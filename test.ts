--- conflicted
+++ resolved
@@ -53,14 +53,9 @@
                     then: "shrader is supported",
                 }
             ],
-<<<<<<< HEAD
             
         }, undefined, "test"),
         []
-=======
-
-        }, undefined, "test")
->>>>>>> c1e0ba50
     ).AttachTo("maindiv")
     new VariableUiElement(tagsSource.map(tags => tags["valves"])).SetClass("alert").AttachTo("extradiv")
 }
