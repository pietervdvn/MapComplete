--- conflicted
+++ resolved
@@ -1,19 +1,4 @@
-<<<<<<< HEAD
-import {TabbedComponent} from "./UI/Base/TabbedComponent";
-import {FixedUiElement} from "./UI/Base/FixedUiElement";
-import {Bookcases} from "./Customizations/Layouts/Bookcases";
-import {ShareScreen} from "./UI/ShareScreen";
-import {UIEventSource} from "./UI/UIEventSource";
 
-
-const layout = new Bookcases();
-
-new ShareScreen(layout, new UIEventSource<{zoom: number, lat: number, lon: number}>({
-    zoom: 16,
-    lat: 51.5,
-    lon:3.2
-})).AttachTo("maindiv")
-=======
 import { And, Tag, Or } from "./Logic/TagsFilter";
 import { Overpass } from "./Logic/Overpass";
 
@@ -49,5 +34,4 @@
 
 // console.log(overpass.buildQuery('bbox:51.12246976163816,3.1045767593383795,51.289518504257174,3.2848313522338866'))
 
-console.log(overpassFilter.asOverpass())
->>>>>>> e4df5ffc
+console.log(overpassFilter.asOverpass())