--- conflicted
+++ resolved
@@ -135,9 +135,6 @@
         }
         return newArr;
     }
-<<<<<<< HEAD
-
-=======
     
     public static Identical<T>(t1: T[], t2: T[], eq?: (t: T, t0: T) => boolean): boolean{
         if(t1.length !== t2.length){
@@ -152,7 +149,6 @@
         return true;
     }
     
->>>>>>> 1be8e6e1
     public static MergeTags(a: any, b: any) {
         const t = {};
         for (const k in a) {
