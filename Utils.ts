--- conflicted
+++ resolved
@@ -1360,7 +1360,6 @@
         return Utils.findParentWithScrolling(element.parentElement)
     }
 
-<<<<<<< HEAD
     /**
      * Returns true if the contents of `a` are the same (and in the same order) as `b`.
      * Might have false negatives in some cases
@@ -1389,12 +1388,11 @@
             return false
         }
         return true
-=======
+    }
     private static colorDiff(
         c0: { r: number; g: number; b: number },
         c1: { r: number; g: number; b: number }
     ) {
         return Math.abs(c0.r - c1.r) + Math.abs(c0.g - c1.g) + Math.abs(c0.b - c1.b)
->>>>>>> ef93ad12
     }
 }