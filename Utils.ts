import * as colors from "./assets/colors.json"
import {TileRange} from "./Models/TileRange";

export class Utils {

    /**
     * In the 'deploy'-step, some code needs to be run by ts-node.
     * However, ts-node crashes when it sees 'document'. When running from console, we flag this and disable all code where document is needed.
     * This is a workaround and yet another hack
     */
    public static runningFromConsole = false;
    public static readonly assets_path = "./assets/svg/";
    public static externalDownloadFunction: (url: string) => Promise<any>;
    private static knownKeys = ["addExtraTags", "and", "calculatedTags", "changesetmessage", "clustering", "color", "condition", "customCss", "dashArray", "defaultBackgroundId", "description", "descriptionTail", "doNotDownload", "enableAddNewPoints", "enableBackgroundLayerSelection", "enableGeolocation", "enableLayers", "enableMoreQuests", "enableSearch", "enableShareScreen", "enableUserBadge", "freeform", "hideFromOverview", "hideInAnswer", "icon", "iconOverlays", "iconSize", "id", "if", "ifnot", "isShown", "key", "language", "layers", "lockLocation", "maintainer", "mappings", "maxzoom", "maxZoom", "minNeededElements", "minzoom", "multiAnswer", "name", "or", "osmTags", "passAllFeatures", "presets", "question", "render", "roaming", "roamingRenderings", "rotation", "shortDescription", "socialImage", "source", "startLat", "startLon", "startZoom", "tagRenderings", "tags", "then", "title", "titleIcons", "type", "version", "wayHandling", "widenFactor", "width"]
    private static extraKeys = ["nl", "en", "fr", "de", "pt", "es", "name", "phone", "email", "amenity", "leisure", "highway", "building", "yes", "no", "true", "false"]

    static EncodeXmlValue(str) {
        if (typeof str !== "string") {
            str = "" + str
        }

        return str.replace(/&/g, '&amp;')
            .replace(/</g, '&lt;')
            .replace(/>/g, '&gt;')
            .replace(/"/g, '&quot;')
            .replace(/'/g, '&apos;')
    }

    /**
     * Gives a clean float, or undefined if parsing fails
     * @param str
     */
    static asFloat(str): number {
        if (str) {
            const i = parseFloat(str);
            if (isNaN(i)) {
                return undefined;
            }
            return i;
        }
        return undefined;
    }

    public static Upper(str: string) {
        return str.substr(0, 1).toUpperCase() + str.substr(1);
    }

    public static TwoDigits(i: number) {
        if (i < 10) {
            return "0" + i;
        }
        return "" + i;
    }

    public static Round(i: number) {
        if (i < 0) {
            return "-" + Utils.Round(-i);
        }
        const j = "" + Math.floor(i * 10);
        if (j.length == 1) {
            return "0." + j;
        }
        return j.substr(0, j.length - 1) + "." + j.substr(j.length - 1, j.length);
    }

    public static Times(f: ((i: number) => string), count: number): string {
        let res = "";
        for (let i = 0; i < count; i++) {
            res += f(i);
        }
        return res;
    }

    public static TimesT<T>(count: number, f: ((i: number) => T)): T[] {
        let res: T[] = [];
        for (let i = 0; i < count; i++) {
            res.push(f(i));
        }
        return res;
    }

    static DoEvery(millis: number, f: (() => void)) {
        if (Utils.runningFromConsole) {
            return;
        }
        window.setTimeout(
            function () {
                f();
                Utils.DoEvery(millis, f);
            }
            , millis)
    }

    public static NoNull<T>(array: T[]): T[] {
        const ls: T[] = [];
        for (const t of array) {
            if (t === undefined || t === null) {
                continue;
            }
            ls.push(t);
        }
        return ls;
    }

    public static NoEmpty(array: string[]): string[] {
        const ls: string[] = [];
        for (const t of array) {
            if (t === "") {
                continue;
            }
            ls.push(t);
        }
        return ls;
    }

    public static EllipsesAfter(str: string, l: number = 100) {
        if (str === undefined || str === null) {
            return undefined;
        }
        if (str.length <= l) {
            return str;
        }
        return str.substr(0, l - 3) + "...";
    }

    public static Dedup(arr: string[]): string[] {
        if (arr === undefined) {
            return undefined;
        }
        const newArr = [];
        for (const string of arr) {
            if (newArr.indexOf(string) < 0) {
                newArr.push(string);
            }
        }
        return newArr;
    }

    public static MergeTags(a: any, b: any) {
        const t = {};
        for (const k in a) {
            t[k] = a[k];
        }
        for (const k in b) {
            t[k] = b[k];
        }
        return t;
    }

    public static SplitFirst(a: string, sep: string): string[] {
        const index = a.indexOf(sep);
        if (index < 0) {
            return [a];
        }
        return [a.substr(0, index), a.substr(index + sep.length)];
    }

    public static SubstituteKeys(txt: string, tags: any) {
        for (const key in tags) {
            if (!tags.hasOwnProperty(key)) {
                continue
            }
            txt = txt.replace(new RegExp("{" + key + "}", "g"), tags[key])
        }
        return txt;
    }

    public static LoadCustomCss(location: string) {
        const head = document.getElementsByTagName('head')[0];
        const link = document.createElement('link');
        link.id = "customCss";
        link.rel = 'stylesheet';
        link.type = 'text/css';
        link.href = location;
        link.media = 'all';
        head.appendChild(link);
        console.log("Added custom layout ", location)
    }

    /**
     * Copies all key-value pairs of the source into the target.
     * If the key starts with a '+', the values of the list will be appended to the target instead of overwritten
     * @param source
     * @param target
     * @constructor
     */
    static Merge(source: any, target: any) {
        for (const key in source) {
            if (!source.hasOwnProperty(key)) {
                continue
            }
            if (key.startsWith("+") || key.endsWith("+")) {
                const trimmedKey = key.replace("+", "");
                const sourceV = source[key];
                const targetV = (target[trimmedKey] ?? [])

                let newList: any[];
                if (key.startsWith("+")) {
                    newList = sourceV.concat(targetV)
                } else {
                    newList = targetV.concat(sourceV)
                }

                target[trimmedKey] = newList;
                continue;
            }

            const sourceV = source[key];
            const targetV = target[key]
            if (sourceV?.length !== undefined && targetV?.length !== undefined && key.startsWith("+")) {
                target[key] = targetV.concat(sourceV)
            } else if (typeof sourceV === "object") {
                if (sourceV === null) {
                    target[key] = null
                } else if (targetV === undefined) {
                    target[key] = sourceV;
                } else {
                    Utils.Merge(sourceV, targetV);
                }

            } else {
                target[key] = sourceV;
            }

        }
        return target;
    }

    static getOrSetDefault<K, V>(dict: Map<K, V>, k: K, v: () => V) {
        let found = dict.get(k);
        if (found !== undefined) {
            return found;
        }
        dict.set(k, v());
        return dict.get(k);

    }

    /**
     * Calculates the tile bounds of the
     * @param z
     * @param x
     * @param y
     * @returns [[maxlat, minlon], [minlat, maxlon]]
     */
    static tile_bounds(z: number, x: number, y: number): [[number, number], [number, number]] {
        return [[Utils.tile2lat(y, z), Utils.tile2long(x, z)], [Utils.tile2lat(y + 1, z), Utils.tile2long(x + 1, z)]]
    }

    /**
     * Return x, y of the tile containing (lat, lon) on the given zoom level
     */
    static embedded_tile(lat: number, lon: number, z: number): { x: number, y: number, z: number } {
        return {x: Utils.lon2tile(lon, z), y: Utils.lat2tile(lat, z), z: z}
    }

    static TileRangeBetween(zoomlevel: number, lat0: number, lon0: number, lat1: number, lon1: number): TileRange {
        const t0 = Utils.embedded_tile(lat0, lon0, zoomlevel)
        const t1 = Utils.embedded_tile(lat1, lon1, zoomlevel)

        const xstart = Math.min(t0.x, t1.x)
        const xend = Math.max(t0.x, t1.x)
        const ystart = Math.min(t0.y, t1.y)
        const yend = Math.max(t0.y, t1.y)
        const total = (1 + xend - xstart) * (1 + yend - ystart)

        return {
            xstart: xstart,
            xend: xend,
            ystart: ystart,
            yend: yend,
            total: total,
            zoomlevel: zoomlevel
        }
    }

    public static MinifyJSON(stringified: string): string {
        stringified = stringified.replace(/\|/g, "||");

        const keys = Utils.knownKeys.concat(Utils.extraKeys);
        for (let i = 0; i < keys.length; i++) {
            const knownKey = keys[i];
            let code = i;
            if (i >= 124) {
                code += 1; // Character 127 is our 'escape' character |
            }
            let replacement = "|" + String.fromCharCode(code)
            stringified = stringified.replace(new RegExp(`\"${knownKey}\":`, "g"), replacement);
        }

        return stringified;
    }

    public static UnMinify(minified: string): string {

        if (minified === undefined || minified === null) {
            return undefined;
        }

        const parts = minified.split("|");
        let result = parts.shift();
        const keys = Utils.knownKeys.concat(Utils.extraKeys);

        for (const part of parts) {
            if (part == "") {
                // Empty string => this was a || originally
                result += "|"
                continue
            }
            const i = part.charCodeAt(0);
            result += "\"" + keys[i] + "\":" + part.substring(1)
        }

        return result;
    }

    public static MapRange<T>(tileRange: TileRange, f: (x: number, y: number) => T): T[] {
        const result: T[] = []
        for (let x = tileRange.xstart; x <= tileRange.xend; x++) {
            for (let y = tileRange.ystart; y <= tileRange.yend; y++) {
                const t = f(x, y);
                result.push(t)
            }
        }
        return result;
    }

    public static downloadJson(url: string): Promise<any> {
        if (this.externalDownloadFunction !== undefined) {
            return this.externalDownloadFunction(url)
        }

        return new Promise(
            (resolve, reject) => {
                try {
                    const xhr = new XMLHttpRequest();
                    xhr.onload = () => {
                        if (xhr.status == 200) {
                            try {
                                resolve(JSON.parse(xhr.response))
                            } catch (e) {
                                reject("Not a valid json: " + xhr.response)
                            }
                        } else {
                            reject(xhr.statusText)
                        }
                    };
                    xhr.open('GET', url);
                    xhr.setRequestHeader("accept", "application/json")
                    xhr.send();
                } catch (e) {
                    reject(e)
                }
            }
        )

    }

    /**
     * Triggers a 'download file' popup which will download the contents
     */
<<<<<<< HEAD
    public static offerContentsAsDownloadableFile(contents: string | Blob, fileName: string = "download.txt") {
        const element = document.createElement("a");
        let file;
        if (typeof (contents) === "string") {
            file = new Blob([contents], {type: 'text/plain'});
        } else {
            file = contents;
        }
=======
    public static offerContentsAsDownloadableFile(contents: string, fileName: string = "download.txt", options?: {
        mimetype: string
    }) {
        const element = document.createElement("a");
        const file = new Blob([contents], {type: options?.mimetype ?? 'text/plain'});
>>>>>>> d9cc99c4
        element.href = URL.createObjectURL(file);
        element.download = fileName;
        document.body.appendChild(element); // Required for this to work in FireFox
        element.click();
    }

    public static ColourNameToHex(color: string): string {
        return colors[color.toLowerCase()] ?? color;
    }

    public static HexToColourName(hex: string): string {
        hex = hex.toLowerCase()
        if (!hex.startsWith("#")) {
            return hex;
        }
        const c = Utils.color(hex);

        let smallestDiff = Number.MAX_VALUE;
        let bestColor = undefined;
        for (const color in colors) {
            if (!colors.hasOwnProperty(color)) {
                continue;
            }
            const foundhex = colors[color];
            if (typeof foundhex !== "string") {
                continue
            }
            if (foundhex === hex) {
                return color
            }
            const diff = this.colorDiff(Utils.color(foundhex), c)
            if (diff > 50) {
                continue;
            }
            if (diff < smallestDiff) {
                smallestDiff = diff;
                bestColor = color;
            }
        }
        return bestColor ?? hex;
    }


    private static tile2long(x, z) {
        return (x / Math.pow(2, z) * 360 - 180);
    }

    private static tile2lat(y, z) {
        const n = Math.PI - 2 * Math.PI * y / Math.pow(2, z);
        return (180 / Math.PI * Math.atan(0.5 * (Math.exp(n) - Math.exp(-n))));
    }

    private static lon2tile(lon, zoom) {
        return (Math.floor((lon + 180) / 360 * Math.pow(2, zoom)));
    }

    private static lat2tile(lat, zoom) {
        return (Math.floor((1 - Math.log(Math.tan(lat * Math.PI / 180) + 1 / Math.cos(lat * Math.PI / 180)) / Math.PI) / 2 * Math.pow(2, zoom)));
    }

    private static colorDiff(c0: { r: number, g: number, b: number }, c1: { r: number, g: number, b: number }) {
        return Math.abs(c0.r - c1.r) + Math.abs(c0.g - c1.g) + Math.abs(c0.b - c1.b);
    }

    private static color(hex: string): { r: number, g: number, b: number } {
        if (hex.startsWith == undefined) {
            console.trace("WUT?", hex)
            throw "wut?"
        }
        if (!hex.startsWith("#")) {
            return undefined;
        }
        if (hex.length === 4) {
            return {
                r: parseInt(hex.substr(1, 1), 16),
                g: parseInt(hex.substr(2, 1), 16),
                b: parseInt(hex.substr(3, 1), 16),
            }
        }

        return {
            r: parseInt(hex.substr(1, 2), 16),
            g: parseInt(hex.substr(3, 2), 16),
            b: parseInt(hex.substr(5, 2), 16),
        }
    }

    public static setDefaults(options, defaults) {
        for (let key in defaults) {
            if (!(key in options)) options[key] = defaults[key];
        }
        return options;
    }
}
<|MERGE_RESOLUTION|>--- conflicted
+++ resolved
@@ -359,22 +359,15 @@
     /**
      * Triggers a 'download file' popup which will download the contents
      */
-<<<<<<< HEAD
-    public static offerContentsAsDownloadableFile(contents: string | Blob, fileName: string = "download.txt") {
+    public static offerContentsAsDownloadableFile(contents: string | Blob, fileName: string = "download.txt",
+                                                  options?: {        mimetype: string    }) {
         const element = document.createElement("a");
         let file;
         if (typeof (contents) === "string") {
-            file = new Blob([contents], {type: 'text/plain'});
+            file = new Blob([contents], {type: options?.mimetype ?? 'text/plain'});
         } else {
             file = contents;
         }
-=======
-    public static offerContentsAsDownloadableFile(contents: string, fileName: string = "download.txt", options?: {
-        mimetype: string
-    }) {
-        const element = document.createElement("a");
-        const file = new Blob([contents], {type: options?.mimetype ?? 'text/plain'});
->>>>>>> d9cc99c4
         element.href = URL.createObjectURL(file);
         element.download = fileName;
         document.body.appendChild(element); // Required for this to work in FireFox
