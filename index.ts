--- conflicted
+++ resolved
@@ -25,15 +25,11 @@
 import Translations from "./UI/i18n/Translations";
 import Translation from "./UI/i18n/Translation";
 import Locale from "./UI/i18n/Locale";
-<<<<<<< HEAD
 import {Layout} from "./Customizations/Layout";
 import {DropDown} from "./UI/Input/DropDown";
 import {FixedInputElement} from "./UI/Input/FixedInputElement";
 import {FixedUiElement} from "./UI/Base/FixedUiElement";
-=======
-import { Layout } from "./Customizations/Layout";
 import ParkingType from "./Customizations/Questions/bike/ParkingType";
->>>>>>> 8978ecda
 
 
 // --------------------- Read the URL parameters -----------------
@@ -98,16 +94,9 @@
 const layoutToUse: Layout = AllKnownLayouts.allSets[defaultLayout];
 console.log("Using layout: ", layoutToUse.name);
 
-<<<<<<< HEAD
 document.title = layoutToUse.title.InnerRender();
 Locale.language.addCallback(e => {
     document.title = layoutToUse.title.InnerRender();
-=======
-const uiElToTxt = el => el instanceof Translation ? el.txt : el.Render()
-document.title = uiElToTxt(layoutToUse.title)
-Locale.language.addCallback(e => {
-    document.title = uiElToTxt(layoutToUse.title)
->>>>>>> 8978ecda
 })
 
 
@@ -326,21 +315,11 @@
 locationControl.ping();
 messageBox.update();
 
-<<<<<<< HEAD
-=======
-
-// --- Locale ---
-
-Locale.init()
-
-window.setLanguage = function(language:string) {
-    Locale.language.setData(language)
-}
-
+/*
 const eLanguageSelect = document.getElementById('language-select') as HTMLOptionElement
 eLanguageSelect.addEventListener('input', e => {
     // @ts-ignore
     const selectedLanguage = e.target.value as string
     Locale.language.setData(selectedLanguage.toLowerCase())
 })
->>>>>>> 8978ecda
+*/