{
    "artwork": {
        "name": "Kunstverk",
        "presets": {
            "0": {
                "title": "Kunstverk"
            }
        },
        "tagRenderings": {
            "artwork-artist_name": {
                "question": "Hvilken artist lagde dette?",
                "render": "Laget av {artist_name}"
            },
            "artwork-artwork_type": {
                "mappings": {
                    "0": {
                        "then": "Arkitektur"
                    },
                    "1": {
                        "then": "Veggmaleri"
                    },
                    "2": {
                        "then": "Maleri"
                    },
                    "3": {
                        "then": "Skulptur"
                    },
                    "4": {
                        "then": "Statue"
                    },
                    "5": {
                        "then": "Byste"
                    },
                    "6": {
                        "then": "Stein"
                    },
                    "7": {
                        "then": "Installasjon"
                    },
                    "8": {
                        "then": "Graffiti"
                    },
                    "9": {
                        "then": "Relieff"
                    },
                    "10": {
                        "then": "Azulejo (Spansk dekorativt flisverk)"
                    },
                    "11": {
                        "then": "Flisarbeid"
                    }
                },
                "question": "Hvilken type kunstverk er dette?",
                "render": "Dette er et kunstverk av typen {artwork_type}"
            },
            "artwork-website": {
                "question": "Finnes det en nettside med mer info om dette kunstverket?",
                "render": "Mer info er å finne på <a href='{website}' target='_blank'>denne nettsiden</a>"
            },
            "artwork-wikidata": {
                "question": "Hvilken Wikipedia-oppføring samsvarer med <b>dette kunstverket</b>?",
                "render": "Samsvarer med <a href='https://www.wikidata.org/wiki/{wikidata}' target='_blank'>{wikidata}</a>"
            }
        },
        "title": {
            "mappings": {
                "0": {
                    "then": "Kunstverk <i>{name}</i>"
                }
            },
            "render": "Kunstverk"
        }
    },
    "bench": {
        "name": "Benker",
        "presets": {
            "0": {
                "title": "benk"
            }
        },
        "tagRenderings": {
            "bench-backrest": {
                "mappings": {
                    "0": {
                        "then": "Rygglene: Ja"
                    },
                    "1": {
                        "then": "Rygglene: Nei"
                    }
                },
                "question": "Har denne beken et rygglene?",
                "render": "Rygglene"
            },
            "bench-colour": {
                "mappings": {
                    "0": {
                        "then": "Farge: brun"
                    },
                    "1": {
                        "then": "Farge: grønn"
                    },
                    "2": {
                        "then": "Farge: grå"
                    },
                    "3": {
                        "then": "Farge: hvit"
                    },
                    "4": {
                        "then": "Farge: rød"
                    },
                    "5": {
                        "then": "Farge: svart"
                    },
                    "6": {
                        "then": "Farge: blå"
                    },
                    "7": {
                        "then": "Farge: gul"
                    }
                },
                "render": "Farge: {colour}"
            },
            "bench-material": {
                "mappings": {
                    "0": {
                        "then": "Materiale: tre"
                    },
                    "1": {
                        "then": "Materiale: metall"
                    },
                    "2": {
                        "then": "Materiale: stein"
                    },
                    "3": {
                        "then": "Materiale: betong"
                    },
                    "4": {
                        "then": "Materiale: plastikk"
                    },
                    "5": {
                        "then": "Materiale: stål"
                    }
                },
                "render": "Materiale: {material}"
            },
            "bench-seats": {
                "question": "Hvor mange sitteplasser har denne benken?",
                "render": "{seats} seter"
            }
        },
        "title": {
            "render": "Benk"
        }
    },
    "bench_at_pt": {
        "name": "Benker",
        "title": {
            "render": "Benk"
        }
    },
    "bicycle_library": {
        "tagRenderings": {
            "bicycle_library-charge": {
                "mappings": {
                    "0": {
                        "then": "Det er gratis å leie en sykkel"
                    }
                },
                "question": "Hvor mye koster det å leie en sykkel?",
                "render": "Sykkelleie koster {charge}"
            },
            "bicycle_library-name": {
                "question": "Hva heter dette sykkelbiblioteket?",
                "render": "Dette sykkelbiblioteket heter {name}"
            }
        }
    },
<<<<<<< HEAD
    "charging_station": {
        "tagRenderings": {
            "Network": {
                "render": "{network}"
            },
            "OH": {
                "question": "Når åpnet denne ladestasjonen?"
            }
        }
    },
=======
>>>>>>> 027bf29a
    "ghost_bike": {
        "name": "Spøkelsessykler",
        "title": {
            "render": "Spøkelsessykler"
        }
    },
    "shops": {
        "tagRenderings": {
            "shops-shop": {
                "mappings": {
                    "5": {
                        "then": "Bilverksted"
                    }
                }
            }
        }
    }
}<|MERGE_RESOLUTION|>--- conflicted
+++ resolved
@@ -63,12 +63,12 @@
             }
         },
         "title": {
+            "render": "Kunstverk",
             "mappings": {
                 "0": {
                     "then": "Kunstverk <i>{name}</i>"
                 }
-            },
-            "render": "Kunstverk"
+            }
         }
     },
     "bench": {
@@ -175,7 +175,6 @@
             }
         }
     },
-<<<<<<< HEAD
     "charging_station": {
         "tagRenderings": {
             "Network": {
@@ -186,8 +185,6 @@
             }
         }
     },
-=======
->>>>>>> 027bf29a
     "ghost_bike": {
         "name": "Spøkelsessykler",
         "title": {
