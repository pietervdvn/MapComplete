{
    "bench": {
        "name": "Benker",
        "title": {
            "render": "Benk"
        },
        "tagRenderings": {
            "1": {
                "render": "Rygglene",
                "mappings": {
                    "0": {
                        "then": "Rygglene: Ja"
                    },
                    "1": {
                        "then": "Rygglene: Nei"
                    }
                },
                "question": "Har denne beken et rygglene?"
            },
            "2": {
                "render": "{seats} seter",
                "question": "Hvor mange sitteplasser har denne benken?"
            },
            "3": {
                "render": "Materiale: {material}",
                "mappings": {
                    "0": {
                        "then": "Materiale: tre"
                    },
                    "1": {
                        "then": "Materiale: metall"
                    },
                    "2": {
                        "then": "Materiale: stein"
                    },
                    "3": {
                        "then": "Materiale: betong"
                    },
                    "4": {
                        "then": "Materiale: plastikk"
                    },
                    "5": {
                        "then": "Materiale: stål"
                    }
                }
            },
            "5": {
                "render": "Farge: {colour}",
                "mappings": {
                    "0": {
                        "then": "Farge: brun"
                    },
                    "1": {
                        "then": "Farge: grønn"
                    },
                    "2": {
                        "then": "Farge: grå"
                    },
                    "3": {
                        "then": "Farge: hvit"
                    },
                    "4": {
                        "then": "Farge: rød"
                    },
                    "5": {
                        "then": "Farge: svart"
                    },
                    "6": {
                        "then": "Farge: blå"
                    },
                    "7": {
                        "then": "Farge: gul"
                    }
                }
            }
        },
        "presets": {
            "0": {
                "title": "Benk",
                "description": "Legg til en ny benk"
            }
        }
    },
    "bench_at_pt": {
        "title": {
            "render": "Benk"
<<<<<<< HEAD
=======
        },
        "name": "Benker"
    },
    "bicycle_library": {
        "tagRenderings": {
            "6": {
                "mappings": {
                    "0": {
                        "then": "Det er gratis å leie en sykkel"
                    }
                },
                "render": "Sykkelleie koster {charge}",
                "question": "Hvor mye koster det å leie en sykkel?"
            },
            "1": {
                "render": "Dette sykkelbiblioteket heter {name}",
                "question": "Hva heter dette sykkelbiblioteket?"
            }
>>>>>>> 4f33c5b0
        }
    }
}<|MERGE_RESOLUTION|>--- conflicted
+++ resolved
@@ -84,8 +84,6 @@
     "bench_at_pt": {
         "title": {
             "render": "Benk"
-<<<<<<< HEAD
-=======
         },
         "name": "Benker"
     },
@@ -104,7 +102,6 @@
                 "render": "Dette sykkelbiblioteket heter {name}",
                 "question": "Hva heter dette sykkelbiblioteket?"
             }
->>>>>>> 4f33c5b0
         }
     }
 }