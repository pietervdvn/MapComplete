--- conflicted
+++ resolved
@@ -338,19 +338,6 @@
         }
     },
     "bike_repair_station": {
-<<<<<<< HEAD
-        "icon": {
-            "render": "./assets/layers/bike_repair_station/repair_station.svg"
-        },
-        "mapRendering": {
-            "0": {
-                "icon": {
-                    "render": "./assets/layers/bike_repair_station/repair_station.svg"
-                }
-            }
-        },
-=======
->>>>>>> fa012b02
         "presets": {
             "0": {
                 "description": "Um aparelho para encher os seus pneus num local fixa no espaço público<h3>Exemplos de bombas de bicicletas</h3><div style='width: 100%; display: flex; align-items: stretch;'><img src='./assets/layers/bike_repair_station/pump_example_manual.jpg' style='height: 200px; width: auto;'/><img src='./assets/layers/bike_repair_station/pump_example.png' style='height: 200px; width: auto;'/><img src='./assets/layers/bike_repair_station/pump_example_round.jpg' style='height: 200px; width: auto;'/></div>"
@@ -438,6 +425,13 @@
                     "then": "Estação de reparo de bicicletas"
                 }
             }
+        },
+        "mapRendering": {
+            "0": {
+                "icon": {
+                    "render": "./assets/layers/bike_repair_station/repair_station.svg"
+                }
+            }
         }
     },
     "bike_shop": {
