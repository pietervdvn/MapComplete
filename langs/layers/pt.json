{
    "address": {
        "description": "Endereços",
        "name": "Endereços conhecidos no OSM",
        "tagRenderings": {
            "fixme": {
                "question": "O que deve ser corrigido aqui? Explique"
            },
            "housenumber": {
                "mappings": {
                    "0": {
                        "then": "Este prédio não tem número"
                    }
                },
                "question": "Qual é o número desta casa?",
                "render": "O número da casa é <b>{addr:housenumber}</b>"
            },
            "street": {
                "question": "Em que rua fica esse endereço?",
                "render": "Este endereço é na rua <b>{addr:street}</b>"
            }
        },
        "title": {
            "render": "Endereço conhecido"
        }
    },
    "advertising": {
        "description": "Iremos completar os dados das funcionalidades publicitárias com referência, operador e iluminado",
        "name": "Anunciar",
        "presets": {
            "0": {
                "description": "Uma grande estrutura de publicidade ao ar livre, normalmente encontrada em áreas de alto tráfego, como ao longo de estradas movimentadas",
                "title": "um outdoor"
            },
            "1": {
                "title": "uma caixa de pôster independente"
            },
            "10": {
                "description": "Usado para sinais publicitários, sinais de néon, logotipos e sinais de entrada institucionais",
                "title": "um sinal"
            },
            "11": {
                "title": "uma escultura"
            },
            "12": {
                "title": "uma pintura de parede"
            },
            "2": {
                "title": "uma caixa de pôster montada em uma parede"
            },
            "4": {
                "description": "Pequeno outdoor para publicidade de bairro, geralmente destinado a pedestres",
                "title": "a bordo"
            },
            "5": {
                "description": "Uma estrutura exterior cilíndrica que mostra anúncios",
                "title": "uma coluna"
            },
            "6": {
                "title": "uma bandeira"
            },
            "7": {
                "title": "uma tela"
            },
            "8": {
                "title": "uma tela montada em uma parede"
            },
            "10": {
                "description": "Uma peça de tecido impermeável com uma mensagem impressa, permanentemente ancorada na parede",
                "title": "uma lona"
            },
            "11": {
                "title": "um totem"
<<<<<<< HEAD
            },
            "12": {
                "description": "Usado para sinais publicitários, sinais de néon, logotipos e sinais de entrada institucionais",
                "title": "um sinal"
            },
            "13": {
                "title": "uma escultura"
            },
            "14": {
                "title": "uma pintura de parede"
=======
>>>>>>> 8bf7682b
            }
        },
        "tagRenderings": {
            "Sides": {
                "mappings": {
                    "0": {
                        "then": "Este objeto tem anúncios em um único lado"
                    },
                    "1": {
                        "then": "Este objeto tem anúncios em ambos os lados"
                    }
                },
                "question": "De quantos lados você pode assistir a anúncios?"
            },
            "animated": {
                "mappings": {
                    "0": {
                        "then": "<b> Static</b>, mostra sempre a mesma mensagem"
                    },
                    "1": {
                        "then": "Este objeto possui um <b>digital display</b> embutido para mostrar preços ou alguma outra mensagem"
                    },
                    "2": {
                        "then": "<b>Trivision</b> - o outdoor consiste em muitos prismas triangulares que giram regularmente"
                    },
                    "3": {
                        "then": "Pôsteres de <b>rolagem</b>"
                    },
                    "4": {
                        "then": "<b>Gira</b> sobre si mesmo"
                    }
                },
                "question": "Este anúncio percorre várias mensagens?"
            },
            "luminous_or_lit_advertising": {
                "override": {
                    "+mappings": {
                        "0": {
                            "then": "Esta é uma luz de tubo de néon"
                        }
                    }
                }
            },
            "message_type": {
                "mappings": {
                    "0": {
                        "then": "Mensagem comercial"
                    },
                    "1": {
                        "then": "Informação local"
                    },
                    "2": {
                        "then": "Informação segura"
                    },
                    "3": {
                        "then": "Propaganda eleitoral"
                    },
                    "4": {
                        "then": "Informações relacionadas com teatro, concertos, ..."
                    },
                    "5": {
                        "then": "Mensagem de organizações sem fins lucrativos"
                    },
                    "6": {
                        "then": "Para expressar sua opinião"
                    },
                    "7": {
                        "then": "Mensagem religiosa"
                    },
                    "8": {
                        "then": "sinal de financiamento"
                    },
                    "9": {
                        "then": "Um mapa"
                    }
                },
                "question": "Que tipo de mensagem é mostrada?"
            },
            "operator": {
                "question": "Quem opera esse elemento?",
                "render": "Operado por {operator}"
            },
            "ref": {
                "question": "Qual é o número de referência?",
                "render": "O número de referência é {ref}"
            },
            "type": {
                "mappings": {
                    "0": {
                        "then": "Isso é um outdoor"
                    },
                    "1": {
                        "then": "Isso é uma placa"
                    },
                    "10": {
                        "then": "Isto é uma pintura mural"
                    },
                    "2": {
                        "then": "Isto é uma coluna"
                    },
                    "3": {
                        "then": "Isto é uma bandeira"
                    },
                    "4": {
                        "then": "Isto é um quadro de pôster"
                    },
                    "5": {
                        "then": "Isto é um ecrã"
                    },
                    "6": {
                        "then": "Isto é uma escultura"
                    },
                    "7": {
                        "then": "Isto é uma placa"
                    },
                    "8": {
                        "then": "Isto é uma lona (uma peça de tecido à prova de intempéries com uma mensagem publicitária)"
                    },
                    "9": {
                        "then": "Isto é um totem"
                    }
                },
                "question": "Que tipo de recurso de publicitário é este?",
                "render": "Isto é uma {advertising}"
            }
        },
        "title": {
            "mappings": {
                "0": {
                    "then": "Outdoor"
                },
                "1": {
                    "then": "Quadro"
                },
                "10": {
                    "then": "Pintura mural"
                },
                "2": {
                    "then": "Caixa de pôster"
                },
                "3": {
                    "then": "Coluna"
                },
                "4": {
                    "then": "Bandeira"
                },
                "5": {
                    "then": "Ecrã"
                },
                "6": {
                    "then": "Escultura"
                },
                "7": {
                    "then": "Placa"
                },
                "8": {
                    "then": "Lona"
                },
                "9": {
                    "then": "Totem"
                }
            }
        }
    },
    "ambulancestation": {
        "description": "Uma estação de ambulância é uma área de armazenamento de veículos de ambulância, equipamentos médicos, equipamentos de proteção pessoal e outros suprimentos médicos.",
        "name": "Mapa de estações de ambulância",
        "presets": {
            "0": {
                "description": "Adicionar uma estação de ambulância ao mapa",
                "title": "uma estação de ambulância"
            }
        },
        "tagRenderings": {
            "ambulance-agency": {
                "question": "Qual agência opera esta estação?",
                "render": "Esta estação é operada pelo(a) {operator}."
            },
            "ambulance-name": {
                "question": "Qual o nome desta estação de ambulância?",
                "render": "Esta estação é chamada de {name}."
            },
            "ambulance-operator-type": {
                "mappings": {
                    "0": {
                        "then": "A estação é operada pelo governo."
                    },
                    "1": {
                        "then": "A estação é operada por uma organização comunitária ou informal."
                    },
                    "2": {
                        "then": "A estação é operada por um grupo formal de voluntários."
                    },
                    "3": {
                        "then": "A estação é operada de forma privada."
                    }
                },
                "question": "Como esta estação é classificada?",
                "render": "O operador é uma entidade {operator:type}."
            },
            "ambulance-place": {
                "question": "Onde está a estação localizada ? (por exemplo, nome do bairro, vila ou cidade)",
                "render": "Esta estação está localizada em {addr:place}."
            },
            "ambulance-street": {
                "question": "Como é o nome da rua em que a estação está localizada?",
                "render": "Esta estação está numa autoestrada chamada {addr:street}."
            }
        },
        "title": {
            "render": "Estação de Ambulância"
        }
    },
    "animal_shelter": {
        "name": "Abrigo para animais",
        "presets": {
            "0": {
                "title": "um abrigo para animais"
            }
        },
        "title": {
            "render": "Abrigo para animais"
        }
    },
    "artwork": {
        "description": "Um mapa aberto de estátuas, bustos, grafites e outras obras de arte em todo o mundo",
        "name": "Obras de arte",
        "presets": {
            "0": {
                "title": "uma obra de arte"
            },
            "1": {
                "title": "uma obra de arte numa parede"
            }
        },
        "tagRenderings": {
            "artwork-artist-wikidata": {
                "question": "Quem fez essa obra de arte?",
                "render": "Esta obra de arte foi feita por {wikidata_label(artist:wikidata):font-weight:bold}<br/>{wikipedia(artist:wikidata)}"
            },
            "artwork-artist_name": {
                "question": "Que artista criou isto?",
                "render": "Criado por {artist_name}"
            },
            "artwork-artwork_type": {
                "mappings": {
                    "0": {
                        "then": "Arquitetura"
                    },
                    "1": {
                        "then": "Mural"
                    },
                    "10": {
                        "then": "Azulejo (azulejo decorativo espanhol e português)"
                    },
                    "11": {
                        "then": "Ladrilhos"
                    },
                    "12": {
                        "then": "Entalhe em madeira"
                    },
                    "2": {
                        "then": "Pintura"
                    },
                    "3": {
                        "then": "Escultura"
                    },
                    "4": {
                        "then": "Estátua"
                    },
                    "5": {
                        "then": "Busto"
                    },
                    "6": {
                        "then": "Pedra"
                    },
                    "7": {
                        "then": "Instalação"
                    },
                    "8": {
                        "then": "Grafite"
                    },
                    "9": {
                        "then": "Relevo"
                    }
                },
                "question": "Qual é o tipo desta obra de arte?",
                "render": "Isto é um(a) {artwork_type}"
            },
            "artwork-website": {
                "question": "Existe um site com mais informações sobre esta obra de arte?",
                "render": {
                    "special": {
                        "text": "Mais informações neste site"
                    }
                }
            },
            "artwork_subject": {
                "question": "O que esta obra de arte representa?",
                "render": "A obra de arte representa {wikidata_label(subject:wikidata)}{wikipedia(subject:wikidata)}"
            },
            "doubles_as_bench": {
                "mappings": {
                    "0": {
                        "then": "Esta obra de arte também serve como banco"
                    },
                    "1": {
                        "then": "Esta obra de arte não serve como banco"
                    },
                    "2": {
                        "then": "Esta obra de arte não serve como banco"
                    }
                },
                "question": "Esta obra de arte serve como banco?"
            }
        },
        "title": {
            "mappings": {
                "0": {
                    "then": "Obra de arte <i>{name}</i>"
                }
            },
            "render": "Obra de arte"
        }
    },
    "atm": {
        "description": "Multibancos para levantar dinheiro",
        "filter": {
            "1": {
                "options": {
                    "0": {
                        "question": "Com saída de fala"
                    }
                }
            }
        },
        "name": "Multibancos",
        "presets": {
            "0": {
                "title": "um multibanco"
            }
        },
        "tagRenderings": {
            "brand": {
                "freeform": {
                    "placeholder": "Nome da marca"
                },
                "question": "De qual marca é este multibanco?",
                "render": "A marca deste multibanco é {brand}"
            },
            "cash_in": {
                "mappings": {
                    "0": {
                        "then": "Provavelmente não pode depositar dinheiro neste multibanco"
                    },
                    "1": {
                        "then": "Pode depositar dinheiro neste mutibanco"
                    },
                    "2": {
                        "then": "Não pode depositar dinheiro neste multibanco"
                    }
                },
                "question": "Pode depositar dinheiro neste multibanco?"
            },
            "cash_out": {
                "mappings": {
                    "0": {
                        "then": "Pode levantar dinheiro neste multibanco"
                    },
                    "1": {
                        "then": "Pode levantar dinheiro neste multibanco"
                    },
                    "2": {
                        "then": "Não pode levantar dinheiro neste multibanco"
                    }
                },
                "question": "Pode levantar dinheiro neste multibanco?"
            },
            "cash_out-denominations-notes": {
                "mappings": {
                    "0": {
                        "then": "Notas de 5 euros podem ser levantadas"
                    },
                    "1": {
                        "then": "Notas de 10 euros podem ser levantadas"
                    },
                    "2": {
                        "then": "Notas de 20 euros podem ser levantadas"
                    },
                    "3": {
                        "then": "Notas de 50 euros podem ser levantadas"
                    },
                    "4": {
                        "then": "Notas de 100 euros podem ser levantadas"
                    },
                    "5": {
                        "then": "Notas de 200 euros podem ser levantadas"
                    },
                    "6": {
                        "then": "Notas de 500 euros podem ser levantadas"
                    }
                },
                "question": "Quais notas pode levantar aqui?"
            },
            "name": {
                "render": "O nome deste multibanco é {name}"
            },
            "operator": {
                "freeform": {
                    "placeholder": "Operador"
                },
                "question": "Qual companhia opera este multibanco?",
                "render": "O multibanco é operado por {operator}"
            },
            "speech_output": {
                "mappings": {
                    "0": {
                        "then": "Este multibanco tem saída de fala, geralmente disponível por meio de um plug de auscultadores"
                    },
                    "1": {
                        "then": "Este multibanco não possui saída de fala"
                    }
                },
                "question": "Este multibanco tem saída de fala para utilizadores com deficiência visual?"
            },
            "speech_output_language": {
                "render": {
                    "special": {
                        "question": "Em que línguas este multibanco tem saída de fala?",
                        "render_list_item": "Este multibanco tem saída de fala em {language()}"
                    }
                }
            }
        },
        "title": {
            "mappings": {
                "0": {
                    "then": "Multibanco {brand}"
                }
            },
            "render": "Multibanco"
        }
    },
    "bank": {
        "description": "Uma instituição financeira para depositar dinheiro",
        "filter": {
            "1": {
                "options": {
                    "0": {
                        "question": "Com um multibanco"
                    }
                }
            }
        },
        "name": "Bancos",
        "tagRenderings": {
            "has_atm": {
                "mappings": {
                    "0": {
                        "then": "Este banco tem um multibanco"
                    },
                    "1": {
                        "then": "Este banco <b>não</b> tem um multibanco"
                    },
                    "2": {
                        "then": "Este banco tem um multibanco, mas está mapeado como um ícone diferente"
                    }
                },
                "question": "Este banco tem multibanco?"
            }
        }
    },
    "barrier": {
        "description": "Obstáculos ao pedalar, como pilares e barreiras para ciclistas",
        "name": "Barreiras",
        "presets": {
            "0": {
                "description": "Um pilar na rua",
                "title": "um pilar"
            },
            "1": {
                "description": "Barreira para ciclistas, que reduz a velocidade dos ciclistas",
                "title": "um barreira para ciclistas"
            }
        },
        "tagRenderings": {
            "Bollard type": {
                "mappings": {
                    "0": {
                        "then": "Pilar removível"
                    },
                    "1": {
                        "then": "Pilar fixo"
                    },
                    "2": {
                        "then": "Pilar retrátil"
                    },
                    "3": {
                        "then": "Pilar flexível, geralmente plástico"
                    },
                    "4": {
                        "then": "Pilar elevatório"
                    }
                },
                "question": "Que tipo de pilar é esse?"
            },
            "Cycle barrier type": {
                "mappings": {
                    "0": {
                        "then": "Simples, apenas duas barreiras com um espaço no meio"
                    },
                    "1": {
                        "then": "Duplo, duas barreiras uma atrás da outra"
                    },
                    "2": {
                        "then": "Triplo, três barreiras uma atrás da outra"
                    },
                    "3": {
                        "then": "Portão estreito, a abertura é menor na parte superior do que na parte inferior"
                    }
                },
                "question": "Que tipo de barreira para ciclistas é esta?"
            },
            "MaxWidth": {
                "question": "Qual é a largura da abertura deixada ao lado da barreira?",
                "render": "Largura máxima: {maxwidth:physical} m"
            },
            "Overlap (cyclebarrier)": {
                "question": "Quanto as barreiras se sobrepõem?",
                "render": "Sobreposição: {overlap} m"
            },
            "Space between barrier (cyclebarrier)": {
                "question": "Quanto espaço há entre as barreiras (ao longo do comprimento da estrada)?",
                "render": "Espaço entre as barreiras (ao longo do comprimento da estrada): {width:separation} m"
            },
            "Width of opening (cyclebarrier)": {
                "question": "Qual é a largura da menor abertura ao lado das barreiras?",
                "render": "Largura da abertura: {width:opening} m"
            },
            "barrier_type": {
                "mappings": {
                    "0": {
                        "then": "Esse é um único pilar na estrada"
                    },
                    "1": {
                        "then": "Isto é uma barreira para ciclistas que reduz a velocidade dos ciclistas"
                    }
                }
            },
            "bicycle=yes/no": {
                "mappings": {
                    "0": {
                        "then": "Um ciclista pode passar por isto."
                    },
                    "1": {
                        "then": "Um ciclista não pode passar por isst."
                    }
                },
                "question": "Uma bicicleta pode passar por esta barreira?"
            }
        },
        "title": {
            "mappings": {
                "0": {
                    "then": "Pilar"
                },
                "1": {
                    "then": "Barreira para ciclistas"
                }
            },
            "render": "Barreira"
        }
    },
    "bench": {
        "description": "Um banco é uma superfície de madeira, metal, pedra, etc., onde uma pessoa pode se sentar. Esta camada os visualiza e faz algumas perguntas sobre eles.",
        "filter": {
            "0": {
                "options": {
                    "0": {
                        "question": "é um memorial"
                    }
                }
            },
            "1": {
                "options": {
                    "0": {
                        "question": "Com e sem encosto"
                    },
                    "1": {
                        "question": "Tem um encosto"
                    },
                    "2": {
                        "question": "Não tem um encosto"
                    }
                }
            }
        },
        "name": "Bancos",
        "presets": {
            "0": {
                "title": "uma banco"
            }
        },
        "tagRenderings": {
            "bench-artwork": {
                "mappings": {
                    "0": {
                        "then": "Este banco tem uma obra de arte integrada"
                    },
                    "1": {
                        "then": "Este banco não tem uma obra de arte integrada"
                    },
                    "2": {
                        "then": "Este banco <span class=\"subtle\">provavelmente</span> não tem uma obra de arte integrada"
                    }
                },
                "question": "Este banco tem um elemento artístico?",
                "questionHint": "Ex. possui uma pintura integrada, estátua ou outro trabalho criativo não trivial"
            },
            "bench-backrest": {
                "mappings": {
                    "0": {
                        "then": "Esse banco é de dois lados e partilha o encosto"
                    },
                    "1": {
                        "then": "Encosto: Sim"
                    },
                    "2": {
                        "then": "Não <b>not</b> tem um encosto"
                    }
                },
                "question": "Este assento tem um escosto?"
            },
            "bench-colour": {
                "mappings": {
                    "0": {
                        "then": "Cor: castanho"
                    },
                    "1": {
                        "then": "Cor: verde"
                    },
                    "2": {
                        "then": "Cor: cinzento"
                    },
                    "3": {
                        "then": "Cor: branco"
                    },
                    "4": {
                        "then": "Cor: vermelho"
                    },
                    "5": {
                        "then": "Cor: preto"
                    },
                    "6": {
                        "then": "Cor: azul"
                    },
                    "7": {
                        "then": "Cor: amarelo"
                    }
                },
                "question": "Qual a cor dessa bancada?",
                "render": "Cor: {colour}"
            },
            "bench-direction": {
                "question": "Em que direção olha quando está sentado no banco?",
                "render": "Ao sentar-se no banco, olha-se para {direction} °."
            },
            "bench-inscription": {
                "mappings": {
                    "0": {
                        "then": "Este banco não tem inscrição"
                    },
                    "1": {
                        "then": "Esse banco <span class='subtle'>provavelmente</span> não tem uma inscrição"
                    }
                },
                "question": "Esse banco tem inscrição?",
                "questionHint": "Por exemplo: em placa montada, no encosto, ...",
                "render": "Este banco tem a seguinte inscrição:<br/><p><i>{inscription}</i></p>"
            },
            "bench-material": {
                "mappings": {
                    "0": {
                        "then": "Material: madeira"
                    },
                    "1": {
                        "then": "Material: metal"
                    },
                    "2": {
                        "then": "Material: pedra"
                    },
                    "3": {
                        "then": "Material: concreto"
                    },
                    "4": {
                        "then": "Material: plástico"
                    },
                    "5": {
                        "then": "Material: aço"
                    }
                },
                "question": "De que é feito o banco (assento)?",
                "render": "Material: {material}"
            },
            "bench-memorial": {
                "mappings": {
                    "0": {
                        "then": "Este banco é um memorial para alguém ou algo"
                    },
                    "1": {
                        "then": "Este banco <b>não é</b> um memorial para alguém ou algo"
                    }
                },
                "question": "Este banco serve como memorial para alguém ou algo?"
            },
            "bench-seats": {
                "mappings": {
                    "0": {
                        "then": "Este banco não tem assentos separados"
                    }
                },
                "question": "Quantos lugares este banco tem?",
                "render": "{seats} lugares"
            },
            "bench-survey:date": {
                "mappings": {
                    "0": {
                        "then": "Pesquisado hoje!"
                    }
                },
                "question": "Quando esta bancada foi pesquisada pela última vez?",
                "render": "Esta bancada foi pesquisada pela última vez em {survey:date}"
            }
        },
        "title": {
            "render": "Banco"
        }
    },
    "bench_at_pt": {
        "deletion": {
            "extraDeleteReasons": {
                "0": {
                    "explanation": "Este ponto de ônibus não é mais usado"
                }
            },
            "nonDeleteMappings": {
                "0": {
                    "then": "Este ponto de ônibus não tem banco (nunca houve ou foi removido)"
                }
            }
        },
        "description": "Uma camada mostrando todas as paradas de transporte público que possuem um banco",
        "name": "Bancos em pontos de transporte público",
        "tagRenderings": {
            "bench_at_pt-bench_type": {
                "mappings": {
                    "0": {
                        "then": "Há um banco comum, para sentar, aqui"
                    },
                    "1": {
                        "then": "banco de pé"
                    },
                    "2": {
                        "then": "Não há nenhum banco aqui"
                    }
                },
                "question": "Que tipo de banco é este?"
            },
            "bench_at_pt-name": {
                "render": "{name}"
            }
        },
        "title": {
            "mappings": {
                "0": {
                    "then": "Banco em ponto de transporte público"
                },
                "1": {
                    "then": "Banco em abrigo"
                }
            },
            "render": "Banco"
        }
    },
    "bicycle_library": {
        "description": "Uma instalação onde as bicicletas podem ser emprestadas por períodos mais longos",
        "name": "Biblioteca de bicicleta",
        "presets": {
            "0": {
                "description": "Uma \"biblioteca de bicicletas\" tem uma coleção de bicicletas que podem ser emprestadas",
                "title": "uma biblioteca de bicicletas"
            }
        },
        "tagRenderings": {
            "bicycle-library-target-group": {
                "mappings": {
                    "0": {
                        "then": "Bicicletas para crianças disponíveis"
                    },
                    "1": {
                        "then": "Bicicletas para adulto disponíveis"
                    },
                    "2": {
                        "then": "Bicicletas para deficientes físicos disponíveis"
                    }
                },
                "question": "Quem pode emprestar bicicletas aqui?"
            },
            "bicycle_library-charge": {
                "mappings": {
                    "0": {
                        "then": "Emprestar uma bicicleta é grátis"
                    },
                    "1": {
                        "then": "Emprestar uma bicicleta custa €20/ano e €20 de garantia"
                    }
                },
                "question": "Quanto custa um empréstimo de bicicleta?",
                "render": "Custos de empréstimo de bicicleta {charge}"
            },
            "bicycle_library-name": {
                "question": "Qual o nome desta biblioteca de bicicleta?",
                "render": "Esta biblioteca de bicicleta é chamada de {name}"
            }
        },
        "title": {
            "render": "Biblioteca de bicicleta"
        }
    },
    "bicycle_rental": {
        "deletion": {
            "extraDeleteReasons": {
                "0": {
                    "explanation": "{title()} fechou permanentemente"
                }
            },
            "nonDeleteMappings": {
                "0": {
                    "then": "Esta loja de bicicletas costumava alugar bicicletas, mas ja não as aluga"
                }
            }
        },
        "description": "Estações de aluguel de bicicletas",
        "name": "Aluguel de bicicletas",
        "presets": {
            "0": {
                "description": "Uma loja com atendimento pessoal que foca no aluguel de bicicletas",
                "title": "uma loja de aluguel de bicicletas"
            },
            "1": {
                "title": "um aluguel de bicicletas"
            }
        },
        "tagRenderings": {
            "bicycle-types": {
                "mappings": {
                    "0": {
                        "then": "Bicicletas urbanas comuns podem ser alugadas aqui"
                    },
                    "1": {
                        "then": "Bicicletas elétricas podem ser alugadas aqui"
                    },
                    "2": {
                        "then": "Bicicletas BMX podem ser alugadas aqui"
                    },
                    "3": {
                        "then": "Bicicletas de montanha podem ser alugadas aqui"
                    },
                    "4": {
                        "then": "Bicicletas para crianças podem ser alugadas aqui"
                    },
                    "5": {
                        "then": "Bicicletas tandem podem ser alugadas aqui"
                    },
                    "6": {
                        "then": "Bicicletas de estrada podem ser alugadas aqui"
                    },
                    "7": {
                        "then": "Capacetes de ciclismo podem ser alugados aqui"
                    }
                },
                "question": "Quais tipos de bicicleta e acessórios podem ser alugados aqui?",
                "render": "{rental} é alugado aqui"
            },
            "bicycle_rental_type": {
                "mappings": {
                    "0": {
                        "then": "Esta é uma loja cujo foco principal é o aluguel de bicicletas"
                    },
                    "1": {
                        "then": "Esse é um negócio de aluguel que aluga variados objetos e/ou veículos. Eles também alugam bicicletas, mas esse não é o foco principal"
                    },
                    "2": {
                        "then": "Esta é uma loja que vende ou conserta bicicletas, mas também aluga elas"
                    },
                    "3": {
                        "then": "Esta é uma estação de ancoragem automatizada, onde uma bicicleta é travada mecanicamente a uma estrutura"
                    },
                    "4": {
                        "then": "Uma máquina que dispensa e aceita chaves está presente, geralmente após autenticação e/ou pagamento. As bicicletas estão estacionadas nas proximidades"
                    },
                    "5": {
                        "then": "Este é um ponto de devolução, p. ex. um estacionamento reservado para pôr as bicicletas claramente marcadas como ser apenas para o serviço de aluguel"
                    }
                },
                "question": "Qual tipo de aluguel de bicicletas é este?"
            },
            "rental_types": {
                "renderings": {
                    "0": {
                        "question": "Quantos type_plural podem ser alugados aqui?",
                        "render": "{capacity:bicycle_type} type_plural podem ser alugados aqui"
                    }
                },
                "rewrite": {
                    "into": {
                        "0": {
                            "1": "bicicletas urbanas"
                        },
                        "1": {
                            "1": "bicicletas elétricas"
                        },
                        "2": {
                            "1": "bicicletas para crianças"
                        },
                        "3": {
                            "1": "bicicletas BMX"
                        },
                        "4": {
                            "1": "bicicletas de montanha"
                        },
                        "5": {
                            "1": "alforjes de bicicleta"
                        },
                        "6": {
                            "1": "tandem"
                        }
                    }
                }
            }
        },
        "title": {
            "mappings": {
                "0": {
                    "then": "{name}"
                }
            },
            "render": "Aluguel de bicicleta"
        }
    },
    "bicycle_tube_vending_machine": {
        "description": "Uma camada que mostra máquinas de venda de câmaras de ar de bicicleta (sejam máquinas de venda de câmaras de ar de bicicleta específicas ou máquinas de venda clássicas com câmaras de ar de bicicleta e opcionalmente objetos relacionados a bicicletas, como luzes, luvas, travas, ...)",
        "name": "Máquina de venda automática de tubos de bicicleta",
        "presets": {
            "0": {
                "title": "uma máquina de venda automática de tubos de bicicleta"
            }
        },
        "tagRenderings": {
            "Still in use?": {
                "mappings": {
                    "0": {
                        "then": "Esta máquina de venda automática funciona"
                    },
                    "1": {
                        "then": "Esta máquina de venda automática está quebrada"
                    },
                    "2": {
                        "then": "Esta máquina de venda automática está fechada"
                    }
                },
                "question": "Esta máquina de venda automática ainda está operacional?",
                "render": "O estado operacional é: <i>{operational_status}</i>"
            },
            "bicycle_tube_vending_machine-brand": {
                "mappings": {
                    "0": {
                        "then": "Câmaras de ar Continental são vendidas aqui"
                    },
                    "1": {
                        "then": "Câmaras de ar Schwalbe são vendidas aqui"
                    }
                },
                "question": "Quais marcas de câmara de ar são vendidas aqui?",
                "render": "câmaras de ar {brand} são vendidas aqui"
            },
            "bicycle_tube_vending_machine-charge": {
                "question": "Quanto custa uma câmara de ar para bicicleta?",
                "render": "Uma câmara de ar para bicicleta custa {charge}"
            },
            "bicycle_tube_vending_machine-operator": {
                "mappings": {
                    "0": {
                        "then": "Mantido pela Schwalbe"
                    },
                    "1": {
                        "then": "Mantido pela Continental"
                    }
                },
                "question": "Quem mantém esta máquina de venda?"
            },
            "other-items-vending": {
                "mappings": {
                    "0": {
                        "then": "Câmaras de ar para bicicletas são vendidas aqui"
                    },
                    "1": {
                        "then": "Luzes para bicicleta são vendidas aqui"
                    },
                    "2": {
                        "then": "Luvas são vendidas aqui"
                    },
                    "3": {
                        "then": "Kits para reparo de bicicleta são vendidos aqui"
                    },
                    "4": {
                        "then": "Bombas de ar para bicicleta são vendidas aqui"
                    },
                    "5": {
                        "then": "Cadeados para bicicleta são vendidos aqui"
                    }
                },
                "question": "Outros acessórios para bicicleta são vendidos aqui?"
            }
        },
        "title": {
            "mappings": {
                "0": {
                    "then": "Máquina de venda de câmara de ar para bicicleta {name}"
                }
            },
            "render": "Máquina de venda automática de tubos de bicicleta"
        }
    },
    "bike_cafe": {
        "description": "Um café para ciclistas é um café direcionado aos ciclistas, por exemplo, com serviços como uma bomba de ar, muita decoração relacionada a bicicletas, …",
        "name": "Café de bicicletas",
        "presets": {
            "0": {
                "title": "uma café de bicicleta"
            }
        },
        "tagRenderings": {
            "bike_cafe-bike-pump": {
                "mappings": {
                    "0": {
                        "then": "Este café para ciclistas oferece uma bomba de ar para todos"
                    },
                    "1": {
                        "then": "Este café para ciclistas não oferece uma bomba de ar para ninguém"
                    }
                },
                "question": "Este café para ciclistas oferece uma bomba de ar para qualquer um usar?"
            },
            "bike_cafe-name": {
                "question": "Qual o nome deste café de bicicleta?",
                "render": "Este café de bicicleta se chama {name}"
            },
            "bike_cafe-repair-service": {
                "mappings": {
                    "0": {
                        "then": "Este café de bicicleta conserta bicicletas"
                    },
                    "1": {
                        "then": "Este café de bicicleta não conserta bicicletas"
                    }
                },
                "question": "Este café de bicicleta conserta bicicletas?"
            },
            "bike_cafe-repair-tools": {
                "mappings": {
                    "0": {
                        "then": "Este café de bicicleta oferece ferramentas de reparo faça você mesmo"
                    },
                    "1": {
                        "then": "Este café de bicicleta não oferece ferramentas de reparo faça você mesmo"
                    }
                },
                "question": "Há ferramentas aqui para consertar a sua própria bicicleta?"
            },
            "opening_hours": {
                "override": {
                    "question": "Quando este café de bicicleta abre?"
                }
            }
        },
        "title": {
            "mappings": {
                "0": {
                    "then": "Café de bicicleta <i>{name}</i>"
                }
            },
            "render": "Café de bicicleta"
        }
    },
    "bike_cleaning": {
        "description": "Uma camada que mostra instalações onde é possível limpar a sua bicicleta",
        "name": "Serviço de limpeza de bicicletas",
        "presets": {
            "0": {
                "title": "uma serviço de limpeza de bicicletas"
            }
        },
        "tagRenderings": {
            "bike_cleaning-charge": {
                "mappings": {
                    "0": {
                        "then": "Esst serviço de limpeza é grátis para usar"
                    },
                    "1": {
                        "then": "Há uma taxa para utilizar este serviço de limpeza"
                    }
                },
                "question": "Quanto custa para usar este serviço de limpeza?",
                "render": "Usar o serviço de limpeza custa {charge}"
            },
            "bike_cleaning-service:bicycle:cleaning:charge": {
                "mappings": {
                    "0": {
                        "then": "O serviço de limpeza é grátis para usar"
                    }
                },
                "render": "Usar o serviço de limpeza custa {service:bicycle:cleaning:charge}"
            }
        },
        "title": {
            "mappings": {
                "0": {
                    "then": "Serviço de limpeza de bicicletas <i>{name}</i>"
                }
            },
            "render": "Serviço de limpeza de bicicletas"
        }
    },
    "bike_parking": {
        "description": "Uma camada que mostra onde pode estacionar a sua bicicleta",
        "name": "Estacionamento de bicicletas",
        "presets": {
            "0": {
                "title": "uma estacionamento de bicicletas"
            }
        },
        "tagRenderings": {
            "Access": {
                "mappings": {
                    "0": {
                        "then": "Acessível ao público"
                    },
                    "1": {
                        "then": "Acesso é principalmente para visitantes de uma empresa"
                    },
                    "2": {
                        "then": "Acesso é limitado aos membros de uma escola, companhia ou organização"
                    },
                    "3": {
                        "then": "Acesso é limitado aos membros de uma escola, companhia ou organização"
                    }
                },
                "question": "Quem pode usar este estacionamento de bicicletas?",
                "render": "{access}"
            },
            "Bicycle parking type": {
                "mappings": {
                    "2": {
                        "then": "Suporte para guidão"
                    },
                    "3": {
                        "then": "Suporte"
                    },
                    "4": {
                        "then": "De dois níveis"
                    },
                    "5": {
                        "then": "Cabana"
                    },
                    "6": {
                        "then": "Pilar"
                    },
                    "7": {
                        "then": "Uma área no chão que é marcada para o estacionamento de bicicletas"
                    }
                },
                "question": "Qual o tipo deste estacionamento de bicicletas?",
                "render": "Este é um estacionamento de bicicletas do tipo: {bicycle_parking}"
            },
            "Capacity": {
                "question": "Quantas bicicletas cabem neste estacionamento de bicicletas (incluindo possíveis bicicletas de carga)?",
                "render": "Lugar para {capacity} bicicletas"
            },
            "Cargo bike capacity?": {
                "question": "Quantas bicicletas de carga cabem neste estacionamento de bicicletas?",
                "render": "Neste estacionamento cabem {capacity:cargo_bike} bicicletas de carga"
            },
            "Cargo bike spaces?": {
                "mappings": {
                    "0": {
                        "then": "Este estacionamento tem vagas para bicicletas de carga"
                    },
                    "1": {
                        "then": "Este estacionamento tem vagas (oficiais) projetadas para bicicletas de carga."
                    },
                    "2": {
                        "then": "Não tem permissão para estacionar bicicletas de carga"
                    }
                },
                "question": "O estacionamento de bicicletas tem vagas para bicicletas de carga?"
            },
            "Is covered?": {
                "mappings": {
                    "0": {
                        "then": "Este estacionamento é coberto (tem um telhado)"
                    },
                    "1": {
                        "then": "Este estacionamento não é coberto"
                    }
                },
                "question": "Este estacionamento é coberto? Também selecione \"coberto\" para estacionamentos internos."
            },
            "Underground?": {
                "mappings": {
                    "0": {
                        "then": "Estacionamento subterrâneo"
                    },
                    "1": {
                        "then": "Estacionamento de superfície"
                    },
                    "2": {
                        "then": "Estacionamento no telhado"
                    },
                    "3": {
                        "then": "Estacionamento ao nível da superfície"
                    }
                },
                "question": "Qual a localização relativa deste estacionamento de bicicletas?"
            }
        },
        "title": {
            "render": "Estacionamento de bicicletas"
        }
    },
    "bike_repair_station": {
        "description": "Uma camada que mostra bombas de ar para bicicletas e suportes com ferramentas de reparo para bicicletas",
        "name": "Estações de bicicletas (reparo, bomba ou ambos)",
        "presets": {
            "0": {
                "description": "Um aparelho para encher os seus pneus num local fixa no espaço público.",
                "title": "uma bomba de bicicleta"
            },
            "1": {
                "description": "Uma bomba de ar para bicicletas e ferramentas para reparar a sua bicicleta em espaço público. As ferramentas geralmente são protegidas com correntes contra furtos."
            }
        },
        "tagRenderings": {
            "bike_repair_station-available-services": {
                "mappings": {
                    "0": {
                        "then": "Há somente uma bomba presente"
                    },
                    "1": {
                        "then": "Há somente ferramentas (chaves de fenda, alicates...) presentes"
                    },
                    "2": {
                        "then": "Há tanto ferramentas e uma bomba presente"
                    }
                },
                "question": "Quais serviços estão disponíveis nesta estação de bicicletas?"
            },
            "bike_repair_station-bike-chain-tool": {
                "mappings": {
                    "0": {
                        "then": "Há uma ferramenta de corrente"
                    },
                    "1": {
                        "then": "Não há uma ferramenta de corrente"
                    }
                }
            },
            "bike_repair_station-bike-stand": {
                "mappings": {
                    "0": {
                        "then": "Há um gancho ou um suporte"
                    },
                    "1": {
                        "then": "Não há um gancho ou um suporte"
                    }
                }
            },
            "bike_repair_station-electrical_pump": {
                "mappings": {
                    "0": {
                        "then": "Bomba manual"
                    },
                    "1": {
                        "then": "Bomba elétrica"
                    }
                }
            },
            "bike_repair_station-manometer": {
                "mappings": {
                    "0": {
                        "then": "Há um manômetro"
                    },
                    "1": {
                        "then": "Não há um manômetro"
                    },
                    "2": {
                        "then": "Há um manômetro mas está quebrado"
                    }
                }
            },
            "bike_repair_station-operator": {
                "question": "Quem faz a manutenção desta bomba de ciclo?",
                "render": "Mantida por {operator}"
            }
        },
        "title": {
            "mappings": {
                "0": {
                    "then": "Estação de reparo de bicicletas"
                },
                "1": {
                    "then": "Estação de reparo de bicicletas"
                },
                "2": {
                    "then": "Bomba quebrada"
                },
                "3": {
                    "then": "Bomba de bicicleta <i>{name}</i>"
                },
                "4": {
                    "then": "Bomba de bicicleta"
                }
            },
            "render": "Estação de bicicletas (bomba e reparo)"
        }
    },
    "bike_shop": {
        "description": "Uma loja que vende especificamente bicicletas ou itens relacionados",
        "name": "Reparo/loja de bicicletas",
        "tagRenderings": {
            "bike_repair_rents-bikes": {
                "mappings": {
                    "0": {
                        "then": "Esta loja aluga bicicletas"
                    },
                    "1": {
                        "then": "Esta loja não aluga bicicletas"
                    }
                },
                "question": "Esta loja aluga bicicletas?"
            },
            "bike_repair_repairs-bikes": {
                "mappings": {
                    "0": {
                        "then": "Esta loja conserta bicicletas"
                    },
                    "1": {
                        "then": "Esta loja não conserta bicicletas"
                    },
                    "2": {
                        "then": "Esta loja conserta bicicletas compradas aqui"
                    },
                    "3": {
                        "then": "Esta loja conserta bicicletas de uma certa marca"
                    }
                },
                "question": "Esta loja conserta bicicletas?"
            },
            "bike_repair_sells-bikes": {
                "mappings": {
                    "0": {
                        "then": "Esta loja vende bicicletas"
                    },
                    "1": {
                        "then": "Esta loja não vende bicicletas"
                    }
                },
                "question": "Esta loja vende bicicletas?"
            },
            "bike_shop-is-bicycle_shop": {
                "render": "Esta loja é especializada em vender {shop} e faz atividades relacionadas à bicicletas"
            },
            "bike_shop-name": {
                "question": "Qual o nome desta loja de bicicletas?",
                "render": "Esta loja de bicicletas se chama {name}"
            }
        },
        "title": {
            "mappings": {
                "0": {
                    "then": "Loja de equipamentos desportivos <i>{name}</i>"
                },
                "2": {
                    "then": "Aluguel de bicicletas <i>{name}</i>"
                },
                "3": {
                    "then": "Reparo de bicicletas <i>{name}</i>"
                },
                "4": {
                    "then": "Loja de bicicletas <i>{name}</i>"
                },
                "5": {
                    "then": "Loja/reparo de bicicletas <i>{name}</i>"
                }
            },
            "render": "Reparo/loja de bicicletas"
        }
    },
    "drinking_water": {
        "tagRenderings": {
            "Still in use?": {
                "render": "O estado operacional é: <i>{operational_status}</i>"
            }
        }
    },
    "ghost_bike": {
        "name": "Bicicleta fantasma",
        "presets": {
            "0": {
                "title": "uma bicicleta fantasma"
            }
        },
        "title": {
            "render": "Bicicleta fantasma"
        }
    },
    "last_click": {
        "pointRendering": {
            "0": {
                "label": {
                    "render": "Adicionar novo item"
                }
            }
        }
    },
    "questions": {
        "tagRenderings": {
            "description": {
                "question": "Ainda há algo de relevante que não tenha podido dar nas perguntas anteriores? Adicione-o aqui.",
                "questionHint": "Não repita factos já declarados"
            },
            "dog-access": {
                "mappings": {
                    "0": {
                        "then": "Os cães são permitidos"
                    },
                    "1": {
                        "then": "Os cães <b>não</b> são permitidos"
                    },
                    "2": {
                        "then": "Os cães são permitidos, mas têm de ser presos pela trela"
                    },
                    "3": {
                        "then": "Os cães são permitidos e podem correr livremente"
                    }
                },
                "question": "Os cães são permitidos neste estabelecimento?"
            },
            "email": {
                "question": "Qual é o endereço de e-mail de {title()}?"
            },
            "internet": {
                "mappings": {
                    "0": {
                        "then": "Este lugar tem acesso à Internet sem fios"
                    },
                    "1": {
                        "then": "Este lugar <b>não</b> tem acesso à Internet"
                    },
                    "2": {
                        "then": "Este lugar tem acesso à Internet"
                    },
                    "3": {
                        "then": "Este lugar tem acesso à Internet através de um terminal ou computador"
                    },
                    "4": {
                        "then": "Este lugar tem acesso à Internet com fios/por cabo"
                    }
                },
                "question": "Este lugar tem acesso à Internet?"
            },
            "internet-fee": {
                "mappings": {
                    "0": {
                        "then": "Tem de se pagar para utilizar o acesso à Internet neste local"
                    },
                    "1": {
                        "then": "O acesso à Internet é gratuito neste local"
                    },
                    "2": {
                        "then": "O acesso à Internet é gratuito neste local, apenas para clientes"
                    }
                },
                "question": "Tem de se pagar para utilizar o acesso à Internet?"
            },
            "internet-ssid": {
                "freeform": {
                    "placeholder": "Introduza o nome da rede"
                },
                "question": "Qual é o nome da rede para o acesso sem fios à Internet?",
                "render": "O nome da rede é <b>{internet_access:ssid}</b>"
            },
            "multilevels": {
                "override": {
                    "question": "Para que pisos vai este elevador?",
                    "render": "Este elevador vai para os pisos {level}"
                }
            },
            "opening_hours": {
                "question": "Qual é o horário de funcionamento de {title()}?",
                "render": "<h3>Horário de funcionamento</h3>{opening_hours_table(opening_hours)}"
            },
            "payment-options": {
                "mappings": {
                    "0": {
                        "then": "Aceitam pagamento com dinheiro aqui"
                    },
                    "1": {
                        "then": "Aceitam pagamento com cartões bancários aqui"
                    }
                },
                "question": "Que métodos de pagamento são aceites aqui?"
            },
            "payment-options-advanced": {
                "override": {
                    "mappings+": {
                        "0": {
                            "then": "O pagamento é feito utilizando uma aplicação dedicada"
                        },
                        "1": {
                            "then": "O pagamento é feito usando um cartão de membro"
                        }
                    }
                }
            },
            "phone": {
                "question": "Qual é o número de telefone de {title()}?"
            },
            "service:electricity": {
                "mappings": {
                    "0": {
                        "then": "Há muitas tomadas elétricas disponíveis para clientes sentados no interior, onde estes podem carregar os seus dispositivos eletrónicos"
                    },
                    "1": {
                        "then": "Há algumas tomadas elétricas disponíveis para clientes sentados no interior, onde estes podem carregar os seus dispositivos eletrónicos"
                    },
                    "2": {
                        "then": "Não há tomadas elétricas disponíveis para clientes sentados no interior, mas pode-se pedir aos funcionários para carregar dispositivos eletrónicos"
                    },
                    "3": {
                        "then": "Não há tomadas elétricas disponíveis para clientes sentados no interior"
                    }
                },
                "question": "Esta infraestrutura tem tomadas elétricas, disponíveis para os clientes quando estão no interior?"
            },
            "single_level": {
                "mappings": {
                    "0": {
                        "then": "Está no subsolo"
                    },
                    "1": {
                        "then": "Está ao nível do rés-do-chão"
                    },
                    "2": {
                        "then": "Está ao nível do rés-do-chão"
                    },
                    "3": {
                        "then": "Está no primeiro andar"
                    },
                    "4": {
                        "then": "Localizado no primeiro nível da cave"
                    }
                },
                "question": "Em que nível se encontra este elemento?",
                "render": "Está no {level}º andar"
            },
            "smoking": {
                "mappings": {
                    "0": {
                        "then": "<b>É permitido</b> fumar"
                    },
                    "1": {
                        "then": "<b>Não é permitido</b> fumar"
                    },
                    "2": {
                        "then": "É permitido fumar <b>no exterior</b>."
                    }
                },
                "question": "É permitido fumar em {title()}?"
            },
            "website": {
                "question": "Qual é o sítio web de {title()}?"
            },
            "wheelchair-access": {
                "mappings": {
                    "0": {
                        "then": "Este lugar está especialmente adaptado para utilizadores de cadeira de rodas"
                    },
                    "1": {
                        "then": "Este lugar é de fácil acesso com uma cadeira de rodas"
                    },
                    "2": {
                        "then": "É possível chegar a este local em cadeira de rodas, mas não é fácil"
                    },
                    "3": {
                        "then": "Este lugar não é acessível com uma cadeira de rodas"
                    }
                },
                "question": "Este lugar é acessível a utilizadores de cadeiras de rodas?"
            },
            "wikipedia": {
                "mappings": {
                    "0": {
                        "then": "Ainda não foi vinculada nenhuma página da Wikipédia"
                    },
                    "1": {
                        "then": "Ainda não foi vinculada nenhuma página da Wikipédia"
                    }
                },
                "question": "Qual é a entidade Wikidata correspondente?"
            }
        }
    },
    "sport_pitch": {
        "filter": {
            "0": {
                "options": {
                    "0": {
                        "question": "Acessível ao público"
                    }
                }
            }
        }
    },
    "surveillance_camera": {
        "tagRenderings": {
            "Operator": {
                "render": "Operado por {operator}"
            }
        }
    },
    "toilet_at_amenity": {
        "tagRenderings": {
            "toilets-fee": {
                "mappings": {
                    "1": {
                        "then": "Grátis para usar"
                    }
                }
            }
        }
    },
    "tree_node": {
        "name": "Árvore",
        "presets": {
            "0": {
                "description": "Uma árvore de uma espécie com folhas, como carvalho ou populus.",
                "title": "uma árvore de folhas largas"
            },
            "1": {
                "title": "uma árvore com folhas de agulha"
            },
            "2": {
                "title": "uma árvore"
            }
        },
        "tagRenderings": {
            "circumference": {
                "question": "Qual é a circunferência do tronco da árvore?",
                "questionHint": "Isto é medido a uma altura de 1,30m",
                "render": "O tronco da árvore tem uma circunferência de <b>{circumference}</b> metros"
            },
            "height": {
                "question": "Qual a altura dessa árvore?",
                "render": "Esta árvore tem {height} metros de altura"
            },
            "tree-decidouous": {
                "mappings": {
                    "0": {
                        "then": "Caducifólia: a árvore perde as folhas em alguma época do ano."
                    },
                    "1": {
                        "then": "Perene."
                    }
                },
                "question": "Essa árvore é perene ou caducifólia?"
            },
            "tree-denotation": {
                "mappings": {
                    "0": {
                        "then": "A árvore é notável devido ao seu tamanho ou localização proeminente. É útil para navegação."
                    },
                    "1": {
                        "then": "A árvore é um monumento natural, por ex. porque é especialmente antigo ou de uma espécie valiosa."
                    },
                    "2": {
                        "then": "A árvore é utilizada para fins agrícolas, por ex. em um pomar."
                    },
                    "3": {
                        "then": "A árvore está em um parque ou similar (cemitério, pátio da escola, …)."
                    },
                    "4": {
                        "then": "A árvore está em um jardim residencial."
                    },
                    "5": {
                        "then": "Esta é uma árvore ao longo de uma avenida."
                    },
                    "6": {
                        "then": "A árvore está em uma área urbana."
                    },
                    "7": {
                        "then": "A árvore está fora de uma área urbana."
                    }
                },
                "question": "Quão significativa é esta árvore? Escolha a primeira resposta que se aplica."
            },
            "tree-heritage": {
                "mappings": {
                    "0": {
                        "then": "Registrado como patrimônio por <i>Onroerend Erfgoed</i> Flanders"
                    },
                    "1": {
                        "then": "Registrado como patrimônio por <i>Direction du Patrimoine culturel</i> Brussels"
                    },
                    "2": {
                        "then": "Registrado como patrimônio por uma organização diferente"
                    },
                    "3": {
                        "then": "Não registrado como patrimônio"
                    },
                    "4": {
                        "then": "Registrado como patrimônio por uma organização diferente"
                    }
                },
                "question": "Esta árvore é patrimônio tombado?"
            },
            "tree-leaf_type": {
                "mappings": {
                    "0": {
                        "then": "Folha larga"
                    },
                    "2": {
                        "then": "permanentemente sem folhas"
                    }
                },
                "question": "Esta é uma árvore de folhas largas ou acículas?"
            },
            "tree-species-wikidata": {
                "question": "Que espécie é esta árvore?"
            },
            "tree_node-name": {
                "mappings": {
                    "0": {
                        "then": "A árvore não tem nome."
                    }
                },
                "question": "A árvore tem nome?",
                "render": "Nome: {name}"
            },
            "tree_node-ref:OnroerendErfgoed": {
                "question": "Qual é o ID emitido por Onroerend Erfgoed Flanders?"
            },
            "tree_node-wikidata": {
                "question": "Qual é o ID do Wikidata para esta árvore?"
            }
        },
        "title": {
            "render": "Árvore"
        }
    },
    "usersettings": {
        "description": "Uma camada especial que não deve ser mostrada em um mapa, mas que é usada para definir as configurações do usuário",
        "tagRenderings": {
            "all-questions-at-once": {
                "mappings": {
                    "0": {
                        "then": "Mostrar todas as perguntas na caixa de informações juntas"
                    },
                    "1": {
                        "then": "Mostrar perguntas uma a uma"
                    }
                },
                "question": "As perguntas para campos de dados desconhecidos devem aparecer uma a uma ou juntas?"
            },
            "cscount-thanks": {
                "mappings": {
                    "0": {
                        "then": "Você fez alterações em {_csCount} ocasiões diferentes! Isso é incrível!"
                    }
                }
            },
            "picture-license": {
                "mappings": {
                    "0": {
                        "then": "As fotos que você tirar serão licenciadas com <b>CC0</b> e adicionadas ao domínio público. Isso significa que todos podem usar suas fotos para qualquer finalidade. <span class='subtle'>Esta é a escolha padrão.</span>"
                    },
                    "1": {
                        "then": "As fotos que você tirar serão licenciadas com <b>CC0</b> e adicionadas ao domínio público. Isso significa que todos podem usar suas fotos para qualquer finalidade."
                    },
                    "2": {
                        "then": "As fotos que você tirar serão licenciadas com <b>CC-BY 4.0</b>, que exige que todos que usam sua foto atribuam a você"
                    },
                    "3": {
                        "then": "As fotos que você tirar serão licenciadas com <b>CC-BY-SA 4.0</b>, o que significa que todos que usarem sua foto devem atribuí-lo e que os derivados de sua foto devem ser compartilhados novamente com a mesma licença."
                    }
                },
                "question": "Sob que licença você deseja publicar suas fotos?"
            },
            "show_debug": {
                "mappings": {
                    "0": {
                        "then": "Mostrar informações de depuração"
                    },
                    "1": {
                        "then": "Não mostrar informações de depuração"
                    },
                    "2": {
                        "then": "Não mostrar informações de depuração"
                    }
                },
                "question": "Mostrar informações de depuração das configurações do usuário?"
            },
            "translation-completeness": {
                "mappings": {
                    "0": {
                        "then": "Traduzido completamente"
                    }
                }
            },
            "translation-mode": {
                "mappings": {
                    "0": {
                        "then": "Não mostrar um botão para alterar as traduções rapidamente"
                    },
                    "1": {
                        "then": "Mostrar um botão para abrir traduções rapidamente ao usar o MapComplete em uma tela grande"
                    },
                    "2": {
                        "then": "Mostrar sempre os botões de tradução, inclusive no celular"
                    }
                },
                "question": "Quer ajudar na tradução do MapComplete?"
            }
        }
    },
    "windturbine": {
        "title": {
            "mappings": {
                "0": {
                    "then": "{name}"
                }
            }
        }
    }
}<|MERGE_RESOLUTION|>--- conflicted
+++ resolved
@@ -35,16 +35,6 @@
             "1": {
                 "title": "uma caixa de pôster independente"
             },
-            "10": {
-                "description": "Usado para sinais publicitários, sinais de néon, logotipos e sinais de entrada institucionais",
-                "title": "um sinal"
-            },
-            "11": {
-                "title": "uma escultura"
-            },
-            "12": {
-                "title": "uma pintura de parede"
-            },
             "2": {
                 "title": "uma caixa de pôster montada em uma parede"
             },
@@ -71,7 +61,6 @@
             },
             "11": {
                 "title": "um totem"
-<<<<<<< HEAD
             },
             "12": {
                 "description": "Usado para sinais publicitários, sinais de néon, logotipos e sinais de entrada institucionais",
@@ -82,8 +71,6 @@
             },
             "14": {
                 "title": "uma pintura de parede"
-=======
->>>>>>> 8bf7682b
             }
         },
         "tagRenderings": {
