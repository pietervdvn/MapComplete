{
    "address": {
        "description": "Endereços",
        "name": "Endereços conhecidos no OSM",
        "tagRenderings": {
            "fixme": {
                "question": "O que deve ser corrigido aqui? Explique"
            },
            "housenumber": {
                "mappings": {
                    "0": {
                        "then": "Este prédio não tem número"
                    }
                },
                "question": "Qual é o número desta casa?",
                "render": "O número da casa é <b>{addr:housenumber}</b>"
            },
            "street": {
                "question": "Em que rua fica esse endereço?",
                "render": "Este endereço é na rua <b>{addr:street}</b>"
            }
        },
        "title": {
            "render": "Endereço conhecido"
        }
    },
    "advertising": {
        "description": "Iremos completar os dados das funcionalidades publicitárias com referência, operador e iluminado",
        "name": "Anunciar",
        "presets": {
            "0": {
                "description": "Uma grande estrutura de publicidade ao ar livre, normalmente encontrada em áreas de alto tráfego, como ao longo de estradas movimentadas",
                "title": "um outdoor"
            },
            "1": {
                "title": "uma caixa de pôster independente"
            },
            "2": {
                "title": "uma caixa de pôster montada em uma parede"
            },
            "3": {
                "description": "Pequeno outdoor para publicidade de bairro, geralmente destinado a pedestres",
                "title": "a bordo"
            },
            "4": {
                "description": "Uma estrutura exterior cilíndrica que mostra anúncios",
                "title": "uma coluna"
            },
            "5": {
                "title": "uma bandeira"
            },
            "6": {
                "title": "uma tela"
            },
            "7": {
                "title": "uma tela montada em uma parede"
            },
            "8": {
                "description": "Uma peça de tecido impermeável com uma mensagem impressa, permanentemente ancorada na parede",
                "title": "uma lona"
            },
            "9": {
                "title": "um totem"
            },
            "10": {
                "description": "Usado para sinais publicitários, sinais de néon, logotipos e sinais de entrada institucionais",
                "title": "um sinal"
            },
            "11": {
                "title": "uma escultura"
            },
            "12": {
                "title": "uma pintura de parede"
            }
        },
        "tagRenderings": {
            "Sides": {
                "mappings": {
                    "0": {
                        "then": "Este objeto tem anúncios em um único lado"
                    },
                    "1": {
                        "then": "Este objeto tem anúncios em ambos os lados"
                    }
                },
                "question": "De quantos lados você pode assistir a anúncios?"
            },
            "animated": {
                "mappings": {
                    "0": {
                        "then": "<b> Static</b>, mostra sempre a mesma mensagem"
                    },
                    "1": {
                        "then": "Este objeto possui um <b>digital display</b> embutido para mostrar preços ou alguma outra mensagem"
                    },
                    "2": {
                        "then": "<b>Trivision</b> - o outdoor consiste em muitos prismas triangulares que giram regularmente"
                    },
                    "3": {
                        "then": "Pôsteres de <b>rolagem</b>"
                    },
                    "4": {
                        "then": "<b>Gira</b> sobre si mesmo"
                    }
                },
                "question": "Este anúncio percorre várias mensagens?"
            },
            "luminous_or_lit_advertising": {
                "override": {
                    "+mappings": {
                        "0": {
                            "then": "Esta é uma luz de tubo de néon"
                        }
                    }
                }
            },
            "message_type": {
                "mappings": {
                    "0": {
                        "then": "Mensagem comercial"
                    },
                    "1": {
                        "then": "Informação local"
                    },
                    "2": {
                        "then": "Informação segura"
                    },
                    "3": {
                        "then": "Propaganda eleitoral"
                    },
                    "4": {
                        "then": "Informações relacionadas com teatro, concertos, ..."
                    },
                    "5": {
                        "then": "Mensagem de organizações sem fins lucrativos"
                    },
                    "6": {
                        "then": "Para expressar sua opinião"
                    },
                    "7": {
                        "then": "Mensagem religiosa"
                    },
                    "8": {
                        "then": "sinal de financiamento"
                    },
                    "9": {
                        "then": "Um mapa"
                    }
                },
                "question": "Que tipo de mensagem é mostrada?"
            },
            "operator": {
                "question": "Quem opera esse elemento?",
                "render": "Operado por {operator}"
            },
            "ref": {
                "question": "Qual é o número de referência?",
                "render": "O número de referência é {ref}"
            },
            "type": {
                "mappings": {
                    "0": {
                        "then": "Isso é um outdoor"
                    },
                    "1": {
                        "then": "Isso é uma placa"
                    }
                }
            }
        }
    },
    "artwork": {
        "description": "Diversas obras de arte",
        "name": "Obras de arte",
        "presets": {
            "0": {
                "title": "uma obra de arte"
            }
        },
        "tagRenderings": {
            "artwork-artist-wikidata": {
                "question": "Quem fez essa obra de arte?",
                "render": "Esta obra de arte foi feita por {wikidata_label(artist:wikidata):font-weight:bold}<br/>{wikipedia(artist:wikidata)}"
            },
            "artwork-artist_name": {
                "question": "Que artista criou isto?",
                "render": "Criado por {artist_name}"
            },
            "artwork-artwork_type": {
                "mappings": {
                    "0": {
                        "then": "Arquitetura"
                    },
                    "1": {
                        "then": "Mural"
                    },
                    "2": {
                        "then": "Pintura"
                    },
                    "3": {
                        "then": "Escultura"
                    },
                    "4": {
                        "then": "Estátua"
                    },
                    "5": {
                        "then": "Busto"
                    },
                    "6": {
                        "then": "Pedra"
                    },
                    "7": {
                        "then": "Instalação"
                    },
                    "8": {
                        "then": "Grafite"
                    },
                    "9": {
                        "then": "Relevo"
                    },
                    "10": {
                        "then": "Azulejo (azulejo decorativo espanhol e português)"
                    },
                    "11": {
                        "then": "Ladrilhos"
                    },
                    "12": {
                        "then": "Entalhe em madeira"
                    }
                },
                "question": "Qual é o tipo desta obra de arte?",
                "render": "Isto é um(a) {artwork_type}"
            },
            "artwork-website": {
                "question": "Existe um site com mais informações sobre esta obra de arte?",
                "render": "Mais informações <a href='{website}' target='_blank'>neste site</a>"
            },
            "artwork_subject": {
                "question": "O que esta obra de arte representa?",
                "render": "A obra de arte representa {wikidata_label(subject:wikidata)}{wikipedia(subject:wikidata)}"
            }
        },
        "title": {
            "mappings": {
                "0": {
                    "then": "Obra de arte <i>{name}</i>"
                }
            },
            "render": "Obra de arte"
        }
    },
    "barrier": {
        "tagRenderings": {
            "MaxWidth": {
                "render": "Largura máxima: {maxwidth:physical} m"
            }
        }
    },
    "bench": {
        "name": "Bancos",
        "presets": {
            "0": {
                "title": "uma banco"
            }
        },
        "tagRenderings": {
            "bench-backrest": {
                "mappings": {
                    "1": {
                        "then": "Encosto: Sim"
                    },
                    "2": {
                        "then": "Não <b>not</b> tem um encosto"
                    }
                },
                "question": "Este assento tem um escosto?"
            },
            "bench-colour": {
                "mappings": {
                    "0": {
                        "then": "Cor: castanho"
                    },
                    "1": {
                        "then": "Cor: verde"
                    },
                    "2": {
                        "then": "Cor: cinzento"
                    },
                    "3": {
                        "then": "Cor: branco"
                    },
                    "4": {
                        "then": "Cor: vermelho"
                    },
                    "5": {
                        "then": "Cor: preto"
                    },
                    "6": {
                        "then": "Cor: azul"
                    },
                    "7": {
                        "then": "Cor: amarelo"
                    }
                },
                "question": "Qual a cor dessa bancada?",
                "render": "Cor: {colour}"
            },
            "bench-direction": {
                "question": "Em que direção olha quando está sentado no banco?",
                "render": "Ao sentar-se no banco, olha-se para {direction} °."
            },
            "bench-inscription": {
                "mappings": {
                    "0": {
                        "then": "Este banco não tem inscrição"
                    }
                },
                "question": "Esse banco tem inscrição?",
                "questionHint": "Por exemplo: em placa montada, no encosto, ...",
                "render": "Este banco tem a seguinte inscrição:<br/><p><i>{inscription}</i></p>"
            },
            "bench-material": {
                "mappings": {
                    "0": {
                        "then": "Material: madeira"
                    },
                    "1": {
                        "then": "Material: metal"
                    },
                    "2": {
                        "then": "Material: pedra"
                    },
                    "3": {
                        "then": "Material: concreto"
                    },
                    "4": {
                        "then": "Material: plástico"
                    },
                    "5": {
                        "then": "Material: aço"
                    }
                },
                "question": "De que é feito o banco (assento)?",
                "render": "Material: {material}"
            },
            "bench-memorial": {
                "mappings": {
                    "0": {
                        "then": "Este banco é um memorial para alguém ou algo"
                    },
                    "1": {
                        "then": "Este banco <b>não é</b> um memorial para alguém ou algo"
                    }
                },
                "question": "Este banco serve como memorial para alguém ou algo?"
            },
            "bench-seats": {
                "mappings": {
                    "0": {
                        "then": "Este banco não tem assentos separados"
                    }
                },
                "question": "Quantos lugares este banco tem?",
                "render": "{seats} lugares"
            },
            "bench-survey:date": {
                "mappings": {
                    "0": {
                        "then": "Pesquisado hoje!"
                    }
                },
                "question": "Quando esta bancada foi pesquisada pela última vez?",
                "render": "Esta bancada foi pesquisada pela última vez em {survey:date}"
            }
        },
        "title": {
            "render": "Banco"
        }
    },
    "bench_at_pt": {
        "deletion": {
            "extraDeleteReasons": {
                "0": {
                    "explanation": "Este ponto de ônibus não é mais usado"
                }
            },
            "nonDeleteMappings": {
                "0": {
                    "then": "Este ponto de ônibus não tem banco (nunca houve ou foi removido)"
                }
            }
        },
        "description": "Uma camada mostrando todas as paradas de transporte público que possuem um banco",
        "name": "Bancos em pontos de transporte público",
        "tagRenderings": {
            "bench_at_pt-bench_type": {
                "mappings": {
                    "1": {
                        "then": "banco de pé"
                    },
                    "2": {
                        "then": "Não há nenhum banco aqui"
                    }
                },
                "question": "Que tipo de banco é este?"
            },
            "bench_at_pt-name": {
                "render": "{name}"
            }
        },
        "title": {
            "mappings": {
                "0": {
                    "then": "Banco em ponto de transporte público"
                },
                "1": {
                    "then": "Banco em abrigo"
                }
            },
            "render": "Banco"
        }
    },
    "bicycle_library": {
        "description": "Uma instalação onde as bicicletas podem ser emprestadas por períodos mais longos",
        "name": "Biblioteca de bicicleta",
        "presets": {
            "0": {
                "description": "Uma \"biblioteca de bicicletas\" tem uma coleção de bicicletas que podem ser emprestadas",
                "title": "uma biblioteca de bicicletas"
            }
        },
        "tagRenderings": {
            "bicycle-library-target-group": {
                "mappings": {
                    "0": {
                        "then": "Bicicletas para crianças disponíveis"
                    },
                    "1": {
                        "then": "Bicicletas para adulto disponíveis"
                    },
                    "2": {
                        "then": "Bicicletas para deficientes físicos disponíveis"
                    }
                },
                "question": "Quem pode emprestar bicicletas aqui?"
            },
            "bicycle_library-charge": {
                "mappings": {
                    "0": {
                        "then": "Emprestar uma bicicleta é grátis"
                    },
                    "1": {
                        "then": "Emprestar uma bicicleta custa €20/ano e €20 de garantia"
                    }
                },
                "question": "Quanto custa um empréstimo de bicicleta?",
                "render": "Custos de empréstimo de bicicleta {charge}"
            },
            "bicycle_library-name": {
                "question": "Qual o nome desta biblioteca de bicicleta?",
                "render": "Esta biblioteca de bicicleta é chamada de {name}"
            }
        },
        "title": {
            "render": "Biblioteca de bicicleta"
        }
    },
    "bicycle_tube_vending_machine": {
        "name": "Máquina de venda automática de tubos de bicicleta",
        "presets": {
            "0": {
                "title": "uma máquina de venda automática de tubos de bicicleta"
            }
        },
        "tagRenderings": {
            "Still in use?": {
                "mappings": {
                    "0": {
                        "then": "Esta máquina de venda automática funciona"
                    },
                    "1": {
                        "then": "Esta máquina de venda automática está quebrada"
                    },
                    "2": {
                        "then": "Esta máquina de venda automática está fechada"
                    }
                },
                "question": "Esta máquina de venda automática ainda está operacional?",
                "render": "O estado operacional é: <i>{operational_status}</i>"
            }
        },
        "title": {
            "render": "Máquina de venda automática de tubos de bicicleta"
        }
    },
    "bike_cafe": {
        "name": "Café de bicicletas",
        "presets": {
            "0": {
                "title": "uma café de bicicleta"
            }
        },
        "tagRenderings": {
            "bike_cafe-name": {
                "question": "Qual o nome deste café de bicicleta?",
                "render": "Este café de bicicleta se chama {name}"
            },
            "bike_cafe-repair-service": {
                "mappings": {
                    "0": {
                        "then": "Este café de bicicleta conserta bicicletas"
                    },
                    "1": {
                        "then": "Este café de bicicleta não conserta bicicletas"
                    }
                },
                "question": "Este café de bicicleta conserta bicicletas?"
            },
            "bike_cafe-repair-tools": {
                "mappings": {
                    "0": {
                        "then": "Este café de bicicleta oferece ferramentas de reparo faça você mesmo"
                    },
                    "1": {
                        "then": "Este café de bicicleta não oferece ferramentas de reparo faça você mesmo"
                    }
                },
                "question": "Há ferramentas aqui para consertar a sua própria bicicleta?"
            },
            "opening_hours": {
                "override": {
                    "question": "Quando este café de bicicleta abre?"
                }
            }
        },
        "title": {
            "mappings": {
                "0": {
                    "then": "Café de bicicleta <i>{name}</i>"
                }
            },
            "render": "Café de bicicleta"
        }
    },
    "bike_cleaning": {
        "name": "Serviço de limpeza de bicicletas",
        "presets": {
            "0": {
                "title": "uma serviço de limpeza de bicicletas"
            }
        },
        "title": {
            "mappings": {
                "0": {
                    "then": "Serviço de limpeza de bicicletas <i>{name}</i>"
                }
            },
            "render": "Serviço de limpeza de bicicletas"
        }
    },
    "bike_parking": {
        "name": "Estacionamento de bicicletas",
        "presets": {
            "0": {
                "title": "uma estacionamento de bicicletas"
            }
        },
        "tagRenderings": {
            "Access": {
                "mappings": {
                    "0": {
                        "then": "Acessível ao público"
                    },
                    "1": {
                        "then": "Acesso é principalmente para visitantes de uma empresa"
                    },
                    "2": {
                        "then": "Acesso é limitado aos membros de uma escola, companhia ou organização"
                    }
                },
                "question": "Quem pode usar este estacionamento de bicicletas?",
                "render": "{access}"
            },
            "Bicycle parking type": {
                "question": "Qual o tipo deste estacionamento de bicicletas?",
                "render": "Este é um estacionamento de bicicletas do tipo: {bicycle_parking}"
            },
            "Capacity": {
                "render": "Lugar para {capacity} bicicletas"
            },
            "Cargo bike capacity?": {
                "question": "Quantas bicicletas de carga cabem neste estacionamento de bicicletas?",
                "render": "Neste estacionamento cabem {capacity:cargo_bike} bicicletas de carga"
            },
            "Cargo bike spaces?": {
                "mappings": {
                    "0": {
                        "then": "Este estacionamento tem vagas para bicicletas de carga"
                    },
                    "1": {
                        "then": "Este estacionamento tem vagas (oficiais) projetadas para bicicletas de carga."
                    },
                    "2": {
                        "then": "Não tem permissão para estacionar bicicletas de carga"
                    }
                },
                "question": "O estacionamento de bicicletas tem vagas para bicicletas de carga?"
            },
            "Is covered?": {
                "mappings": {
                    "0": {
                        "then": "Este estacionamento é coberto (tem um telhado)"
                    },
                    "1": {
                        "then": "Este estacionamento não é coberto"
                    }
                },
                "question": "Este estacionamento é coberto? Também selecione \"coberto\" para estacionamentos internos."
            },
            "Underground?": {
                "mappings": {
                    "0": {
                        "then": "Estacionamento subterrâneo"
                    },
                    "1": {
                        "then": "Estacionamento de superfície"
                    },
                    "2": {
                        "then": "Estacionamento no telhado"
                    },
                    "3": {
                        "then": "Estacionamento ao nível da superfície"
                    }
                },
                "question": "Qual a localização relativa deste estacionamento de bicicletas?"
            }
        },
        "title": {
            "render": "Estacionamento de bicicletas"
        }
    },
    "bike_repair_station": {
        "presets": {
            "0": {
                "description": "Um aparelho para encher os seus pneus num local fixa no espaço público."
            }
        },
        "tagRenderings": {
            "bike_repair_station-available-services": {
                "mappings": {
                    "0": {
                        "then": "Há somente uma bomba presente"
                    },
                    "1": {
                        "then": "Há somente ferramentas (chaves de fenda, alicates...) presentes"
                    },
                    "2": {
                        "then": "Há tanto ferramentas e uma bomba presente"
                    }
                },
                "question": "Quais serviços estão disponíveis nesta estação de bicicletas?"
            },
            "bike_repair_station-bike-chain-tool": {
                "mappings": {
                    "0": {
                        "then": "Há uma ferramenta de corrente"
                    },
                    "1": {
                        "then": "Não há uma ferramenta de corrente"
                    }
                }
            },
            "bike_repair_station-bike-stand": {
                "mappings": {
                    "0": {
                        "then": "Há um gancho ou um suporte"
                    },
                    "1": {
                        "then": "Não há um gancho ou um suporte"
                    }
                }
            },
            "bike_repair_station-electrical_pump": {
                "mappings": {
                    "0": {
                        "then": "Bomba manual"
                    },
                    "1": {
                        "then": "Bomba elétrica"
                    }
                }
            },
            "bike_repair_station-manometer": {
                "mappings": {
                    "0": {
                        "then": "Há um manômetro"
                    },
                    "1": {
                        "then": "Não há um manômetro"
                    },
                    "2": {
                        "then": "Há um manômetro mas está quebrado"
                    }
                }
            },
            "bike_repair_station-operator": {
                "question": "Quem faz a manutenção desta bomba de ciclo?",
                "render": "Mantida por {operator}"
            }
        },
        "title": {
            "mappings": {
                "0": {
                    "then": "Estação de reparo de bicicletas"
                },
                "1": {
                    "then": "Estação de reparo de bicicletas"
                }
            }
        }
    },
    "bike_shop": {
        "description": "Uma loja que vende especificamente bicicletas ou itens relacionados",
        "name": "Reparo/loja de bicicletas",
        "tagRenderings": {
            "bike_repair_rents-bikes": {
                "mappings": {
                    "0": {
                        "then": "Esta loja aluga bicicletas"
                    },
                    "1": {
                        "then": "Esta loja não aluga bicicletas"
                    }
                },
                "question": "Esta loja aluga bicicletas?"
            },
            "bike_repair_repairs-bikes": {
                "mappings": {
                    "0": {
                        "then": "Esta loja conserta bicicletas"
                    },
                    "1": {
                        "then": "Esta loja não conserta bicicletas"
                    },
                    "2": {
                        "then": "Esta loja conserta bicicletas compradas aqui"
                    },
                    "3": {
                        "then": "Esta loja conserta bicicletas de uma certa marca"
                    }
                },
                "question": "Esta loja conserta bicicletas?"
            },
            "bike_repair_sells-bikes": {
                "mappings": {
                    "0": {
                        "then": "Esta loja vende bicicletas"
                    },
                    "1": {
                        "then": "Esta loja não vende bicicletas"
                    }
                },
                "question": "Esta loja vende bicicletas?"
            },
            "bike_shop-is-bicycle_shop": {
                "render": "Esta loja é especializada em vender {shop} e faz atividades relacionadas à bicicletas"
            },
            "bike_shop-name": {
                "question": "Qual o nome desta loja de bicicletas?",
                "render": "Esta loja de bicicletas se chama {name}"
            }
        },
        "title": {
            "mappings": {
                "0": {
                    "then": "Loja de equipamentos desportivos <i>{name}</i>"
                },
                "2": {
                    "then": "Aluguel de bicicletas <i>{name}</i>"
                },
                "3": {
                    "then": "Reparo de bicicletas <i>{name}</i>"
                },
                "4": {
                    "then": "Loja de bicicletas <i>{name}</i>"
                },
                "5": {
                    "then": "Loja/reparo de bicicletas <i>{name}</i>"
                }
            },
            "render": "Reparo/loja de bicicletas"
        }
    },
    "ghost_bike": {
        "name": "Bicicleta fantasma",
        "presets": {
            "0": {
                "title": "uma bicicleta fantasma"
            }
        },
        "title": {
            "render": "Bicicleta fantasma"
        }
    },
<<<<<<< HEAD
    "last_click": {
        "mapRendering": {
            "0": {
                "label": {
                    "render": "Adicionar novo item"
=======
    "tree_node": {
        "presets": {
            "0": {
                "description": "Uma árvore de uma espécie com folhas, como carvalho ou populus.",
                "title": "uma árvore de folhas largas"
            },
            "1": {
                "title": "uma árvore com folhas de agulha"
            },
            "2": {
                "title": "uma árvore"
            }
        },
        "tagRenderings": {
            "circumference": {
                "question": "Qual é a circunferência do tronco da árvore?",
                "render": "O tronco da árvore tem uma circunferência de <b>{circumference}</b> metros"
            },
            "height": {
                "question": "Qual a altura dessa árvore?",
                "render": "Esta árvore tem {height} metros de altura"
            },
            "tree-decidouous": {
                "mappings": {
                    "0": {
                        "then": "Caducifólia: a árvore perde as folhas em alguma época do ano."
                    },
                    "1": {
                        "then": "Perene."
                    }
                },
                "question": "Essa árvore é perene ou caducifólia?"
            },
            "tree-denotation": {
                "mappings": {
                    "0": {
                        "then": "A árvore é notável devido ao seu tamanho ou localização proeminente. É útil para navegação."
                    },
                    "1": {
                        "then": "A árvore é um monumento natural, por ex. porque é especialmente antigo ou de uma espécie valiosa."
                    },
                    "2": {
                        "then": "A árvore é utilizada para fins agrícolas, por ex. em um pomar."
                    },
                    "3": {
                        "then": "A árvore está em um parque ou similar (cemitério, pátio da escola, …)."
                    },
                    "4": {
                        "then": "A árvore está em um jardim residencial."
                    },
                    "5": {
                        "then": "Esta é uma árvore ao longo de uma avenida."
                    },
                    "6": {
                        "then": "A árvore está em uma área urbana."
                    },
                    "7": {
                        "then": "A árvore está fora de uma área urbana."
                    }
                },
                "question": "Quão significativa é esta árvore? Escolha a primeira resposta que se aplica."
            },
            "tree-heritage": {
                "mappings": {
                    "0": {
                        "then": "Registrado como patrimônio por <i>Onroerend Erfgoed</i> Flanders"
                    },
                    "1": {
                        "then": "Registrado como patrimônio por <i>Direction du Patrimoine culturel</i> Brussels"
                    },
                    "2": {
                        "then": "Registrado como patrimônio por uma organização diferente"
                    },
                    "3": {
                        "then": "Não registrado como patrimônio"
                    },
                    "4": {
                        "then": "Registrado como patrimônio por uma organização diferente"
                    }
                },
                "question": "Esta árvore é patrimônio tombado?"
            },
            "tree-leaf_type": {
                "mappings": {
                    "0": {
                        "then": "Folha larga"
                    },
                    "2": {
                        "then": "permanentemente sem folhas"
                    }
                },
                "question": "Esta é uma árvore de folhas largas ou acículas?"
            },
            "tree-species-wikidata": {
                "question": "Que espécie é esta árvore?"
            },
            "tree_node-name": {
                "mappings": {
                    "0": {
                        "then": "A árvore não tem nome."
                    }
                },
                "question": "A árvore tem nome?",
                "render": "Nome: {name}"
            },
            "tree_node-ref:OnroerendErfgoed": {
                "question": "Qual é o ID emitido por Onroerend Erfgoed Flanders?"
            },
            "tree_node-wikidata": {
                "question": "Qual é o ID do Wikidata para esta árvore?"
            }
        },
        "title": {
            "render": "Árvore"
        }
    },
    "usersettings": {
        "description": "Uma camada especial que não deve ser mostrada em um mapa, mas que é usada para definir as configurações do usuário",
        "tagRenderings": {
            "all-questions-at-once": {
                "mappings": {
                    "0": {
                        "then": "Mostrar todas as perguntas na caixa de informações juntas"
                    },
                    "1": {
                        "then": "Mostrar perguntas uma a uma"
                    }
                },
                "question": "As perguntas para campos de dados desconhecidos devem aparecer uma a uma ou juntas?"
            },
            "cscount-thanks": {
                "mappings": {
                    "0": {
                        "then": "Você fez alterações em {_csCount} ocasiões diferentes! Isso é incrível!"
                    }
                }
            },
            "picture-license": {
                "mappings": {
                    "0": {
                        "then": "As fotos que você tirar serão licenciadas com <b>CC0</b> e adicionadas ao domínio público. Isso significa que todos podem usar suas fotos para qualquer finalidade. <span class='subtle'>Esta é a escolha padrão.</span>"
                    },
                    "1": {
                        "then": "As fotos que você tirar serão licenciadas com <b>CC0</b> e adicionadas ao domínio público. Isso significa que todos podem usar suas fotos para qualquer finalidade."
                    },
                    "2": {
                        "then": "As fotos que você tirar serão licenciadas com <b>CC-BY 4.0</b>, que exige que todos que usam sua foto atribuam a você"
                    },
                    "3": {
                        "then": "As fotos que você tirar serão licenciadas com <b>CC-BY-SA 4.0</b>, o que significa que todos que usarem sua foto devem atribuí-lo e que os derivados de sua foto devem ser compartilhados novamente com a mesma licença."
                    }
                },
                "question": "Sob que licença você deseja publicar suas fotos?"
            },
            "show_debug": {
                "mappings": {
                    "0": {
                        "then": "Mostrar informações de depuração"
                    },
                    "1": {
                        "then": "Não mostrar informações de depuração"
                    },
                    "2": {
                        "then": "Não mostrar informações de depuração"
                    }
                },
                "question": "Mostrar informações de depuração das configurações do usuário?"
            },
            "translation-completeness": {
                "mappings": {
                    "0": {
                        "then": "Traduzido completamente"
                    }
                }
            },
            "translation-mode": {
                "mappings": {
                    "0": {
                        "then": "Não mostrar um botão para alterar as traduções rapidamente"
                    },
                    "1": {
                        "then": "Mostrar um botão para abrir traduções rapidamente ao usar o MapComplete em uma tela grande"
                    },
                    "2": {
                        "then": "Mostrar sempre os botões de tradução, inclusive no celular"
                    }
                },
                "question": "Quer ajudar na tradução do MapComplete?"
            },
            "translation-thanks": {
                "mappings": {
                    "0": {
                        "then": "Você contribuiu para a tradução do MapComplete! Fantástico!"
                    }
>>>>>>> e99485d6
                }
            }
        }
    }
}<|MERGE_RESOLUTION|>--- conflicted
+++ resolved
@@ -1,1011 +1,1012 @@
 {
-    "address": {
-        "description": "Endereços",
-        "name": "Endereços conhecidos no OSM",
-        "tagRenderings": {
-            "fixme": {
-                "question": "O que deve ser corrigido aqui? Explique"
-            },
-            "housenumber": {
-                "mappings": {
-                    "0": {
-                        "then": "Este prédio não tem número"
-                    }
-                },
-                "question": "Qual é o número desta casa?",
-                "render": "O número da casa é <b>{addr:housenumber}</b>"
-            },
-            "street": {
-                "question": "Em que rua fica esse endereço?",
-                "render": "Este endereço é na rua <b>{addr:street}</b>"
+  "address": {
+    "description": "Endereços",
+    "name": "Endereços conhecidos no OSM",
+    "tagRenderings": {
+      "fixme": {
+        "question": "O que deve ser corrigido aqui? Explique"
+      },
+      "housenumber": {
+        "mappings": {
+          "0": {
+            "then": "Este prédio não tem número"
+          }
+        },
+        "question": "Qual é o número desta casa?",
+        "render": "O número da casa é <b>{addr:housenumber}</b>"
+      },
+      "street": {
+        "question": "Em que rua fica esse endereço?",
+        "render": "Este endereço é na rua <b>{addr:street}</b>"
+      }
+    },
+    "title": {
+      "render": "Endereço conhecido"
+    }
+  },
+  "advertising": {
+    "description": "Iremos completar os dados das funcionalidades publicitárias com referência, operador e iluminado",
+    "name": "Anunciar",
+    "presets": {
+      "0": {
+        "description": "Uma grande estrutura de publicidade ao ar livre, normalmente encontrada em áreas de alto tráfego, como ao longo de estradas movimentadas",
+        "title": "um outdoor"
+      },
+      "1": {
+        "title": "uma caixa de pôster independente"
+      },
+      "2": {
+        "title": "uma caixa de pôster montada em uma parede"
+      },
+      "3": {
+        "description": "Pequeno outdoor para publicidade de bairro, geralmente destinado a pedestres",
+        "title": "a bordo"
+      },
+      "4": {
+        "description": "Uma estrutura exterior cilíndrica que mostra anúncios",
+        "title": "uma coluna"
+      },
+      "5": {
+        "title": "uma bandeira"
+      },
+      "6": {
+        "title": "uma tela"
+      },
+      "7": {
+        "title": "uma tela montada em uma parede"
+      },
+      "8": {
+        "description": "Uma peça de tecido impermeável com uma mensagem impressa, permanentemente ancorada na parede",
+        "title": "uma lona"
+      },
+      "9": {
+        "title": "um totem"
+      },
+      "10": {
+        "description": "Usado para sinais publicitários, sinais de néon, logotipos e sinais de entrada institucionais",
+        "title": "um sinal"
+      },
+      "11": {
+        "title": "uma escultura"
+      },
+      "12": {
+        "title": "uma pintura de parede"
+      }
+    },
+    "tagRenderings": {
+      "Sides": {
+        "mappings": {
+          "0": {
+            "then": "Este objeto tem anúncios em um único lado"
+          },
+          "1": {
+            "then": "Este objeto tem anúncios em ambos os lados"
+          }
+        },
+        "question": "De quantos lados você pode assistir a anúncios?"
+      },
+      "animated": {
+        "mappings": {
+          "0": {
+            "then": "<b> Static</b>, mostra sempre a mesma mensagem"
+          },
+          "1": {
+            "then": "Este objeto possui um <b>digital display</b> embutido para mostrar preços ou alguma outra mensagem"
+          },
+          "2": {
+            "then": "<b>Trivision</b> - o outdoor consiste em muitos prismas triangulares que giram regularmente"
+          },
+          "3": {
+            "then": "Pôsteres de <b>rolagem</b>"
+          },
+          "4": {
+            "then": "<b>Gira</b> sobre si mesmo"
+          }
+        },
+        "question": "Este anúncio percorre várias mensagens?"
+      },
+      "luminous_or_lit_advertising": {
+        "override": {
+          "+mappings": {
+            "0": {
+              "then": "Esta é uma luz de tubo de néon"
             }
-        },
-        "title": {
-            "render": "Endereço conhecido"
-        }
-    },
-    "advertising": {
-        "description": "Iremos completar os dados das funcionalidades publicitárias com referência, operador e iluminado",
-        "name": "Anunciar",
-        "presets": {
-            "0": {
-                "description": "Uma grande estrutura de publicidade ao ar livre, normalmente encontrada em áreas de alto tráfego, como ao longo de estradas movimentadas",
-                "title": "um outdoor"
-            },
-            "1": {
-                "title": "uma caixa de pôster independente"
-            },
-            "2": {
-                "title": "uma caixa de pôster montada em uma parede"
-            },
-            "3": {
-                "description": "Pequeno outdoor para publicidade de bairro, geralmente destinado a pedestres",
-                "title": "a bordo"
-            },
-            "4": {
-                "description": "Uma estrutura exterior cilíndrica que mostra anúncios",
-                "title": "uma coluna"
-            },
-            "5": {
-                "title": "uma bandeira"
-            },
-            "6": {
-                "title": "uma tela"
-            },
-            "7": {
-                "title": "uma tela montada em uma parede"
-            },
-            "8": {
-                "description": "Uma peça de tecido impermeável com uma mensagem impressa, permanentemente ancorada na parede",
-                "title": "uma lona"
-            },
-            "9": {
-                "title": "um totem"
-            },
-            "10": {
-                "description": "Usado para sinais publicitários, sinais de néon, logotipos e sinais de entrada institucionais",
-                "title": "um sinal"
-            },
-            "11": {
-                "title": "uma escultura"
-            },
-            "12": {
-                "title": "uma pintura de parede"
-            }
-        },
-        "tagRenderings": {
-            "Sides": {
-                "mappings": {
-                    "0": {
-                        "then": "Este objeto tem anúncios em um único lado"
-                    },
-                    "1": {
-                        "then": "Este objeto tem anúncios em ambos os lados"
-                    }
-                },
-                "question": "De quantos lados você pode assistir a anúncios?"
-            },
-            "animated": {
-                "mappings": {
-                    "0": {
-                        "then": "<b> Static</b>, mostra sempre a mesma mensagem"
-                    },
-                    "1": {
-                        "then": "Este objeto possui um <b>digital display</b> embutido para mostrar preços ou alguma outra mensagem"
-                    },
-                    "2": {
-                        "then": "<b>Trivision</b> - o outdoor consiste em muitos prismas triangulares que giram regularmente"
-                    },
-                    "3": {
-                        "then": "Pôsteres de <b>rolagem</b>"
-                    },
-                    "4": {
-                        "then": "<b>Gira</b> sobre si mesmo"
-                    }
-                },
-                "question": "Este anúncio percorre várias mensagens?"
-            },
-            "luminous_or_lit_advertising": {
-                "override": {
-                    "+mappings": {
-                        "0": {
-                            "then": "Esta é uma luz de tubo de néon"
-                        }
-                    }
-                }
-            },
-            "message_type": {
-                "mappings": {
-                    "0": {
-                        "then": "Mensagem comercial"
-                    },
-                    "1": {
-                        "then": "Informação local"
-                    },
-                    "2": {
-                        "then": "Informação segura"
-                    },
-                    "3": {
-                        "then": "Propaganda eleitoral"
-                    },
-                    "4": {
-                        "then": "Informações relacionadas com teatro, concertos, ..."
-                    },
-                    "5": {
-                        "then": "Mensagem de organizações sem fins lucrativos"
-                    },
-                    "6": {
-                        "then": "Para expressar sua opinião"
-                    },
-                    "7": {
-                        "then": "Mensagem religiosa"
-                    },
-                    "8": {
-                        "then": "sinal de financiamento"
-                    },
-                    "9": {
-                        "then": "Um mapa"
-                    }
-                },
-                "question": "Que tipo de mensagem é mostrada?"
-            },
-            "operator": {
-                "question": "Quem opera esse elemento?",
-                "render": "Operado por {operator}"
-            },
-            "ref": {
-                "question": "Qual é o número de referência?",
-                "render": "O número de referência é {ref}"
-            },
-            "type": {
-                "mappings": {
-                    "0": {
-                        "then": "Isso é um outdoor"
-                    },
-                    "1": {
-                        "then": "Isso é uma placa"
-                    }
-                }
-            }
-        }
-    },
-    "artwork": {
-        "description": "Diversas obras de arte",
-        "name": "Obras de arte",
-        "presets": {
-            "0": {
-                "title": "uma obra de arte"
-            }
-        },
-        "tagRenderings": {
-            "artwork-artist-wikidata": {
-                "question": "Quem fez essa obra de arte?",
-                "render": "Esta obra de arte foi feita por {wikidata_label(artist:wikidata):font-weight:bold}<br/>{wikipedia(artist:wikidata)}"
-            },
-            "artwork-artist_name": {
-                "question": "Que artista criou isto?",
-                "render": "Criado por {artist_name}"
-            },
-            "artwork-artwork_type": {
-                "mappings": {
-                    "0": {
-                        "then": "Arquitetura"
-                    },
-                    "1": {
-                        "then": "Mural"
-                    },
-                    "2": {
-                        "then": "Pintura"
-                    },
-                    "3": {
-                        "then": "Escultura"
-                    },
-                    "4": {
-                        "then": "Estátua"
-                    },
-                    "5": {
-                        "then": "Busto"
-                    },
-                    "6": {
-                        "then": "Pedra"
-                    },
-                    "7": {
-                        "then": "Instalação"
-                    },
-                    "8": {
-                        "then": "Grafite"
-                    },
-                    "9": {
-                        "then": "Relevo"
-                    },
-                    "10": {
-                        "then": "Azulejo (azulejo decorativo espanhol e português)"
-                    },
-                    "11": {
-                        "then": "Ladrilhos"
-                    },
-                    "12": {
-                        "then": "Entalhe em madeira"
-                    }
-                },
-                "question": "Qual é o tipo desta obra de arte?",
-                "render": "Isto é um(a) {artwork_type}"
-            },
-            "artwork-website": {
-                "question": "Existe um site com mais informações sobre esta obra de arte?",
-                "render": "Mais informações <a href='{website}' target='_blank'>neste site</a>"
-            },
-            "artwork_subject": {
-                "question": "O que esta obra de arte representa?",
-                "render": "A obra de arte representa {wikidata_label(subject:wikidata)}{wikipedia(subject:wikidata)}"
-            }
-        },
-        "title": {
-            "mappings": {
-                "0": {
-                    "then": "Obra de arte <i>{name}</i>"
-                }
-            },
-            "render": "Obra de arte"
-        }
-    },
-    "barrier": {
-        "tagRenderings": {
-            "MaxWidth": {
-                "render": "Largura máxima: {maxwidth:physical} m"
-            }
-        }
-    },
-    "bench": {
-        "name": "Bancos",
-        "presets": {
-            "0": {
-                "title": "uma banco"
-            }
-        },
-        "tagRenderings": {
-            "bench-backrest": {
-                "mappings": {
-                    "1": {
-                        "then": "Encosto: Sim"
-                    },
-                    "2": {
-                        "then": "Não <b>not</b> tem um encosto"
-                    }
-                },
-                "question": "Este assento tem um escosto?"
-            },
-            "bench-colour": {
-                "mappings": {
-                    "0": {
-                        "then": "Cor: castanho"
-                    },
-                    "1": {
-                        "then": "Cor: verde"
-                    },
-                    "2": {
-                        "then": "Cor: cinzento"
-                    },
-                    "3": {
-                        "then": "Cor: branco"
-                    },
-                    "4": {
-                        "then": "Cor: vermelho"
-                    },
-                    "5": {
-                        "then": "Cor: preto"
-                    },
-                    "6": {
-                        "then": "Cor: azul"
-                    },
-                    "7": {
-                        "then": "Cor: amarelo"
-                    }
-                },
-                "question": "Qual a cor dessa bancada?",
-                "render": "Cor: {colour}"
-            },
-            "bench-direction": {
-                "question": "Em que direção olha quando está sentado no banco?",
-                "render": "Ao sentar-se no banco, olha-se para {direction} °."
-            },
-            "bench-inscription": {
-                "mappings": {
-                    "0": {
-                        "then": "Este banco não tem inscrição"
-                    }
-                },
-                "question": "Esse banco tem inscrição?",
-                "questionHint": "Por exemplo: em placa montada, no encosto, ...",
-                "render": "Este banco tem a seguinte inscrição:<br/><p><i>{inscription}</i></p>"
-            },
-            "bench-material": {
-                "mappings": {
-                    "0": {
-                        "then": "Material: madeira"
-                    },
-                    "1": {
-                        "then": "Material: metal"
-                    },
-                    "2": {
-                        "then": "Material: pedra"
-                    },
-                    "3": {
-                        "then": "Material: concreto"
-                    },
-                    "4": {
-                        "then": "Material: plástico"
-                    },
-                    "5": {
-                        "then": "Material: aço"
-                    }
-                },
-                "question": "De que é feito o banco (assento)?",
-                "render": "Material: {material}"
-            },
-            "bench-memorial": {
-                "mappings": {
-                    "0": {
-                        "then": "Este banco é um memorial para alguém ou algo"
-                    },
-                    "1": {
-                        "then": "Este banco <b>não é</b> um memorial para alguém ou algo"
-                    }
-                },
-                "question": "Este banco serve como memorial para alguém ou algo?"
-            },
-            "bench-seats": {
-                "mappings": {
-                    "0": {
-                        "then": "Este banco não tem assentos separados"
-                    }
-                },
-                "question": "Quantos lugares este banco tem?",
-                "render": "{seats} lugares"
-            },
-            "bench-survey:date": {
-                "mappings": {
-                    "0": {
-                        "then": "Pesquisado hoje!"
-                    }
-                },
-                "question": "Quando esta bancada foi pesquisada pela última vez?",
-                "render": "Esta bancada foi pesquisada pela última vez em {survey:date}"
-            }
-        },
-        "title": {
-            "render": "Banco"
-        }
-    },
-    "bench_at_pt": {
-        "deletion": {
-            "extraDeleteReasons": {
-                "0": {
-                    "explanation": "Este ponto de ônibus não é mais usado"
-                }
-            },
-            "nonDeleteMappings": {
-                "0": {
-                    "then": "Este ponto de ônibus não tem banco (nunca houve ou foi removido)"
-                }
-            }
-        },
-        "description": "Uma camada mostrando todas as paradas de transporte público que possuem um banco",
-        "name": "Bancos em pontos de transporte público",
-        "tagRenderings": {
-            "bench_at_pt-bench_type": {
-                "mappings": {
-                    "1": {
-                        "then": "banco de pé"
-                    },
-                    "2": {
-                        "then": "Não há nenhum banco aqui"
-                    }
-                },
-                "question": "Que tipo de banco é este?"
-            },
-            "bench_at_pt-name": {
-                "render": "{name}"
-            }
-        },
-        "title": {
-            "mappings": {
-                "0": {
-                    "then": "Banco em ponto de transporte público"
-                },
-                "1": {
-                    "then": "Banco em abrigo"
-                }
-            },
-            "render": "Banco"
-        }
-    },
-    "bicycle_library": {
-        "description": "Uma instalação onde as bicicletas podem ser emprestadas por períodos mais longos",
-        "name": "Biblioteca de bicicleta",
-        "presets": {
-            "0": {
-                "description": "Uma \"biblioteca de bicicletas\" tem uma coleção de bicicletas que podem ser emprestadas",
-                "title": "uma biblioteca de bicicletas"
-            }
-        },
-        "tagRenderings": {
-            "bicycle-library-target-group": {
-                "mappings": {
-                    "0": {
-                        "then": "Bicicletas para crianças disponíveis"
-                    },
-                    "1": {
-                        "then": "Bicicletas para adulto disponíveis"
-                    },
-                    "2": {
-                        "then": "Bicicletas para deficientes físicos disponíveis"
-                    }
-                },
-                "question": "Quem pode emprestar bicicletas aqui?"
-            },
-            "bicycle_library-charge": {
-                "mappings": {
-                    "0": {
-                        "then": "Emprestar uma bicicleta é grátis"
-                    },
-                    "1": {
-                        "then": "Emprestar uma bicicleta custa €20/ano e €20 de garantia"
-                    }
-                },
-                "question": "Quanto custa um empréstimo de bicicleta?",
-                "render": "Custos de empréstimo de bicicleta {charge}"
-            },
-            "bicycle_library-name": {
-                "question": "Qual o nome desta biblioteca de bicicleta?",
-                "render": "Esta biblioteca de bicicleta é chamada de {name}"
-            }
-        },
-        "title": {
-            "render": "Biblioteca de bicicleta"
-        }
-    },
-    "bicycle_tube_vending_machine": {
-        "name": "Máquina de venda automática de tubos de bicicleta",
-        "presets": {
-            "0": {
-                "title": "uma máquina de venda automática de tubos de bicicleta"
-            }
-        },
-        "tagRenderings": {
-            "Still in use?": {
-                "mappings": {
-                    "0": {
-                        "then": "Esta máquina de venda automática funciona"
-                    },
-                    "1": {
-                        "then": "Esta máquina de venda automática está quebrada"
-                    },
-                    "2": {
-                        "then": "Esta máquina de venda automática está fechada"
-                    }
-                },
-                "question": "Esta máquina de venda automática ainda está operacional?",
-                "render": "O estado operacional é: <i>{operational_status}</i>"
-            }
-        },
-        "title": {
-            "render": "Máquina de venda automática de tubos de bicicleta"
-        }
-    },
-    "bike_cafe": {
-        "name": "Café de bicicletas",
-        "presets": {
-            "0": {
-                "title": "uma café de bicicleta"
-            }
-        },
-        "tagRenderings": {
-            "bike_cafe-name": {
-                "question": "Qual o nome deste café de bicicleta?",
-                "render": "Este café de bicicleta se chama {name}"
-            },
-            "bike_cafe-repair-service": {
-                "mappings": {
-                    "0": {
-                        "then": "Este café de bicicleta conserta bicicletas"
-                    },
-                    "1": {
-                        "then": "Este café de bicicleta não conserta bicicletas"
-                    }
-                },
-                "question": "Este café de bicicleta conserta bicicletas?"
-            },
-            "bike_cafe-repair-tools": {
-                "mappings": {
-                    "0": {
-                        "then": "Este café de bicicleta oferece ferramentas de reparo faça você mesmo"
-                    },
-                    "1": {
-                        "then": "Este café de bicicleta não oferece ferramentas de reparo faça você mesmo"
-                    }
-                },
-                "question": "Há ferramentas aqui para consertar a sua própria bicicleta?"
-            },
-            "opening_hours": {
-                "override": {
-                    "question": "Quando este café de bicicleta abre?"
-                }
-            }
-        },
-        "title": {
-            "mappings": {
-                "0": {
-                    "then": "Café de bicicleta <i>{name}</i>"
-                }
-            },
-            "render": "Café de bicicleta"
-        }
-    },
-    "bike_cleaning": {
-        "name": "Serviço de limpeza de bicicletas",
-        "presets": {
-            "0": {
-                "title": "uma serviço de limpeza de bicicletas"
-            }
-        },
-        "title": {
-            "mappings": {
-                "0": {
-                    "then": "Serviço de limpeza de bicicletas <i>{name}</i>"
-                }
-            },
-            "render": "Serviço de limpeza de bicicletas"
-        }
-    },
-    "bike_parking": {
-        "name": "Estacionamento de bicicletas",
-        "presets": {
-            "0": {
-                "title": "uma estacionamento de bicicletas"
-            }
-        },
-        "tagRenderings": {
-            "Access": {
-                "mappings": {
-                    "0": {
-                        "then": "Acessível ao público"
-                    },
-                    "1": {
-                        "then": "Acesso é principalmente para visitantes de uma empresa"
-                    },
-                    "2": {
-                        "then": "Acesso é limitado aos membros de uma escola, companhia ou organização"
-                    }
-                },
-                "question": "Quem pode usar este estacionamento de bicicletas?",
-                "render": "{access}"
-            },
-            "Bicycle parking type": {
-                "question": "Qual o tipo deste estacionamento de bicicletas?",
-                "render": "Este é um estacionamento de bicicletas do tipo: {bicycle_parking}"
-            },
-            "Capacity": {
-                "render": "Lugar para {capacity} bicicletas"
-            },
-            "Cargo bike capacity?": {
-                "question": "Quantas bicicletas de carga cabem neste estacionamento de bicicletas?",
-                "render": "Neste estacionamento cabem {capacity:cargo_bike} bicicletas de carga"
-            },
-            "Cargo bike spaces?": {
-                "mappings": {
-                    "0": {
-                        "then": "Este estacionamento tem vagas para bicicletas de carga"
-                    },
-                    "1": {
-                        "then": "Este estacionamento tem vagas (oficiais) projetadas para bicicletas de carga."
-                    },
-                    "2": {
-                        "then": "Não tem permissão para estacionar bicicletas de carga"
-                    }
-                },
-                "question": "O estacionamento de bicicletas tem vagas para bicicletas de carga?"
-            },
-            "Is covered?": {
-                "mappings": {
-                    "0": {
-                        "then": "Este estacionamento é coberto (tem um telhado)"
-                    },
-                    "1": {
-                        "then": "Este estacionamento não é coberto"
-                    }
-                },
-                "question": "Este estacionamento é coberto? Também selecione \"coberto\" para estacionamentos internos."
-            },
-            "Underground?": {
-                "mappings": {
-                    "0": {
-                        "then": "Estacionamento subterrâneo"
-                    },
-                    "1": {
-                        "then": "Estacionamento de superfície"
-                    },
-                    "2": {
-                        "then": "Estacionamento no telhado"
-                    },
-                    "3": {
-                        "then": "Estacionamento ao nível da superfície"
-                    }
-                },
-                "question": "Qual a localização relativa deste estacionamento de bicicletas?"
-            }
-        },
-        "title": {
-            "render": "Estacionamento de bicicletas"
-        }
-    },
-    "bike_repair_station": {
-        "presets": {
-            "0": {
-                "description": "Um aparelho para encher os seus pneus num local fixa no espaço público."
-            }
-        },
-        "tagRenderings": {
-            "bike_repair_station-available-services": {
-                "mappings": {
-                    "0": {
-                        "then": "Há somente uma bomba presente"
-                    },
-                    "1": {
-                        "then": "Há somente ferramentas (chaves de fenda, alicates...) presentes"
-                    },
-                    "2": {
-                        "then": "Há tanto ferramentas e uma bomba presente"
-                    }
-                },
-                "question": "Quais serviços estão disponíveis nesta estação de bicicletas?"
-            },
-            "bike_repair_station-bike-chain-tool": {
-                "mappings": {
-                    "0": {
-                        "then": "Há uma ferramenta de corrente"
-                    },
-                    "1": {
-                        "then": "Não há uma ferramenta de corrente"
-                    }
-                }
-            },
-            "bike_repair_station-bike-stand": {
-                "mappings": {
-                    "0": {
-                        "then": "Há um gancho ou um suporte"
-                    },
-                    "1": {
-                        "then": "Não há um gancho ou um suporte"
-                    }
-                }
-            },
-            "bike_repair_station-electrical_pump": {
-                "mappings": {
-                    "0": {
-                        "then": "Bomba manual"
-                    },
-                    "1": {
-                        "then": "Bomba elétrica"
-                    }
-                }
-            },
-            "bike_repair_station-manometer": {
-                "mappings": {
-                    "0": {
-                        "then": "Há um manômetro"
-                    },
-                    "1": {
-                        "then": "Não há um manômetro"
-                    },
-                    "2": {
-                        "then": "Há um manômetro mas está quebrado"
-                    }
-                }
-            },
-            "bike_repair_station-operator": {
-                "question": "Quem faz a manutenção desta bomba de ciclo?",
-                "render": "Mantida por {operator}"
-            }
-        },
-        "title": {
-            "mappings": {
-                "0": {
-                    "then": "Estação de reparo de bicicletas"
-                },
-                "1": {
-                    "then": "Estação de reparo de bicicletas"
-                }
-            }
-        }
-    },
-    "bike_shop": {
-        "description": "Uma loja que vende especificamente bicicletas ou itens relacionados",
-        "name": "Reparo/loja de bicicletas",
-        "tagRenderings": {
-            "bike_repair_rents-bikes": {
-                "mappings": {
-                    "0": {
-                        "then": "Esta loja aluga bicicletas"
-                    },
-                    "1": {
-                        "then": "Esta loja não aluga bicicletas"
-                    }
-                },
-                "question": "Esta loja aluga bicicletas?"
-            },
-            "bike_repair_repairs-bikes": {
-                "mappings": {
-                    "0": {
-                        "then": "Esta loja conserta bicicletas"
-                    },
-                    "1": {
-                        "then": "Esta loja não conserta bicicletas"
-                    },
-                    "2": {
-                        "then": "Esta loja conserta bicicletas compradas aqui"
-                    },
-                    "3": {
-                        "then": "Esta loja conserta bicicletas de uma certa marca"
-                    }
-                },
-                "question": "Esta loja conserta bicicletas?"
-            },
-            "bike_repair_sells-bikes": {
-                "mappings": {
-                    "0": {
-                        "then": "Esta loja vende bicicletas"
-                    },
-                    "1": {
-                        "then": "Esta loja não vende bicicletas"
-                    }
-                },
-                "question": "Esta loja vende bicicletas?"
-            },
-            "bike_shop-is-bicycle_shop": {
-                "render": "Esta loja é especializada em vender {shop} e faz atividades relacionadas à bicicletas"
-            },
-            "bike_shop-name": {
-                "question": "Qual o nome desta loja de bicicletas?",
-                "render": "Esta loja de bicicletas se chama {name}"
-            }
-        },
-        "title": {
-            "mappings": {
-                "0": {
-                    "then": "Loja de equipamentos desportivos <i>{name}</i>"
-                },
-                "2": {
-                    "then": "Aluguel de bicicletas <i>{name}</i>"
-                },
-                "3": {
-                    "then": "Reparo de bicicletas <i>{name}</i>"
-                },
-                "4": {
-                    "then": "Loja de bicicletas <i>{name}</i>"
-                },
-                "5": {
-                    "then": "Loja/reparo de bicicletas <i>{name}</i>"
-                }
-            },
-            "render": "Reparo/loja de bicicletas"
-        }
-    },
-    "ghost_bike": {
-        "name": "Bicicleta fantasma",
-        "presets": {
-            "0": {
-                "title": "uma bicicleta fantasma"
-            }
-        },
-        "title": {
-            "render": "Bicicleta fantasma"
-        }
-    },
-<<<<<<< HEAD
-    "last_click": {
-        "mapRendering": {
-            "0": {
-                "label": {
-                    "render": "Adicionar novo item"
-=======
-    "tree_node": {
-        "presets": {
-            "0": {
-                "description": "Uma árvore de uma espécie com folhas, como carvalho ou populus.",
-                "title": "uma árvore de folhas largas"
-            },
-            "1": {
-                "title": "uma árvore com folhas de agulha"
-            },
-            "2": {
-                "title": "uma árvore"
-            }
-        },
-        "tagRenderings": {
-            "circumference": {
-                "question": "Qual é a circunferência do tronco da árvore?",
-                "render": "O tronco da árvore tem uma circunferência de <b>{circumference}</b> metros"
-            },
-            "height": {
-                "question": "Qual a altura dessa árvore?",
-                "render": "Esta árvore tem {height} metros de altura"
-            },
-            "tree-decidouous": {
-                "mappings": {
-                    "0": {
-                        "then": "Caducifólia: a árvore perde as folhas em alguma época do ano."
-                    },
-                    "1": {
-                        "then": "Perene."
-                    }
-                },
-                "question": "Essa árvore é perene ou caducifólia?"
-            },
-            "tree-denotation": {
-                "mappings": {
-                    "0": {
-                        "then": "A árvore é notável devido ao seu tamanho ou localização proeminente. É útil para navegação."
-                    },
-                    "1": {
-                        "then": "A árvore é um monumento natural, por ex. porque é especialmente antigo ou de uma espécie valiosa."
-                    },
-                    "2": {
-                        "then": "A árvore é utilizada para fins agrícolas, por ex. em um pomar."
-                    },
-                    "3": {
-                        "then": "A árvore está em um parque ou similar (cemitério, pátio da escola, …)."
-                    },
-                    "4": {
-                        "then": "A árvore está em um jardim residencial."
-                    },
-                    "5": {
-                        "then": "Esta é uma árvore ao longo de uma avenida."
-                    },
-                    "6": {
-                        "then": "A árvore está em uma área urbana."
-                    },
-                    "7": {
-                        "then": "A árvore está fora de uma área urbana."
-                    }
-                },
-                "question": "Quão significativa é esta árvore? Escolha a primeira resposta que se aplica."
-            },
-            "tree-heritage": {
-                "mappings": {
-                    "0": {
-                        "then": "Registrado como patrimônio por <i>Onroerend Erfgoed</i> Flanders"
-                    },
-                    "1": {
-                        "then": "Registrado como patrimônio por <i>Direction du Patrimoine culturel</i> Brussels"
-                    },
-                    "2": {
-                        "then": "Registrado como patrimônio por uma organização diferente"
-                    },
-                    "3": {
-                        "then": "Não registrado como patrimônio"
-                    },
-                    "4": {
-                        "then": "Registrado como patrimônio por uma organização diferente"
-                    }
-                },
-                "question": "Esta árvore é patrimônio tombado?"
-            },
-            "tree-leaf_type": {
-                "mappings": {
-                    "0": {
-                        "then": "Folha larga"
-                    },
-                    "2": {
-                        "then": "permanentemente sem folhas"
-                    }
-                },
-                "question": "Esta é uma árvore de folhas largas ou acículas?"
-            },
-            "tree-species-wikidata": {
-                "question": "Que espécie é esta árvore?"
-            },
-            "tree_node-name": {
-                "mappings": {
-                    "0": {
-                        "then": "A árvore não tem nome."
-                    }
-                },
-                "question": "A árvore tem nome?",
-                "render": "Nome: {name}"
-            },
-            "tree_node-ref:OnroerendErfgoed": {
-                "question": "Qual é o ID emitido por Onroerend Erfgoed Flanders?"
-            },
-            "tree_node-wikidata": {
-                "question": "Qual é o ID do Wikidata para esta árvore?"
-            }
-        },
-        "title": {
-            "render": "Árvore"
-        }
-    },
-    "usersettings": {
-        "description": "Uma camada especial que não deve ser mostrada em um mapa, mas que é usada para definir as configurações do usuário",
-        "tagRenderings": {
-            "all-questions-at-once": {
-                "mappings": {
-                    "0": {
-                        "then": "Mostrar todas as perguntas na caixa de informações juntas"
-                    },
-                    "1": {
-                        "then": "Mostrar perguntas uma a uma"
-                    }
-                },
-                "question": "As perguntas para campos de dados desconhecidos devem aparecer uma a uma ou juntas?"
-            },
-            "cscount-thanks": {
-                "mappings": {
-                    "0": {
-                        "then": "Você fez alterações em {_csCount} ocasiões diferentes! Isso é incrível!"
-                    }
-                }
-            },
-            "picture-license": {
-                "mappings": {
-                    "0": {
-                        "then": "As fotos que você tirar serão licenciadas com <b>CC0</b> e adicionadas ao domínio público. Isso significa que todos podem usar suas fotos para qualquer finalidade. <span class='subtle'>Esta é a escolha padrão.</span>"
-                    },
-                    "1": {
-                        "then": "As fotos que você tirar serão licenciadas com <b>CC0</b> e adicionadas ao domínio público. Isso significa que todos podem usar suas fotos para qualquer finalidade."
-                    },
-                    "2": {
-                        "then": "As fotos que você tirar serão licenciadas com <b>CC-BY 4.0</b>, que exige que todos que usam sua foto atribuam a você"
-                    },
-                    "3": {
-                        "then": "As fotos que você tirar serão licenciadas com <b>CC-BY-SA 4.0</b>, o que significa que todos que usarem sua foto devem atribuí-lo e que os derivados de sua foto devem ser compartilhados novamente com a mesma licença."
-                    }
-                },
-                "question": "Sob que licença você deseja publicar suas fotos?"
-            },
-            "show_debug": {
-                "mappings": {
-                    "0": {
-                        "then": "Mostrar informações de depuração"
-                    },
-                    "1": {
-                        "then": "Não mostrar informações de depuração"
-                    },
-                    "2": {
-                        "then": "Não mostrar informações de depuração"
-                    }
-                },
-                "question": "Mostrar informações de depuração das configurações do usuário?"
-            },
-            "translation-completeness": {
-                "mappings": {
-                    "0": {
-                        "then": "Traduzido completamente"
-                    }
-                }
-            },
-            "translation-mode": {
-                "mappings": {
-                    "0": {
-                        "then": "Não mostrar um botão para alterar as traduções rapidamente"
-                    },
-                    "1": {
-                        "then": "Mostrar um botão para abrir traduções rapidamente ao usar o MapComplete em uma tela grande"
-                    },
-                    "2": {
-                        "then": "Mostrar sempre os botões de tradução, inclusive no celular"
-                    }
-                },
-                "question": "Quer ajudar na tradução do MapComplete?"
-            },
-            "translation-thanks": {
-                "mappings": {
-                    "0": {
-                        "then": "Você contribuiu para a tradução do MapComplete! Fantástico!"
-                    }
->>>>>>> e99485d6
-                }
-            }
-        }
-    }
+          }
+        }
+      },
+      "message_type": {
+        "mappings": {
+          "0": {
+            "then": "Mensagem comercial"
+          },
+          "1": {
+            "then": "Informação local"
+          },
+          "2": {
+            "then": "Informação segura"
+          },
+          "3": {
+            "then": "Propaganda eleitoral"
+          },
+          "4": {
+            "then": "Informações relacionadas com teatro, concertos, ..."
+          },
+          "5": {
+            "then": "Mensagem de organizações sem fins lucrativos"
+          },
+          "6": {
+            "then": "Para expressar sua opinião"
+          },
+          "7": {
+            "then": "Mensagem religiosa"
+          },
+          "8": {
+            "then": "sinal de financiamento"
+          },
+          "9": {
+            "then": "Um mapa"
+          }
+        },
+        "question": "Que tipo de mensagem é mostrada?"
+      },
+      "operator": {
+        "question": "Quem opera esse elemento?",
+        "render": "Operado por {operator}"
+      },
+      "ref": {
+        "question": "Qual é o número de referência?",
+        "render": "O número de referência é {ref}"
+      },
+      "type": {
+        "mappings": {
+          "0": {
+            "then": "Isso é um outdoor"
+          },
+          "1": {
+            "then": "Isso é uma placa"
+          }
+        }
+      }
+    }
+  },
+  "artwork": {
+    "description": "Diversas obras de arte",
+    "name": "Obras de arte",
+    "presets": {
+      "0": {
+        "title": "uma obra de arte"
+      }
+    },
+    "tagRenderings": {
+      "artwork-artist-wikidata": {
+        "question": "Quem fez essa obra de arte?",
+        "render": "Esta obra de arte foi feita por {wikidata_label(artist:wikidata):font-weight:bold}<br/>{wikipedia(artist:wikidata)}"
+      },
+      "artwork-artist_name": {
+        "question": "Que artista criou isto?",
+        "render": "Criado por {artist_name}"
+      },
+      "artwork-artwork_type": {
+        "mappings": {
+          "0": {
+            "then": "Arquitetura"
+          },
+          "1": {
+            "then": "Mural"
+          },
+          "2": {
+            "then": "Pintura"
+          },
+          "3": {
+            "then": "Escultura"
+          },
+          "4": {
+            "then": "Estátua"
+          },
+          "5": {
+            "then": "Busto"
+          },
+          "6": {
+            "then": "Pedra"
+          },
+          "7": {
+            "then": "Instalação"
+          },
+          "8": {
+            "then": "Grafite"
+          },
+          "9": {
+            "then": "Relevo"
+          },
+          "10": {
+            "then": "Azulejo (azulejo decorativo espanhol e português)"
+          },
+          "11": {
+            "then": "Ladrilhos"
+          },
+          "12": {
+            "then": "Entalhe em madeira"
+          }
+        },
+        "question": "Qual é o tipo desta obra de arte?",
+        "render": "Isto é um(a) {artwork_type}"
+      },
+      "artwork-website": {
+        "question": "Existe um site com mais informações sobre esta obra de arte?",
+        "render": "Mais informações <a href='{website}' target='_blank'>neste site</a>"
+      },
+      "artwork_subject": {
+        "question": "O que esta obra de arte representa?",
+        "render": "A obra de arte representa {wikidata_label(subject:wikidata)}{wikipedia(subject:wikidata)}"
+      }
+    },
+    "title": {
+      "mappings": {
+        "0": {
+          "then": "Obra de arte <i>{name}</i>"
+        }
+      },
+      "render": "Obra de arte"
+    }
+  },
+  "barrier": {
+    "tagRenderings": {
+      "MaxWidth": {
+        "render": "Largura máxima: {maxwidth:physical} m"
+      }
+    }
+  },
+  "bench": {
+    "name": "Bancos",
+    "presets": {
+      "0": {
+        "title": "uma banco"
+      }
+    },
+    "tagRenderings": {
+      "bench-backrest": {
+        "mappings": {
+          "1": {
+            "then": "Encosto: Sim"
+          },
+          "2": {
+            "then": "Não <b>not</b> tem um encosto"
+          }
+        },
+        "question": "Este assento tem um escosto?"
+      },
+      "bench-colour": {
+        "mappings": {
+          "0": {
+            "then": "Cor: castanho"
+          },
+          "1": {
+            "then": "Cor: verde"
+          },
+          "2": {
+            "then": "Cor: cinzento"
+          },
+          "3": {
+            "then": "Cor: branco"
+          },
+          "4": {
+            "then": "Cor: vermelho"
+          },
+          "5": {
+            "then": "Cor: preto"
+          },
+          "6": {
+            "then": "Cor: azul"
+          },
+          "7": {
+            "then": "Cor: amarelo"
+          }
+        },
+        "question": "Qual a cor dessa bancada?",
+        "render": "Cor: {colour}"
+      },
+      "bench-direction": {
+        "question": "Em que direção olha quando está sentado no banco?",
+        "render": "Ao sentar-se no banco, olha-se para {direction} °."
+      },
+      "bench-inscription": {
+        "mappings": {
+          "0": {
+            "then": "Este banco não tem inscrição"
+          }
+        },
+        "question": "Esse banco tem inscrição?",
+        "questionHint": "Por exemplo: em placa montada, no encosto, ...",
+        "render": "Este banco tem a seguinte inscrição:<br/><p><i>{inscription}</i></p>"
+      },
+      "bench-material": {
+        "mappings": {
+          "0": {
+            "then": "Material: madeira"
+          },
+          "1": {
+            "then": "Material: metal"
+          },
+          "2": {
+            "then": "Material: pedra"
+          },
+          "3": {
+            "then": "Material: concreto"
+          },
+          "4": {
+            "then": "Material: plástico"
+          },
+          "5": {
+            "then": "Material: aço"
+          }
+        },
+        "question": "De que é feito o banco (assento)?",
+        "render": "Material: {material}"
+      },
+      "bench-memorial": {
+        "mappings": {
+          "0": {
+            "then": "Este banco é um memorial para alguém ou algo"
+          },
+          "1": {
+            "then": "Este banco <b>não é</b> um memorial para alguém ou algo"
+          }
+        },
+        "question": "Este banco serve como memorial para alguém ou algo?"
+      },
+      "bench-seats": {
+        "mappings": {
+          "0": {
+            "then": "Este banco não tem assentos separados"
+          }
+        },
+        "question": "Quantos lugares este banco tem?",
+        "render": "{seats} lugares"
+      },
+      "bench-survey:date": {
+        "mappings": {
+          "0": {
+            "then": "Pesquisado hoje!"
+          }
+        },
+        "question": "Quando esta bancada foi pesquisada pela última vez?",
+        "render": "Esta bancada foi pesquisada pela última vez em {survey:date}"
+      }
+    },
+    "title": {
+      "render": "Banco"
+    }
+  },
+  "bench_at_pt": {
+    "deletion": {
+      "extraDeleteReasons": {
+        "0": {
+          "explanation": "Este ponto de ônibus não é mais usado"
+        }
+      },
+      "nonDeleteMappings": {
+        "0": {
+          "then": "Este ponto de ônibus não tem banco (nunca houve ou foi removido)"
+        }
+      }
+    },
+    "description": "Uma camada mostrando todas as paradas de transporte público que possuem um banco",
+    "name": "Bancos em pontos de transporte público",
+    "tagRenderings": {
+      "bench_at_pt-bench_type": {
+        "mappings": {
+          "1": {
+            "then": "banco de pé"
+          },
+          "2": {
+            "then": "Não há nenhum banco aqui"
+          }
+        },
+        "question": "Que tipo de banco é este?"
+      },
+      "bench_at_pt-name": {
+        "render": "{name}"
+      }
+    },
+    "title": {
+      "mappings": {
+        "0": {
+          "then": "Banco em ponto de transporte público"
+        },
+        "1": {
+          "then": "Banco em abrigo"
+        }
+      },
+      "render": "Banco"
+    }
+  },
+  "bicycle_library": {
+    "description": "Uma instalação onde as bicicletas podem ser emprestadas por períodos mais longos",
+    "name": "Biblioteca de bicicleta",
+    "presets": {
+      "0": {
+        "description": "Uma \"biblioteca de bicicletas\" tem uma coleção de bicicletas que podem ser emprestadas",
+        "title": "uma biblioteca de bicicletas"
+      }
+    },
+    "tagRenderings": {
+      "bicycle-library-target-group": {
+        "mappings": {
+          "0": {
+            "then": "Bicicletas para crianças disponíveis"
+          },
+          "1": {
+            "then": "Bicicletas para adulto disponíveis"
+          },
+          "2": {
+            "then": "Bicicletas para deficientes físicos disponíveis"
+          }
+        },
+        "question": "Quem pode emprestar bicicletas aqui?"
+      },
+      "bicycle_library-charge": {
+        "mappings": {
+          "0": {
+            "then": "Emprestar uma bicicleta é grátis"
+          },
+          "1": {
+            "then": "Emprestar uma bicicleta custa €20/ano e €20 de garantia"
+          }
+        },
+        "question": "Quanto custa um empréstimo de bicicleta?",
+        "render": "Custos de empréstimo de bicicleta {charge}"
+      },
+      "bicycle_library-name": {
+        "question": "Qual o nome desta biblioteca de bicicleta?",
+        "render": "Esta biblioteca de bicicleta é chamada de {name}"
+      }
+    },
+    "title": {
+      "render": "Biblioteca de bicicleta"
+    }
+  },
+  "bicycle_tube_vending_machine": {
+    "name": "Máquina de venda automática de tubos de bicicleta",
+    "presets": {
+      "0": {
+        "title": "uma máquina de venda automática de tubos de bicicleta"
+      }
+    },
+    "tagRenderings": {
+      "Still in use?": {
+        "mappings": {
+          "0": {
+            "then": "Esta máquina de venda automática funciona"
+          },
+          "1": {
+            "then": "Esta máquina de venda automática está quebrada"
+          },
+          "2": {
+            "then": "Esta máquina de venda automática está fechada"
+          }
+        },
+        "question": "Esta máquina de venda automática ainda está operacional?",
+        "render": "O estado operacional é: <i>{operational_status}</i>"
+      }
+    },
+    "title": {
+      "render": "Máquina de venda automática de tubos de bicicleta"
+    }
+  },
+  "bike_cafe": {
+    "name": "Café de bicicletas",
+    "presets": {
+      "0": {
+        "title": "uma café de bicicleta"
+      }
+    },
+    "tagRenderings": {
+      "bike_cafe-name": {
+        "question": "Qual o nome deste café de bicicleta?",
+        "render": "Este café de bicicleta se chama {name}"
+      },
+      "bike_cafe-repair-service": {
+        "mappings": {
+          "0": {
+            "then": "Este café de bicicleta conserta bicicletas"
+          },
+          "1": {
+            "then": "Este café de bicicleta não conserta bicicletas"
+          }
+        },
+        "question": "Este café de bicicleta conserta bicicletas?"
+      },
+      "bike_cafe-repair-tools": {
+        "mappings": {
+          "0": {
+            "then": "Este café de bicicleta oferece ferramentas de reparo faça você mesmo"
+          },
+          "1": {
+            "then": "Este café de bicicleta não oferece ferramentas de reparo faça você mesmo"
+          }
+        },
+        "question": "Há ferramentas aqui para consertar a sua própria bicicleta?"
+      },
+      "opening_hours": {
+        "override": {
+          "question": "Quando este café de bicicleta abre?"
+        }
+      }
+    },
+    "title": {
+      "mappings": {
+        "0": {
+          "then": "Café de bicicleta <i>{name}</i>"
+        }
+      },
+      "render": "Café de bicicleta"
+    }
+  },
+  "bike_cleaning": {
+    "name": "Serviço de limpeza de bicicletas",
+    "presets": {
+      "0": {
+        "title": "uma serviço de limpeza de bicicletas"
+      }
+    },
+    "title": {
+      "mappings": {
+        "0": {
+          "then": "Serviço de limpeza de bicicletas <i>{name}</i>"
+        }
+      },
+      "render": "Serviço de limpeza de bicicletas"
+    }
+  },
+  "bike_parking": {
+    "name": "Estacionamento de bicicletas",
+    "presets": {
+      "0": {
+        "title": "uma estacionamento de bicicletas"
+      }
+    },
+    "tagRenderings": {
+      "Access": {
+        "mappings": {
+          "0": {
+            "then": "Acessível ao público"
+          },
+          "1": {
+            "then": "Acesso é principalmente para visitantes de uma empresa"
+          },
+          "2": {
+            "then": "Acesso é limitado aos membros de uma escola, companhia ou organização"
+          }
+        },
+        "question": "Quem pode usar este estacionamento de bicicletas?",
+        "render": "{access}"
+      },
+      "Bicycle parking type": {
+        "question": "Qual o tipo deste estacionamento de bicicletas?",
+        "render": "Este é um estacionamento de bicicletas do tipo: {bicycle_parking}"
+      },
+      "Capacity": {
+        "render": "Lugar para {capacity} bicicletas"
+      },
+      "Cargo bike capacity?": {
+        "question": "Quantas bicicletas de carga cabem neste estacionamento de bicicletas?",
+        "render": "Neste estacionamento cabem {capacity:cargo_bike} bicicletas de carga"
+      },
+      "Cargo bike spaces?": {
+        "mappings": {
+          "0": {
+            "then": "Este estacionamento tem vagas para bicicletas de carga"
+          },
+          "1": {
+            "then": "Este estacionamento tem vagas (oficiais) projetadas para bicicletas de carga."
+          },
+          "2": {
+            "then": "Não tem permissão para estacionar bicicletas de carga"
+          }
+        },
+        "question": "O estacionamento de bicicletas tem vagas para bicicletas de carga?"
+      },
+      "Is covered?": {
+        "mappings": {
+          "0": {
+            "then": "Este estacionamento é coberto (tem um telhado)"
+          },
+          "1": {
+            "then": "Este estacionamento não é coberto"
+          }
+        },
+        "question": "Este estacionamento é coberto? Também selecione \"coberto\" para estacionamentos internos."
+      },
+      "Underground?": {
+        "mappings": {
+          "0": {
+            "then": "Estacionamento subterrâneo"
+          },
+          "1": {
+            "then": "Estacionamento de superfície"
+          },
+          "2": {
+            "then": "Estacionamento no telhado"
+          },
+          "3": {
+            "then": "Estacionamento ao nível da superfície"
+          }
+        },
+        "question": "Qual a localização relativa deste estacionamento de bicicletas?"
+      }
+    },
+    "title": {
+      "render": "Estacionamento de bicicletas"
+    }
+  },
+  "bike_repair_station": {
+    "presets": {
+      "0": {
+        "description": "Um aparelho para encher os seus pneus num local fixa no espaço público."
+      }
+    },
+    "tagRenderings": {
+      "bike_repair_station-available-services": {
+        "mappings": {
+          "0": {
+            "then": "Há somente uma bomba presente"
+          },
+          "1": {
+            "then": "Há somente ferramentas (chaves de fenda, alicates...) presentes"
+          },
+          "2": {
+            "then": "Há tanto ferramentas e uma bomba presente"
+          }
+        },
+        "question": "Quais serviços estão disponíveis nesta estação de bicicletas?"
+      },
+      "bike_repair_station-bike-chain-tool": {
+        "mappings": {
+          "0": {
+            "then": "Há uma ferramenta de corrente"
+          },
+          "1": {
+            "then": "Não há uma ferramenta de corrente"
+          }
+        }
+      },
+      "bike_repair_station-bike-stand": {
+        "mappings": {
+          "0": {
+            "then": "Há um gancho ou um suporte"
+          },
+          "1": {
+            "then": "Não há um gancho ou um suporte"
+          }
+        }
+      },
+      "bike_repair_station-electrical_pump": {
+        "mappings": {
+          "0": {
+            "then": "Bomba manual"
+          },
+          "1": {
+            "then": "Bomba elétrica"
+          }
+        }
+      },
+      "bike_repair_station-manometer": {
+        "mappings": {
+          "0": {
+            "then": "Há um manômetro"
+          },
+          "1": {
+            "then": "Não há um manômetro"
+          },
+          "2": {
+            "then": "Há um manômetro mas está quebrado"
+          }
+        }
+      },
+      "bike_repair_station-operator": {
+        "question": "Quem faz a manutenção desta bomba de ciclo?",
+        "render": "Mantida por {operator}"
+      }
+    },
+    "title": {
+      "mappings": {
+        "0": {
+          "then": "Estação de reparo de bicicletas"
+        },
+        "1": {
+          "then": "Estação de reparo de bicicletas"
+        }
+      }
+    }
+  },
+  "bike_shop": {
+    "description": "Uma loja que vende especificamente bicicletas ou itens relacionados",
+    "name": "Reparo/loja de bicicletas",
+    "tagRenderings": {
+      "bike_repair_rents-bikes": {
+        "mappings": {
+          "0": {
+            "then": "Esta loja aluga bicicletas"
+          },
+          "1": {
+            "then": "Esta loja não aluga bicicletas"
+          }
+        },
+        "question": "Esta loja aluga bicicletas?"
+      },
+      "bike_repair_repairs-bikes": {
+        "mappings": {
+          "0": {
+            "then": "Esta loja conserta bicicletas"
+          },
+          "1": {
+            "then": "Esta loja não conserta bicicletas"
+          },
+          "2": {
+            "then": "Esta loja conserta bicicletas compradas aqui"
+          },
+          "3": {
+            "then": "Esta loja conserta bicicletas de uma certa marca"
+          }
+        },
+        "question": "Esta loja conserta bicicletas?"
+      },
+      "bike_repair_sells-bikes": {
+        "mappings": {
+          "0": {
+            "then": "Esta loja vende bicicletas"
+          },
+          "1": {
+            "then": "Esta loja não vende bicicletas"
+          }
+        },
+        "question": "Esta loja vende bicicletas?"
+      },
+      "bike_shop-is-bicycle_shop": {
+        "render": "Esta loja é especializada em vender {shop} e faz atividades relacionadas à bicicletas"
+      },
+      "bike_shop-name": {
+        "question": "Qual o nome desta loja de bicicletas?",
+        "render": "Esta loja de bicicletas se chama {name}"
+      }
+    },
+    "title": {
+      "mappings": {
+        "0": {
+          "then": "Loja de equipamentos desportivos <i>{name}</i>"
+        },
+        "2": {
+          "then": "Aluguel de bicicletas <i>{name}</i>"
+        },
+        "3": {
+          "then": "Reparo de bicicletas <i>{name}</i>"
+        },
+        "4": {
+          "then": "Loja de bicicletas <i>{name}</i>"
+        },
+        "5": {
+          "then": "Loja/reparo de bicicletas <i>{name}</i>"
+        }
+      },
+      "render": "Reparo/loja de bicicletas"
+    }
+  },
+  "ghost_bike": {
+    "name": "Bicicleta fantasma",
+    "presets": {
+      "0": {
+        "title": "uma bicicleta fantasma"
+      }
+    },
+    "title": {
+      "render": "Bicicleta fantasma"
+    }
+  },
+  "last_click": {
+    "mapRendering": {
+      "0": {
+        "label": {
+          "render": "Adicionar novo item"
+        }
+      }
+    }
+  },
+  "tree_node": {
+    "presets": {
+      "0": {
+        "description": "Uma árvore de uma espécie com folhas, como carvalho ou populus.",
+        "title": "uma árvore de folhas largas"
+      },
+      "1": {
+        "title": "uma árvore com folhas de agulha"
+      },
+      "2": {
+        "title": "uma árvore"
+      }
+    },
+    "tagRenderings": {
+      "circumference": {
+        "question": "Qual é a circunferência do tronco da árvore?",
+        "render": "O tronco da árvore tem uma circunferência de <b>{circumference}</b> metros"
+      },
+      "height": {
+        "question": "Qual a altura dessa árvore?",
+        "render": "Esta árvore tem {height} metros de altura"
+      },
+      "tree-decidouous": {
+        "mappings": {
+          "0": {
+            "then": "Caducifólia: a árvore perde as folhas em alguma época do ano."
+          },
+          "1": {
+            "then": "Perene."
+          }
+        },
+        "question": "Essa árvore é perene ou caducifólia?"
+      },
+      "tree-denotation": {
+        "mappings": {
+          "0": {
+            "then": "A árvore é notável devido ao seu tamanho ou localização proeminente. É útil para navegação."
+          },
+          "1": {
+            "then": "A árvore é um monumento natural, por ex. porque é especialmente antigo ou de uma espécie valiosa."
+          },
+          "2": {
+            "then": "A árvore é utilizada para fins agrícolas, por ex. em um pomar."
+          },
+          "3": {
+            "then": "A árvore está em um parque ou similar (cemitério, pátio da escola, …)."
+          },
+          "4": {
+            "then": "A árvore está em um jardim residencial."
+          },
+          "5": {
+            "then": "Esta é uma árvore ao longo de uma avenida."
+          },
+          "6": {
+            "then": "A árvore está em uma área urbana."
+          },
+          "7": {
+            "then": "A árvore está fora de uma área urbana."
+          }
+        },
+        "question": "Quão significativa é esta árvore? Escolha a primeira resposta que se aplica."
+      },
+      "tree-heritage": {
+        "mappings": {
+          "0": {
+            "then": "Registrado como patrimônio por <i>Onroerend Erfgoed</i> Flanders"
+          },
+          "1": {
+            "then": "Registrado como patrimônio por <i>Direction du Patrimoine culturel</i> Brussels"
+          },
+          "2": {
+            "then": "Registrado como patrimônio por uma organização diferente"
+          },
+          "3": {
+            "then": "Não registrado como patrimônio"
+          },
+          "4": {
+            "then": "Registrado como patrimônio por uma organização diferente"
+          }
+        },
+        "question": "Esta árvore é patrimônio tombado?"
+      },
+      "tree-leaf_type": {
+        "mappings": {
+          "0": {
+            "then": "Folha larga"
+          },
+          "2": {
+            "then": "permanentemente sem folhas"
+          }
+        },
+        "question": "Esta é uma árvore de folhas largas ou acículas?"
+      },
+      "tree-species-wikidata": {
+        "question": "Que espécie é esta árvore?"
+      },
+      "tree_node-name": {
+        "mappings": {
+          "0": {
+            "then": "A árvore não tem nome."
+          }
+        },
+        "question": "A árvore tem nome?",
+        "render": "Nome: {name}"
+      },
+      "tree_node-ref:OnroerendErfgoed": {
+        "question": "Qual é o ID emitido por Onroerend Erfgoed Flanders?"
+      },
+      "tree_node-wikidata": {
+        "question": "Qual é o ID do Wikidata para esta árvore?"
+      }
+    },
+    "title": {
+      "render": "Árvore"
+    }
+  },
+  "usersettings": {
+    "description": "Uma camada especial que não deve ser mostrada em um mapa, mas que é usada para definir as configurações do usuário",
+    "tagRenderings": {
+      "all-questions-at-once": {
+        "mappings": {
+          "0": {
+            "then": "Mostrar todas as perguntas na caixa de informações juntas"
+          },
+          "1": {
+            "then": "Mostrar perguntas uma a uma"
+          }
+        },
+        "question": "As perguntas para campos de dados desconhecidos devem aparecer uma a uma ou juntas?"
+      },
+      "cscount-thanks": {
+        "mappings": {
+          "0": {
+            "then": "Você fez alterações em {_csCount} ocasiões diferentes! Isso é incrível!"
+          }
+        }
+      },
+      "picture-license": {
+        "mappings": {
+          "0": {
+            "then": "As fotos que você tirar serão licenciadas com <b>CC0</b> e adicionadas ao domínio público. Isso significa que todos podem usar suas fotos para qualquer finalidade. <span class='subtle'>Esta é a escolha padrão.</span>"
+          },
+          "1": {
+            "then": "As fotos que você tirar serão licenciadas com <b>CC0</b> e adicionadas ao domínio público. Isso significa que todos podem usar suas fotos para qualquer finalidade."
+          },
+          "2": {
+            "then": "As fotos que você tirar serão licenciadas com <b>CC-BY 4.0</b>, que exige que todos que usam sua foto atribuam a você"
+          },
+          "3": {
+            "then": "As fotos que você tirar serão licenciadas com <b>CC-BY-SA 4.0</b>, o que significa que todos que usarem sua foto devem atribuí-lo e que os derivados de sua foto devem ser compartilhados novamente com a mesma licença."
+          }
+        },
+        "question": "Sob que licença você deseja publicar suas fotos?"
+      },
+      "show_debug": {
+        "mappings": {
+          "0": {
+            "then": "Mostrar informações de depuração"
+          },
+          "1": {
+            "then": "Não mostrar informações de depuração"
+          },
+          "2": {
+            "then": "Não mostrar informações de depuração"
+          }
+        },
+        "question": "Mostrar informações de depuração das configurações do usuário?"
+      },
+      "translation-completeness": {
+        "mappings": {
+          "0": {
+            "then": "Traduzido completamente"
+          }
+        }
+      },
+      "translation-mode": {
+        "mappings": {
+          "0": {
+            "then": "Não mostrar um botão para alterar as traduções rapidamente"
+          },
+          "1": {
+            "then": "Mostrar um botão para abrir traduções rapidamente ao usar o MapComplete em uma tela grande"
+          },
+          "2": {
+            "then": "Mostrar sempre os botões de tradução, inclusive no celular"
+          }
+        },
+        "question": "Quer ajudar na tradução do MapComplete?"
+      },
+      "translation-thanks": {
+        "mappings": {
+          "0": {
+            "then": "Você contribuiu para a tradução do MapComplete! Fantástico!"
+          }
+        }
+      }
+    }
+  }
 }