{
    "artwork": {
        "presets": {
            "0": {
                "title": "Obra de arte"
            }
        },
        "title": {
            "mappings": {
                "0": {
                    "then": "Obra de arte <i>{name}</i>"
                }
            },
            "render": "Obra de arte"
<<<<<<< HEAD
        }
    },
    "bike_cafe": {
        "name": "Café de ciclistas",
        "presets": {
            "0": {
                "title": "Café de ciclistas"
            }
        },
        "tagRenderings": {
            "bike_cafe-bike-pump": {
                "mappings": {
                    "0": {
                        "then": "Este café de ciclistas ofrece unha bomba de ar"
                    },
                    "1": {
                        "then": "Este café de ciclistas non ofrece unha bomba de ar"
                    }
                },
                "question": "Este café de ciclistas ofrece unha bomba de ar para que calquera persoa poida usala?"
            },
            "bike_cafe-email": {
                "question": "Cal é o enderezo de correo electrónico de {name}?"
            },
            "bike_cafe-name": {
                "question": "Cal é o nome deste café de ciclistas?",
                "render": "Este café de ciclistas chámase {name}"
            },
            "bike_cafe-phone": {
                "question": "Cal é o número de teléfono de {name}?"
            },
            "bike_cafe-repair-service": {
                "mappings": {
                    "0": {
                        "then": "Este café de ciclistas arranxa bicicletas"
                    },
                    "1": {
                        "then": "Este café de ciclistas non arranxa bicicletas"
                    }
                },
                "question": "Este café de ciclistas arranxa bicicletas?"
            },
            "bike_cafe-repair-tools": {
                "mappings": {
                    "0": {
                        "then": "Hai ferramentas aquí para arranxar a túa propia bicicleta"
                    },
                    "1": {
                        "then": "Non hai ferramentas aquí para arranxar a túa propia bicicleta"
                    }
                },
                "question": "Hai ferramentas aquí para arranxar a túa propia bicicleta?"
            },
            "bike_cafe-website": {
                "question": "Cal é a páxina web de {name}?"
            }
        },
        "title": {
            "mappings": {
                "0": {
                    "then": "Café de ciclistas <i>{name}</i>"
                }
            },
            "render": "Café de ciclistas"
        }
    },
    "bike_parking": {
        "name": "Aparcadoiro de bicicletas",
        "presets": {
            "0": {
                "title": "Aparcadoiro de bicicletas"
            }
        },
        "tagRenderings": {
            "Bicycle parking type": {
                "mappings": {
                    "0": {
                        "then": "De roda (Stands) <img style='width: 25%'' src='./assets/layers/bike_parking/staple.svg'>"
                    },
                    "1": {
                        "then": "Aros <img style='width: 25%'' src='./assets/layers/bike_parking/wall_loops.svg'>"
                    },
                    "2": {
                        "then": "Cadeado para guiador <img style='width: 25%'' src='./assets/layers/bike_parking/handlebar_holder.svg'>"
                    },
                    "3": {
                        "then": "Cremalleira <img style='width: 25%'' src='./assets/layers/bike_parking/rack.svg'>"
                    },
                    "4": {
                        "then": "Dobre cremalleira <img style='width: 25%'' src='./assets/layers/bike_parking/two_tier.svg'>"
                    },
                    "5": {
                        "then": "Abeiro <img style='width: 25%'' src='./assets/layers/bike_parking/shed.svg'>"
                    }
                },
                "question": "Que tipo de aparcadoiro de bicicletas é?",
                "render": "Este é un aparcadoiro de bicicletas do tipo: {bicycle_parking}"
            },
            "Capacity": {
                "question": "Cantas bicicletas caben neste aparcadoiro de bicicletas (incluídas as posíbeis bicicletas de carga)?",
                "render": "Lugar para {capacity} bicicletas"
            },
            "Cargo bike capacity?": {
                "question": "Cantas bicicletas de carga caben neste aparcadoiro de bicicletas?",
                "render": "Neste aparcadoiro caben {capacity:cargo_bike} bicicletas de carga"
            },
            "Cargo bike spaces?": {
                "mappings": {
                    "0": {
                        "then": "Este aparcadoiro ten espazo para bicicletas de carga."
                    },
                    "1": {
                        "then": "Este aparcadoiro ten espazos designados (oficiais) para bicicletas de carga."
                    },
                    "2": {
                        "then": "Non está permitido aparcar bicicletas de carga"
                    }
                },
                "question": "Este aparcadoiro de bicicletas ten espazo para bicicletas de carga?"
            },
            "Is covered?": {
                "mappings": {
                    "0": {
                        "then": "Este aparcadoiro está cuberto (ten un teito)"
                    },
                    "1": {
                        "then": "Este aparcadoiro non está cuberto"
                    }
                },
                "question": "Este aparcadoiro está cuberto? Tamén escolle \"cuberto\" para aparcadoiros interiores."
            }
        },
        "title": {
            "render": "Aparcadoiro de bicicletas"
        }
    },
    "bike_repair_station": {
        "name": "Estación de bicicletas (arranxo, bomba de ar ou ambos)",
        "presets": {
            "0": {
                "title": "Bomba de ar"
            },
            "1": {
                "title": "Estación de arranxo de bicicletas con bomba de ar"
            },
            "2": {
                "title": "Estación de arranxo de bicicletas sin bomba de ar"
            }
        },
        "tagRenderings": {
            "Operational status": {
                "mappings": {
                    "0": {
                        "then": "A bomba de ar está estragada"
                    },
                    "1": {
                        "then": "A bomba de ar está operativa"
                    }
                },
                "question": "Segue a funcionar a bomba de ar?"
            },
            "bike_repair_station-available-services": {
                "mappings": {
                    "0": {
                        "then": "Só hai unha bomba de ar presente"
                    },
                    "1": {
                        "then": "Só hai ferramentas (desaparafusadores, alicates...) presentes"
                    },
                    "2": {
                        "then": "Hai ferramentas e unha bomba de ar presentes"
                    }
                },
                "question": "Que servizos están dispoñíbeis nesta estación de bicicletas?"
            },
            "bike_repair_station-bike-chain-tool": {
                "mappings": {
                    "0": {
                        "then": "Hai unha ferramenta para a cadea"
                    },
                    "1": {
                        "then": "Non hai unha ferramenta para a cadea"
                    }
                },
                "question": "Esta estación de arranxo de bicicletas ten unha ferramenta especial para arranxar a cadea da túa bicicleta?"
            },
            "bike_repair_station-bike-stand": {
                "mappings": {
                    "0": {
                        "then": "Hai un guindastre ou soporte"
                    },
                    "1": {
                        "then": "Non hai un guindastre ou soporte"
                    }
                },
                "question": "Esta estación de bicicletas ten un guindastre para pendurar a túa bicicleta ou un soporte para elevala?"
            },
            "bike_repair_station-electrical_pump": {
                "mappings": {
                    "0": {
                        "then": "Bomba de ar manual"
                    },
                    "1": {
                        "then": "Bomba de ar eléctrica"
                    }
                },
                "question": "Esta é unha bomba de ar eléctrica?"
            },
            "bike_repair_station-manometer": {
                "mappings": {
                    "0": {
                        "then": "Hai manómetro"
                    },
                    "1": {
                        "then": "Non hai manómetro"
                    },
                    "2": {
                        "then": "Hai manómetro pero está estragado"
                    }
                },
                "question": "Ten a bomba de ar un indicador de presión ou un manómetro?"
            },
            "bike_repair_station-valves": {
                "mappings": {
                    "0": {
                        "then": "Sclaverand (tamén coñecido como Presta)"
                    },
                    "1": {
                        "then": "Dunlop"
                    },
                    "2": {
                        "then": "Schrader (para automóbiles)"
                    }
                },
                "question": "Que válvulas son compatíbeis?",
                "render": "Esta bomba de ar admite as seguintes válvulas: {valves}"
=======
        }
    },
    "bike_cafe": {
        "name": "Café de ciclistas",
        "presets": {
            "0": {
                "title": "Café de ciclistas"
            }
        },
        "tagRenderings": {
            "bike_cafe-bike-pump": {
                "mappings": {
                    "0": {
                        "then": "Este café de ciclistas ofrece unha bomba de ar"
                    },
                    "1": {
                        "then": "Este café de ciclistas non ofrece unha bomba de ar"
                    }
                },
                "question": "Este café de ciclistas ofrece unha bomba de ar para que calquera persoa poida usala?"
            },
            "bike_cafe-email": {
                "question": "Cal é o enderezo de correo electrónico de {name}?"
            },
            "bike_cafe-name": {
                "question": "Cal é o nome deste café de ciclistas?",
                "render": "Este café de ciclistas chámase {name}"
            },
            "bike_cafe-phone": {
                "question": "Cal é o número de teléfono de {name}?"
            },
            "bike_cafe-repair-service": {
                "mappings": {
                    "0": {
                        "then": "Este café de ciclistas arranxa bicicletas"
                    },
                    "1": {
                        "then": "Este café de ciclistas non arranxa bicicletas"
                    }
                },
                "question": "Este café de ciclistas arranxa bicicletas?"
            },
            "bike_cafe-repair-tools": {
                "mappings": {
                    "0": {
                        "then": "Hai ferramentas aquí para arranxar a túa propia bicicleta"
                    },
                    "1": {
                        "then": "Non hai ferramentas aquí para arranxar a túa propia bicicleta"
                    }
                },
                "question": "Hai ferramentas aquí para arranxar a túa propia bicicleta?"
            },
            "bike_cafe-website": {
                "question": "Cal é a páxina web de {name}?"
            }
        },
        "title": {
            "mappings": {
                "0": {
                    "then": "Café de ciclistas <i>{name}</i>"
                }
            },
            "render": "Café de ciclistas"
        }
    },
    "bike_parking": {
        "name": "Aparcadoiro de bicicletas",
        "presets": {
            "0": {
                "title": "Aparcadoiro de bicicletas"
            }
        },
        "tagRenderings": {
            "Bicycle parking type": {
                "mappings": {
                    "0": {
                        "then": "De roda (Stands) <img style='width: 25%'' src='./assets/layers/bike_parking/staple.svg'>"
                    },
                    "1": {
                        "then": "Aros <img style='width: 25%'' src='./assets/layers/bike_parking/wall_loops.svg'>"
                    },
                    "2": {
                        "then": "Cadeado para guiador <img style='width: 25%'' src='./assets/layers/bike_parking/handlebar_holder.svg'>"
                    },
                    "3": {
                        "then": "Cremalleira <img style='width: 25%'' src='./assets/layers/bike_parking/rack.svg'>"
                    },
                    "4": {
                        "then": "Dobre cremalleira <img style='width: 25%'' src='./assets/layers/bike_parking/two_tier.svg'>"
                    },
                    "5": {
                        "then": "Abeiro <img style='width: 25%'' src='./assets/layers/bike_parking/shed.svg'>"
                    }
                },
                "question": "Que tipo de aparcadoiro de bicicletas é?",
                "render": "Este é un aparcadoiro de bicicletas do tipo: {bicycle_parking}"
            },
            "Capacity": {
                "question": "Cantas bicicletas caben neste aparcadoiro de bicicletas (incluídas as posíbeis bicicletas de carga)?",
                "render": "Lugar para {capacity} bicicletas"
            },
            "Cargo bike capacity?": {
                "question": "Cantas bicicletas de carga caben neste aparcadoiro de bicicletas?",
                "render": "Neste aparcadoiro caben {capacity:cargo_bike} bicicletas de carga"
            },
            "Cargo bike spaces?": {
                "mappings": {
                    "0": {
                        "then": "Este aparcadoiro ten espazo para bicicletas de carga."
                    },
                    "1": {
                        "then": "Este aparcadoiro ten espazos designados (oficiais) para bicicletas de carga."
                    },
                    "2": {
                        "then": "Non está permitido aparcar bicicletas de carga"
                    }
                },
                "question": "Este aparcadoiro de bicicletas ten espazo para bicicletas de carga?"
            },
            "Is covered?": {
                "mappings": {
                    "0": {
                        "then": "Este aparcadoiro está cuberto (ten un teito)"
                    },
                    "1": {
                        "then": "Este aparcadoiro non está cuberto"
                    }
                },
                "question": "Este aparcadoiro está cuberto? Tamén escolle \"cuberto\" para aparcadoiros interiores."
            }
        },
        "title": {
            "render": "Aparcadoiro de bicicletas"
        }
    },
    "bike_repair_station": {
        "name": "Estación de bicicletas (arranxo, bomba de ar ou ambos)",
        "presets": {
            "0": {
                "title": "Bomba de ar"
            },
            "1": {
                "title": "Estación de arranxo de bicicletas con bomba de ar"
            },
            "2": {
                "title": "Estación de arranxo de bicicletas sin bomba de ar"
            }
        },
        "tagRenderings": {
            "Operational status": {
                "mappings": {
                    "0": {
                        "then": "A bomba de ar está estragada"
                    },
                    "1": {
                        "then": "A bomba de ar está operativa"
                    }
                },
                "question": "Segue a funcionar a bomba de ar?"
            },
            "bike_repair_station-available-services": {
                "mappings": {
                    "0": {
                        "then": "Só hai unha bomba de ar presente"
                    },
                    "1": {
                        "then": "Só hai ferramentas (desaparafusadores, alicates...) presentes"
                    },
                    "2": {
                        "then": "Hai ferramentas e unha bomba de ar presentes"
                    }
                },
                "question": "Que servizos están dispoñíbeis nesta estación de bicicletas?"
            },
            "bike_repair_station-bike-chain-tool": {
                "mappings": {
                    "0": {
                        "then": "Hai unha ferramenta para a cadea"
                    },
                    "1": {
                        "then": "Non hai unha ferramenta para a cadea"
                    }
                },
                "question": "Esta estación de arranxo de bicicletas ten unha ferramenta especial para arranxar a cadea da túa bicicleta?"
            },
            "bike_repair_station-bike-stand": {
                "mappings": {
                    "0": {
                        "then": "Hai un guindastre ou soporte"
                    },
                    "1": {
                        "then": "Non hai un guindastre ou soporte"
                    }
                },
                "question": "Esta estación de bicicletas ten un guindastre para pendurar a túa bicicleta ou un soporte para elevala?"
            },
            "bike_repair_station-electrical_pump": {
                "mappings": {
                    "0": {
                        "then": "Bomba de ar manual"
                    },
                    "1": {
                        "then": "Bomba de ar eléctrica"
                    }
                },
                "question": "Esta é unha bomba de ar eléctrica?"
            },
            "bike_repair_station-manometer": {
                "mappings": {
                    "0": {
                        "then": "Hai manómetro"
                    },
                    "1": {
                        "then": "Non hai manómetro"
                    },
                    "2": {
                        "then": "Hai manómetro pero está estragado"
                    }
                },
                "question": "Ten a bomba de ar un indicador de presión ou un manómetro?"
            },
            "bike_repair_station-valves": {
                "mappings": {
                    "0": {
                        "then": "Sclaverand (tamén coñecido como Presta)"
                    },
                    "1": {
                        "then": "Dunlop"
                    },
                    "2": {
                        "then": "Schrader (para automóbiles)"
                    }
                },
                "question": "Que válvulas son compatíbeis?",
                "render": "Esta bomba de ar admite as seguintes válvulas: {valves}"
            }
        },
        "title": {
            "mappings": {
                "0": {
                    "then": "Estación de arranxo de bicicletas"
                },
                "1": {
                    "then": "Estación de arranxo de bicicletas"
                },
                "2": {
                    "then": "Bomba de ar estragada"
                },
                "3": {
                    "then": "Bomba de ar <i>{name}</i>"
                },
                "4": {
                    "then": "Bomba de ar"
                }
            },
            "render": "Estación de bicicletas (arranxo e bomba de ar)"
        }
    },
    "bike_shop": {
        "name": "Tenda/arranxo de bicicletas",
        "presets": {
            "0": {
                "title": "Tenda/arranxo de bicicletas"
            }
        },
        "tagRenderings": {
            "bike_repair_bike-pump-service": {
                "mappings": {
                    "0": {
                        "then": "Esta tenda ofrece unha bomba de ar para uso de calquera persoa"
                    },
                    "1": {
                        "then": "Esta tenda non ofrece unha bomba de ar para uso de calquera persoa"
                    }
                },
                "question": "Esta tenda ofrece unha bomba de ar para uso de calquera persoa?"
            },
            "bike_repair_rents-bikes": {
                "mappings": {
                    "0": {
                        "then": "Esta tenda aluga bicicletas"
                    },
                    "1": {
                        "then": "Esta tenda non aluga bicicletas"
                    }
                },
                "question": "Esta tenda aluga bicicletas?"
            },
            "bike_repair_repairs-bikes": {
                "mappings": {
                    "0": {
                        "then": "Esta tenda arranxa bicicletas"
                    },
                    "1": {
                        "then": "Esta tenda non arranxa bicicletas"
                    },
                    "2": {
                        "then": "Esta tenda só arranxa bicicletas mercadas aquí"
                    },
                    "3": {
                        "then": "Esta tenda só arranxa bicicletas dunha certa marca"
                    }
                },
                "question": "Esta tenda arranxa bicicletas?"
            },
            "bike_repair_second-hand-bikes": {
                "mappings": {
                    "0": {
                        "then": "Esta tenda vende bicicletas de segunda man"
                    },
                    "1": {
                        "then": "Esta tenda non vende bicicletas de segunda man"
                    },
                    "2": {
                        "then": "Esta tenda só vende bicicletas de segunda man"
                    }
                },
                "question": "Esta tenda vende bicicletas de segunda man?"
            },
            "bike_repair_sells-bikes": {
                "mappings": {
                    "0": {
                        "then": "Esta tenda vende bicicletas"
                    },
                    "1": {
                        "then": "Esta tenda non vende bicicletas"
                    }
                },
                "question": "Esta tenda vende bicicletas?"
            },
            "bike_repair_tools-service": {
                "mappings": {
                    "0": {
                        "then": "Hai ferramentas aquí para arranxar a túa propia bicicleta"
                    },
                    "1": {
                        "then": "Non hai ferramentas aquí para arranxar a túa propia bicicleta"
                    }
                },
                "question": "Hai ferramentas aquí para arranxar a túa propia bicicleta?"
            },
            "bike_shop-email": {
                "question": "Cal é o enderezo de correo electrónico de {name}?"
            },
            "bike_shop-name": {
                "question": "Cal é o nome desta tenda de bicicletas?",
                "render": "Esta tenda de bicicletas chámase {name}"
            },
            "bike_shop-phone": {
                "question": "Cal é o número de teléfono de {name}?"
            },
            "bike_shop-website": {
                "question": "Cal é a páxina web de {name}?"
>>>>>>> 4bd0cdc2
            }
        },
        "title": {
            "mappings": {
<<<<<<< HEAD
                "0": {
                    "then": "Estación de arranxo de bicicletas"
                },
                "1": {
                    "then": "Estación de arranxo de bicicletas"
                },
                "2": {
                    "then": "Bomba de ar estragada"
                },
                "3": {
                    "then": "Bomba de ar <i>{name}</i>"
                },
                "4": {
                    "then": "Bomba de ar"
                }
            },
            "render": "Estación de bicicletas (arranxo e bomba de ar)"
        }
    },
    "bike_shop": {
        "name": "Tenda/arranxo de bicicletas",
        "presets": {
            "0": {
                "title": "Tenda/arranxo de bicicletas"
            }
        },
        "tagRenderings": {
            "bike_repair_bike-pump-service": {
                "mappings": {
                    "0": {
                        "then": "Esta tenda ofrece unha bomba de ar para uso de calquera persoa"
                    },
                    "1": {
                        "then": "Esta tenda non ofrece unha bomba de ar para uso de calquera persoa"
                    }
                },
                "question": "Esta tenda ofrece unha bomba de ar para uso de calquera persoa?"
            },
            "bike_repair_rents-bikes": {
                "mappings": {
                    "0": {
                        "then": "Esta tenda aluga bicicletas"
                    },
                    "1": {
                        "then": "Esta tenda non aluga bicicletas"
                    }
                },
                "question": "Esta tenda aluga bicicletas?"
            },
            "bike_repair_repairs-bikes": {
                "mappings": {
                    "0": {
                        "then": "Esta tenda arranxa bicicletas"
                    },
                    "1": {
                        "then": "Esta tenda non arranxa bicicletas"
                    },
                    "2": {
                        "then": "Esta tenda só arranxa bicicletas mercadas aquí"
                    },
                    "3": {
                        "then": "Esta tenda só arranxa bicicletas dunha certa marca"
                    }
                },
                "question": "Esta tenda arranxa bicicletas?"
            },
            "bike_repair_second-hand-bikes": {
                "mappings": {
                    "0": {
                        "then": "Esta tenda vende bicicletas de segunda man"
                    },
                    "1": {
                        "then": "Esta tenda non vende bicicletas de segunda man"
                    },
                    "2": {
                        "then": "Esta tenda só vende bicicletas de segunda man"
                    }
                },
                "question": "Esta tenda vende bicicletas de segunda man?"
            },
            "bike_repair_sells-bikes": {
                "mappings": {
                    "0": {
                        "then": "Esta tenda vende bicicletas"
                    },
                    "1": {
                        "then": "Esta tenda non vende bicicletas"
                    }
                },
                "question": "Esta tenda vende bicicletas?"
            },
            "bike_repair_tools-service": {
                "mappings": {
                    "0": {
                        "then": "Hai ferramentas aquí para arranxar a túa propia bicicleta"
                    },
                    "1": {
                        "then": "Non hai ferramentas aquí para arranxar a túa propia bicicleta"
                    }
                },
                "question": "Hai ferramentas aquí para arranxar a túa propia bicicleta?"
            },
            "bike_shop-email": {
                "question": "Cal é o enderezo de correo electrónico de {name}?"
            },
            "bike_shop-name": {
                "question": "Cal é o nome desta tenda de bicicletas?",
                "render": "Esta tenda de bicicletas chámase {name}"
            },
            "bike_shop-phone": {
                "question": "Cal é o número de teléfono de {name}?"
            },
            "bike_shop-website": {
                "question": "Cal é a páxina web de {name}?"
            }
        },
        "title": {
            "mappings": {
                "3": {
                    "then": "Arranxo de bicicletas <i>{name}</i>"
                },
                "4": {
                    "then": "Tenda de bicicletas <i>{name}</i>"
                },
                "5": {
                    "then": "Tenda/arranxo de bicicletas <i>{name}</i>"
                }
            },
            "render": "Tenda/arranxo de bicicletas"
        }
    },
    "drinking_water": {
        "name": "Auga potábel",
        "presets": {
            "0": {
                "title": "auga potábel"
            }
        },
        "title": {
            "render": "Auga potábel"
        }
    },
    "ghost_bike": {
        "name": "Bicicleta pantasma",
        "title": {
            "render": "Bicicleta pantasma"
        }
=======
                "3": {
                    "then": "Arranxo de bicicletas <i>{name}</i>"
                },
                "4": {
                    "then": "Tenda de bicicletas <i>{name}</i>"
                },
                "5": {
                    "then": "Tenda/arranxo de bicicletas <i>{name}</i>"
                }
            },
            "render": "Tenda/arranxo de bicicletas"
        }
    },
    "drinking_water": {
        "name": "Auga potábel",
        "presets": {
            "0": {
                "title": "auga potábel"
            }
        },
        "title": {
            "render": "Auga potábel"
        }
    },
    "ghost_bike": {
        "name": "Bicicleta pantasma",
        "title": {
            "render": "Bicicleta pantasma"
        },
        "presets": {
            "0": {
                "title": "Bicicleta pantasma"
            }
        }
>>>>>>> 4bd0cdc2
    }
}<|MERGE_RESOLUTION|>--- conflicted
+++ resolved
@@ -12,7 +12,6 @@
                 }
             },
             "render": "Obra de arte"
-<<<<<<< HEAD
         }
     },
     "bike_cafe": {
@@ -249,243 +248,6 @@
                 },
                 "question": "Que válvulas son compatíbeis?",
                 "render": "Esta bomba de ar admite as seguintes válvulas: {valves}"
-=======
-        }
-    },
-    "bike_cafe": {
-        "name": "Café de ciclistas",
-        "presets": {
-            "0": {
-                "title": "Café de ciclistas"
-            }
-        },
-        "tagRenderings": {
-            "bike_cafe-bike-pump": {
-                "mappings": {
-                    "0": {
-                        "then": "Este café de ciclistas ofrece unha bomba de ar"
-                    },
-                    "1": {
-                        "then": "Este café de ciclistas non ofrece unha bomba de ar"
-                    }
-                },
-                "question": "Este café de ciclistas ofrece unha bomba de ar para que calquera persoa poida usala?"
-            },
-            "bike_cafe-email": {
-                "question": "Cal é o enderezo de correo electrónico de {name}?"
-            },
-            "bike_cafe-name": {
-                "question": "Cal é o nome deste café de ciclistas?",
-                "render": "Este café de ciclistas chámase {name}"
-            },
-            "bike_cafe-phone": {
-                "question": "Cal é o número de teléfono de {name}?"
-            },
-            "bike_cafe-repair-service": {
-                "mappings": {
-                    "0": {
-                        "then": "Este café de ciclistas arranxa bicicletas"
-                    },
-                    "1": {
-                        "then": "Este café de ciclistas non arranxa bicicletas"
-                    }
-                },
-                "question": "Este café de ciclistas arranxa bicicletas?"
-            },
-            "bike_cafe-repair-tools": {
-                "mappings": {
-                    "0": {
-                        "then": "Hai ferramentas aquí para arranxar a túa propia bicicleta"
-                    },
-                    "1": {
-                        "then": "Non hai ferramentas aquí para arranxar a túa propia bicicleta"
-                    }
-                },
-                "question": "Hai ferramentas aquí para arranxar a túa propia bicicleta?"
-            },
-            "bike_cafe-website": {
-                "question": "Cal é a páxina web de {name}?"
-            }
-        },
-        "title": {
-            "mappings": {
-                "0": {
-                    "then": "Café de ciclistas <i>{name}</i>"
-                }
-            },
-            "render": "Café de ciclistas"
-        }
-    },
-    "bike_parking": {
-        "name": "Aparcadoiro de bicicletas",
-        "presets": {
-            "0": {
-                "title": "Aparcadoiro de bicicletas"
-            }
-        },
-        "tagRenderings": {
-            "Bicycle parking type": {
-                "mappings": {
-                    "0": {
-                        "then": "De roda (Stands) <img style='width: 25%'' src='./assets/layers/bike_parking/staple.svg'>"
-                    },
-                    "1": {
-                        "then": "Aros <img style='width: 25%'' src='./assets/layers/bike_parking/wall_loops.svg'>"
-                    },
-                    "2": {
-                        "then": "Cadeado para guiador <img style='width: 25%'' src='./assets/layers/bike_parking/handlebar_holder.svg'>"
-                    },
-                    "3": {
-                        "then": "Cremalleira <img style='width: 25%'' src='./assets/layers/bike_parking/rack.svg'>"
-                    },
-                    "4": {
-                        "then": "Dobre cremalleira <img style='width: 25%'' src='./assets/layers/bike_parking/two_tier.svg'>"
-                    },
-                    "5": {
-                        "then": "Abeiro <img style='width: 25%'' src='./assets/layers/bike_parking/shed.svg'>"
-                    }
-                },
-                "question": "Que tipo de aparcadoiro de bicicletas é?",
-                "render": "Este é un aparcadoiro de bicicletas do tipo: {bicycle_parking}"
-            },
-            "Capacity": {
-                "question": "Cantas bicicletas caben neste aparcadoiro de bicicletas (incluídas as posíbeis bicicletas de carga)?",
-                "render": "Lugar para {capacity} bicicletas"
-            },
-            "Cargo bike capacity?": {
-                "question": "Cantas bicicletas de carga caben neste aparcadoiro de bicicletas?",
-                "render": "Neste aparcadoiro caben {capacity:cargo_bike} bicicletas de carga"
-            },
-            "Cargo bike spaces?": {
-                "mappings": {
-                    "0": {
-                        "then": "Este aparcadoiro ten espazo para bicicletas de carga."
-                    },
-                    "1": {
-                        "then": "Este aparcadoiro ten espazos designados (oficiais) para bicicletas de carga."
-                    },
-                    "2": {
-                        "then": "Non está permitido aparcar bicicletas de carga"
-                    }
-                },
-                "question": "Este aparcadoiro de bicicletas ten espazo para bicicletas de carga?"
-            },
-            "Is covered?": {
-                "mappings": {
-                    "0": {
-                        "then": "Este aparcadoiro está cuberto (ten un teito)"
-                    },
-                    "1": {
-                        "then": "Este aparcadoiro non está cuberto"
-                    }
-                },
-                "question": "Este aparcadoiro está cuberto? Tamén escolle \"cuberto\" para aparcadoiros interiores."
-            }
-        },
-        "title": {
-            "render": "Aparcadoiro de bicicletas"
-        }
-    },
-    "bike_repair_station": {
-        "name": "Estación de bicicletas (arranxo, bomba de ar ou ambos)",
-        "presets": {
-            "0": {
-                "title": "Bomba de ar"
-            },
-            "1": {
-                "title": "Estación de arranxo de bicicletas con bomba de ar"
-            },
-            "2": {
-                "title": "Estación de arranxo de bicicletas sin bomba de ar"
-            }
-        },
-        "tagRenderings": {
-            "Operational status": {
-                "mappings": {
-                    "0": {
-                        "then": "A bomba de ar está estragada"
-                    },
-                    "1": {
-                        "then": "A bomba de ar está operativa"
-                    }
-                },
-                "question": "Segue a funcionar a bomba de ar?"
-            },
-            "bike_repair_station-available-services": {
-                "mappings": {
-                    "0": {
-                        "then": "Só hai unha bomba de ar presente"
-                    },
-                    "1": {
-                        "then": "Só hai ferramentas (desaparafusadores, alicates...) presentes"
-                    },
-                    "2": {
-                        "then": "Hai ferramentas e unha bomba de ar presentes"
-                    }
-                },
-                "question": "Que servizos están dispoñíbeis nesta estación de bicicletas?"
-            },
-            "bike_repair_station-bike-chain-tool": {
-                "mappings": {
-                    "0": {
-                        "then": "Hai unha ferramenta para a cadea"
-                    },
-                    "1": {
-                        "then": "Non hai unha ferramenta para a cadea"
-                    }
-                },
-                "question": "Esta estación de arranxo de bicicletas ten unha ferramenta especial para arranxar a cadea da túa bicicleta?"
-            },
-            "bike_repair_station-bike-stand": {
-                "mappings": {
-                    "0": {
-                        "then": "Hai un guindastre ou soporte"
-                    },
-                    "1": {
-                        "then": "Non hai un guindastre ou soporte"
-                    }
-                },
-                "question": "Esta estación de bicicletas ten un guindastre para pendurar a túa bicicleta ou un soporte para elevala?"
-            },
-            "bike_repair_station-electrical_pump": {
-                "mappings": {
-                    "0": {
-                        "then": "Bomba de ar manual"
-                    },
-                    "1": {
-                        "then": "Bomba de ar eléctrica"
-                    }
-                },
-                "question": "Esta é unha bomba de ar eléctrica?"
-            },
-            "bike_repair_station-manometer": {
-                "mappings": {
-                    "0": {
-                        "then": "Hai manómetro"
-                    },
-                    "1": {
-                        "then": "Non hai manómetro"
-                    },
-                    "2": {
-                        "then": "Hai manómetro pero está estragado"
-                    }
-                },
-                "question": "Ten a bomba de ar un indicador de presión ou un manómetro?"
-            },
-            "bike_repair_station-valves": {
-                "mappings": {
-                    "0": {
-                        "then": "Sclaverand (tamén coñecido como Presta)"
-                    },
-                    "1": {
-                        "then": "Dunlop"
-                    },
-                    "2": {
-                        "then": "Schrader (para automóbiles)"
-                    }
-                },
-                "question": "Que válvulas son compatíbeis?",
-                "render": "Esta bomba de ar admite as seguintes válvulas: {valves}"
             }
         },
         "title": {
@@ -604,126 +366,6 @@
             },
             "bike_shop-website": {
                 "question": "Cal é a páxina web de {name}?"
->>>>>>> 4bd0cdc2
-            }
-        },
-        "title": {
-            "mappings": {
-<<<<<<< HEAD
-                "0": {
-                    "then": "Estación de arranxo de bicicletas"
-                },
-                "1": {
-                    "then": "Estación de arranxo de bicicletas"
-                },
-                "2": {
-                    "then": "Bomba de ar estragada"
-                },
-                "3": {
-                    "then": "Bomba de ar <i>{name}</i>"
-                },
-                "4": {
-                    "then": "Bomba de ar"
-                }
-            },
-            "render": "Estación de bicicletas (arranxo e bomba de ar)"
-        }
-    },
-    "bike_shop": {
-        "name": "Tenda/arranxo de bicicletas",
-        "presets": {
-            "0": {
-                "title": "Tenda/arranxo de bicicletas"
-            }
-        },
-        "tagRenderings": {
-            "bike_repair_bike-pump-service": {
-                "mappings": {
-                    "0": {
-                        "then": "Esta tenda ofrece unha bomba de ar para uso de calquera persoa"
-                    },
-                    "1": {
-                        "then": "Esta tenda non ofrece unha bomba de ar para uso de calquera persoa"
-                    }
-                },
-                "question": "Esta tenda ofrece unha bomba de ar para uso de calquera persoa?"
-            },
-            "bike_repair_rents-bikes": {
-                "mappings": {
-                    "0": {
-                        "then": "Esta tenda aluga bicicletas"
-                    },
-                    "1": {
-                        "then": "Esta tenda non aluga bicicletas"
-                    }
-                },
-                "question": "Esta tenda aluga bicicletas?"
-            },
-            "bike_repair_repairs-bikes": {
-                "mappings": {
-                    "0": {
-                        "then": "Esta tenda arranxa bicicletas"
-                    },
-                    "1": {
-                        "then": "Esta tenda non arranxa bicicletas"
-                    },
-                    "2": {
-                        "then": "Esta tenda só arranxa bicicletas mercadas aquí"
-                    },
-                    "3": {
-                        "then": "Esta tenda só arranxa bicicletas dunha certa marca"
-                    }
-                },
-                "question": "Esta tenda arranxa bicicletas?"
-            },
-            "bike_repair_second-hand-bikes": {
-                "mappings": {
-                    "0": {
-                        "then": "Esta tenda vende bicicletas de segunda man"
-                    },
-                    "1": {
-                        "then": "Esta tenda non vende bicicletas de segunda man"
-                    },
-                    "2": {
-                        "then": "Esta tenda só vende bicicletas de segunda man"
-                    }
-                },
-                "question": "Esta tenda vende bicicletas de segunda man?"
-            },
-            "bike_repair_sells-bikes": {
-                "mappings": {
-                    "0": {
-                        "then": "Esta tenda vende bicicletas"
-                    },
-                    "1": {
-                        "then": "Esta tenda non vende bicicletas"
-                    }
-                },
-                "question": "Esta tenda vende bicicletas?"
-            },
-            "bike_repair_tools-service": {
-                "mappings": {
-                    "0": {
-                        "then": "Hai ferramentas aquí para arranxar a túa propia bicicleta"
-                    },
-                    "1": {
-                        "then": "Non hai ferramentas aquí para arranxar a túa propia bicicleta"
-                    }
-                },
-                "question": "Hai ferramentas aquí para arranxar a túa propia bicicleta?"
-            },
-            "bike_shop-email": {
-                "question": "Cal é o enderezo de correo electrónico de {name}?"
-            },
-            "bike_shop-name": {
-                "question": "Cal é o nome desta tenda de bicicletas?",
-                "render": "Esta tenda de bicicletas chámase {name}"
-            },
-            "bike_shop-phone": {
-                "question": "Cal é o número de teléfono de {name}?"
-            },
-            "bike_shop-website": {
-                "question": "Cal é a páxina web de {name}?"
             }
         },
         "title": {
@@ -756,42 +398,11 @@
         "name": "Bicicleta pantasma",
         "title": {
             "render": "Bicicleta pantasma"
-        }
-=======
-                "3": {
-                    "then": "Arranxo de bicicletas <i>{name}</i>"
-                },
-                "4": {
-                    "then": "Tenda de bicicletas <i>{name}</i>"
-                },
-                "5": {
-                    "then": "Tenda/arranxo de bicicletas <i>{name}</i>"
-                }
-            },
-            "render": "Tenda/arranxo de bicicletas"
-        }
-    },
-    "drinking_water": {
-        "name": "Auga potábel",
-        "presets": {
-            "0": {
-                "title": "auga potábel"
-            }
-        },
-        "title": {
-            "render": "Auga potábel"
-        }
-    },
-    "ghost_bike": {
-        "name": "Bicicleta pantasma",
-        "title": {
-            "render": "Bicicleta pantasma"
         },
         "presets": {
             "0": {
                 "title": "Bicicleta pantasma"
             }
         }
->>>>>>> 4bd0cdc2
     }
 }