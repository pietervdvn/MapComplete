{
    "address": {
        "description": "Adresy",
        "name": "Znane adresy w OSM",
        "tagRenderings": {
            "fixme": {
                "question": "Co wymaga naprawy? Proszę wytłumaczyć"
            },
            "housenumber": {
                "mappings": {
                    "0": {
                        "then": "Ten budynek nie ma numeru"
                    }
                },
                "question": "Jaki jest numer tego domu?",
                "render": "Numer tego domu to <b>{addr:housenumber}</b>"
            },
            "street": {
                "question": "Na jakiej ulicy znajduje się ten adres?",
                "render": "Ten adres znajduje się na ulicy <b>{addr:street}</b>"
            }
        },
        "title": {
            "render": "Znany adres"
        }
    },
    "advertising": {
        "presets": {
            "0": {
                "description": "Duża struktura reklamowa na dworze, zwykle znajdująca się w obszarach z dużym ruchem, np. w pobliżu ruchliwych dróg",
                "title": "bilbord"
            },
            "3": {
                "description": "Mały bilbord dla reklam lokalnych, przeznaczony głównie dla pieszych",
                "title": "tablica"
            },
            "4": {
                "title": "kolumna"
            },
            "5": {
                "title": "flaga"
            },
            "6": {
                "title": "ekran"
            },
            "7": {
                "title": "ekran zamontowany na ścianie"
            },
            "10": {
                "title": "znak"
            },
            "11": {
                "title": "rzeźba"
            },
            "12": {
                "title": "mural ścienny"
            }
        },
        "tagRenderings": {
            "Sides": {
                "mappings": {
                    "0": {
                        "then": "Ten obiekt ma reklamy po jednej stronie"
                    },
                    "1": {
                        "then": "Ten obiekt ma reklamy po dwóch stronach"
                    }
                },
                "question": "Z ilu stron można oglądać reklamy?"
            },
            "animated": {
                "mappings": {
                    "0": {
                        "then": "<b>Statyczne</b>, zawsze pokazuje tą samą wiadomość"
                    },
                    "1": {
                        "then": "Ten obiekt ma wbudowany <b>cyfrowy wyświetlacz</b> do pokazywania cen lub innych informacji"
                    }
                },
                "question": "Czy ta reklama przechodzi przez wiele różnych wiadomości?"
            },
            "message_type": {
                "mappings": {
                    "0": {
                        "then": "Wiadomość komercyjna"
                    },
                    "1": {
                        "then": "Informacja lokalna"
                    },
                    "2": {
                        "then": "Informacje dotyczące bezpieczeństwa"
                    },
                    "3": {
                        "then": "Reklamy wyborcze"
                    },
                    "4": {
                        "then": "Informacje dotyczące teatru, koncertów, …"
                    },
                    "5": {
                        "then": "Wiadomość od organizacji non-profit"
                    },
                    "6": {
                        "then": "Żeby wyrazić swoją opinię"
                    },
                    "7": {
                        "then": "Przekaz religijny"
                    },
                    "9": {
                        "then": "Mapa"
                    }
                },
                "question": "Jaki rodzaj wiadomości jest pokazany?"
            },
            "operator": {
                "question": "Kto obsługuje ten obiekt?",
                "render": "Obsługiwane przez {operator}"
            },
            "ref": {
                "question": "Jaki jest numer referencyjny?",
                "render": "Numer referencyjny to {ref}"
            },
            "type": {
                "mappings": {
                    "0": {
                        "then": "To jest bilbord"
                    },
                    "1": {
                        "then": "To jest tablica"
                    },
                    "2": {
                        "then": "To jest kolumna"
                    },
                    "3": {
                        "then": "To jest flaga"
                    },
                    "5": {
                        "then": "To jest ekran"
                    },
                    "6": {
                        "then": "To jest rzeźba"
                    },
                    "7": {
                        "then": "To jest znak"
                    },
                    "10": {
                        "then": "To jest mural ścienny"
                    }
                },
                "question": "Jakiego rodzaju jest to obiekt reklamowy?",
                "render": "To jest {advertising}"
            }
        },
        "title": {
            "mappings": {
                "0": {
                    "then": "Bilbord"
                },
                "1": {
                    "then": "Tablica"
                },
                "3": {
                    "then": "Kolumna"
                },
                "4": {
                    "then": "Flaga"
                },
                "5": {
                    "then": "Ekran"
                },
                "6": {
                    "then": "Rzeźba"
                },
                "7": {
                    "then": "Znak"
                },
                "10": {
                    "then": "Mural ścienny"
                }
            }
        }
    },
    "artwork": {
        "name": "Dzieła sztuki",
        "presets": {
            "0": {
                "title": "Dzieło sztuki"
            },
            "1": {
                "title": "Dzieło sztuki na ścianie"
            }
        },
        "tagRenderings": {
            "artwork-artist-wikidata": {
                "question": "Kto stworzył to dzieło sztuki?",
                "render": "To dzieło sztuki zostało zrobione przez {wikidata_label(artist:wikidata):font-weight:bold}<br/>{wikipedia(artist:wikidata)}"
            },
            "artwork-artist_name": {
                "question": "Który artysta to stworzył?",
                "render": "Stworzone przez {artist_name}"
            },
            "artwork-artwork_type": {
                "mappings": {
                    "0": {
                        "then": "Architektura"
                    },
                    "1": {
                        "then": "Mural"
                    },
                    "2": {
                        "then": "Obraz"
                    },
                    "3": {
                        "then": "Rzeźba"
                    },
                    "4": {
                        "then": "Posąg"
                    },
                    "5": {
                        "then": "Popiersie"
                    },
                    "6": {
                        "then": "Skała"
                    },
                    "7": {
                        "then": "Instalacja artystyczna"
                    },
                    "8": {
                        "then": "Graffiti"
                    },
                    "9": {
                        "then": "Płaskorzeźba"
                    },
                    "10": {
                        "then": "Azulejo (hiszpańskie płytka dekoracyjna)"
                    },
                    "11": {
                        "then": "Płyta ceramiczna (fliza)"
                    }
                },
                "question": "Jakiego rodzaju jest to dzieło sztuki?",
                "render": "Jest to {artwork_type}"
            },
            "artwork-website": {
                "question": "Gdzie znajdę więcej informacji na temat tego dzieła sztuki?",
                "render": "Więcej informacji na <a href='{website}' target='_blank'>tej stronie</a>"
            },
            "artwork_subject": {
                "question": "Co przedstawia to dzieło sztuki?",
                "render": "To dzieło sztuki przedstawia {wikidata_label(subject:wikidata)}{wikipedia(subject:wikidata)}"
            },
            "doubles_as_bench": {
                "mappings": {
                    "0": {
                        "then": "To dzieło sztuki pełni również funkcję ławki"
                    },
                    "1": {
                        "then": "To dzieło sztuki nie pełni funkcji ławki"
                    },
                    "2": {
                        "then": "To dzieło sztuki nie pełni funkcji ławki"
                    }
                },
                "question": "Czy to dzieło sztuki pełni funkcję ławki?"
            }
        },
        "title": {
            "mappings": {
                "0": {
                    "then": "Dzieło sztuki <i>{name}</i>"
                }
            },
            "render": "Dzieło sztuki"
        }
    },
    "atm": {
        "description": "Bankomaty do wypłacania pieniędzy",
        "name": "Bankomaty",
        "presets": {
            "0": {
                "title": "bankomat"
            }
        },
        "tagRenderings": {
            "cash_in": {
                "mappings": {
                    "0": {
                        "then": "Prawdopodobnie ten bankomat nie pozwala wpłacać pieniędzy"
                    },
                    "1": {
                        "then": "Ten bankomat pozwala wpłacać pieniądze"
                    },
                    "2": {
                        "then": "Ten bankomat nie pozwala wpłacać pieniędzy"
                    }
                },
                "question": "Czy ten bankomat pozwala wpłacać pieniądze?"
            },
            "cash_out": {
                "mappings": {
                    "0": {
                        "then": "Z tego bankomatu można wypłacić pieniądze"
                    }
                }
            },
            "cash_out-denominations-notes": {
                "question": "Jakie banknoty można tutaj wypłacić?"
            },
            "name": {
                "render": "Nazwa tego bankomatu to {name}"
            },
            "operator": {
                "question": "Jaka firma obsługuje ten bankomat?",
                "render": "Ten bankomat jest obsługiwany przez {operator}"
            }
        },
        "title": {
            "mappings": {
                "0": {
                    "then": "Bankomat {brand}"
                }
            },
            "render": "Bankomat"
        }
    },
    "bank": {
        "description": "Instytucja finansowa pozwalająca wpłacić pieniądze",
        "filter": {
            "1": {
                "options": {
                    "0": {
                        "question": "Za pomocą bankomatu"
                    }
                }
            }
        },
        "name": "Banki",
        "tagRenderings": {
            "has_atm": {
                "mappings": {
                    "0": {
                        "then": "Ten bank ma bankomat"
                    },
                    "1": {
                        "then": "Ten bank <b>nie ma</b> bankomatu"
                    }
                },
                "question": "Czy ten bank ma bankomat?"
            }
        }
    },
    "barrier": {
        "name": "Barierki"
    },
    "bench": {
        "filter": {
            "1": {
                "options": {
                    "0": {
                        "question": "Z oraz bez oparcia"
                    },
                    "1": {
                        "question": "Ma oparcie"
                    },
                    "2": {
                        "question": "Nie ma oparcia"
                    }
                }
            }
        },
        "name": "Ławki",
        "presets": {
            "0": {
                "title": "Ławka"
            }
        },
        "tagRenderings": {
            "bench-artwork": {
                "mappings": {
                    "0": {
                        "then": "Ta ławka ma wbudowane dzieło sztuki"
                    },
                    "1": {
                        "then": "Ta ławka nie ma wbudowanego dzieła sztuki"
                    }
                },
                "question": "Czy ta ławka ma wbudowane dzieło sztuki?",
                "questionHint": "Np. jest na niej coś namalowane, ma rzeźbę lub inną nietrywialną pracę"
            },
            "bench-backrest": {
                "mappings": {
                    "0": {
                        "then": "Ta ławka jest dwustronna ze wspólnym oparciem"
                    },
                    "1": {
                        "then": "Oparcie: Tak"
                    },
                    "2": {
                        "then": "Oparcie: Nie"
                    }
                },
                "question": "Czy ta ławka ma oparcie?"
            },
            "bench-colour": {
                "mappings": {
                    "0": {
                        "then": "Kolor: brązowy"
                    },
                    "1": {
                        "then": "Kolor: zielony"
                    },
                    "2": {
                        "then": "Kolor: szary"
                    },
                    "3": {
                        "then": "Kolor: biały"
                    },
                    "4": {
                        "then": "Kolor: czerwony"
                    },
                    "5": {
                        "then": "Kolor: czarny"
                    },
                    "6": {
                        "then": "Kolor: niebieski"
                    },
                    "7": {
                        "then": "Kolor: żółty"
                    }
                },
                "question": "Jaki kolor ma ta ławka?",
                "render": "Kolor: {colour}"
            },
            "bench-direction": {
                "question": "W jakim kierunku patrzysz siedząc na ławce?",
                "render": "Siedząc na ławce, patrzy się w kierunku {direction}°."
            },
            "bench-material": {
                "mappings": {
                    "0": {
                        "then": "Materiał: drewno"
                    },
                    "1": {
                        "then": "Materiał: metal"
                    },
                    "2": {
                        "then": "Materiał: kamień"
                    },
                    "3": {
                        "then": "Materiał: beton"
                    },
                    "4": {
                        "then": "Materiał: plastik"
                    },
                    "5": {
                        "then": "Materiał: stal"
                    }
                },
                "question": "Z czego wykonana jest ławka (siedzisko)?",
                "render": "Materiał: {material}"
            },
            "bench-memorial": {
                "mappings": {
                    "0": {
                        "then": "Ta ławka jest pomnikiem upamiętniającym kogoś lub coś"
                    },
                    "1": {
                        "then": "Ta ławka <b>nie</b> jest pomnikiem upamiętniającym kogoś lub coś"
                    }
                },
                "question": "Czy ta ławka służy jako pomnik upamiętniający kogoś lub coś?"
            },
            "bench-seats": {
                "question": "Ile siedzeń ma ta ławka?",
                "render": "{seats} siedzeń"
            },
            "bench-survey:date": {
                "question": "Kiedy ostatnio badano tę ławkę?",
                "render": "Ławka ta była ostatnio badana w dniu {survey:date}"
            }
        },
        "title": {
            "render": "Ławka"
        }
    },
    "bench_at_pt": {
        "deletion": {
            "extraDeleteReasons": {
                "0": {
                    "explanation": "Ten przystanek autobusowy nie jest już używany"
                }
            },
            "nonDeleteMappings": {
                "0": {
                    "then": "Ten przystanek autobusowy nie ma ławki (nigdy jej nie było lub została usunięta)"
                }
            }
        },
        "description": "Warstwa pokazująca wszystkie przystanki transportu publicznego, które mają ławki",
        "name": "Ławki na przystankach komunikacji miejskiej",
        "tagRenderings": {
            "bench_at_pt-name": {
                "render": "{name}"
            }
        },
        "title": {
            "mappings": {
                "0": {
                    "then": "Ławka na przystanku komunikacji miejskiej"
                }
            },
            "render": "Ławka"
        }
    },
    "bicycle_library": {
        "description": "Obiekt, w którym rowery można wypożyczyć na dłuższy okres"
    },
    "bicycle_rental": {
        "tagRenderings": {
            "rental_types": {
                "rewrite": {
                    "into": {
                        "0": {
                            "1": "rowery miejskie"
                        },
                        "1": {
                            "1": "rowery elektryczne"
                        },
                        "2": {
                            "1": "rowery dla dzieci"
                        },
                        "3": {
                            "1": "rowery BMX"
                        },
                        "4": {
                            "1": "rowery górskie"
                        },
                        "6": {
                            "1": "tandem"
                        }
                    }
                }
            }
        },
        "title": {
            "mappings": {
                "0": {
                    "then": "{name}"
                }
            },
            "render": "Wypożyczalnia rowerów"
        }
    },
    "bike_parking": {
        "name": "Parking dla rowerów",
        "presets": {
            "0": {
                "title": "Parking dla rowerów"
            }
        },
        "tagRenderings": {
            "Access": {
                "mappings": {
                    "0": {
                        "then": "Dostępne publicznie"
                    }
                },
                "question": "Kto może używać tego parkingu dla rowerów?",
                "render": "{access}"
            },
            "Bicycle parking type": {
                "question": "Jaki jest typ tego parkingu dla rowerów?",
                "render": "Jest to parking rowerowy typu: {bicycle_parking}"
            },
            "Capacity": {
                "render": "Miejsce na {capacity} rowerów"
            },
            "Underground?": {
                "mappings": {
                    "2": {
                        "then": "Parking na dachu"
                    }
                },
                "question": "Jaka jest względna lokalizacja tego parkingu rowerowego?"
            }
        },
        "title": {
            "render": "Parking dla rowerów"
        }
    },
    "bike_repair_station": {
        "presets": {
            "0": {
                "description": "Urządzenie do pompowania opon w stałym miejscu w przestrzeni publicznej.",
                "title": "pompka do roweru"
            },
            "1": {
                "title": "stacja naprawy rowerów i pompka"
            }
        },
        "tagRenderings": {
            "Operational status": {
                "mappings": {
                    "0": {
                        "then": "Pompka rowerowa jest zepsuta"
                    },
                    "1": {
                        "then": "Pompka rowerowa jest sprawna"
                    }
                },
                "question": "Czy pompka rowerowa jest nadal sprawna?"
            },
            "access": {
                "mappings": {
                    "1": {
                        "then": "Dostępne publicznie"
                    },
                    "2": {
                        "then": "Tylko dla klientów"
                    }
                }
            },
            "bike_repair_station-electrical_pump": {
                "mappings": {
                    "0": {
                        "then": "Pompa ręczna"
                    },
                    "1": {
                        "then": "Pompka elektryczna"
                    }
                },
                "question": "Czy jest to elektryczna pompka do roweru?"
            },
            "bike_repair_station-manometer": {
                "mappings": {
                    "0": {
                        "then": "Jest manometr"
                    },
                    "1": {
                        "then": "Nie ma manometru"
                    },
                    "2": {
                        "then": "Jest manometr, ale jest uszkodzony"
                    }
                },
                "question": "Czy pompka posiada wskaźnik ciśnienia lub manometr?"
            },
            "bike_repair_station-valves": {
                "question": "Jakie zawory są obsługiwane?",
                "render": "Ta pompka obsługuje następujące zawory: {valves}"
            },
            "send_email_about_broken_pump": {
                "render": {
                    "special": {
                        "button_text": "Zgłoś, że ta pompka rowerowa jest zepsuta",
                        "subject": "Zepsuta pompka rowerowa"
                    }
                }
            }
        },
        "title": {
            "mappings": {
                "0": {
                    "then": "Stacja naprawy rowerów"
                },
                "1": {
                    "then": "Stacja naprawy rowerów"
                },
                "2": {
                    "then": "Zepsuta pompka"
                },
                "3": {
                    "then": "Pompka do rowerów <i>{name}</i>"
                },
                "4": {
                    "then": "Pompka do rowerów"
                }
            }
        }
    },
    "bike_shop": {
        "tagRenderings": {
            "bike_shop-access": {
                "render": "Dostępne tylko dla {access}"
            }
        }
    },
    "bike_themed_object": {
        "name": "Obiekt związany z rowerami",
        "title": {
            "render": "Obiekt związany z rowerami"
        }
    },
    "birdhide": {
        "name": "Miejsca do obserwacji ptaków",
        "tagRenderings": {
            "bird-hide-wheelchair": {
                "mappings": {
                    "3": {
                        "then": "Niedostępne dla osób na wózkach"
                    }
                }
            },
            "birdhide-operator": {
                "mappings": {
                    "0": {
                        "then": "Obsługiwane przez Natuurpunt"
                    }
                },
                "render": "Obsługiwane przez {operator}"
            }
        }
    },
    "cafe_pub": {
        "name": "Kawiarnie i puby",
        "presets": {
            "0": {
                "title": "pub"
            },
            "1": {
                "title": "bar"
            },
            "2": {
                "title": "Kawiarnia"
            },
            "3": {
                "title": "klub nocny lub dyskoteka"
            }
        },
        "tagRenderings": {
            "Classification": {
                "question": "Jakiego rodzaju jest to kawiarnia?"
            }
        },
        "title": {
            "render": "Pub"
        }
    },
    "car_rental": {
        "description": "Miejsca, w których można wypożyczyć samochód",
        "name": "Wypożyczalnia samochodów",
        "presets": {
            "0": {
                "description": "Miejsce, w którym można wypożyczyć samochód",
                "title": "wypożyczalnia samochodów"
            }
        },
        "tagRenderings": {
            "name": {
                "freeform": {
                    "placeholder": "Nazwa wypożyczalni samochodów"
                },
                "mappings": {
                    "0": {
                        "then": "Ta wypożyczalnia samochodów nie ma nazwy"
                    }
                },
                "question": "Jaka jest nazwa tej wypożyczalni samochodów?",
                "render": "Ta wypożyczalnia samochodów nazywa się {name}"
            }
        },
        "title": {
            "render": "Wypożyczalnia samochodów"
        }
    },
    "charging_station": {
        "description": "Stacja ładowania",
        "filter": {
            "0": {
                "options": {
                    "0": {
                        "question": "Wszystkie rodzaje pojazdów"
                    },
                    "1": {
                        "question": "Stacja ładowania dla rowerów"
                    },
                    "2": {
                        "question": "Stacja ładowania dla samochodów"
                    }
                }
            },
            "1": {
                "options": {
                    "0": {
                        "question": "Tylko działające stacje ładowania"
                    }
                }
            }
        },
        "name": "Stacje ładowania",
        "presets": {
            "1": {
                "title": "stacja ładowania dla samochodów"
            }
        },
        "tagRenderings": {
            "Available_charging_stations (generated)": {
                "mappings": {
                    "13": {
                        "then": "<b>Tesla Supercharger</b>"
                    }
                }
            },
            "Network": {
                "mappings": {
                    "1": {
                        "then": "Nie jest częścią większej sieci"
                    }
                },
                "question": "Czy ta stacja ładowania jest częścią sieci?"
            },
            "OH": {
                "override": {
                    "question": "Kiedy otwiera się ta stacja ładowania?"
                }
            },
            "Operational status": {
                "mappings": {
                    "0": {
                        "then": "Ta stacja ładowania działa"
                    },
                    "1": {
                        "then": "Ta stacja ładowania jest zepsuta"
                    },
                    "2": {
                        "then": "Planowana jest tutaj stacja ładowania"
                    },
                    "3": {
                        "then": "Budowana jest tutaj stacja ładowania"
                    }
                }
            },
            "Operator": {
                "render": "Ta stacja ładowania jest obsługiwana przez {operator}"
            }
        },
        "title": {
            "render": "Stacja ładowania"
        },
        "units": {
            "0": {
                "applicableUnits": {
                    "0": {
                        "human": " minut",
                        "humanSingular": " minuta"
                    },
                    "1": {
                        "human": " godzin",
                        "humanSingular": " godzina"
                    },
                    "2": {
                        "human": " dni",
                        "humanSingular": " dzień"
                    }
                }
            }
        }
    },
    "climbing_gym": {
        "tagRenderings": {
            "shoe_rental": {
                "mappings": {
                    "2": {
                        "then": "Można tutaj wypożyczyć buty do wspinaczki"
                    },
                    "3": {
                        "then": "<b>Nie</b> można wypożyczyć tutaj butów do wspinaczki"
                    }
                },
                "question": "Czy można tutaj wypożyczyć buty do wspinaczki?"
            }
        }
    },
    "climbing_opportunity": {
        "tagRenderings": {
            "climbing-opportunity-name": {
                "render": "<strong>{name}</strong>"
            }
        }
    },
    "clock": {
        "presets": {
            "0": {
                "title": "zegar"
            },
            "1": {
                "description": "Publicznie widoczny zegar zamontowany na ścianie",
                "title": "zegar na ścianie"
            }
        },
        "tagRenderings": {
            "barometer": {
                "mappings": {
                    "0": {
                        "then": "Ten zegar wyświetla również ciśnienie"
                    },
                    "1": {
                        "then": "Ten zegar nie wyświetla ciśnienia"
                    },
                    "2": {
                        "then": "Ten zegar prawdopodobnie nie wyświetla ciśnienia"
                    }
                },
                "question": "Czy ten zegar wyświetla ciśnienie?"
            },
            "date": {
                "mappings": {
                    "0": {
                        "then": "Ten zegar wyświetla również datę"
                    },
                    "1": {
                        "then": "Ten zegar nie wyświetla daty"
                    },
                    "2": {
                        "then": "Ten zegar prawdopodobnie nie wyświetla daty"
                    }
                },
                "question": "Czy ten zegar wyświetla datę?"
            },
            "display": {
                "mappings": {
                    "0": {
                        "then": "Ten zegar pokazuje czas za pomocą wskazówek"
                    },
                    "1": {
                        "then": "Ten zegar wyświetla czas za pomocą cyfr"
                    },
                    "3": {
                        "then": "Ten zegar wyświetla czas w niestandardowy sposób, np. używając systemu binarnego, wody lub czegoś innego"
                    }
                },
                "question": "Jak ten zegar wyświetla czas?"
            },
            "hygrometer": {
                "mappings": {
                    "0": {
                        "then": "Ten zegar wyświetla również wilgotność"
                    },
                    "1": {
                        "then": "Ten zegar nie wyświetla wilgotności"
                    },
                    "2": {
                        "then": "Ten zegar prawdopodobnie nie wyświetla wilgotności"
                    }
                },
                "question": "Czy ten zegar wyświetla również wilgotność?"
            },
            "support": {
                "mappings": {
                    "0": {
                        "then": "Ten zegar jest zamontowany na słupie"
                    },
                    "1": {
                        "then": "Ten zegar jest zamontowany na ścianie"
                    },
                    "2": {
                        "then": "Ten zegar jest częścią bilbordu"
                    },
                    "3": {
                        "then": "Ten zegar jest na ziemi"
                    }
                },
                "question": "W jaki sposób zamontowany jest ten zegar?"
            },
            "thermometer": {
                "mappings": {
                    "0": {
                        "then": "Ten zegar wyświetla również temperaturę"
                    },
                    "1": {
                        "then": "Ten zegar nie wyświetla temperatury"
                    },
                    "2": {
                        "then": "Ten zegar prawdopodobnie nie wyświetla temperatury"
                    }
                },
                "question": "Czy ten zegar wyświetla również temperaturę?"
            },
            "visibility": {
                "mappings": {
                    "0": {
                        "then": "Ten zegar jest widoczny z około 5 metrów (mały zegar ścienny)"
                    },
                    "1": {
                        "then": "Ten zegar jest widoczny z około 20 metrów (średniej wielkości zegar na bilbordzie)"
                    },
                    "2": {
                        "then": "Ten zegar jest widoczny z ponad 20 metrów (np. zegar kościelny lub stacyjny)"
                    }
                },
                "question": "Jaka jest widoczność tego zegara?"
            }
        },
        "title": {
            "render": "Zegar"
        }
    },
    "crossings": {
        "tagRenderings": {
            "crossing-is-zebra": {
                "question": "Czy to jest przejście dla pieszych typu \"zebra\"?"
            }
        }
    },
    "cycleways_and_roads": {
        "tagRenderings": {
            "Maxspeed (for road)": {
                "mappings": {
                    "0": {
                        "then": "Maksymalna prędkość tutaj to 20 km/h"
                    },
                    "1": {
                        "then": "Maksymalna prędkość tutaj to 30 km/h"
                    },
                    "2": {
                        "then": "Maksymalna prędkość tutaj to 50 km/h"
                    },
                    "3": {
                        "then": "Maksymalna prędkość tutaj to 70 km/h"
                    },
                    "4": {
                        "then": "Maksymalna prędkość tutaj to 90 km/h"
                    }
                },
                "question": "Jaka jest maksymalna prędkość na tej ulicy?",
                "render": "Maksymalna prędkość na tej drodze to {maxspeed} km/h"
            },
            "is lit?": {
                "mappings": {
                    "0": {
                        "then": "Ta ulica jest oświetlona"
                    },
                    "1": {
                        "then": "Ta droga nie jest oświetlona"
                    },
                    "2": {
                        "then": "Ta droga jest oświetlona w nocy"
                    },
                    "3": {
                        "then": "Ta droga jest oświetlona 24/7"
                    }
                },
                "question": "Czy ta ulica jest oświetlona?"
            }
        },
        "title": {
            "mappings": {
                "5": {
                    "then": "Pas rowerowy"
                }
            }
        }
    },
    "defibrillator": {
        "presets": {
            "0": {
                "title": "defibrylator"
            },
            "1": {
                "title": "defibrylator na ścianie"
            }
        },
        "tagRenderings": {
            "defibrillator-access": {
                "mappings": {
                    "0": {
                        "then": "Dostępny publicznie"
                    },
                    "1": {
                        "then": "Dostępny publicznie"
                    },
                    "2": {
                        "then": "Dostępny tylko dla klientów"
                    },
                    "3": {
                        "then": "Niedostępny publicznie (np. dostępny tylko dla personelu, właścicieli, ...)"
                    },
                    "4": {
                        "then": "Niedostępny, być może tylko do profesjonalnego użytku"
                    }
                },
                "question": "Czy ten defibrylator jest swobodnie dostępny?"
            },
            "defibrillator-defibrillator": {
                "mappings": {
                    "0": {
                        "then": "Nie ma informacji o rodzaju urządzenia"
                    },
                    "1": {
                        "then": "To jest ręczny defibrylator dla profesjonalistów"
                    },
                    "2": {
                        "then": "To jest zwykły automatyczny defibrylator"
                    },
                    "3": {
                        "then": "To jest specjalny rodzaj defibrylatora: {defibrillator}"
                    }
                },
                "question": "Czy to jest zwykły automatyczny defibrylator czy ręczny defibrylator tylko dla profesjonalistów?"
            },
            "defibrillator-defibrillator:location": {
                "question": "Proszę podaj opis gdzie znajduje się defibrylator (w lokalnym języku)",
                "render": "<i>Dodatkowe informacje o lokalizacji (w lokalnym języku):</i><br/>{defibrillator:location}"
            },
            "defibrillator-defibrillator:location:en": {
                "question": "Proszę podaj opis gdzie znajduje się defibrylator (po angielsku)",
                "render": "<i>Dodatkowe informacje o lokalizacji (po angielsku):</i><br/>{defibrillator:location:en}"
            },
            "defibrillator-defibrillator:location:fr": {
                "question": "Proszę podaj opis gdzie znajduje się defibrylator (po francusku)",
                "render": "<i>Dodatkowe informacje o lokalizacji (po francusku):</i><br/>{defibrillator:location:fr}"
            },
            "defibrillator-description": {
                "render": "Dodatkowe informacje: {description}"
            },
            "defibrillator-fixme": {
                "render": "Więcej informacji dla doświadczonych użytkowników OpenStreetMap: {fixme}"
            },
            "defibrillator-indoors": {
                "mappings": {
                    "0": {
                        "then": "Ten defibrylator jest wewnątrz budynku"
                    },
                    "1": {
                        "then": "Ten defibrylator jest na dworze"
                    }
                },
                "question": "Czy ten defibrylator znajduje się wewnątrz budynku?"
            },
            "defibrillator-level": {
                "mappings": {
                    "0": {
                        "then": "Ten defibrylator jest na <b>parterze</b>"
                    },
                    "1": {
                        "then": "Ten defibrylator jest na <b>pierwszym piętrze</b>"
                    }
                },
                "question": "Na którym piętrze jest ten defibrylator?",
                "render": "Ten defibrylator jest na piętrze {level}"
            },
            "defibrillator-ref": {
                "render": "Oficjalny numer identyfikacyjny urządzenia: <i>{ref}</i>"
            },
            "defibrillator-survey:date": {
                "mappings": {
                    "0": {
                        "then": "Sprawdzone dzisiaj!"
                    }
                }
            },
            "opening_hours_24_7": {
                "override": {
                    "question": "W jakich godzinach dostępny jest ten defibrylator?"
                }
            }
        },
        "title": {
            "render": "Defibrylator"
        }
    },
    "dentist": {
        "description": "Ta warstwa pokazuje gabinety dentystyczne",
        "name": "Dentysta",
        "tagRenderings": {
            "name": {
                "question": "Jaka jest nazwa tego gabinetu dentystycznego?",
                "render": "Nazwa tego gabinetu dentystycznego to {name}"
            }
        }
    },
    "doctors": {
        "tagRenderings": {
            "specialty": {
                "mappings": {
                    "1": {
                        "then": "To jest ginekolog"
                    },
                    "2": {
                        "then": "To jest psychiatra"
                    },
                    "3": {
                        "then": "To jest pediatra"
                    }
                },
                "question": "W czym specjalizuje się ten lekarz?",
                "render": "Ten lekarz specjalizuje się w {healthcare:speciality}"
            }
        }
    },
    "elevator": {
        "name": "Winda",
        "presets": {
            "0": {
                "title": "winda"
            }
        },
        "tagRenderings": {
            "door-width": {
                "question": "Jaka jest szerokość drzwi windy?",
                "render": "Drzwi tej windy mają szerokość {canonical(door:width)}"
            },
            "elevator-width": {
                "question": "Jaka jest szerokość tej windy?",
                "render": "Szerokość tej windy to {canonical(elevator:width)}"
            },
            "operational_status": {
                "mappings": {
                    "0": {
                        "then": "Ta winda jest zepsuta"
                    },
                    "1": {
                        "then": "Ta winda jest nieczynna <span class='subtle'>np. z powodu renowacji</span>"
                    },
                    "2": {
                        "then": "Ta winda działa"
                    },
                    "3": {
                        "then": "Ta winda działa"
                    }
                },
                "question": "Czy ta winda działa?"
            }
        },
        "title": {
            "render": "Winda"
        },
        "units": {
            "0": {
                "applicableUnits": {
                    "0": {
                        "human": "metr"
                    },
                    "1": {
                        "human": "centymetr"
                    }
                }
            }
        }
    },
    "elongated_coin": {
        "tagRenderings": {
            "coin": {
                "freeform": {
                    "placeholder": "Rodzaj monety (np. 10 centów)"
                }
            }
        }
    },
    "entrance": {
        "tagRenderings": {
            "Entrance type": {
                "mappings": {
                    "2": {
                        "then": "To jest główne wejście"
                    },
                    "4": {
                        "then": "To jest wejście serwisowe - zazwyczaj używane tylko przez pracowników, dostawy, …"
                    },
                    "5": {
                        "then": "To jest wyjście bez możliwości wejścia"
                    },
                    "6": {
                        "then": "To jest wejście, którym nie można wychodzić"
                    },
                    "7": {
                        "then": "To jest wyjście ewakuacyjne"
                    },
                    "8": {
                        "then": "To jest wejście do prywatnego domu"
                    }
                },
                "question": "Jakiego rodzaju jest to wejście?"
            },
            "automatic_door": {
                "mappings": {
                    "0": {
                        "then": "Te drzwi są automatyczne"
                    },
                    "1": {
                        "then": "Te drzwi <b>nie</b> są automatyczne"
                    },
                    "2": {
                        "then": "Te drzwi automatycznie się otwierają, kiedy zostanie wykryty <b>ruch</b>"
                    }
                }
            },
            "kerb-height": {
                "freeform": {
                    "placeholder": "Wysokość progu w drzwiach"
                },
                "mappings": {
                    "0": {
                        "then": "Te drzwi nie mają progu"
                    }
                }
            }
        },
        "title": {
            "render": "Wejście"
        },
        "units": {
            "0": {
                "applicableUnits": {
                    "0": {
                        "human": "metr"
                    },
                    "1": {
                        "human": "centrymetr"
                    }
                }
            }
        }
    },
    "etymology": {
        "tagRenderings": {
            "simple etymology": {
                "question": "Po czym nazwany jest ten obiekt?",
                "render": "Nazwane po {name:etymology}"
            },
            "wikipedia": {
                "render": "Istnieje artykuł Wikipedii na temat tej <b>ulicy</b>:<br/>{wikipedia():max-height:25rem}"
            }
        }
    },
    "extinguisher": {
        "description": "Warstwa mapy pokazująca gaśnice.",
        "name": "Mapa gaśnic",
        "presets": {
            "0": {
                "description": "Gaśnica to małe, przenośne urządzenie do gaszenia ognia",
                "title": "gaśnica"
            }
        },
        "tagRenderings": {
            "extinguisher-location": {
                "mappings": {
                    "0": {
                        "then": "Znajduje się wewnątrz budynku."
                    },
                    "1": {
                        "then": "Znajduje się na dworze."
                    }
                },
                "question": "Gdzie się znajduje?",
                "render": "Lokalizacja: {location}"
            }
        },
        "title": {
            "render": "Gaśnice"
        }
    },
    "filters": {
        "filter": {
            "0": {
                "options": {
                    "0": {
                        "question": "Otwarte teraz"
                    }
                }
            },
            "1": {
                "options": {
                    "0": {
                        "question": "Przyjmuje gotówkę"
                    }
                }
            },
            "2": {
                "options": {
                    "0": {
                        "question": "Przyjmuje karty płatnicze"
                    }
                }
            },
            "3": {
                "options": {
                    "0": {
                        "question": "Przyjmuje karty debetowe"
                    }
                }
            },
            "4": {
                "options": {
                    "0": {
                        "question": "Przyjmuje karty kredytowe"
                    }
                }
            },
            "5": {
                "options": {
                    "0": {
                        "question": "Z oraz bez zdjęć"
                    },
                    "1": {
                        "question": "Ma co najmniej jedno zdjęcie"
                    },
                    "2": {
                        "question": "Prawdopodobnie nie ma zdjęcia"
                    }
                }
            },
            "6": {
                "options": {
                    "0": {
                        "question": "Z wypustkami dla niewidomych"
                    }
                }
            },
            "7": {
                "options": {
                    "0": {
                        "question": "Z lub bez wypustek dla niewidomych"
                    },
                    "1": {
                        "question": "Z wypustkami dla niewidomych"
                    },
                    "2": {
                        "question": "Bez wypustek dla niewidomych"
                    },
                    "3": {
                        "question": "Brak informacji o wypustkach dla niewidomych"
                    }
                }
            }
        }
    },
    "fixme": {
        "name": "Obiekty OSM z znacznikami FIXME",
        "tagRenderings": {
            "fixme": {
                "mappings": {
                    "0": {
                        "then": "Ten problem został rozwiązany"
                    }
                },
                "question": "Co jest nie tak z tym obiektem?"
            },
            "note": {
                "render": "Tekst notatki: {note}"
            }
        },
        "title": {
            "render": "Obiekt OSM z znacznikiem FIXME"
        }
    },
    "food": {
        "deletion": {
            "extraDeleteReasons": {
                "0": {
                    "explanation": "{title()} jest zamknięte na stałe"
                }
            },
            "nonDeleteMappings": {
                "0": {
                    "then": "To tak naprawdę jest pub"
                },
                "1": {
                    "then": "To tak naprawdę jest kawiarnia"
                }
            }
        },
        "filter": {
            "1": {
                "options": {
                    "0": {
                        "question": "Rezerwacja nie jest wymagana"
                    }
                }
            },
            "2": {
                "options": {
                    "0": {
                        "question": "Ma menu wegetariańskie"
                    },
                    "1": {
                        "question": "Tylko fast-foody"
                    },
                    "2": {
                        "question": "Tylko restauracje"
                    }
                }
            },
            "3": {
                "options": {
                    "0": {
                        "question": "Ma menu wegańskie"
                    }
                }
            }
        },
        "name": "Restauracje i fast-foody",
        "presets": {
            "0": {
                "title": "restauracja"
            }
        },
        "tagRenderings": {
            "Cuisine": {
                "mappings": {
                    "0": {
                        "then": "To jest pizzeria"
                    },
                    "2": {
                        "then": "Podaje głównie makarony"
                    },
                    "3": {
                        "then": "To jest stoisko z kebabem"
                    },
                    "5": {
                        "then": "Są tu podawane burgery"
                    }
                }
            },
            "Reservation": {
                "mappings": {
                    "2": {
                        "then": "W tym miejscu możliwa jest rezerwacja"
                    },
                    "3": {
                        "then": "Rezerwacja nie jest możliwa w tym miejscu"
                    }
                },
                "question": "Czy w tym miejscu rezerwacja jest wymagana?"
            },
            "Vegan (no friture)": {
                "mappings": {
                    "0": {
                        "then": "Brak dań wegańskich"
                    },
                    "1": {
                        "then": "Pewne dania wegańskie są dostępne"
                    },
                    "2": {
                        "then": "Dostępne są dania wegańskie"
                    },
                    "3": {
                        "then": "Wszystkie dania są wegańskie"
                    }
                }
            },
            "Vegetarian (no friture)": {
                "mappings": {
                    "0": {
                        "then": "Brak dań wegetariańskich"
                    },
                    "1": {
                        "then": "Pewne dania wegetariańskie są dostępne"
                    },
                    "2": {
                        "then": "Dostępne są dania wegetariańskie"
                    },
                    "3": {
                        "then": "Wszystkie dania są wegetariańskie"
                    }
                },
                "question": "Czy ta restauracja ma danie wegetariańskie?"
            },
            "friture-oil": {
                "mappings": {
                    "0": {
                        "then": "Smażenie jest na oleju roślinnym"
                    },
                    "1": {
                        "then": "Smażenie jest na oleju zwierzęcym"
                    }
                }
            }
        },
        "title": {
            "mappings": {
                "0": {
                    "then": "Restauracja <i>{name}</i>"
                }
            },
            "render": "Restauracja"
        }
    },
    "ghost_bike": {
        "description": "Warstwa pokazujące miejsca upamiętnienia rowerzystów, którzy zginęli w wypadkach drogowych",
        "name": "Duch roweru",
        "presets": {
            "0": {
                "title": "Duch roweru"
            }
        },
        "tagRenderings": {
            "ghost_bike-name": {
                "mappings": {
                    "0": {
                        "then": "Ku pamięci {name}"
                    }
                }
            }
        },
        "title": {
            "render": "Duch roweru"
        }
    },
    "indoors": {
        "tagRenderings": {
            "ref": {
                "question": "Jaki jest numer referencyjny tego pomieszczenia?",
                "render": "To pomieszczenie ma numer referencyjny {ref}"
            }
        },
        "title": {
            "mappings": {
                "0": {
                    "then": "Wewnętrzne pomieszczenie {name}"
                }
            }
        }
    },
    "information_board": {
        "description": "Warstwa pokazujące przydrożne tablice informacyjne dla turystów (np. informujące o krajobrazie, budynku, obiekcie, mapa, ...)",
        "name": "Tablice informacyjne",
        "presets": {
            "0": {
                "title": "tablica informacyjna"
            }
        },
        "title": {
            "render": "Tablica informacyjna"
        }
    },
    "kerbs": {
        "description": "Warstwa pokazująca krawężniki.",
        "filter": {
            "0": {
                "options": {
                    "0": {
                        "question": "Wszystkie rodzaje krawężników"
                    },
                    "1": {
                        "question": "Podniesiony krawężnik (>3 cm)"
                    },
                    "2": {
                        "question": "Obniżony krawężnik (~3 cm)"
                    },
                    "4": {
                        "question": "Brak krawężnika"
                    },
                    "5": {
                        "question": "Krawężnik z nieznaną wysokością"
                    }
                }
            }
        },
        "name": "Krawężniki",
        "presets": {
            "0": {
                "title": "krawężnik"
            }
        },
        "tagRenderings": {
            "kerb-height": {
                "freeform": {
                    "placeholder": "Wysokość krawężnika"
                },
                "question": "Jaka jest wysokość tego krawężnika?",
                "render": "Wysokość krawężnika: {kerb:height}"
            },
            "kerb-type": {
                "mappings": {
                    "0": {
                        "then": "Ten krawężnik jest wyniesiony (>3 cm)"
                    },
                    "1": {
                        "then": "Ten krawężnik jest obniżony (~3 cm)"
                    },
                    "3": {
                        "then": "Nie ma tutaj krawężnika"
                    },
                    "4": {
                        "then": "Jest krawężnik o nieznanej wysokości"
                    }
                },
                "question": "Jaka jest wysokość tego krawężnika?"
            },
            "tactile-paving": {
                "mappings": {
                    "0": {
                        "then": "Ten krawężnik ma wypustki dla niewidomych."
                    },
                    "1": {
                        "then": "Ten krawężnik nie ma wypustek dla niewidomych."
                    },
                    "2": {
                        "then": "Ten krawężnik ma wypustki dla niewidomych, ale nieprawidłowe."
                    }
                },
                "question": "Czy na tym krawężniku są wypustki dla niewidomych?"
            }
        },
        "title": {
            "render": "Krawężnik"
        },
        "units": {
            "0": {
                "applicableUnits": {
                    "0": {
                        "human": "centymetry",
                        "humanSingular": "centymetr"
                    },
                    "1": {
                        "human": "metry",
                        "humanSingular": "metr"
                    }
                }
            }
        }
    },
    "kindergarten_childcare": {
        "name": "Przedszkola i żłobki",
        "presets": {
            "0": {
                "title": "przedszkole"
            },
            "1": {
                "title": "żłobek"
            }
        },
        "tagRenderings": {
            "capacity": {
                "question": "Jak wiele dzieci (maksymalnie) może być tutaj zapisanych?",
                "render": "Ta placówka ma miejsce na {capacity} dzieci"
            },
            "childcare-type": {
                "mappings": {
                    "0": {
                        "then": "To jest przedszkole, gdzie małe dzieci otrzymują wczesną edukację."
                    }
                },
                "question": "Jaki to rodzaj placówki?"
            },
            "name": {
                "question": "Jaka jest nazwa tej placówki?",
                "render": "Ta placówka nazywa się <b>{name}</b>"
            },
            "opening_hours": {
                "override": {
                    "question": "W jakich godzinach ten żłobek jest otwarty?"
                }
            }
        },
        "title": {
            "mappings": {
                "0": {
                    "then": "Przedszkole {name}"
                },
                "1": {
                    "then": "Żłobek {name}"
                }
            }
        }
    },
    "last_click": {
        "mapRendering": {
            "0": {
                "label": {
                    "mappings": {
                        "0": {
                            "then": "Utwórz nową notatkę na mapie"
                        }
                    },
                    "render": "Kliknij tutaj, aby dodać nowy obiekt"
                }
            }
        },
        "title": {
            "mappings": {
                "0": {
                    "then": "Dodaj nowy punkt lub dodaj notatkę"
                },
                "1": {
                    "then": "Dodaj nową notatkę"
                },
                "2": {
                    "then": "Dodaj nowy punkt"
                }
            }
        }
    },
    "map": {
        "description": "Mapa, przeznaczona dla turystów, która jest zainstalowana w przestrzeni publicznej na stałe",
        "name": "Mapy",
        "presets": {
            "0": {
                "description": "Dodaj brakującą mapę",
                "title": "mapa"
            }
        },
        "tagRenderings": {
            "map-attribution": {
                "mappings": {
                    "0": {
                        "then": "Źródło, czyli OpenStreetMap, jest w widoczny sposób podane, zawiera informację o licencji ODBL"
                    }
                }
            },
            "map-map_source": {
                "mappings": {
                    "0": {
                        "then": "Ta mapa bazuje na OpenStreetMap"
                    }
                },
                "question": "Na jakich danych bazuje ta mapa?",
                "render": "Ta mapa bazuje na {map_source}"
            },
            "map_size": {
                "mappings": {
                    "0": {
                        "then": "Plan pomieszczeń w budynku"
                    },
                    "2": {
                        "then": "Mapa pokazująca wieś lub niewielkie miasto"
                    },
                    "3": {
                        "then": " Mapa miasta"
                    },
                    "4": {
                        "then": "Mapa całego regionu, pokazująca wiele miast i wsi"
                    }
                },
                "question": "Jaki jest rozmiar obszaru pokazanego na tej mapie?"
            },
            "map_type": {
                "mappings": {
                    "1": {
                        "then": "Mapa z wszystkimi ulicami i ścieżkami w danym obszarze. <p class='subtle'>Ulica w większości mają nazwy; kąty, odległości itp. są poprawne</p>"
                    },
                    "2": {
                        "then": "To jest mapa schematyczna. <p class='subtle'>Mapa-szkic z tylko ważnymi drogami i POI. Kąty, odległości itp. są tylko ilustratywne, niedokładne.</p> "
                    }
                },
                "question": "Jaki rodzaj mapy jest pokazany?"
            }
        },
        "title": {
            "render": "Mapa"
        }
    },
    "maproulette": {
        "description": "Warstwa pokazująca wszystkie zadania w MapRoulette",
        "filter": {
            "0": {
                "options": {
                    "0": {
                        "question": "Pokaż zadania z wszystkimi statusami"
                    },
                    "1": {
                        "question": "Pokaż zadania, które zostały stworzone"
                    },
                    "6": {
                        "question": "Pokaż zadania, które są już wykonane"
                    },
                    "7": {
                        "question": "Pokaż zadania oznaczone jako zbyt trudne"
                    },
                    "8": {
                        "question": "Pokaż zadania, które są wyłączone"
                    }
                }
            },
            "1": {
                "options": {
                    "0": {
                        "question": "Nazwa wyzwania zawiera {search}"
                    }
                }
            },
            "2": {
                "options": {
                    "0": {
                        "question": "ID wyzwania pasuje do {search}"
                    }
                }
            }
        },
        "name": "Zadania MapRoulette",
        "tagRenderings": {
            "mark_duplicate": {
                "render": {
                    "special": {
                        "message": "Oznacz jako nieznalezione lub fałszywie pozytywne"
                    }
                }
            },
            "mark_fixed": {
                "render": {
                    "special": {
                        "message": "Oznacz jako naprawione"
                    }
                }
            },
            "mark_too_hard": {
                "render": {
                    "special": {
                        "message": "Oznacz jako zbyt trudne"
                    }
                }
            },
            "status": {
                "mappings": {
                    "0": {
                        "then": "Zadanie jest stworzone"
                    },
                    "1": {
                        "then": "Zadanie jest naprawione"
                    },
                    "2": {
                        "then": "Zadanie jest fałszywie pozytywne"
                    },
                    "3": {
                        "then": "Zadanie jest pominięte"
                    },
                    "4": {
                        "then": "Zadania jest usunięte"
                    },
                    "5": {
                        "then": "Zadania jest już wykonane"
                    },
                    "6": {
                        "then": "Zadanie jest oznaczone jako zbyt trudne"
                    },
                    "7": {
                        "then": "Zadanie jest wyłączone"
                    }
                }
            }
        },
        "title": {
            "render": "Obiekt MapRoulette: {parentName}"
        }
    },
    "maproulette_challenge": {
        "filter": {
            "0": {
                "options": {
                    "0": {
                        "question": "Pokaż zadania z wszystkimi statusami"
                    },
                    "1": {
                        "question": "Pokaż zadania, które zostały stworzone"
                    },
                    "2": {
                        "question": "Pokaż zadania, które są już wykonane"
                    }
                }
            }
        }
    },
    "note": {
        "title": {
            "mappings": {
                "0": {
                    "then": "Zamknięta notatka"
                }
            },
            "render": "Notatka"
        }
    },
    "observation_tower": {
        "description": "Wieże z panoramicznym widokiem",
        "name": "Wieże obserwacyjne",
        "tagRenderings": {
            "Fee": {
                "mappings": {
                    "0": {
                        "then": "Darmowe wejście"
                    }
                },
                "question": "Ile kosztuje wstęp na tę wieżę?",
                "render": "Wizyta na tej wieży kosztuje <b>{charge}</b>"
            },
            "Height": {
                "question": "Jaka jest wysokość tej wieży?",
                "render": "Ta wieża ma wysokość {height}"
            },
            "Operator": {
                "question": "Kto obsługuje tę wieżę?",
                "render": "Obsługiwana przez <b>{operator}</b>"
            },
            "access": {
                "mappings": {
                    "0": {
                        "then": "Ta wieża jest publicznie dostępna"
                    },
                    "1": {
                        "then": "Ta wieża można być zwiedzana tylko z przewodnikiem"
                    }
                }
            },
            "elevator": {
                "mappings": {
                    "0": {
                        "then": "Ta wieża ma windę, która zabiera zwiedzających na górę"
                    },
                    "1": {
                        "then": "Ta wieża nie ma windy"
                    }
                },
                "question": "Czy ta wieża ma windę?"
            },
            "name": {
                "mappings": {
                    "0": {
                        "then": "Ta wieża nie ma określonej nazwy"
                    }
                },
                "question": "Jaka jest nazwa tej wieży?",
                "render": "Ta wieża nazywa się <b>{name}</b>"
            },
            "step_count": {
                "question": "Ile pojedynczych stopni trzeba pokonać, aby dostać się na górę tej wieży?",
                "render": "Ta wieża ma {step_count} stopni na górę"
            }
        },
        "title": {
            "mappings": {
                "0": {
                    "then": "<b>{name}</b>"
                }
            },
            "render": "Wieża obserwacyjna"
        },
        "units": {
            "0": {
                "applicableUnits": {
                    "0": {
                        "human": " metr"
                    }
                }
            }
        }
    },
    "osm_community_index": {
        "description": "Warstwa pokazująca społeczności OpenStreetMap",
        "filter": {
            "0": {
                "options": {
                    "0": {
                        "question": "Kraj"
                    }
                }
            },
            "2": {
                "options": {
                    "0": {
                        "question": "Region"
                    }
                }
            },
<<<<<<< HEAD
            "artwork-website": {
                "question": "Gdzie znajdę więcej informacji na temat tego dzieła sztuki?",
                "render": {
                    "special": {
                        "text": "Więcej informacji na tej stronie"
=======
            "4": {
                "options": {
                    "0": {
                        "question": "Terytorium"
                    }
                }
            },
            "5": {
                "options": {
                    "0": {
                        "question": "Świat"
                    }
                }
            },
            "6": {
                "options": {
                    "0": {
                        "question": "Inne społeczności"
>>>>>>> 42c7bbe1
                    }
                }
            }
        },
        "name": "Indeks społeczności OSM",
        "title": {
            "render": "Indeks społeczności OSM"
        }
    },
    "parcel_lockers": {
        "description": "Warstwa pokazująca paczkomaty umożliwiające odbieranie i wysyłanie przesyłek.",
        "name": "Paczkomaty",
        "presets": {
            "0": {
                "title": "paczkomat"
            }
        },
        "tagRenderings": {
            "brand": {
                "freeform": {
                    "placeholder": "Marka"
                },
                "mappings": {
                    "0": {
                        "then": "To jest paczkomat Amazonu"
                    },
                    "3": {
                        "then": "To jest paczkomat PostNL"
                    }
                },
                "question": "Jakiej marki jest ten paczkomat?",
                "render": "To jest paczkomat marki {brand}"
            },
            "mail-in": {
                "mappings": {
                    "0": {
                        "then": "Z tego paczkomatu można wysyłać przesyłki"
                    },
                    "1": {
                        "then": "Z tego paczkomatu <b>nie można</b> wysyłać przesyłek"
                    }
                },
                "question": "Czy z tego paczkomatu można wysyłać przesyłki?"
            },
            "operator": {
                "freeform": {
                    "placeholder": "Operator"
                },
                "render": "Ten paczkomat jest obsługiwany przez {operator}"
            },
            "pickup": {
                "mappings": {
                    "0": {
                        "then": "Z tego paczkomatu można odbierać przesyłki"
                    },
                    "1": {
                        "then": "Z tego paczkomatu <b>nie można</b> odbierać przesyłek"
                    }
                },
                "question": "Czy z tego paczkomatu można odbierać przesyłki?"
            }
        },
        "title": {
            "mappings": {
                "0": {
                    "then": "Paczkomat {brand}"
                }
            },
            "render": "Paczkomat"
        }
    },
    "parking": {
        "description": "Warstwa pokazująca parkingi samochodowe",
        "name": "Parking",
        "presets": {
            "0": {
                "title": "parking samochodowy"
            }
        },
        "tagRenderings": {
            "capacity": {
                "freeform": {
                    "placeholder": "Liczba miejsc parkingowych"
                },
                "question": "Ile miejsc parkingowych jest na tym parkingu?",
                "render": "Jest {capacity} miejsc parkingowych"
            },
            "capacity-disabled": {
                "freeform": {
                    "placeholder": "Liczba miejsc parkingowych przeznaczonych dla niepełnosprawnych"
                },
                "mappings": {
                    "0": {
                        "then": "Są tutaj miejsca parkingowe dla niepełnosprawnych, ale nie wiadomo ile"
                    },
                    "1": {
                        "then": "Nie ma tutaj żadnych miejsc parkingowych dla niepełnosprawnych"
                    },
                    "2": {
                        "then": "Nie ma tutaj żadnych miejsc parkingowych dla niepełnosprawnych"
                    }
                },
                "question": "Jak wiele miejsc parkingowych dla niepełnosprawnych znajduje się na tym parkingu?",
                "render": "Jest {capacity:disabled} miejsc parkingowych dla niepełnosprawnych"
            },
            "parking-type": {
                "mappings": {
                    "2": {
                        "then": "To jest podziemny parking"
                    },
                    "3": {
                        "then": "To jest wielopiętrowy parking"
                    },
                    "5": {
                        "then": "To jest pas do parkowania na jezdni"
                    }
                },
                "question": "Jaki to rodzaj parkingu?"
            }
        },
        "title": {
            "render": "Parking samochodowy"
        }
    },
    "parking_spaces": {
        "description": "Warstwa pokazująca pojedyncze miejsca parkingowe.",
        "name": "Miejsca parkingowe",
        "tagRenderings": {
            "type": {
                "mappings": {
                    "0": {
                        "then": "To jest zwykłe miejsce parkingowe."
                    },
                    "1": {
                        "then": "To jest zwykłe miejsce parkingowe."
                    },
                    "2": {
                        "then": "To jest miejsce parkingowe dla niepełnosprawnych."
                    },
                    "3": {
                        "then": "To jest prywatne miejsce parkingowe."
                    },
                    "4": {
                        "then": "To miejsce parkingowe jest zarezerwowane dla ładowania pojazdów."
                    },
                    "5": {
                        "then": "To miejsce parkingowe jest przeznaczone dla dostaw."
                    },
                    "8": {
                        "then": "To miejsce parkingowe jest przeznaczone dla busów."
                    },
                    "9": {
                        "then": "To miejsce parkingowe jest przeznaczone dla motocykli."
                    },
                    "10": {
                        "then": "To miejsce jest przeznaczone dla rodziców z dziećmi."
                    },
                    "11": {
                        "then": "To jest miejsce parkingowe przeznaczone dla pracowników."
                    },
                    "12": {
                        "then": "To miejsce parkingowe jest przeznaczone dla taksówek."
                    }
                }
            }
        }
    },
    "postoffices": {
        "tagRenderings": {
            "parcel-from": {
                "mappings": {
                    "0": {
                        "then": "Można tutaj wysłać paczki"
                    },
                    "1": {
                        "then": "Nie można tutaj wysłać paczek"
                    }
                },
                "question": "Czy można tutaj wysłać paczkę?"
            }
        }
    },
    "public_bookcase": {
        "tagRenderings": {
            "public_bookcase-brand": {
                "mappings": {
                    "0": {
                        "then": "Część sieci \"Little Free Library\""
                    }
                }
            }
        }
    },
    "questions": {
        "tagRenderings": {
            "check_date": {
                "mappings": {
                    "0": {
                        "then": "Ten obiekt został ostatnio sprawdzony dzisiaj"
                    }
                },
                "question": "Kiedy ten obiekt został ostatnio sprawdzony?",
                "render": "Ten obiekt był ostatnio sprawdzony <b>{check_date}</b>"
            },
            "denominations-coins": {
                "mappings": {
                    "0": {
                        "then": "Akceptowane są monety 1 centowe"
                    },
                    "1": {
                        "then": "Akceptowane są monety 2 centowe"
                    },
                    "2": {
                        "then": "Akceptowane są monety 5 centowe"
                    },
                    "3": {
                        "then": "Akceptowane są monety 10-centowe"
                    },
                    "4": {
                        "then": "Akceptowane są monety 20-centowe"
                    },
                    "5": {
                        "then": "Akceptowane są monety 50-centowe"
                    },
                    "6": {
                        "then": "Akceptowane są monety 1 euro"
                    },
                    "7": {
                        "then": "Akceptowane są monety 2 euro"
                    }
                },
                "question": "Jakimi monetami można tutaj zapłacić?"
            },
            "denominations-notes": {
                "mappings": {
                    "0": {
                        "then": "Banknoty 5 euro są akceptowane"
                    },
                    "1": {
                        "then": "Banknoty 10 euro są akceptowane"
                    },
                    "2": {
                        "then": "Banknoty 20 euro są akceptowane"
                    },
                    "3": {
                        "then": "Banknoty 50 euro są akceptowane"
                    },
                    "4": {
                        "then": "Banknoty 100 euro są akceptowane"
                    },
                    "5": {
                        "then": "Banknoty 200 euro są akceptowane"
                    },
                    "6": {
                        "then": "Banknoty 500 euro są akceptowane"
                    }
                },
                "question": "Jakimi banknotami można tu zapłacić?"
            },
            "description": {
                "question": "Czy jest jeszcze coś istotnego, czego nie mogłeś podać w poprzednich pytaniach? Dodaj to tutaj.",
                "questionHint": "Nie powtarzaj już podanych faktów"
            },
            "dog-access": {
                "mappings": {
                    "0": {
                        "then": "Psy dozwolone"
                    },
                    "1": {
                        "then": "Psy <b>nie</b> dozwolone"
                    },
                    "2": {
                        "then": "Psy dozwolone, ale muszą być na smyczy"
                    },
                    "3": {
                        "then": "Psy dozwolone i mogą biegać bez ograniczeń"
                    }
                },
                "question": "Czy w tej firmie psy są dozwolone?"
            },
            "email": {
                "question": "Jaki jest adres e-mail do {title()}?"
            },
            "induction-loop": {
                "mappings": {
                    "0": {
                        "then": "To miejsce ma pętlę indukcyjną audio"
                    },
                    "1": {
                        "then": "To miejsce <b>nie ma</b> pętli indukcyjnej dźwięku"
                    }
                },
                "question": "Czy to miejsce ma pętlę indukcyjną dźwięku dla osób niedosłyszących?"
            },
            "internet": {
                "mappings": {
                    "0": {
                        "then": "To miejsce oferuje bezprzewodowy dostęp do Internetu"
                    },
                    "1": {
                        "then": "To miejsce <b>nie</b> oferuje dostępu do Internetu"
                    },
                    "2": {
                        "then": "To miejsce oferuje dostęp do Internetu"
                    },
                    "3": {
                        "then": "To miejsce oferuje dostęp do Internetu za pośrednictwem terminala lub komputera"
                    },
                    "4": {
                        "then": "To miejsce oferuje przewodowy dostęp do Internetu"
                    }
                },
                "question": "Czy to miejsce oferuje dostęp do Internetu?"
            },
            "internet-fee": {
                "mappings": {
                    "0": {
                        "then": "W tym miejscu dostęp do Internetu jest płatny"
                    },
                    "1": {
                        "then": "Dostęp do Internetu jest w tym miejscu bezpłatny"
                    },
                    "2": {
                        "then": "Dostęp do Internetu jest w tym miejscu bezpłatny, tylko dla klientów"
                    }
                },
                "question": "Czy dostęp do Internetu jest płatny?"
            },
            "internet-ssid": {
                "freeform": {
                    "placeholder": "Wprowadź nazwę sieci"
                },
                "question": "Jaka jest nazwa sieci dla bezprzewodowego dostępu do Internetu?",
                "render": "Nazwa sieci to <b>{internet_access:ssid}</b>"
            },
            "level": {
                "mappings": {
                    "0": {
                        "then": "Znajduje się pod ziemią"
                    },
                    "1": {
                        "then": "Znajduje się na parterze"
                    },
                    "2": {
                        "then": "Znajduje się na parterze"
                    },
                    "3": {
                        "then": "Znajduje się na pierwszym piętrze"
                    },
                    "4": {
                        "then": "Położone na pierwszym poziomie piwnicy"
                    }
                },
                "question": "Na jakim poziomie znajduje się ta funkcja?",
                "render": "Znajduje się na {level} piętrze"
            },
            "luminous_or_lit": {
                "mappings": {
                    "0": {
                        "then": "Ten obiekt zarówno emituje światło, jak i jest oświetlany przez zewnętrzne źródło światła"
                    },
                    "1": {
                        "then": "Ten obiekt emituje światło"
                    },
                    "2": {
                        "then": "Ten obiekt jest oświetlony zewnętrznie, np. przez reflektor lub inne światła"
                    },
                    "3": {
                        "then": "Obiekt ten nie emituje światła i nie jest oświetlany z zewnątrz"
                    }
                },
                "question": "Czy ten obiekt jest oświetlony lub emituje światło?"
            },
            "multilevels": {
                "override": {
                    "question": "Na jakie poziomy jedzie ta winda?",
                    "render": "Ta winda jedzie na piętra {level}"
                }
            },
            "opening_hours": {
                "question": "Jakie są godziny otwarcia {title()}?",
                "render": "<h3> Godziny otwarcia</h3>{opening_hours_table(opening_hours)}"
            },
            "opening_hours_24_7": {
                "override": {
                    "mappings": {
                        "0": {
                            "then": "Otwarte 24/7 (również w święta)"
                        }
                    }
                }
            },
            "opening_hours_by_appointment": {
                "override": {
                    "mappings": {
                        "0": {
                            "then": "Tylko po wcześniejszym umówieniu się"
                        },
                        "1": {
                            "then": "Tylko po wcześniejszym umówieniu się"
                        }
                    }
                }
            },
            "payment-options": {
                "mappings": {
                    "0": {
                        "then": "Płatność gotówkowa jest tutaj dostępna"
                    },
                    "1": {
                        "then": "Płatność kartą jest tutaj dostępna"
                    }
                },
                "question": "Jakie metody płatności są tutaj dostępne?"
            },
            "payment-options-advanced": {
                "override": {
                    "mappings+": {
                        "0": {
                            "then": "Płatność odbywa się za pomocą dedykowanej aplikacji"
                        },
                        "1": {
                            "then": "Płatność odbywa się za pomocą karty członkowskiej"
                        }
                    }
                }
            },
            "payment-options-split": {
                "override": {
                    "mappings+": {
                        "0": {
                            "then": "Monety są tutaj akceptowane"
                        },
                        "1": {
                            "then": "Banknoty są tutaj akceptowane"
                        },
                        "2": {
                            "then": "Akceptowane są tutaj karty debetowe"
                        },
                        "3": {
                            "then": "Akceptowane są tutaj karty kredytowe"
                        }
                    }
                }
            },
            "phone": {
                "question": "Jaki jest numer telefonu do {title()}?"
            },
            "service:electricity": {
                "mappings": {
                    "0": {
                        "then": "W budynku znajduje się wiele gniazdek elektrycznych, gdzie klienci mogą naładować swoje urządzenia"
                    },
                    "1": {
                        "then": "W budynku znajduje się kilka gniazdek elektrycznych, gdzie klienci mogą naładować swoje urządzenia"
                    },
                    "2": {
                        "then": "W budynku nie ma gniazdek elektrycznych dostępnych dla klientów, ale mogą zostać one udostępnione po spytaniu obsługi"
                    },
                    "3": {
                        "then": "W budynku nie ma gniazdek elektrycznych dostępnych dla klientów"
                    }
                },
                "question": "Czy w tym przybytku znajdują się gniazdka elektryczne, gdzie klienci mogą naładować swoje urządzenia?"
            },
            "smoking": {
                "mappings": {
                    "0": {
                        "then": "Palenie jest <b>dozwolone</b>"
                    },
                    "1": {
                        "then": "Palenie jest <b>zakazane</b>"
                    },
                    "2": {
                        "then": "Palenie jest <b>dozwolone na zewnątrz</b>."
                    }
                },
                "question": "Czy w {title()} wolno palić?"
            },
            "website": {
                "question": "Jaka jest strona internetowa {title()}?"
            },
            "wheelchair-access": {
                "mappings": {
                    "0": {
                        "then": "W tym miejscu zainstalowane zostały udogodnienia dla osób na wózkach inwalidzkich"
                    },
                    "1": {
                        "then": "To miejsce jest łatwo dostępne dla osób na wózkach inwalidzkich"
                    },
                    "2": {
                        "then": "To miejsce jest dostępne dla osób na wózkach inwalidzkich, ale z pewnymi trudnościami"
                    },
                    "3": {
                        "then": "To miejsce jest niedostępne dla osób na wózkach inwalidzkich"
                    }
                },
                "question": "Czy to miejsce jest dostępne dla osób na wózkach inwalidzkich?"
            },
            "wikipedia": {
                "mappings": {
                    "0": {
                        "then": "Link do strony Wikipedii nie został jeszcze określony"
                    },
                    "1": {
                        "then": "Link do strony Wikipedii nie został jeszcze określony"
                    }
                },
                "question": "Jaki jest powiązany obiekt Wikidata?"
            }
        }
    },
    "reception_desk": {
        "tagRenderings": {
            "desk-height": {
                "question": "Jaka jest wysokość tego biurka recepcji? ",
                "questionHint": "Jest to mierzone od podłogi do najniższej użytecznej części biurka",
                "render": "Wysokość tego biurka to <b>{canonical(desk:height)}</b>"
            }
        },
        "units": {
            "0": {
                "applicableUnits": {
                    "0": {
                        "human": "metr"
                    },
                    "1": {
                        "human": "centymetr"
                    }
                }
            }
        }
    },
    "recycling": {
        "tagRenderings": {
            "recycling-accepts": {
                "mappings": {
                    "16": {
                        "then": "Plastik może być tutaj poddany recyklingowi"
                    }
                }
            }
        }
    },
    "school": {
        "tagRenderings": {
            "school-language": {
                "render": {
                    "special": {
                        "render_all": "Następujące języki są używane w tej szkole:{list()}",
                        "render_single_language": "Język {language():font-bold} jest głównym językiem używanym w tej szkole"
                    }
                }
            },
            "school-name": {
                "question": "Jaką nazwę ma ta szkoła?",
                "render": "Ta szkoła nazywa się {name}"
            },
            "target-audience": {
                "mappings": {
                    "3": {
                        "then": "To jest szkoła dla uczniów z autyzmem"
                    },
                    "6": {
                        "then": "To jest szkoła dla uczniów głuchych i słabosłyszących"
                    },
                    "7": {
                        "then": "To jest szkoła dla uczniów z niepełnosprawnościami"
                    },
                    "8": {
                        "then": "To jest szkoła dla uczniów z specjalnymi potrzebami"
                    }
                }
            }
        },
        "title": {
            "render": "Szkoła <i>{name}</i>"
        }
    },
    "windturbine": {
        "title": {
            "mappings": {
                "0": {
                    "then": "{name}"
                }
            },
            "render": "turbina wiatrowa"
        }
    }
}<|MERGE_RESOLUTION|>--- conflicted
+++ resolved
@@ -1,2669 +1,2664 @@
 {
-    "address": {
-        "description": "Adresy",
-        "name": "Znane adresy w OSM",
-        "tagRenderings": {
-            "fixme": {
-                "question": "Co wymaga naprawy? Proszę wytłumaczyć"
-            },
-            "housenumber": {
-                "mappings": {
-                    "0": {
-                        "then": "Ten budynek nie ma numeru"
-                    }
-                },
-                "question": "Jaki jest numer tego domu?",
-                "render": "Numer tego domu to <b>{addr:housenumber}</b>"
-            },
-            "street": {
-                "question": "Na jakiej ulicy znajduje się ten adres?",
-                "render": "Ten adres znajduje się na ulicy <b>{addr:street}</b>"
-            }
-        },
-        "title": {
-            "render": "Znany adres"
-        }
-    },
-    "advertising": {
-        "presets": {
-            "0": {
-                "description": "Duża struktura reklamowa na dworze, zwykle znajdująca się w obszarach z dużym ruchem, np. w pobliżu ruchliwych dróg",
-                "title": "bilbord"
-            },
-            "3": {
-                "description": "Mały bilbord dla reklam lokalnych, przeznaczony głównie dla pieszych",
-                "title": "tablica"
+  "address": {
+    "description": "Adresy",
+    "name": "Znane adresy w OSM",
+    "tagRenderings": {
+      "fixme": {
+        "question": "Co wymaga naprawy? Proszę wytłumaczyć"
+      },
+      "housenumber": {
+        "mappings": {
+          "0": {
+            "then": "Ten budynek nie ma numeru"
+          }
+        },
+        "question": "Jaki jest numer tego domu?",
+        "render": "Numer tego domu to <b>{addr:housenumber}</b>"
+      },
+      "street": {
+        "question": "Na jakiej ulicy znajduje się ten adres?",
+        "render": "Ten adres znajduje się na ulicy <b>{addr:street}</b>"
+      }
+    },
+    "title": {
+      "render": "Znany adres"
+    }
+  },
+  "advertising": {
+    "presets": {
+      "0": {
+        "description": "Duża struktura reklamowa na dworze, zwykle znajdująca się w obszarach z dużym ruchem, np. w pobliżu ruchliwych dróg",
+        "title": "bilbord"
+      },
+      "3": {
+        "description": "Mały bilbord dla reklam lokalnych, przeznaczony głównie dla pieszych",
+        "title": "tablica"
+      },
+      "4": {
+        "title": "kolumna"
+      },
+      "5": {
+        "title": "flaga"
+      },
+      "6": {
+        "title": "ekran"
+      },
+      "7": {
+        "title": "ekran zamontowany na ścianie"
+      },
+      "10": {
+        "title": "znak"
+      },
+      "11": {
+        "title": "rzeźba"
+      },
+      "12": {
+        "title": "mural ścienny"
+      }
+    },
+    "tagRenderings": {
+      "Sides": {
+        "mappings": {
+          "0": {
+            "then": "Ten obiekt ma reklamy po jednej stronie"
+          },
+          "1": {
+            "then": "Ten obiekt ma reklamy po dwóch stronach"
+          }
+        },
+        "question": "Z ilu stron można oglądać reklamy?"
+      },
+      "animated": {
+        "mappings": {
+          "0": {
+            "then": "<b>Statyczne</b>, zawsze pokazuje tą samą wiadomość"
+          },
+          "1": {
+            "then": "Ten obiekt ma wbudowany <b>cyfrowy wyświetlacz</b> do pokazywania cen lub innych informacji"
+          }
+        },
+        "question": "Czy ta reklama przechodzi przez wiele różnych wiadomości?"
+      },
+      "message_type": {
+        "mappings": {
+          "0": {
+            "then": "Wiadomość komercyjna"
+          },
+          "1": {
+            "then": "Informacja lokalna"
+          },
+          "2": {
+            "then": "Informacje dotyczące bezpieczeństwa"
+          },
+          "3": {
+            "then": "Reklamy wyborcze"
+          },
+          "4": {
+            "then": "Informacje dotyczące teatru, koncertów, …"
+          },
+          "5": {
+            "then": "Wiadomość od organizacji non-profit"
+          },
+          "6": {
+            "then": "Żeby wyrazić swoją opinię"
+          },
+          "7": {
+            "then": "Przekaz religijny"
+          },
+          "9": {
+            "then": "Mapa"
+          }
+        },
+        "question": "Jaki rodzaj wiadomości jest pokazany?"
+      },
+      "operator": {
+        "question": "Kto obsługuje ten obiekt?",
+        "render": "Obsługiwane przez {operator}"
+      },
+      "ref": {
+        "question": "Jaki jest numer referencyjny?",
+        "render": "Numer referencyjny to {ref}"
+      },
+      "type": {
+        "mappings": {
+          "0": {
+            "then": "To jest bilbord"
+          },
+          "1": {
+            "then": "To jest tablica"
+          },
+          "2": {
+            "then": "To jest kolumna"
+          },
+          "3": {
+            "then": "To jest flaga"
+          },
+          "5": {
+            "then": "To jest ekran"
+          },
+          "6": {
+            "then": "To jest rzeźba"
+          },
+          "7": {
+            "then": "To jest znak"
+          },
+          "10": {
+            "then": "To jest mural ścienny"
+          }
+        },
+        "question": "Jakiego rodzaju jest to obiekt reklamowy?",
+        "render": "To jest {advertising}"
+      }
+    },
+    "title": {
+      "mappings": {
+        "0": {
+          "then": "Bilbord"
+        },
+        "1": {
+          "then": "Tablica"
+        },
+        "3": {
+          "then": "Kolumna"
+        },
+        "4": {
+          "then": "Flaga"
+        },
+        "5": {
+          "then": "Ekran"
+        },
+        "6": {
+          "then": "Rzeźba"
+        },
+        "7": {
+          "then": "Znak"
+        },
+        "10": {
+          "then": "Mural ścienny"
+        }
+      }
+    }
+  },
+  "artwork": {
+    "name": "Dzieła sztuki",
+    "presets": {
+      "0": {
+        "title": "Dzieło sztuki"
+      },
+      "1": {
+        "title": "Dzieło sztuki na ścianie"
+      }
+    },
+    "tagRenderings": {
+      "artwork-artist-wikidata": {
+        "question": "Kto stworzył to dzieło sztuki?",
+        "render": "To dzieło sztuki zostało zrobione przez {wikidata_label(artist:wikidata):font-weight:bold}<br/>{wikipedia(artist:wikidata)}"
+      },
+      "artwork-artist_name": {
+        "question": "Który artysta to stworzył?",
+        "render": "Stworzone przez {artist_name}"
+      },
+      "artwork-artwork_type": {
+        "mappings": {
+          "0": {
+            "then": "Architektura"
+          },
+          "1": {
+            "then": "Mural"
+          },
+          "2": {
+            "then": "Obraz"
+          },
+          "3": {
+            "then": "Rzeźba"
+          },
+          "4": {
+            "then": "Posąg"
+          },
+          "5": {
+            "then": "Popiersie"
+          },
+          "6": {
+            "then": "Skała"
+          },
+          "7": {
+            "then": "Instalacja artystyczna"
+          },
+          "8": {
+            "then": "Graffiti"
+          },
+          "9": {
+            "then": "Płaskorzeźba"
+          },
+          "10": {
+            "then": "Azulejo (hiszpańskie płytka dekoracyjna)"
+          },
+          "11": {
+            "then": "Płyta ceramiczna (fliza)"
+          }
+        },
+        "question": "Jakiego rodzaju jest to dzieło sztuki?",
+        "render": "Jest to {artwork_type}"
+      },
+      "artwork-website": {
+        "question": "Gdzie znajdę więcej informacji na temat tego dzieła sztuki?",
+        "render": {
+          "special": {
+            "text": "Więcej informacji na tej stronie"
+          }
+        },
+        "artwork_subject": {
+          "question": "Co przedstawia to dzieło sztuki?",
+          "render": "To dzieło sztuki przedstawia {wikidata_label(subject:wikidata)}{wikipedia(subject:wikidata)}"
+        },
+        "doubles_as_bench": {
+          "mappings": {
+            "0": {
+              "then": "To dzieło sztuki pełni również funkcję ławki"
+            },
+            "1": {
+              "then": "To dzieło sztuki nie pełni funkcji ławki"
+            },
+            "2": {
+              "then": "To dzieło sztuki nie pełni funkcji ławki"
+            }
+          },
+          "question": "Czy to dzieło sztuki pełni funkcję ławki?"
+        }
+      },
+      "title": {
+        "mappings": {
+          "0": {
+            "then": "Dzieło sztuki <i>{name}</i>"
+          }
+        },
+        "render": "Dzieło sztuki"
+      }
+    },
+    "atm": {
+      "description": "Bankomaty do wypłacania pieniędzy",
+      "name": "Bankomaty",
+      "presets": {
+        "0": {
+          "title": "bankomat"
+        }
+      },
+      "tagRenderings": {
+        "cash_in": {
+          "mappings": {
+            "0": {
+              "then": "Prawdopodobnie ten bankomat nie pozwala wpłacać pieniędzy"
+            },
+            "1": {
+              "then": "Ten bankomat pozwala wpłacać pieniądze"
+            },
+            "2": {
+              "then": "Ten bankomat nie pozwala wpłacać pieniędzy"
+            }
+          },
+          "question": "Czy ten bankomat pozwala wpłacać pieniądze?"
+        },
+        "cash_out": {
+          "mappings": {
+            "0": {
+              "then": "Z tego bankomatu można wypłacić pieniądze"
+            }
+          }
+        },
+        "cash_out-denominations-notes": {
+          "question": "Jakie banknoty można tutaj wypłacić?"
+        },
+        "name": {
+          "render": "Nazwa tego bankomatu to {name}"
+        },
+        "operator": {
+          "question": "Jaka firma obsługuje ten bankomat?",
+          "render": "Ten bankomat jest obsługiwany przez {operator}"
+        }
+      },
+      "title": {
+        "mappings": {
+          "0": {
+            "then": "Bankomat {brand}"
+          }
+        },
+        "render": "Bankomat"
+      }
+    },
+    "bank": {
+      "description": "Instytucja finansowa pozwalająca wpłacić pieniądze",
+      "filter": {
+        "1": {
+          "options": {
+            "0": {
+              "question": "Za pomocą bankomatu"
+            }
+          }
+        }
+      },
+      "name": "Banki",
+      "tagRenderings": {
+        "has_atm": {
+          "mappings": {
+            "0": {
+              "then": "Ten bank ma bankomat"
+            },
+            "1": {
+              "then": "Ten bank <b>nie ma</b> bankomatu"
+            }
+          },
+          "question": "Czy ten bank ma bankomat?"
+        }
+      }
+    },
+    "barrier": {
+      "name": "Barierki"
+    },
+    "bench": {
+      "filter": {
+        "1": {
+          "options": {
+            "0": {
+              "question": "Z oraz bez oparcia"
+            },
+            "1": {
+              "question": "Ma oparcie"
+            },
+            "2": {
+              "question": "Nie ma oparcia"
+            }
+          }
+        }
+      },
+      "name": "Ławki",
+      "presets": {
+        "0": {
+          "title": "Ławka"
+        }
+      },
+      "tagRenderings": {
+        "bench-artwork": {
+          "mappings": {
+            "0": {
+              "then": "Ta ławka ma wbudowane dzieło sztuki"
+            },
+            "1": {
+              "then": "Ta ławka nie ma wbudowanego dzieła sztuki"
+            }
+          },
+          "question": "Czy ta ławka ma wbudowane dzieło sztuki?",
+          "questionHint": "Np. jest na niej coś namalowane, ma rzeźbę lub inną nietrywialną pracę"
+        },
+        "bench-backrest": {
+          "mappings": {
+            "0": {
+              "then": "Ta ławka jest dwustronna ze wspólnym oparciem"
+            },
+            "1": {
+              "then": "Oparcie: Tak"
+            },
+            "2": {
+              "then": "Oparcie: Nie"
+            }
+          },
+          "question": "Czy ta ławka ma oparcie?"
+        },
+        "bench-colour": {
+          "mappings": {
+            "0": {
+              "then": "Kolor: brązowy"
+            },
+            "1": {
+              "then": "Kolor: zielony"
+            },
+            "2": {
+              "then": "Kolor: szary"
+            },
+            "3": {
+              "then": "Kolor: biały"
             },
             "4": {
-                "title": "kolumna"
+              "then": "Kolor: czerwony"
             },
             "5": {
-                "title": "flaga"
+              "then": "Kolor: czarny"
             },
             "6": {
-                "title": "ekran"
+              "then": "Kolor: niebieski"
             },
             "7": {
-                "title": "ekran zamontowany na ścianie"
+              "then": "Kolor: żółty"
+            }
+          },
+          "question": "Jaki kolor ma ta ławka?",
+          "render": "Kolor: {colour}"
+        },
+        "bench-direction": {
+          "question": "W jakim kierunku patrzysz siedząc na ławce?",
+          "render": "Siedząc na ławce, patrzy się w kierunku {direction}°."
+        },
+        "bench-material": {
+          "mappings": {
+            "0": {
+              "then": "Materiał: drewno"
+            },
+            "1": {
+              "then": "Materiał: metal"
+            },
+            "2": {
+              "then": "Materiał: kamień"
+            },
+            "3": {
+              "then": "Materiał: beton"
+            },
+            "4": {
+              "then": "Materiał: plastik"
+            },
+            "5": {
+              "then": "Materiał: stal"
+            }
+          },
+          "question": "Z czego wykonana jest ławka (siedzisko)?",
+          "render": "Materiał: {material}"
+        },
+        "bench-memorial": {
+          "mappings": {
+            "0": {
+              "then": "Ta ławka jest pomnikiem upamiętniającym kogoś lub coś"
+            },
+            "1": {
+              "then": "Ta ławka <b>nie</b> jest pomnikiem upamiętniającym kogoś lub coś"
+            }
+          },
+          "question": "Czy ta ławka służy jako pomnik upamiętniający kogoś lub coś?"
+        },
+        "bench-seats": {
+          "question": "Ile siedzeń ma ta ławka?",
+          "render": "{seats} siedzeń"
+        },
+        "bench-survey:date": {
+          "question": "Kiedy ostatnio badano tę ławkę?",
+          "render": "Ławka ta była ostatnio badana w dniu {survey:date}"
+        }
+      },
+      "title": {
+        "render": "Ławka"
+      }
+    },
+    "bench_at_pt": {
+      "deletion": {
+        "extraDeleteReasons": {
+          "0": {
+            "explanation": "Ten przystanek autobusowy nie jest już używany"
+          }
+        },
+        "nonDeleteMappings": {
+          "0": {
+            "then": "Ten przystanek autobusowy nie ma ławki (nigdy jej nie było lub została usunięta)"
+          }
+        }
+      },
+      "description": "Warstwa pokazująca wszystkie przystanki transportu publicznego, które mają ławki",
+      "name": "Ławki na przystankach komunikacji miejskiej",
+      "tagRenderings": {
+        "bench_at_pt-name": {
+          "render": "{name}"
+        }
+      },
+      "title": {
+        "mappings": {
+          "0": {
+            "then": "Ławka na przystanku komunikacji miejskiej"
+          }
+        },
+        "render": "Ławka"
+      }
+    },
+    "bicycle_library": {
+      "description": "Obiekt, w którym rowery można wypożyczyć na dłuższy okres"
+    },
+    "bicycle_rental": {
+      "tagRenderings": {
+        "rental_types": {
+          "rewrite": {
+            "into": {
+              "0": {
+                "1": "rowery miejskie"
+              },
+              "1": {
+                "1": "rowery elektryczne"
+              },
+              "2": {
+                "1": "rowery dla dzieci"
+              },
+              "3": {
+                "1": "rowery BMX"
+              },
+              "4": {
+                "1": "rowery górskie"
+              },
+              "6": {
+                "1": "tandem"
+              }
+            }
+          }
+        }
+      },
+      "title": {
+        "mappings": {
+          "0": {
+            "then": "{name}"
+          }
+        },
+        "render": "Wypożyczalnia rowerów"
+      }
+    },
+    "bike_parking": {
+      "name": "Parking dla rowerów",
+      "presets": {
+        "0": {
+          "title": "Parking dla rowerów"
+        }
+      },
+      "tagRenderings": {
+        "Access": {
+          "mappings": {
+            "0": {
+              "then": "Dostępne publicznie"
+            }
+          },
+          "question": "Kto może używać tego parkingu dla rowerów?",
+          "render": "{access}"
+        },
+        "Bicycle parking type": {
+          "question": "Jaki jest typ tego parkingu dla rowerów?",
+          "render": "Jest to parking rowerowy typu: {bicycle_parking}"
+        },
+        "Capacity": {
+          "render": "Miejsce na {capacity} rowerów"
+        },
+        "Underground?": {
+          "mappings": {
+            "2": {
+              "then": "Parking na dachu"
+            }
+          },
+          "question": "Jaka jest względna lokalizacja tego parkingu rowerowego?"
+        }
+      },
+      "title": {
+        "render": "Parking dla rowerów"
+      }
+    },
+    "bike_repair_station": {
+      "presets": {
+        "0": {
+          "description": "Urządzenie do pompowania opon w stałym miejscu w przestrzeni publicznej.",
+          "title": "pompka do roweru"
+        },
+        "1": {
+          "title": "stacja naprawy rowerów i pompka"
+        }
+      },
+      "tagRenderings": {
+        "Operational status": {
+          "mappings": {
+            "0": {
+              "then": "Pompka rowerowa jest zepsuta"
+            },
+            "1": {
+              "then": "Pompka rowerowa jest sprawna"
+            }
+          },
+          "question": "Czy pompka rowerowa jest nadal sprawna?"
+        },
+        "access": {
+          "mappings": {
+            "1": {
+              "then": "Dostępne publicznie"
+            },
+            "2": {
+              "then": "Tylko dla klientów"
+            }
+          }
+        },
+        "bike_repair_station-electrical_pump": {
+          "mappings": {
+            "0": {
+              "then": "Pompa ręczna"
+            },
+            "1": {
+              "then": "Pompka elektryczna"
+            }
+          },
+          "question": "Czy jest to elektryczna pompka do roweru?"
+        },
+        "bike_repair_station-manometer": {
+          "mappings": {
+            "0": {
+              "then": "Jest manometr"
+            },
+            "1": {
+              "then": "Nie ma manometru"
+            },
+            "2": {
+              "then": "Jest manometr, ale jest uszkodzony"
+            }
+          },
+          "question": "Czy pompka posiada wskaźnik ciśnienia lub manometr?"
+        },
+        "bike_repair_station-valves": {
+          "question": "Jakie zawory są obsługiwane?",
+          "render": "Ta pompka obsługuje następujące zawory: {valves}"
+        },
+        "send_email_about_broken_pump": {
+          "render": {
+            "special": {
+              "button_text": "Zgłoś, że ta pompka rowerowa jest zepsuta",
+              "subject": "Zepsuta pompka rowerowa"
+            }
+          }
+        }
+      },
+      "title": {
+        "mappings": {
+          "0": {
+            "then": "Stacja naprawy rowerów"
+          },
+          "1": {
+            "then": "Stacja naprawy rowerów"
+          },
+          "2": {
+            "then": "Zepsuta pompka"
+          },
+          "3": {
+            "then": "Pompka do rowerów <i>{name}</i>"
+          },
+          "4": {
+            "then": "Pompka do rowerów"
+          }
+        }
+      }
+    },
+    "bike_shop": {
+      "tagRenderings": {
+        "bike_shop-access": {
+          "render": "Dostępne tylko dla {access}"
+        }
+      }
+    },
+    "bike_themed_object": {
+      "name": "Obiekt związany z rowerami",
+      "title": {
+        "render": "Obiekt związany z rowerami"
+      }
+    },
+    "birdhide": {
+      "name": "Miejsca do obserwacji ptaków",
+      "tagRenderings": {
+        "bird-hide-wheelchair": {
+          "mappings": {
+            "3": {
+              "then": "Niedostępne dla osób na wózkach"
+            }
+          }
+        },
+        "birdhide-operator": {
+          "mappings": {
+            "0": {
+              "then": "Obsługiwane przez Natuurpunt"
+            }
+          },
+          "render": "Obsługiwane przez {operator}"
+        }
+      }
+    },
+    "cafe_pub": {
+      "name": "Kawiarnie i puby",
+      "presets": {
+        "0": {
+          "title": "pub"
+        },
+        "1": {
+          "title": "bar"
+        },
+        "2": {
+          "title": "Kawiarnia"
+        },
+        "3": {
+          "title": "klub nocny lub dyskoteka"
+        }
+      },
+      "tagRenderings": {
+        "Classification": {
+          "question": "Jakiego rodzaju jest to kawiarnia?"
+        }
+      },
+      "title": {
+        "render": "Pub"
+      }
+    },
+    "car_rental": {
+      "description": "Miejsca, w których można wypożyczyć samochód",
+      "name": "Wypożyczalnia samochodów",
+      "presets": {
+        "0": {
+          "description": "Miejsce, w którym można wypożyczyć samochód",
+          "title": "wypożyczalnia samochodów"
+        }
+      },
+      "tagRenderings": {
+        "name": {
+          "freeform": {
+            "placeholder": "Nazwa wypożyczalni samochodów"
+          },
+          "mappings": {
+            "0": {
+              "then": "Ta wypożyczalnia samochodów nie ma nazwy"
+            }
+          },
+          "question": "Jaka jest nazwa tej wypożyczalni samochodów?",
+          "render": "Ta wypożyczalnia samochodów nazywa się {name}"
+        }
+      },
+      "title": {
+        "render": "Wypożyczalnia samochodów"
+      }
+    },
+    "charging_station": {
+      "description": "Stacja ładowania",
+      "filter": {
+        "0": {
+          "options": {
+            "0": {
+              "question": "Wszystkie rodzaje pojazdów"
+            },
+            "1": {
+              "question": "Stacja ładowania dla rowerów"
+            },
+            "2": {
+              "question": "Stacja ładowania dla samochodów"
+            }
+          }
+        },
+        "1": {
+          "options": {
+            "0": {
+              "question": "Tylko działające stacje ładowania"
+            }
+          }
+        }
+      },
+      "name": "Stacje ładowania",
+      "presets": {
+        "1": {
+          "title": "stacja ładowania dla samochodów"
+        }
+      },
+      "tagRenderings": {
+        "Available_charging_stations (generated)": {
+          "mappings": {
+            "13": {
+              "then": "<b>Tesla Supercharger</b>"
+            }
+          }
+        },
+        "Network": {
+          "mappings": {
+            "1": {
+              "then": "Nie jest częścią większej sieci"
+            }
+          },
+          "question": "Czy ta stacja ładowania jest częścią sieci?"
+        },
+        "OH": {
+          "override": {
+            "question": "Kiedy otwiera się ta stacja ładowania?"
+          }
+        },
+        "Operational status": {
+          "mappings": {
+            "0": {
+              "then": "Ta stacja ładowania działa"
+            },
+            "1": {
+              "then": "Ta stacja ładowania jest zepsuta"
+            },
+            "2": {
+              "then": "Planowana jest tutaj stacja ładowania"
+            },
+            "3": {
+              "then": "Budowana jest tutaj stacja ładowania"
+            }
+          }
+        },
+        "Operator": {
+          "render": "Ta stacja ładowania jest obsługiwana przez {operator}"
+        }
+      },
+      "title": {
+        "render": "Stacja ładowania"
+      },
+      "units": {
+        "0": {
+          "applicableUnits": {
+            "0": {
+              "human": " minut",
+              "humanSingular": " minuta"
+            },
+            "1": {
+              "human": " godzin",
+              "humanSingular": " godzina"
+            },
+            "2": {
+              "human": " dni",
+              "humanSingular": " dzień"
+            }
+          }
+        }
+      }
+    },
+    "climbing_gym": {
+      "tagRenderings": {
+        "shoe_rental": {
+          "mappings": {
+            "2": {
+              "then": "Można tutaj wypożyczyć buty do wspinaczki"
+            },
+            "3": {
+              "then": "<b>Nie</b> można wypożyczyć tutaj butów do wspinaczki"
+            }
+          },
+          "question": "Czy można tutaj wypożyczyć buty do wspinaczki?"
+        }
+      }
+    },
+    "climbing_opportunity": {
+      "tagRenderings": {
+        "climbing-opportunity-name": {
+          "render": "<strong>{name}</strong>"
+        }
+      }
+    },
+    "clock": {
+      "presets": {
+        "0": {
+          "title": "zegar"
+        },
+        "1": {
+          "description": "Publicznie widoczny zegar zamontowany na ścianie",
+          "title": "zegar na ścianie"
+        }
+      },
+      "tagRenderings": {
+        "barometer": {
+          "mappings": {
+            "0": {
+              "then": "Ten zegar wyświetla również ciśnienie"
+            },
+            "1": {
+              "then": "Ten zegar nie wyświetla ciśnienia"
+            },
+            "2": {
+              "then": "Ten zegar prawdopodobnie nie wyświetla ciśnienia"
+            }
+          },
+          "question": "Czy ten zegar wyświetla ciśnienie?"
+        },
+        "date": {
+          "mappings": {
+            "0": {
+              "then": "Ten zegar wyświetla również datę"
+            },
+            "1": {
+              "then": "Ten zegar nie wyświetla daty"
+            },
+            "2": {
+              "then": "Ten zegar prawdopodobnie nie wyświetla daty"
+            }
+          },
+          "question": "Czy ten zegar wyświetla datę?"
+        },
+        "display": {
+          "mappings": {
+            "0": {
+              "then": "Ten zegar pokazuje czas za pomocą wskazówek"
+            },
+            "1": {
+              "then": "Ten zegar wyświetla czas za pomocą cyfr"
+            },
+            "3": {
+              "then": "Ten zegar wyświetla czas w niestandardowy sposób, np. używając systemu binarnego, wody lub czegoś innego"
+            }
+          },
+          "question": "Jak ten zegar wyświetla czas?"
+        },
+        "hygrometer": {
+          "mappings": {
+            "0": {
+              "then": "Ten zegar wyświetla również wilgotność"
+            },
+            "1": {
+              "then": "Ten zegar nie wyświetla wilgotności"
+            },
+            "2": {
+              "then": "Ten zegar prawdopodobnie nie wyświetla wilgotności"
+            }
+          },
+          "question": "Czy ten zegar wyświetla również wilgotność?"
+        },
+        "support": {
+          "mappings": {
+            "0": {
+              "then": "Ten zegar jest zamontowany na słupie"
+            },
+            "1": {
+              "then": "Ten zegar jest zamontowany na ścianie"
+            },
+            "2": {
+              "then": "Ten zegar jest częścią bilbordu"
+            },
+            "3": {
+              "then": "Ten zegar jest na ziemi"
+            }
+          },
+          "question": "W jaki sposób zamontowany jest ten zegar?"
+        },
+        "thermometer": {
+          "mappings": {
+            "0": {
+              "then": "Ten zegar wyświetla również temperaturę"
+            },
+            "1": {
+              "then": "Ten zegar nie wyświetla temperatury"
+            },
+            "2": {
+              "then": "Ten zegar prawdopodobnie nie wyświetla temperatury"
+            }
+          },
+          "question": "Czy ten zegar wyświetla również temperaturę?"
+        },
+        "visibility": {
+          "mappings": {
+            "0": {
+              "then": "Ten zegar jest widoczny z około 5 metrów (mały zegar ścienny)"
+            },
+            "1": {
+              "then": "Ten zegar jest widoczny z około 20 metrów (średniej wielkości zegar na bilbordzie)"
+            },
+            "2": {
+              "then": "Ten zegar jest widoczny z ponad 20 metrów (np. zegar kościelny lub stacyjny)"
+            }
+          },
+          "question": "Jaka jest widoczność tego zegara?"
+        }
+      },
+      "title": {
+        "render": "Zegar"
+      }
+    },
+    "crossings": {
+      "tagRenderings": {
+        "crossing-is-zebra": {
+          "question": "Czy to jest przejście dla pieszych typu \"zebra\"?"
+        }
+      }
+    },
+    "cycleways_and_roads": {
+      "tagRenderings": {
+        "Maxspeed (for road)": {
+          "mappings": {
+            "0": {
+              "then": "Maksymalna prędkość tutaj to 20 km/h"
+            },
+            "1": {
+              "then": "Maksymalna prędkość tutaj to 30 km/h"
+            },
+            "2": {
+              "then": "Maksymalna prędkość tutaj to 50 km/h"
+            },
+            "3": {
+              "then": "Maksymalna prędkość tutaj to 70 km/h"
+            },
+            "4": {
+              "then": "Maksymalna prędkość tutaj to 90 km/h"
+            }
+          },
+          "question": "Jaka jest maksymalna prędkość na tej ulicy?",
+          "render": "Maksymalna prędkość na tej drodze to {maxspeed} km/h"
+        },
+        "is lit?": {
+          "mappings": {
+            "0": {
+              "then": "Ta ulica jest oświetlona"
+            },
+            "1": {
+              "then": "Ta droga nie jest oświetlona"
+            },
+            "2": {
+              "then": "Ta droga jest oświetlona w nocy"
+            },
+            "3": {
+              "then": "Ta droga jest oświetlona 24/7"
+            }
+          },
+          "question": "Czy ta ulica jest oświetlona?"
+        }
+      },
+      "title": {
+        "mappings": {
+          "5": {
+            "then": "Pas rowerowy"
+          }
+        }
+      }
+    },
+    "defibrillator": {
+      "presets": {
+        "0": {
+          "title": "defibrylator"
+        },
+        "1": {
+          "title": "defibrylator na ścianie"
+        }
+      },
+      "tagRenderings": {
+        "defibrillator-access": {
+          "mappings": {
+            "0": {
+              "then": "Dostępny publicznie"
+            },
+            "1": {
+              "then": "Dostępny publicznie"
+            },
+            "2": {
+              "then": "Dostępny tylko dla klientów"
+            },
+            "3": {
+              "then": "Niedostępny publicznie (np. dostępny tylko dla personelu, właścicieli, ...)"
+            },
+            "4": {
+              "then": "Niedostępny, być może tylko do profesjonalnego użytku"
+            }
+          },
+          "question": "Czy ten defibrylator jest swobodnie dostępny?"
+        },
+        "defibrillator-defibrillator": {
+          "mappings": {
+            "0": {
+              "then": "Nie ma informacji o rodzaju urządzenia"
+            },
+            "1": {
+              "then": "To jest ręczny defibrylator dla profesjonalistów"
+            },
+            "2": {
+              "then": "To jest zwykły automatyczny defibrylator"
+            },
+            "3": {
+              "then": "To jest specjalny rodzaj defibrylatora: {defibrillator}"
+            }
+          },
+          "question": "Czy to jest zwykły automatyczny defibrylator czy ręczny defibrylator tylko dla profesjonalistów?"
+        },
+        "defibrillator-defibrillator:location": {
+          "question": "Proszę podaj opis gdzie znajduje się defibrylator (w lokalnym języku)",
+          "render": "<i>Dodatkowe informacje o lokalizacji (w lokalnym języku):</i><br/>{defibrillator:location}"
+        },
+        "defibrillator-defibrillator:location:en": {
+          "question": "Proszę podaj opis gdzie znajduje się defibrylator (po angielsku)",
+          "render": "<i>Dodatkowe informacje o lokalizacji (po angielsku):</i><br/>{defibrillator:location:en}"
+        },
+        "defibrillator-defibrillator:location:fr": {
+          "question": "Proszę podaj opis gdzie znajduje się defibrylator (po francusku)",
+          "render": "<i>Dodatkowe informacje o lokalizacji (po francusku):</i><br/>{defibrillator:location:fr}"
+        },
+        "defibrillator-description": {
+          "render": "Dodatkowe informacje: {description}"
+        },
+        "defibrillator-fixme": {
+          "render": "Więcej informacji dla doświadczonych użytkowników OpenStreetMap: {fixme}"
+        },
+        "defibrillator-indoors": {
+          "mappings": {
+            "0": {
+              "then": "Ten defibrylator jest wewnątrz budynku"
+            },
+            "1": {
+              "then": "Ten defibrylator jest na dworze"
+            }
+          },
+          "question": "Czy ten defibrylator znajduje się wewnątrz budynku?"
+        },
+        "defibrillator-level": {
+          "mappings": {
+            "0": {
+              "then": "Ten defibrylator jest na <b>parterze</b>"
+            },
+            "1": {
+              "then": "Ten defibrylator jest na <b>pierwszym piętrze</b>"
+            }
+          },
+          "question": "Na którym piętrze jest ten defibrylator?",
+          "render": "Ten defibrylator jest na piętrze {level}"
+        },
+        "defibrillator-ref": {
+          "render": "Oficjalny numer identyfikacyjny urządzenia: <i>{ref}</i>"
+        },
+        "defibrillator-survey:date": {
+          "mappings": {
+            "0": {
+              "then": "Sprawdzone dzisiaj!"
+            }
+          }
+        },
+        "opening_hours_24_7": {
+          "override": {
+            "question": "W jakich godzinach dostępny jest ten defibrylator?"
+          }
+        }
+      },
+      "title": {
+        "render": "Defibrylator"
+      }
+    },
+    "dentist": {
+      "description": "Ta warstwa pokazuje gabinety dentystyczne",
+      "name": "Dentysta",
+      "tagRenderings": {
+        "name": {
+          "question": "Jaka jest nazwa tego gabinetu dentystycznego?",
+          "render": "Nazwa tego gabinetu dentystycznego to {name}"
+        }
+      }
+    },
+    "doctors": {
+      "tagRenderings": {
+        "specialty": {
+          "mappings": {
+            "1": {
+              "then": "To jest ginekolog"
+            },
+            "2": {
+              "then": "To jest psychiatra"
+            },
+            "3": {
+              "then": "To jest pediatra"
+            }
+          },
+          "question": "W czym specjalizuje się ten lekarz?",
+          "render": "Ten lekarz specjalizuje się w {healthcare:speciality}"
+        }
+      }
+    },
+    "elevator": {
+      "name": "Winda",
+      "presets": {
+        "0": {
+          "title": "winda"
+        }
+      },
+      "tagRenderings": {
+        "door-width": {
+          "question": "Jaka jest szerokość drzwi windy?",
+          "render": "Drzwi tej windy mają szerokość {canonical(door:width)}"
+        },
+        "elevator-width": {
+          "question": "Jaka jest szerokość tej windy?",
+          "render": "Szerokość tej windy to {canonical(elevator:width)}"
+        },
+        "operational_status": {
+          "mappings": {
+            "0": {
+              "then": "Ta winda jest zepsuta"
+            },
+            "1": {
+              "then": "Ta winda jest nieczynna <span class='subtle'>np. z powodu renowacji</span>"
+            },
+            "2": {
+              "then": "Ta winda działa"
+            },
+            "3": {
+              "then": "Ta winda działa"
+            }
+          },
+          "question": "Czy ta winda działa?"
+        }
+      },
+      "title": {
+        "render": "Winda"
+      },
+      "units": {
+        "0": {
+          "applicableUnits": {
+            "0": {
+              "human": "metr"
+            },
+            "1": {
+              "human": "centymetr"
+            }
+          }
+        }
+      }
+    },
+    "elongated_coin": {
+      "tagRenderings": {
+        "coin": {
+          "freeform": {
+            "placeholder": "Rodzaj monety (np. 10 centów)"
+          }
+        }
+      }
+    },
+    "entrance": {
+      "tagRenderings": {
+        "Entrance type": {
+          "mappings": {
+            "2": {
+              "then": "To jest główne wejście"
+            },
+            "4": {
+              "then": "To jest wejście serwisowe - zazwyczaj używane tylko przez pracowników, dostawy, …"
+            },
+            "5": {
+              "then": "To jest wyjście bez możliwości wejścia"
+            },
+            "6": {
+              "then": "To jest wejście, którym nie można wychodzić"
+            },
+            "7": {
+              "then": "To jest wyjście ewakuacyjne"
+            },
+            "8": {
+              "then": "To jest wejście do prywatnego domu"
+            }
+          },
+          "question": "Jakiego rodzaju jest to wejście?"
+        },
+        "automatic_door": {
+          "mappings": {
+            "0": {
+              "then": "Te drzwi są automatyczne"
+            },
+            "1": {
+              "then": "Te drzwi <b>nie</b> są automatyczne"
+            },
+            "2": {
+              "then": "Te drzwi automatycznie się otwierają, kiedy zostanie wykryty <b>ruch</b>"
+            }
+          }
+        },
+        "kerb-height": {
+          "freeform": {
+            "placeholder": "Wysokość progu w drzwiach"
+          },
+          "mappings": {
+            "0": {
+              "then": "Te drzwi nie mają progu"
+            }
+          }
+        }
+      },
+      "title": {
+        "render": "Wejście"
+      },
+      "units": {
+        "0": {
+          "applicableUnits": {
+            "0": {
+              "human": "metr"
+            },
+            "1": {
+              "human": "centrymetr"
+            }
+          }
+        }
+      }
+    },
+    "etymology": {
+      "tagRenderings": {
+        "simple etymology": {
+          "question": "Po czym nazwany jest ten obiekt?",
+          "render": "Nazwane po {name:etymology}"
+        },
+        "wikipedia": {
+          "render": "Istnieje artykuł Wikipedii na temat tej <b>ulicy</b>:<br/>{wikipedia():max-height:25rem}"
+        }
+      }
+    },
+    "extinguisher": {
+      "description": "Warstwa mapy pokazująca gaśnice.",
+      "name": "Mapa gaśnic",
+      "presets": {
+        "0": {
+          "description": "Gaśnica to małe, przenośne urządzenie do gaszenia ognia",
+          "title": "gaśnica"
+        }
+      },
+      "tagRenderings": {
+        "extinguisher-location": {
+          "mappings": {
+            "0": {
+              "then": "Znajduje się wewnątrz budynku."
+            },
+            "1": {
+              "then": "Znajduje się na dworze."
+            }
+          },
+          "question": "Gdzie się znajduje?",
+          "render": "Lokalizacja: {location}"
+        }
+      },
+      "title": {
+        "render": "Gaśnice"
+      }
+    },
+    "filters": {
+      "filter": {
+        "0": {
+          "options": {
+            "0": {
+              "question": "Otwarte teraz"
+            }
+          }
+        },
+        "1": {
+          "options": {
+            "0": {
+              "question": "Przyjmuje gotówkę"
+            }
+          }
+        },
+        "2": {
+          "options": {
+            "0": {
+              "question": "Przyjmuje karty płatnicze"
+            }
+          }
+        },
+        "3": {
+          "options": {
+            "0": {
+              "question": "Przyjmuje karty debetowe"
+            }
+          }
+        },
+        "4": {
+          "options": {
+            "0": {
+              "question": "Przyjmuje karty kredytowe"
+            }
+          }
+        },
+        "5": {
+          "options": {
+            "0": {
+              "question": "Z oraz bez zdjęć"
+            },
+            "1": {
+              "question": "Ma co najmniej jedno zdjęcie"
+            },
+            "2": {
+              "question": "Prawdopodobnie nie ma zdjęcia"
+            }
+          }
+        },
+        "6": {
+          "options": {
+            "0": {
+              "question": "Z wypustkami dla niewidomych"
+            }
+          }
+        },
+        "7": {
+          "options": {
+            "0": {
+              "question": "Z lub bez wypustek dla niewidomych"
+            },
+            "1": {
+              "question": "Z wypustkami dla niewidomych"
+            },
+            "2": {
+              "question": "Bez wypustek dla niewidomych"
+            },
+            "3": {
+              "question": "Brak informacji o wypustkach dla niewidomych"
+            }
+          }
+        }
+      }
+    },
+    "fixme": {
+      "name": "Obiekty OSM z znacznikami FIXME",
+      "tagRenderings": {
+        "fixme": {
+          "mappings": {
+            "0": {
+              "then": "Ten problem został rozwiązany"
+            }
+          },
+          "question": "Co jest nie tak z tym obiektem?"
+        },
+        "note": {
+          "render": "Tekst notatki: {note}"
+        }
+      },
+      "title": {
+        "render": "Obiekt OSM z znacznikiem FIXME"
+      }
+    },
+    "food": {
+      "deletion": {
+        "extraDeleteReasons": {
+          "0": {
+            "explanation": "{title()} jest zamknięte na stałe"
+          }
+        },
+        "nonDeleteMappings": {
+          "0": {
+            "then": "To tak naprawdę jest pub"
+          },
+          "1": {
+            "then": "To tak naprawdę jest kawiarnia"
+          }
+        }
+      },
+      "filter": {
+        "1": {
+          "options": {
+            "0": {
+              "question": "Rezerwacja nie jest wymagana"
+            }
+          }
+        },
+        "2": {
+          "options": {
+            "0": {
+              "question": "Ma menu wegetariańskie"
+            },
+            "1": {
+              "question": "Tylko fast-foody"
+            },
+            "2": {
+              "question": "Tylko restauracje"
+            }
+          }
+        },
+        "3": {
+          "options": {
+            "0": {
+              "question": "Ma menu wegańskie"
+            }
+          }
+        }
+      },
+      "name": "Restauracje i fast-foody",
+      "presets": {
+        "0": {
+          "title": "restauracja"
+        }
+      },
+      "tagRenderings": {
+        "Cuisine": {
+          "mappings": {
+            "0": {
+              "then": "To jest pizzeria"
+            },
+            "2": {
+              "then": "Podaje głównie makarony"
+            },
+            "3": {
+              "then": "To jest stoisko z kebabem"
+            },
+            "5": {
+              "then": "Są tu podawane burgery"
+            }
+          }
+        },
+        "Reservation": {
+          "mappings": {
+            "2": {
+              "then": "W tym miejscu możliwa jest rezerwacja"
+            },
+            "3": {
+              "then": "Rezerwacja nie jest możliwa w tym miejscu"
+            }
+          },
+          "question": "Czy w tym miejscu rezerwacja jest wymagana?"
+        },
+        "Vegan (no friture)": {
+          "mappings": {
+            "0": {
+              "then": "Brak dań wegańskich"
+            },
+            "1": {
+              "then": "Pewne dania wegańskie są dostępne"
+            },
+            "2": {
+              "then": "Dostępne są dania wegańskie"
+            },
+            "3": {
+              "then": "Wszystkie dania są wegańskie"
+            }
+          }
+        },
+        "Vegetarian (no friture)": {
+          "mappings": {
+            "0": {
+              "then": "Brak dań wegetariańskich"
+            },
+            "1": {
+              "then": "Pewne dania wegetariańskie są dostępne"
+            },
+            "2": {
+              "then": "Dostępne są dania wegetariańskie"
+            },
+            "3": {
+              "then": "Wszystkie dania są wegetariańskie"
+            }
+          },
+          "question": "Czy ta restauracja ma danie wegetariańskie?"
+        },
+        "friture-oil": {
+          "mappings": {
+            "0": {
+              "then": "Smażenie jest na oleju roślinnym"
+            },
+            "1": {
+              "then": "Smażenie jest na oleju zwierzęcym"
+            }
+          }
+        }
+      },
+      "title": {
+        "mappings": {
+          "0": {
+            "then": "Restauracja <i>{name}</i>"
+          }
+        },
+        "render": "Restauracja"
+      }
+    },
+    "ghost_bike": {
+      "description": "Warstwa pokazujące miejsca upamiętnienia rowerzystów, którzy zginęli w wypadkach drogowych",
+      "name": "Duch roweru",
+      "presets": {
+        "0": {
+          "title": "Duch roweru"
+        }
+      },
+      "tagRenderings": {
+        "ghost_bike-name": {
+          "mappings": {
+            "0": {
+              "then": "Ku pamięci {name}"
+            }
+          }
+        }
+      },
+      "title": {
+        "render": "Duch roweru"
+      }
+    },
+    "indoors": {
+      "tagRenderings": {
+        "ref": {
+          "question": "Jaki jest numer referencyjny tego pomieszczenia?",
+          "render": "To pomieszczenie ma numer referencyjny {ref}"
+        }
+      },
+      "title": {
+        "mappings": {
+          "0": {
+            "then": "Wewnętrzne pomieszczenie {name}"
+          }
+        }
+      }
+    },
+    "information_board": {
+      "description": "Warstwa pokazujące przydrożne tablice informacyjne dla turystów (np. informujące o krajobrazie, budynku, obiekcie, mapa, ...)",
+      "name": "Tablice informacyjne",
+      "presets": {
+        "0": {
+          "title": "tablica informacyjna"
+        }
+      },
+      "title": {
+        "render": "Tablica informacyjna"
+      }
+    },
+    "kerbs": {
+      "description": "Warstwa pokazująca krawężniki.",
+      "filter": {
+        "0": {
+          "options": {
+            "0": {
+              "question": "Wszystkie rodzaje krawężników"
+            },
+            "1": {
+              "question": "Podniesiony krawężnik (>3 cm)"
+            },
+            "2": {
+              "question": "Obniżony krawężnik (~3 cm)"
+            },
+            "4": {
+              "question": "Brak krawężnika"
+            },
+            "5": {
+              "question": "Krawężnik z nieznaną wysokością"
+            }
+          }
+        }
+      },
+      "name": "Krawężniki",
+      "presets": {
+        "0": {
+          "title": "krawężnik"
+        }
+      },
+      "tagRenderings": {
+        "kerb-height": {
+          "freeform": {
+            "placeholder": "Wysokość krawężnika"
+          },
+          "question": "Jaka jest wysokość tego krawężnika?",
+          "render": "Wysokość krawężnika: {kerb:height}"
+        },
+        "kerb-type": {
+          "mappings": {
+            "0": {
+              "then": "Ten krawężnik jest wyniesiony (>3 cm)"
+            },
+            "1": {
+              "then": "Ten krawężnik jest obniżony (~3 cm)"
+            },
+            "3": {
+              "then": "Nie ma tutaj krawężnika"
+            },
+            "4": {
+              "then": "Jest krawężnik o nieznanej wysokości"
+            }
+          },
+          "question": "Jaka jest wysokość tego krawężnika?"
+        },
+        "tactile-paving": {
+          "mappings": {
+            "0": {
+              "then": "Ten krawężnik ma wypustki dla niewidomych."
+            },
+            "1": {
+              "then": "Ten krawężnik nie ma wypustek dla niewidomych."
+            },
+            "2": {
+              "then": "Ten krawężnik ma wypustki dla niewidomych, ale nieprawidłowe."
+            }
+          },
+          "question": "Czy na tym krawężniku są wypustki dla niewidomych?"
+        }
+      },
+      "title": {
+        "render": "Krawężnik"
+      },
+      "units": {
+        "0": {
+          "applicableUnits": {
+            "0": {
+              "human": "centymetry",
+              "humanSingular": "centymetr"
+            },
+            "1": {
+              "human": "metry",
+              "humanSingular": "metr"
+            }
+          }
+        }
+      }
+    },
+    "kindergarten_childcare": {
+      "name": "Przedszkola i żłobki",
+      "presets": {
+        "0": {
+          "title": "przedszkole"
+        },
+        "1": {
+          "title": "żłobek"
+        }
+      },
+      "tagRenderings": {
+        "capacity": {
+          "question": "Jak wiele dzieci (maksymalnie) może być tutaj zapisanych?",
+          "render": "Ta placówka ma miejsce na {capacity} dzieci"
+        },
+        "childcare-type": {
+          "mappings": {
+            "0": {
+              "then": "To jest przedszkole, gdzie małe dzieci otrzymują wczesną edukację."
+            }
+          },
+          "question": "Jaki to rodzaj placówki?"
+        },
+        "name": {
+          "question": "Jaka jest nazwa tej placówki?",
+          "render": "Ta placówka nazywa się <b>{name}</b>"
+        },
+        "opening_hours": {
+          "override": {
+            "question": "W jakich godzinach ten żłobek jest otwarty?"
+          }
+        }
+      },
+      "title": {
+        "mappings": {
+          "0": {
+            "then": "Przedszkole {name}"
+          },
+          "1": {
+            "then": "Żłobek {name}"
+          }
+        }
+      }
+    },
+    "last_click": {
+      "mapRendering": {
+        "0": {
+          "label": {
+            "mappings": {
+              "0": {
+                "then": "Utwórz nową notatkę na mapie"
+              }
+            },
+            "render": "Kliknij tutaj, aby dodać nowy obiekt"
+          }
+        }
+      },
+      "title": {
+        "mappings": {
+          "0": {
+            "then": "Dodaj nowy punkt lub dodaj notatkę"
+          },
+          "1": {
+            "then": "Dodaj nową notatkę"
+          },
+          "2": {
+            "then": "Dodaj nowy punkt"
+          }
+        }
+      }
+    },
+    "map": {
+      "description": "Mapa, przeznaczona dla turystów, która jest zainstalowana w przestrzeni publicznej na stałe",
+      "name": "Mapy",
+      "presets": {
+        "0": {
+          "description": "Dodaj brakującą mapę",
+          "title": "mapa"
+        }
+      },
+      "tagRenderings": {
+        "map-attribution": {
+          "mappings": {
+            "0": {
+              "then": "Źródło, czyli OpenStreetMap, jest w widoczny sposób podane, zawiera informację o licencji ODBL"
+            }
+          }
+        },
+        "map-map_source": {
+          "mappings": {
+            "0": {
+              "then": "Ta mapa bazuje na OpenStreetMap"
+            }
+          },
+          "question": "Na jakich danych bazuje ta mapa?",
+          "render": "Ta mapa bazuje na {map_source}"
+        },
+        "map_size": {
+          "mappings": {
+            "0": {
+              "then": "Plan pomieszczeń w budynku"
+            },
+            "2": {
+              "then": "Mapa pokazująca wieś lub niewielkie miasto"
+            },
+            "3": {
+              "then": " Mapa miasta"
+            },
+            "4": {
+              "then": "Mapa całego regionu, pokazująca wiele miast i wsi"
+            }
+          },
+          "question": "Jaki jest rozmiar obszaru pokazanego na tej mapie?"
+        },
+        "map_type": {
+          "mappings": {
+            "1": {
+              "then": "Mapa z wszystkimi ulicami i ścieżkami w danym obszarze. <p class='subtle'>Ulica w większości mają nazwy; kąty, odległości itp. są poprawne</p>"
+            },
+            "2": {
+              "then": "To jest mapa schematyczna. <p class='subtle'>Mapa-szkic z tylko ważnymi drogami i POI. Kąty, odległości itp. są tylko ilustratywne, niedokładne.</p> "
+            }
+          },
+          "question": "Jaki rodzaj mapy jest pokazany?"
+        }
+      },
+      "title": {
+        "render": "Mapa"
+      }
+    },
+    "maproulette": {
+      "description": "Warstwa pokazująca wszystkie zadania w MapRoulette",
+      "filter": {
+        "0": {
+          "options": {
+            "0": {
+              "question": "Pokaż zadania z wszystkimi statusami"
+            },
+            "1": {
+              "question": "Pokaż zadania, które zostały stworzone"
+            },
+            "6": {
+              "question": "Pokaż zadania, które są już wykonane"
+            },
+            "7": {
+              "question": "Pokaż zadania oznaczone jako zbyt trudne"
+            },
+            "8": {
+              "question": "Pokaż zadania, które są wyłączone"
+            }
+          }
+        },
+        "1": {
+          "options": {
+            "0": {
+              "question": "Nazwa wyzwania zawiera {search}"
+            }
+          }
+        },
+        "2": {
+          "options": {
+            "0": {
+              "question": "ID wyzwania pasuje do {search}"
+            }
+          }
+        }
+      },
+      "name": "Zadania MapRoulette",
+      "tagRenderings": {
+        "mark_duplicate": {
+          "render": {
+            "special": {
+              "message": "Oznacz jako nieznalezione lub fałszywie pozytywne"
+            }
+          }
+        },
+        "mark_fixed": {
+          "render": {
+            "special": {
+              "message": "Oznacz jako naprawione"
+            }
+          }
+        },
+        "mark_too_hard": {
+          "render": {
+            "special": {
+              "message": "Oznacz jako zbyt trudne"
+            }
+          }
+        },
+        "status": {
+          "mappings": {
+            "0": {
+              "then": "Zadanie jest stworzone"
+            },
+            "1": {
+              "then": "Zadanie jest naprawione"
+            },
+            "2": {
+              "then": "Zadanie jest fałszywie pozytywne"
+            },
+            "3": {
+              "then": "Zadanie jest pominięte"
+            },
+            "4": {
+              "then": "Zadania jest usunięte"
+            },
+            "5": {
+              "then": "Zadania jest już wykonane"
+            },
+            "6": {
+              "then": "Zadanie jest oznaczone jako zbyt trudne"
+            },
+            "7": {
+              "then": "Zadanie jest wyłączone"
+            }
+          }
+        }
+      },
+      "title": {
+        "render": "Obiekt MapRoulette: {parentName}"
+      }
+    },
+    "maproulette_challenge": {
+      "filter": {
+        "0": {
+          "options": {
+            "0": {
+              "question": "Pokaż zadania z wszystkimi statusami"
+            },
+            "1": {
+              "question": "Pokaż zadania, które zostały stworzone"
+            },
+            "2": {
+              "question": "Pokaż zadania, które są już wykonane"
+            }
+          }
+        }
+      }
+    },
+    "note": {
+      "title": {
+        "mappings": {
+          "0": {
+            "then": "Zamknięta notatka"
+          }
+        },
+        "render": "Notatka"
+      }
+    },
+    "observation_tower": {
+      "description": "Wieże z panoramicznym widokiem",
+      "name": "Wieże obserwacyjne",
+      "tagRenderings": {
+        "Fee": {
+          "mappings": {
+            "0": {
+              "then": "Darmowe wejście"
+            }
+          },
+          "question": "Ile kosztuje wstęp na tę wieżę?",
+          "render": "Wizyta na tej wieży kosztuje <b>{charge}</b>"
+        },
+        "Height": {
+          "question": "Jaka jest wysokość tej wieży?",
+          "render": "Ta wieża ma wysokość {height}"
+        },
+        "Operator": {
+          "question": "Kto obsługuje tę wieżę?",
+          "render": "Obsługiwana przez <b>{operator}</b>"
+        },
+        "access": {
+          "mappings": {
+            "0": {
+              "then": "Ta wieża jest publicznie dostępna"
+            },
+            "1": {
+              "then": "Ta wieża można być zwiedzana tylko z przewodnikiem"
+            }
+          }
+        },
+        "elevator": {
+          "mappings": {
+            "0": {
+              "then": "Ta wieża ma windę, która zabiera zwiedzających na górę"
+            },
+            "1": {
+              "then": "Ta wieża nie ma windy"
+            }
+          },
+          "question": "Czy ta wieża ma windę?"
+        },
+        "name": {
+          "mappings": {
+            "0": {
+              "then": "Ta wieża nie ma określonej nazwy"
+            }
+          },
+          "question": "Jaka jest nazwa tej wieży?",
+          "render": "Ta wieża nazywa się <b>{name}</b>"
+        },
+        "step_count": {
+          "question": "Ile pojedynczych stopni trzeba pokonać, aby dostać się na górę tej wieży?",
+          "render": "Ta wieża ma {step_count} stopni na górę"
+        }
+      },
+      "title": {
+        "mappings": {
+          "0": {
+            "then": "<b>{name}</b>"
+          }
+        },
+        "render": "Wieża obserwacyjna"
+      },
+      "units": {
+        "0": {
+          "applicableUnits": {
+            "0": {
+              "human": " metr"
+            }
+          }
+        }
+      }
+    },
+    "osm_community_index": {
+      "description": "Warstwa pokazująca społeczności OpenStreetMap",
+      "filter": {
+        "0": {
+          "options": {
+            "0": {
+              "question": "Kraj"
+            }
+          }
+        },
+        "2": {
+          "options": {
+            "0": {
+              "question": "Region"
+            }
+          }
+        },
+        "4": {
+          "options": {
+            "0": {
+              "question": "Terytorium"
+            }
+          }
+        },
+        "5": {
+          "options": {
+            "0": {
+              "question": "Świat"
+            }
+          }
+        },
+        "6": {
+          "options": {
+            "0": {
+              "question": "Inne społeczności"
+            }
+          }
+        }
+      },
+      "name": "Indeks społeczności OSM",
+      "title": {
+        "render": "Indeks społeczności OSM"
+      }
+    },
+    "parcel_lockers": {
+      "description": "Warstwa pokazująca paczkomaty umożliwiające odbieranie i wysyłanie przesyłek.",
+      "name": "Paczkomaty",
+      "presets": {
+        "0": {
+          "title": "paczkomat"
+        }
+      },
+      "tagRenderings": {
+        "brand": {
+          "freeform": {
+            "placeholder": "Marka"
+          },
+          "mappings": {
+            "0": {
+              "then": "To jest paczkomat Amazonu"
+            },
+            "3": {
+              "then": "To jest paczkomat PostNL"
+            }
+          },
+          "question": "Jakiej marki jest ten paczkomat?",
+          "render": "To jest paczkomat marki {brand}"
+        },
+        "mail-in": {
+          "mappings": {
+            "0": {
+              "then": "Z tego paczkomatu można wysyłać przesyłki"
+            },
+            "1": {
+              "then": "Z tego paczkomatu <b>nie można</b> wysyłać przesyłek"
+            }
+          },
+          "question": "Czy z tego paczkomatu można wysyłać przesyłki?"
+        },
+        "operator": {
+          "freeform": {
+            "placeholder": "Operator"
+          },
+          "render": "Ten paczkomat jest obsługiwany przez {operator}"
+        },
+        "pickup": {
+          "mappings": {
+            "0": {
+              "then": "Z tego paczkomatu można odbierać przesyłki"
+            },
+            "1": {
+              "then": "Z tego paczkomatu <b>nie można</b> odbierać przesyłek"
+            }
+          },
+          "question": "Czy z tego paczkomatu można odbierać przesyłki?"
+        }
+      },
+      "title": {
+        "mappings": {
+          "0": {
+            "then": "Paczkomat {brand}"
+          }
+        },
+        "render": "Paczkomat"
+      }
+    },
+    "parking": {
+      "description": "Warstwa pokazująca parkingi samochodowe",
+      "name": "Parking",
+      "presets": {
+        "0": {
+          "title": "parking samochodowy"
+        }
+      },
+      "tagRenderings": {
+        "capacity": {
+          "freeform": {
+            "placeholder": "Liczba miejsc parkingowych"
+          },
+          "question": "Ile miejsc parkingowych jest na tym parkingu?",
+          "render": "Jest {capacity} miejsc parkingowych"
+        },
+        "capacity-disabled": {
+          "freeform": {
+            "placeholder": "Liczba miejsc parkingowych przeznaczonych dla niepełnosprawnych"
+          },
+          "mappings": {
+            "0": {
+              "then": "Są tutaj miejsca parkingowe dla niepełnosprawnych, ale nie wiadomo ile"
+            },
+            "1": {
+              "then": "Nie ma tutaj żadnych miejsc parkingowych dla niepełnosprawnych"
+            },
+            "2": {
+              "then": "Nie ma tutaj żadnych miejsc parkingowych dla niepełnosprawnych"
+            }
+          },
+          "question": "Jak wiele miejsc parkingowych dla niepełnosprawnych znajduje się na tym parkingu?",
+          "render": "Jest {capacity:disabled} miejsc parkingowych dla niepełnosprawnych"
+        },
+        "parking-type": {
+          "mappings": {
+            "2": {
+              "then": "To jest podziemny parking"
+            },
+            "3": {
+              "then": "To jest wielopiętrowy parking"
+            },
+            "5": {
+              "then": "To jest pas do parkowania na jezdni"
+            }
+          },
+          "question": "Jaki to rodzaj parkingu?"
+        }
+      },
+      "title": {
+        "render": "Parking samochodowy"
+      }
+    },
+    "parking_spaces": {
+      "description": "Warstwa pokazująca pojedyncze miejsca parkingowe.",
+      "name": "Miejsca parkingowe",
+      "tagRenderings": {
+        "type": {
+          "mappings": {
+            "0": {
+              "then": "To jest zwykłe miejsce parkingowe."
+            },
+            "1": {
+              "then": "To jest zwykłe miejsce parkingowe."
+            },
+            "2": {
+              "then": "To jest miejsce parkingowe dla niepełnosprawnych."
+            },
+            "3": {
+              "then": "To jest prywatne miejsce parkingowe."
+            },
+            "4": {
+              "then": "To miejsce parkingowe jest zarezerwowane dla ładowania pojazdów."
+            },
+            "5": {
+              "then": "To miejsce parkingowe jest przeznaczone dla dostaw."
+            },
+            "8": {
+              "then": "To miejsce parkingowe jest przeznaczone dla busów."
+            },
+            "9": {
+              "then": "To miejsce parkingowe jest przeznaczone dla motocykli."
             },
             "10": {
-                "title": "znak"
+              "then": "To miejsce jest przeznaczone dla rodziców z dziećmi."
             },
             "11": {
-                "title": "rzeźba"
+              "then": "To jest miejsce parkingowe przeznaczone dla pracowników."
             },
             "12": {
-                "title": "mural ścienny"
-            }
-        },
-        "tagRenderings": {
-            "Sides": {
-                "mappings": {
-                    "0": {
-                        "then": "Ten obiekt ma reklamy po jednej stronie"
-                    },
-                    "1": {
-                        "then": "Ten obiekt ma reklamy po dwóch stronach"
-                    }
-                },
-                "question": "Z ilu stron można oglądać reklamy?"
-            },
-            "animated": {
-                "mappings": {
-                    "0": {
-                        "then": "<b>Statyczne</b>, zawsze pokazuje tą samą wiadomość"
-                    },
-                    "1": {
-                        "then": "Ten obiekt ma wbudowany <b>cyfrowy wyświetlacz</b> do pokazywania cen lub innych informacji"
-                    }
-                },
-                "question": "Czy ta reklama przechodzi przez wiele różnych wiadomości?"
-            },
-            "message_type": {
-                "mappings": {
-                    "0": {
-                        "then": "Wiadomość komercyjna"
-                    },
-                    "1": {
-                        "then": "Informacja lokalna"
-                    },
-                    "2": {
-                        "then": "Informacje dotyczące bezpieczeństwa"
-                    },
-                    "3": {
-                        "then": "Reklamy wyborcze"
-                    },
-                    "4": {
-                        "then": "Informacje dotyczące teatru, koncertów, …"
-                    },
-                    "5": {
-                        "then": "Wiadomość od organizacji non-profit"
-                    },
-                    "6": {
-                        "then": "Żeby wyrazić swoją opinię"
-                    },
-                    "7": {
-                        "then": "Przekaz religijny"
-                    },
-                    "9": {
-                        "then": "Mapa"
-                    }
-                },
-                "question": "Jaki rodzaj wiadomości jest pokazany?"
-            },
-            "operator": {
-                "question": "Kto obsługuje ten obiekt?",
-                "render": "Obsługiwane przez {operator}"
-            },
-            "ref": {
-                "question": "Jaki jest numer referencyjny?",
-                "render": "Numer referencyjny to {ref}"
-            },
-            "type": {
-                "mappings": {
-                    "0": {
-                        "then": "To jest bilbord"
-                    },
-                    "1": {
-                        "then": "To jest tablica"
-                    },
-                    "2": {
-                        "then": "To jest kolumna"
-                    },
-                    "3": {
-                        "then": "To jest flaga"
-                    },
-                    "5": {
-                        "then": "To jest ekran"
-                    },
-                    "6": {
-                        "then": "To jest rzeźba"
-                    },
-                    "7": {
-                        "then": "To jest znak"
-                    },
-                    "10": {
-                        "then": "To jest mural ścienny"
-                    }
-                },
-                "question": "Jakiego rodzaju jest to obiekt reklamowy?",
-                "render": "To jest {advertising}"
-            }
-        },
-        "title": {
+              "then": "To miejsce parkingowe jest przeznaczone dla taksówek."
+            }
+          }
+        }
+      }
+    },
+    "postoffices": {
+      "tagRenderings": {
+        "parcel-from": {
+          "mappings": {
+            "0": {
+              "then": "Można tutaj wysłać paczki"
+            },
+            "1": {
+              "then": "Nie można tutaj wysłać paczek"
+            }
+          },
+          "question": "Czy można tutaj wysłać paczkę?"
+        }
+      }
+    },
+    "public_bookcase": {
+      "tagRenderings": {
+        "public_bookcase-brand": {
+          "mappings": {
+            "0": {
+              "then": "Część sieci \"Little Free Library\""
+            }
+          }
+        }
+      }
+    },
+    "questions": {
+      "tagRenderings": {
+        "check_date": {
+          "mappings": {
+            "0": {
+              "then": "Ten obiekt został ostatnio sprawdzony dzisiaj"
+            }
+          },
+          "question": "Kiedy ten obiekt został ostatnio sprawdzony?",
+          "render": "Ten obiekt był ostatnio sprawdzony <b>{check_date}</b>"
+        },
+        "denominations-coins": {
+          "mappings": {
+            "0": {
+              "then": "Akceptowane są monety 1 centowe"
+            },
+            "1": {
+              "then": "Akceptowane są monety 2 centowe"
+            },
+            "2": {
+              "then": "Akceptowane są monety 5 centowe"
+            },
+            "3": {
+              "then": "Akceptowane są monety 10-centowe"
+            },
+            "4": {
+              "then": "Akceptowane są monety 20-centowe"
+            },
+            "5": {
+              "then": "Akceptowane są monety 50-centowe"
+            },
+            "6": {
+              "then": "Akceptowane są monety 1 euro"
+            },
+            "7": {
+              "then": "Akceptowane są monety 2 euro"
+            }
+          },
+          "question": "Jakimi monetami można tutaj zapłacić?"
+        },
+        "denominations-notes": {
+          "mappings": {
+            "0": {
+              "then": "Banknoty 5 euro są akceptowane"
+            },
+            "1": {
+              "then": "Banknoty 10 euro są akceptowane"
+            },
+            "2": {
+              "then": "Banknoty 20 euro są akceptowane"
+            },
+            "3": {
+              "then": "Banknoty 50 euro są akceptowane"
+            },
+            "4": {
+              "then": "Banknoty 100 euro są akceptowane"
+            },
+            "5": {
+              "then": "Banknoty 200 euro są akceptowane"
+            },
+            "6": {
+              "then": "Banknoty 500 euro są akceptowane"
+            }
+          },
+          "question": "Jakimi banknotami można tu zapłacić?"
+        },
+        "description": {
+          "question": "Czy jest jeszcze coś istotnego, czego nie mogłeś podać w poprzednich pytaniach? Dodaj to tutaj.",
+          "questionHint": "Nie powtarzaj już podanych faktów"
+        },
+        "dog-access": {
+          "mappings": {
+            "0": {
+              "then": "Psy dozwolone"
+            },
+            "1": {
+              "then": "Psy <b>nie</b> dozwolone"
+            },
+            "2": {
+              "then": "Psy dozwolone, ale muszą być na smyczy"
+            },
+            "3": {
+              "then": "Psy dozwolone i mogą biegać bez ograniczeń"
+            }
+          },
+          "question": "Czy w tej firmie psy są dozwolone?"
+        },
+        "email": {
+          "question": "Jaki jest adres e-mail do {title()}?"
+        },
+        "induction-loop": {
+          "mappings": {
+            "0": {
+              "then": "To miejsce ma pętlę indukcyjną audio"
+            },
+            "1": {
+              "then": "To miejsce <b>nie ma</b> pętli indukcyjnej dźwięku"
+            }
+          },
+          "question": "Czy to miejsce ma pętlę indukcyjną dźwięku dla osób niedosłyszących?"
+        },
+        "internet": {
+          "mappings": {
+            "0": {
+              "then": "To miejsce oferuje bezprzewodowy dostęp do Internetu"
+            },
+            "1": {
+              "then": "To miejsce <b>nie</b> oferuje dostępu do Internetu"
+            },
+            "2": {
+              "then": "To miejsce oferuje dostęp do Internetu"
+            },
+            "3": {
+              "then": "To miejsce oferuje dostęp do Internetu za pośrednictwem terminala lub komputera"
+            },
+            "4": {
+              "then": "To miejsce oferuje przewodowy dostęp do Internetu"
+            }
+          },
+          "question": "Czy to miejsce oferuje dostęp do Internetu?"
+        },
+        "internet-fee": {
+          "mappings": {
+            "0": {
+              "then": "W tym miejscu dostęp do Internetu jest płatny"
+            },
+            "1": {
+              "then": "Dostęp do Internetu jest w tym miejscu bezpłatny"
+            },
+            "2": {
+              "then": "Dostęp do Internetu jest w tym miejscu bezpłatny, tylko dla klientów"
+            }
+          },
+          "question": "Czy dostęp do Internetu jest płatny?"
+        },
+        "internet-ssid": {
+          "freeform": {
+            "placeholder": "Wprowadź nazwę sieci"
+          },
+          "question": "Jaka jest nazwa sieci dla bezprzewodowego dostępu do Internetu?",
+          "render": "Nazwa sieci to <b>{internet_access:ssid}</b>"
+        },
+        "level": {
+          "mappings": {
+            "0": {
+              "then": "Znajduje się pod ziemią"
+            },
+            "1": {
+              "then": "Znajduje się na parterze"
+            },
+            "2": {
+              "then": "Znajduje się na parterze"
+            },
+            "3": {
+              "then": "Znajduje się na pierwszym piętrze"
+            },
+            "4": {
+              "then": "Położone na pierwszym poziomie piwnicy"
+            }
+          },
+          "question": "Na jakim poziomie znajduje się ta funkcja?",
+          "render": "Znajduje się na {level} piętrze"
+        },
+        "luminous_or_lit": {
+          "mappings": {
+            "0": {
+              "then": "Ten obiekt zarówno emituje światło, jak i jest oświetlany przez zewnętrzne źródło światła"
+            },
+            "1": {
+              "then": "Ten obiekt emituje światło"
+            },
+            "2": {
+              "then": "Ten obiekt jest oświetlony zewnętrznie, np. przez reflektor lub inne światła"
+            },
+            "3": {
+              "then": "Obiekt ten nie emituje światła i nie jest oświetlany z zewnątrz"
+            }
+          },
+          "question": "Czy ten obiekt jest oświetlony lub emituje światło?"
+        },
+        "multilevels": {
+          "override": {
+            "question": "Na jakie poziomy jedzie ta winda?",
+            "render": "Ta winda jedzie na piętra {level}"
+          }
+        },
+        "opening_hours": {
+          "question": "Jakie są godziny otwarcia {title()}?",
+          "render": "<h3> Godziny otwarcia</h3>{opening_hours_table(opening_hours)}"
+        },
+        "opening_hours_24_7": {
+          "override": {
             "mappings": {
-                "0": {
-                    "then": "Bilbord"
-                },
-                "1": {
-                    "then": "Tablica"
-                },
-                "3": {
-                    "then": "Kolumna"
-                },
-                "4": {
-                    "then": "Flaga"
-                },
-                "5": {
-                    "then": "Ekran"
-                },
-                "6": {
-                    "then": "Rzeźba"
-                },
-                "7": {
-                    "then": "Znak"
-                },
-                "10": {
-                    "then": "Mural ścienny"
-                }
-            }
-        }
-    },
-    "artwork": {
-        "name": "Dzieła sztuki",
-        "presets": {
-            "0": {
-                "title": "Dzieło sztuki"
-            },
-            "1": {
-                "title": "Dzieło sztuki na ścianie"
-            }
-        },
-        "tagRenderings": {
-            "artwork-artist-wikidata": {
-                "question": "Kto stworzył to dzieło sztuki?",
-                "render": "To dzieło sztuki zostało zrobione przez {wikidata_label(artist:wikidata):font-weight:bold}<br/>{wikipedia(artist:wikidata)}"
-            },
-            "artwork-artist_name": {
-                "question": "Który artysta to stworzył?",
-                "render": "Stworzone przez {artist_name}"
-            },
-            "artwork-artwork_type": {
-                "mappings": {
-                    "0": {
-                        "then": "Architektura"
-                    },
-                    "1": {
-                        "then": "Mural"
-                    },
-                    "2": {
-                        "then": "Obraz"
-                    },
-                    "3": {
-                        "then": "Rzeźba"
-                    },
-                    "4": {
-                        "then": "Posąg"
-                    },
-                    "5": {
-                        "then": "Popiersie"
-                    },
-                    "6": {
-                        "then": "Skała"
-                    },
-                    "7": {
-                        "then": "Instalacja artystyczna"
-                    },
-                    "8": {
-                        "then": "Graffiti"
-                    },
-                    "9": {
-                        "then": "Płaskorzeźba"
-                    },
-                    "10": {
-                        "then": "Azulejo (hiszpańskie płytka dekoracyjna)"
-                    },
-                    "11": {
-                        "then": "Płyta ceramiczna (fliza)"
-                    }
-                },
-                "question": "Jakiego rodzaju jest to dzieło sztuki?",
-                "render": "Jest to {artwork_type}"
-            },
-            "artwork-website": {
-                "question": "Gdzie znajdę więcej informacji na temat tego dzieła sztuki?",
-                "render": "Więcej informacji na <a href='{website}' target='_blank'>tej stronie</a>"
-            },
-            "artwork_subject": {
-                "question": "Co przedstawia to dzieło sztuki?",
-                "render": "To dzieło sztuki przedstawia {wikidata_label(subject:wikidata)}{wikipedia(subject:wikidata)}"
-            },
-            "doubles_as_bench": {
-                "mappings": {
-                    "0": {
-                        "then": "To dzieło sztuki pełni również funkcję ławki"
-                    },
-                    "1": {
-                        "then": "To dzieło sztuki nie pełni funkcji ławki"
-                    },
-                    "2": {
-                        "then": "To dzieło sztuki nie pełni funkcji ławki"
-                    }
-                },
-                "question": "Czy to dzieło sztuki pełni funkcję ławki?"
-            }
-        },
-        "title": {
+              "0": {
+                "then": "Otwarte 24/7 (również w święta)"
+              }
+            }
+          }
+        },
+        "opening_hours_by_appointment": {
+          "override": {
             "mappings": {
-                "0": {
-                    "then": "Dzieło sztuki <i>{name}</i>"
-                }
-            },
-            "render": "Dzieło sztuki"
-        }
-    },
-    "atm": {
-        "description": "Bankomaty do wypłacania pieniędzy",
-        "name": "Bankomaty",
-        "presets": {
-            "0": {
-                "title": "bankomat"
-            }
-        },
-        "tagRenderings": {
-            "cash_in": {
-                "mappings": {
-                    "0": {
-                        "then": "Prawdopodobnie ten bankomat nie pozwala wpłacać pieniędzy"
-                    },
-                    "1": {
-                        "then": "Ten bankomat pozwala wpłacać pieniądze"
-                    },
-                    "2": {
-                        "then": "Ten bankomat nie pozwala wpłacać pieniędzy"
-                    }
-                },
-                "question": "Czy ten bankomat pozwala wpłacać pieniądze?"
-            },
-            "cash_out": {
-                "mappings": {
-                    "0": {
-                        "then": "Z tego bankomatu można wypłacić pieniądze"
-                    }
-                }
-            },
-            "cash_out-denominations-notes": {
-                "question": "Jakie banknoty można tutaj wypłacić?"
-            },
-            "name": {
-                "render": "Nazwa tego bankomatu to {name}"
-            },
-            "operator": {
-                "question": "Jaka firma obsługuje ten bankomat?",
-                "render": "Ten bankomat jest obsługiwany przez {operator}"
-            }
-        },
-        "title": {
-            "mappings": {
-                "0": {
-                    "then": "Bankomat {brand}"
-                }
-            },
-            "render": "Bankomat"
-        }
-    },
-    "bank": {
-        "description": "Instytucja finansowa pozwalająca wpłacić pieniądze",
-        "filter": {
-            "1": {
-                "options": {
-                    "0": {
-                        "question": "Za pomocą bankomatu"
-                    }
-                }
-            }
-        },
-        "name": "Banki",
-        "tagRenderings": {
-            "has_atm": {
-                "mappings": {
-                    "0": {
-                        "then": "Ten bank ma bankomat"
-                    },
-                    "1": {
-                        "then": "Ten bank <b>nie ma</b> bankomatu"
-                    }
-                },
-                "question": "Czy ten bank ma bankomat?"
-            }
-        }
-    },
-    "barrier": {
-        "name": "Barierki"
-    },
-    "bench": {
-        "filter": {
-            "1": {
-                "options": {
-                    "0": {
-                        "question": "Z oraz bez oparcia"
-                    },
-                    "1": {
-                        "question": "Ma oparcie"
-                    },
-                    "2": {
-                        "question": "Nie ma oparcia"
-                    }
-                }
-            }
-        },
-        "name": "Ławki",
-        "presets": {
-            "0": {
-                "title": "Ławka"
-            }
-        },
-        "tagRenderings": {
-            "bench-artwork": {
-                "mappings": {
-                    "0": {
-                        "then": "Ta ławka ma wbudowane dzieło sztuki"
-                    },
-                    "1": {
-                        "then": "Ta ławka nie ma wbudowanego dzieła sztuki"
-                    }
-                },
-                "question": "Czy ta ławka ma wbudowane dzieło sztuki?",
-                "questionHint": "Np. jest na niej coś namalowane, ma rzeźbę lub inną nietrywialną pracę"
-            },
-            "bench-backrest": {
-                "mappings": {
-                    "0": {
-                        "then": "Ta ławka jest dwustronna ze wspólnym oparciem"
-                    },
-                    "1": {
-                        "then": "Oparcie: Tak"
-                    },
-                    "2": {
-                        "then": "Oparcie: Nie"
-                    }
-                },
-                "question": "Czy ta ławka ma oparcie?"
-            },
-            "bench-colour": {
-                "mappings": {
-                    "0": {
-                        "then": "Kolor: brązowy"
-                    },
-                    "1": {
-                        "then": "Kolor: zielony"
-                    },
-                    "2": {
-                        "then": "Kolor: szary"
-                    },
-                    "3": {
-                        "then": "Kolor: biały"
-                    },
-                    "4": {
-                        "then": "Kolor: czerwony"
-                    },
-                    "5": {
-                        "then": "Kolor: czarny"
-                    },
-                    "6": {
-                        "then": "Kolor: niebieski"
-                    },
-                    "7": {
-                        "then": "Kolor: żółty"
-                    }
-                },
-                "question": "Jaki kolor ma ta ławka?",
-                "render": "Kolor: {colour}"
-            },
-            "bench-direction": {
-                "question": "W jakim kierunku patrzysz siedząc na ławce?",
-                "render": "Siedząc na ławce, patrzy się w kierunku {direction}°."
-            },
-            "bench-material": {
-                "mappings": {
-                    "0": {
-                        "then": "Materiał: drewno"
-                    },
-                    "1": {
-                        "then": "Materiał: metal"
-                    },
-                    "2": {
-                        "then": "Materiał: kamień"
-                    },
-                    "3": {
-                        "then": "Materiał: beton"
-                    },
-                    "4": {
-                        "then": "Materiał: plastik"
-                    },
-                    "5": {
-                        "then": "Materiał: stal"
-                    }
-                },
-                "question": "Z czego wykonana jest ławka (siedzisko)?",
-                "render": "Materiał: {material}"
-            },
-            "bench-memorial": {
-                "mappings": {
-                    "0": {
-                        "then": "Ta ławka jest pomnikiem upamiętniającym kogoś lub coś"
-                    },
-                    "1": {
-                        "then": "Ta ławka <b>nie</b> jest pomnikiem upamiętniającym kogoś lub coś"
-                    }
-                },
-                "question": "Czy ta ławka służy jako pomnik upamiętniający kogoś lub coś?"
-            },
-            "bench-seats": {
-                "question": "Ile siedzeń ma ta ławka?",
-                "render": "{seats} siedzeń"
-            },
-            "bench-survey:date": {
-                "question": "Kiedy ostatnio badano tę ławkę?",
-                "render": "Ławka ta była ostatnio badana w dniu {survey:date}"
-            }
-        },
-        "title": {
-            "render": "Ławka"
-        }
-    },
-    "bench_at_pt": {
-        "deletion": {
-            "extraDeleteReasons": {
-                "0": {
-                    "explanation": "Ten przystanek autobusowy nie jest już używany"
-                }
-            },
-            "nonDeleteMappings": {
-                "0": {
-                    "then": "Ten przystanek autobusowy nie ma ławki (nigdy jej nie było lub została usunięta)"
-                }
-            }
-        },
-        "description": "Warstwa pokazująca wszystkie przystanki transportu publicznego, które mają ławki",
-        "name": "Ławki na przystankach komunikacji miejskiej",
-        "tagRenderings": {
-            "bench_at_pt-name": {
-                "render": "{name}"
-            }
-        },
-        "title": {
-            "mappings": {
-                "0": {
-                    "then": "Ławka na przystanku komunikacji miejskiej"
-                }
-            },
-            "render": "Ławka"
-        }
-    },
-    "bicycle_library": {
-        "description": "Obiekt, w którym rowery można wypożyczyć na dłuższy okres"
-    },
-    "bicycle_rental": {
-        "tagRenderings": {
-            "rental_types": {
-                "rewrite": {
-                    "into": {
-                        "0": {
-                            "1": "rowery miejskie"
-                        },
-                        "1": {
-                            "1": "rowery elektryczne"
-                        },
-                        "2": {
-                            "1": "rowery dla dzieci"
-                        },
-                        "3": {
-                            "1": "rowery BMX"
-                        },
-                        "4": {
-                            "1": "rowery górskie"
-                        },
-                        "6": {
-                            "1": "tandem"
-                        }
-                    }
-                }
-            }
-        },
-        "title": {
-            "mappings": {
-                "0": {
-                    "then": "{name}"
-                }
-            },
-            "render": "Wypożyczalnia rowerów"
-        }
-    },
-    "bike_parking": {
-        "name": "Parking dla rowerów",
-        "presets": {
-            "0": {
-                "title": "Parking dla rowerów"
-            }
-        },
-        "tagRenderings": {
-            "Access": {
-                "mappings": {
-                    "0": {
-                        "then": "Dostępne publicznie"
-                    }
-                },
-                "question": "Kto może używać tego parkingu dla rowerów?",
-                "render": "{access}"
-            },
-            "Bicycle parking type": {
-                "question": "Jaki jest typ tego parkingu dla rowerów?",
-                "render": "Jest to parking rowerowy typu: {bicycle_parking}"
-            },
-            "Capacity": {
-                "render": "Miejsce na {capacity} rowerów"
-            },
-            "Underground?": {
-                "mappings": {
-                    "2": {
-                        "then": "Parking na dachu"
-                    }
-                },
-                "question": "Jaka jest względna lokalizacja tego parkingu rowerowego?"
-            }
-        },
-        "title": {
-            "render": "Parking dla rowerów"
-        }
-    },
-    "bike_repair_station": {
-        "presets": {
-            "0": {
-                "description": "Urządzenie do pompowania opon w stałym miejscu w przestrzeni publicznej.",
-                "title": "pompka do roweru"
-            },
-            "1": {
-                "title": "stacja naprawy rowerów i pompka"
-            }
-        },
-        "tagRenderings": {
-            "Operational status": {
-                "mappings": {
-                    "0": {
-                        "then": "Pompka rowerowa jest zepsuta"
-                    },
-                    "1": {
-                        "then": "Pompka rowerowa jest sprawna"
-                    }
-                },
-                "question": "Czy pompka rowerowa jest nadal sprawna?"
-            },
-            "access": {
-                "mappings": {
-                    "1": {
-                        "then": "Dostępne publicznie"
-                    },
-                    "2": {
-                        "then": "Tylko dla klientów"
-                    }
-                }
-            },
-            "bike_repair_station-electrical_pump": {
-                "mappings": {
-                    "0": {
-                        "then": "Pompa ręczna"
-                    },
-                    "1": {
-                        "then": "Pompka elektryczna"
-                    }
-                },
-                "question": "Czy jest to elektryczna pompka do roweru?"
-            },
-            "bike_repair_station-manometer": {
-                "mappings": {
-                    "0": {
-                        "then": "Jest manometr"
-                    },
-                    "1": {
-                        "then": "Nie ma manometru"
-                    },
-                    "2": {
-                        "then": "Jest manometr, ale jest uszkodzony"
-                    }
-                },
-                "question": "Czy pompka posiada wskaźnik ciśnienia lub manometr?"
-            },
-            "bike_repair_station-valves": {
-                "question": "Jakie zawory są obsługiwane?",
-                "render": "Ta pompka obsługuje następujące zawory: {valves}"
-            },
-            "send_email_about_broken_pump": {
-                "render": {
-                    "special": {
-                        "button_text": "Zgłoś, że ta pompka rowerowa jest zepsuta",
-                        "subject": "Zepsuta pompka rowerowa"
-                    }
-                }
-            }
-        },
-        "title": {
-            "mappings": {
-                "0": {
-                    "then": "Stacja naprawy rowerów"
-                },
-                "1": {
-                    "then": "Stacja naprawy rowerów"
-                },
-                "2": {
-                    "then": "Zepsuta pompka"
-                },
-                "3": {
-                    "then": "Pompka do rowerów <i>{name}</i>"
-                },
-                "4": {
-                    "then": "Pompka do rowerów"
-                }
-            }
-        }
-    },
-    "bike_shop": {
-        "tagRenderings": {
-            "bike_shop-access": {
-                "render": "Dostępne tylko dla {access}"
-            }
-        }
-    },
-    "bike_themed_object": {
-        "name": "Obiekt związany z rowerami",
-        "title": {
-            "render": "Obiekt związany z rowerami"
-        }
-    },
-    "birdhide": {
-        "name": "Miejsca do obserwacji ptaków",
-        "tagRenderings": {
-            "bird-hide-wheelchair": {
-                "mappings": {
-                    "3": {
-                        "then": "Niedostępne dla osób na wózkach"
-                    }
-                }
-            },
-            "birdhide-operator": {
-                "mappings": {
-                    "0": {
-                        "then": "Obsługiwane przez Natuurpunt"
-                    }
-                },
-                "render": "Obsługiwane przez {operator}"
-            }
-        }
-    },
-    "cafe_pub": {
-        "name": "Kawiarnie i puby",
-        "presets": {
-            "0": {
-                "title": "pub"
-            },
-            "1": {
-                "title": "bar"
-            },
-            "2": {
-                "title": "Kawiarnia"
-            },
-            "3": {
-                "title": "klub nocny lub dyskoteka"
-            }
-        },
-        "tagRenderings": {
-            "Classification": {
-                "question": "Jakiego rodzaju jest to kawiarnia?"
-            }
-        },
-        "title": {
-            "render": "Pub"
-        }
-    },
-    "car_rental": {
-        "description": "Miejsca, w których można wypożyczyć samochód",
-        "name": "Wypożyczalnia samochodów",
-        "presets": {
-            "0": {
-                "description": "Miejsce, w którym można wypożyczyć samochód",
-                "title": "wypożyczalnia samochodów"
-            }
-        },
-        "tagRenderings": {
-            "name": {
-                "freeform": {
-                    "placeholder": "Nazwa wypożyczalni samochodów"
-                },
-                "mappings": {
-                    "0": {
-                        "then": "Ta wypożyczalnia samochodów nie ma nazwy"
-                    }
-                },
-                "question": "Jaka jest nazwa tej wypożyczalni samochodów?",
-                "render": "Ta wypożyczalnia samochodów nazywa się {name}"
-            }
-        },
-        "title": {
-            "render": "Wypożyczalnia samochodów"
-        }
-    },
-    "charging_station": {
-        "description": "Stacja ładowania",
-        "filter": {
-            "0": {
-                "options": {
-                    "0": {
-                        "question": "Wszystkie rodzaje pojazdów"
-                    },
-                    "1": {
-                        "question": "Stacja ładowania dla rowerów"
-                    },
-                    "2": {
-                        "question": "Stacja ładowania dla samochodów"
-                    }
-                }
-            },
-            "1": {
-                "options": {
-                    "0": {
-                        "question": "Tylko działające stacje ładowania"
-                    }
-                }
-            }
-        },
-        "name": "Stacje ładowania",
-        "presets": {
-            "1": {
-                "title": "stacja ładowania dla samochodów"
-            }
-        },
-        "tagRenderings": {
-            "Available_charging_stations (generated)": {
-                "mappings": {
-                    "13": {
-                        "then": "<b>Tesla Supercharger</b>"
-                    }
-                }
-            },
-            "Network": {
-                "mappings": {
-                    "1": {
-                        "then": "Nie jest częścią większej sieci"
-                    }
-                },
-                "question": "Czy ta stacja ładowania jest częścią sieci?"
-            },
-            "OH": {
-                "override": {
-                    "question": "Kiedy otwiera się ta stacja ładowania?"
-                }
-            },
-            "Operational status": {
-                "mappings": {
-                    "0": {
-                        "then": "Ta stacja ładowania działa"
-                    },
-                    "1": {
-                        "then": "Ta stacja ładowania jest zepsuta"
-                    },
-                    "2": {
-                        "then": "Planowana jest tutaj stacja ładowania"
-                    },
-                    "3": {
-                        "then": "Budowana jest tutaj stacja ładowania"
-                    }
-                }
-            },
-            "Operator": {
-                "render": "Ta stacja ładowania jest obsługiwana przez {operator}"
-            }
-        },
-        "title": {
-            "render": "Stacja ładowania"
-        },
-        "units": {
-            "0": {
-                "applicableUnits": {
-                    "0": {
-                        "human": " minut",
-                        "humanSingular": " minuta"
-                    },
-                    "1": {
-                        "human": " godzin",
-                        "humanSingular": " godzina"
-                    },
-                    "2": {
-                        "human": " dni",
-                        "humanSingular": " dzień"
-                    }
-                }
-            }
-        }
-    },
-    "climbing_gym": {
-        "tagRenderings": {
-            "shoe_rental": {
-                "mappings": {
-                    "2": {
-                        "then": "Można tutaj wypożyczyć buty do wspinaczki"
-                    },
-                    "3": {
-                        "then": "<b>Nie</b> można wypożyczyć tutaj butów do wspinaczki"
-                    }
-                },
-                "question": "Czy można tutaj wypożyczyć buty do wspinaczki?"
-            }
-        }
-    },
-    "climbing_opportunity": {
-        "tagRenderings": {
-            "climbing-opportunity-name": {
-                "render": "<strong>{name}</strong>"
-            }
-        }
-    },
-    "clock": {
-        "presets": {
-            "0": {
-                "title": "zegar"
-            },
-            "1": {
-                "description": "Publicznie widoczny zegar zamontowany na ścianie",
-                "title": "zegar na ścianie"
-            }
-        },
-        "tagRenderings": {
-            "barometer": {
-                "mappings": {
-                    "0": {
-                        "then": "Ten zegar wyświetla również ciśnienie"
-                    },
-                    "1": {
-                        "then": "Ten zegar nie wyświetla ciśnienia"
-                    },
-                    "2": {
-                        "then": "Ten zegar prawdopodobnie nie wyświetla ciśnienia"
-                    }
-                },
-                "question": "Czy ten zegar wyświetla ciśnienie?"
-            },
-            "date": {
-                "mappings": {
-                    "0": {
-                        "then": "Ten zegar wyświetla również datę"
-                    },
-                    "1": {
-                        "then": "Ten zegar nie wyświetla daty"
-                    },
-                    "2": {
-                        "then": "Ten zegar prawdopodobnie nie wyświetla daty"
-                    }
-                },
-                "question": "Czy ten zegar wyświetla datę?"
-            },
-            "display": {
-                "mappings": {
-                    "0": {
-                        "then": "Ten zegar pokazuje czas za pomocą wskazówek"
-                    },
-                    "1": {
-                        "then": "Ten zegar wyświetla czas za pomocą cyfr"
-                    },
-                    "3": {
-                        "then": "Ten zegar wyświetla czas w niestandardowy sposób, np. używając systemu binarnego, wody lub czegoś innego"
-                    }
-                },
-                "question": "Jak ten zegar wyświetla czas?"
-            },
-            "hygrometer": {
-                "mappings": {
-                    "0": {
-                        "then": "Ten zegar wyświetla również wilgotność"
-                    },
-                    "1": {
-                        "then": "Ten zegar nie wyświetla wilgotności"
-                    },
-                    "2": {
-                        "then": "Ten zegar prawdopodobnie nie wyświetla wilgotności"
-                    }
-                },
-                "question": "Czy ten zegar wyświetla również wilgotność?"
-            },
-            "support": {
-                "mappings": {
-                    "0": {
-                        "then": "Ten zegar jest zamontowany na słupie"
-                    },
-                    "1": {
-                        "then": "Ten zegar jest zamontowany na ścianie"
-                    },
-                    "2": {
-                        "then": "Ten zegar jest częścią bilbordu"
-                    },
-                    "3": {
-                        "then": "Ten zegar jest na ziemi"
-                    }
-                },
-                "question": "W jaki sposób zamontowany jest ten zegar?"
-            },
-            "thermometer": {
-                "mappings": {
-                    "0": {
-                        "then": "Ten zegar wyświetla również temperaturę"
-                    },
-                    "1": {
-                        "then": "Ten zegar nie wyświetla temperatury"
-                    },
-                    "2": {
-                        "then": "Ten zegar prawdopodobnie nie wyświetla temperatury"
-                    }
-                },
-                "question": "Czy ten zegar wyświetla również temperaturę?"
-            },
-            "visibility": {
-                "mappings": {
-                    "0": {
-                        "then": "Ten zegar jest widoczny z około 5 metrów (mały zegar ścienny)"
-                    },
-                    "1": {
-                        "then": "Ten zegar jest widoczny z około 20 metrów (średniej wielkości zegar na bilbordzie)"
-                    },
-                    "2": {
-                        "then": "Ten zegar jest widoczny z ponad 20 metrów (np. zegar kościelny lub stacyjny)"
-                    }
-                },
-                "question": "Jaka jest widoczność tego zegara?"
-            }
-        },
-        "title": {
-            "render": "Zegar"
-        }
-    },
-    "crossings": {
-        "tagRenderings": {
-            "crossing-is-zebra": {
-                "question": "Czy to jest przejście dla pieszych typu \"zebra\"?"
-            }
-        }
-    },
-    "cycleways_and_roads": {
-        "tagRenderings": {
-            "Maxspeed (for road)": {
-                "mappings": {
-                    "0": {
-                        "then": "Maksymalna prędkość tutaj to 20 km/h"
-                    },
-                    "1": {
-                        "then": "Maksymalna prędkość tutaj to 30 km/h"
-                    },
-                    "2": {
-                        "then": "Maksymalna prędkość tutaj to 50 km/h"
-                    },
-                    "3": {
-                        "then": "Maksymalna prędkość tutaj to 70 km/h"
-                    },
-                    "4": {
-                        "then": "Maksymalna prędkość tutaj to 90 km/h"
-                    }
-                },
-                "question": "Jaka jest maksymalna prędkość na tej ulicy?",
-                "render": "Maksymalna prędkość na tej drodze to {maxspeed} km/h"
-            },
-            "is lit?": {
-                "mappings": {
-                    "0": {
-                        "then": "Ta ulica jest oświetlona"
-                    },
-                    "1": {
-                        "then": "Ta droga nie jest oświetlona"
-                    },
-                    "2": {
-                        "then": "Ta droga jest oświetlona w nocy"
-                    },
-                    "3": {
-                        "then": "Ta droga jest oświetlona 24/7"
-                    }
-                },
-                "question": "Czy ta ulica jest oświetlona?"
-            }
-        },
-        "title": {
-            "mappings": {
-                "5": {
-                    "then": "Pas rowerowy"
-                }
-            }
-        }
-    },
-    "defibrillator": {
-        "presets": {
-            "0": {
-                "title": "defibrylator"
-            },
-            "1": {
-                "title": "defibrylator na ścianie"
-            }
-        },
-        "tagRenderings": {
-            "defibrillator-access": {
-                "mappings": {
-                    "0": {
-                        "then": "Dostępny publicznie"
-                    },
-                    "1": {
-                        "then": "Dostępny publicznie"
-                    },
-                    "2": {
-                        "then": "Dostępny tylko dla klientów"
-                    },
-                    "3": {
-                        "then": "Niedostępny publicznie (np. dostępny tylko dla personelu, właścicieli, ...)"
-                    },
-                    "4": {
-                        "then": "Niedostępny, być może tylko do profesjonalnego użytku"
-                    }
-                },
-                "question": "Czy ten defibrylator jest swobodnie dostępny?"
-            },
-            "defibrillator-defibrillator": {
-                "mappings": {
-                    "0": {
-                        "then": "Nie ma informacji o rodzaju urządzenia"
-                    },
-                    "1": {
-                        "then": "To jest ręczny defibrylator dla profesjonalistów"
-                    },
-                    "2": {
-                        "then": "To jest zwykły automatyczny defibrylator"
-                    },
-                    "3": {
-                        "then": "To jest specjalny rodzaj defibrylatora: {defibrillator}"
-                    }
-                },
-                "question": "Czy to jest zwykły automatyczny defibrylator czy ręczny defibrylator tylko dla profesjonalistów?"
-            },
-            "defibrillator-defibrillator:location": {
-                "question": "Proszę podaj opis gdzie znajduje się defibrylator (w lokalnym języku)",
-                "render": "<i>Dodatkowe informacje o lokalizacji (w lokalnym języku):</i><br/>{defibrillator:location}"
-            },
-            "defibrillator-defibrillator:location:en": {
-                "question": "Proszę podaj opis gdzie znajduje się defibrylator (po angielsku)",
-                "render": "<i>Dodatkowe informacje o lokalizacji (po angielsku):</i><br/>{defibrillator:location:en}"
-            },
-            "defibrillator-defibrillator:location:fr": {
-                "question": "Proszę podaj opis gdzie znajduje się defibrylator (po francusku)",
-                "render": "<i>Dodatkowe informacje o lokalizacji (po francusku):</i><br/>{defibrillator:location:fr}"
-            },
-            "defibrillator-description": {
-                "render": "Dodatkowe informacje: {description}"
-            },
-            "defibrillator-fixme": {
-                "render": "Więcej informacji dla doświadczonych użytkowników OpenStreetMap: {fixme}"
-            },
-            "defibrillator-indoors": {
-                "mappings": {
-                    "0": {
-                        "then": "Ten defibrylator jest wewnątrz budynku"
-                    },
-                    "1": {
-                        "then": "Ten defibrylator jest na dworze"
-                    }
-                },
-                "question": "Czy ten defibrylator znajduje się wewnątrz budynku?"
-            },
-            "defibrillator-level": {
-                "mappings": {
-                    "0": {
-                        "then": "Ten defibrylator jest na <b>parterze</b>"
-                    },
-                    "1": {
-                        "then": "Ten defibrylator jest na <b>pierwszym piętrze</b>"
-                    }
-                },
-                "question": "Na którym piętrze jest ten defibrylator?",
-                "render": "Ten defibrylator jest na piętrze {level}"
-            },
-            "defibrillator-ref": {
-                "render": "Oficjalny numer identyfikacyjny urządzenia: <i>{ref}</i>"
-            },
-            "defibrillator-survey:date": {
-                "mappings": {
-                    "0": {
-                        "then": "Sprawdzone dzisiaj!"
-                    }
-                }
-            },
-            "opening_hours_24_7": {
-                "override": {
-                    "question": "W jakich godzinach dostępny jest ten defibrylator?"
-                }
-            }
-        },
-        "title": {
-            "render": "Defibrylator"
-        }
-    },
-    "dentist": {
-        "description": "Ta warstwa pokazuje gabinety dentystyczne",
-        "name": "Dentysta",
-        "tagRenderings": {
-            "name": {
-                "question": "Jaka jest nazwa tego gabinetu dentystycznego?",
-                "render": "Nazwa tego gabinetu dentystycznego to {name}"
-            }
-        }
-    },
-    "doctors": {
-        "tagRenderings": {
-            "specialty": {
-                "mappings": {
-                    "1": {
-                        "then": "To jest ginekolog"
-                    },
-                    "2": {
-                        "then": "To jest psychiatra"
-                    },
-                    "3": {
-                        "then": "To jest pediatra"
-                    }
-                },
-                "question": "W czym specjalizuje się ten lekarz?",
-                "render": "Ten lekarz specjalizuje się w {healthcare:speciality}"
-            }
-        }
-    },
-    "elevator": {
-        "name": "Winda",
-        "presets": {
-            "0": {
-                "title": "winda"
-            }
-        },
-        "tagRenderings": {
-            "door-width": {
-                "question": "Jaka jest szerokość drzwi windy?",
-                "render": "Drzwi tej windy mają szerokość {canonical(door:width)}"
-            },
-            "elevator-width": {
-                "question": "Jaka jest szerokość tej windy?",
-                "render": "Szerokość tej windy to {canonical(elevator:width)}"
-            },
-            "operational_status": {
-                "mappings": {
-                    "0": {
-                        "then": "Ta winda jest zepsuta"
-                    },
-                    "1": {
-                        "then": "Ta winda jest nieczynna <span class='subtle'>np. z powodu renowacji</span>"
-                    },
-                    "2": {
-                        "then": "Ta winda działa"
-                    },
-                    "3": {
-                        "then": "Ta winda działa"
-                    }
-                },
-                "question": "Czy ta winda działa?"
-            }
-        },
-        "title": {
-            "render": "Winda"
-        },
-        "units": {
-            "0": {
-                "applicableUnits": {
-                    "0": {
-                        "human": "metr"
-                    },
-                    "1": {
-                        "human": "centymetr"
-                    }
-                }
-            }
-        }
-    },
-    "elongated_coin": {
-        "tagRenderings": {
-            "coin": {
-                "freeform": {
-                    "placeholder": "Rodzaj monety (np. 10 centów)"
-                }
-            }
-        }
-    },
-    "entrance": {
-        "tagRenderings": {
-            "Entrance type": {
-                "mappings": {
-                    "2": {
-                        "then": "To jest główne wejście"
-                    },
-                    "4": {
-                        "then": "To jest wejście serwisowe - zazwyczaj używane tylko przez pracowników, dostawy, …"
-                    },
-                    "5": {
-                        "then": "To jest wyjście bez możliwości wejścia"
-                    },
-                    "6": {
-                        "then": "To jest wejście, którym nie można wychodzić"
-                    },
-                    "7": {
-                        "then": "To jest wyjście ewakuacyjne"
-                    },
-                    "8": {
-                        "then": "To jest wejście do prywatnego domu"
-                    }
-                },
-                "question": "Jakiego rodzaju jest to wejście?"
-            },
-            "automatic_door": {
-                "mappings": {
-                    "0": {
-                        "then": "Te drzwi są automatyczne"
-                    },
-                    "1": {
-                        "then": "Te drzwi <b>nie</b> są automatyczne"
-                    },
-                    "2": {
-                        "then": "Te drzwi automatycznie się otwierają, kiedy zostanie wykryty <b>ruch</b>"
-                    }
-                }
-            },
-            "kerb-height": {
-                "freeform": {
-                    "placeholder": "Wysokość progu w drzwiach"
-                },
-                "mappings": {
-                    "0": {
-                        "then": "Te drzwi nie mają progu"
-                    }
-                }
-            }
-        },
-        "title": {
-            "render": "Wejście"
-        },
-        "units": {
-            "0": {
-                "applicableUnits": {
-                    "0": {
-                        "human": "metr"
-                    },
-                    "1": {
-                        "human": "centrymetr"
-                    }
-                }
-            }
-        }
-    },
-    "etymology": {
-        "tagRenderings": {
-            "simple etymology": {
-                "question": "Po czym nazwany jest ten obiekt?",
-                "render": "Nazwane po {name:etymology}"
-            },
-            "wikipedia": {
-                "render": "Istnieje artykuł Wikipedii na temat tej <b>ulicy</b>:<br/>{wikipedia():max-height:25rem}"
-            }
-        }
-    },
-    "extinguisher": {
-        "description": "Warstwa mapy pokazująca gaśnice.",
-        "name": "Mapa gaśnic",
-        "presets": {
-            "0": {
-                "description": "Gaśnica to małe, przenośne urządzenie do gaszenia ognia",
-                "title": "gaśnica"
-            }
-        },
-        "tagRenderings": {
-            "extinguisher-location": {
-                "mappings": {
-                    "0": {
-                        "then": "Znajduje się wewnątrz budynku."
-                    },
-                    "1": {
-                        "then": "Znajduje się na dworze."
-                    }
-                },
-                "question": "Gdzie się znajduje?",
-                "render": "Lokalizacja: {location}"
-            }
-        },
-        "title": {
-            "render": "Gaśnice"
-        }
-    },
-    "filters": {
-        "filter": {
-            "0": {
-                "options": {
-                    "0": {
-                        "question": "Otwarte teraz"
-                    }
-                }
-            },
-            "1": {
-                "options": {
-                    "0": {
-                        "question": "Przyjmuje gotówkę"
-                    }
-                }
-            },
-            "2": {
-                "options": {
-                    "0": {
-                        "question": "Przyjmuje karty płatnicze"
-                    }
-                }
-            },
-            "3": {
-                "options": {
-                    "0": {
-                        "question": "Przyjmuje karty debetowe"
-                    }
-                }
-            },
-            "4": {
-                "options": {
-                    "0": {
-                        "question": "Przyjmuje karty kredytowe"
-                    }
-                }
-            },
-            "5": {
-                "options": {
-                    "0": {
-                        "question": "Z oraz bez zdjęć"
-                    },
-                    "1": {
-                        "question": "Ma co najmniej jedno zdjęcie"
-                    },
-                    "2": {
-                        "question": "Prawdopodobnie nie ma zdjęcia"
-                    }
-                }
+              "0": {
+                "then": "Tylko po wcześniejszym umówieniu się"
+              },
+              "1": {
+                "then": "Tylko po wcześniejszym umówieniu się"
+              }
+            }
+          }
+        },
+        "payment-options": {
+          "mappings": {
+            "0": {
+              "then": "Płatność gotówkowa jest tutaj dostępna"
+            },
+            "1": {
+              "then": "Płatność kartą jest tutaj dostępna"
+            }
+          },
+          "question": "Jakie metody płatności są tutaj dostępne?"
+        },
+        "payment-options-advanced": {
+          "override": {
+            "mappings+": {
+              "0": {
+                "then": "Płatność odbywa się za pomocą dedykowanej aplikacji"
+              },
+              "1": {
+                "then": "Płatność odbywa się za pomocą karty członkowskiej"
+              }
+            }
+          }
+        },
+        "payment-options-split": {
+          "override": {
+            "mappings+": {
+              "0": {
+                "then": "Monety są tutaj akceptowane"
+              },
+              "1": {
+                "then": "Banknoty są tutaj akceptowane"
+              },
+              "2": {
+                "then": "Akceptowane są tutaj karty debetowe"
+              },
+              "3": {
+                "then": "Akceptowane są tutaj karty kredytowe"
+              }
+            }
+          }
+        },
+        "phone": {
+          "question": "Jaki jest numer telefonu do {title()}?"
+        },
+        "service:electricity": {
+          "mappings": {
+            "0": {
+              "then": "W budynku znajduje się wiele gniazdek elektrycznych, gdzie klienci mogą naładować swoje urządzenia"
+            },
+            "1": {
+              "then": "W budynku znajduje się kilka gniazdek elektrycznych, gdzie klienci mogą naładować swoje urządzenia"
+            },
+            "2": {
+              "then": "W budynku nie ma gniazdek elektrycznych dostępnych dla klientów, ale mogą zostać one udostępnione po spytaniu obsługi"
+            },
+            "3": {
+              "then": "W budynku nie ma gniazdek elektrycznych dostępnych dla klientów"
+            }
+          },
+          "question": "Czy w tym przybytku znajdują się gniazdka elektryczne, gdzie klienci mogą naładować swoje urządzenia?"
+        },
+        "smoking": {
+          "mappings": {
+            "0": {
+              "then": "Palenie jest <b>dozwolone</b>"
+            },
+            "1": {
+              "then": "Palenie jest <b>zakazane</b>"
+            },
+            "2": {
+              "then": "Palenie jest <b>dozwolone na zewnątrz</b>."
+            }
+          },
+          "question": "Czy w {title()} wolno palić?"
+        },
+        "website": {
+          "question": "Jaka jest strona internetowa {title()}?"
+        },
+        "wheelchair-access": {
+          "mappings": {
+            "0": {
+              "then": "W tym miejscu zainstalowane zostały udogodnienia dla osób na wózkach inwalidzkich"
+            },
+            "1": {
+              "then": "To miejsce jest łatwo dostępne dla osób na wózkach inwalidzkich"
+            },
+            "2": {
+              "then": "To miejsce jest dostępne dla osób na wózkach inwalidzkich, ale z pewnymi trudnościami"
+            },
+            "3": {
+              "then": "To miejsce jest niedostępne dla osób na wózkach inwalidzkich"
+            }
+          },
+          "question": "Czy to miejsce jest dostępne dla osób na wózkach inwalidzkich?"
+        },
+        "wikipedia": {
+          "mappings": {
+            "0": {
+              "then": "Link do strony Wikipedii nie został jeszcze określony"
+            },
+            "1": {
+              "then": "Link do strony Wikipedii nie został jeszcze określony"
+            }
+          },
+          "question": "Jaki jest powiązany obiekt Wikidata?"
+        }
+      }
+    },
+    "reception_desk": {
+      "tagRenderings": {
+        "desk-height": {
+          "question": "Jaka jest wysokość tego biurka recepcji? ",
+          "questionHint": "Jest to mierzone od podłogi do najniższej użytecznej części biurka",
+          "render": "Wysokość tego biurka to <b>{canonical(desk:height)}</b>"
+        }
+      },
+      "units": {
+        "0": {
+          "applicableUnits": {
+            "0": {
+              "human": "metr"
+            },
+            "1": {
+              "human": "centymetr"
+            }
+          }
+        }
+      }
+    },
+    "recycling": {
+      "tagRenderings": {
+        "recycling-accepts": {
+          "mappings": {
+            "16": {
+              "then": "Plastik może być tutaj poddany recyklingowi"
+            }
+          }
+        }
+      }
+    },
+    "school": {
+      "tagRenderings": {
+        "school-language": {
+          "render": {
+            "special": {
+              "render_all": "Następujące języki są używane w tej szkole:{list()}",
+              "render_single_language": "Język {language():font-bold} jest głównym językiem używanym w tej szkole"
+            }
+          }
+        },
+        "school-name": {
+          "question": "Jaką nazwę ma ta szkoła?",
+          "render": "Ta szkoła nazywa się {name}"
+        },
+        "target-audience": {
+          "mappings": {
+            "3": {
+              "then": "To jest szkoła dla uczniów z autyzmem"
             },
             "6": {
-                "options": {
-                    "0": {
-                        "question": "Z wypustkami dla niewidomych"
-                    }
-                }
+              "then": "To jest szkoła dla uczniów głuchych i słabosłyszących"
             },
             "7": {
-                "options": {
-                    "0": {
-                        "question": "Z lub bez wypustek dla niewidomych"
-                    },
-                    "1": {
-                        "question": "Z wypustkami dla niewidomych"
-                    },
-                    "2": {
-                        "question": "Bez wypustek dla niewidomych"
-                    },
-                    "3": {
-                        "question": "Brak informacji o wypustkach dla niewidomych"
-                    }
-                }
-            }
-        }
-    },
-    "fixme": {
-        "name": "Obiekty OSM z znacznikami FIXME",
-        "tagRenderings": {
-            "fixme": {
-                "mappings": {
-                    "0": {
-                        "then": "Ten problem został rozwiązany"
-                    }
-                },
-                "question": "Co jest nie tak z tym obiektem?"
-            },
-            "note": {
-                "render": "Tekst notatki: {note}"
-            }
-        },
-        "title": {
-            "render": "Obiekt OSM z znacznikiem FIXME"
-        }
-    },
-    "food": {
-        "deletion": {
-            "extraDeleteReasons": {
-                "0": {
-                    "explanation": "{title()} jest zamknięte na stałe"
-                }
-            },
-            "nonDeleteMappings": {
-                "0": {
-                    "then": "To tak naprawdę jest pub"
-                },
-                "1": {
-                    "then": "To tak naprawdę jest kawiarnia"
-                }
-            }
-        },
-        "filter": {
-            "1": {
-                "options": {
-                    "0": {
-                        "question": "Rezerwacja nie jest wymagana"
-                    }
-                }
-            },
-            "2": {
-                "options": {
-                    "0": {
-                        "question": "Ma menu wegetariańskie"
-                    },
-                    "1": {
-                        "question": "Tylko fast-foody"
-                    },
-                    "2": {
-                        "question": "Tylko restauracje"
-                    }
-                }
-            },
-            "3": {
-                "options": {
-                    "0": {
-                        "question": "Ma menu wegańskie"
-                    }
-                }
-            }
-        },
-        "name": "Restauracje i fast-foody",
-        "presets": {
-            "0": {
-                "title": "restauracja"
-            }
-        },
-        "tagRenderings": {
-            "Cuisine": {
-                "mappings": {
-                    "0": {
-                        "then": "To jest pizzeria"
-                    },
-                    "2": {
-                        "then": "Podaje głównie makarony"
-                    },
-                    "3": {
-                        "then": "To jest stoisko z kebabem"
-                    },
-                    "5": {
-                        "then": "Są tu podawane burgery"
-                    }
-                }
-            },
-            "Reservation": {
-                "mappings": {
-                    "2": {
-                        "then": "W tym miejscu możliwa jest rezerwacja"
-                    },
-                    "3": {
-                        "then": "Rezerwacja nie jest możliwa w tym miejscu"
-                    }
-                },
-                "question": "Czy w tym miejscu rezerwacja jest wymagana?"
-            },
-            "Vegan (no friture)": {
-                "mappings": {
-                    "0": {
-                        "then": "Brak dań wegańskich"
-                    },
-                    "1": {
-                        "then": "Pewne dania wegańskie są dostępne"
-                    },
-                    "2": {
-                        "then": "Dostępne są dania wegańskie"
-                    },
-                    "3": {
-                        "then": "Wszystkie dania są wegańskie"
-                    }
-                }
-            },
-            "Vegetarian (no friture)": {
-                "mappings": {
-                    "0": {
-                        "then": "Brak dań wegetariańskich"
-                    },
-                    "1": {
-                        "then": "Pewne dania wegetariańskie są dostępne"
-                    },
-                    "2": {
-                        "then": "Dostępne są dania wegetariańskie"
-                    },
-                    "3": {
-                        "then": "Wszystkie dania są wegetariańskie"
-                    }
-                },
-                "question": "Czy ta restauracja ma danie wegetariańskie?"
-            },
-            "friture-oil": {
-                "mappings": {
-                    "0": {
-                        "then": "Smażenie jest na oleju roślinnym"
-                    },
-                    "1": {
-                        "then": "Smażenie jest na oleju zwierzęcym"
-                    }
-                }
-            }
-        },
-        "title": {
-            "mappings": {
-                "0": {
-                    "then": "Restauracja <i>{name}</i>"
-                }
-            },
-            "render": "Restauracja"
-        }
-    },
-    "ghost_bike": {
-        "description": "Warstwa pokazujące miejsca upamiętnienia rowerzystów, którzy zginęli w wypadkach drogowych",
-        "name": "Duch roweru",
-        "presets": {
-            "0": {
-                "title": "Duch roweru"
-            }
-        },
-        "tagRenderings": {
-            "ghost_bike-name": {
-                "mappings": {
-                    "0": {
-                        "then": "Ku pamięci {name}"
-                    }
-                }
-            }
-        },
-        "title": {
-            "render": "Duch roweru"
-        }
-    },
-    "indoors": {
-        "tagRenderings": {
-            "ref": {
-                "question": "Jaki jest numer referencyjny tego pomieszczenia?",
-                "render": "To pomieszczenie ma numer referencyjny {ref}"
-            }
-        },
-        "title": {
-            "mappings": {
-                "0": {
-                    "then": "Wewnętrzne pomieszczenie {name}"
-                }
-            }
-        }
-    },
-    "information_board": {
-        "description": "Warstwa pokazujące przydrożne tablice informacyjne dla turystów (np. informujące o krajobrazie, budynku, obiekcie, mapa, ...)",
-        "name": "Tablice informacyjne",
-        "presets": {
-            "0": {
-                "title": "tablica informacyjna"
-            }
-        },
-        "title": {
-            "render": "Tablica informacyjna"
-        }
-    },
-    "kerbs": {
-        "description": "Warstwa pokazująca krawężniki.",
-        "filter": {
-            "0": {
-                "options": {
-                    "0": {
-                        "question": "Wszystkie rodzaje krawężników"
-                    },
-                    "1": {
-                        "question": "Podniesiony krawężnik (>3 cm)"
-                    },
-                    "2": {
-                        "question": "Obniżony krawężnik (~3 cm)"
-                    },
-                    "4": {
-                        "question": "Brak krawężnika"
-                    },
-                    "5": {
-                        "question": "Krawężnik z nieznaną wysokością"
-                    }
-                }
-            }
-        },
-        "name": "Krawężniki",
-        "presets": {
-            "0": {
-                "title": "krawężnik"
-            }
-        },
-        "tagRenderings": {
-            "kerb-height": {
-                "freeform": {
-                    "placeholder": "Wysokość krawężnika"
-                },
-                "question": "Jaka jest wysokość tego krawężnika?",
-                "render": "Wysokość krawężnika: {kerb:height}"
-            },
-            "kerb-type": {
-                "mappings": {
-                    "0": {
-                        "then": "Ten krawężnik jest wyniesiony (>3 cm)"
-                    },
-                    "1": {
-                        "then": "Ten krawężnik jest obniżony (~3 cm)"
-                    },
-                    "3": {
-                        "then": "Nie ma tutaj krawężnika"
-                    },
-                    "4": {
-                        "then": "Jest krawężnik o nieznanej wysokości"
-                    }
-                },
-                "question": "Jaka jest wysokość tego krawężnika?"
-            },
-            "tactile-paving": {
-                "mappings": {
-                    "0": {
-                        "then": "Ten krawężnik ma wypustki dla niewidomych."
-                    },
-                    "1": {
-                        "then": "Ten krawężnik nie ma wypustek dla niewidomych."
-                    },
-                    "2": {
-                        "then": "Ten krawężnik ma wypustki dla niewidomych, ale nieprawidłowe."
-                    }
-                },
-                "question": "Czy na tym krawężniku są wypustki dla niewidomych?"
-            }
-        },
-        "title": {
-            "render": "Krawężnik"
-        },
-        "units": {
-            "0": {
-                "applicableUnits": {
-                    "0": {
-                        "human": "centymetry",
-                        "humanSingular": "centymetr"
-                    },
-                    "1": {
-                        "human": "metry",
-                        "humanSingular": "metr"
-                    }
-                }
-            }
-        }
-    },
-    "kindergarten_childcare": {
-        "name": "Przedszkola i żłobki",
-        "presets": {
-            "0": {
-                "title": "przedszkole"
-            },
-            "1": {
-                "title": "żłobek"
-            }
-        },
-        "tagRenderings": {
-            "capacity": {
-                "question": "Jak wiele dzieci (maksymalnie) może być tutaj zapisanych?",
-                "render": "Ta placówka ma miejsce na {capacity} dzieci"
-            },
-            "childcare-type": {
-                "mappings": {
-                    "0": {
-                        "then": "To jest przedszkole, gdzie małe dzieci otrzymują wczesną edukację."
-                    }
-                },
-                "question": "Jaki to rodzaj placówki?"
-            },
-            "name": {
-                "question": "Jaka jest nazwa tej placówki?",
-                "render": "Ta placówka nazywa się <b>{name}</b>"
-            },
-            "opening_hours": {
-                "override": {
-                    "question": "W jakich godzinach ten żłobek jest otwarty?"
-                }
-            }
-        },
-        "title": {
-            "mappings": {
-                "0": {
-                    "then": "Przedszkole {name}"
-                },
-                "1": {
-                    "then": "Żłobek {name}"
-                }
-            }
-        }
-    },
-    "last_click": {
-        "mapRendering": {
-            "0": {
-                "label": {
-                    "mappings": {
-                        "0": {
-                            "then": "Utwórz nową notatkę na mapie"
-                        }
-                    },
-                    "render": "Kliknij tutaj, aby dodać nowy obiekt"
-                }
-            }
-        },
-        "title": {
-            "mappings": {
-                "0": {
-                    "then": "Dodaj nowy punkt lub dodaj notatkę"
-                },
-                "1": {
-                    "then": "Dodaj nową notatkę"
-                },
-                "2": {
-                    "then": "Dodaj nowy punkt"
-                }
-            }
-        }
-    },
-    "map": {
-        "description": "Mapa, przeznaczona dla turystów, która jest zainstalowana w przestrzeni publicznej na stałe",
-        "name": "Mapy",
-        "presets": {
-            "0": {
-                "description": "Dodaj brakującą mapę",
-                "title": "mapa"
-            }
-        },
-        "tagRenderings": {
-            "map-attribution": {
-                "mappings": {
-                    "0": {
-                        "then": "Źródło, czyli OpenStreetMap, jest w widoczny sposób podane, zawiera informację o licencji ODBL"
-                    }
-                }
-            },
-            "map-map_source": {
-                "mappings": {
-                    "0": {
-                        "then": "Ta mapa bazuje na OpenStreetMap"
-                    }
-                },
-                "question": "Na jakich danych bazuje ta mapa?",
-                "render": "Ta mapa bazuje na {map_source}"
-            },
-            "map_size": {
-                "mappings": {
-                    "0": {
-                        "then": "Plan pomieszczeń w budynku"
-                    },
-                    "2": {
-                        "then": "Mapa pokazująca wieś lub niewielkie miasto"
-                    },
-                    "3": {
-                        "then": " Mapa miasta"
-                    },
-                    "4": {
-                        "then": "Mapa całego regionu, pokazująca wiele miast i wsi"
-                    }
-                },
-                "question": "Jaki jest rozmiar obszaru pokazanego na tej mapie?"
-            },
-            "map_type": {
-                "mappings": {
-                    "1": {
-                        "then": "Mapa z wszystkimi ulicami i ścieżkami w danym obszarze. <p class='subtle'>Ulica w większości mają nazwy; kąty, odległości itp. są poprawne</p>"
-                    },
-                    "2": {
-                        "then": "To jest mapa schematyczna. <p class='subtle'>Mapa-szkic z tylko ważnymi drogami i POI. Kąty, odległości itp. są tylko ilustratywne, niedokładne.</p> "
-                    }
-                },
-                "question": "Jaki rodzaj mapy jest pokazany?"
-            }
-        },
-        "title": {
-            "render": "Mapa"
-        }
-    },
-    "maproulette": {
-        "description": "Warstwa pokazująca wszystkie zadania w MapRoulette",
-        "filter": {
-            "0": {
-                "options": {
-                    "0": {
-                        "question": "Pokaż zadania z wszystkimi statusami"
-                    },
-                    "1": {
-                        "question": "Pokaż zadania, które zostały stworzone"
-                    },
-                    "6": {
-                        "question": "Pokaż zadania, które są już wykonane"
-                    },
-                    "7": {
-                        "question": "Pokaż zadania oznaczone jako zbyt trudne"
-                    },
-                    "8": {
-                        "question": "Pokaż zadania, które są wyłączone"
-                    }
-                }
-            },
-            "1": {
-                "options": {
-                    "0": {
-                        "question": "Nazwa wyzwania zawiera {search}"
-                    }
-                }
-            },
-            "2": {
-                "options": {
-                    "0": {
-                        "question": "ID wyzwania pasuje do {search}"
-                    }
-                }
-            }
-        },
-        "name": "Zadania MapRoulette",
-        "tagRenderings": {
-            "mark_duplicate": {
-                "render": {
-                    "special": {
-                        "message": "Oznacz jako nieznalezione lub fałszywie pozytywne"
-                    }
-                }
-            },
-            "mark_fixed": {
-                "render": {
-                    "special": {
-                        "message": "Oznacz jako naprawione"
-                    }
-                }
-            },
-            "mark_too_hard": {
-                "render": {
-                    "special": {
-                        "message": "Oznacz jako zbyt trudne"
-                    }
-                }
-            },
-            "status": {
-                "mappings": {
-                    "0": {
-                        "then": "Zadanie jest stworzone"
-                    },
-                    "1": {
-                        "then": "Zadanie jest naprawione"
-                    },
-                    "2": {
-                        "then": "Zadanie jest fałszywie pozytywne"
-                    },
-                    "3": {
-                        "then": "Zadanie jest pominięte"
-                    },
-                    "4": {
-                        "then": "Zadania jest usunięte"
-                    },
-                    "5": {
-                        "then": "Zadania jest już wykonane"
-                    },
-                    "6": {
-                        "then": "Zadanie jest oznaczone jako zbyt trudne"
-                    },
-                    "7": {
-                        "then": "Zadanie jest wyłączone"
-                    }
-                }
-            }
-        },
-        "title": {
-            "render": "Obiekt MapRoulette: {parentName}"
-        }
-    },
-    "maproulette_challenge": {
-        "filter": {
-            "0": {
-                "options": {
-                    "0": {
-                        "question": "Pokaż zadania z wszystkimi statusami"
-                    },
-                    "1": {
-                        "question": "Pokaż zadania, które zostały stworzone"
-                    },
-                    "2": {
-                        "question": "Pokaż zadania, które są już wykonane"
-                    }
-                }
-            }
-        }
-    },
-    "note": {
-        "title": {
-            "mappings": {
-                "0": {
-                    "then": "Zamknięta notatka"
-                }
-            },
-            "render": "Notatka"
-        }
-    },
-    "observation_tower": {
-        "description": "Wieże z panoramicznym widokiem",
-        "name": "Wieże obserwacyjne",
-        "tagRenderings": {
-            "Fee": {
-                "mappings": {
-                    "0": {
-                        "then": "Darmowe wejście"
-                    }
-                },
-                "question": "Ile kosztuje wstęp na tę wieżę?",
-                "render": "Wizyta na tej wieży kosztuje <b>{charge}</b>"
-            },
-            "Height": {
-                "question": "Jaka jest wysokość tej wieży?",
-                "render": "Ta wieża ma wysokość {height}"
-            },
-            "Operator": {
-                "question": "Kto obsługuje tę wieżę?",
-                "render": "Obsługiwana przez <b>{operator}</b>"
-            },
-            "access": {
-                "mappings": {
-                    "0": {
-                        "then": "Ta wieża jest publicznie dostępna"
-                    },
-                    "1": {
-                        "then": "Ta wieża można być zwiedzana tylko z przewodnikiem"
-                    }
-                }
-            },
-            "elevator": {
-                "mappings": {
-                    "0": {
-                        "then": "Ta wieża ma windę, która zabiera zwiedzających na górę"
-                    },
-                    "1": {
-                        "then": "Ta wieża nie ma windy"
-                    }
-                },
-                "question": "Czy ta wieża ma windę?"
-            },
-            "name": {
-                "mappings": {
-                    "0": {
-                        "then": "Ta wieża nie ma określonej nazwy"
-                    }
-                },
-                "question": "Jaka jest nazwa tej wieży?",
-                "render": "Ta wieża nazywa się <b>{name}</b>"
-            },
-            "step_count": {
-                "question": "Ile pojedynczych stopni trzeba pokonać, aby dostać się na górę tej wieży?",
-                "render": "Ta wieża ma {step_count} stopni na górę"
-            }
-        },
-        "title": {
-            "mappings": {
-                "0": {
-                    "then": "<b>{name}</b>"
-                }
-            },
-            "render": "Wieża obserwacyjna"
-        },
-        "units": {
-            "0": {
-                "applicableUnits": {
-                    "0": {
-                        "human": " metr"
-                    }
-                }
-            }
-        }
-    },
-    "osm_community_index": {
-        "description": "Warstwa pokazująca społeczności OpenStreetMap",
-        "filter": {
-            "0": {
-                "options": {
-                    "0": {
-                        "question": "Kraj"
-                    }
-                }
-            },
-            "2": {
-                "options": {
-                    "0": {
-                        "question": "Region"
-                    }
-                }
-            },
-<<<<<<< HEAD
-            "artwork-website": {
-                "question": "Gdzie znajdę więcej informacji na temat tego dzieła sztuki?",
-                "render": {
-                    "special": {
-                        "text": "Więcej informacji na tej stronie"
-=======
-            "4": {
-                "options": {
-                    "0": {
-                        "question": "Terytorium"
-                    }
-                }
-            },
-            "5": {
-                "options": {
-                    "0": {
-                        "question": "Świat"
-                    }
-                }
-            },
-            "6": {
-                "options": {
-                    "0": {
-                        "question": "Inne społeczności"
->>>>>>> 42c7bbe1
-                    }
-                }
-            }
-        },
-        "name": "Indeks społeczności OSM",
-        "title": {
-            "render": "Indeks społeczności OSM"
-        }
-    },
-    "parcel_lockers": {
-        "description": "Warstwa pokazująca paczkomaty umożliwiające odbieranie i wysyłanie przesyłek.",
-        "name": "Paczkomaty",
-        "presets": {
-            "0": {
-                "title": "paczkomat"
-            }
-        },
-        "tagRenderings": {
-            "brand": {
-                "freeform": {
-                    "placeholder": "Marka"
-                },
-                "mappings": {
-                    "0": {
-                        "then": "To jest paczkomat Amazonu"
-                    },
-                    "3": {
-                        "then": "To jest paczkomat PostNL"
-                    }
-                },
-                "question": "Jakiej marki jest ten paczkomat?",
-                "render": "To jest paczkomat marki {brand}"
-            },
-            "mail-in": {
-                "mappings": {
-                    "0": {
-                        "then": "Z tego paczkomatu można wysyłać przesyłki"
-                    },
-                    "1": {
-                        "then": "Z tego paczkomatu <b>nie można</b> wysyłać przesyłek"
-                    }
-                },
-                "question": "Czy z tego paczkomatu można wysyłać przesyłki?"
-            },
-            "operator": {
-                "freeform": {
-                    "placeholder": "Operator"
-                },
-                "render": "Ten paczkomat jest obsługiwany przez {operator}"
-            },
-            "pickup": {
-                "mappings": {
-                    "0": {
-                        "then": "Z tego paczkomatu można odbierać przesyłki"
-                    },
-                    "1": {
-                        "then": "Z tego paczkomatu <b>nie można</b> odbierać przesyłek"
-                    }
-                },
-                "question": "Czy z tego paczkomatu można odbierać przesyłki?"
-            }
-        },
-        "title": {
-            "mappings": {
-                "0": {
-                    "then": "Paczkomat {brand}"
-                }
-            },
-            "render": "Paczkomat"
-        }
-    },
-    "parking": {
-        "description": "Warstwa pokazująca parkingi samochodowe",
-        "name": "Parking",
-        "presets": {
-            "0": {
-                "title": "parking samochodowy"
-            }
-        },
-        "tagRenderings": {
-            "capacity": {
-                "freeform": {
-                    "placeholder": "Liczba miejsc parkingowych"
-                },
-                "question": "Ile miejsc parkingowych jest na tym parkingu?",
-                "render": "Jest {capacity} miejsc parkingowych"
-            },
-            "capacity-disabled": {
-                "freeform": {
-                    "placeholder": "Liczba miejsc parkingowych przeznaczonych dla niepełnosprawnych"
-                },
-                "mappings": {
-                    "0": {
-                        "then": "Są tutaj miejsca parkingowe dla niepełnosprawnych, ale nie wiadomo ile"
-                    },
-                    "1": {
-                        "then": "Nie ma tutaj żadnych miejsc parkingowych dla niepełnosprawnych"
-                    },
-                    "2": {
-                        "then": "Nie ma tutaj żadnych miejsc parkingowych dla niepełnosprawnych"
-                    }
-                },
-                "question": "Jak wiele miejsc parkingowych dla niepełnosprawnych znajduje się na tym parkingu?",
-                "render": "Jest {capacity:disabled} miejsc parkingowych dla niepełnosprawnych"
-            },
-            "parking-type": {
-                "mappings": {
-                    "2": {
-                        "then": "To jest podziemny parking"
-                    },
-                    "3": {
-                        "then": "To jest wielopiętrowy parking"
-                    },
-                    "5": {
-                        "then": "To jest pas do parkowania na jezdni"
-                    }
-                },
-                "question": "Jaki to rodzaj parkingu?"
-            }
-        },
-        "title": {
-            "render": "Parking samochodowy"
-        }
-    },
-    "parking_spaces": {
-        "description": "Warstwa pokazująca pojedyncze miejsca parkingowe.",
-        "name": "Miejsca parkingowe",
-        "tagRenderings": {
-            "type": {
-                "mappings": {
-                    "0": {
-                        "then": "To jest zwykłe miejsce parkingowe."
-                    },
-                    "1": {
-                        "then": "To jest zwykłe miejsce parkingowe."
-                    },
-                    "2": {
-                        "then": "To jest miejsce parkingowe dla niepełnosprawnych."
-                    },
-                    "3": {
-                        "then": "To jest prywatne miejsce parkingowe."
-                    },
-                    "4": {
-                        "then": "To miejsce parkingowe jest zarezerwowane dla ładowania pojazdów."
-                    },
-                    "5": {
-                        "then": "To miejsce parkingowe jest przeznaczone dla dostaw."
-                    },
-                    "8": {
-                        "then": "To miejsce parkingowe jest przeznaczone dla busów."
-                    },
-                    "9": {
-                        "then": "To miejsce parkingowe jest przeznaczone dla motocykli."
-                    },
-                    "10": {
-                        "then": "To miejsce jest przeznaczone dla rodziców z dziećmi."
-                    },
-                    "11": {
-                        "then": "To jest miejsce parkingowe przeznaczone dla pracowników."
-                    },
-                    "12": {
-                        "then": "To miejsce parkingowe jest przeznaczone dla taksówek."
-                    }
-                }
-            }
-        }
-    },
-    "postoffices": {
-        "tagRenderings": {
-            "parcel-from": {
-                "mappings": {
-                    "0": {
-                        "then": "Można tutaj wysłać paczki"
-                    },
-                    "1": {
-                        "then": "Nie można tutaj wysłać paczek"
-                    }
-                },
-                "question": "Czy można tutaj wysłać paczkę?"
-            }
-        }
-    },
-    "public_bookcase": {
-        "tagRenderings": {
-            "public_bookcase-brand": {
-                "mappings": {
-                    "0": {
-                        "then": "Część sieci \"Little Free Library\""
-                    }
-                }
-            }
-        }
-    },
-    "questions": {
-        "tagRenderings": {
-            "check_date": {
-                "mappings": {
-                    "0": {
-                        "then": "Ten obiekt został ostatnio sprawdzony dzisiaj"
-                    }
-                },
-                "question": "Kiedy ten obiekt został ostatnio sprawdzony?",
-                "render": "Ten obiekt był ostatnio sprawdzony <b>{check_date}</b>"
-            },
-            "denominations-coins": {
-                "mappings": {
-                    "0": {
-                        "then": "Akceptowane są monety 1 centowe"
-                    },
-                    "1": {
-                        "then": "Akceptowane są monety 2 centowe"
-                    },
-                    "2": {
-                        "then": "Akceptowane są monety 5 centowe"
-                    },
-                    "3": {
-                        "then": "Akceptowane są monety 10-centowe"
-                    },
-                    "4": {
-                        "then": "Akceptowane są monety 20-centowe"
-                    },
-                    "5": {
-                        "then": "Akceptowane są monety 50-centowe"
-                    },
-                    "6": {
-                        "then": "Akceptowane są monety 1 euro"
-                    },
-                    "7": {
-                        "then": "Akceptowane są monety 2 euro"
-                    }
-                },
-                "question": "Jakimi monetami można tutaj zapłacić?"
-            },
-            "denominations-notes": {
-                "mappings": {
-                    "0": {
-                        "then": "Banknoty 5 euro są akceptowane"
-                    },
-                    "1": {
-                        "then": "Banknoty 10 euro są akceptowane"
-                    },
-                    "2": {
-                        "then": "Banknoty 20 euro są akceptowane"
-                    },
-                    "3": {
-                        "then": "Banknoty 50 euro są akceptowane"
-                    },
-                    "4": {
-                        "then": "Banknoty 100 euro są akceptowane"
-                    },
-                    "5": {
-                        "then": "Banknoty 200 euro są akceptowane"
-                    },
-                    "6": {
-                        "then": "Banknoty 500 euro są akceptowane"
-                    }
-                },
-                "question": "Jakimi banknotami można tu zapłacić?"
-            },
-            "description": {
-                "question": "Czy jest jeszcze coś istotnego, czego nie mogłeś podać w poprzednich pytaniach? Dodaj to tutaj.",
-                "questionHint": "Nie powtarzaj już podanych faktów"
-            },
-            "dog-access": {
-                "mappings": {
-                    "0": {
-                        "then": "Psy dozwolone"
-                    },
-                    "1": {
-                        "then": "Psy <b>nie</b> dozwolone"
-                    },
-                    "2": {
-                        "then": "Psy dozwolone, ale muszą być na smyczy"
-                    },
-                    "3": {
-                        "then": "Psy dozwolone i mogą biegać bez ograniczeń"
-                    }
-                },
-                "question": "Czy w tej firmie psy są dozwolone?"
-            },
-            "email": {
-                "question": "Jaki jest adres e-mail do {title()}?"
-            },
-            "induction-loop": {
-                "mappings": {
-                    "0": {
-                        "then": "To miejsce ma pętlę indukcyjną audio"
-                    },
-                    "1": {
-                        "then": "To miejsce <b>nie ma</b> pętli indukcyjnej dźwięku"
-                    }
-                },
-                "question": "Czy to miejsce ma pętlę indukcyjną dźwięku dla osób niedosłyszących?"
-            },
-            "internet": {
-                "mappings": {
-                    "0": {
-                        "then": "To miejsce oferuje bezprzewodowy dostęp do Internetu"
-                    },
-                    "1": {
-                        "then": "To miejsce <b>nie</b> oferuje dostępu do Internetu"
-                    },
-                    "2": {
-                        "then": "To miejsce oferuje dostęp do Internetu"
-                    },
-                    "3": {
-                        "then": "To miejsce oferuje dostęp do Internetu za pośrednictwem terminala lub komputera"
-                    },
-                    "4": {
-                        "then": "To miejsce oferuje przewodowy dostęp do Internetu"
-                    }
-                },
-                "question": "Czy to miejsce oferuje dostęp do Internetu?"
-            },
-            "internet-fee": {
-                "mappings": {
-                    "0": {
-                        "then": "W tym miejscu dostęp do Internetu jest płatny"
-                    },
-                    "1": {
-                        "then": "Dostęp do Internetu jest w tym miejscu bezpłatny"
-                    },
-                    "2": {
-                        "then": "Dostęp do Internetu jest w tym miejscu bezpłatny, tylko dla klientów"
-                    }
-                },
-                "question": "Czy dostęp do Internetu jest płatny?"
-            },
-            "internet-ssid": {
-                "freeform": {
-                    "placeholder": "Wprowadź nazwę sieci"
-                },
-                "question": "Jaka jest nazwa sieci dla bezprzewodowego dostępu do Internetu?",
-                "render": "Nazwa sieci to <b>{internet_access:ssid}</b>"
-            },
-            "level": {
-                "mappings": {
-                    "0": {
-                        "then": "Znajduje się pod ziemią"
-                    },
-                    "1": {
-                        "then": "Znajduje się na parterze"
-                    },
-                    "2": {
-                        "then": "Znajduje się na parterze"
-                    },
-                    "3": {
-                        "then": "Znajduje się na pierwszym piętrze"
-                    },
-                    "4": {
-                        "then": "Położone na pierwszym poziomie piwnicy"
-                    }
-                },
-                "question": "Na jakim poziomie znajduje się ta funkcja?",
-                "render": "Znajduje się na {level} piętrze"
-            },
-            "luminous_or_lit": {
-                "mappings": {
-                    "0": {
-                        "then": "Ten obiekt zarówno emituje światło, jak i jest oświetlany przez zewnętrzne źródło światła"
-                    },
-                    "1": {
-                        "then": "Ten obiekt emituje światło"
-                    },
-                    "2": {
-                        "then": "Ten obiekt jest oświetlony zewnętrznie, np. przez reflektor lub inne światła"
-                    },
-                    "3": {
-                        "then": "Obiekt ten nie emituje światła i nie jest oświetlany z zewnątrz"
-                    }
-                },
-                "question": "Czy ten obiekt jest oświetlony lub emituje światło?"
-            },
-            "multilevels": {
-                "override": {
-                    "question": "Na jakie poziomy jedzie ta winda?",
-                    "render": "Ta winda jedzie na piętra {level}"
-                }
-            },
-            "opening_hours": {
-                "question": "Jakie są godziny otwarcia {title()}?",
-                "render": "<h3> Godziny otwarcia</h3>{opening_hours_table(opening_hours)}"
-            },
-            "opening_hours_24_7": {
-                "override": {
-                    "mappings": {
-                        "0": {
-                            "then": "Otwarte 24/7 (również w święta)"
-                        }
-                    }
-                }
-            },
-            "opening_hours_by_appointment": {
-                "override": {
-                    "mappings": {
-                        "0": {
-                            "then": "Tylko po wcześniejszym umówieniu się"
-                        },
-                        "1": {
-                            "then": "Tylko po wcześniejszym umówieniu się"
-                        }
-                    }
-                }
-            },
-            "payment-options": {
-                "mappings": {
-                    "0": {
-                        "then": "Płatność gotówkowa jest tutaj dostępna"
-                    },
-                    "1": {
-                        "then": "Płatność kartą jest tutaj dostępna"
-                    }
-                },
-                "question": "Jakie metody płatności są tutaj dostępne?"
-            },
-            "payment-options-advanced": {
-                "override": {
-                    "mappings+": {
-                        "0": {
-                            "then": "Płatność odbywa się za pomocą dedykowanej aplikacji"
-                        },
-                        "1": {
-                            "then": "Płatność odbywa się za pomocą karty członkowskiej"
-                        }
-                    }
-                }
-            },
-            "payment-options-split": {
-                "override": {
-                    "mappings+": {
-                        "0": {
-                            "then": "Monety są tutaj akceptowane"
-                        },
-                        "1": {
-                            "then": "Banknoty są tutaj akceptowane"
-                        },
-                        "2": {
-                            "then": "Akceptowane są tutaj karty debetowe"
-                        },
-                        "3": {
-                            "then": "Akceptowane są tutaj karty kredytowe"
-                        }
-                    }
-                }
-            },
-            "phone": {
-                "question": "Jaki jest numer telefonu do {title()}?"
-            },
-            "service:electricity": {
-                "mappings": {
-                    "0": {
-                        "then": "W budynku znajduje się wiele gniazdek elektrycznych, gdzie klienci mogą naładować swoje urządzenia"
-                    },
-                    "1": {
-                        "then": "W budynku znajduje się kilka gniazdek elektrycznych, gdzie klienci mogą naładować swoje urządzenia"
-                    },
-                    "2": {
-                        "then": "W budynku nie ma gniazdek elektrycznych dostępnych dla klientów, ale mogą zostać one udostępnione po spytaniu obsługi"
-                    },
-                    "3": {
-                        "then": "W budynku nie ma gniazdek elektrycznych dostępnych dla klientów"
-                    }
-                },
-                "question": "Czy w tym przybytku znajdują się gniazdka elektryczne, gdzie klienci mogą naładować swoje urządzenia?"
-            },
-            "smoking": {
-                "mappings": {
-                    "0": {
-                        "then": "Palenie jest <b>dozwolone</b>"
-                    },
-                    "1": {
-                        "then": "Palenie jest <b>zakazane</b>"
-                    },
-                    "2": {
-                        "then": "Palenie jest <b>dozwolone na zewnątrz</b>."
-                    }
-                },
-                "question": "Czy w {title()} wolno palić?"
-            },
-            "website": {
-                "question": "Jaka jest strona internetowa {title()}?"
-            },
-            "wheelchair-access": {
-                "mappings": {
-                    "0": {
-                        "then": "W tym miejscu zainstalowane zostały udogodnienia dla osób na wózkach inwalidzkich"
-                    },
-                    "1": {
-                        "then": "To miejsce jest łatwo dostępne dla osób na wózkach inwalidzkich"
-                    },
-                    "2": {
-                        "then": "To miejsce jest dostępne dla osób na wózkach inwalidzkich, ale z pewnymi trudnościami"
-                    },
-                    "3": {
-                        "then": "To miejsce jest niedostępne dla osób na wózkach inwalidzkich"
-                    }
-                },
-                "question": "Czy to miejsce jest dostępne dla osób na wózkach inwalidzkich?"
-            },
-            "wikipedia": {
-                "mappings": {
-                    "0": {
-                        "then": "Link do strony Wikipedii nie został jeszcze określony"
-                    },
-                    "1": {
-                        "then": "Link do strony Wikipedii nie został jeszcze określony"
-                    }
-                },
-                "question": "Jaki jest powiązany obiekt Wikidata?"
-            }
-        }
-    },
-    "reception_desk": {
-        "tagRenderings": {
-            "desk-height": {
-                "question": "Jaka jest wysokość tego biurka recepcji? ",
-                "questionHint": "Jest to mierzone od podłogi do najniższej użytecznej części biurka",
-                "render": "Wysokość tego biurka to <b>{canonical(desk:height)}</b>"
-            }
-        },
-        "units": {
-            "0": {
-                "applicableUnits": {
-                    "0": {
-                        "human": "metr"
-                    },
-                    "1": {
-                        "human": "centymetr"
-                    }
-                }
-            }
-        }
-    },
-    "recycling": {
-        "tagRenderings": {
-            "recycling-accepts": {
-                "mappings": {
-                    "16": {
-                        "then": "Plastik może być tutaj poddany recyklingowi"
-                    }
-                }
-            }
-        }
-    },
-    "school": {
-        "tagRenderings": {
-            "school-language": {
-                "render": {
-                    "special": {
-                        "render_all": "Następujące języki są używane w tej szkole:{list()}",
-                        "render_single_language": "Język {language():font-bold} jest głównym językiem używanym w tej szkole"
-                    }
-                }
-            },
-            "school-name": {
-                "question": "Jaką nazwę ma ta szkoła?",
-                "render": "Ta szkoła nazywa się {name}"
-            },
-            "target-audience": {
-                "mappings": {
-                    "3": {
-                        "then": "To jest szkoła dla uczniów z autyzmem"
-                    },
-                    "6": {
-                        "then": "To jest szkoła dla uczniów głuchych i słabosłyszących"
-                    },
-                    "7": {
-                        "then": "To jest szkoła dla uczniów z niepełnosprawnościami"
-                    },
-                    "8": {
-                        "then": "To jest szkoła dla uczniów z specjalnymi potrzebami"
-                    }
-                }
-            }
-        },
-        "title": {
-            "render": "Szkoła <i>{name}</i>"
-        }
+              "then": "To jest szkoła dla uczniów z niepełnosprawnościami"
+            },
+            "8": {
+              "then": "To jest szkoła dla uczniów z specjalnymi potrzebami"
+            }
+          }
+        }
+      },
+      "title": {
+        "render": "Szkoła <i>{name}</i>"
+      }
     },
     "windturbine": {
-        "title": {
-            "mappings": {
-                "0": {
-                    "then": "{name}"
-                }
-            },
-            "render": "turbina wiatrowa"
-        }
+      "title": {
+        "mappings": {
+          "0": {
+            "then": "{name}"
+          }
+        },
+        "render": "turbina wiatrowa"
+      }
     }
-}+  }