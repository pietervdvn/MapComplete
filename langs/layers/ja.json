--- conflicted
+++ resolved
@@ -7,36 +7,6 @@
         "title": "アートワーク"
       }
     },
-<<<<<<< HEAD
-    "charging_station": {
-        "tagRenderings": {
-            "Network": {
-                "question": "この充電ステーションの運営チェーンはどこですか?",
-                "render": "{network}"
-            },
-            "OH": {
-                "question": "この充電ステーションはいつオープンしますか?"
-            }
-        }
-    },
-    "food": {
-        "tagRenderings": {
-            "friture-take-your-container": {
-                "mappings": {
-                    "0": {
-                        "then": "<b>自分の容器</b>を持ってきて、注文を受け取ることができ、使い捨ての梱包材を節約して、無駄を省くことができます"
-                    },
-                    "1": {
-                        "then": "独自の容器を持参することは<b>できません</b>"
-                    },
-                    "2": {
-                        "then": "自身の容器が注文に<b>必要</b>。"
-                    }
-                },
-                "question": "お客様が持参容器(調理用の鍋や小さな鍋など)をもってきた場合は、注文の梱包に使用されますか?<br/>"
-            }
-        }
-=======
     "tagRenderings": {
       "artwork-artist_name": {
         "question": "どのアーティストが作ったんですか?",
@@ -92,7 +62,6 @@
         "question": "<b>このアートワーク</b>に関するWikidataのエントリーはどれですか?",
         "render": "<a href='https://www.wikidata.org/wiki/{wikidata}' target='_blank'>{wikidata}</a>に関連する"
       }
->>>>>>> 76fa858b
     },
     "title": {
       "mappings": {
@@ -195,5 +164,16 @@
       },
       "render": "店"
     }
+  },
+  "charging_station": {
+    "tagRenderings": {
+      "Network": {
+        "question": "この充電ステーションの運営チェーンはどこですか?",
+        "render": "{network}"
+      },
+      "OH": {
+        "question": "この充電ステーションはいつオープンしますか?"
+      }
+    }
   }
 }