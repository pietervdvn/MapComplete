{
    "artwork": {
        "presets": {
            "0": {
                "title": "Taideteos"
            }
        },
        "title": {
            "mappings": {
                "0": {
                    "then": "Taideteos <i>{name}</i>"
                }
            },
            "render": "Taideteos"
        }
    },
    "bench": {
        "name": "Penkit",
        "presets": {
            "0": {
                "title": "penkki"
            }
        },
        "tagRenderings": {
            "bench-backrest": {
                "mappings": {
                    "0": {
                        "then": "Selkänoja: kyllä"
                    },
                    "1": {
                        "then": "Selkänoja: ei"
                    }
                }
            },
            "bench-colour": {
                "mappings": {
                    "0": {
                        "then": "Väri: ruskea"
                    },
                    "1": {
                        "then": "Väri: vihreä"
                    },
                    "2": {
                        "then": "Väri: harmaa"
                    },
                    "3": {
                        "then": "Väri: valkoinen"
                    },
                    "4": {
                        "then": "Väri: punainen"
                    },
                    "5": {
                        "then": "Väri: musta"
                    },
                    "6": {
                        "then": "Väri: sininen"
                    },
                    "7": {
                        "then": "Väri: keltainen"
                    }
                },
                "render": "Väri: {colour}"
            },
            "bench-material": {
                "mappings": {
                    "0": {
                        "then": "Materiaali: puu"
                    },
                    "2": {
                        "then": "Materiaali: kivi"
                    },
                    "3": {
                        "then": "Materiaali: betoni"
                    },
                    "4": {
                        "then": "Materiaali: muovi"
                    },
                    "5": {
                        "then": "Materiaali: teräs"
                    }
                },
                "render": "Materiaali: {material}"
            }
        },
        "title": {
            "render": "Penkki"
        }
    },
    "bench_at_pt": {
        "tagRenderings": {
            "bench_at_pt-name": {
                "render": "{name}"
            }
        },
        "title": {
            "render": "Penkki"
        }
    },
    "bike_parking": {
        "tagRenderings": {
            "Access": {
                "render": "{access}"
            }
        }
    },
    "bike_repair_station": {
        "presets": {
            "0": {
                "title": "Pyöräpumppu"
            }
        }
    },
    "ghost_bike": {
        "name": "Haamupyörä",
        "title": {
            "render": "Haamupyörä"
<<<<<<< HEAD
=======
        },
        "presets": {
            "0": {
                "title": "Haamupyörä"
            }
>>>>>>> 4bd0cdc2
        }
    },
    "shops": {
        "tagRenderings": {
            "shops-shop": {
                "mappings": {
                    "5": {
                        "then": "Autokorjaamo"
                    }
                }
            }
        }
    }
}<|MERGE_RESOLUTION|>--- conflicted
+++ resolved
@@ -114,14 +114,11 @@
         "name": "Haamupyörä",
         "title": {
             "render": "Haamupyörä"
-<<<<<<< HEAD
-=======
         },
         "presets": {
             "0": {
                 "title": "Haamupyörä"
             }
->>>>>>> 4bd0cdc2
         }
     },
     "shops": {
