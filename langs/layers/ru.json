{
    "artwork": {
        "description": "Разнообразные произведения искусства",
        "name": "Произведения искусства",
        "presets": {
            "0": {
                "title": "Художественная работа"
            }
        },
        "tagRenderings": {
            "artwork-artist_name": {
                "question": "Какой художник создал это?",
                "render": "Создано {artist_name}"
            },
            "artwork-artwork_type": {
                "mappings": {
                    "0": {
                        "then": "Архитектура"
                    },
                    "1": {
                        "then": "Фреска"
                    },
                    "2": {
                        "then": "Живопись"
                    },
                    "3": {
                        "then": "Скульптура"
                    },
                    "4": {
                        "then": "Статуя"
                    },
                    "5": {
                        "then": "Бюст"
                    },
                    "6": {
                        "then": "Камень"
                    },
                    "7": {
                        "then": "Инсталляция"
                    },
                    "8": {
                        "then": "Граффити"
                    },
                    "9": {
                        "then": "Рельеф"
                    },
                    "10": {
                        "then": "Азуле́жу (испанская роспись глазурованной керамической плитки)"
                    },
                    "11": {
                        "then": "Плитка (мозаика)"
                    }
                },
                "question": "К какому типу относится эта работа?",
                "render": "Это {artwork_type}"
            },
            "artwork-website": {
                "question": "Есть ли сайт с более подробной информацией об этой работе?",
                "render": "Больше информации на <a href='{website}' target='_blank'>этом сайте</a>"
            },
            "artwork-wikidata": {
                "question": "Какая запись в Wikidata соответсвует <b>этой работе</b>?",
                "render": "Запись об этой работе в wikidata: <a href='https://www.wikidata.org/wiki/{wikidata}' target='_blank'>{wikidata}</a>"
            }
        },
        "title": {
            "mappings": {
                "0": {
                    "then": "Художественная работа <i>{name}</i>"
                }
            },
            "render": "Художественная работа"
        }
    },
    "barrier": {
        "name": "Препятствия",
        "presets": {
            "0": {
                "title": "Прикол"
            }
        },
        "title": {
            "mappings": {
                "0": {
                    "then": "Прикол"
                }
            },
            "render": "Препятствие"
        }
    },
    "bench": {
        "name": "Скамейки",
        "presets": {
            "0": {
                "title": "cкамейка"
            }
        },
        "tagRenderings": {
            "bench-backrest": {
                "mappings": {
                    "0": {
                        "then": "Со спинкой"
                    },
                    "1": {
                        "then": "Без спинки"
                    }
                },
                "question": "Есть ли у этой скамейки спинка?",
                "render": "Спинка"
            },
            "bench-colour": {
                "mappings": {
                    "0": {
                        "then": "Цвет: коричневый"
                    },
                    "1": {
                        "then": "Цвет: зеленый"
                    },
                    "2": {
                        "then": "Цвет: серый"
                    },
                    "3": {
                        "then": "Цвет: белый"
                    },
                    "4": {
                        "then": "Цвет: красный"
                    },
                    "5": {
                        "then": "Цвет: чёрный"
                    },
                    "6": {
                        "then": "Цвет: синий"
                    },
                    "7": {
                        "then": "Цвет: желтый"
                    }
                },
                "question": "Какого цвета скамейка?",
                "render": "Цвет: {colour}"
            },
            "bench-direction": {
                "question": "В каком направлении вы смотрите, когда сидите на скамейке?",
                "render": "Сидя на скамейке, вы смотрите в сторону {direction}°."
            },
            "bench-material": {
                "mappings": {
                    "0": {
                        "then": "Материал: дерево"
                    },
                    "1": {
                        "then": "Материал: металл"
                    },
                    "2": {
                        "then": "Материал: камень"
                    },
                    "3": {
                        "then": "Материал: бетон"
                    },
                    "4": {
                        "then": "Материал: пластик"
                    },
                    "5": {
                        "then": "Материал: сталь"
                    }
                },
                "question": "Из какого материала сделана скамейка?",
                "render": "Материал: {material}"
            },
            "bench-seats": {
                "question": "Сколько мест на этой скамейке?",
                "render": "{seats} мест"
            },
            "bench-survey:date": {
                "question": "Когда последний раз обследовали эту скамейку?",
                "render": "Последний раз обследование этой скамейки проводилось {survey:date}"
            }
        },
        "title": {
            "render": "Скамейка"
        }
    },
    "bench_at_pt": {
        "name": "Скамейки на остановках общественного транспорта",
        "tagRenderings": {
            "bench_at_pt-bench": {
                "render": "Встаньте на скамейке"
            },
            "bench_at_pt-name": {
                "render": "{name}"
            }
        },
        "title": {
            "mappings": {
                "0": {
                    "then": "Скамейка на остановке общественного транспорта"
                },
                "1": {
                    "then": "Скамейка в укрытии"
                }
            },
            "render": "Скамейка"
        }
    },
    "bicycle_library": {
        "description": "Учреждение, где велосипед может быть арендован на более длительный срок",
        "name": "Велосипедная библиотека",
        "presets": {
            "0": {
                "description": "В велосипедной библиотеке есть велосипеды для аренды",
                "title": "Велосипедная библиотека"
            }
        },
        "tagRenderings": {
            "bicycle-library-target-group": {
                "mappings": {
                    "0": {
                        "then": "Доступны детские велосипеды"
                    },
                    "1": {
                        "then": "Доступны велосипеды для взрослых"
                    },
                    "2": {
                        "then": "Доступны велосипеды для людей с ограниченными возможностями"
                    }
                },
                "question": "Кто здесь может арендовать велосипед?"
            },
            "bicycle_library-charge": {
                "mappings": {
                    "0": {
                        "then": "Прокат велосипедов бесплатен"
                    },
                    "1": {
                        "then": "Прокат велосипеда стоит €20/год и €20 залог"
                    }
                },
                "question": "Сколько стоит прокат велосипеда?",
                "render": "Стоимость аренды велосипеда {charge}"
            },
            "bicycle_library-name": {
                "question": "Как называется эта велосипедная библиотека?",
                "render": "Эта велосипедная библиотека называется {name}"
            }
        },
        "title": {
            "render": "Велосипедная библиотека"
        }
    },
    "bicycle_tube_vending_machine": {
        "name": "Торговый автомат для велосипедистов",
        "presets": {
            "0": {
                "title": "Торговый автомат для велосипедистов"
            }
        },
        "tagRenderings": {
            "Still in use?": {
                "mappings": {
                    "0": {
                        "then": "Этот торговый автомат работает"
                    },
                    "1": {
                        "then": "Этот торговый автомат сломан"
                    },
                    "2": {
                        "then": "Этот торговый автомат закрыт"
                    }
                },
                "question": "Этот торговый автомат все еще работает?",
                "render": "Рабочий статус: <i> {operational_status</i>"
            }
        },
        "title": {
            "render": "Торговый автомат для велосипедистов"
        }
    },
    "bike_cafe": {
        "name": "Велосипедное кафе",
        "presets": {
            "0": {
                "title": "Велосипедное кафе"
            }
        },
        "tagRenderings": {
            "bike_cafe-bike-pump": {
                "mappings": {
                    "0": {
                        "then": "В этом велосипедном кафе есть велосипедный насос для всеобщего использования"
                    },
                    "1": {
                        "then": "В этом велосипедном кафе нет велосипедного насоса для всеобщего использования"
                    }
                },
                "question": "Есть ли в этом велосипедном кафе велосипедный насос для всеобщего использования?"
            },
            "bike_cafe-email": {
                "question": "Какой адрес электронной почты у {name}?"
            },
            "bike_cafe-name": {
                "question": "Как называется это байк-кафе?",
                "render": "Это велосипедное кафе называется {name}"
            },
            "bike_cafe-opening_hours": {
                "question": "Каков режим работы этого велосипедного кафе?"
            },
            "bike_cafe-phone": {
                "question": "Какой номер телефона у {name}?"
            },
            "bike_cafe-repair-service": {
                "mappings": {
                    "0": {
                        "then": "В этом велосипедном кафе есть услуги ремонта велосипедов"
                    },
                    "1": {
                        "then": "В этом велосипедном кафе нет услуг ремонта велосипедов"
                    }
                },
                "question": "Есть ли услуги ремонта велосипедов в этом велосипедном кафе?"
            },
            "bike_cafe-repair-tools": {
                "mappings": {
                    "0": {
                        "then": "В этом велосипедном кафе есть инструменты для починки своего велосипеда"
                    },
                    "1": {
                        "then": "В этом велосипедном кафе нет инструментов для починки своего велосипеда"
                    }
                },
                "question": "Есть ли здесь инструменты для починки вашего велосипеда?"
            },
            "bike_cafe-website": {
                "question": "Какой сайт у {name}?"
            }
        },
        "title": {
            "mappings": {
                "0": {
                    "then": "Велосипедное кафе <i>{name}</i>"
                }
            },
            "render": "Велосипедное кафе"
        }
    },
    "bike_parking": {
        "name": "Велопарковка",
        "presets": {
            "0": {
                "title": "Велопарковка"
            }
        },
        "tagRenderings": {
            "Access": {
                "question": "Кто может пользоваться этой велопарковкой?",
                "render": "{access}"
            },
            "Bicycle parking type": {
                "mappings": {
                    "3": {
                        "then": "Стойка <img style='width: 25%'' src='./assets/layers/bike_parking/rack.svg'>"
                    },
                    "4": {
                        "then": "Двухуровневая <img style='width: 25%'' src='./assets/layers/bike_parking/two_tier.svg'>"
                    },
                    "5": {
                        "then": "Навес <img style='width: 25%'' src='./assets/layers/bike_parking/shed.svg'>"
                    }
                },
                "question": "К какому типу относится эта велопарковка?",
                "render": "Это велопарковка типа {bicycle_parking}"
            },
            "Capacity": {
                "render": "Место для {capacity} велосипеда(ов)"
            },
            "Is covered?": {
                "mappings": {
                    "0": {
                        "then": "Это крытая парковка (есть крыша/навес)"
                    },
                    "1": {
                        "then": "Это открытая парковка"
                    }
                }
            },
            "Underground?": {
                "mappings": {
                    "0": {
                        "then": "Подземная парковка"
                    },
                    "1": {
                        "then": "Подземная парковка"
                    },
                    "4": {
                        "then": "Парковка на крыше"
                    }
                }
            }
        },
        "title": {
            "render": "Велопарковка"
        }
    },
    "bike_repair_station": {
<<<<<<< HEAD
        "icon": {
            "render": "./assets/layers/bike_repair_station/repair_station.svg"
        },
        "mapRendering": {
            "0": {
                "icon": {
                    "render": "./assets/layers/bike_repair_station/repair_station.svg"
                }
            }
        },
=======
>>>>>>> fa012b02
        "presets": {
            "0": {
                "title": "Велосипедный насос"
            }
        },
        "tagRenderings": {
            "Operational status": {
                "mappings": {
                    "0": {
                        "then": "Велосипедный насос сломан"
                    },
                    "1": {
                        "then": "Велосипедный насос работает"
                    }
                },
                "question": "Велосипедный насос все еще работает?"
            },
            "bike_repair_station-electrical_pump": {
                "mappings": {
                    "0": {
                        "then": "Ручной насос"
                    },
                    "1": {
                        "then": "Электрический насос"
                    }
                },
                "question": "Это электрический велосипедный насос?"
            },
            "bike_repair_station-manometer": {
                "mappings": {
                    "0": {
                        "then": "Есть манометр"
                    },
                    "1": {
                        "then": "Нет манометра"
                    },
                    "2": {
                        "then": "Есть манометр, но он сломан"
                    }
                }
            },
            "bike_repair_station-opening_hours": {
                "mappings": {
                    "0": {
                        "then": "Всегда открыто"
                    }
                },
                "question": "Когда работает эта точка обслуживания велосипедов?"
            },
            "bike_repair_station-valves": {
                "mappings": {
                    "0": {
                        "then": "Клапан Presta (также известный как французский клапан)"
                    },
                    "1": {
                        "then": "Клапан Dunlop"
                    }
                },
                "render": "Этот насос поддерживает следующие клапаны: {valves}"
            }
        },
        "title": {
            "mappings": {
                "2": {
                    "then": "Сломанный насос"
                },
                "3": {
                    "then": "Велосипедный насос <i>{name}</i>"
                },
                "4": {
                    "then": "Велосипедный насос"
                }
            }
        }
    },
    "bike_shop": {
        "description": "Магазин, специализирующийся на продаже велосипедов или сопутствующих товаров",
        "name": "Обслуживание велосипедов/магазин",
        "presets": {
            "0": {
                "title": "Обслуживание велосипедов/магазин"
            }
        },
        "tagRenderings": {
            "bike_repair_bike-pump-service": {
                "mappings": {
                    "0": {
                        "then": "В этом магазине есть велосипедный насос для всеобщего пользования"
                    },
                    "1": {
                        "then": "В этом магазине нет велосипедного насоса для всеобщего пользования"
                    }
                },
                "question": "Предлагается ли в этом магазине велосипедный насос для всеобщего пользования?"
            },
            "bike_repair_bike-wash": {
                "mappings": {
                    "0": {
                        "then": "В этом магазине оказываются услуги мойки/чистки велосипедов"
                    },
                    "2": {
                        "then": "В этом магазине нет услуг мойки/чистки велосипедов"
                    }
                },
                "question": "Здесь моют велосипеды?"
            },
            "bike_repair_rents-bikes": {
                "mappings": {
                    "0": {
                        "then": "Этот магазин сдает велосипеды в аренду"
                    },
                    "1": {
                        "then": "Этот магазин не сдает велосипеды напрокат"
                    }
                },
                "question": "Этот магазин сдает велосипеды в аренду?"
            },
            "bike_repair_repairs-bikes": {
                "mappings": {
                    "0": {
                        "then": "Этот магазин ремонтирует велосипеды"
                    },
                    "1": {
                        "then": "Этот магазин не ремонтирует велосипеды"
                    },
                    "2": {
                        "then": "Этот магазин ремонтирует только велосипеды, купленные здесь"
                    },
                    "3": {
                        "then": "В этом магазине обслуживают велосипеды определённого бренда"
                    }
                },
                "question": "В этом магазине ремонтируют велосипеды?"
            },
            "bike_repair_second-hand-bikes": {
                "mappings": {
                    "0": {
                        "then": "В этом магазине продаются подержанные велосипеды"
                    },
                    "1": {
                        "then": "В этом магазине не продаются подержанные велосипеды"
                    },
                    "2": {
                        "then": "В этом магазине продаются только подержанные велосипеды"
                    }
                },
                "question": "В этом магазине продаются подержанные велосипеды?"
            },
            "bike_repair_sells-bikes": {
                "mappings": {
                    "0": {
                        "then": "В этом магазине продаются велосипеды"
                    },
                    "1": {
                        "then": "В этом магазине не продают велосипеды"
                    }
                },
                "question": "Продаются ли велосипеды в этом магазине?"
            },
            "bike_repair_tools-service": {
                "mappings": {
                    "2": {
                        "then": "Инструменты для починки доступны только при покупке/аренде велосипеда в магазине"
                    }
                },
                "question": "Есть ли здесь инструменты для починки собственного велосипеда?"
            },
            "bike_shop-email": {
                "question": "Какой адрес электронной почты у {name}?"
            },
            "bike_shop-name": {
                "question": "Как называется магазин велосипедов?",
                "render": "Этот магазин велосипедов называется {name}"
            },
            "bike_shop-phone": {
                "question": "Какой номер телефона у {name}?"
            },
            "bike_shop-website": {
                "question": "Какой сайт у {name}?"
            }
        },
        "title": {
            "mappings": {
                "0": {
                    "then": "Магазин спортивного инвентаря <i>{name}</i>"
                },
                "2": {
                    "then": "Прокат велосипедов <i>{name}</i>"
                },
                "3": {
                    "then": "Ремонт велосипедов <i>{name}</i>"
                },
                "4": {
                    "then": "Магазин велосипедов <i>{name}</i>"
                }
            },
            "render": "Обслуживание велосипедов/магазин"
        }
    },
    "binocular": {
        "description": "Бинокли",
        "name": "Бинокль",
        "presets": {
            "0": {
                "title": "бинокль"
            }
        },
        "title": {
            "render": "Бинокль"
        }
    },
    "cafe_pub": {
        "presets": {
            "0": {
                "title": "паб"
            },
            "1": {
                "title": "бар"
            },
            "2": {
                "title": "кафе"
            }
        },
        "title": {
            "mappings": {
                "0": {
                    "then": "<i>{name}</i>"
                }
            }
        }
    },
    "charging_station": {
        "description": "Зарядная станция",
        "name": "Зарядные станции",
        "presets": {
            "0": {
                "title": "Зарядная станция"
            }
        },
        "tagRenderings": {
            "Network": {
                "question": "К какой сети относится эта станция?",
                "render": "{network}"
            },
            "OH": {
                "question": "В какое время работает эта зарядная станция?"
            }
        },
        "title": {
            "render": "Зарядная станция"
        },
        "units": {
            "0": {
                "applicableUnits": {
                    "0": {
                        "human": " минут",
                        "humanSingular": " минута"
                    },
                    "1": {
                        "human": " часов",
                        "humanSingular": " час"
                    },
                    "2": {
                        "human": " дней",
                        "humanSingular": " день"
                    }
                }
            },
            "1": {
                "applicableUnits": {
                    "0": {
                        "human": "Вольт"
                    }
                }
            },
            "3": {
                "applicableUnits": {
                    "0": {
                        "human": "киловатт"
                    },
                    "1": {
                        "human": "мегаватт"
                    }
                }
            }
        }
    },
    "crossings": {
        "presets": {
            "1": {
                "title": "Светофор"
            }
        },
        "title": {
            "mappings": {
                "0": {
                    "then": "Светофор"
                }
            }
        }
    },
    "cycleways_and_roads": {
        "title": {
            "mappings": {
                "0": {
                    "then": "Велосипедная дорожка"
                }
            },
            "render": "Велосипедные дорожки"
        }
    },
    "defibrillator": {
<<<<<<< HEAD
        "icon": {
            "mappings": {
                "0": {
                    "then": "./assets/layers/defibrillator/aed_checked.svg"
                }
            }
        },
        "mapRendering": {
            "0": {
                "icon": {
                    "mappings": {
                        "0": {
                            "then": "./assets/layers/defibrillator/aed_checked.svg"
                        }
                    }
                }
            }
        },
=======
>>>>>>> fa012b02
        "name": "Дефибрилляторы",
        "presets": {
            "0": {
                "title": "Дефибриллятор"
            }
        },
        "tagRenderings": {
            "defibrillator-access": {
                "mappings": {
                    "0": {
                        "then": "Общедоступный"
                    },
                    "1": {
                        "then": "Общедоступный"
                    },
                    "2": {
                        "then": "Доступно только для клиентов"
                    }
                }
            },
            "defibrillator-defibrillator": {
                "mappings": {
                    "1": {
                        "then": "Это обычный автоматический дефибриллятор"
                    }
                }
            },
            "defibrillator-description": {
                "render": "Дополнительная информация: {description}"
            },
            "defibrillator-fixme": {
                "render": "Дополнительная информация для экспертов OpenStreetMap: {fixme}"
            },
            "defibrillator-opening_hours": {
                "question": "В какое время доступен этот дефибриллятор?",
                "render": "{opening_hours_table(opening_hours)}"
            },
            "defibrillator-survey:date": {
                "mappings": {
                    "0": {
                        "then": "Проверено сегодня!"
                    }
                }
            }
        },
        "title": {
            "render": "Дефибриллятор"
        }
    },
    "direction": {
        "name": "Визуализация направления"
    },
    "drinking_water": {
        "name": "Питьевая вода",
        "presets": {
            "0": {
                "title": "питьевая вода"
            }
        },
        "title": {
            "render": "Питьевая вода"
        }
    },
    "food": {
        "presets": {
            "0": {
                "title": "ресторан"
            },
            "1": {
                "title": "быстрое питание"
            }
        },
        "tagRenderings": {
            "friture-take-your-container": {
                "mappings": {
                    "1": {
                        "then": "Приносить свою тару <b>не разрешено</b>"
                    }
                }
            }
        }
    },
    "ghost_bike": {
        "name": "Велосипед Ghost",
        "tagRenderings": {
            "ghost_bike-inscription": {
                "render": "<i>{inscription}</i>"
            },
            "ghost_bike-name": {
                "render": "В знак памяти о {name}"
            },
            "ghost_bike-source": {
                "render": "<a href='{source}' target='_blank'>Доступна более подробная информация</a>"
            },
            "ghost_bike-start_date": {
                "render": "Установлен {start_date}"
            }
        },
        "title": {
            "render": "Велосипед Ghost"
        }
    },
    "information_board": {
        "name": "Информационные щиты",
        "presets": {
            "0": {
                "title": "информационный щит"
            }
        },
        "title": {
            "render": "Информационный щит"
        }
    },
    "map": {
        "name": "Карты",
        "presets": {
            "0": {
                "title": "Карта"
            }
        },
        "tagRenderings": {
            "map-map_source": {
                "mappings": {
                    "0": {
                        "then": "Эта карта основана на OpenStreetMap"
                    }
                },
                "render": "Эта карта основана на {map_source}"
            }
        },
        "title": {
            "render": "Карта"
        }
    },
    "nature_reserve": {
        "tagRenderings": {
            "Email": {
                "render": "<a href='mailto:{email}' target='_blank'>{email}</a>"
            },
            "phone": {
                "render": "<a href='tel:{email}' target='_blank'>{phone}</a>"
            }
        }
    },
    "observation_tower": {
        "name": "Смотровые башни",
        "presets": {
            "0": {
                "title": "смотровая башня"
            }
        },
        "title": {
            "mappings": {
                "0": {
                    "then": "<b>{name}</b>"
                }
            },
            "render": "Смотровая башня"
        },
        "units": {
            "0": {
                "applicableUnits": {
                    "0": {
                        "human": " метр"
                    }
                }
            }
        }
    },
    "picnic_table": {
        "description": "Слой, отображающий столы для пикника",
        "name": "Столы для пикника",
        "presets": {
            "0": {
                "title": "стол для пикника"
            }
        },
        "tagRenderings": {
            "picnic_table-material": {
                "mappings": {
                    "0": {
                        "then": "Это деревянный стол для пикника"
                    },
                    "1": {
                        "then": "Это бетонный стол для пикника"
                    }
                },
                "question": "Из чего изготовлен этот стол для пикника?",
                "render": "Этот стол для пикника сделан из {material}"
            }
        },
        "title": {
            "render": "Стол для пикника"
        }
    },
    "playground": {
        "description": "Детские площадки",
        "name": "Детские площадки",
        "presets": {
            "0": {
                "title": "Детская площадка"
            }
        },
        "tagRenderings": {
            "Playground-wheelchair": {
                "mappings": {
                    "0": {
                        "then": "Полностью доступна пользователям кресел-колясок"
                    },
                    "1": {
                        "then": "Частично доступна пользователям кресел-колясок"
                    },
                    "2": {
                        "then": "Недоступна пользователям кресел-колясок"
                    }
                },
                "question": "Доступна ли детская площадка пользователям кресел-колясок?"
            },
            "playground-access": {
                "mappings": {
                    "4": {
                        "then": "Недоступно"
                    }
                }
            },
            "playground-email": {
                "render": "<a href='mailto:{email}'>{email}</a>"
            },
            "playground-lit": {
                "mappings": {
                    "0": {
                        "then": "Эта детская площадка освещается ночью"
                    },
                    "1": {
                        "then": "Эта детская площадка не освещается ночью"
                    }
                },
                "question": "Эта игровая площадка освещается ночью?"
            },
            "playground-max_age": {
                "render": "Доступно детям до {max_age}"
            },
            "playground-min_age": {
                "question": "С какого возраста доступна эта детская площадка?",
                "render": "Доступно для детей старше {min_age} лет"
            },
            "playground-opening_hours": {
                "mappings": {
                    "0": {
                        "then": "Открыто от рассвета до заката"
                    },
                    "1": {
                        "then": "Всегда доступен"
                    },
                    "2": {
                        "then": "Всегда доступен"
                    }
                },
                "question": "Когда открыта эта игровая площадка?"
            },
            "playground-phone": {
                "render": "<a href='tel:{phone}'>{phone}</a>"
            },
            "playground-surface": {
                "mappings": {
                    "0": {
                        "then": "Поверхность - <b>трава</b>"
                    },
                    "1": {
                        "then": "Поверхность - <b>песок</b>"
                    },
                    "2": {
                        "then": "Покрытие из <b>щепы</b>"
                    },
                    "3": {
                        "then": "Поверхность - <b>брусчатка</b>"
                    },
                    "4": {
                        "then": "Поверхность - <b>асфальт</b>"
                    },
                    "5": {
                        "then": "Поверхность - <b>бетон</b>"
                    }
                },
                "render": "Поверхность - <b>{surface}</b>"
            }
        },
        "title": {
            "mappings": {
                "0": {
                    "then": "Детская площадка <i>{name}</i>"
                }
            },
            "render": "Детская площадка"
        }
    },
    "public_bookcase": {
        "description": "Уличный шкаф с книгами, доступными для всех",
        "name": "Книжные шкафы",
        "presets": {
            "0": {
                "title": "Книжный шкаф"
            }
        },
        "tagRenderings": {
            "bookcase-booktypes": {
                "mappings": {
                    "0": {
                        "then": "В основном детские книги"
                    },
                    "1": {
                        "then": "В основном книги для взрослых"
                    },
                    "2": {
                        "then": "Книги и для детей, и для взрослых"
                    }
                },
                "question": "Какие книги можно найти в этом общественном книжном шкафу?"
            },
            "bookcase-is-accessible": {
                "mappings": {
                    "0": {
                        "then": "Свободный доступ"
                    }
                },
                "question": "Имеется ли свободный доступ к этому общественному книжному шкафу?"
            },
            "public_bookcase-capacity": {
                "question": "Сколько книг помещается в этом общественном книжном шкафу?",
                "render": "{capacity} книг помещается в этот книжный шкаф"
            },
            "public_bookcase-name": {
                "mappings": {
                    "0": {
                        "then": "У этого книжного шкафа нет названия"
                    }
                },
                "question": "Как называется этот общественный книжный шкаф?",
                "render": "Название книжного шкафа — {name}"
            },
            "public_bookcase-start_date": {
                "question": "Когда был установлен этот общественный книжный шкаф?",
                "render": "Установлен {start_date}"
            },
            "public_bookcase-website": {
                "question": "Есть ли веб-сайт с более подробной информацией об этом общественном книжном шкафе?",
                "render": "Более подробная информация <a href='{website}' target='_blank'>на сайте</a>"
            }
        },
        "title": {
            "mappings": {
                "0": {
                    "then": "Общественный книжный шкаф <i>{name}</i>"
                }
            },
            "render": "Книжный шкаф"
        }
    },
    "shops": {
        "description": "Магазин",
        "name": "Магазин",
        "presets": {
            "0": {
                "description": "Добавить новый магазин",
                "title": "Магазин"
            }
        },
        "tagRenderings": {
            "shops-email": {
                "question": "Каков адрес электронной почты этого магазина?",
                "render": "<a href='mailto:{email}'>{email}</a>"
            },
            "shops-name": {
                "question": "Как называется этот магазин?"
            },
            "shops-opening_hours": {
                "question": "Каковы часы работы этого магазина?",
                "render": "{opening_hours_table(opening_hours)}"
            },
            "shops-phone": {
                "question": "Какой телефон?",
                "render": "<a href='tel:{phone}'>{phone}</a>"
            },
            "shops-shop": {
                "mappings": {
                    "1": {
                        "then": "Супермаркет"
                    },
                    "2": {
                        "then": "Магазин одежды"
                    },
                    "3": {
                        "then": "Парикмахерская"
                    },
                    "6": {
                        "then": "Автосалон"
                    }
                },
                "question": "Что продаётся в этом магазине?"
            },
            "shops-website": {
                "question": "Какой веб-сайт у этого магазина?",
                "render": "<a href='{website}'>{website}</a>"
            }
        },
        "title": {
            "mappings": {
                "0": {
                    "then": "{name}"
                },
                "1": {
                    "then": "{shop}"
                }
            },
            "render": "Магазин"
        }
    },
    "slow_roads": {
        "tagRenderings": {
            "slow_roads-surface": {
                "mappings": {
                    "0": {
                        "then": "Поверхность - <b>трава</b>"
                    },
                    "1": {
                        "then": "Поверхность - <b>земля</b>"
                    },
                    "3": {
                        "then": "Поверхность - <b>песок</b>"
                    },
                    "4": {
                        "then": "Поверхность - <b>брусчатка</b>"
                    },
                    "5": {
                        "then": "Поверхность - <b>асфальт</b>"
                    },
                    "6": {
                        "then": "Поверхность - <b>бетон</b>"
                    }
                },
                "render": "Поверхность - <b>{surface}</b>"
            }
        }
    },
    "sport_pitch": {
        "description": "Спортивная площадка",
        "name": "Спортивные площадки",
        "presets": {
            "0": {
                "title": "Стол для настольного тенниса"
            },
            "1": {
                "title": "Спортивная площадка"
            }
        },
        "tagRenderings": {
            "sport-pitch-access": {
                "mappings": {
                    "0": {
                        "then": "Свободный доступ"
                    },
                    "1": {
                        "then": "Ограниченный доступ (напр., только по записи, в определённые часы, ...)"
                    },
                    "2": {
                        "then": "Доступ только членам клуба"
                    }
                },
                "question": "Есть ли свободный доступ к этой спортивной площадке?"
            },
            "sport-pitch-reservation": {
                "mappings": {
                    "1": {
                        "then": "Желательна предварительная запись для доступа на эту спортивную площадку"
                    },
                    "2": {
                        "then": "Предварительная запись для доступа на эту спортивную площадку возможна, но не обязательна"
                    },
                    "3": {
                        "then": "Невозможна предварительная запись"
                    }
                },
                "question": "Нужна ли предварительная запись для доступа на эту спортивную площадку?"
            },
            "sport_pitch-opening_hours": {
                "mappings": {
                    "1": {
                        "then": "Всегда доступен"
                    }
                },
                "question": "В какое время доступна эта площадка?"
            },
            "sport_pitch-sport": {
                "mappings": {
                    "0": {
                        "then": "Здесь можно играть в баскетбол"
                    },
                    "1": {
                        "then": "Здесь можно играть в футбол"
                    },
                    "2": {
                        "then": "Это стол для пинг-понга"
                    },
                    "3": {
                        "then": "Здесь можно играть в теннис"
                    },
                    "4": {
                        "then": "Здесь можно играть в корфбол"
                    },
                    "5": {
                        "then": "Здесь можно играть в баскетбол"
                    }
                }
            },
            "sport_pitch-surface": {
                "mappings": {
                    "0": {
                        "then": "Поверхность - <b>трава</b>"
                    },
                    "1": {
                        "then": "Поверхность - <b>песок</b>"
                    },
                    "2": {
                        "then": "Поверхность - <b>брусчатка</b>"
                    },
                    "3": {
                        "then": "Поверхность - <b>асфальт</b>"
                    },
                    "4": {
                        "then": "Поверхность - <b>бетон</b>"
                    }
                },
                "question": "Какое покрытие на этой спортивной площадке?",
                "render": "Поверхность - <b>{surface}</b>"
            }
        },
        "title": {
            "render": "Спортивная площадка"
        }
    },
    "surveillance_camera": {
        "name": "Камеры наблюдения",
        "tagRenderings": {
            "Camera type: fixed; panning; dome": {
                "mappings": {
                    "1": {
                        "then": "Камера с поворотным механизмом"
                    },
                    "2": {
                        "then": "Панорамная камера"
                    }
                },
                "question": "Какая это камера?"
            },
            "Indoor camera? This isn't clear for 'public'-cameras": {
                "mappings": {
                    "1": {
                        "then": "Эта камера расположена снаружи"
                    },
                    "2": {
                        "then": "Возможно, эта камера расположена снаружи"
                    }
                }
            },
            "camera:mount": {
                "question": "Как расположена эта камера?"
            }
        },
        "title": {
            "render": "Камера наблюдения"
        }
    },
    "toilet": {
        "name": "Туалеты",
        "presets": {
            "0": {
                "description": "Туалет или комната отдыха со свободным доступом",
                "title": "tуалет"
            },
            "1": {
                "title": "tуалет с доступом для пользователей кресел-колясок"
            }
        },
        "tagRenderings": {
            "toilet-access": {
                "mappings": {
                    "0": {
                        "then": "Свободный доступ"
                    },
                    "2": {
                        "then": "Недоступно"
                    },
                    "4": {
                        "then": "Свободный доступ"
                    }
                },
                "question": "Есть ли свободный доступ к этим туалетам?"
            },
            "toilet-charge": {
                "question": "Сколько стоит посещение туалета?",
                "render": "Стоимость {charge}"
            },
            "toilets-fee": {
                "mappings": {
                    "0": {
                        "then": "Это платные туалеты"
                    }
                }
            },
            "toilets-type": {
                "question": "Какие это туалеты?"
            },
            "toilets-wheelchair": {
                "mappings": {
                    "1": {
                        "then": "Недоступно пользователям кресел-колясок"
                    }
                }
            }
        },
        "title": {
            "render": "Туалет"
        }
    },
    "trail": {
        "name": "Тропы",
        "title": {
            "render": "Тропа"
        }
    },
    "tree_node": {
        "name": "Дерево",
        "presets": {
            "0": {
                "title": "Лиственное дерево"
            },
            "1": {
                "description": "Дерево с хвоей (иглами), например, сосна или ель.",
                "title": "Хвойное дерево"
            },
            "2": {
                "description": "Если вы не уверены в том, лиственное это дерево или хвойное.",
                "title": "Дерево"
            }
        },
        "tagRenderings": {
            "tree-decidouous": {
                "mappings": {
                    "0": {
                        "then": "Листопадное: у дерева опадают листья в определённое время года."
                    },
                    "1": {
                        "then": "Вечнозелёное."
                    }
                },
                "question": "Это дерево вечнозелёное или листопадное?"
            },
            "tree-height": {
                "mappings": {
                    "0": {
                        "then": "Высота: {height}&nbsp;м"
                    }
                },
                "render": "Высота: {height}"
            },
            "tree_node-name": {
                "mappings": {
                    "0": {
                        "then": "У этого дерева нет названия."
                    }
                },
                "question": "Есть ли у этого дерева название?",
                "render": "Название: {name}"
            },
            "tree_node-ref:OnroerendErfgoed": {
                "render": "<img src=\"./assets/layers/tree_node/Onroerend_Erfgoed_logo_without_text.svg\" style=\"width:0.85em;height:1em;vertical-align:middle\" alt=\"\"/> Onroerend Erfgoed ID: <a href=\"https://id.erfgoed.net/erfgoedobjecten/{ref:OnroerendErfgoed}\">{ref:OnroerendErfgoed}</a>"
            },
            "tree_node-wikidata": {
                "render": "<img src=\"./assets/svg/wikidata.svg\" style=\"width:1em;height:0.56em;vertical-align:middle\" alt=\"\"/> Wikidata: <a href=\"http://www.wikidata.org/entity/{wikidata}\">{wikidata}</a>"
            }
        },
        "title": {
            "mappings": {
                "0": {
                    "then": "<i>{name}</i>"
                }
            },
            "render": "Дерево"
        }
    },
    "viewpoint": {
        "name": "Смотровая площадка",
        "presets": {
            "0": {
                "title": "Смотровая площадка"
            }
        },
        "tagRenderings": {
            "viewpoint-description": {
                "question": "Вы хотите добавить описание?"
            }
        },
        "title": {
            "render": "Смотровая площадка"
        }
    },
    "visitor_information_centre": {
        "title": {
            "mappings": {
                "1": {
                    "then": "{name}"
                }
            },
            "render": "{name}"
        }
    },
    "waste_basket": {
<<<<<<< HEAD
        "iconSize": {
            "mappings": {
                "0": {
                    "then": "Контейнер для мусора"
                }
            }
        },
        "mapRendering": {
            "0": {
                "iconSize": {
                    "mappings": {
                        "0": {
                            "then": "Контейнер для мусора"
                        }
                    }
                }
            }
        },
=======
>>>>>>> fa012b02
        "name": "Контейнер для мусора",
        "presets": {
            "0": {
                "title": "Контейнер для мусора"
            }
        },
        "title": {
            "render": "Контейнер для мусора"
        }
    },
    "watermill": {
        "name": "Водяная мельница"
    }
}<|MERGE_RESOLUTION|>--- conflicted
+++ resolved
@@ -400,19 +400,6 @@
         }
     },
     "bike_repair_station": {
-<<<<<<< HEAD
-        "icon": {
-            "render": "./assets/layers/bike_repair_station/repair_station.svg"
-        },
-        "mapRendering": {
-            "0": {
-                "icon": {
-                    "render": "./assets/layers/bike_repair_station/repair_station.svg"
-                }
-            }
-        },
-=======
->>>>>>> fa012b02
         "presets": {
             "0": {
                 "title": "Велосипедный насос"
@@ -486,6 +473,13 @@
                     "then": "Велосипедный насос"
                 }
             }
+        },
+        "mapRendering": {
+            "0": {
+                "icon": {
+                    "render": "./assets/layers/bike_repair_station/repair_station.svg"
+                }
+            }
         }
     },
     "bike_shop": {
@@ -653,12 +647,12 @@
             }
         },
         "tagRenderings": {
+            "OH": {
+                "question": "В какое время работает эта зарядная станция?"
+            },
             "Network": {
                 "question": "К какой сети относится эта станция?",
                 "render": "{network}"
-            },
-            "OH": {
-                "question": "В какое время работает эта зарядная станция?"
             }
         },
         "title": {
@@ -725,13 +719,53 @@
         }
     },
     "defibrillator": {
-<<<<<<< HEAD
-        "icon": {
-            "mappings": {
-                "0": {
-                    "then": "./assets/layers/defibrillator/aed_checked.svg"
-                }
-            }
+        "name": "Дефибрилляторы",
+        "presets": {
+            "0": {
+                "title": "Дефибриллятор"
+            }
+        },
+        "tagRenderings": {
+            "defibrillator-access": {
+                "mappings": {
+                    "0": {
+                        "then": "Общедоступный"
+                    },
+                    "1": {
+                        "then": "Общедоступный"
+                    },
+                    "2": {
+                        "then": "Доступно только для клиентов"
+                    }
+                }
+            },
+            "defibrillator-defibrillator": {
+                "mappings": {
+                    "1": {
+                        "then": "Это обычный автоматический дефибриллятор"
+                    }
+                }
+            },
+            "defibrillator-description": {
+                "render": "Дополнительная информация: {description}"
+            },
+            "defibrillator-fixme": {
+                "render": "Дополнительная информация для экспертов OpenStreetMap: {fixme}"
+            },
+            "defibrillator-opening_hours": {
+                "question": "В какое время доступен этот дефибриллятор?",
+                "render": "{opening_hours_table(opening_hours)}"
+            },
+            "defibrillator-survey:date": {
+                "mappings": {
+                    "0": {
+                        "then": "Проверено сегодня!"
+                    }
+                }
+            }
+        },
+        "title": {
+            "render": "Дефибриллятор"
         },
         "mapRendering": {
             "0": {
@@ -743,56 +777,6 @@
                     }
                 }
             }
-        },
-=======
->>>>>>> fa012b02
-        "name": "Дефибрилляторы",
-        "presets": {
-            "0": {
-                "title": "Дефибриллятор"
-            }
-        },
-        "tagRenderings": {
-            "defibrillator-access": {
-                "mappings": {
-                    "0": {
-                        "then": "Общедоступный"
-                    },
-                    "1": {
-                        "then": "Общедоступный"
-                    },
-                    "2": {
-                        "then": "Доступно только для клиентов"
-                    }
-                }
-            },
-            "defibrillator-defibrillator": {
-                "mappings": {
-                    "1": {
-                        "then": "Это обычный автоматический дефибриллятор"
-                    }
-                }
-            },
-            "defibrillator-description": {
-                "render": "Дополнительная информация: {description}"
-            },
-            "defibrillator-fixme": {
-                "render": "Дополнительная информация для экспертов OpenStreetMap: {fixme}"
-            },
-            "defibrillator-opening_hours": {
-                "question": "В какое время доступен этот дефибриллятор?",
-                "render": "{opening_hours_table(opening_hours)}"
-            },
-            "defibrillator-survey:date": {
-                "mappings": {
-                    "0": {
-                        "then": "Проверено сегодня!"
-                    }
-                }
-            }
-        },
-        "title": {
-            "render": "Дефибриллятор"
         }
     },
     "direction": {
@@ -1463,13 +1447,14 @@
         }
     },
     "waste_basket": {
-<<<<<<< HEAD
-        "iconSize": {
-            "mappings": {
-                "0": {
-                    "then": "Контейнер для мусора"
-                }
-            }
+        "name": "Контейнер для мусора",
+        "presets": {
+            "0": {
+                "title": "Контейнер для мусора"
+            }
+        },
+        "title": {
+            "render": "Контейнер для мусора"
         },
         "mapRendering": {
             "0": {
@@ -1481,17 +1466,6 @@
                     }
                 }
             }
-        },
-=======
->>>>>>> fa012b02
-        "name": "Контейнер для мусора",
-        "presets": {
-            "0": {
-                "title": "Контейнер для мусора"
-            }
-        },
-        "title": {
-            "render": "Контейнер для мусора"
         }
     },
     "watermill": {
