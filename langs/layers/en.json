--- conflicted
+++ resolved
@@ -1,5 +1,4 @@
 {
-<<<<<<< HEAD
   "artwork": {
     "description": "Diverse pieces of artwork",
     "name": "Artworks",
@@ -7,440 +6,6 @@
       "0": {
         "title": "Artwork"
       }
-=======
-    "artwork": {
-        "description": "Diverse pieces of artwork",
-        "name": "Artworks",
-        "presets": {
-            "0": {
-                "title": "Artwork"
-            }
-        },
-        "tagRenderings": {
-            "artwork-artist_name": {
-                "question": "Which artist created this?",
-                "render": "Created by {artist_name}"
-            },
-            "artwork-artwork_type": {
-                "mappings": {
-                    "0": {
-                        "then": "Architecture"
-                    },
-                    "1": {
-                        "then": "Mural"
-                    },
-                    "2": {
-                        "then": "Painting"
-                    },
-                    "3": {
-                        "then": "Sculpture"
-                    },
-                    "4": {
-                        "then": "Statue"
-                    },
-                    "5": {
-                        "then": "Bust"
-                    },
-                    "6": {
-                        "then": "Stone"
-                    },
-                    "7": {
-                        "then": "Installation"
-                    },
-                    "8": {
-                        "then": "Graffiti"
-                    },
-                    "9": {
-                        "then": "Relief"
-                    },
-                    "10": {
-                        "then": "Azulejo (Spanish decorative tilework)"
-                    },
-                    "11": {
-                        "then": "Tilework"
-                    }
-                },
-                "question": "What is the type of this artwork?",
-                "render": "This is a {artwork_type}"
-            },
-            "artwork-website": {
-                "question": "Is there a website with more information about this artwork?",
-                "render": "More information on <a href='{website}' target='_blank'>this website</a>"
-            },
-            "artwork-wikidata": {
-                "question": "Which Wikidata-entry corresponds with <b>this artwork</b>?",
-                "render": "Corresponds with <a href='https://www.wikidata.org/wiki/{wikidata}' target='_blank'>{wikidata}</a>"
-            }
-        },
-        "title": {
-            "mappings": {
-                "0": {
-                    "then": "Artwork <i>{name}</i>"
-                }
-            },
-            "render": "Artwork"
-        }
-    },
-    "barrier": {
-        "description": "Obstacles while cycling, such as bollards and cycle barriers",
-        "name": "Barriers",
-        "presets": {
-            "0": {
-                "description": "A bollard in the road",
-                "title": "Bollard"
-            },
-            "1": {
-                "description": "Cycle barrier, slowing down cyclists",
-                "title": "Cycle barrier"
-            }
-        },
-        "tagRenderings": {
-            "Bollard type": {
-                "mappings": {
-                    "0": {
-                        "then": "Removable bollard"
-                    },
-                    "1": {
-                        "then": "Fixed bollard"
-                    },
-                    "2": {
-                        "then": "Bollard that can be folded down"
-                    },
-                    "3": {
-                        "then": "Flexible bollard, usually plastic"
-                    },
-                    "4": {
-                        "then": "Rising bollard"
-                    }
-                },
-                "question": "What kind of bollard is this?"
-            },
-            "Cycle barrier type": {
-                "mappings": {
-                    "0": {
-                        "then": "Single, just two barriers with a space inbetween <img src='./assets/themes/cycle_infra/Cycle_barrier_single.png' style='width:8em'>"
-                    },
-                    "1": {
-                        "then": "Double, two barriers behind each other <img src='./assets/themes/cycle_infra/Cycle_barrier_double.png' style='width:8em'>"
-                    },
-                    "2": {
-                        "then": "Triple, three barriers behind each other <img src='./assets/themes/cycle_infra/Cycle_barrier_triple.png' style='width:8em'>"
-                    },
-                    "3": {
-                        "then": "Squeeze gate, gap is smaller at top, than at the bottom <img src='./assets/themes/cycle_infra/Cycle_barrier_squeeze.png' style='width:8em'>"
-                    }
-                },
-                "question": "What kind of cycling barrier is this?"
-            },
-            "MaxWidth": {
-                "question": "How wide is the gap left over besides the barrier?",
-                "render": "Maximum width: {maxwidth:physical} m"
-            },
-            "Overlap (cyclebarrier)": {
-                "question": "How much overlap do the barriers have?",
-                "render": "Overlap: {overlap} m"
-            },
-            "Space between barrier (cyclebarrier)": {
-                "question": "How much space is there between the barriers (along the length of the road)?",
-                "render": "Space between barriers (along the length of the road): {spacing} m"
-            },
-            "Width of opening (cyclebarrier)": {
-                "question": "How wide is the smallest opening next to the barriers?",
-                "render": "Width of opening: {opening} m"
-            },
-            "bicycle=yes/no": {
-                "mappings": {
-                    "0": {
-                        "then": "A cyclist can go past this."
-                    },
-                    "1": {
-                        "then": "A cyclist can not go past this."
-                    }
-                },
-                "question": "Can a bicycle go past this barrier?"
-            }
-        },
-        "title": {
-            "mappings": {
-                "0": {
-                    "then": "Bollard"
-                },
-                "1": {
-                    "then": "Cycling Barrier"
-                }
-            },
-            "render": "Barrier"
-        }
-    },
-    "bench": {
-        "name": "Benches",
-        "presets": {
-            "0": {
-                "title": "bench"
-            }
-        },
-        "tagRenderings": {
-            "bench-backrest": {
-                "mappings": {
-                    "0": {
-                        "then": "Backrest: Yes"
-                    },
-                    "1": {
-                        "then": "Backrest: No"
-                    }
-                },
-                "question": "Does this bench have a backrest?",
-                "render": "Backrest"
-            },
-            "bench-colour": {
-                "mappings": {
-                    "0": {
-                        "then": "Colour: brown"
-                    },
-                    "1": {
-                        "then": "Colour: green"
-                    },
-                    "2": {
-                        "then": "Colour: gray"
-                    },
-                    "3": {
-                        "then": "Colour: white"
-                    },
-                    "4": {
-                        "then": "Colour: red"
-                    },
-                    "5": {
-                        "then": "Colour: black"
-                    },
-                    "6": {
-                        "then": "Colour: blue"
-                    },
-                    "7": {
-                        "then": "Colour: yellow"
-                    }
-                },
-                "question": "Which colour does this bench have?",
-                "render": "Colour: {colour}"
-            },
-            "bench-direction": {
-                "question": "In which direction are you looking when sitting on the bench?",
-                "render": "When sitting on the bench, one looks towards {direction}°."
-            },
-            "bench-material": {
-                "mappings": {
-                    "0": {
-                        "then": "Material: wood"
-                    },
-                    "1": {
-                        "then": "Material: metal"
-                    },
-                    "2": {
-                        "then": "Material: stone"
-                    },
-                    "3": {
-                        "then": "Material: concrete"
-                    },
-                    "4": {
-                        "then": "Material: plastic"
-                    },
-                    "5": {
-                        "then": "Material: steel"
-                    }
-                },
-                "question": "What is the bench (seating) made from?",
-                "render": "Material: {material}"
-            },
-            "bench-seats": {
-                "question": "How many seats does this bench have?",
-                "render": "{seats} seats"
-            },
-            "bench-survey:date": {
-                "question": "When was this bench last surveyed?",
-                "render": "This bench was last surveyed on {survey:date}"
-            }
-        },
-        "title": {
-            "render": "Bench"
-        }
-    },
-    "bench_at_pt": {
-        "name": "Benches at public transport stops",
-        "tagRenderings": {
-            "bench_at_pt-bench": {
-                "render": "Stand up bench"
-            },
-            "bench_at_pt-name": {
-                "render": "{name}"
-            }
-        },
-        "title": {
-            "mappings": {
-                "0": {
-                    "then": "Bench at public transport stop"
-                },
-                "1": {
-                    "then": "Bench in shelter"
-                }
-            },
-            "render": "Bench"
-        }
-    },
-    "bicycle_library": {
-        "description": "A facility where bicycles can be lent for longer period of times",
-        "name": "Bicycle library",
-        "presets": {
-            "0": {
-                "description": "A bicycle library has a collection of bikes which can be lent",
-                "title": "Fietsbibliotheek"
-            }
-        },
-        "tagRenderings": {
-            "bicycle-library-target-group": {
-                "mappings": {
-                    "0": {
-                        "then": "Bikes for children available"
-                    },
-                    "1": {
-                        "then": "Bikes for adult available"
-                    },
-                    "2": {
-                        "then": "Bikes for disabled persons available"
-                    }
-                },
-                "question": "Who can lend bicycles here?"
-            },
-            "bicycle_library-charge": {
-                "mappings": {
-                    "0": {
-                        "then": "Lending a bicycle is free"
-                    },
-                    "1": {
-                        "then": "Lending a bicycle costs €20/year and €20 warranty"
-                    }
-                },
-                "question": "How much does lending a bicycle cost?",
-                "render": "Lending a bicycle costs {charge}"
-            },
-            "bicycle_library-name": {
-                "question": "What is the name of this bicycle library?",
-                "render": "This bicycle library is called {name}"
-            }
-        },
-        "title": {
-            "render": "Bicycle library"
-        }
-    },
-    "bicycle_tube_vending_machine": {
-        "name": "Bicycle tube vending machine",
-        "presets": {
-            "0": {
-                "title": "Bicycle tube vending machine"
-            }
-        },
-        "tagRenderings": {
-            "Still in use?": {
-                "mappings": {
-                    "0": {
-                        "then": "This vending machine works"
-                    },
-                    "1": {
-                        "then": "This vending machine is broken"
-                    },
-                    "2": {
-                        "then": "This vending machine is closed"
-                    }
-                },
-                "question": "Is this vending machine still operational?",
-                "render": "The operational status is <i>{operational_status</i>"
-            }
-        },
-        "title": {
-            "render": "Bicycle tube vending machine"
-        }
-    },
-    "bike_cafe": {
-        "name": "Bike cafe",
-        "presets": {
-            "0": {
-                "title": "Bike cafe"
-            }
-        },
-        "tagRenderings": {
-            "bike_cafe-bike-pump": {
-                "mappings": {
-                    "0": {
-                        "then": "This bike cafe offers a bike pump for anyone"
-                    },
-                    "1": {
-                        "then": "This bike cafe doesn't offer a bike pump for anyone"
-                    }
-                },
-                "question": "Does this bike cafe offer a bike pump for use by anyone?"
-            },
-            "bike_cafe-email": {
-                "question": "What is the email address of {name}?"
-            },
-            "bike_cafe-name": {
-                "question": "What is the name of this bike cafe?",
-                "render": "This bike cafe is called {name}"
-            },
-            "bike_cafe-opening_hours": {
-                "question": "When it this bike café opened?"
-            },
-            "bike_cafe-phone": {
-                "question": "What is the phone number of {name}?"
-            },
-            "bike_cafe-repair-service": {
-                "mappings": {
-                    "0": {
-                        "then": "This bike cafe repairs bikes"
-                    },
-                    "1": {
-                        "then": "This bike cafe doesn't repair bikes"
-                    }
-                },
-                "question": "Does this bike cafe repair bikes?"
-            },
-            "bike_cafe-repair-tools": {
-                "mappings": {
-                    "0": {
-                        "then": "This bike cafe offers tools for DIY repair"
-                    },
-                    "1": {
-                        "then": "This bike cafe doesn't offer tools for DIY repair"
-                    }
-                },
-                "question": "Are there tools here to repair your own bike?"
-            },
-            "bike_cafe-website": {
-                "question": "What is the website of {name}?"
-            }
-        },
-        "title": {
-            "mappings": {
-                "0": {
-                    "then": "Bike cafe <i>{name}</i>"
-                }
-            },
-            "render": "Bike cafe"
-        }
-    },
-    "bike_cleaning": {
-        "name": "Bike cleaning service",
-        "presets": {
-            "0": {
-                "title": "Bike cleaning service"
-            }
-        },
-        "title": {
-            "mappings": {
-                "0": {
-                    "then": "Bike cleaning service <i>{name}</i>"
-                }
-            },
-            "render": "Bike cleaning service"
-        }
->>>>>>> 5dab0927
     },
     "tagRenderings": {
       "artwork-artist_name": {
@@ -568,11 +133,11 @@
       },
       "Space between barrier (cyclebarrier)": {
         "question": "How much space is there between the barriers (along the length of the road)?",
-        "render": "Space between barriers (along the length of the road): {width:separation} m"
+        "render": "Space between barriers (along the length of the road): {spacing} m"
       },
       "Width of opening (cyclebarrier)": {
         "question": "How wide is the smallest opening next to the barriers?",
-        "render": "Width of opening: {width:opening} m"
+        "render": "Width of opening: {opening} m"
       },
       "bicycle=yes/no": {
         "mappings": {
