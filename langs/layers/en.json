--- conflicted
+++ resolved
@@ -5111,7 +5111,6 @@
             "render": "Recycling facility"
         }
     },
-<<<<<<< HEAD
     "shelter": {
         "description": "Layer showing shelter structures",
         "name": "Shelter",
@@ -5145,6 +5144,127 @@
             "render": "Shelter"
         }
     },
+    "school": {
+        "name": "Primary and secondary schools",
+        "presets": {
+            "0": {
+                "title": "a primary or secondary school"
+            }
+        },
+        "tagRenderings": {
+            "capacity": {
+                "question": "How much students can at most enroll in this school?",
+                "render": "This school can enroll at most {capacity} students"
+            },
+            "education-level-belgium": {
+                "mappings": {
+                    "0": {
+                        "then": "This is a school with a kindergarten section where young kids receive some education which prepares reading and writing."
+                    },
+                    "1": {
+                        "then": "This is a school where one learns primary skills such as basic literacy and numerical skills. <div class='subtle'>Pupils typically enroll from 6 years old till 12 years old</div>"
+                    },
+                    "2": {
+                        "then": "This is a secondary school which offers all grades"
+                    },
+                    "3": {
+                        "then": "This is a secondary school which does <i>not</i> have all grades, but offers <b>first and second</b> grade"
+                    },
+                    "4": {
+                        "then": "This is a secondary school which does <i>not</i> have all grades, but offers <b>third and fourth</b> grade"
+                    },
+                    "5": {
+                        "then": "This is a secondary school which does <i>not</i> have all grades, but offers <b>fifth and sixth</b> grade"
+                    },
+                    "6": {
+                        "then": "This school offers post-secondary education (e.g. a seventh or eight specialisation year)"
+                    }
+                },
+                "question": "What level of education is given on this school?"
+            },
+            "gender": {
+                "mappings": {
+                    "0": {
+                        "then": "Both boys and girls can enroll here and have classes together"
+                    },
+                    "1": {
+                        "then": "Both boys and girls can enroll here but they are separated (e.g. they have lessons in different classrooms or at different times)"
+                    },
+                    "2": {
+                        "then": "This is a boys only-school"
+                    },
+                    "3": {
+                        "then": "This is a girls-only school"
+                    }
+                },
+                "question": "Which genders can enroll at this school?"
+            },
+            "language": {
+                "freeform": {
+                    "placeholder": "Language in lowercase English"
+                },
+                "mappings": {
+                    "0": {
+                        "then": "The main language of this school is unknown"
+                    },
+                    "1": {
+                        "then": "French is the main language of {name}"
+                    },
+                    "2": {
+                        "then": "Dutch is the main language of {name}"
+                    },
+                    "3": {
+                        "then": "German is the main language of {name}"
+                    },
+                    "4": {
+                        "then": "The main language of this school is unknown"
+                    }
+                },
+                "question": "What is the main language of this school?<div class='subtle'>What language is spoken with the students in non-language related courses and with the administration?</div>",
+                "render": "{school:language} is the main language of {title()}"
+            },
+            "school-name": {
+                "question": "What is the name of this school?",
+                "render": "This school is named {name}"
+            },
+            "target-audience": {
+                "mappings": {
+                    "0": {
+                        "then": "This is a school where students study skills at their age-adequate level. <div>There are little or no special facilities to cater for students with special needs or facilities are ad-hoc</div>"
+                    },
+                    "1": {
+                        "then": "This is a school for students without special needs<div class='subtle'>This includes students who can follow the courses with small, ad hoc measurements</div>"
+                    },
+                    "2": {
+                        "then": "This is a school where adults are taught skills on the level as specified."
+                    },
+                    "3": {
+                        "then": "This is a school for students with autism"
+                    },
+                    "4": {
+                        "then": "This is a school for students with learning disabilities"
+                    },
+                    "5": {
+                        "then": "This is a school for blind students or students with sight impairments"
+                    },
+                    "6": {
+                        "then": "This is a school for deaf students or students with hearing impairments"
+                    },
+                    "7": {
+                        "then": "This is a school for students with disabilities"
+                    },
+                    "8": {
+                        "then": "This is a school for students with special needs"
+                    }
+                },
+                "question": "Does this school target students with a special need? Which structural facilities does this school have?<div class='subtle'>Ad-hoc ",
+                "render": "This school has facilities for students with {school:for}"
+            }
+        },
+        "title": {
+            "render": "School <i>{name}</i>"
+        }
+    },
     "shops": {
         "deletion": {
             "extraDeleteReasons": {
@@ -5168,155 +5288,6 @@
                         "question": "Only show shops with name {search}"
                     }
                 }
-            }
-        },
-        "name": "Shop",
-=======
-    "school": {
-        "name": "Primary and secondary schools",
->>>>>>> 6ec0cd48
-        "presets": {
-            "0": {
-                "title": "a primary or secondary school"
-            }
-        },
-        "tagRenderings": {
-            "capacity": {
-                "question": "How much students can at most enroll in this school?",
-                "render": "This school can enroll at most {capacity} students"
-            },
-            "education-level-belgium": {
-                "mappings": {
-                    "0": {
-                        "then": "This is a school with a kindergarten section where young kids receive some education which prepares reading and writing."
-                    },
-                    "1": {
-                        "then": "This is a school where one learns primary skills such as basic literacy and numerical skills. <div class='subtle'>Pupils typically enroll from 6 years old till 12 years old</div>"
-                    },
-                    "2": {
-                        "then": "This is a secondary school which offers all grades"
-                    },
-                    "3": {
-                        "then": "This is a secondary school which does <i>not</i> have all grades, but offers <b>first and second</b> grade"
-                    },
-                    "4": {
-                        "then": "This is a secondary school which does <i>not</i> have all grades, but offers <b>third and fourth</b> grade"
-                    },
-                    "5": {
-                        "then": "This is a secondary school which does <i>not</i> have all grades, but offers <b>fifth and sixth</b> grade"
-                    },
-                    "6": {
-                        "then": "This school offers post-secondary education (e.g. a seventh or eight specialisation year)"
-                    }
-                },
-                "question": "What level of education is given on this school?"
-            },
-            "gender": {
-                "mappings": {
-                    "0": {
-                        "then": "Both boys and girls can enroll here and have classes together"
-                    },
-                    "1": {
-                        "then": "Both boys and girls can enroll here but they are separated (e.g. they have lessons in different classrooms or at different times)"
-                    },
-                    "2": {
-                        "then": "This is a boys only-school"
-                    },
-                    "3": {
-                        "then": "This is a girls-only school"
-                    }
-                },
-                "question": "Which genders can enroll at this school?"
-            },
-            "language": {
-                "freeform": {
-                    "placeholder": "Language in lowercase English"
-                },
-                "mappings": {
-                    "0": {
-                        "then": "The main language of this school is unknown"
-                    },
-                    "1": {
-                        "then": "French is the main language of {name}"
-                    },
-                    "2": {
-                        "then": "Dutch is the main language of {name}"
-                    },
-                    "3": {
-                        "then": "German is the main language of {name}"
-                    },
-                    "4": {
-                        "then": "The main language of this school is unknown"
-                    }
-                },
-                "question": "What is the main language of this school?<div class='subtle'>What language is spoken with the students in non-language related courses and with the administration?</div>",
-                "render": "{school:language} is the main language of {title()}"
-            },
-            "school-name": {
-                "question": "What is the name of this school?",
-                "render": "This school is named {name}"
-            },
-            "target-audience": {
-                "mappings": {
-                    "0": {
-                        "then": "This is a school where students study skills at their age-adequate level. <div>There are little or no special facilities to cater for students with special needs or facilities are ad-hoc</div>"
-                    },
-                    "1": {
-                        "then": "This is a school for students without special needs<div class='subtle'>This includes students who can follow the courses with small, ad hoc measurements</div>"
-                    },
-                    "2": {
-                        "then": "This is a school where adults are taught skills on the level as specified."
-                    },
-                    "3": {
-                        "then": "This is a school for students with autism"
-                    },
-                    "4": {
-                        "then": "This is a school for students with learning disabilities"
-                    },
-                    "5": {
-                        "then": "This is a school for blind students or students with sight impairments"
-                    },
-                    "6": {
-                        "then": "This is a school for deaf students or students with hearing impairments"
-                    },
-                    "7": {
-                        "then": "This is a school for students with disabilities"
-                    },
-                    "8": {
-                        "then": "This is a school for students with special needs"
-                    }
-                },
-                "question": "Does this school target students with a special need? Which structural facilities does this school have?<div class='subtle'>Ad-hoc ",
-                "render": "This school has facilities for students with {school:for}"
-            }
-        },
-        "title": {
-            "render": "School <i>{name}</i>"
-        }
-    },
-    "shops": {
-        "deletion": {
-            "extraDeleteReasons": {
-                "0": {
-                    "explanation": "{title()} has closed down permanently"
-                }
-            }
-        },
-        "description": "A shop",
-        "filter": {
-            "0": {
-                "options": {
-                    "0": {
-                        "question": "Only show shops selling {search}"
-                    }
-                }
-            },
-            "1": {
-                "options": {
-                    "0": {
-                        "question": "Only show shops with name {search}"
-                    }
-                }
             },
             "2": {
                 "options": {
