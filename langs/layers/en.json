{
<<<<<<< HEAD
    "artwork": {
        "description": "Diverse pieces of artwork",
        "name": "Artworks",
        "presets": {
            "0": {
                "title": "Artwork"
            }
        },
        "tagRenderings": {
            "artwork-artist_name": {
                "question": "Which artist created this?",
                "render": "Created by {artist_name}"
            },
            "artwork-artwork_type": {
                "mappings": {
                    "0": {
                        "then": "Architecture"
                    },
                    "1": {
                        "then": "Mural"
                    },
                    "2": {
                        "then": "Painting"
                    },
                    "3": {
                        "then": "Sculpture"
                    },
                    "4": {
                        "then": "Statue"
                    },
                    "5": {
                        "then": "Bust"
                    },
                    "6": {
                        "then": "Stone"
                    },
                    "7": {
                        "then": "Installation"
                    },
                    "8": {
                        "then": "Graffiti"
                    },
                    "9": {
                        "then": "Relief"
                    },
                    "10": {
                        "then": "Azulejo (Spanish decorative tilework)"
                    },
                    "11": {
                        "then": "Tilework"
                    }
                },
                "question": "What is the type of this artwork?",
                "render": "This is a {artwork_type}"
            },
            "artwork-website": {
                "question": "Is there a website with more information about this artwork?",
                "render": "More information on <a href='{website}' target='_blank'>this website</a>"
            },
            "artwork-wikidata": {
                "question": "Which Wikidata-entry corresponds with <b>this artwork</b>?",
                "render": "Corresponds with <a href='https://www.wikidata.org/wiki/{wikidata}' target='_blank'>{wikidata}</a>"
            }
        },
        "title": {
            "mappings": {
                "0": {
                    "then": "Artwork <i>{name}</i>"
                }
            },
            "render": "Artwork"
        }
    },
    "barrier": {
        "description": "Obstacles while cycling, such as bollards and cycle barriers",
        "name": "Barriers",
        "presets": {
            "0": {
                "description": "A bollard in the road",
                "title": "Bollard"
            },
            "1": {
                "description": "Cycle barrier, slowing down cyclists",
                "title": "Cycle barrier"
            }
        },
        "tagRenderings": {
            "Bollard type": {
                "mappings": {
                    "0": {
                        "then": "Removable bollard"
                    },
                    "1": {
                        "then": "Fixed bollard"
                    },
                    "2": {
                        "then": "Bollard that can be folded down"
                    },
                    "3": {
                        "then": "Flexible bollard, usually plastic"
                    },
                    "4": {
                        "then": "Rising bollard"
                    }
                },
                "question": "What kind of bollard is this?"
            },
            "Cycle barrier type": {
                "mappings": {
                    "0": {
                        "then": "Single, just two barriers with a space inbetween <img src='./assets/themes/cycle_infra/Cycle_barrier_single.png' style='width:8em'>"
                    },
                    "1": {
                        "then": "Double, two barriers behind each other <img src='./assets/themes/cycle_infra/Cycle_barrier_double.png' style='width:8em'>"
                    },
                    "2": {
                        "then": "Triple, three barriers behind each other <img src='./assets/themes/cycle_infra/Cycle_barrier_triple.png' style='width:8em'>"
                    },
                    "3": {
                        "then": "Squeeze gate, gap is smaller at top, than at the bottom <img src='./assets/themes/cycle_infra/Cycle_barrier_squeeze.png' style='width:8em'>"
                    }
                },
                "question": "What kind of cycling barrier is this?"
            },
            "MaxWidth": {
                "question": "How wide is the gap left over besides the barrier?",
                "render": "Maximum width: {maxwidth:physical} m"
            },
            "Overlap (cyclebarrier)": {
                "question": "How much overlap do the barriers have?",
                "render": "Overlap: {overlap} m"
            },
            "Space between barrier (cyclebarrier)": {
                "question": "How much space is there between the barriers (along the length of the road)?",
                "render": "Space between barriers (along the length of the road): {width:separation} m"
            },
            "Width of opening (cyclebarrier)": {
                "question": "How wide is the smallest opening next to the barriers?",
                "render": "Width of opening: {width:opening} m"
            },
            "bicycle=yes/no": {
                "mappings": {
                    "0": {
                        "then": "A cyclist can go past this."
                    },
                    "1": {
                        "then": "A cyclist can not go past this."
                    }
                },
                "question": "Can a bicycle go past this barrier?"
            }
        },
        "title": {
            "mappings": {
                "0": {
                    "then": "Bollard"
                },
                "1": {
                    "then": "Cycling Barrier"
                }
            },
            "render": "Barrier"
        }
    },
    "bench": {
        "name": "Benches",
        "presets": {
            "0": {
                "title": "bench"
            }
        },
        "tagRenderings": {
            "bench-backrest": {
                "mappings": {
                    "0": {
                        "then": "Backrest: Yes"
                    },
                    "1": {
                        "then": "Backrest: No"
                    }
                },
                "question": "Does this bench have a backrest?",
                "render": "Backrest"
            },
            "bench-colour": {
                "mappings": {
                    "0": {
                        "then": "Colour: brown"
                    },
                    "1": {
                        "then": "Colour: green"
                    },
                    "2": {
                        "then": "Colour: gray"
                    },
                    "3": {
                        "then": "Colour: white"
                    },
                    "4": {
                        "then": "Colour: red"
                    },
                    "5": {
                        "then": "Colour: black"
                    },
                    "6": {
                        "then": "Colour: blue"
                    },
                    "7": {
                        "then": "Colour: yellow"
                    }
                },
                "question": "Which colour does this bench have?",
                "render": "Colour: {colour}"
            },
            "bench-direction": {
                "question": "In which direction are you looking when sitting on the bench?",
                "render": "When sitting on the bench, one looks towards {direction}°."
            },
            "bench-material": {
                "mappings": {
                    "0": {
                        "then": "Material: wood"
                    },
                    "1": {
                        "then": "Material: metal"
                    },
                    "2": {
                        "then": "Material: stone"
                    },
                    "3": {
                        "then": "Material: concrete"
                    },
                    "4": {
                        "then": "Material: plastic"
                    },
                    "5": {
                        "then": "Material: steel"
                    }
                },
                "question": "What is the bench (seating) made from?",
                "render": "Material: {material}"
            },
            "bench-seats": {
                "question": "How many seats does this bench have?",
                "render": "{seats} seats"
            },
            "bench-survey:date": {
                "question": "When was this bench last surveyed?",
                "render": "This bench was last surveyed on {survey:date}"
            }
        },
        "title": {
            "render": "Bench"
        }
    },
    "bench_at_pt": {
        "name": "Benches at public transport stops",
        "tagRenderings": {
            "bench_at_pt-bench": {
                "render": "Stand up bench"
            },
            "bench_at_pt-name": {
                "render": "{name}"
            }
        },
        "title": {
            "mappings": {
                "0": {
                    "then": "Bench at public transport stop"
                },
                "1": {
                    "then": "Bench in shelter"
                }
            },
            "render": "Bench"
        }
    },
    "bicycle_library": {
        "description": "A facility where bicycles can be lent for longer period of times",
        "name": "Bicycle library",
        "presets": {
            "0": {
                "description": "A bicycle library has a collection of bikes which can be lent",
                "title": "Fietsbibliotheek"
            }
        },
        "tagRenderings": {
            "bicycle-library-target-group": {
                "mappings": {
                    "0": {
                        "then": "Bikes for children available"
                    },
                    "1": {
                        "then": "Bikes for adult available"
                    },
                    "2": {
                        "then": "Bikes for disabled persons available"
                    }
                },
                "question": "Who can lend bicycles here?"
            },
            "bicycle_library-charge": {
                "mappings": {
                    "0": {
                        "then": "Lending a bicycle is free"
                    },
                    "1": {
                        "then": "Lending a bicycle costs €20/year and €20 warranty"
                    }
                },
                "question": "How much does lending a bicycle cost?",
                "render": "Lending a bicycle costs {charge}"
            },
            "bicycle_library-name": {
                "question": "What is the name of this bicycle library?",
                "render": "This bicycle library is called {name}"
            }
        },
        "title": {
            "render": "Bicycle library"
        }
    },
    "bicycle_tube_vending_machine": {
        "name": "Bicycle tube vending machine",
        "presets": {
            "0": {
                "title": "Bicycle tube vending machine"
            }
        },
        "tagRenderings": {
            "Still in use?": {
                "mappings": {
                    "0": {
                        "then": "This vending machine works"
                    },
                    "1": {
                        "then": "This vending machine is broken"
                    },
                    "2": {
                        "then": "This vending machine is closed"
                    }
                },
                "question": "Is this vending machine still operational?",
                "render": "The operational status is <i>{operational_status</i>"
            }
        },
        "title": {
            "render": "Bicycle tube vending machine"
        }
    },
    "bike_cafe": {
        "name": "Bike cafe",
        "presets": {
            "0": {
                "title": "Bike cafe"
            }
        },
        "tagRenderings": {
            "bike_cafe-bike-pump": {
                "mappings": {
                    "0": {
                        "then": "This bike cafe offers a bike pump for anyone"
                    },
                    "1": {
                        "then": "This bike cafe doesn't offer a bike pump for anyone"
                    }
                },
                "question": "Does this bike cafe offer a bike pump for use by anyone?"
            },
            "bike_cafe-email": {
                "question": "What is the email address of {name}?"
            },
            "bike_cafe-name": {
                "question": "What is the name of this bike cafe?",
                "render": "This bike cafe is called {name}"
            },
            "bike_cafe-opening_hours": {
                "question": "When it this bike café opened?"
            },
            "bike_cafe-phone": {
                "question": "What is the phone number of {name}?"
            },
            "bike_cafe-repair-service": {
                "mappings": {
                    "0": {
                        "then": "This bike cafe repairs bikes"
                    },
                    "1": {
                        "then": "This bike cafe doesn't repair bikes"
                    }
                },
                "question": "Does this bike cafe repair bikes?"
            },
            "bike_cafe-repair-tools": {
                "mappings": {
                    "0": {
                        "then": "This bike cafe offers tools for DIY repair"
                    },
                    "1": {
                        "then": "This bike cafe doesn't offer tools for DIY repair"
                    }
                },
                "question": "Are there tools here to repair your own bike?"
            },
            "bike_cafe-website": {
                "question": "What is the website of {name}?"
            }
        },
        "title": {
            "mappings": {
                "0": {
                    "then": "Bike cafe <i>{name}</i>"
                }
            },
            "render": "Bike cafe"
        }
    },
    "bike_cleaning": {
        "name": "Bike cleaning service",
        "presets": {
            "0": {
                "title": "Bike cleaning service"
            }
        },
        "title": {
            "mappings": {
                "0": {
                    "then": "Bike cleaning service <i>{name}</i>"
                }
            },
            "render": "Bike cleaning service"
        }
    },
    "bike_parking": {
        "name": "Bike parking",
        "presets": {
            "0": {
                "title": "Bike parking"
            }
        },
        "tagRenderings": {
            "Access": {
                "mappings": {
                    "0": {
                        "then": "Publicly accessible"
                    },
                    "1": {
                        "then": "Access is primarily for visitors to a business"
                    },
                    "2": {
                        "then": "Access is limited to members of a school, company or organisation"
                    }
                },
                "question": "Who can use this bicycle parking?",
                "render": "{access}"
            },
            "Bicycle parking type": {
                "mappings": {
                    "0": {
                        "then": "Staple racks <img style='width: 25%' src='./assets/layers/bike_parking/staple.svg'>"
                    },
                    "1": {
                        "then": "Wheel rack/loops <img style='width: 25%'' src='./assets/layers/bike_parking/wall_loops.svg'>"
                    },
                    "2": {
                        "then": "Handlebar holder <img style='width: 25%'' src='./assets/layers/bike_parking/handlebar_holder.svg'>"
                    },
                    "3": {
                        "then": "Rack <img style='width: 25%'' src='./assets/layers/bike_parking/rack.svg'>"
                    },
                    "4": {
                        "then": "Two-tiered <img style='width: 25%'' src='./assets/layers/bike_parking/two_tier.svg'>"
                    },
                    "5": {
                        "then": "Shed <img style='width: 25%'' src='./assets/layers/bike_parking/shed.svg'>"
                    },
                    "6": {
                        "then": "Bollard <img style='width: 25%'' src='./assets/layers/bike_parking/bollard.svg'>"
                    },
                    "7": {
                        "then": "An area on the floor which is  marked for bicycle parking"
                    }
                },
                "question": "What is the type of this bicycle parking?",
                "render": "This is a bicycle parking of the type: {bicycle_parking}"
            },
            "Capacity": {
                "question": "How many bicycles fit in this bicycle parking (including possible cargo bicycles)?",
                "render": "Place for {capacity} bikes"
            },
            "Cargo bike capacity?": {
                "question": "How many cargo bicycles fit in this bicycle parking?",
                "render": "This parking fits {capacity:cargo_bike} cargo bikes"
            },
            "Cargo bike spaces?": {
                "mappings": {
                    "0": {
                        "then": "This parking has room for cargo bikes"
                    },
                    "1": {
                        "then": "This parking has designated (official) spots for cargo bikes."
                    },
                    "2": {
                        "then": "You're not allowed to park cargo bikes"
                    }
                },
                "question": "Does this bicycle parking have spots for cargo bikes?"
            },
            "Is covered?": {
                "mappings": {
                    "0": {
                        "then": "This parking is covered (it has a roof)"
                    },
                    "1": {
                        "then": "This parking is not covered"
                    }
                },
                "question": "Is this parking covered? Also select \"covered\" for indoor parkings."
            },
            "Underground?": {
                "mappings": {
                    "0": {
                        "then": "Underground parking"
                    },
                    "1": {
                        "then": "Surface level parking"
                    },
                    "2": {
                        "then": "Rooftop parking"
                    }
                },
                "question": "What is the relative location of this bicycle parking?"
            }
        },
        "title": {
            "render": "Bike parking"
        }
    },
    "bike_repair_station": {
        "name": "Bike stations (repair, pump or both)",
        "presets": {
            "0": {
                "description": "A device to inflate your tires on a fixed location in the public space.<h3>Examples of bicycle pumps</h3><div style='width: 100%; display: flex; align-items: stretch;'><img src='./assets/layers/bike_repair_station/pump_example_manual.jpg' style='height: 200px; width: auto;'/><img src='./assets/layers/bike_repair_station/pump_example.png' style='height: 200px; width: auto;'/><img src='./assets/layers/bike_repair_station/pump_example_round.jpg' style='height: 200px; width: auto;'/></div>",
                "title": "Bike pump"
            },
            "1": {
                "description": "A device with tools to repair your bike combined with a pump at a fixed location. The tools are often secured with chains against theft.<h3>Example</h3><img src='./assets/layers/bike_repair_station/repair_station_example.jpg' height='200'/>",
                "title": "Bike repair station and pump"
            },
            "2": {
                "title": "Bike repair station without pump"
            }
        },
        "tagRenderings": {
            "Email maintainer": {
                "render": "<a href='mailto:{email}?subject=Broken bicycle pump&body=Hello,\n\nWith this email, I'd like to inform you that the bicycle pump located at https://mapcomplete.osm.be/cyclofix?lat={_lat}&lon={_lon}&z=18#{id} is broken.'>Report this bicycle pump as broken</a>"
            },
            "Operational status": {
                "mappings": {
                    "0": {
                        "then": "The bike pump is broken"
                    },
                    "1": {
                        "then": "The bike pump is operational"
                    }
                },
                "question": "Is the bike pump still operational?"
            },
            "bike_repair_station-available-services": {
                "mappings": {
                    "0": {
                        "then": "There is only a pump present"
                    },
                    "1": {
                        "then": "There are only tools (screwdrivers, pliers...) present"
                    },
                    "2": {
                        "then": "There are both tools and a pump present"
                    }
                },
                "question": "Which services are available at this bike station?"
            },
            "bike_repair_station-bike-chain-tool": {
                "mappings": {
                    "0": {
                        "then": "There is a chain tool"
                    },
                    "1": {
                        "then": "There is no chain tool"
                    }
                },
                "question": "Does this bike repair station have a special tool to repair your bike chain?"
            },
            "bike_repair_station-bike-stand": {
                "mappings": {
                    "0": {
                        "then": "There is a hook or stand"
                    },
                    "1": {
                        "then": "There is no hook or stand"
                    }
                },
                "question": "Does this bike station have a hook to hang your bike on or a stand to raise it?"
            },
            "bike_repair_station-electrical_pump": {
                "mappings": {
                    "0": {
                        "then": "Manual pump"
                    },
                    "1": {
                        "then": "Electrical pump"
                    }
                },
                "question": "Is this an electric bike pump?"
            },
            "bike_repair_station-email": {
                "question": "What is the email address of the maintainer?"
            },
            "bike_repair_station-manometer": {
                "mappings": {
                    "0": {
                        "then": "There is a manometer"
                    },
                    "1": {
                        "then": "There is no manometer"
                    },
                    "2": {
                        "then": "There is manometer but it is broken"
                    }
                },
                "question": "Does the pump have a pressure indicator or manometer?"
            },
            "bike_repair_station-opening_hours": {
                "mappings": {
                    "0": {
                        "then": "Always open"
                    },
                    "1": {
                        "then": "Always open"
                    }
                },
                "question": "When is this bicycle repair point open?"
            },
            "bike_repair_station-operator": {
                "question": "Who maintains this cycle pump?",
                "render": "Maintained by {operator}"
            },
            "bike_repair_station-phone": {
                "question": "What is the phone number of the maintainer?"
            },
            "bike_repair_station-valves": {
                "mappings": {
                    "0": {
                        "then": "Sclaverand (also known as Presta)"
                    },
                    "1": {
                        "then": "Dunlop"
                    },
                    "2": {
                        "then": "Schrader (cars)"
                    }
                },
                "question": "What valves are supported?",
                "render": "This pump supports the following valves: {valves}"
            }
        },
        "title": {
            "mappings": {
                "0": {
                    "then": "Bike repair station"
                },
                "1": {
                    "then": "Bike repair station"
                },
                "2": {
                    "then": "Broken pump"
                },
                "3": {
                    "then": "Bicycle pump <i>{name}</i>"
                },
                "4": {
                    "then": "Bicycle pump"
                }
            },
            "render": "Bike station (pump & repair)"
        }
    },
    "bike_shop": {
        "description": "A shop specifically selling bicycles or related items",
        "name": "Bike repair/shop",
        "presets": {
            "0": {
                "title": "Bike repair/shop"
            }
        },
        "tagRenderings": {
            "bike_repair_bike-pump-service": {
                "mappings": {
                    "0": {
                        "then": "This shop offers a bike pump for anyone"
                    },
                    "1": {
                        "then": "This shop doesn't offer a bike pump for anyone"
                    },
                    "2": {
                        "then": "There is bicycle pump, it is shown as a separate point "
                    }
                },
                "question": "Does this shop offer a bike pump for use by anyone?"
            },
            "bike_repair_bike-wash": {
                "mappings": {
                    "0": {
                        "then": "This shop cleans bicycles"
                    },
                    "1": {
                        "then": "This shop has an installation where one can clean bicycles themselves"
                    },
                    "2": {
                        "then": "This shop doesn't offer bicycle cleaning"
                    }
                },
                "question": "Are bicycles washed here?"
            },
            "bike_repair_rents-bikes": {
                "mappings": {
                    "0": {
                        "then": "This shop rents out bikes"
                    },
                    "1": {
                        "then": "This shop doesn't rent out bikes"
                    }
                },
                "question": "Does this shop rent out bikes?"
            },
            "bike_repair_repairs-bikes": {
                "mappings": {
                    "0": {
                        "then": "This shop repairs bikes"
                    },
                    "1": {
                        "then": "This shop doesn't repair bikes"
                    },
                    "2": {
                        "then": "This shop only repairs bikes bought here"
                    },
                    "3": {
                        "then": "This shop only repairs bikes of a certain brand"
                    }
                },
                "question": "Does this shop repair bikes?"
            },
            "bike_repair_second-hand-bikes": {
                "mappings": {
                    "0": {
                        "then": "This shop sells second-hand bikes"
                    },
                    "1": {
                        "then": "This shop doesn't sell second-hand bikes"
                    },
                    "2": {
                        "then": "This shop only sells second-hand bikes"
                    }
                },
                "question": "Does this shop sell second-hand bikes?"
            },
            "bike_repair_sells-bikes": {
                "mappings": {
                    "0": {
                        "then": "This shop sells bikes"
                    },
                    "1": {
                        "then": "This shop doesn't sell bikes"
                    }
                },
                "question": "Does this shop sell bikes?"
            },
            "bike_repair_tools-service": {
                "mappings": {
                    "0": {
                        "then": "This shop offers tools for DIY repair"
                    },
                    "1": {
                        "then": "This shop doesn't offer tools for DIY repair"
                    },
                    "2": {
                        "then": "Tools for DIY repair are only available if you bought/hire the bike in the shop"
                    }
                },
                "question": "Are there tools here to repair your own bike?"
            },
            "bike_shop-email": {
                "question": "What is the email address of {name}?"
            },
            "bike_shop-is-bicycle_shop": {
                "render": "This shop is specialized in selling {shop} and does bicycle related activities"
            },
            "bike_shop-name": {
                "question": "What is the name of this bicycle shop?",
                "render": "This bicycle shop is called {name}"
            },
            "bike_shop-phone": {
                "question": "What is the phone number of {name}?"
            },
            "bike_shop-website": {
                "question": "What is the website of {name}?"
            }
        },
        "title": {
            "mappings": {
                "0": {
                    "then": "Sport gear shop <i>{name}</i>"
                },
                "2": {
                    "then": "Bicycle rental <i>{name}</i>"
                },
                "3": {
                    "then": "Bike repair <i>{name}</i>"
                },
                "4": {
                    "then": "Bike shop <i>{name}</i>"
                },
                "5": {
                    "then": "Bike repair/shop <i>{name}</i>"
                }
            },
            "render": "Bike repair/shop"
        }
    },
    "bike_themed_object": {
        "name": "Bike related object",
        "title": {
            "mappings": {
                "1": {
                    "then": "Cycle track"
                }
            },
            "render": "Bike related object"
        }
    },
    "binocular": {
        "description": "Binoculas",
        "name": "Binoculars",
        "presets": {
            "0": {
                "description": "A telescope or pair of binoculars mounted on a pole, available to the public to look around. <img src='./assets/layers/binocular/binoculars_example.jpg' style='height: 300px; width: auto; display: block;' />",
                "title": "binoculars"
            }
        },
        "tagRenderings": {
            "binocular-charge": {
                "mappings": {
                    "0": {
                        "then": "Free to use"
                    }
                },
                "question": "How much does one have to pay to use these binoculars?",
                "render": "Using these binoculars costs {charge}"
            },
            "binocular-direction": {
                "question": "When looking through this binocular, in what direction does one look?",
                "render": "Looks towards {direction}°"
            }
        },
        "title": {
            "render": "Binoculars"
        }
    },
    "birdhide": {
        "filter": {
            "0": {
                "options": {
                    "0": {
                        "question": "Wheelchair accessible"
                    }
                }
            }
        }
    },
    "cafe_pub": {
        "filter": {
            "0": {
                "options": {
                    "0": {
                        "question": "Opened now"
                    }
                }
            }
        },
        "name": "Cafés and pubs",
        "presets": {
            "0": {
                "title": "pub"
            },
            "1": {
                "title": "bar"
            },
            "2": {
                "title": "cafe"
            }
        },
        "tagRenderings": {
            "Classification": {
                "question": "What kind of cafe is this"
            },
            "Name": {
                "question": "What is the name of this pub?",
                "render": "This pub is named {name}"
            }
        },
        "title": {
            "mappings": {
                "0": {
                    "then": "<i>{name}</i>"
                }
            }
        }
    },
    "charging_station": {
        "description": "A charging station",
        "filter": {
            "0": {
                "options": {
                    "0": {
                        "question": "All vehicle types"
                    },
                    "1": {
                        "question": "Charging station for bicycles"
                    },
                    "2": {
                        "question": "Charging station for cars"
                    }
                }
            },
            "1": {
                "options": {
                    "0": {
                        "question": "Only working charging stations"
                    }
                }
            },
            "2": {
                "options": {
                    "0": {
                        "question": "All connectors"
                    },
                    "1": {
                        "question": "Has a <div style='display: inline-block'><b><b>Schuko wall plug</b> without ground pin (CEE7/4 type F)</b> <img style='width:1rem; display: inline-block' src='./assets/layers/charging_station/CEE7_4F.svg'/></div> connector"
                    },
                    "2": {
                        "question": "Has a <div style='display: inline-block'><b><b>European wall plug</b> with ground pin (CEE7/4 type E)</b> <img style='width:1rem; display: inline-block' src='./assets/layers/charging_station/TypeE.svg'/></div> connector"
                    },
                    "3": {
                        "question": "Has a <div style='display: inline-block'><b><b>Chademo</b></b> <img style='width:1rem; display: inline-block' src='./assets/layers/charging_station/Chademo_type4.svg'/></div> connector"
                    },
                    "4": {
                        "question": "Has a <div style='display: inline-block'><b><b>Type 1 with cable</b> (J1772)</b> <img style='width:1rem; display: inline-block' src='./assets/layers/charging_station/Type1_J1772.svg'/></div> connector"
                    },
                    "5": {
                        "question": "Has a <div style='display: inline-block'><b><b>Type 1 <i>without</i> cable</b> (J1772)</b> <img style='width:1rem; display: inline-block' src='./assets/layers/charging_station/Type1_J1772.svg'/></div> connector"
                    },
                    "6": {
                        "question": "Has a <div style='display: inline-block'><b><b>Type 1 CCS</b> (aka Type 1 Combo)</b> <img style='width:1rem; display: inline-block' src='./assets/layers/charging_station/Type1-ccs.svg'/></div> connector"
                    },
                    "7": {
                        "question": "Has a <div style='display: inline-block'><b><b>Tesla Supercharger</b></b> <img style='width:1rem; display: inline-block' src='./assets/layers/charging_station/Tesla-hpwc-model-s.svg'/></div> connector"
                    },
                    "8": {
                        "question": "Has a <div style='display: inline-block'><b><b>Type 2</b> (mennekes)</b> <img style='width:1rem; display: inline-block' src='./assets/layers/charging_station/Type2_socket.svg'/></div> connector"
                    },
                    "9": {
                        "question": "Has a <div style='display: inline-block'><b><b>Type 2 CCS</b> (mennekes)</b> <img style='width:1rem; display: inline-block' src='./assets/layers/charging_station/Type2_CCS.svg'/></div> connector"
                    },
                    "10": {
                        "question": "Has a <div style='display: inline-block'><b><b>Type 2 with cable</b> (mennekes)</b> <img style='width:1rem; display: inline-block' src='./assets/layers/charging_station/Type2_tethered.svg'/></div> connector"
                    },
                    "11": {
                        "question": "Has a <div style='display: inline-block'><b><b>Tesla Supercharger CCS</b> (a branded type2_css)</b> <img style='width:1rem; display: inline-block' src='./assets/layers/charging_station/Type2_CCS.svg'/></div> connector"
                    },
                    "12": {
                        "question": "Has a <div style='display: inline-block'><b><b>Tesla Supercharger (destination)</b></b> <img style='width:1rem; display: inline-block' src='./assets/layers/charging_station/Tesla-hpwc-model-s.svg'/></div> connector"
                    },
                    "13": {
                        "question": "Has a <div style='display: inline-block'><b><b>Tesla supercharger (destination</b> (A Type 2 with cable branded as tesla)</b> <img style='width:1rem; display: inline-block' src='./assets/layers/charging_station/Type2_tethered.svg'/></div> connector"
                    },
                    "14": {
                        "question": "Has a <div style='display: inline-block'><b><b>USB</b> to charge phones and small electronics</b> <img style='width:1rem; display: inline-block' src='./assets/layers/charging_station/usb_port.svg'/></div> connector"
                    },
                    "15": {
                        "question": "Has a <div style='display: inline-block'><b><b>Bosch Active Connect with 3 pins</b> and cable</b> <img style='width:1rem; display: inline-block' src='./assets/layers/charging_station/bosch-3pin.svg'/></div> connector"
                    },
                    "16": {
                        "question": "Has a <div style='display: inline-block'><b><b>Bosch Active Connect with 5 pins</b> and cable</b> <img style='width:1rem; display: inline-block' src='./assets/layers/charging_station/bosch-5pin.svg'/></div> connector"
                    }
                }
            }
        },
        "name": "Charging stations",
        "presets": {
            "0": {
                "title": "charging station with a normal european wall plug <img src='./assets/layers/charging_station/TypeE.svg' style='width: 2rem; height: 2rem; float: left; background: white; border-radius: 1rem; margin-right: 0.5rem'/> (meant to charge electrical bikes)"
            },
            "1": {
                "title": "charging station for e-bikes"
            },
            "2": {
                "title": "charging station for cars"
            },
            "3": {
                "title": "charging station"
            }
        },
        "tagRenderings": {
            "Auth phone": {
                "question": "What's the phone number for authentication call or SMS?",
                "render": "Authenticate by calling or SMS'ing to <a href='tel:{authentication:phone_call:number}'>{authentication:phone_call:number}</a>"
            },
            "Authentication": {
                "mappings": {
                    "0": {
                        "then": "Authentication by a membership card"
                    },
                    "1": {
                        "then": "Authentication by an app"
                    },
                    "2": {
                        "then": "Authentication via phone call is available"
                    },
                    "3": {
                        "then": "Authentication via SMS is available"
                    },
                    "4": {
                        "then": "Authentication via NFC is available"
                    },
                    "5": {
                        "then": "Authentication via Money Card is available"
                    },
                    "6": {
                        "then": "Authentication via debit card is available"
                    },
                    "7": {
                        "then": "Charging here is (also) possible without authentication"
                    }
                },
                "question": "What kind of authentication is available at the charging station?"
            },
            "Available_charging_stations (generated)": {
                "mappings": {
                    "0": {
                        "then": "<div class='flex'><img class='w-12 mx-4' src='./assets/layers/charging_station/CEE7_4F.svg'/> <span><b>Schuko wall plug</b> without ground pin (CEE7/4 type F)</span></div>"
                    },
                    "1": {
                        "then": "<div class='flex'><img class='w-12 mx-4' src='./assets/layers/charging_station/CEE7_4F.svg'/> <span><b>Schuko wall plug</b> without ground pin (CEE7/4 type F)</span></div>"
                    },
                    "2": {
                        "then": "<div class='flex'><img class='w-12 mx-4' src='./assets/layers/charging_station/TypeE.svg'/> <span><b>European wall plug</b> with ground pin (CEE7/4 type E)</span></div>"
                    },
                    "3": {
                        "then": "<div class='flex'><img class='w-12 mx-4' src='./assets/layers/charging_station/TypeE.svg'/> <span><b>European wall plug</b> with ground pin (CEE7/4 type E)</span></div>"
                    },
                    "4": {
                        "then": "<div class='flex'><img class='w-12 mx-4' src='./assets/layers/charging_station/Chademo_type4.svg'/> <span><b>Chademo</b></span></div>"
                    },
                    "5": {
                        "then": "<div class='flex'><img class='w-12 mx-4' src='./assets/layers/charging_station/Chademo_type4.svg'/> <span><b>Chademo</b></span></div>"
                    },
                    "6": {
                        "then": "<div class='flex'><img class='w-12 mx-4' src='./assets/layers/charging_station/Type1_J1772.svg'/> <span><b>Type 1 with cable</b> (J1772)</span></div>"
                    },
                    "7": {
                        "then": "<div class='flex'><img class='w-12 mx-4' src='./assets/layers/charging_station/Type1_J1772.svg'/> <span><b>Type 1 with cable</b> (J1772)</span></div>"
                    },
                    "8": {
                        "then": "<div class='flex'><img class='w-12 mx-4' src='./assets/layers/charging_station/Type1_J1772.svg'/> <span><b>Type 1 <i>without</i> cable</b> (J1772)</span></div>"
                    },
                    "9": {
                        "then": "<div class='flex'><img class='w-12 mx-4' src='./assets/layers/charging_station/Type1_J1772.svg'/> <span><b>Type 1 <i>without</i> cable</b> (J1772)</span></div>"
                    },
                    "10": {
                        "then": "<div class='flex'><img class='w-12 mx-4' src='./assets/layers/charging_station/Type1-ccs.svg'/> <span><b>Type 1 CCS</b> (aka Type 1 Combo)</span></div>"
                    },
                    "11": {
                        "then": "<div class='flex'><img class='w-12 mx-4' src='./assets/layers/charging_station/Type1-ccs.svg'/> <span><b>Type 1 CCS</b> (aka Type 1 Combo)</span></div>"
                    },
                    "12": {
                        "then": "<div class='flex'><img class='w-12 mx-4' src='./assets/layers/charging_station/Tesla-hpwc-model-s.svg'/> <span><b>Tesla Supercharger</b></span></div>"
                    },
                    "13": {
                        "then": "<div class='flex'><img class='w-12 mx-4' src='./assets/layers/charging_station/Tesla-hpwc-model-s.svg'/> <span><b>Tesla Supercharger</b></span></div>"
                    },
                    "14": {
                        "then": "<div class='flex'><img class='w-12 mx-4' src='./assets/layers/charging_station/Type2_socket.svg'/> <span><b>Type 2</b> (mennekes)</span></div>"
                    },
                    "15": {
                        "then": "<div class='flex'><img class='w-12 mx-4' src='./assets/layers/charging_station/Type2_socket.svg'/> <span><b>Type 2</b> (mennekes)</span></div>"
                    },
                    "16": {
                        "then": "<div class='flex'><img class='w-12 mx-4' src='./assets/layers/charging_station/Type2_CCS.svg'/> <span><b>Type 2 CCS</b> (mennekes)</span></div>"
                    },
                    "17": {
                        "then": "<div class='flex'><img class='w-12 mx-4' src='./assets/layers/charging_station/Type2_CCS.svg'/> <span><b>Type 2 CCS</b> (mennekes)</span></div>"
                    },
                    "18": {
                        "then": "<div class='flex'><img class='w-12 mx-4' src='./assets/layers/charging_station/Type2_tethered.svg'/> <span><b>Type 2 with cable</b> (mennekes)</span></div>"
                    },
                    "19": {
                        "then": "<div class='flex'><img class='w-12 mx-4' src='./assets/layers/charging_station/Type2_tethered.svg'/> <span><b>Type 2 with cable</b> (mennekes)</span></div>"
                    },
                    "20": {
                        "then": "<div class='flex'><img class='w-12 mx-4' src='./assets/layers/charging_station/Type2_CCS.svg'/> <span><b>Tesla Supercharger CCS</b> (a branded type2_css)</span></div>"
                    },
                    "21": {
                        "then": "<div class='flex'><img class='w-12 mx-4' src='./assets/layers/charging_station/Type2_CCS.svg'/> <span><b>Tesla Supercharger CCS</b> (a branded type2_css)</span></div>"
                    },
                    "22": {
                        "then": "<div class='flex'><img class='w-12 mx-4' src='./assets/layers/charging_station/Tesla-hpwc-model-s.svg'/> <span><b>Tesla Supercharger (destination)</b></span></div>"
                    },
                    "23": {
                        "then": "<div class='flex'><img class='w-12 mx-4' src='./assets/layers/charging_station/Tesla-hpwc-model-s.svg'/> <span><b>Tesla Supercharger (destination)</b></span></div>"
                    },
                    "24": {
                        "then": "<div class='flex'><img class='w-12 mx-4' src='./assets/layers/charging_station/Type2_tethered.svg'/> <span><b>Tesla supercharger (destination</b> (A Type 2 with cable branded as tesla)</span></div>"
                    },
                    "25": {
                        "then": "<div class='flex'><img class='w-12 mx-4' src='./assets/layers/charging_station/Type2_tethered.svg'/> <span><b>Tesla supercharger (destination</b> (A Type 2 with cable branded as tesla)</span></div>"
                    },
                    "26": {
                        "then": "<div class='flex'><img class='w-12 mx-4' src='./assets/layers/charging_station/usb_port.svg'/> <span><b>USB</b> to charge phones and small electronics</span></div>"
                    },
                    "27": {
                        "then": "<div class='flex'><img class='w-12 mx-4' src='./assets/layers/charging_station/usb_port.svg'/> <span><b>USB</b> to charge phones and small electronics</span></div>"
                    },
                    "28": {
                        "then": "<div class='flex'><img class='w-12 mx-4' src='./assets/layers/charging_station/bosch-3pin.svg'/> <span><b>Bosch Active Connect with 3 pins</b> and cable</span></div>"
                    },
                    "29": {
                        "then": "<div class='flex'><img class='w-12 mx-4' src='./assets/layers/charging_station/bosch-3pin.svg'/> <span><b>Bosch Active Connect with 3 pins</b> and cable</span></div>"
                    },
                    "30": {
                        "then": "<div class='flex'><img class='w-12 mx-4' src='./assets/layers/charging_station/bosch-5pin.svg'/> <span><b>Bosch Active Connect with 5 pins</b> and cable</span></div>"
                    },
                    "31": {
                        "then": "<div class='flex'><img class='w-12 mx-4' src='./assets/layers/charging_station/bosch-5pin.svg'/> <span><b>Bosch Active Connect with 5 pins</b> and cable</span></div>"
                    }
                },
                "question": "Which charging connections are available here?"
            },
            "Network": {
                "mappings": {
                    "0": {
                        "then": "Not part of a bigger network"
                    },
                    "1": {
                        "then": "Not part of a bigger network"
                    }
                },
                "question": "Is this charging station part of a network?",
                "render": "Part of the network <b>{network}</b>"
            },
            "OH": {
                "mappings": {
                    "0": {
                        "then": "24/7 opened (including holidays)"
                    }
                },
                "question": "When is this charging station opened?"
            },
            "Operational status": {
                "mappings": {
                    "0": {
                        "then": "This charging station works"
                    },
                    "1": {
                        "then": "This charging station is broken"
                    },
                    "2": {
                        "then": "A charging station is planned here"
                    },
                    "3": {
                        "then": "A charging station is constructed here"
                    },
                    "4": {
                        "then": "This charging station has beed permanently disabled and is not in use anymore but is still visible"
                    }
                },
                "question": "Is this charging point in use?"
            },
            "Operator": {
                "mappings": {
                    "0": {
                        "then": "Actually, {operator} is the network"
                    }
                },
                "question": "Who is the operator of this charging station?",
                "render": "This charging station is operated by {operator}"
            },
            "Parking:fee": {
                "mappings": {
                    "0": {
                        "then": "No additional parking cost while charging"
                    },
                    "1": {
                        "then": "An additional parking fee should be paid while charging"
                    }
                },
                "question": "Does one have to pay a parking fee while charging?"
            },
            "Type": {
                "mappings": {
                    "0": {
                        "then": "<b>Bcycles</b> can be charged here"
                    },
                    "1": {
                        "then": "<b>Cars</b> can be charged here"
                    },
                    "2": {
                        "then": "<b>Scooters</b> can be charged here"
                    },
                    "3": {
                        "then": "<b>Heavy good vehicles</b> (such as trucks) can be charged here"
                    },
                    "4": {
                        "then": "<b>Buses</b> can be charged here"
                    }
                },
                "question": "Which vehicles are allowed to charge here?"
            },
            "access": {
                "mappings": {
                    "0": {
                        "then": "Anyone can use this charging station (payment might be needed)"
                    },
                    "1": {
                        "then": "Anyone can use this charging station (payment might be needed)"
                    },
                    "2": {
                        "then": "Only customers of the place this station belongs to can use this charging station<br/><span class='subtle'>E.g. a charging station operated by hotel which is only usable by their guests</span>"
                    },
                    "3": {
                        "then": "Not accessible to the general public (e.g. only accessible to the owners, employees, ...)"
                    }
                },
                "question": "Who is allowed to use this charging station?",
                "render": "Access is {access}"
            },
            "capacity": {
                "question": "How much vehicles can be charged here at the same time?",
                "render": "{capacity} vehicles can be charged here at the same time"
            },
            "charge": {
                "question": "How much does one have to pay to use this charging station?",
                "render": "Using this charging station costs <b>{charge}</b>"
            },
            "email": {
                "question": "What is the email address of the operator?",
                "render": "In case of problems, send an email to <a href='mailto:{email}'>{email}</a>"
            },
            "fee": {
                "mappings": {
                    "0": {
                        "then": "Free to use"
                    },
                    "1": {
                        "then": "Free to use (without authenticating)"
                    },
                    "2": {
                        "then": "Free to use, but one has to authenticate"
                    },
                    "3": {
                        "then": "Paid use, but free for customers of the hotel/pub/hospital/... who operates the charging station"
                    },
                    "4": {
                        "then": "Paid use"
                    }
                },
                "question": "Does one have to pay to use this charging station?"
            },
            "maxstay": {
                "mappings": {
                    "0": {
                        "then": "No timelimit on leaving your vehicle here"
                    }
                },
                "question": "What is the maximum amount of time one is allowed to stay here?",
                "render": "One can stay at most <b>{canonical(maxstay)}</b>"
            },
            "payment-options": {
                "override": {
                    "mappings+": {
                        "0": {
                            "then": "Payment is done using a dedicated app"
                        },
                        "1": {
                            "then": "Payment is done using a membership card"
                        }
                    }
                }
            },
            "phone": {
                "question": "What number can one call if there is a problem with this charging station?",
                "render": "In case of problems, call <a href='tel:{phone}'>{phone}</a>"
            },
            "plugs-0": {
                "question": "How much plugs of type <div style='display: inline-block'><b><b>Schuko wall plug</b> without ground pin (CEE7/4 type F)</b> <img style='width:1rem; display: inline-block' src='./assets/layers/charging_station/CEE7_4F.svg'/></div> are available here?",
                "render": "There are <b class='text-xl'>{socket:schuko}</b> plugs of type <div style='display: inline-block'><b><b>Schuko wall plug</b> without ground pin (CEE7/4 type F)</b> <img style='width:1rem; display: inline-block' src='./assets/layers/charging_station/CEE7_4F.svg'/></div> available here"
            },
            "plugs-1": {
                "question": "How much plugs of type <div style='display: inline-block'><b><b>European wall plug</b> with ground pin (CEE7/4 type E)</b> <img style='width:1rem; display: inline-block' src='./assets/layers/charging_station/TypeE.svg'/></div> are available here?",
                "render": "There are <b class='text-xl'>{socket:typee}</b> plugs of type <div style='display: inline-block'><b><b>European wall plug</b> with ground pin (CEE7/4 type E)</b> <img style='width:1rem; display: inline-block' src='./assets/layers/charging_station/TypeE.svg'/></div> available here"
            },
            "plugs-10": {
                "question": "How much plugs of type <div style='display: inline-block'><b><b>Tesla Supercharger CCS</b> (a branded type2_css)</b> <img style='width:1rem; display: inline-block' src='./assets/layers/charging_station/Type2_CCS.svg'/></div> are available here?",
                "render": "There are <b class='text-xl'>{socket:tesla_supercharger_ccs}</b> plugs of type <div style='display: inline-block'><b><b>Tesla Supercharger CCS</b> (a branded type2_css)</b> <img style='width:1rem; display: inline-block' src='./assets/layers/charging_station/Type2_CCS.svg'/></div> available here"
            },
            "plugs-11": {
                "question": "How much plugs of type <div style='display: inline-block'><b><b>Tesla Supercharger (destination)</b></b> <img style='width:1rem; display: inline-block' src='./assets/layers/charging_station/Tesla-hpwc-model-s.svg'/></div> are available here?",
                "render": "There are <b class='text-xl'>{socket:tesla_destination}</b> plugs of type <div style='display: inline-block'><b><b>Tesla Supercharger (destination)</b></b> <img style='width:1rem; display: inline-block' src='./assets/layers/charging_station/Tesla-hpwc-model-s.svg'/></div> available here"
            },
            "plugs-12": {
                "question": "How much plugs of type <div style='display: inline-block'><b><b>Tesla supercharger (destination</b> (A Type 2 with cable branded as tesla)</b> <img style='width:1rem; display: inline-block' src='./assets/layers/charging_station/Type2_tethered.svg'/></div> are available here?",
                "render": "There are <b class='text-xl'>{socket:tesla_destination}</b> plugs of type <div style='display: inline-block'><b><b>Tesla supercharger (destination</b> (A Type 2 with cable branded as tesla)</b> <img style='width:1rem; display: inline-block' src='./assets/layers/charging_station/Type2_tethered.svg'/></div> available here"
            },
            "plugs-13": {
                "question": "How much plugs of type <div style='display: inline-block'><b><b>USB</b> to charge phones and small electronics</b> <img style='width:1rem; display: inline-block' src='./assets/layers/charging_station/usb_port.svg'/></div> are available here?",
                "render": "There are <b class='text-xl'>{socket:USB-A}</b> plugs of type <div style='display: inline-block'><b><b>USB</b> to charge phones and small electronics</b> <img style='width:1rem; display: inline-block' src='./assets/layers/charging_station/usb_port.svg'/></div> available here"
            },
            "plugs-14": {
                "question": "How much plugs of type <div style='display: inline-block'><b><b>Bosch Active Connect with 3 pins</b> and cable</b> <img style='width:1rem; display: inline-block' src='./assets/layers/charging_station/bosch-3pin.svg'/></div> are available here?",
                "render": "There are <b class='text-xl'>{socket:bosch_3pin}</b> plugs of type <div style='display: inline-block'><b><b>Bosch Active Connect with 3 pins</b> and cable</b> <img style='width:1rem; display: inline-block' src='./assets/layers/charging_station/bosch-3pin.svg'/></div> available here"
            },
            "plugs-15": {
                "question": "How much plugs of type <div style='display: inline-block'><b><b>Bosch Active Connect with 5 pins</b> and cable</b> <img style='width:1rem; display: inline-block' src='./assets/layers/charging_station/bosch-5pin.svg'/></div> are available here?",
                "render": "There are <b class='text-xl'>{socket:bosch_5pin}</b> plugs of type <div style='display: inline-block'><b><b>Bosch Active Connect with 5 pins</b> and cable</b> <img style='width:1rem; display: inline-block' src='./assets/layers/charging_station/bosch-5pin.svg'/></div> available here"
            },
            "plugs-2": {
                "question": "How much plugs of type <div style='display: inline-block'><b><b>Chademo</b></b> <img style='width:1rem; display: inline-block' src='./assets/layers/charging_station/Chademo_type4.svg'/></div> are available here?",
                "render": "There are <b class='text-xl'>{socket:chademo}</b> plugs of type <div style='display: inline-block'><b><b>Chademo</b></b> <img style='width:1rem; display: inline-block' src='./assets/layers/charging_station/Chademo_type4.svg'/></div> available here"
            },
            "plugs-3": {
                "question": "How much plugs of type <div style='display: inline-block'><b><b>Type 1 with cable</b> (J1772)</b> <img style='width:1rem; display: inline-block' src='./assets/layers/charging_station/Type1_J1772.svg'/></div> are available here?",
                "render": "There are <b class='text-xl'>{socket:type1_cable}</b> plugs of type <div style='display: inline-block'><b><b>Type 1 with cable</b> (J1772)</b> <img style='width:1rem; display: inline-block' src='./assets/layers/charging_station/Type1_J1772.svg'/></div> available here"
            },
            "plugs-4": {
                "question": "How much plugs of type <div style='display: inline-block'><b><b>Type 1 <i>without</i> cable</b> (J1772)</b> <img style='width:1rem; display: inline-block' src='./assets/layers/charging_station/Type1_J1772.svg'/></div> are available here?",
                "render": "There are <b class='text-xl'>{socket:type1}</b> plugs of type <div style='display: inline-block'><b><b>Type 1 <i>without</i> cable</b> (J1772)</b> <img style='width:1rem; display: inline-block' src='./assets/layers/charging_station/Type1_J1772.svg'/></div> available here"
            },
            "plugs-5": {
                "question": "How much plugs of type <div style='display: inline-block'><b><b>Type 1 CCS</b> (aka Type 1 Combo)</b> <img style='width:1rem; display: inline-block' src='./assets/layers/charging_station/Type1-ccs.svg'/></div> are available here?",
                "render": "There are <b class='text-xl'>{socket:type1_combo}</b> plugs of type <div style='display: inline-block'><b><b>Type 1 CCS</b> (aka Type 1 Combo)</b> <img style='width:1rem; display: inline-block' src='./assets/layers/charging_station/Type1-ccs.svg'/></div> available here"
            },
            "plugs-6": {
                "question": "How much plugs of type <div style='display: inline-block'><b><b>Tesla Supercharger</b></b> <img style='width:1rem; display: inline-block' src='./assets/layers/charging_station/Tesla-hpwc-model-s.svg'/></div> are available here?",
                "render": "There are <b class='text-xl'>{socket:tesla_supercharger}</b> plugs of type <div style='display: inline-block'><b><b>Tesla Supercharger</b></b> <img style='width:1rem; display: inline-block' src='./assets/layers/charging_station/Tesla-hpwc-model-s.svg'/></div> available here"
            },
            "plugs-7": {
                "question": "How much plugs of type <div style='display: inline-block'><b><b>Type 2</b> (mennekes)</b> <img style='width:1rem; display: inline-block' src='./assets/layers/charging_station/Type2_socket.svg'/></div> are available here?",
                "render": "There are <b class='text-xl'>{socket:type2}</b> plugs of type <div style='display: inline-block'><b><b>Type 2</b> (mennekes)</b> <img style='width:1rem; display: inline-block' src='./assets/layers/charging_station/Type2_socket.svg'/></div> available here"
            },
            "plugs-8": {
                "question": "How much plugs of type <div style='display: inline-block'><b><b>Type 2 CCS</b> (mennekes)</b> <img style='width:1rem; display: inline-block' src='./assets/layers/charging_station/Type2_CCS.svg'/></div> are available here?",
                "render": "There are <b class='text-xl'>{socket:type2_combo}</b> plugs of type <div style='display: inline-block'><b><b>Type 2 CCS</b> (mennekes)</b> <img style='width:1rem; display: inline-block' src='./assets/layers/charging_station/Type2_CCS.svg'/></div> available here"
            },
            "plugs-9": {
                "question": "How much plugs of type <div style='display: inline-block'><b><b>Type 2 with cable</b> (mennekes)</b> <img style='width:1rem; display: inline-block' src='./assets/layers/charging_station/Type2_tethered.svg'/></div> are available here?",
                "render": "There are <b class='text-xl'>{socket:type2_cable}</b> plugs of type <div style='display: inline-block'><b><b>Type 2 with cable</b> (mennekes)</b> <img style='width:1rem; display: inline-block' src='./assets/layers/charging_station/Type2_tethered.svg'/></div> available here"
            },
            "ref": {
                "question": "What is the reference number of this charging station?",
                "render": "Reference number is <b>{ref}</b>"
            },
            "website": {
                "question": "What is the website where one can find more information about this charging station?",
                "render": "More info on <a href='{website}'>{website}</a>"
            }
        },
        "title": {
            "render": "Charging station"
        },
        "units": {
            "0": {
                "applicableUnits": {
                    "0": {
                        "human": " minutes",
                        "humanSingular": " minute"
                    },
                    "1": {
                        "human": " hours",
                        "humanSingular": " hour"
                    },
                    "2": {
                        "human": " days",
                        "humanSingular": " day"
                    }
                }
            },
            "1": {
                "applicableUnits": {
                    "0": {
                        "human": "Volts"
                    }
                }
            },
            "2": {
                "applicableUnits": {
                    "0": {
                        "human": "A"
                    }
                }
            },
            "3": {
                "applicableUnits": {
                    "0": {
                        "human": "kilowatt"
                    },
                    "1": {
                        "human": "megawatt"
                    }
                }
            }
        }
    },
    "crossings": {
        "description": "Crossings for pedestrians and cyclists",
        "name": "Crossings",
        "presets": {
            "0": {
                "description": "Crossing for pedestrians and/or cyclists",
                "title": "Crossing"
            },
            "1": {
                "description": "Traffic signal on a road",
                "title": "Traffic signal"
            }
        },
        "tagRenderings": {
            "crossing-bicycle-allowed": {
                "mappings": {
                    "0": {
                        "then": "A cyclist can use this crossing"
                    },
                    "1": {
                        "then": "A cyclist can not use this crossing"
                    }
                },
                "question": "Is this crossing also for bicycles?"
            },
            "crossing-button": {
                "mappings": {
                    "0": {
                        "then": "This traffic light has a button to request green light"
                    },
                    "1": {
                        "then": "This traffic light does not have a button to request green light"
                    }
                },
                "question": "Does this traffic light have a button to request green light?"
            },
            "crossing-continue-through-red": {
                "mappings": {
                    "0": {
                        "then": "A cyclist can go straight on if the light is red <img src='./assets/layers/crossings/Belgian_road_sign_B23.svg' style='width: 3em'>"
                    },
                    "1": {
                        "then": "A cyclist can go straight on if the light is red"
                    },
                    "2": {
                        "then": "A cyclist can not go straight on if the light is red"
                    }
                },
                "question": "Can a cyclist go straight on when the light is red?"
            },
            "crossing-has-island": {
                "mappings": {
                    "0": {
                        "then": "This crossing has an island in the middle"
                    },
                    "1": {
                        "then": "This crossing does not have an island in the middle"
                    }
                },
                "question": "Does this crossing have an island in the middle?"
            },
            "crossing-is-zebra": {
                "mappings": {
                    "0": {
                        "then": "This is a zebra crossing"
                    },
                    "1": {
                        "then": "This is not a zebra crossing"
                    }
                },
                "question": "Is this is a zebra crossing?"
            },
            "crossing-right-turn-through-red": {
                "mappings": {
                    "0": {
                        "then": "A cyclist can turn right if the light is red <img src='./assets/layers/crossings/Belgian_road_sign_B22.svg' style='width: 3em'>"
                    },
                    "1": {
                        "then": "A cyclist can turn right if the light is red"
                    },
                    "2": {
                        "then": "A cyclist can not turn right if the light is red"
                    }
                },
                "question": "Can a cyclist turn right when the light is red?"
            },
            "crossing-tactile": {
                "mappings": {
                    "0": {
                        "then": "This crossing has tactile paving"
                    },
                    "1": {
                        "then": "This crossing does not have tactile paving"
                    },
                    "2": {
                        "then": "This crossing has tactile paving, but is not correct"
                    }
                },
                "question": "Does this crossing have tactile paving?"
            },
            "crossing-type": {
                "mappings": {
                    "0": {
                        "then": "Crossing, without traffic lights"
                    },
                    "1": {
                        "then": "Crossing with traffic signals"
                    },
                    "2": {
                        "then": "Zebra crossing"
                    }
                },
                "question": "What kind of crossing is this?"
            }
        },
        "title": {
            "mappings": {
                "0": {
                    "then": "Traffic signal"
                },
                "1": {
                    "then": "Crossing with traffic signals"
                }
            },
            "render": "Crossing"
        }
    },
    "cycleways_and_roads": {
        "name": "Cycleways and roads",
        "tagRenderings": {
            "Cycleway type for a road": {
                "mappings": {
                    "0": {
                        "then": "There is a shared lane"
                    },
                    "1": {
                        "then": "There is a lane next to the road (separated with paint)"
                    },
                    "2": {
                        "then": "There is a track, but no cycleway drawn separately from this road on the map."
                    },
                    "3": {
                        "then": "There is a separately drawn cycleway"
                    },
                    "4": {
                        "then": "There is no cycleway"
                    },
                    "5": {
                        "then": "There is no cycleway"
                    }
                },
                "question": "What kind of cycleway is here?"
            },
            "Cycleway:smoothness": {
                "mappings": {
                    "0": {
                        "then": "Usable for thin rollers: rollerblade, skateboard"
                    },
                    "1": {
                        "then": "Usable for thin wheels: racing bike"
                    },
                    "2": {
                        "then": "Usable for normal wheels: city bike, wheelchair, scooter"
                    },
                    "3": {
                        "then": "Usable for robust wheels: trekking bike, car, rickshaw"
                    },
                    "4": {
                        "then": "Usable for vehicles with high clearance: light duty off-road vehicle"
                    },
                    "5": {
                        "then": "Usable for off-road vehicles: heavy duty off-road vehicle"
                    },
                    "6": {
                        "then": "Usable for specialized off-road vehicles: tractor, ATV"
                    },
                    "7": {
                        "then": "Impassable / No wheeled vehicle"
                    }
                },
                "question": "What is the smoothness of this cycleway?"
            },
            "Cycleway:surface": {
                "mappings": {
                    "0": {
                        "then": "This cycleway is unpaved"
                    },
                    "1": {
                        "then": "This cycleway is paved"
                    },
                    "2": {
                        "then": "This cycleway is made of asphalt"
                    },
                    "3": {
                        "then": "This cycleway is made of smooth paving stones"
                    },
                    "4": {
                        "then": "This cycleway is made of concrete"
                    },
                    "5": {
                        "then": "This cycleway is made of cobblestone (unhewn or sett)"
                    },
                    "6": {
                        "then": "This cycleway is made of raw, natural cobblestone"
                    },
                    "7": {
                        "then": "This cycleway is made of flat, square cobblestone"
                    },
                    "8": {
                        "then": "This cycleway is made of wood"
                    },
                    "9": {
                        "then": "This cycleway is made of gravel"
                    },
                    "10": {
                        "then": "This cycleway is made of fine gravel"
                    },
                    "11": {
                        "then": "This cycleway is made of pebblestone"
                    },
                    "12": {
                        "then": "This cycleway is made from raw ground"
                    }
                },
                "question": "What is the surface of the cycleway made from?",
                "render": "This cyleway is made of {cycleway:surface}"
            },
            "Is this a cyclestreet? (For a road)": {
                "mappings": {
                    "0": {
                        "then": "This is a cyclestreet, and a 30km/h zone."
                    },
                    "1": {
                        "then": "This is a cyclestreet"
                    },
                    "2": {
                        "then": "This is not a cyclestreet."
                    }
                },
                "question": "Is this a cyclestreet?"
            },
            "Maxspeed (for road)": {
                "mappings": {
                    "0": {
                        "then": "The maximum speed is 20 km/h"
                    },
                    "1": {
                        "then": "The maximum speed is 30 km/h"
                    },
                    "2": {
                        "then": "The maximum speed is 50 km/h"
                    },
                    "3": {
                        "then": "The maximum speed is 70 km/h"
                    },
                    "4": {
                        "then": "The maximum speed is 90 km/h"
                    }
                },
                "question": "What is the maximum speed in this street?",
                "render": "The maximum speed on this road is {maxspeed} km/h"
            },
            "Surface of the road": {
                "mappings": {
                    "0": {
                        "then": "This cycleway is unhardened"
                    },
                    "1": {
                        "then": "This cycleway is paved"
                    },
                    "2": {
                        "then": "This cycleway is made of asphalt"
                    },
                    "3": {
                        "then": "This cycleway is made of smooth paving stones"
                    },
                    "4": {
                        "then": "This cycleway is made of concrete"
                    },
                    "5": {
                        "then": "This cycleway is made of cobblestone (unhewn or sett)"
                    },
                    "6": {
                        "then": "This cycleway is made of raw, natural cobblestone"
                    },
                    "7": {
                        "then": "This cycleway is made of flat, square cobblestone"
                    },
                    "8": {
                        "then": "This cycleway is made of wood"
                    },
                    "9": {
                        "then": "This cycleway is made of gravel"
                    },
                    "10": {
                        "then": "This cycleway is made of fine gravel"
                    },
                    "11": {
                        "then": "This cycleway is made of pebblestone"
                    },
                    "12": {
                        "then": "This cycleway is made from raw ground"
                    }
                },
                "question": "What is the surface of the street made from?",
                "render": "This road is made of {surface}"
            },
            "Surface of the street": {
                "mappings": {
                    "0": {
                        "then": "Usable for thin rollers: rollerblade, skateboard"
                    },
                    "1": {
                        "then": "Usable for thin wheels: racing bike"
                    },
                    "2": {
                        "then": "Usable for normal wheels: city bike, wheelchair, scooter"
                    },
                    "3": {
                        "then": "Usable for robust wheels: trekking bike, car, rickshaw"
                    },
                    "4": {
                        "then": "Usable for vehicles with high clearance: light duty off-road vehicle"
                    },
                    "5": {
                        "then": "Usable for off-road vehicles: heavy duty off-road vehicle"
                    },
                    "6": {
                        "then": "Usable for specialized off-road vehicles: tractor, ATV"
                    },
                    "7": {
                        "then": "Impassable / No wheeled vehicle"
                    }
                },
                "question": "What is the smoothness of this street?"
            },
            "cyclelan-segregation": {
                "mappings": {
                    "0": {
                        "then": "This cycleway is separated by a dashed line"
                    },
                    "1": {
                        "then": "This cycleway is separated by a solid line"
                    },
                    "2": {
                        "then": "This cycleway is separated by a parking lane"
                    },
                    "3": {
                        "then": "This cycleway is separated by a kerb"
                    }
                },
                "question": "How is this cycleway separated from the road?"
            },
            "cycleway-lane-track-traffic-signs": {
                "mappings": {
                    "0": {
                        "then": "Compulsory cycleway <img src='./assets/themes/cycle_infra/Belgian_road_sign_D07.svg' style='width: 3em'>"
                    },
                    "1": {
                        "then": "Compulsory cycleway (with supplementary sign)<br><img src='./assets/themes/cycle_infra/Belgian_road_sign_D07.svg' style='width: 3em'> "
                    },
                    "2": {
                        "then": "Segregated foot/cycleway <img src='./assets/themes/cycle_infra/Belgian_road_sign_D09.svg' style='width: 3em'>"
                    },
                    "3": {
                        "then": "Unsegregated foot/cycleway <img src='./assets/themes/cycle_infra/Belgian_road_sign_D10.svg' style='width: 3em'>"
                    },
                    "4": {
                        "then": "No traffic sign present"
                    }
                },
                "question": "What traffic sign does this cycleway have?"
            },
            "cycleway-segregation": {
                "mappings": {
                    "0": {
                        "then": "This cycleway is separated by a dashed line"
                    },
                    "1": {
                        "then": "This cycleway is separated by a solid line"
                    },
                    "2": {
                        "then": "This cycleway is separated by a parking lane"
                    },
                    "3": {
                        "then": "This cycleway is separated by a kerb"
                    }
                },
                "question": "How is this cycleway separated from the road?"
            },
            "cycleway-traffic-signs": {
                "mappings": {
                    "0": {
                        "then": "Compulsory cycleway <img src='./assets/themes/cycle_infra/Belgian_road_sign_D07.svg' style='width: 3em'>"
                    },
                    "1": {
                        "then": "Compulsory cycleway (with supplementary sign)<br><img src='./assets/themes/cycle_infra/Belgian_road_sign_D07.svg' style='width: 3em'> "
                    },
                    "2": {
                        "then": "Segregated foot/cycleway <img src='./assets/themes/cycle_infra/Belgian_road_sign_D09.svg' style='width: 3em'>"
                    },
                    "3": {
                        "then": "Unsegregated foot/cycleway <img src='./assets/themes/cycle_infra/Belgian_road_sign_D10.svg' style='width: 3em'>"
                    },
                    "4": {
                        "then": "No traffic sign present"
                    }
                },
                "question": "What traffic sign does this cycleway have?"
            },
            "cycleway-traffic-signs-D7-supplementary": {
                "mappings": {
                    "0": {
                        "then": "<img src='./assets/themes/cycle_infra/Belgian_traffic_sign_M6.svg' style='width: 3em'>"
                    },
                    "1": {
                        "then": "<img src='./assets/themes/cycle_infra/Belgian_traffic_sign_M13.svg' style='width: 3em'>"
                    },
                    "2": {
                        "then": "<img src='./assets/themes/cycle_infra/Belgian_traffic_sign_M14.svg' style='width: 3em'>"
                    },
                    "3": {
                        "then": "<img src='./assets/themes/cycle_infra/Belgian_traffic_sign_M7.svg' style='width: 3em'>"
                    },
                    "4": {
                        "then": "<img src='./assets/themes/cycle_infra/Belgian_traffic_sign_M15.svg' style='width: 3em'>"
                    },
                    "5": {
                        "then": "<img src='./assets/themes/cycle_infra/Belgian_traffic_sign_M16.svg' style='width: 3em'>"
                    },
                    "6": {
                        "then": "No supplementary traffic sign present"
                    }
                },
                "question": "Does the traffic sign D7 (<img src='./assets/themes/cycle_infra/Belgian_road_sign_D07.svg' style='width: 1.5em'>) have a supplementary sign?"
            },
            "cycleway-traffic-signs-supplementary": {
                "mappings": {
                    "0": {
                        "then": "<img src='./assets/themes/cycle_infra/Belgian_traffic_sign_M6.svg' style='width: 3em'>"
                    },
                    "1": {
                        "then": "<img src='./assets/themes/cycle_infra/Belgian_traffic_sign_M13.svg' style='width: 3em'>"
                    },
                    "2": {
                        "then": "<img src='./assets/themes/cycle_infra/Belgian_traffic_sign_M14.svg' style='width: 3em'>"
                    },
                    "3": {
                        "then": "<img src='./assets/themes/cycle_infra/Belgian_traffic_sign_M7.svg' style='width: 3em'>"
                    },
                    "4": {
                        "then": "<img src='./assets/themes/cycle_infra/Belgian_traffic_sign_M15.svg' style='width: 3em'>"
                    },
                    "5": {
                        "then": "<img src='./assets/themes/cycle_infra/Belgian_traffic_sign_M16.svg' style='width: 3em'>"
                    },
                    "6": {
                        "then": "No supplementary traffic sign present"
                    }
                },
                "question": "Does the traffic sign D7 (<img src='./assets/themes/cycle_infra/Belgian_road_sign_D07.svg' style='width: 1.5em'>) have a supplementary sign?"
            },
            "cycleways_and_roads-cycleway:buffer": {
                "question": "How wide is the gap between the cycleway and the road?",
                "render": "The buffer besides this cycleway is {cycleway:buffer} m"
            },
            "is lit?": {
                "mappings": {
                    "0": {
                        "then": "This street is lit"
                    },
                    "1": {
                        "then": "This road is not lit"
                    },
                    "2": {
                        "then": "This road is lit at night"
                    },
                    "3": {
                        "then": "This road is lit 24/7"
                    }
                },
                "question": "Is this street lit?"
            },
            "width:carriageway": {
                "question": "What is the carriage width of this road (in meters)?<br/><span class='subtle'>This is measured curb to curb and thus includes the width of parallell parking lanes</span>",
                "render": "The carriage width of this road is <strong>{width:carriageway}m</strong>"
            }
        },
        "title": {
            "mappings": {
                "0": {
                    "then": "Cycleway"
                },
                "1": {
                    "then": "Shared lane"
                },
                "2": {
                    "then": "Bike lane"
                },
                "3": {
                    "then": "Cycleway next to the road"
                },
                "4": {
                    "then": "Cyclestreet"
                }
            },
            "render": "Cycleways"
        }
    },
    "defibrillator": {
        "icon": {
            "mappings": {
                "0": {
                    "then": "./assets/layers/defibrillator/aed_checked.svg"
                }
            }
        },
        "name": "Defibrillators",
        "presets": {
            "0": {
                "title": "Defibrillator"
            }
        },
        "tagRenderings": {
            "defibrillator-access": {
                "mappings": {
                    "0": {
                        "then": "Publicly accessible"
                    },
                    "1": {
                        "then": "Publicly accessible"
                    },
                    "2": {
                        "then": "Only accessible to customers"
                    },
                    "3": {
                        "then": "Not accessible to the general public (e.g. only accesible to staff, the owners, ...)"
                    },
                    "4": {
                        "then": "Not accessible, possibly only for professional use"
                    }
                },
                "question": "Is this defibrillator freely accessible?",
                "render": "Access is {access}"
            },
            "defibrillator-defibrillator": {
                "mappings": {
                    "0": {
                        "then": "This is a manual defibrillator for professionals"
                    },
                    "1": {
                        "then": "This is a normal automatic defibrillator"
                    }
                },
                "question": "Is this a a regular automatic defibrillator or a manual defibrillator for professionals only?",
                "render": "There is no info about the type of device"
            },
            "defibrillator-defibrillator:location": {
                "question": "Please give some explanation on where the defibrillator can be found (in the local language)",
                "render": "<i>Extra information about the location (in the local languagel):</i><br/>{defibrillator:location}"
            },
            "defibrillator-defibrillator:location:en": {
                "question": "Please give some explanation on where the defibrillator can be found (in English)",
                "render": "<i>Extra information about the location (in English):</i><br/>{defibrillator:location:en}"
            },
            "defibrillator-defibrillator:location:fr": {
                "question": "Please give some explanation on where the defibrillator can be found (in French)",
                "render": "<i>Extra information about the location (in French):</i><br/>{defibrillator:location:fr}"
            },
            "defibrillator-description": {
                "question": "Is there any useful information for users that you haven't been able to describe above? (leave blank if no)",
                "render": "Additional information: {description}"
            },
            "defibrillator-email": {
                "question": "What is the email for questions about this defibrillator?",
                "render": "Email for questions about this defibrillator: <a href='mailto:{email}'>{email}</a>"
            },
            "defibrillator-fixme": {
                "question": "Is there something wrong with how this is mapped, that you weren't able to fix here? (leave a note to OpenStreetMap experts)",
                "render": "Extra information for OpenStreetMap experts: {fixme}"
            },
            "defibrillator-indoors": {
                "mappings": {
                    "0": {
                        "then": "This defibrillator is located indoors"
                    },
                    "1": {
                        "then": "This defibrillator is located outdoors"
                    }
                },
                "question": "Is this defibrillator located indoors?"
            },
            "defibrillator-level": {
                "mappings": {
                    "0": {
                        "then": "This defibrillator is on the <b>ground floor</b>"
                    },
                    "1": {
                        "then": "This defibrillator is on the <b>first floor</b>"
                    }
                },
                "question": "On which floor is this defibrillator located?",
                "render": "This defibrillator is on floor {level}"
            },
            "defibrillator-opening_hours": {
                "mappings": {
                    "0": {
                        "then": "24/7 opened (including holidays)"
                    }
                },
                "question": "At what times is this defibrillator available?",
                "render": "{opening_hours_table(opening_hours)}"
            },
            "defibrillator-phone": {
                "question": "What is the phone number for questions about this defibrillator?",
                "render": "Telephone for questions about this defibrillator: <a href='tel:{phone}'>{phone}</a>"
            },
            "defibrillator-ref": {
                "question": "What is the official identification number of the device? (if visible on device)",
                "render": "Official identification number of the device: <i>{ref}</i>"
            },
            "defibrillator-survey:date": {
                "mappings": {
                    "0": {
                        "then": "Checked today!"
                    }
                },
                "question": "When was this defibrillator last surveyed?",
                "render": "This defibrillator was last surveyed on {survey:date}"
            }
        },
        "title": {
            "render": "Defibrillator"
        }
    },
    "direction": {
        "description": "This layer visualizes directions",
        "name": "Direction visualization"
    },
    "drinking_water": {
        "name": "Drinking water",
        "presets": {
            "0": {
                "title": "drinking water"
            }
        },
        "tagRenderings": {
            "Bottle refill": {
                "mappings": {
                    "0": {
                        "then": "It is easy to refill water bottles"
                    },
                    "1": {
                        "then": "Water bottles may not fit"
                    }
                },
                "question": "How easy is it to fill water bottles?"
            },
            "Still in use?": {
                "mappings": {
                    "0": {
                        "then": "This drinking water works"
                    },
                    "1": {
                        "then": "This drinking water is broken"
                    },
                    "2": {
                        "then": "This drinking water is closed"
                    }
                },
                "question": "Is this drinking water spot still operational?",
                "render": "The operational status is <i>{operational_status</i>"
            },
            "render-closest-drinking-water": {
                "render": "<a href='#{_closest_other_drinking_water_id}'>There is another drinking water fountain at {_closest_other_drinking_water_distance} meter</a>"
            }
        },
        "title": {
            "render": "Drinking water"
        }
    },
    "etymology": {
        "description": "All objects which have an etymology known",
        "name": "Has etymolgy",
        "tagRenderings": {
            "etymology_multi_apply": {
                "render": "{multi_apply(_same_name_ids, name:etymology:wikidata;name:etymology, Auto-applying data on all segments with the same name, true)}"
            },
            "simple etymology": {
                "mappings": {
                    "0": {
                        "then": "The origin of this name is unknown in all literature"
                    }
                },
                "question": "What is this object named after?<br/><span class='subtle'>This might be written on the street name sign</span>",
                "render": "Named after {name:etymology}"
            },
            "street-name-sign-image": {
                "render": "{image_carousel(image:streetsign)}<br/>{image_upload(image:streetsign, Add image of a street name sign)}"
            },
            "wikipedia-etymology": {
                "question": "What is the Wikidata-item that this object is named after?",
                "render": "<h3>Wikipedia article of the name giver</h3>{wikipedia(name:etymology:wikidata):max-height:20rem}"
            },
            "zoeken op inventaris onroerend erfgoed": {
                "render": "<a href='https://inventaris.onroerenderfgoed.be/erfgoedobjecten?tekst={name}' target='_blank'>Search on inventaris onroerend erfgoed</a>"
            }
        }
    },
    "food": {
        "filter": {
            "0": {
                "options": {
                    "0": {
                        "question": "Opened now"
                    }
                }
            },
            "1": {
                "options": {
                    "0": {
                        "question": "Has a vegetarian menu"
                    }
                }
            },
            "2": {
                "options": {
                    "0": {
                        "question": "Has a vegan menu"
                    }
                }
            },
            "3": {
                "options": {
                    "0": {
                        "question": "Has a halal menu"
                    }
                }
            }
        },
        "name": "Restaurants and fast food",
        "presets": {
            "0": {
                "description": "A formal eating place with sit-down facilities selling full meals served by waiters",
                "title": "restaurant"
            },
            "1": {
                "description": "A food business concentrating on fast counter-only service and take-away food",
                "title": "fastfood"
            },
            "2": {
                "title": "fries shop"
            }
        },
        "tagRenderings": {
            "Cuisine": {
                "mappings": {
                    "0": {
                        "then": "This is a pizzeria"
                    },
                    "1": {
                        "then": "This is a friture"
                    },
                    "2": {
                        "then": "Mainly serves pasta"
                    }
                },
                "question": "Which food is served here?",
                "render": "This place mostly serves {cuisine}"
            },
            "Fastfood vs restaurant": {
                "question": "What type of business is this?"
            },
            "Name": {
                "question": "What is the name of this restaurant?",
                "render": "The name of this restaurant is {name}"
            },
            "Takeaway": {
                "mappings": {
                    "0": {
                        "then": "This is a take-away only business"
                    },
                    "1": {
                        "then": "Take-away is possible here"
                    },
                    "2": {
                        "then": "Take-away is not possible here"
                    }
                },
                "question": "Does this place offer takea-way?"
            },
            "Vegetarian (no friture)": {
                "question": "Does this restaurant have a vegetarian option?"
            },
            "friture-take-your-container": {
                "mappings": {
                    "0": {
                        "then": "You can bring <b>your own containers</b> to get your order, saving on single-use packaging material and thus waste"
                    },
                    "1": {
                        "then": "Bringing your own container is <b>not allowed</b>"
                    },
                    "2": {
                        "then": "You <b>must</b> bring your own container to order here."
                    }
                },
                "question": "If you bring your own container (such as a cooking pot and small pots), is it used to package your order?<br/>"
            },
            "halal (no friture)": {
                "mappings": {
                    "0": {
                        "then": "There are no halal options available"
                    },
                    "1": {
                        "then": "There is a small halal menu"
                    },
                    "2": {
                        "then": "There is a halal menu"
                    },
                    "3": {
                        "then": "Only halal options are available"
                    }
                },
                "question": "Does this restaurant offer a halal menu?"
            }
        },
        "title": {
            "mappings": {
                "0": {
                    "then": "Restaurant <i>{name}</i>"
                },
                "1": {
                    "then": "Fastfood <i>{name}</i>"
                }
            }
        }
    },
    "ghost_bike": {
        "name": "Ghost bikes",
        "presets": {
            "0": {
                "title": "Ghost bike"
            }
        },
        "tagRenderings": {
            "ghost-bike-explanation": {
                "render": "A <b>ghost bike</b> is a memorial for a cyclist who died in a traffic accident, in the form of a white bicycle placed permanently near the accident location."
            },
            "ghost_bike-inscription": {
                "question": "What is the inscription on this Ghost bike?",
                "render": "<i>{inscription}</i>"
            },
            "ghost_bike-name": {
                "mappings": {
                    "0": {
                        "then": "No name is marked on the bike"
                    }
                },
                "question": "Whom is remembered by this ghost bike?<span class='question-subtext'><br/>Please respect privacy - only fill out the name if it is widely published or marked on the cycle. Opt to leave out the family name.</span>",
                "render": "In remembrance of {name}"
            },
            "ghost_bike-source": {
                "question": "On what webpage can one find more information about the Ghost bike or the accident?",
                "render": "<a href='{source}' target='_blank'>More information is available</a>"
            },
            "ghost_bike-start_date": {
                "question": "When was this Ghost bike installed?",
                "render": "Placed on {start_date}"
            }
        },
        "title": {
            "mappings": {
                "0": {
                    "then": "Ghost bike in the remembrance of {name}"
                }
            },
            "render": "Ghost bike"
=======
  "artwork": {
    "description": "Diverse pieces of artwork",
    "name": "Artworks",
    "presets": {
      "0": {
        "title": "Artwork"
      }
    },
    "tagRenderings": {
      "artwork-artist_name": {
        "question": "Which artist created this?",
        "render": "Created by {artist_name}"
      },
      "artwork-artwork_type": {
        "mappings": {
          "0": {
            "then": "Architecture"
          },
          "1": {
            "then": "Mural"
          },
          "2": {
            "then": "Painting"
          },
          "3": {
            "then": "Sculpture"
          },
          "4": {
            "then": "Statue"
          },
          "5": {
            "then": "Bust"
          },
          "6": {
            "then": "Stone"
          },
          "7": {
            "then": "Installation"
          },
          "8": {
            "then": "Graffiti"
          },
          "9": {
            "then": "Relief"
          },
          "10": {
            "then": "Azulejo (Spanish decorative tilework)"
          },
          "11": {
            "then": "Tilework"
          }
        },
        "question": "What is the type of this artwork?",
        "render": "This is a {artwork_type}"
      },
      "artwork-website": {
        "question": "Is there a website with more information about this artwork?",
        "render": "More information on <a href='{website}' target='_blank'>this website</a>"
      },
      "artwork-wikidata": {
        "question": "Which Wikidata-entry corresponds with <b>this artwork</b>?",
        "render": "Corresponds with <a href='https://www.wikidata.org/wiki/{wikidata}' target='_blank'>{wikidata}</a>"
      }
    },
    "title": {
      "mappings": {
        "0": {
          "then": "Artwork <i>{name}</i>"
>>>>>>> 76fa858b
        }
      },
      "render": "Artwork"
    }
  },
  "barrier": {
    "description": "Obstacles while cycling, such as bollards and cycle barriers",
    "name": "Barriers",
    "presets": {
      "0": {
        "description": "A bollard in the road",
        "title": "Bollard"
      },
      "1": {
        "description": "Cycle barrier, slowing down cyclists",
        "title": "Cycle barrier"
      }
    },
    "tagRenderings": {
      "Bollard type": {
        "mappings": {
          "0": {
            "then": "Removable bollard"
          },
          "1": {
            "then": "Fixed bollard"
          },
          "2": {
            "then": "Bollard that can be folded down"
          },
          "3": {
            "then": "Flexible bollard, usually plastic"
          },
          "4": {
            "then": "Rising bollard"
          }
        },
        "question": "What kind of bollard is this?"
      },
      "Cycle barrier type": {
        "mappings": {
          "0": {
            "then": "Single, just two barriers with a space inbetween <img src='./assets/themes/cycle_infra/Cycle_barrier_single.png' style='width:8em'>"
          },
          "1": {
            "then": "Double, two barriers behind each other <img src='./assets/themes/cycle_infra/Cycle_barrier_double.svg' style='width:8em'>"
          },
          "2": {
            "then": "Triple, three barriers behind each other <img src='./assets/themes/cycle_infra/Cycle_barrier_triple.png' style='width:8em'>"
          },
          "3": {
            "then": "Squeeze gate, gap is smaller at top, than at the bottom <img src='./assets/themes/cycle_infra/Cycle_barrier_squeeze.png' style='width:8em'>"
          }
        },
        "question": "What kind of cycling barrier is this?"
      },
      "MaxWidth": {
        "question": "How wide is the gap left over besides the barrier?",
        "render": "Maximum width: {maxwidth:physical} m"
      },
      "Overlap (cyclebarrier)": {
        "question": "How much overlap do the barriers have?",
        "render": "Overlap: {overlap} m"
      },
      "Space between barrier (cyclebarrier)": {
        "question": "How much space is there between the barriers (along the length of the road)?",
        "render": "Space between barriers (along the length of the road): {width:separation} m"
      },
      "Width of opening (cyclebarrier)": {
        "question": "How wide is the smallest opening next to the barriers?",
        "render": "Width of opening: {width:opening} m"
      },
      "bicycle=yes/no": {
        "mappings": {
          "0": {
            "then": "A cyclist can go past this."
          },
          "1": {
            "then": "A cyclist can not go past this."
          }
        },
        "question": "Can a bicycle go past this barrier?"
      }
    },
    "title": {
      "mappings": {
        "0": {
          "then": "Bollard"
        },
        "1": {
          "then": "Cycling Barrier"
        }
      },
      "render": "Barrier"
    }
  },
  "bench": {
    "name": "Benches",
    "presets": {
      "0": {
        "title": "bench"
      }
    },
    "tagRenderings": {
      "bench-backrest": {
        "mappings": {
          "0": {
            "then": "Backrest: Yes"
          },
          "1": {
            "then": "Backrest: No"
          }
        },
        "question": "Does this bench have a backrest?",
        "render": "Backrest"
      },
      "bench-colour": {
        "mappings": {
          "0": {
            "then": "Colour: brown"
          },
          "1": {
            "then": "Colour: green"
          },
          "2": {
            "then": "Colour: gray"
          },
          "3": {
            "then": "Colour: white"
          },
          "4": {
            "then": "Colour: red"
          },
          "5": {
            "then": "Colour: black"
          },
          "6": {
            "then": "Colour: blue"
          },
          "7": {
            "then": "Colour: yellow"
          }
        },
        "question": "Which colour does this bench have?",
        "render": "Colour: {colour}"
      },
      "bench-direction": {
        "question": "In which direction are you looking when sitting on the bench?",
        "render": "When sitting on the bench, one looks towards {direction}°."
      },
      "bench-material": {
        "mappings": {
          "0": {
            "then": "Material: wood"
          },
          "1": {
            "then": "Material: metal"
          },
          "2": {
            "then": "Material: stone"
          },
          "3": {
            "then": "Material: concrete"
          },
          "4": {
            "then": "Material: plastic"
          },
          "5": {
            "then": "Material: steel"
          }
        },
        "question": "What is the bench (seating) made from?",
        "render": "Material: {material}"
      },
      "bench-seats": {
        "question": "How many seats does this bench have?",
        "render": "{seats} seats"
      },
      "bench-survey:date": {
        "question": "When was this bench last surveyed?",
        "render": "This bench was last surveyed on {survey:date}"
      }
    },
    "title": {
      "render": "Bench"
    }
  },
  "bench_at_pt": {
    "name": "Benches at public transport stops",
    "tagRenderings": {
      "bench_at_pt-bench": {
        "render": "Stand up bench"
      },
      "bench_at_pt-name": {
        "render": "{name}"
      }
    },
    "title": {
      "mappings": {
        "0": {
          "then": "Bench at public transport stop"
        },
        "1": {
          "then": "Bench in shelter"
        }
      },
      "render": "Bench"
    }
  },
  "bicycle_library": {
    "description": "A facility where bicycles can be lent for longer period of times",
    "name": "Bicycle library",
    "presets": {
      "0": {
        "description": "A bicycle library has a collection of bikes which can be lent",
        "title": "Fietsbibliotheek"
      }
    },
    "tagRenderings": {
      "bicycle-library-target-group": {
        "mappings": {
          "0": {
            "then": "Bikes for children available"
          },
          "1": {
            "then": "Bikes for adult available"
          },
          "2": {
            "then": "Bikes for disabled persons available"
          }
        },
        "question": "Who can lend bicycles here?"
      },
      "bicycle_library-charge": {
        "mappings": {
          "0": {
            "then": "Lending a bicycle is free"
          },
          "1": {
            "then": "Lending a bicycle costs €20/year and €20 warranty"
          }
        },
        "question": "How much does lending a bicycle cost?",
        "render": "Lending a bicycle costs {charge}"
      },
      "bicycle_library-name": {
        "question": "What is the name of this bicycle library?",
        "render": "This bicycle library is called {name}"
      }
    },
    "title": {
      "render": "Bicycle library"
    }
  },
  "bicycle_tube_vending_machine": {
    "name": "Bicycle tube vending machine",
    "presets": {
      "0": {
        "title": "Bicycle tube vending machine"
      }
    },
    "tagRenderings": {
      "Still in use?": {
        "mappings": {
          "0": {
            "then": "This vending machine works"
          },
          "1": {
            "then": "This vending machine is broken"
          },
          "2": {
            "then": "This vending machine is closed"
          }
        },
        "question": "Is this vending machine still operational?",
        "render": "The operational status is <i>{operational_status</i>"
      }
    },
    "title": {
      "render": "Bicycle tube vending machine"
    }
  },
  "bike_cafe": {
    "name": "Bike cafe",
    "presets": {
      "0": {
        "title": "Bike cafe"
      }
    },
    "tagRenderings": {
      "bike_cafe-bike-pump": {
        "mappings": {
          "0": {
            "then": "This bike cafe offers a bike pump for anyone"
          },
          "1": {
            "then": "This bike cafe doesn't offer a bike pump for anyone"
          }
        },
        "question": "Does this bike cafe offer a bike pump for use by anyone?"
      },
      "bike_cafe-email": {
        "question": "What is the email address of {name}?"
      },
      "bike_cafe-name": {
        "question": "What is the name of this bike cafe?",
        "render": "This bike cafe is called {name}"
      },
      "bike_cafe-opening_hours": {
        "question": "When it this bike café opened?"
      },
      "bike_cafe-phone": {
        "question": "What is the phone number of {name}?"
      },
      "bike_cafe-repair-service": {
        "mappings": {
          "0": {
            "then": "This bike cafe repairs bikes"
          },
          "1": {
            "then": "This bike cafe doesn't repair bikes"
          }
        },
        "question": "Does this bike cafe repair bikes?"
      },
      "bike_cafe-repair-tools": {
        "mappings": {
          "0": {
            "then": "This bike cafe offers tools for DIY repair"
          },
          "1": {
            "then": "This bike cafe doesn't offer tools for DIY repair"
          }
        },
        "question": "Are there tools here to repair your own bike?"
      },
      "bike_cafe-website": {
        "question": "What is the website of {name}?"
      }
    },
    "title": {
      "mappings": {
        "0": {
          "then": "Bike cafe <i>{name}</i>"
        }
      },
      "render": "Bike cafe"
    }
  },
  "bike_cleaning": {
    "name": "Bike cleaning service",
    "presets": {
      "0": {
        "title": "Bike cleaning service"
      }
    },
    "title": {
      "mappings": {
        "0": {
          "then": "Bike cleaning service <i>{name}</i>"
        }
      },
      "render": "Bike cleaning service"
    }
  },
  "bike_parking": {
    "name": "Bike parking",
    "presets": {
      "0": {
        "title": "Bike parking"
      }
    },
    "tagRenderings": {
      "Access": {
        "mappings": {
          "0": {
            "then": "Publicly accessible"
          },
          "1": {
            "then": "Access is primarily for visitors to a business"
          },
          "2": {
            "then": "Access is limited to members of a school, company or organisation"
          }
        },
        "question": "Who can use this bicycle parking?",
        "render": "{access}"
      },
      "Bicycle parking type": {
        "mappings": {
          "0": {
            "then": "Staple racks <img style='width: 25%' src='./assets/layers/bike_parking/staple.svg'>"
          },
          "1": {
            "then": "Wheel rack/loops <img style='width: 25%'' src='./assets/layers/bike_parking/wall_loops.svg'>"
          },
          "2": {
            "then": "Handlebar holder <img style='width: 25%'' src='./assets/layers/bike_parking/handlebar_holder.svg'>"
          },
          "3": {
            "then": "Rack <img style='width: 25%'' src='./assets/layers/bike_parking/rack.svg'>"
          },
          "4": {
            "then": "Two-tiered <img style='width: 25%'' src='./assets/layers/bike_parking/two_tier.svg'>"
          },
          "5": {
            "then": "Shed <img style='width: 25%'' src='./assets/layers/bike_parking/shed.svg'>"
          },
          "6": {
            "then": "Bollard <img style='width: 25%'' src='./assets/layers/bike_parking/bollard.svg'>"
          },
          "7": {
            "then": "An area on the floor which is  marked for bicycle parking"
          }
        },
        "question": "What is the type of this bicycle parking?",
        "render": "This is a bicycle parking of the type: {bicycle_parking}"
      },
      "Capacity": {
        "question": "How many bicycles fit in this bicycle parking (including possible cargo bicycles)?",
        "render": "Place for {capacity} bikes"
      },
      "Cargo bike capacity?": {
        "question": "How many cargo bicycles fit in this bicycle parking?",
        "render": "This parking fits {capacity:cargo_bike} cargo bikes"
      },
      "Cargo bike spaces?": {
        "mappings": {
          "0": {
            "then": "This parking has room for cargo bikes"
          },
          "1": {
            "then": "This parking has designated (official) spots for cargo bikes."
          },
          "2": {
            "then": "You're not allowed to park cargo bikes"
          }
        },
        "question": "Does this bicycle parking have spots for cargo bikes?"
      },
      "Is covered?": {
        "mappings": {
          "0": {
            "then": "This parking is covered (it has a roof)"
          },
          "1": {
            "then": "This parking is not covered"
          }
        },
        "question": "Is this parking covered? Also select \"covered\" for indoor parkings."
      },
      "Underground?": {
        "mappings": {
          "0": {
            "then": "Underground parking"
          },
          "1": {
            "then": "Underground parking"
          },
          "2": {
            "then": "Surface level parking"
          },
          "3": {
            "then": "Surface level parking"
          },
          "4": {
            "then": "Rooftop parking"
          }
        },
        "question": "What is the relative location of this bicycle parking?"
      }
    },
    "title": {
      "render": "Bike parking"
    }
  },
  "bike_repair_station": {
    "name": "Bike stations (repair, pump or both)",
    "presets": {
      "0": {
        "description": "A device to inflate your tires on a fixed location in the public space.<h3>Examples of bicycle pumps</h3><div style='width: 100%; display: flex; align-items: stretch;'><img src='./assets/layers/bike_repair_station/pump_example_manual.jpg' style='height: 200px; width: auto;'/><img src='./assets/layers/bike_repair_station/pump_example.png' style='height: 200px; width: auto;'/><img src='./assets/layers/bike_repair_station/pump_example_round.jpg' style='height: 200px; width: auto;'/></div>",
        "title": "Bike pump"
      },
      "1": {
        "description": "A device with tools to repair your bike combined with a pump at a fixed location. The tools are often secured with chains against theft.<h3>Example</h3><img src='./assets/layers/bike_repair_station/repair_station_example.jpg' height='200'/>",
        "title": "Bike repair station and pump"
      },
      "2": {
        "title": "Bike repair station without pump"
      }
    },
    "tagRenderings": {
      "Email maintainer": {
        "render": "<a href='mailto:{email}?subject=Broken bicycle pump&body=Hello,\n\nWith this email, I'd like to inform you that the bicycle pump located at https://mapcomplete.osm.be/cyclofix?lat={_lat}&lon={_lon}&z=18#{id} is broken.'>Report this bicycle pump as broken</a>"
      },
      "Operational status": {
        "mappings": {
          "0": {
            "then": "The bike pump is broken"
          },
          "1": {
            "then": "The bike pump is operational"
          }
        },
        "question": "Is the bike pump still operational?"
      },
      "bike_repair_station-available-services": {
        "mappings": {
          "0": {
            "then": "There is only a pump present"
          },
          "1": {
            "then": "There are only tools (screwdrivers, pliers...) present"
          },
          "2": {
            "then": "There are both tools and a pump present"
          }
        },
        "question": "Which services are available at this bike station?"
      },
      "bike_repair_station-bike-chain-tool": {
        "mappings": {
          "0": {
            "then": "There is a chain tool"
          },
          "1": {
            "then": "There is no chain tool"
          }
        },
        "question": "Does this bike repair station have a special tool to repair your bike chain?"
      },
      "bike_repair_station-bike-stand": {
        "mappings": {
          "0": {
            "then": "There is a hook or stand"
          },
          "1": {
            "then": "There is no hook or stand"
          }
        },
        "question": "Does this bike station have a hook to hang your bike on or a stand to raise it?"
      },
      "bike_repair_station-electrical_pump": {
        "mappings": {
          "0": {
            "then": "Manual pump"
          },
          "1": {
            "then": "Electrical pump"
          }
        },
        "question": "Is this an electric bike pump?"
      },
      "bike_repair_station-email": {
        "question": "What is the email address of the maintainer?"
      },
      "bike_repair_station-manometer": {
        "mappings": {
          "0": {
            "then": "There is a manometer"
          },
          "1": {
            "then": "There is no manometer"
          },
          "2": {
            "then": "There is manometer but it is broken"
          }
        },
        "question": "Does the pump have a pressure indicator or manometer?"
      },
      "bike_repair_station-opening_hours": {
        "mappings": {
          "0": {
            "then": "Always open"
          },
          "1": {
            "then": "Always open"
          }
        },
        "question": "When is this bicycle repair point open?"
      },
      "bike_repair_station-operator": {
        "question": "Who maintains this cycle pump?",
        "render": "Maintained by {operator}"
      },
      "bike_repair_station-phone": {
        "question": "What is the phone number of the maintainer?"
      },
      "bike_repair_station-valves": {
        "mappings": {
          "0": {
            "then": "Sclaverand (also known as Presta)"
          },
          "1": {
            "then": "Dunlop"
          },
          "2": {
            "then": "Schrader (cars)"
          }
        },
        "question": "What valves are supported?",
        "render": "This pump supports the following valves: {valves}"
      }
    },
    "title": {
      "mappings": {
        "0": {
          "then": "Bike repair station"
        },
        "1": {
          "then": "Bike repair station"
        },
        "2": {
          "then": "Broken pump"
        },
        "3": {
          "then": "Bicycle pump <i>{name}</i>"
        },
        "4": {
          "then": "Bicycle pump"
        }
      },
      "render": "Bike station (pump & repair)"
    }
  },
  "bike_shop": {
    "description": "A shop specifically selling bicycles or related items",
    "name": "Bike repair/shop",
    "presets": {
      "0": {
        "title": "Bike repair/shop"
      }
    },
    "tagRenderings": {
      "bike_repair_bike-pump-service": {
        "mappings": {
          "0": {
            "then": "This shop offers a bike pump for anyone"
          },
          "1": {
            "then": "This shop doesn't offer a bike pump for anyone"
          },
          "2": {
            "then": "There is bicycle pump, it is shown as a separate point "
          }
        },
        "question": "Does this shop offer a bike pump for use by anyone?"
      },
      "bike_repair_bike-wash": {
        "mappings": {
          "0": {
            "then": "This shop cleans bicycles"
          },
          "1": {
            "then": "This shop has an installation where one can clean bicycles themselves"
          },
          "2": {
            "then": "This shop doesn't offer bicycle cleaning"
          }
        },
        "question": "Are bicycles washed here?"
      },
      "bike_repair_rents-bikes": {
        "mappings": {
          "0": {
            "then": "This shop rents out bikes"
          },
          "1": {
            "then": "This shop doesn't rent out bikes"
          }
        },
        "question": "Does this shop rent out bikes?"
      },
      "bike_repair_repairs-bikes": {
        "mappings": {
          "0": {
            "then": "This shop repairs bikes"
          },
          "1": {
            "then": "This shop doesn't repair bikes"
          },
          "2": {
            "then": "This shop only repairs bikes bought here"
          },
          "3": {
            "then": "This shop only repairs bikes of a certain brand"
          }
        },
        "question": "Does this shop repair bikes?"
      },
      "bike_repair_second-hand-bikes": {
        "mappings": {
          "0": {
            "then": "This shop sells second-hand bikes"
          },
          "1": {
            "then": "This shop doesn't sell second-hand bikes"
          },
          "2": {
            "then": "This shop only sells second-hand bikes"
          }
        },
        "question": "Does this shop sell second-hand bikes?"
      },
      "bike_repair_sells-bikes": {
        "mappings": {
          "0": {
            "then": "This shop sells bikes"
          },
          "1": {
            "then": "This shop doesn't sell bikes"
          }
        },
        "question": "Does this shop sell bikes?"
      },
      "bike_repair_tools-service": {
        "mappings": {
          "0": {
            "then": "This shop offers tools for DIY repair"
          },
          "1": {
            "then": "This shop doesn't offer tools for DIY repair"
          },
          "2": {
            "then": "Tools for DIY repair are only available if you bought/hire the bike in the shop"
          }
        },
        "question": "Are there tools here to repair your own bike?"
      },
      "bike_shop-email": {
        "question": "What is the email address of {name}?"
      },
      "bike_shop-is-bicycle_shop": {
        "render": "This shop is specialized in selling {shop} and does bicycle related activities"
      },
      "bike_shop-name": {
        "question": "What is the name of this bicycle shop?",
        "render": "This bicycle shop is called {name}"
      },
      "bike_shop-phone": {
        "question": "What is the phone number of {name}?"
      },
      "bike_shop-website": {
        "question": "What is the website of {name}?"
      }
    },
    "title": {
      "mappings": {
        "0": {
          "then": "Sport gear shop <i>{name}</i>"
        },
        "2": {
          "then": "Bicycle rental <i>{name}</i>"
        },
        "3": {
          "then": "Bike repair <i>{name}</i>"
        },
        "4": {
          "then": "Bike shop <i>{name}</i>"
        },
        "5": {
          "then": "Bike repair/shop <i>{name}</i>"
        }
      },
      "render": "Bike repair/shop"
    }
  },
  "bike_themed_object": {
    "name": "Bike related object",
    "title": {
      "mappings": {
        "1": {
          "then": "Cycle track"
        }
      },
      "render": "Bike related object"
    }
  },
  "binocular": {
    "description": "Binoculas",
    "name": "Binoculars",
    "presets": {
      "0": {
        "description": "A telescope or pair of binoculars mounted on a pole, available to the public to look around. <img src='./assets/layers/binocular/binoculars_example.jpg' style='height: 300px; width: auto; display: block;' />",
        "title": "binoculars"
      }
    },
    "tagRenderings": {
      "binocular-charge": {
        "mappings": {
          "0": {
            "then": "Free to use"
          }
        },
        "question": "How much does one have to pay to use these binoculars?",
        "render": "Using these binoculars costs {charge}"
      },
      "binocular-direction": {
        "question": "When looking through this binocular, in what direction does one look?",
        "render": "Looks towards {direction}°"
      }
    },
    "title": {
      "render": "Binoculars"
    }
  },
  "birdhide": {
    "filter": {
      "0": {
        "options": {
          "0": {
            "question": "Wheelchair accessible"
          }
        }
      }
    }
  },
  "cafe_pub": {
    "filter": {
      "0": {
        "options": {
          "0": {
            "question": "Opened now"
          }
        }
      }
    },
    "name": "Cafés and pubs",
    "presets": {
      "0": {
        "title": "pub"
      },
      "1": {
        "title": "bar"
      },
      "2": {
        "title": "cafe"
      }
    },
    "tagRenderings": {
      "Classification": {
        "question": "What kind of cafe is this"
      },
      "Name": {
        "question": "What is the name of this pub?",
        "render": "This pub is named {name}"
      }
    },
    "title": {
      "mappings": {
        "0": {
          "then": "<i>{name}</i>"
        }
      }
    }
  },
  "charging_station": {
    "description": "A charging station",
    "filter": {
      "0": {
        "options": {
          "0": {
            "question": "All vehicle types"
          },
          "1": {
            "question": "Charging station for bicycles"
          },
          "2": {
            "question": "Charging station for cars"
          }
        }
      },
      "1": {
        "options": {
          "0": {
            "question": "Only working charging stations"
          }
        }
      },
      "2": {
        "options": {
          "0": {
            "question": "All connectors"
          },
          "1": {
            "question": "Has a <div style='display: inline-block'><b><b>Schuko wall plug</b> without ground pin (CEE7/4 type F)</b> <img style='width:1rem; display: inline-block' src='./assets/layers/charging_station/CEE7_4F.svg'/></div> connector"
          },
          "2": {
            "question": "Has a <div style='display: inline-block'><b><b>European wall plug</b> with ground pin (CEE7/4 type E)</b> <img style='width:1rem; display: inline-block' src='./assets/layers/charging_station/TypeE.svg'/></div> connector"
          },
          "3": {
            "question": "Has a <div style='display: inline-block'><b><b>Chademo</b></b> <img style='width:1rem; display: inline-block' src='./assets/layers/charging_station/Chademo_type4.svg'/></div> connector"
          },
          "4": {
            "question": "Has a <div style='display: inline-block'><b><b>Type 1 with cable</b> (J1772)</b> <img style='width:1rem; display: inline-block' src='./assets/layers/charging_station/Type1_J1772.svg'/></div> connector"
          },
          "5": {
            "question": "Has a <div style='display: inline-block'><b><b>Type 1 <i>without</i> cable</b> (J1772)</b> <img style='width:1rem; display: inline-block' src='./assets/layers/charging_station/Type1_J1772.svg'/></div> connector"
          },
          "6": {
            "question": "Has a <div style='display: inline-block'><b><b>Type 1 CCS</b> (aka Type 1 Combo)</b> <img style='width:1rem; display: inline-block' src='./assets/layers/charging_station/Type1-ccs.svg'/></div> connector"
          },
          "7": {
            "question": "Has a <div style='display: inline-block'><b><b>Tesla Supercharger</b></b> <img style='width:1rem; display: inline-block' src='./assets/layers/charging_station/Tesla-hpwc-model-s.svg'/></div> connector"
          },
          "8": {
            "question": "Has a <div style='display: inline-block'><b><b>Type 2</b> (mennekes)</b> <img style='width:1rem; display: inline-block' src='./assets/layers/charging_station/Type2_socket.svg'/></div> connector"
          },
          "9": {
            "question": "Has a <div style='display: inline-block'><b><b>Type 2 CCS</b> (mennekes)</b> <img style='width:1rem; display: inline-block' src='./assets/layers/charging_station/Type2_CCS.svg'/></div> connector"
          },
          "10": {
            "question": "Has a <div style='display: inline-block'><b><b>Type 2 with cable</b> (mennekes)</b> <img style='width:1rem; display: inline-block' src='./assets/layers/charging_station/Type2_tethered.svg'/></div> connector"
          },
          "11": {
            "question": "Has a <div style='display: inline-block'><b><b>Tesla Supercharger CCS</b> (a branded type2_css)</b> <img style='width:1rem; display: inline-block' src='./assets/layers/charging_station/Type2_CCS.svg'/></div> connector"
          },
          "12": {
            "question": "Has a <div style='display: inline-block'><b><b>Tesla Supercharger (destination)</b></b> <img style='width:1rem; display: inline-block' src='./assets/layers/charging_station/Tesla-hpwc-model-s.svg'/></div> connector"
          },
          "13": {
            "question": "Has a <div style='display: inline-block'><b><b>Tesla supercharger (destination</b> (A Type 2 with cable branded as tesla)</b> <img style='width:1rem; display: inline-block' src='./assets/layers/charging_station/Type2_tethered.svg'/></div> connector"
          },
          "14": {
            "question": "Has a <div style='display: inline-block'><b><b>USB</b> to charge phones and small electronics</b> <img style='width:1rem; display: inline-block' src='./assets/layers/charging_station/usb_port.svg'/></div> connector"
          },
          "15": {
            "question": "Has a <div style='display: inline-block'><b><b>Bosch Active Connect with 3 pins</b> and cable</b> <img style='width:1rem; display: inline-block' src='./assets/layers/charging_station/bosch-3pin.svg'/></div> connector"
          },
          "16": {
            "question": "Has a <div style='display: inline-block'><b><b>Bosch Active Connect with 5 pins</b> and cable</b> <img style='width:1rem; display: inline-block' src='./assets/layers/charging_station/bosch-5pin.svg'/></div> connector"
          }
        }
      }
    },
    "name": "Charging stations",
    "presets": {
      "0": {
        "title": "charging station with a normal european wall plug <img src='./assets/layers/charging_station/TypeE.svg' style='width: 2rem; height: 2rem; float: left; background: white; border-radius: 1rem; margin-right: 0.5rem'/> (meant to charge electrical bikes)"
      },
      "1": {
        "title": "charging station for e-bikes"
      },
      "2": {
        "title": "charging station for cars"
      },
      "3": {
        "title": "charging station"
      }
    },
    "tagRenderings": {
      "Auth phone": {
        "question": "What's the phone number for authentication call or SMS?",
        "render": "Authenticate by calling or SMS'ing to <a href='tel:{authentication:phone_call:number}'>{authentication:phone_call:number}</a>"
      },
      "Authentication": {
        "mappings": {
          "0": {
            "then": "Authentication by a membership card"
          },
          "1": {
            "then": "Authentication by an app"
          },
          "2": {
            "then": "Authentication via phone call is available"
          },
          "3": {
            "then": "Authentication via SMS is available"
          },
          "4": {
            "then": "Authentication via NFC is available"
          },
          "5": {
            "then": "Authentication via Money Card is available"
          },
          "6": {
            "then": "Authentication via debit card is available"
          },
          "7": {
            "then": "Charging here is (also) possible without authentication"
          }
        },
        "question": "What kind of authentication is available at the charging station?"
      },
      "Available_charging_stations (generated)": {
        "mappings": {
          "0": {
            "then": "<div class='flex'><img class='w-12 mx-4' src='./assets/layers/charging_station/CEE7_4F.svg'/> <span><b>Schuko wall plug</b> without ground pin (CEE7/4 type F)</span></div>"
          },
          "1": {
            "then": "<div class='flex'><img class='w-12 mx-4' src='./assets/layers/charging_station/CEE7_4F.svg'/> <span><b>Schuko wall plug</b> without ground pin (CEE7/4 type F)</span></div>"
          },
          "2": {
            "then": "<div class='flex'><img class='w-12 mx-4' src='./assets/layers/charging_station/TypeE.svg'/> <span><b>European wall plug</b> with ground pin (CEE7/4 type E)</span></div>"
          },
          "3": {
            "then": "<div class='flex'><img class='w-12 mx-4' src='./assets/layers/charging_station/TypeE.svg'/> <span><b>European wall plug</b> with ground pin (CEE7/4 type E)</span></div>"
          },
          "4": {
            "then": "<div class='flex'><img class='w-12 mx-4' src='./assets/layers/charging_station/Chademo_type4.svg'/> <span><b>Chademo</b></span></div>"
          },
          "5": {
            "then": "<div class='flex'><img class='w-12 mx-4' src='./assets/layers/charging_station/Chademo_type4.svg'/> <span><b>Chademo</b></span></div>"
          },
          "6": {
            "then": "<div class='flex'><img class='w-12 mx-4' src='./assets/layers/charging_station/Type1_J1772.svg'/> <span><b>Type 1 with cable</b> (J1772)</span></div>"
          },
          "7": {
            "then": "<div class='flex'><img class='w-12 mx-4' src='./assets/layers/charging_station/Type1_J1772.svg'/> <span><b>Type 1 with cable</b> (J1772)</span></div>"
          },
          "8": {
            "then": "<div class='flex'><img class='w-12 mx-4' src='./assets/layers/charging_station/Type1_J1772.svg'/> <span><b>Type 1 <i>without</i> cable</b> (J1772)</span></div>"
          },
          "9": {
            "then": "<div class='flex'><img class='w-12 mx-4' src='./assets/layers/charging_station/Type1_J1772.svg'/> <span><b>Type 1 <i>without</i> cable</b> (J1772)</span></div>"
          },
          "10": {
            "then": "<div class='flex'><img class='w-12 mx-4' src='./assets/layers/charging_station/Type1-ccs.svg'/> <span><b>Type 1 CCS</b> (aka Type 1 Combo)</span></div>"
          },
          "11": {
            "then": "<div class='flex'><img class='w-12 mx-4' src='./assets/layers/charging_station/Type1-ccs.svg'/> <span><b>Type 1 CCS</b> (aka Type 1 Combo)</span></div>"
          },
          "12": {
            "then": "<div class='flex'><img class='w-12 mx-4' src='./assets/layers/charging_station/Tesla-hpwc-model-s.svg'/> <span><b>Tesla Supercharger</b></span></div>"
          },
          "13": {
            "then": "<div class='flex'><img class='w-12 mx-4' src='./assets/layers/charging_station/Tesla-hpwc-model-s.svg'/> <span><b>Tesla Supercharger</b></span></div>"
          },
          "14": {
            "then": "<div class='flex'><img class='w-12 mx-4' src='./assets/layers/charging_station/Type2_socket.svg'/> <span><b>Type 2</b> (mennekes)</span></div>"
          },
          "15": {
            "then": "<div class='flex'><img class='w-12 mx-4' src='./assets/layers/charging_station/Type2_socket.svg'/> <span><b>Type 2</b> (mennekes)</span></div>"
          },
          "16": {
            "then": "<div class='flex'><img class='w-12 mx-4' src='./assets/layers/charging_station/Type2_CCS.svg'/> <span><b>Type 2 CCS</b> (mennekes)</span></div>"
          },
          "17": {
            "then": "<div class='flex'><img class='w-12 mx-4' src='./assets/layers/charging_station/Type2_CCS.svg'/> <span><b>Type 2 CCS</b> (mennekes)</span></div>"
          },
          "18": {
            "then": "<div class='flex'><img class='w-12 mx-4' src='./assets/layers/charging_station/Type2_tethered.svg'/> <span><b>Type 2 with cable</b> (mennekes)</span></div>"
          },
          "19": {
            "then": "<div class='flex'><img class='w-12 mx-4' src='./assets/layers/charging_station/Type2_tethered.svg'/> <span><b>Type 2 with cable</b> (mennekes)</span></div>"
          },
          "20": {
            "then": "<div class='flex'><img class='w-12 mx-4' src='./assets/layers/charging_station/Type2_CCS.svg'/> <span><b>Tesla Supercharger CCS</b> (a branded type2_css)</span></div>"
          },
          "21": {
            "then": "<div class='flex'><img class='w-12 mx-4' src='./assets/layers/charging_station/Type2_CCS.svg'/> <span><b>Tesla Supercharger CCS</b> (a branded type2_css)</span></div>"
          },
          "22": {
            "then": "<div class='flex'><img class='w-12 mx-4' src='./assets/layers/charging_station/Tesla-hpwc-model-s.svg'/> <span><b>Tesla Supercharger (destination)</b></span></div>"
          },
          "23": {
            "then": "<div class='flex'><img class='w-12 mx-4' src='./assets/layers/charging_station/Tesla-hpwc-model-s.svg'/> <span><b>Tesla Supercharger (destination)</b></span></div>"
          },
          "24": {
            "then": "<div class='flex'><img class='w-12 mx-4' src='./assets/layers/charging_station/Type2_tethered.svg'/> <span><b>Tesla supercharger (destination</b> (A Type 2 with cable branded as tesla)</span></div>"
          },
          "25": {
            "then": "<div class='flex'><img class='w-12 mx-4' src='./assets/layers/charging_station/Type2_tethered.svg'/> <span><b>Tesla supercharger (destination</b> (A Type 2 with cable branded as tesla)</span></div>"
          },
          "26": {
            "then": "<div class='flex'><img class='w-12 mx-4' src='./assets/layers/charging_station/usb_port.svg'/> <span><b>USB</b> to charge phones and small electronics</span></div>"
          },
          "27": {
            "then": "<div class='flex'><img class='w-12 mx-4' src='./assets/layers/charging_station/usb_port.svg'/> <span><b>USB</b> to charge phones and small electronics</span></div>"
          },
          "28": {
            "then": "<div class='flex'><img class='w-12 mx-4' src='./assets/layers/charging_station/bosch-3pin.svg'/> <span><b>Bosch Active Connect with 3 pins</b> and cable</span></div>"
          },
          "29": {
            "then": "<div class='flex'><img class='w-12 mx-4' src='./assets/layers/charging_station/bosch-3pin.svg'/> <span><b>Bosch Active Connect with 3 pins</b> and cable</span></div>"
          },
          "30": {
            "then": "<div class='flex'><img class='w-12 mx-4' src='./assets/layers/charging_station/bosch-5pin.svg'/> <span><b>Bosch Active Connect with 5 pins</b> and cable</span></div>"
          },
          "31": {
            "then": "<div class='flex'><img class='w-12 mx-4' src='./assets/layers/charging_station/bosch-5pin.svg'/> <span><b>Bosch Active Connect with 5 pins</b> and cable</span></div>"
          }
        },
        "question": "Which charging connections are available here?"
      },
      "Network": {
        "mappings": {
          "0": {
            "then": "Not part of a bigger network"
          },
          "1": {
            "then": "Not part of a bigger network"
          }
        },
        "question": "Is this charging station part of a network?",
        "render": "Part of the network <b>{network}</b>"
      },
      "OH": {
        "mappings": {
          "0": {
            "then": "24/7 opened (including holidays)"
          }
        },
        "question": "When is this charging station opened?"
      },
      "Operational status": {
        "mappings": {
          "0": {
            "then": "This charging station works"
          },
          "1": {
            "then": "This charging station is broken"
          },
          "2": {
            "then": "A charging station is planned here"
          },
          "3": {
            "then": "A charging station is constructed here"
          },
          "4": {
            "then": "This charging station has beed permanently disabled and is not in use anymore but is still visible"
          }
        },
        "question": "Is this charging point in use?"
      },
      "Operator": {
        "mappings": {
          "0": {
            "then": "Actually, {operator} is the network"
          }
        },
        "question": "Who is the operator of this charging station?",
        "render": "This charging station is operated by {operator}"
      },
      "Parking:fee": {
        "mappings": {
          "0": {
            "then": "No additional parking cost while charging"
          },
          "1": {
            "then": "An additional parking fee should be paid while charging"
          }
        },
        "question": "Does one have to pay a parking fee while charging?"
      },
      "Type": {
        "mappings": {
          "0": {
            "then": "<b>Bcycles</b> can be charged here"
          },
          "1": {
            "then": "<b>Cars</b> can be charged here"
          },
          "2": {
            "then": "<b>Scooters</b> can be charged here"
          },
          "3": {
            "then": "<b>Heavy good vehicles</b> (such as trucks) can be charged here"
          },
          "4": {
            "then": "<b>Buses</b> can be charged here"
          }
        },
        "question": "Which vehicles are allowed to charge here?"
      },
      "access": {
        "mappings": {
          "0": {
            "then": "Anyone can use this charging station (payment might be needed)"
          },
          "1": {
            "then": "Anyone can use this charging station (payment might be needed)"
          },
          "2": {
            "then": "Only customers of the place this station belongs to can use this charging station<br/><span class='subtle'>E.g. a charging station operated by hotel which is only usable by their guests</span>"
          },
          "3": {
            "then": "Not accessible to the general public (e.g. only accessible to the owners, employees, ...)"
          }
        },
        "question": "Who is allowed to use this charging station?",
        "render": "Access is {access}"
      },
      "capacity": {
        "question": "How much vehicles can be charged here at the same time?",
        "render": "{capacity} vehicles can be charged here at the same time"
      },
      "charge": {
        "question": "How much does one have to pay to use this charging station?",
        "render": "Using this charging station costs <b>{charge}</b>"
      },
      "email": {
        "question": "What is the email address of the operator?",
        "render": "In case of problems, send an email to <a href='mailto:{email}'>{email}</a>"
      },
      "fee": {
        "mappings": {
          "0": {
            "then": "Free to use"
          },
          "1": {
            "then": "Free to use (without authenticating)"
          },
          "2": {
            "then": "Free to use, but one has to authenticate"
          },
          "3": {
            "then": "Paid use, but free for customers of the hotel/pub/hospital/... who operates the charging station"
          },
          "4": {
            "then": "Paid use"
          }
        },
        "question": "Does one have to pay to use this charging station?"
      },
      "maxstay": {
        "mappings": {
          "0": {
            "then": "No timelimit on leaving your vehicle here"
          }
        },
        "question": "What is the maximum amount of time one is allowed to stay here?",
        "render": "One can stay at most <b>{canonical(maxstay)}</b>"
      },
      "payment-options": {
        "override": {
          "mappings+": {
            "0": {
              "then": "Payment is done using a dedicated app"
            },
            "1": {
              "then": "Payment is done using a membership card"
            }
          }
        }
      },
      "phone": {
        "question": "What number can one call if there is a problem with this charging station?",
        "render": "In case of problems, call <a href='tel:{phone}'>{phone}</a>"
      },
      "plugs-0": {
        "question": "How much plugs of type <div style='display: inline-block'><b><b>Schuko wall plug</b> without ground pin (CEE7/4 type F)</b> <img style='width:1rem; display: inline-block' src='./assets/layers/charging_station/CEE7_4F.svg'/></div> are available here?",
        "render": "There are <b class='text-xl'>{socket:schuko}</b> plugs of type <div style='display: inline-block'><b><b>Schuko wall plug</b> without ground pin (CEE7/4 type F)</b> <img style='width:1rem; display: inline-block' src='./assets/layers/charging_station/CEE7_4F.svg'/></div> available here"
      },
      "plugs-1": {
        "question": "How much plugs of type <div style='display: inline-block'><b><b>European wall plug</b> with ground pin (CEE7/4 type E)</b> <img style='width:1rem; display: inline-block' src='./assets/layers/charging_station/TypeE.svg'/></div> are available here?",
        "render": "There are <b class='text-xl'>{socket:typee}</b> plugs of type <div style='display: inline-block'><b><b>European wall plug</b> with ground pin (CEE7/4 type E)</b> <img style='width:1rem; display: inline-block' src='./assets/layers/charging_station/TypeE.svg'/></div> available here"
      },
      "plugs-10": {
        "question": "How much plugs of type <div style='display: inline-block'><b><b>Tesla Supercharger CCS</b> (a branded type2_css)</b> <img style='width:1rem; display: inline-block' src='./assets/layers/charging_station/Type2_CCS.svg'/></div> are available here?",
        "render": "There are <b class='text-xl'>{socket:tesla_supercharger_ccs}</b> plugs of type <div style='display: inline-block'><b><b>Tesla Supercharger CCS</b> (a branded type2_css)</b> <img style='width:1rem; display: inline-block' src='./assets/layers/charging_station/Type2_CCS.svg'/></div> available here"
      },
      "plugs-11": {
        "question": "How much plugs of type <div style='display: inline-block'><b><b>Tesla Supercharger (destination)</b></b> <img style='width:1rem; display: inline-block' src='./assets/layers/charging_station/Tesla-hpwc-model-s.svg'/></div> are available here?",
        "render": "There are <b class='text-xl'>{socket:tesla_destination}</b> plugs of type <div style='display: inline-block'><b><b>Tesla Supercharger (destination)</b></b> <img style='width:1rem; display: inline-block' src='./assets/layers/charging_station/Tesla-hpwc-model-s.svg'/></div> available here"
      },
      "plugs-12": {
        "question": "How much plugs of type <div style='display: inline-block'><b><b>Tesla supercharger (destination</b> (A Type 2 with cable branded as tesla)</b> <img style='width:1rem; display: inline-block' src='./assets/layers/charging_station/Type2_tethered.svg'/></div> are available here?",
        "render": "There are <b class='text-xl'>{socket:tesla_destination}</b> plugs of type <div style='display: inline-block'><b><b>Tesla supercharger (destination</b> (A Type 2 with cable branded as tesla)</b> <img style='width:1rem; display: inline-block' src='./assets/layers/charging_station/Type2_tethered.svg'/></div> available here"
      },
      "plugs-13": {
        "question": "How much plugs of type <div style='display: inline-block'><b><b>USB</b> to charge phones and small electronics</b> <img style='width:1rem; display: inline-block' src='./assets/layers/charging_station/usb_port.svg'/></div> are available here?",
        "render": "There are <b class='text-xl'>{socket:USB-A}</b> plugs of type <div style='display: inline-block'><b><b>USB</b> to charge phones and small electronics</b> <img style='width:1rem; display: inline-block' src='./assets/layers/charging_station/usb_port.svg'/></div> available here"
      },
      "plugs-14": {
        "question": "How much plugs of type <div style='display: inline-block'><b><b>Bosch Active Connect with 3 pins</b> and cable</b> <img style='width:1rem; display: inline-block' src='./assets/layers/charging_station/bosch-3pin.svg'/></div> are available here?",
        "render": "There are <b class='text-xl'>{socket:bosch_3pin}</b> plugs of type <div style='display: inline-block'><b><b>Bosch Active Connect with 3 pins</b> and cable</b> <img style='width:1rem; display: inline-block' src='./assets/layers/charging_station/bosch-3pin.svg'/></div> available here"
      },
      "plugs-15": {
        "question": "How much plugs of type <div style='display: inline-block'><b><b>Bosch Active Connect with 5 pins</b> and cable</b> <img style='width:1rem; display: inline-block' src='./assets/layers/charging_station/bosch-5pin.svg'/></div> are available here?",
        "render": "There are <b class='text-xl'>{socket:bosch_5pin}</b> plugs of type <div style='display: inline-block'><b><b>Bosch Active Connect with 5 pins</b> and cable</b> <img style='width:1rem; display: inline-block' src='./assets/layers/charging_station/bosch-5pin.svg'/></div> available here"
      },
      "plugs-2": {
        "question": "How much plugs of type <div style='display: inline-block'><b><b>Chademo</b></b> <img style='width:1rem; display: inline-block' src='./assets/layers/charging_station/Chademo_type4.svg'/></div> are available here?",
        "render": "There are <b class='text-xl'>{socket:chademo}</b> plugs of type <div style='display: inline-block'><b><b>Chademo</b></b> <img style='width:1rem; display: inline-block' src='./assets/layers/charging_station/Chademo_type4.svg'/></div> available here"
      },
      "plugs-3": {
        "question": "How much plugs of type <div style='display: inline-block'><b><b>Type 1 with cable</b> (J1772)</b> <img style='width:1rem; display: inline-block' src='./assets/layers/charging_station/Type1_J1772.svg'/></div> are available here?",
        "render": "There are <b class='text-xl'>{socket:type1_cable}</b> plugs of type <div style='display: inline-block'><b><b>Type 1 with cable</b> (J1772)</b> <img style='width:1rem; display: inline-block' src='./assets/layers/charging_station/Type1_J1772.svg'/></div> available here"
      },
      "plugs-4": {
        "question": "How much plugs of type <div style='display: inline-block'><b><b>Type 1 <i>without</i> cable</b> (J1772)</b> <img style='width:1rem; display: inline-block' src='./assets/layers/charging_station/Type1_J1772.svg'/></div> are available here?",
        "render": "There are <b class='text-xl'>{socket:type1}</b> plugs of type <div style='display: inline-block'><b><b>Type 1 <i>without</i> cable</b> (J1772)</b> <img style='width:1rem; display: inline-block' src='./assets/layers/charging_station/Type1_J1772.svg'/></div> available here"
      },
      "plugs-5": {
        "question": "How much plugs of type <div style='display: inline-block'><b><b>Type 1 CCS</b> (aka Type 1 Combo)</b> <img style='width:1rem; display: inline-block' src='./assets/layers/charging_station/Type1-ccs.svg'/></div> are available here?",
        "render": "There are <b class='text-xl'>{socket:type1_combo}</b> plugs of type <div style='display: inline-block'><b><b>Type 1 CCS</b> (aka Type 1 Combo)</b> <img style='width:1rem; display: inline-block' src='./assets/layers/charging_station/Type1-ccs.svg'/></div> available here"
      },
      "plugs-6": {
        "question": "How much plugs of type <div style='display: inline-block'><b><b>Tesla Supercharger</b></b> <img style='width:1rem; display: inline-block' src='./assets/layers/charging_station/Tesla-hpwc-model-s.svg'/></div> are available here?",
        "render": "There are <b class='text-xl'>{socket:tesla_supercharger}</b> plugs of type <div style='display: inline-block'><b><b>Tesla Supercharger</b></b> <img style='width:1rem; display: inline-block' src='./assets/layers/charging_station/Tesla-hpwc-model-s.svg'/></div> available here"
      },
      "plugs-7": {
        "question": "How much plugs of type <div style='display: inline-block'><b><b>Type 2</b> (mennekes)</b> <img style='width:1rem; display: inline-block' src='./assets/layers/charging_station/Type2_socket.svg'/></div> are available here?",
        "render": "There are <b class='text-xl'>{socket:type2}</b> plugs of type <div style='display: inline-block'><b><b>Type 2</b> (mennekes)</b> <img style='width:1rem; display: inline-block' src='./assets/layers/charging_station/Type2_socket.svg'/></div> available here"
      },
      "plugs-8": {
        "question": "How much plugs of type <div style='display: inline-block'><b><b>Type 2 CCS</b> (mennekes)</b> <img style='width:1rem; display: inline-block' src='./assets/layers/charging_station/Type2_CCS.svg'/></div> are available here?",
        "render": "There are <b class='text-xl'>{socket:type2_combo}</b> plugs of type <div style='display: inline-block'><b><b>Type 2 CCS</b> (mennekes)</b> <img style='width:1rem; display: inline-block' src='./assets/layers/charging_station/Type2_CCS.svg'/></div> available here"
      },
      "plugs-9": {
        "question": "How much plugs of type <div style='display: inline-block'><b><b>Type 2 with cable</b> (mennekes)</b> <img style='width:1rem; display: inline-block' src='./assets/layers/charging_station/Type2_tethered.svg'/></div> are available here?",
        "render": "There are <b class='text-xl'>{socket:type2_cable}</b> plugs of type <div style='display: inline-block'><b><b>Type 2 with cable</b> (mennekes)</b> <img style='width:1rem; display: inline-block' src='./assets/layers/charging_station/Type2_tethered.svg'/></div> available here"
      },
      "ref": {
        "question": "What is the reference number of this charging station?",
        "render": "Reference number is <b>{ref}</b>"
      },
      "website": {
        "question": "What is the website where one can find more information about this charging station?",
        "render": "More info on <a href='{website}'>{website}</a>"
      }
    },
<<<<<<< HEAD
    "street_lamps": {
        "name": "Street Lamps",
        "presets": {
            "0": {
                "title": "street lamp"
            }
        },
        "tagRenderings": {
            "colour": {
                "mappings": {
                    "0": {
                        "then": "This lamp emits white light"
                    },
                    "1": {
                        "then": "This lamp emits green light"
                    },
                    "2": {
                        "then": "This lamp emits orange light"
                    }
                },
                "question": "What colour light does this lamp emit?",
                "render": "This lamp emits {light:colour} light"
            },
            "count": {
                "mappings": {
                    "0": {
                        "then": "This lamp has 1 fixture"
                    },
                    "1": {
                        "then": "This lamp has 2 fixtures"
                    }
                },
                "question": "How many fixtures does this light have?",
                "render": "This lamp has {light:count} fixtures"
            },
            "direction": {
                "question": "Where does this lamp point to?",
                "render": "This lamp points towards {light:direction}"
            },
            "lamp_mount": {
                "mappings": {
                    "0": {
                        "then": "This lamp sits atop of a straight mast"
                    },
                    "1": {
                        "then": "This lamp sits at the end of a bent mast"
                    }
                },
                "question": "How is this lamp mounted to the pole?"
            },
            "lit": {
                "mappings": {
                    "0": {
                        "then": "This lamp is lit at night"
                    },
                    "1": {
                        "then": "This lamp is lit 24/7"
                    },
                    "2": {
                        "then": "This lamp is lit based on motion"
                    },
                    "3": {
                        "then": "This lamp is lit based on demand (e.g. with a pushbutton)"
                    }
                },
                "question": "When is this lamp lit?"
            },
            "method": {
                "mappings": {
                    "0": {
                        "then": "This lamp is lit electrically"
                    },
                    "1": {
                        "then": "This lamp uses LEDs"
                    },
                    "2": {
                        "then": "This lamp uses incandescent lighting"
                    },
                    "3": {
                        "then": "This lamp uses halogen lighting"
                    },
                    "4": {
                        "then": "This lamp uses discharge lamps (unknown type)"
                    },
                    "5": {
                        "then": "This lamp uses a mercury-vapour lamp (lightly blueish)"
                    },
                    "6": {
                        "then": "This lamp uses metal-halide lamps (bright white)"
                    },
                    "7": {
                        "then": "This lamp uses fluorescent lighting"
                    },
                    "8": {
                        "then": "This lamp uses sodium lamps (unknown type)"
                    },
                    "9": {
                        "then": "This lamp uses low pressure sodium lamps (monochrome orange)"
                    },
                    "10": {
                        "then": "This lamp uses high pressure sodium lamps (orange with white)"
                    },
                    "11": {
                        "then": "This lamp is lit using gas"
                    }
                },
                "question": "What kind of lighting does this lamp use?"
            },
            "ref": {
                "question": "What is the reference number of this street lamp?",
                "render": "This street lamp has the reference number {ref}"
            },
            "support": {
                "mappings": {
                    "0": {
                        "then": "This lamp is suspended using cables"
                    },
                    "1": {
                        "then": "This lamp is mounted on a ceiling"
                    },
                    "2": {
                        "then": "This lamp is mounted in the ground"
                    },
                    "3": {
                        "then": "This lamp is mounted on a short pole (mostly < 1.5m)"
                    },
                    "4": {
                        "then": "This lamp is mounted on a pole"
                    },
                    "5": {
                        "then": "This lamp is mounted directly to the wall"
                    },
                    "6": {
                        "then": "This lamp is mounted to the wall using a metal bar"
                    }
                },
                "question": "How is this street lamp mounted?"
            }
        },
        "title": {
            "mappings": {
                "0": {
                    "then": "Street Lamp {ref}"
                }
            },
            "render": "Street Lamp"
        }
    },
    "surveillance_camera": {
        "name": "Surveillance camera's",
        "tagRenderings": {
            "Camera type: fixed; panning; dome": {
                "mappings": {
                    "0": {
                        "then": "A fixed (non-moving) camera"
                    },
                    "1": {
                        "then": "A dome camera (which can turn)"
                    },
                    "2": {
                        "then": "A panning camera"
                    }
                },
                "question": "What kind of camera is this?"
            },
            "Indoor camera? This isn't clear for 'public'-cameras": {
                "mappings": {
                    "0": {
                        "then": "This camera is located indoors"
                    },
                    "1": {
                        "then": "This camera is located outdoors"
                    },
                    "2": {
                        "then": "This camera is probably located outdoors"
                    }
                },
                "question": "Is the public space surveilled by this camera an indoor or outdoor space?"
            },
            "Level": {
                "question": "On which level is this camera located?",
                "render": "Located on level {level}"
            },
            "Operator": {
                "question": "Who operates this CCTV?",
                "render": "Operated by {operator}"
            },
            "Surveillance type: public, outdoor, indoor": {
                "mappings": {
                    "0": {
                        "then": "A public area is surveilled, such as a street, a bridge, a square, a park, a train station, a public corridor or tunnel,..."
                    },
                    "1": {
                        "then": "An outdoor, yet private area is surveilled (e.g. a parking lot, a fuel station, courtyard, entrance, private driveway, ...)"
                    },
                    "2": {
                        "then": "A private indoor area is surveilled, e.g. a shop, a private underground parking, ..."
                    }
                },
                "question": "What kind of surveillance is this camera"
            },
            "Surveillance:zone": {
                "mappings": {
                    "0": {
                        "then": "Surveills a parking"
                    },
                    "1": {
                        "then": "Surveills the traffic"
                    },
                    "2": {
                        "then": "Surveills an entrance"
                    },
                    "3": {
                        "then": "Surveills a corridor"
                    },
                    "4": {
                        "then": "Surveills a public tranport platform"
                    },
                    "5": {
                        "then": "Surveills a shop"
                    }
                },
                "question": "What exactly is surveilled here?",
                "render": " Surveills a {surveillance:zone}"
            },
            "camera:mount": {
                "mappings": {
                    "0": {
                        "then": "This camera is placed against a wall"
                    },
                    "1": {
                        "then": "This camera is placed one a pole"
                    },
                    "2": {
                        "then": "This camera is placed on the ceiling"
                    }
                },
                "question": "How is this camera placed?",
                "render": "Mounting method: {mount}"
            },
            "direction. We don't ask this for a dome on a pole or ceiling as it has a 360° view": {
                "mappings": {
                    "0": {
                        "then": "Films to a compass heading of {direction}"
                    }
                },
                "question": "In which geographical direction does this camera film?",
                "render": "Films to a compass heading of {camera:direction}"
            }
=======
    "title": {
      "render": "Charging station"
    },
    "units": {
      "0": {
        "applicableUnits": {
          "0": {
            "human": " minutes",
            "humanSingular": " minute"
          },
          "1": {
            "human": " hours",
            "humanSingular": " hour"
          },
          "2": {
            "human": " days",
            "humanSingular": " day"
          }
        }
      },
      "1": {
        "applicableUnits": {
          "0": {
            "human": "Volts"
          }
        }
      },
      "2": {
        "applicableUnits": {
          "0": {
            "human": "A"
          }
        }
      },
      "3": {
        "applicableUnits": {
          "0": {
            "human": "kilowatt"
          },
          "1": {
            "human": "megawatt"
          }
        }
      }
    }
  },
  "crossings": {
    "description": "Crossings for pedestrians and cyclists",
    "name": "Crossings",
    "presets": {
      "0": {
        "description": "Crossing for pedestrians and/or cyclists",
        "title": "Crossing"
      },
      "1": {
        "description": "Traffic signal on a road",
        "title": "Traffic signal"
      }
    },
    "tagRenderings": {
      "crossing-bicycle-allowed": {
        "mappings": {
          "0": {
            "then": "A cyclist can use this crossing"
          },
          "1": {
            "then": "A cyclist can not use this crossing"
          }
        },
        "question": "Is this crossing also for bicycles?"
      },
      "crossing-button": {
        "mappings": {
          "0": {
            "then": "This traffic light has a button to request green light"
          },
          "1": {
            "then": "This traffic light does not have a button to request green light"
          }
        },
        "question": "Does this traffic light have a button to request green light?"
      },
      "crossing-continue-through-red": {
        "mappings": {
          "0": {
            "then": "A cyclist can go straight on if the light is red <img src='./assets/layers/crossings/Belgian_road_sign_B23.svg' style='width: 3em'>"
          },
          "1": {
            "then": "A cyclist can go straight on if the light is red"
          },
          "2": {
            "then": "A cyclist can not go straight on if the light is red"
          }
        },
        "question": "Can a cyclist go straight on when the light is red?"
      },
      "crossing-has-island": {
        "mappings": {
          "0": {
            "then": "This crossing has an island in the middle"
          },
          "1": {
            "then": "This crossing does not have an island in the middle"
          }
        },
        "question": "Does this crossing have an island in the middle?"
      },
      "crossing-is-zebra": {
        "mappings": {
          "0": {
            "then": "This is a zebra crossing"
          },
          "1": {
            "then": "This is not a zebra crossing"
          }
        },
        "question": "Is this is a zebra crossing?"
      },
      "crossing-right-turn-through-red": {
        "mappings": {
          "0": {
            "then": "A cyclist can turn right if the light is red <img src='./assets/layers/crossings/Belgian_road_sign_B22.svg' style='width: 3em'>"
          },
          "1": {
            "then": "A cyclist can turn right if the light is red"
          },
          "2": {
            "then": "A cyclist can not turn right if the light is red"
          }
        },
        "question": "Can a cyclist turn right when the light is red?"
      },
      "crossing-tactile": {
        "mappings": {
          "0": {
            "then": "This crossing has tactile paving"
          },
          "1": {
            "then": "This crossing does not have tactile paving"
          },
          "2": {
            "then": "This crossing has tactile paving, but is not correct"
          }
        },
        "question": "Does this crossing have tactile paving?"
      },
      "crossing-type": {
        "mappings": {
          "0": {
            "then": "Crossing, without traffic lights"
          },
          "1": {
            "then": "Crossing with traffic signals"
          },
          "2": {
            "then": "Zebra crossing"
          }
        },
        "question": "What kind of crossing is this?"
      }
    },
    "title": {
      "mappings": {
        "0": {
          "then": "Traffic signal"
>>>>>>> 76fa858b
        },
        "1": {
          "then": "Crossing with traffic signals"
        }
      },
      "render": "Crossing"
    }
  },
  "cycleways_and_roads": {
    "name": "Cycleways and roads",
    "tagRenderings": {
      "Cycleway type for a road": {
        "mappings": {
          "0": {
            "then": "There is a shared lane"
          },
          "1": {
            "then": "There is a lane next to the road (separated with paint)"
          },
          "2": {
            "then": "There is a track, but no cycleway drawn separately from this road on the map."
          },
          "3": {
            "then": "There is a separately drawn cycleway"
          },
          "4": {
            "then": "There is no cycleway"
          },
          "5": {
            "then": "There is no cycleway"
          }
        },
        "question": "What kind of cycleway is here?"
      },
      "Cycleway:smoothness": {
        "mappings": {
          "0": {
            "then": "Usable for thin rollers: rollerblade, skateboard"
          },
          "1": {
            "then": "Usable for thin wheels: racing bike"
          },
          "2": {
            "then": "Usable for normal wheels: city bike, wheelchair, scooter"
          },
          "3": {
            "then": "Usable for robust wheels: trekking bike, car, rickshaw"
          },
          "4": {
            "then": "Usable for vehicles with high clearance: light duty off-road vehicle"
          },
          "5": {
            "then": "Usable for off-road vehicles: heavy duty off-road vehicle"
          },
          "6": {
            "then": "Usable for specialized off-road vehicles: tractor, ATV"
          },
          "7": {
            "then": "Impassable / No wheeled vehicle"
          }
        },
        "question": "What is the smoothness of this cycleway?"
      },
      "Cycleway:surface": {
        "mappings": {
          "0": {
            "then": "This cycleway is unpaved"
          },
          "1": {
            "then": "This cycleway is paved"
          },
          "2": {
            "then": "This cycleway is made of asphalt"
          },
          "3": {
            "then": "This cycleway is made of smooth paving stones"
          },
          "4": {
            "then": "This cycleway is made of concrete"
          },
          "5": {
            "then": "This cycleway is made of cobblestone (unhewn or sett)"
          },
          "6": {
            "then": "This cycleway is made of raw, natural cobblestone"
          },
          "7": {
            "then": "This cycleway is made of flat, square cobblestone"
          },
          "8": {
            "then": "This cycleway is made of wood"
          },
          "9": {
            "then": "This cycleway is made of gravel"
          },
          "10": {
            "then": "This cycleway is made of fine gravel"
          },
          "11": {
            "then": "This cycleway is made of pebblestone"
          },
          "12": {
            "then": "This cycleway is made from raw ground"
          }
        },
        "question": "What is the surface of the cycleway made from?",
        "render": "This cyleway is made of {cycleway:surface}"
      },
      "Is this a cyclestreet? (For a road)": {
        "mappings": {
          "0": {
            "then": "This is a cyclestreet, and a 30km/h zone."
          },
          "1": {
            "then": "This is a cyclestreet"
          },
          "2": {
            "then": "This is not a cyclestreet."
          }
        },
        "question": "Is this a cyclestreet?"
      },
      "Maxspeed (for road)": {
        "mappings": {
          "0": {
            "then": "The maximum speed is 20 km/h"
          },
          "1": {
            "then": "The maximum speed is 30 km/h"
          },
          "2": {
            "then": "The maximum speed is 50 km/h"
          },
          "3": {
            "then": "The maximum speed is 70 km/h"
          },
          "4": {
            "then": "The maximum speed is 90 km/h"
          }
        },
        "question": "What is the maximum speed in this street?",
        "render": "The maximum speed on this road is {maxspeed} km/h"
      },
      "Surface of the road": {
        "mappings": {
          "0": {
            "then": "This cycleway is unhardened"
          },
          "1": {
            "then": "This cycleway is paved"
          },
          "2": {
            "then": "This cycleway is made of asphalt"
          },
          "3": {
            "then": "This cycleway is made of smooth paving stones"
          },
          "4": {
            "then": "This cycleway is made of concrete"
          },
          "5": {
            "then": "This cycleway is made of cobblestone (unhewn or sett)"
          },
          "6": {
            "then": "This cycleway is made of raw, natural cobblestone"
          },
          "7": {
            "then": "This cycleway is made of flat, square cobblestone"
          },
          "8": {
            "then": "This cycleway is made of wood"
          },
          "9": {
            "then": "This cycleway is made of gravel"
          },
          "10": {
            "then": "This cycleway is made of fine gravel"
          },
          "11": {
            "then": "This cycleway is made of pebblestone"
          },
          "12": {
            "then": "This cycleway is made from raw ground"
          }
        },
        "question": "What is the surface of the street made from?",
        "render": "This road is made of {surface}"
      },
      "Surface of the street": {
        "mappings": {
          "0": {
            "then": "Usable for thin rollers: rollerblade, skateboard"
          },
          "1": {
            "then": "Usable for thin wheels: racing bike"
          },
          "2": {
            "then": "Usable for normal wheels: city bike, wheelchair, scooter"
          },
          "3": {
            "then": "Usable for robust wheels: trekking bike, car, rickshaw"
          },
          "4": {
            "then": "Usable for vehicles with high clearance: light duty off-road vehicle"
          },
          "5": {
            "then": "Usable for off-road vehicles: heavy duty off-road vehicle"
          },
          "6": {
            "then": "Usable for specialized off-road vehicles: tractor, ATV"
          },
          "7": {
            "then": "Impassable / No wheeled vehicle"
          }
        },
        "question": "What is the smoothness of this street?"
      },
      "cyclelan-segregation": {
        "mappings": {
          "0": {
            "then": "This cycleway is separated by a dashed line"
          },
          "1": {
            "then": "This cycleway is separated by a solid line"
          },
          "2": {
            "then": "This cycleway is separated by a parking lane"
          },
          "3": {
            "then": "This cycleway is separated by a kerb"
          }
        },
        "question": "How is this cycleway separated from the road?"
      },
      "cycleway-lane-track-traffic-signs": {
        "mappings": {
          "0": {
            "then": "Compulsory cycleway <img src='./assets/themes/cycle_infra/Belgian_road_sign_D07.svg' style='width: 3em'>"
          },
          "1": {
            "then": "Compulsory cycleway (with supplementary sign)<br><img src='./assets/themes/cycle_infra/Belgian_road_sign_D07.svg' style='width: 3em'> "
          },
          "2": {
            "then": "Segregated foot/cycleway <img src='./assets/themes/cycle_infra/Belgian_road_sign_D09.svg' style='width: 3em'>"
          },
          "3": {
            "then": "Unsegregated foot/cycleway <img src='./assets/themes/cycle_infra/Belgian_road_sign_D10.svg' style='width: 3em'>"
          },
          "4": {
            "then": "No traffic sign present"
          }
        },
        "question": "What traffic sign does this cycleway have?"
      },
      "cycleway-segregation": {
        "mappings": {
          "0": {
            "then": "This cycleway is separated by a dashed line"
          },
          "1": {
            "then": "This cycleway is separated by a solid line"
          },
          "2": {
            "then": "This cycleway is separated by a parking lane"
          },
          "3": {
            "then": "This cycleway is separated by a kerb"
          }
        },
        "question": "How is this cycleway separated from the road?"
      },
      "cycleway-traffic-signs": {
        "mappings": {
          "0": {
            "then": "Compulsory cycleway <img src='./assets/themes/cycle_infra/Belgian_road_sign_D07.svg' style='width: 3em'>"
          },
          "1": {
            "then": "Compulsory cycleway (with supplementary sign)<br><img src='./assets/themes/cycle_infra/Belgian_road_sign_D07.svg' style='width: 3em'> "
          },
          "2": {
            "then": "Segregated foot/cycleway <img src='./assets/themes/cycle_infra/Belgian_road_sign_D09.svg' style='width: 3em'>"
          },
          "3": {
            "then": "Unsegregated foot/cycleway <img src='./assets/themes/cycle_infra/Belgian_road_sign_D10.svg' style='width: 3em'>"
          },
          "4": {
            "then": "No traffic sign present"
          }
        },
        "question": "What traffic sign does this cycleway have?"
      },
      "cycleway-traffic-signs-D7-supplementary": {
        "mappings": {
          "0": {
            "then": "<img src='./assets/themes/cycle_infra/Belgian_traffic_sign_M6.svg' style='width: 3em'>"
          },
          "1": {
            "then": "<img src='./assets/themes/cycle_infra/Belgian_traffic_sign_M13.svg' style='width: 3em'>"
          },
          "2": {
            "then": "<img src='./assets/themes/cycle_infra/Belgian_traffic_sign_M14.svg' style='width: 3em'>"
          },
          "3": {
            "then": "<img src='./assets/themes/cycle_infra/Belgian_traffic_sign_M7.svg' style='width: 3em'>"
          },
          "4": {
            "then": "<img src='./assets/themes/cycle_infra/Belgian_traffic_sign_M15.svg' style='width: 3em'>"
          },
          "5": {
            "then": "<img src='./assets/themes/cycle_infra/Belgian_traffic_sign_M16.svg' style='width: 3em'>"
          },
          "6": {
            "then": "No supplementary traffic sign present"
          }
        },
        "question": "Does the traffic sign D7 (<img src='./assets/themes/cycle_infra/Belgian_road_sign_D07.svg' style='width: 1.5em'>) have a supplementary sign?"
      },
      "cycleway-traffic-signs-supplementary": {
        "mappings": {
          "0": {
            "then": "<img src='./assets/themes/cycle_infra/Belgian_traffic_sign_M6.svg' style='width: 3em'>"
          },
          "1": {
            "then": "<img src='./assets/themes/cycle_infra/Belgian_traffic_sign_M13.svg' style='width: 3em'>"
          },
          "2": {
            "then": "<img src='./assets/themes/cycle_infra/Belgian_traffic_sign_M14.svg' style='width: 3em'>"
          },
          "3": {
            "then": "<img src='./assets/themes/cycle_infra/Belgian_traffic_sign_M7.svg' style='width: 3em'>"
          },
          "4": {
            "then": "<img src='./assets/themes/cycle_infra/Belgian_traffic_sign_M15.svg' style='width: 3em'>"
          },
          "5": {
            "then": "<img src='./assets/themes/cycle_infra/Belgian_traffic_sign_M16.svg' style='width: 3em'>"
          },
          "6": {
            "then": "No supplementary traffic sign present"
          }
        },
        "question": "Does the traffic sign D7 (<img src='./assets/themes/cycle_infra/Belgian_road_sign_D07.svg' style='width: 1.5em'>) have a supplementary sign?"
      },
      "cycleways_and_roads-cycleway:buffer": {
        "question": "How wide is the gap between the cycleway and the road?",
        "render": "The buffer besides this cycleway is {cycleway:buffer} m"
      },
      "is lit?": {
        "mappings": {
          "0": {
            "then": "This street is lit"
          },
          "1": {
            "then": "This road is not lit"
          },
          "2": {
            "then": "This road is lit at night"
          },
          "3": {
            "then": "This road is lit 24/7"
          }
        },
        "question": "Is this street lit?"
      },
      "width:carriageway": {
        "question": "What is the carriage width of this road (in meters)?<br/><span class='subtle'>This is measured curb to curb and thus includes the width of parallell parking lanes</span>",
        "render": "The carriage width of this road is <strong>{width:carriageway}m</strong>"
      }
    },
    "title": {
      "mappings": {
        "0": {
          "then": "Cycleway"
        },
        "1": {
          "then": "Shared lane"
        },
        "2": {
          "then": "Bike lane"
        },
        "3": {
          "then": "Cycleway next to the road"
        },
        "4": {
          "then": "Cyclestreet"
        }
      },
      "render": "Cycleways"
    }
  },
  "defibrillator": {
    "name": "Defibrillators",
    "presets": {
      "0": {
        "title": "Defibrillator"
      }
    },
    "tagRenderings": {
      "defibrillator-access": {
        "mappings": {
          "0": {
            "then": "Publicly accessible"
          },
          "1": {
            "then": "Publicly accessible"
          },
          "2": {
            "then": "Only accessible to customers"
          },
          "3": {
            "then": "Not accessible to the general public (e.g. only accesible to staff, the owners, ...)"
          },
          "4": {
            "then": "Not accessible, possibly only for professional use"
          }
        },
        "question": "Is this defibrillator freely accessible?",
        "render": "Access is {access}"
      },
      "defibrillator-defibrillator": {
        "mappings": {
          "0": {
            "then": "This is a manual defibrillator for professionals"
          },
          "1": {
            "then": "This is a normal automatic defibrillator"
          }
        },
        "question": "Is this a a regular automatic defibrillator or a manual defibrillator for professionals only?",
        "render": "There is no info about the type of device"
      },
      "defibrillator-defibrillator:location": {
        "question": "Please give some explanation on where the defibrillator can be found (in the local language)",
        "render": "<i>Extra information about the location (in the local languagel):</i><br/>{defibrillator:location}"
      },
      "defibrillator-defibrillator:location:en": {
        "question": "Please give some explanation on where the defibrillator can be found (in English)",
        "render": "<i>Extra information about the location (in English):</i><br/>{defibrillator:location:en}"
      },
      "defibrillator-defibrillator:location:fr": {
        "question": "Please give some explanation on where the defibrillator can be found (in French)",
        "render": "<i>Extra information about the location (in French):</i><br/>{defibrillator:location:fr}"
      },
      "defibrillator-description": {
        "question": "Is there any useful information for users that you haven't been able to describe above? (leave blank if no)",
        "render": "Additional information: {description}"
      },
      "defibrillator-email": {
        "question": "What is the email for questions about this defibrillator?",
        "render": "Email for questions about this defibrillator: <a href='mailto:{email}'>{email}</a>"
      },
      "defibrillator-fixme": {
        "question": "Is there something wrong with how this is mapped, that you weren't able to fix here? (leave a note to OpenStreetMap experts)",
        "render": "Extra information for OpenStreetMap experts: {fixme}"
      },
      "defibrillator-indoors": {
        "mappings": {
          "0": {
            "then": "This defibrillator is located indoors"
          },
          "1": {
            "then": "This defibrillator is located outdoors"
          }
        },
        "question": "Is this defibrillator located indoors?"
      },
      "defibrillator-level": {
        "mappings": {
          "0": {
            "then": "This defibrillator is on the <b>ground floor</b>"
          },
          "1": {
            "then": "This defibrillator is on the <b>first floor</b>"
          }
        },
        "question": "On which floor is this defibrillator located?",
        "render": "This defibrillator is on floor {level}"
      },
      "defibrillator-opening_hours": {
        "mappings": {
          "0": {
            "then": "24/7 opened (including holidays)"
          }
        },
        "question": "At what times is this defibrillator available?",
        "render": "{opening_hours_table(opening_hours)}"
      },
      "defibrillator-phone": {
        "question": "What is the phone number for questions about this defibrillator?",
        "render": "Telephone for questions about this defibrillator: <a href='tel:{phone}'>{phone}</a>"
      },
      "defibrillator-ref": {
        "question": "What is the official identification number of the device? (if visible on device)",
        "render": "Official identification number of the device: <i>{ref}</i>"
      },
      "defibrillator-survey:date": {
        "mappings": {
          "0": {
            "then": "Checked today!"
          }
        },
        "question": "When was this defibrillator last surveyed?",
        "render": "This defibrillator was last surveyed on {survey:date}"
      }
    },
    "title": {
      "render": "Defibrillator"
    }
  },
  "direction": {
    "description": "This layer visualizes directions",
    "name": "Direction visualization"
  },
  "drinking_water": {
    "name": "Drinking water",
    "presets": {
      "0": {
        "title": "drinking water"
      }
    },
    "tagRenderings": {
      "Bottle refill": {
        "mappings": {
          "0": {
            "then": "It is easy to refill water bottles"
          },
          "1": {
            "then": "Water bottles may not fit"
          }
        },
        "question": "How easy is it to fill water bottles?"
      },
      "Still in use?": {
        "mappings": {
          "0": {
            "then": "This drinking water works"
          },
          "1": {
            "then": "This drinking water is broken"
          },
          "2": {
            "then": "This drinking water is closed"
          }
        },
        "question": "Is this drinking water spot still operational?",
        "render": "The operational status is <i>{operational_status</i>"
      },
      "render-closest-drinking-water": {
        "render": "<a href='#{_closest_other_drinking_water_id}'>There is another drinking water fountain at {_closest_other_drinking_water_distance} meter</a>"
      }
    },
    "title": {
      "render": "Drinking water"
    }
  },
  "etymology": {
    "description": "All objects which have an etymology known",
    "name": "Has etymolgy",
    "tagRenderings": {
      "etymology_multi_apply": {
        "render": "{multi_apply(_same_name_ids, name:etymology:wikidata;name:etymology, Auto-applying data on all segments with the same name, true)}"
      },
      "simple etymology": {
        "mappings": {
          "0": {
            "then": "The origin of this name is unknown in all literature"
          }
        },
        "question": "What is this object named after?<br/><span class='subtle'>This might be written on the street name sign</span>",
        "render": "Named after {name:etymology}"
      },
      "street-name-sign-image": {
        "render": "{image_carousel(image:streetsign)}<br/>{image_upload(image:streetsign, Add image of a street name sign)}"
      },
      "wikipedia-etymology": {
        "question": "What is the Wikidata-item that this object is named after?",
        "render": "<h3>Wikipedia article of the name giver</h3>{wikipedia(name:etymology:wikidata):max-height:20rem}"
      },
      "zoeken op inventaris onroerend erfgoed": {
        "render": "<a href='https://inventaris.onroerenderfgoed.be/erfgoedobjecten?tekst={name}' target='_blank'>Search on inventaris onroerend erfgoed</a>"
      }
    }
  },
  "food": {
    "filter": {
      "0": {
        "options": {
          "0": {
            "question": "Opened now"
          }
        }
      },
      "1": {
        "options": {
          "0": {
            "question": "Has a vegetarian menu"
          }
        }
      },
      "2": {
        "options": {
          "0": {
            "question": "Has a vegan menu"
          }
        }
      },
      "3": {
        "options": {
          "0": {
            "question": "Has a halal menu"
          }
        }
      }
    },
    "name": "Restaurants and fast food",
    "presets": {
      "0": {
        "description": "A formal eating place with sit-down facilities selling full meals served by waiters",
        "title": "restaurant"
      },
      "1": {
        "description": "A food business concentrating on fast counter-only service and take-away food",
        "title": "fastfood"
      },
      "2": {
        "title": "fries shop"
      }
    },
    "tagRenderings": {
      "Cuisine": {
        "mappings": {
          "0": {
            "then": "This is a pizzeria"
          },
          "1": {
            "then": "This is a friture"
          },
          "2": {
            "then": "Mainly serves pasta"
          }
        },
        "question": "Which food is served here?",
        "render": "This place mostly serves {cuisine}"
      },
      "Fastfood vs restaurant": {
        "question": "What type of business is this?"
      },
      "Name": {
        "question": "What is the name of this restaurant?",
        "render": "The name of this restaurant is {name}"
      },
      "Takeaway": {
        "mappings": {
          "0": {
            "then": "This is a take-away only business"
          },
          "1": {
            "then": "Take-away is possible here"
          },
          "2": {
            "then": "Take-away is not possible here"
          }
        },
        "question": "Does this place offer takea-way?"
      },
      "Vegetarian (no friture)": {
        "question": "Does this restaurant have a vegetarian option?"
      },
      "friture-take-your-container": {
        "mappings": {
          "0": {
            "then": "You can bring <b>your own containers</b> to get your order, saving on single-use packaging material and thus waste"
          },
          "1": {
            "then": "Bringing your own container is <b>not allowed</b>"
          },
          "2": {
            "then": "You <b>must</b> bring your own container to order here."
          }
        },
        "question": "If you bring your own container (such as a cooking pot and small pots), is it used to package your order?<br/>"
      },
      "halal (no friture)": {
        "mappings": {
          "0": {
            "then": "There are no halal options available"
          },
          "1": {
            "then": "There is a small halal menu"
          },
          "2": {
            "then": "There is a halal menu"
          },
          "3": {
            "then": "Only halal options are available"
          }
        },
        "question": "Does this restaurant offer a halal menu?"
      }
    },
    "title": {
      "mappings": {
        "0": {
          "then": "Restaurant <i>{name}</i>"
        },
        "1": {
          "then": "Fastfood <i>{name}</i>"
        }
      }
    }
  },
  "ghost_bike": {
    "name": "Ghost bikes",
    "presets": {
      "0": {
        "title": "Ghost bike"
      }
    },
    "tagRenderings": {
      "ghost-bike-explanation": {
        "render": "A <b>ghost bike</b> is a memorial for a cyclist who died in a traffic accident, in the form of a white bicycle placed permanently near the accident location."
      },
      "ghost_bike-inscription": {
        "question": "What is the inscription on this Ghost bike?",
        "render": "<i>{inscription}</i>"
      },
      "ghost_bike-name": {
        "mappings": {
          "0": {
            "then": "No name is marked on the bike"
          }
        },
        "question": "Whom is remembered by this ghost bike?<span class='question-subtext'><br/>Please respect privacy - only fill out the name if it is widely published or marked on the cycle. Opt to leave out the family name.</span>",
        "render": "In remembrance of {name}"
      },
      "ghost_bike-source": {
        "question": "On what webpage can one find more information about the Ghost bike or the accident?",
        "render": "<a href='{source}' target='_blank'>More information is available</a>"
      },
      "ghost_bike-start_date": {
        "question": "When was this Ghost bike installed?",
        "render": "Placed on {start_date}"
      }
    },
    "title": {
      "mappings": {
        "0": {
          "then": "Ghost bike in the remembrance of {name}"
        }
      },
      "render": "Ghost bike"
    }
  },
  "information_board": {
    "name": "Information boards",
    "presets": {
      "0": {
        "title": "information board"
      }
    },
    "title": {
      "render": "Information board"
    }
  },
  "map": {
    "description": "A map, meant for tourists which is permanently installed in the public space",
    "name": "Maps",
    "presets": {
      "0": {
        "description": "Add a missing map",
        "title": "Map"
      }
    },
    "tagRenderings": {
      "map-attribution": {
        "mappings": {
          "0": {
            "then": "OpenStreetMap is clearly attributed, including the ODBL-license"
          },
          "1": {
            "then": "OpenStreetMap is clearly attributed, but the license is not mentioned"
          },
          "2": {
            "then": "OpenStreetMap wasn't mentioned, but someone put an OpenStreetMap-sticker on it"
          },
          "3": {
            "then": "There is no attribution at all"
          },
          "4": {
            "then": "There is no attribution at all"
          }
        },
        "question": "Is the OpenStreetMap-attribution given?"
      },
      "map-map_source": {
        "mappings": {
          "0": {
            "then": "This map is based on OpenStreetMap"
          }
        },
        "question": "On which data is this map based?",
        "render": "This map is based on {map_source}"
      }
    },
    "title": {
      "render": "Map"
    }
  },
  "nature_reserve": {
    "tagRenderings": {
      "Curator": {
        "question": "Whom is the curator of this nature reserve?<br/><span class='subtle'>Respect privacy - only fill out a name if this is widely published",
        "render": "{curator} is the curator of this nature reserve"
      },
      "Dogs?": {
        "mappings": {
          "0": {
            "then": "Dogs have to be leashed"
          },
          "1": {
            "then": "No dogs allowed"
          },
          "2": {
            "then": "Dogs are allowed to roam freely"
          }
        },
        "question": "Are dogs allowed in this nature reserve?"
      },
      "Email": {
        "question": "What email adress can one send to with questions and problems with this nature reserve?<br/><span class='subtle'>Respect privacy - only fill out a personal email address if this is widely published",
        "render": "<a href='mailto:{email}' target='_blank'>{email}</a>"
      },
      "Surface area": {
        "render": "Surface area: {_surface:ha}Ha"
      },
      "Website": {
        "question": "On which webpage can one find more information about this nature reserve?"
      },
      "phone": {
        "question": "What phone number can one call to with questions and problems with this nature reserve?<br/><span class='subtle'>Respect privacy - only fill out a personal phone number address if this is widely published",
        "render": "<a href='tel:{email}' target='_blank'>{phone}</a>"
      }
    }
  },
  "observation_tower": {
    "description": "Towers with a panoramic view",
    "name": "Observation towers",
    "presets": {
      "0": {
        "title": "observation tower"
      }
    },
    "tagRenderings": {
      "Fee": {
        "mappings": {
          "0": {
            "then": "Free to visit"
          }
        },
        "question": "How much does one have to pay to enter this tower?",
        "render": "Visiting this tower costs <b>{charge}</b>"
      },
      "Height": {
        "question": "What is the height of this tower?",
        "render": "This tower is {height} high"
      },
      "Operator": {
        "question": "Who maintains this tower?",
        "render": "Maintained by <b>{operator}</b>"
      },
      "name": {
        "mappings": {
          "0": {
            "then": "This tower doesn't have a specific name"
          }
        },
        "question": "What is the name of this tower?",
        "render": "This tower is called <b>{name}</b>"
      }
    },
    "title": {
      "mappings": {
        "0": {
          "then": "<b>{name}</b>"
        }
      },
      "render": "Observation tower"
    },
<<<<<<< HEAD
    "waste_basket": {
        "description": "This is a public waste basket, thrash can, where you can throw away your thrash.",
        "iconSize": {
            "mappings": {
                "0": {
                    "then": "Waste Basket"
                }
            }
        },
        "mapRendering": {
            "0": {
                "iconSize": {
                    "mappings": {
                        "0": {
                            "then": "Waste Basket"
                        }
                    }
                }
            }
        },
        "name": "Waste Basket",
        "presets": {
            "0": {
                "title": "Waste Basket"
            }
        },
        "tagRenderings": {
            "dispensing_dog_bags": {
                "mappings": {
                    "0": {
                        "then": "This waste basket has a dispenser for (dog) excrement bags"
                    },
                    "1": {
                        "then": "This waste basket <b>does not</b> have a dispenser for (dog) excrement bags"
                    },
                    "2": {
                        "then": "This waste basket <b>does not</b> have a dispenser for (dog) excrement bags"
                    }
                },
                "question": "Does this waste basket have a dispenser for dog excrement bags?"
            },
            "waste-basket-waste-types": {
                "mappings": {
                    "0": {
                        "then": "A waste basket for general waste"
                    },
                    "1": {
                        "then": "A waste basket for general waste"
                    },
                    "2": {
                        "then": "A waste basket for dog excrements"
                    },
                    "3": {
                        "then": "A waste basket for cigarettes"
                    },
                    "4": {
                        "then": "A waste basket for drugs"
                    },
                    "5": {
                        "then": "A waste basket for needles and other sharp objects"
                    }
                },
                "question": "What kind of waste basket is this?"
            }
=======
    "units": {
      "0": {
        "applicableUnits": {
          "0": {
            "human": " meter"
          }
        }
      }
    }
  },
  "picnic_table": {
    "description": "The layer showing picnic tables",
    "name": "Picnic tables",
    "presets": {
      "0": {
        "title": "picnic table"
      }
    },
    "tagRenderings": {
      "picnic_table-material": {
        "mappings": {
          "0": {
            "then": "This is a wooden picnic table"
          },
          "1": {
            "then": "This is a concrete picnic table"
          }
        },
        "question": "What material is this picnic table made of?",
        "render": "This picnic table is made of {material}"
      }
    },
    "title": {
      "render": "Picnic table"
    }
  },
  "playground": {
    "description": "Playgrounds",
    "name": "Playgrounds",
    "presets": {
      "0": {
        "title": "Playground"
      }
    },
    "tagRenderings": {
      "Playground-wheelchair": {
        "mappings": {
          "0": {
            "then": "Completely accessible for wheelchair users"
          },
          "1": {
            "then": "Limited accessibility for wheelchair users"
          },
          "2": {
            "then": "Not accessible for wheelchair users"
          }
        },
        "question": "Is this playground accessible to wheelchair users?"
      },
      "playground-access": {
        "mappings": {
          "0": {
            "then": "Accessible to the general public"
          },
          "1": {
            "then": "Accessible to the general public"
          },
          "2": {
            "then": "Only accessible for clients of the operating business"
          },
          "3": {
            "then": "Only accessible to students of the school"
          },
          "4": {
            "then": "Not accessible"
          }
        },
        "question": "Is this playground accessible to the general public?"
      },
      "playground-email": {
        "question": "What is the email address of the playground maintainer?",
        "render": "<a href='mailto:{email}'>{email}</a>"
      },
      "playground-lit": {
        "mappings": {
          "0": {
            "then": "This playground is lit at night"
          },
          "1": {
            "then": "This playground is not lit at night"
          }
        },
        "question": "Is this playground lit at night?"
      },
      "playground-max_age": {
        "question": "What is the maximum age allowed to access this playground?",
        "render": "Accessible to kids of at most {max_age}"
      },
      "playground-min_age": {
        "question": "What is the minimum age required to access this playground?",
        "render": "Accessible to kids older than {min_age} years"
      },
      "playground-opening_hours": {
        "mappings": {
          "0": {
            "then": "Accessible from sunrise till sunset"
          },
          "1": {
            "then": "Always accessible"
          },
          "2": {
            "then": "Always accessible"
          }
        },
        "question": "When is this playground accessible?"
      },
      "playground-operator": {
        "question": "Who operates this playground?",
        "render": "Operated by {operator}"
      },
      "playground-phone": {
        "question": "What is the phone number of the playground maintainer?",
        "render": "<a href='tel:{phone}'>{phone}</a>"
      },
      "playground-surface": {
        "mappings": {
          "0": {
            "then": "The surface is <b>grass</b>"
          },
          "1": {
            "then": "The surface is <b>sand</b>"
          },
          "2": {
            "then": "The surface consist of <b>woodchips</b>"
          },
          "3": {
            "then": "The surface is <b>paving stones</b>"
          },
          "4": {
            "then": "The surface is <b>asphalt</b>"
          },
          "5": {
            "then": "The surface is <b>concrete</b>"
          },
          "6": {
            "then": "The surface is <b>unpaved</b>"
          },
          "7": {
            "then": "The surface is <b>paved</b>"
          }
        },
        "question": "Which is the surface of this playground?<br/><i>If there are multiple, select the most occuring one</i>",
        "render": "The surface is <b>{surface}</b>"
      }
    },
    "title": {
      "mappings": {
        "0": {
          "then": "Playground <i>{name}</i>"
        }
      },
      "render": "Playground"
    }
  },
  "public_bookcase": {
    "description": "A streetside cabinet with books, accessible to anyone",
    "filter": {
      "2": {
        "options": {
          "0": {
            "question": "Indoor or outdoor"
          }
        }
      }
    },
    "name": "Bookcases",
    "presets": {
      "0": {
        "title": "Bookcase"
      }
    },
    "tagRenderings": {
      "bookcase-booktypes": {
        "mappings": {
          "0": {
            "then": "Mostly children books"
          },
          "1": {
            "then": "Mostly books for adults"
          },
          "2": {
            "then": "Both books for kids and adults"
          }
        },
        "question": "What kind of books can be found in this public bookcase?"
      },
      "bookcase-is-accessible": {
        "mappings": {
          "0": {
            "then": "Publicly accessible"
          },
          "1": {
            "then": "Only accessible to customers"
          }
        },
        "question": "Is this public bookcase freely accessible?"
      },
      "bookcase-is-indoors": {
        "mappings": {
          "0": {
            "then": "This bookcase is located indoors"
          },
          "1": {
            "then": "This bookcase is located outdoors"
          },
          "2": {
            "then": "This bookcase is located outdoors"
          }
        },
        "question": "Is this bookcase located outdoors?"
      },
      "public_bookcase-brand": {
        "mappings": {
          "0": {
            "then": "Part of the network 'Little Free Library'"
          },
          "1": {
            "then": "This public bookcase is not part of a bigger network"
          }
        },
        "question": "Is this public bookcase part of a bigger network?",
        "render": "This public bookcase is part of {brand}"
      },
      "public_bookcase-capacity": {
        "question": "How many books fit into this public bookcase?",
        "render": "{capacity} books fit in this bookcase"
      },
      "public_bookcase-name": {
        "mappings": {
          "0": {
            "then": "This bookcase doesn't have a name"
          }
        },
        "question": "What is the name of this public bookcase?",
        "render": "The name of this bookcase is {name}"
      },
      "public_bookcase-operator": {
        "question": "Who maintains this public bookcase?",
        "render": "Operated by {operator}"
      },
      "public_bookcase-ref": {
        "mappings": {
          "0": {
            "then": "This bookcase is not part of a bigger network"
          }
        },
        "question": "What is the reference number of this public bookcase?",
        "render": "The reference number of this public bookcase within {brand} is {ref}"
      },
      "public_bookcase-start_date": {
        "question": "When was this public bookcase installed?",
        "render": "Installed on {start_date}"
      },
      "public_bookcase-website": {
        "question": "Is there a website with more information about this public bookcase?",
        "render": "More info on <a href='{website}' target='_blank'>the website</a>"
      }
    },
    "title": {
      "mappings": {
        "0": {
          "then": "Public bookcase <i>{name}</i>"
        }
      },
      "render": "Bookcase"
    }
  },
  "shops": {
    "description": "A shop",
    "name": "Shop",
    "presets": {
      "0": {
        "description": "Add a new shop",
        "title": "Shop"
      }
    },
    "tagRenderings": {
      "shops-email": {
        "question": "What is the email address of this shop?",
        "render": "<a href='mailto:{email}'>{email}</a>"
      },
      "shops-name": {
        "question": "What is the name of this shop?"
      },
      "shops-opening_hours": {
        "question": "What are the opening hours of this shop?",
        "render": "{opening_hours_table(opening_hours)}"
      },
      "shops-phone": {
        "question": "What is the phone number?",
        "render": "<a href='tel:{phone}'>{phone}</a>"
      },
      "shops-shop": {
        "mappings": {
          "0": {
            "then": "Convenience store"
          },
          "1": {
            "then": "Supermarket"
          },
          "2": {
            "then": "Clothing store"
          },
          "3": {
            "then": "Hairdresser"
          },
          "4": {
            "then": "Bakery"
          },
          "5": {
            "then": "Car repair (garage)"
          },
          "6": {
            "then": "Car dealer"
          }
        },
        "question": "What does this shop sell?",
        "render": "This shop sells {shop}"
      },
      "shops-website": {
        "question": "What is the website of this shop?",
        "render": "<a href='{website}'>{website}</a>"
      }
    },
    "title": {
      "mappings": {
        "0": {
          "then": "{name}"
>>>>>>> 76fa858b
        },
        "1": {
          "then": "{shop}"
        }
      },
      "render": "Shop"
    }
  },
  "slow_roads": {
    "tagRenderings": {
      "slow_roads-surface": {
        "mappings": {
          "0": {
            "then": "The surface is <b>grass</b>"
          },
          "1": {
            "then": "The surface is <b>ground</b>"
          },
          "2": {
            "then": "The surface is <b>unpaved</b>"
          },
          "3": {
            "then": "The surface is <b>sand</b>"
          },
          "4": {
            "then": "The surface is <b>paving stones</b>"
          },
          "5": {
            "then": "The surface is <b>asphalt</b>"
          },
          "6": {
            "then": "The surface is <b>concrete</b>"
          },
          "7": {
            "then": "The surface is <b>paved</b>"
          }
        },
        "render": "The surface is <b>{surface}</b>"
      }
    }
  },
  "sport_pitch": {
    "description": "A sport pitch",
    "name": "Sport pitches",
    "presets": {
      "0": {
        "title": "Tabletennis table"
      },
      "1": {
        "title": "Sport pitch"
      }
    },
    "tagRenderings": {
      "sport-pitch-access": {
        "mappings": {
          "0": {
            "then": "Public access"
          },
          "1": {
            "then": "Limited access (e.g. only with an appointment, during certain hours, ...)"
          },
          "2": {
            "then": "Only accessible for members of the club"
          },
          "3": {
            "then": "Private - not accessible to the public"
          }
        },
        "question": "Is this sport pitch publicly accessible?"
      },
      "sport-pitch-reservation": {
        "mappings": {
          "0": {
            "then": "Making an appointment is obligatory to use this sport pitch"
          },
          "1": {
            "then": "Making an appointment is recommended when using this sport pitch"
          },
          "2": {
            "then": "Making an appointment is possible, but not necessary to use this sport pitch"
          },
          "3": {
            "then": "Making an appointment is not possible"
          }
        },
        "question": "Does one have to make an appointment to use this sport pitch?"
      },
      "sport_pitch-email": {
        "question": "What is the email address of the operator?"
      },
      "sport_pitch-opening_hours": {
        "mappings": {
          "1": {
            "then": "Always accessible"
          }
        },
        "question": "When is this pitch accessible?"
      },
      "sport_pitch-phone": {
        "question": "What is the phone number of the operator?"
      },
      "sport_pitch-sport": {
        "mappings": {
          "0": {
            "then": "Basketball is played here"
          },
          "1": {
            "then": "Soccer is played here"
          },
          "2": {
            "then": "This is a pingpong table"
          },
          "3": {
            "then": "Tennis is played here"
          },
          "4": {
            "then": "Korfball is played here"
          },
          "5": {
            "then": "Basketball is played here"
          }
        },
        "question": "Which sport can be played here?",
        "render": "{sport} is played here"
      },
      "sport_pitch-surface": {
        "mappings": {
          "0": {
            "then": "The surface is <b>grass</b>"
          },
          "1": {
            "then": "The surface is <b>sand</b>"
          },
          "2": {
            "then": "The surface is <b>paving stones</b>"
          },
          "3": {
            "then": "The surface is <b>asphalt</b>"
          },
          "4": {
            "then": "The surface is <b>concrete</b>"
          }
        },
        "question": "Which is the surface of this sport pitch?",
        "render": "The surface is <b>{surface}</b>"
      }
    },
    "title": {
      "render": "Sport pitch"
    }
  },
  "surveillance_camera": {
    "name": "Surveillance camera's",
    "tagRenderings": {
      "Camera type: fixed; panning; dome": {
        "mappings": {
          "0": {
            "then": "A fixed (non-moving) camera"
          },
          "1": {
            "then": "A dome camera (which can turn)"
          },
          "2": {
            "then": "A panning camera"
          }
        },
        "question": "What kind of camera is this?"
      },
      "Indoor camera? This isn't clear for 'public'-cameras": {
        "mappings": {
          "0": {
            "then": "This camera is located indoors"
          },
          "1": {
            "then": "This camera is located outdoors"
          },
          "2": {
            "then": "This camera is probably located outdoors"
          }
        },
        "question": "Is the public space surveilled by this camera an indoor or outdoor space?"
      },
      "Level": {
        "question": "On which level is this camera located?",
        "render": "Located on level {level}"
      },
      "Operator": {
        "question": "Who operates this CCTV?",
        "render": "Operated by {operator}"
      },
      "Surveillance type: public, outdoor, indoor": {
        "mappings": {
          "0": {
            "then": "A public area is surveilled, such as a street, a bridge, a square, a park, a train station, a public corridor or tunnel,..."
          },
          "1": {
            "then": "An outdoor, yet private area is surveilled (e.g. a parking lot, a fuel station, courtyard, entrance, private driveway, ...)"
          },
          "2": {
            "then": "A private indoor area is surveilled, e.g. a shop, a private underground parking, ..."
          }
        },
        "question": "What kind of surveillance is this camera"
      },
      "Surveillance:zone": {
        "mappings": {
          "0": {
            "then": "Surveills a parking"
          },
          "1": {
            "then": "Surveills the traffic"
          },
          "2": {
            "then": "Surveills an entrance"
          },
          "3": {
            "then": "Surveills a corridor"
          },
          "4": {
            "then": "Surveills a public tranport platform"
          },
          "5": {
            "then": "Surveills a shop"
          }
        },
        "question": "What exactly is surveilled here?",
        "render": " Surveills a {surveillance:zone}"
      },
      "camera:mount": {
        "mappings": {
          "0": {
            "then": "This camera is placed against a wall"
          },
          "1": {
            "then": "This camera is placed one a pole"
          },
          "2": {
            "then": "This camera is placed on the ceiling"
          }
        },
        "question": "How is this camera placed?",
        "render": "Mounting method: {mount}"
      },
      "direction. We don't ask this for a dome on a pole or ceiling as it has a 360° view": {
        "mappings": {
          "0": {
            "then": "Films to a compass heading of {direction}"
          }
        },
        "question": "In which geographical direction does this camera film?",
        "render": "Films to a compass heading of {camera:direction}"
      }
    },
    "title": {
      "render": "Surveillance Camera"
    }
  },
  "toilet": {
    "filter": {
      "0": {
        "options": {
          "0": {
            "question": "Wheelchair accessible"
          }
        }
      },
      "1": {
        "options": {
          "0": {
            "question": "Has a changing table"
          }
        }
      },
      "2": {
        "options": {
          "0": {
            "question": "Free to use"
          }
        }
      }
    },
    "name": "Toilets",
    "presets": {
      "0": {
        "description": "A publicly accessible toilet or restroom",
        "title": "toilet"
      },
      "1": {
        "description": "A restroom which has at least one wheelchair-accessible toilet",
        "title": "toilets with wheelchair accessible toilet"
      }
    },
    "tagRenderings": {
      "toilet-access": {
        "mappings": {
          "0": {
            "then": "Public access"
          },
          "1": {
            "then": "Only access to customers"
          },
          "2": {
            "then": "Not accessible"
          },
          "3": {
            "then": "Accessible, but one has to ask a key to enter"
          },
          "4": {
            "then": "Public access"
          }
        },
        "question": "Are these toilets publicly accessible?",
        "render": "Access is {access}"
      },
      "toilet-changing_table:location": {
        "mappings": {
          "0": {
            "then": "The changing table is in the toilet for women. "
          },
          "1": {
            "then": "The changing table is in the toilet for men. "
          },
          "2": {
            "then": "The changing table is in the toilet for wheelchair users. "
          },
          "3": {
            "then": "The changing table is in a dedicated room. "
          }
        },
        "question": "Where is the changing table located?",
        "render": "The changing table is located at {changing_table:location}"
      },
      "toilet-charge": {
        "question": "How much does one have to pay for these toilets?",
        "render": "The fee is {charge}"
      },
      "toilet-handwashing": {
        "mappings": {
          "0": {
            "then": "This toilets have a sink to wash your hands"
          },
          "1": {
            "then": "This toilets <b>don't</b> have a sink to wash your hands"
          }
        },
        "question": "Do these toilets have a sink to wash your hands?"
      },
      "toilet-has-paper": {
        "mappings": {
          "0": {
            "then": "This toilet is equipped with toilet paper"
          },
          "1": {
            "then": "You have to bring your own toilet paper to this toilet"
          }
        },
        "question": "Does one have to bring their own toilet paper to this toilet?"
      },
      "toilets-changing-table": {
        "mappings": {
          "0": {
            "then": "A changing table is available"
          },
          "1": {
            "then": "No changing table is available"
          }
        },
        "question": "Is a changing table (to change diapers) available?"
      },
      "toilets-fee": {
        "mappings": {
          "0": {
            "then": "These are paid toilets"
          },
          "1": {
            "then": "Free to use"
          }
        },
        "question": "Are these toilets free to use?"
      },
      "toilets-type": {
        "mappings": {
          "0": {
            "then": "There are only seated toilets"
          },
          "1": {
            "then": "There are only urinals here"
          },
          "2": {
            "then": "There are only squat toilets here"
          },
          "3": {
            "then": "Both seated toilets and urinals are available here"
          }
        },
        "question": "Which kind of toilets are this?"
      },
      "toilets-wheelchair": {
        "mappings": {
          "0": {
            "then": "There is a dedicated toilet for wheelchair users"
          },
          "1": {
            "then": "No wheelchair access"
          }
        },
        "question": "Is there a dedicated toilet for wheelchair users"
      }
    },
    "title": {
      "render": "Toilet"
    }
  },
  "trail": {
    "name": "Trails",
    "tagRenderings": {
      "Color": {
        "mappings": {
          "0": {
            "then": "Blue trail"
          },
          "1": {
            "then": "Red trail"
          },
          "2": {
            "then": "Green trail"
          },
          "3": {
            "then": "Yellow trail"
          }
        }
      },
      "trail-length": {
        "render": "The trail is {_length:km} kilometers long"
      }
    },
    "title": {
      "render": "Trail"
    }
  },
  "tree_node": {
    "name": "Tree",
    "presets": {
      "0": {
        "description": "A tree of a species with leaves, such as oak or populus.",
        "title": "Broadleaved tree"
      },
      "1": {
        "description": "A tree of a species with needles, such as pine or spruce.",
        "title": "Needleleaved tree"
      },
      "2": {
        "description": "If you're not sure whether it's a broadleaved or needleleaved tree.",
        "title": "Tree"
      }
    },
    "tagRenderings": {
      "tree-decidouous": {
        "mappings": {
          "0": {
            "then": "Deciduous: the tree loses its leaves for some time of the year."
          },
          "1": {
            "then": "Evergreen."
          }
        },
        "question": "Is this tree evergreen or deciduous?"
      },
      "tree-denotation": {
        "mappings": {
          "0": {
            "then": "The tree is remarkable due to its size or prominent location. It is useful for navigation."
          },
          "1": {
            "then": "The tree is a natural monument, e.g. because it is especially old, or of a valuable species."
          },
          "2": {
            "then": "The tree is used for agricultural purposes, e.g. in an orchard."
          },
          "3": {
            "then": "The tree is in a park or similar (cemetery, school grounds, …)."
          },
          "4": {
            "then": "The tree is a residential garden."
          },
          "5": {
            "then": "This is a tree along an avenue."
          },
          "6": {
            "then": "The tree is an urban area."
          },
          "7": {
            "then": "The tree is outside of an urban area."
          }
        },
        "question": "How significant is this tree? Choose the first answer that applies."
      },
      "tree-height": {
        "mappings": {
          "0": {
            "then": "Height: {height}&nbsp;m"
          }
        },
        "render": "Height: {height}"
      },
      "tree-heritage": {
        "mappings": {
          "0": {
            "then": "<img src=\"./assets/layers/tree_node/Onroerend_Erfgoed_logo_without_text.svg\" style=\"width:0.85em;height:1em;vertical-align:middle\" alt=\"\"/> Registered as heritage by <i>Onroerend Erfgoed</i> Flanders"
          },
          "1": {
            "then": "Registered as heritage by <i>Direction du Patrimoine culturel</i> Brussels"
          },
          "2": {
            "then": "Registered as heritage by a different organisation"
          },
          "3": {
            "then": "Not registered as heritage"
          },
          "4": {
            "then": "Registered as heritage by a different organisation"
          }
        },
        "question": "Is this tree registered heritage?"
      },
      "tree-leaf_type": {
        "mappings": {
          "0": {
            "then": "<img src=\"./assets/themes/trees/broadleaved.svg\" style=\"width:1.5em;height:1.5em\" alt=\"\"/> Broadleaved"
          },
          "1": {
            "then": "<img src=\"./assets/themes/trees/needleleaved.svg\" style=\"width:1.5em;height:1.5em\" alt=\"\"/> Needleleaved"
          },
          "2": {
            "then": "<img src=\"./assets/themes/trees/leafless.svg\" style=\"width:1.5em;height:1.5em\" alt=\"\"/> Permanently leafless"
          }
        },
        "question": "Is this a broadleaved or needleleaved tree?"
      },
      "tree_node-name": {
        "mappings": {
          "0": {
            "then": "The tree does not have a name."
          }
        },
        "question": "Does the tree have a name?",
        "render": "Name: {name}"
      },
      "tree_node-ref:OnroerendErfgoed": {
        "question": "What is the ID issued by Onroerend Erfgoed Flanders?",
        "render": "<img src=\"./assets/layers/tree_node/Onroerend_Erfgoed_logo_without_text.svg\" style=\"width:0.85em;height:1em;vertical-align:middle\" alt=\"\"/> Onroerend Erfgoed ID: <a href=\"https://id.erfgoed.net/erfgoedobjecten/{ref:OnroerendErfgoed}\">{ref:OnroerendErfgoed}</a>"
      },
      "tree_node-wikidata": {
        "question": "What is the Wikidata ID for this tree?",
        "render": "<img src=\"./assets/svg/wikidata.svg\" style=\"width:1em;height:0.56em;vertical-align:middle\" alt=\"\"/> Wikidata: <a href=\"http://www.wikidata.org/entity/{wikidata}\">{wikidata}</a>"
      }
    },
    "title": {
      "mappings": {
        "0": {
          "then": "<i>{name}</i>"
        }
      },
      "render": "Tree"
    }
  },
  "viewpoint": {
    "description": "A nice viewpoint or nice view. Ideal to add an image if no other category fits",
    "name": "Viewpoint",
    "presets": {
      "0": {
        "title": "Viewpoint"
      }
    },
    "tagRenderings": {
      "viewpoint-description": {
        "question": "Do you want to add a description?"
      }
    },
    "title": {
      "render": "Viewpoint"
    }
  },
  "visitor_information_centre": {
    "description": "A visitor center offers information about a specific attraction or place of interest where it is located.",
    "name": "Visitor Information Centre",
    "title": {
      "mappings": {
        "1": {
          "then": "{name}"
        }
      },
      "render": "{name}"
    }
  },
  "waste_basket": {
    "description": "This is a public waste basket, thrash can, where you can throw away your thrash.",
    "iconSize": {
      "mappings": {
        "0": {
          "then": "Waste Basket"
        }
      }
    },
    "name": "Waste Basket",
    "presets": {
      "0": {
        "title": "Waste Basket"
      }
    },
    "tagRenderings": {
      "dispensing_dog_bags": {
        "mappings": {
          "0": {
            "then": "This waste basket has a dispenser for (dog) excrement bags"
          },
          "1": {
            "then": "This waste basket <b>does not</b> have a dispenser for (dog) excrement bags"
          },
          "2": {
            "then": "This waste basket <b>does not</b> have a dispenser for (dog) excrement bags"
          }
        },
        "question": "Does this waste basket have a dispenser for dog excrement bags?"
      },
      "waste-basket-waste-types": {
        "mappings": {
          "0": {
            "then": "A waste basket for general waste"
          },
          "1": {
            "then": "A waste basket for general waste"
          },
          "2": {
            "then": "A waste basket for dog excrements"
          },
          "3": {
            "then": "A waste basket for cigarettes"
          },
          "4": {
            "then": "A waste basket for drugs"
          },
          "5": {
            "then": "A waste basket for needles and other sharp objects"
          }
        },
        "question": "What kind of waste basket is this?"
      }
    },
    "title": {
      "render": "Waste Basket"
    }
  },
  "watermill": {
    "name": "Watermill"
  }
}<|MERGE_RESOLUTION|>--- conflicted
+++ resolved
@@ -1,2304 +1,4 @@
 {
-<<<<<<< HEAD
-    "artwork": {
-        "description": "Diverse pieces of artwork",
-        "name": "Artworks",
-        "presets": {
-            "0": {
-                "title": "Artwork"
-            }
-        },
-        "tagRenderings": {
-            "artwork-artist_name": {
-                "question": "Which artist created this?",
-                "render": "Created by {artist_name}"
-            },
-            "artwork-artwork_type": {
-                "mappings": {
-                    "0": {
-                        "then": "Architecture"
-                    },
-                    "1": {
-                        "then": "Mural"
-                    },
-                    "2": {
-                        "then": "Painting"
-                    },
-                    "3": {
-                        "then": "Sculpture"
-                    },
-                    "4": {
-                        "then": "Statue"
-                    },
-                    "5": {
-                        "then": "Bust"
-                    },
-                    "6": {
-                        "then": "Stone"
-                    },
-                    "7": {
-                        "then": "Installation"
-                    },
-                    "8": {
-                        "then": "Graffiti"
-                    },
-                    "9": {
-                        "then": "Relief"
-                    },
-                    "10": {
-                        "then": "Azulejo (Spanish decorative tilework)"
-                    },
-                    "11": {
-                        "then": "Tilework"
-                    }
-                },
-                "question": "What is the type of this artwork?",
-                "render": "This is a {artwork_type}"
-            },
-            "artwork-website": {
-                "question": "Is there a website with more information about this artwork?",
-                "render": "More information on <a href='{website}' target='_blank'>this website</a>"
-            },
-            "artwork-wikidata": {
-                "question": "Which Wikidata-entry corresponds with <b>this artwork</b>?",
-                "render": "Corresponds with <a href='https://www.wikidata.org/wiki/{wikidata}' target='_blank'>{wikidata}</a>"
-            }
-        },
-        "title": {
-            "mappings": {
-                "0": {
-                    "then": "Artwork <i>{name}</i>"
-                }
-            },
-            "render": "Artwork"
-        }
-    },
-    "barrier": {
-        "description": "Obstacles while cycling, such as bollards and cycle barriers",
-        "name": "Barriers",
-        "presets": {
-            "0": {
-                "description": "A bollard in the road",
-                "title": "Bollard"
-            },
-            "1": {
-                "description": "Cycle barrier, slowing down cyclists",
-                "title": "Cycle barrier"
-            }
-        },
-        "tagRenderings": {
-            "Bollard type": {
-                "mappings": {
-                    "0": {
-                        "then": "Removable bollard"
-                    },
-                    "1": {
-                        "then": "Fixed bollard"
-                    },
-                    "2": {
-                        "then": "Bollard that can be folded down"
-                    },
-                    "3": {
-                        "then": "Flexible bollard, usually plastic"
-                    },
-                    "4": {
-                        "then": "Rising bollard"
-                    }
-                },
-                "question": "What kind of bollard is this?"
-            },
-            "Cycle barrier type": {
-                "mappings": {
-                    "0": {
-                        "then": "Single, just two barriers with a space inbetween <img src='./assets/themes/cycle_infra/Cycle_barrier_single.png' style='width:8em'>"
-                    },
-                    "1": {
-                        "then": "Double, two barriers behind each other <img src='./assets/themes/cycle_infra/Cycle_barrier_double.png' style='width:8em'>"
-                    },
-                    "2": {
-                        "then": "Triple, three barriers behind each other <img src='./assets/themes/cycle_infra/Cycle_barrier_triple.png' style='width:8em'>"
-                    },
-                    "3": {
-                        "then": "Squeeze gate, gap is smaller at top, than at the bottom <img src='./assets/themes/cycle_infra/Cycle_barrier_squeeze.png' style='width:8em'>"
-                    }
-                },
-                "question": "What kind of cycling barrier is this?"
-            },
-            "MaxWidth": {
-                "question": "How wide is the gap left over besides the barrier?",
-                "render": "Maximum width: {maxwidth:physical} m"
-            },
-            "Overlap (cyclebarrier)": {
-                "question": "How much overlap do the barriers have?",
-                "render": "Overlap: {overlap} m"
-            },
-            "Space between barrier (cyclebarrier)": {
-                "question": "How much space is there between the barriers (along the length of the road)?",
-                "render": "Space between barriers (along the length of the road): {width:separation} m"
-            },
-            "Width of opening (cyclebarrier)": {
-                "question": "How wide is the smallest opening next to the barriers?",
-                "render": "Width of opening: {width:opening} m"
-            },
-            "bicycle=yes/no": {
-                "mappings": {
-                    "0": {
-                        "then": "A cyclist can go past this."
-                    },
-                    "1": {
-                        "then": "A cyclist can not go past this."
-                    }
-                },
-                "question": "Can a bicycle go past this barrier?"
-            }
-        },
-        "title": {
-            "mappings": {
-                "0": {
-                    "then": "Bollard"
-                },
-                "1": {
-                    "then": "Cycling Barrier"
-                }
-            },
-            "render": "Barrier"
-        }
-    },
-    "bench": {
-        "name": "Benches",
-        "presets": {
-            "0": {
-                "title": "bench"
-            }
-        },
-        "tagRenderings": {
-            "bench-backrest": {
-                "mappings": {
-                    "0": {
-                        "then": "Backrest: Yes"
-                    },
-                    "1": {
-                        "then": "Backrest: No"
-                    }
-                },
-                "question": "Does this bench have a backrest?",
-                "render": "Backrest"
-            },
-            "bench-colour": {
-                "mappings": {
-                    "0": {
-                        "then": "Colour: brown"
-                    },
-                    "1": {
-                        "then": "Colour: green"
-                    },
-                    "2": {
-                        "then": "Colour: gray"
-                    },
-                    "3": {
-                        "then": "Colour: white"
-                    },
-                    "4": {
-                        "then": "Colour: red"
-                    },
-                    "5": {
-                        "then": "Colour: black"
-                    },
-                    "6": {
-                        "then": "Colour: blue"
-                    },
-                    "7": {
-                        "then": "Colour: yellow"
-                    }
-                },
-                "question": "Which colour does this bench have?",
-                "render": "Colour: {colour}"
-            },
-            "bench-direction": {
-                "question": "In which direction are you looking when sitting on the bench?",
-                "render": "When sitting on the bench, one looks towards {direction}°."
-            },
-            "bench-material": {
-                "mappings": {
-                    "0": {
-                        "then": "Material: wood"
-                    },
-                    "1": {
-                        "then": "Material: metal"
-                    },
-                    "2": {
-                        "then": "Material: stone"
-                    },
-                    "3": {
-                        "then": "Material: concrete"
-                    },
-                    "4": {
-                        "then": "Material: plastic"
-                    },
-                    "5": {
-                        "then": "Material: steel"
-                    }
-                },
-                "question": "What is the bench (seating) made from?",
-                "render": "Material: {material}"
-            },
-            "bench-seats": {
-                "question": "How many seats does this bench have?",
-                "render": "{seats} seats"
-            },
-            "bench-survey:date": {
-                "question": "When was this bench last surveyed?",
-                "render": "This bench was last surveyed on {survey:date}"
-            }
-        },
-        "title": {
-            "render": "Bench"
-        }
-    },
-    "bench_at_pt": {
-        "name": "Benches at public transport stops",
-        "tagRenderings": {
-            "bench_at_pt-bench": {
-                "render": "Stand up bench"
-            },
-            "bench_at_pt-name": {
-                "render": "{name}"
-            }
-        },
-        "title": {
-            "mappings": {
-                "0": {
-                    "then": "Bench at public transport stop"
-                },
-                "1": {
-                    "then": "Bench in shelter"
-                }
-            },
-            "render": "Bench"
-        }
-    },
-    "bicycle_library": {
-        "description": "A facility where bicycles can be lent for longer period of times",
-        "name": "Bicycle library",
-        "presets": {
-            "0": {
-                "description": "A bicycle library has a collection of bikes which can be lent",
-                "title": "Fietsbibliotheek"
-            }
-        },
-        "tagRenderings": {
-            "bicycle-library-target-group": {
-                "mappings": {
-                    "0": {
-                        "then": "Bikes for children available"
-                    },
-                    "1": {
-                        "then": "Bikes for adult available"
-                    },
-                    "2": {
-                        "then": "Bikes for disabled persons available"
-                    }
-                },
-                "question": "Who can lend bicycles here?"
-            },
-            "bicycle_library-charge": {
-                "mappings": {
-                    "0": {
-                        "then": "Lending a bicycle is free"
-                    },
-                    "1": {
-                        "then": "Lending a bicycle costs €20/year and €20 warranty"
-                    }
-                },
-                "question": "How much does lending a bicycle cost?",
-                "render": "Lending a bicycle costs {charge}"
-            },
-            "bicycle_library-name": {
-                "question": "What is the name of this bicycle library?",
-                "render": "This bicycle library is called {name}"
-            }
-        },
-        "title": {
-            "render": "Bicycle library"
-        }
-    },
-    "bicycle_tube_vending_machine": {
-        "name": "Bicycle tube vending machine",
-        "presets": {
-            "0": {
-                "title": "Bicycle tube vending machine"
-            }
-        },
-        "tagRenderings": {
-            "Still in use?": {
-                "mappings": {
-                    "0": {
-                        "then": "This vending machine works"
-                    },
-                    "1": {
-                        "then": "This vending machine is broken"
-                    },
-                    "2": {
-                        "then": "This vending machine is closed"
-                    }
-                },
-                "question": "Is this vending machine still operational?",
-                "render": "The operational status is <i>{operational_status</i>"
-            }
-        },
-        "title": {
-            "render": "Bicycle tube vending machine"
-        }
-    },
-    "bike_cafe": {
-        "name": "Bike cafe",
-        "presets": {
-            "0": {
-                "title": "Bike cafe"
-            }
-        },
-        "tagRenderings": {
-            "bike_cafe-bike-pump": {
-                "mappings": {
-                    "0": {
-                        "then": "This bike cafe offers a bike pump for anyone"
-                    },
-                    "1": {
-                        "then": "This bike cafe doesn't offer a bike pump for anyone"
-                    }
-                },
-                "question": "Does this bike cafe offer a bike pump for use by anyone?"
-            },
-            "bike_cafe-email": {
-                "question": "What is the email address of {name}?"
-            },
-            "bike_cafe-name": {
-                "question": "What is the name of this bike cafe?",
-                "render": "This bike cafe is called {name}"
-            },
-            "bike_cafe-opening_hours": {
-                "question": "When it this bike café opened?"
-            },
-            "bike_cafe-phone": {
-                "question": "What is the phone number of {name}?"
-            },
-            "bike_cafe-repair-service": {
-                "mappings": {
-                    "0": {
-                        "then": "This bike cafe repairs bikes"
-                    },
-                    "1": {
-                        "then": "This bike cafe doesn't repair bikes"
-                    }
-                },
-                "question": "Does this bike cafe repair bikes?"
-            },
-            "bike_cafe-repair-tools": {
-                "mappings": {
-                    "0": {
-                        "then": "This bike cafe offers tools for DIY repair"
-                    },
-                    "1": {
-                        "then": "This bike cafe doesn't offer tools for DIY repair"
-                    }
-                },
-                "question": "Are there tools here to repair your own bike?"
-            },
-            "bike_cafe-website": {
-                "question": "What is the website of {name}?"
-            }
-        },
-        "title": {
-            "mappings": {
-                "0": {
-                    "then": "Bike cafe <i>{name}</i>"
-                }
-            },
-            "render": "Bike cafe"
-        }
-    },
-    "bike_cleaning": {
-        "name": "Bike cleaning service",
-        "presets": {
-            "0": {
-                "title": "Bike cleaning service"
-            }
-        },
-        "title": {
-            "mappings": {
-                "0": {
-                    "then": "Bike cleaning service <i>{name}</i>"
-                }
-            },
-            "render": "Bike cleaning service"
-        }
-    },
-    "bike_parking": {
-        "name": "Bike parking",
-        "presets": {
-            "0": {
-                "title": "Bike parking"
-            }
-        },
-        "tagRenderings": {
-            "Access": {
-                "mappings": {
-                    "0": {
-                        "then": "Publicly accessible"
-                    },
-                    "1": {
-                        "then": "Access is primarily for visitors to a business"
-                    },
-                    "2": {
-                        "then": "Access is limited to members of a school, company or organisation"
-                    }
-                },
-                "question": "Who can use this bicycle parking?",
-                "render": "{access}"
-            },
-            "Bicycle parking type": {
-                "mappings": {
-                    "0": {
-                        "then": "Staple racks <img style='width: 25%' src='./assets/layers/bike_parking/staple.svg'>"
-                    },
-                    "1": {
-                        "then": "Wheel rack/loops <img style='width: 25%'' src='./assets/layers/bike_parking/wall_loops.svg'>"
-                    },
-                    "2": {
-                        "then": "Handlebar holder <img style='width: 25%'' src='./assets/layers/bike_parking/handlebar_holder.svg'>"
-                    },
-                    "3": {
-                        "then": "Rack <img style='width: 25%'' src='./assets/layers/bike_parking/rack.svg'>"
-                    },
-                    "4": {
-                        "then": "Two-tiered <img style='width: 25%'' src='./assets/layers/bike_parking/two_tier.svg'>"
-                    },
-                    "5": {
-                        "then": "Shed <img style='width: 25%'' src='./assets/layers/bike_parking/shed.svg'>"
-                    },
-                    "6": {
-                        "then": "Bollard <img style='width: 25%'' src='./assets/layers/bike_parking/bollard.svg'>"
-                    },
-                    "7": {
-                        "then": "An area on the floor which is  marked for bicycle parking"
-                    }
-                },
-                "question": "What is the type of this bicycle parking?",
-                "render": "This is a bicycle parking of the type: {bicycle_parking}"
-            },
-            "Capacity": {
-                "question": "How many bicycles fit in this bicycle parking (including possible cargo bicycles)?",
-                "render": "Place for {capacity} bikes"
-            },
-            "Cargo bike capacity?": {
-                "question": "How many cargo bicycles fit in this bicycle parking?",
-                "render": "This parking fits {capacity:cargo_bike} cargo bikes"
-            },
-            "Cargo bike spaces?": {
-                "mappings": {
-                    "0": {
-                        "then": "This parking has room for cargo bikes"
-                    },
-                    "1": {
-                        "then": "This parking has designated (official) spots for cargo bikes."
-                    },
-                    "2": {
-                        "then": "You're not allowed to park cargo bikes"
-                    }
-                },
-                "question": "Does this bicycle parking have spots for cargo bikes?"
-            },
-            "Is covered?": {
-                "mappings": {
-                    "0": {
-                        "then": "This parking is covered (it has a roof)"
-                    },
-                    "1": {
-                        "then": "This parking is not covered"
-                    }
-                },
-                "question": "Is this parking covered? Also select \"covered\" for indoor parkings."
-            },
-            "Underground?": {
-                "mappings": {
-                    "0": {
-                        "then": "Underground parking"
-                    },
-                    "1": {
-                        "then": "Surface level parking"
-                    },
-                    "2": {
-                        "then": "Rooftop parking"
-                    }
-                },
-                "question": "What is the relative location of this bicycle parking?"
-            }
-        },
-        "title": {
-            "render": "Bike parking"
-        }
-    },
-    "bike_repair_station": {
-        "name": "Bike stations (repair, pump or both)",
-        "presets": {
-            "0": {
-                "description": "A device to inflate your tires on a fixed location in the public space.<h3>Examples of bicycle pumps</h3><div style='width: 100%; display: flex; align-items: stretch;'><img src='./assets/layers/bike_repair_station/pump_example_manual.jpg' style='height: 200px; width: auto;'/><img src='./assets/layers/bike_repair_station/pump_example.png' style='height: 200px; width: auto;'/><img src='./assets/layers/bike_repair_station/pump_example_round.jpg' style='height: 200px; width: auto;'/></div>",
-                "title": "Bike pump"
-            },
-            "1": {
-                "description": "A device with tools to repair your bike combined with a pump at a fixed location. The tools are often secured with chains against theft.<h3>Example</h3><img src='./assets/layers/bike_repair_station/repair_station_example.jpg' height='200'/>",
-                "title": "Bike repair station and pump"
-            },
-            "2": {
-                "title": "Bike repair station without pump"
-            }
-        },
-        "tagRenderings": {
-            "Email maintainer": {
-                "render": "<a href='mailto:{email}?subject=Broken bicycle pump&body=Hello,\n\nWith this email, I'd like to inform you that the bicycle pump located at https://mapcomplete.osm.be/cyclofix?lat={_lat}&lon={_lon}&z=18#{id} is broken.'>Report this bicycle pump as broken</a>"
-            },
-            "Operational status": {
-                "mappings": {
-                    "0": {
-                        "then": "The bike pump is broken"
-                    },
-                    "1": {
-                        "then": "The bike pump is operational"
-                    }
-                },
-                "question": "Is the bike pump still operational?"
-            },
-            "bike_repair_station-available-services": {
-                "mappings": {
-                    "0": {
-                        "then": "There is only a pump present"
-                    },
-                    "1": {
-                        "then": "There are only tools (screwdrivers, pliers...) present"
-                    },
-                    "2": {
-                        "then": "There are both tools and a pump present"
-                    }
-                },
-                "question": "Which services are available at this bike station?"
-            },
-            "bike_repair_station-bike-chain-tool": {
-                "mappings": {
-                    "0": {
-                        "then": "There is a chain tool"
-                    },
-                    "1": {
-                        "then": "There is no chain tool"
-                    }
-                },
-                "question": "Does this bike repair station have a special tool to repair your bike chain?"
-            },
-            "bike_repair_station-bike-stand": {
-                "mappings": {
-                    "0": {
-                        "then": "There is a hook or stand"
-                    },
-                    "1": {
-                        "then": "There is no hook or stand"
-                    }
-                },
-                "question": "Does this bike station have a hook to hang your bike on or a stand to raise it?"
-            },
-            "bike_repair_station-electrical_pump": {
-                "mappings": {
-                    "0": {
-                        "then": "Manual pump"
-                    },
-                    "1": {
-                        "then": "Electrical pump"
-                    }
-                },
-                "question": "Is this an electric bike pump?"
-            },
-            "bike_repair_station-email": {
-                "question": "What is the email address of the maintainer?"
-            },
-            "bike_repair_station-manometer": {
-                "mappings": {
-                    "0": {
-                        "then": "There is a manometer"
-                    },
-                    "1": {
-                        "then": "There is no manometer"
-                    },
-                    "2": {
-                        "then": "There is manometer but it is broken"
-                    }
-                },
-                "question": "Does the pump have a pressure indicator or manometer?"
-            },
-            "bike_repair_station-opening_hours": {
-                "mappings": {
-                    "0": {
-                        "then": "Always open"
-                    },
-                    "1": {
-                        "then": "Always open"
-                    }
-                },
-                "question": "When is this bicycle repair point open?"
-            },
-            "bike_repair_station-operator": {
-                "question": "Who maintains this cycle pump?",
-                "render": "Maintained by {operator}"
-            },
-            "bike_repair_station-phone": {
-                "question": "What is the phone number of the maintainer?"
-            },
-            "bike_repair_station-valves": {
-                "mappings": {
-                    "0": {
-                        "then": "Sclaverand (also known as Presta)"
-                    },
-                    "1": {
-                        "then": "Dunlop"
-                    },
-                    "2": {
-                        "then": "Schrader (cars)"
-                    }
-                },
-                "question": "What valves are supported?",
-                "render": "This pump supports the following valves: {valves}"
-            }
-        },
-        "title": {
-            "mappings": {
-                "0": {
-                    "then": "Bike repair station"
-                },
-                "1": {
-                    "then": "Bike repair station"
-                },
-                "2": {
-                    "then": "Broken pump"
-                },
-                "3": {
-                    "then": "Bicycle pump <i>{name}</i>"
-                },
-                "4": {
-                    "then": "Bicycle pump"
-                }
-            },
-            "render": "Bike station (pump & repair)"
-        }
-    },
-    "bike_shop": {
-        "description": "A shop specifically selling bicycles or related items",
-        "name": "Bike repair/shop",
-        "presets": {
-            "0": {
-                "title": "Bike repair/shop"
-            }
-        },
-        "tagRenderings": {
-            "bike_repair_bike-pump-service": {
-                "mappings": {
-                    "0": {
-                        "then": "This shop offers a bike pump for anyone"
-                    },
-                    "1": {
-                        "then": "This shop doesn't offer a bike pump for anyone"
-                    },
-                    "2": {
-                        "then": "There is bicycle pump, it is shown as a separate point "
-                    }
-                },
-                "question": "Does this shop offer a bike pump for use by anyone?"
-            },
-            "bike_repair_bike-wash": {
-                "mappings": {
-                    "0": {
-                        "then": "This shop cleans bicycles"
-                    },
-                    "1": {
-                        "then": "This shop has an installation where one can clean bicycles themselves"
-                    },
-                    "2": {
-                        "then": "This shop doesn't offer bicycle cleaning"
-                    }
-                },
-                "question": "Are bicycles washed here?"
-            },
-            "bike_repair_rents-bikes": {
-                "mappings": {
-                    "0": {
-                        "then": "This shop rents out bikes"
-                    },
-                    "1": {
-                        "then": "This shop doesn't rent out bikes"
-                    }
-                },
-                "question": "Does this shop rent out bikes?"
-            },
-            "bike_repair_repairs-bikes": {
-                "mappings": {
-                    "0": {
-                        "then": "This shop repairs bikes"
-                    },
-                    "1": {
-                        "then": "This shop doesn't repair bikes"
-                    },
-                    "2": {
-                        "then": "This shop only repairs bikes bought here"
-                    },
-                    "3": {
-                        "then": "This shop only repairs bikes of a certain brand"
-                    }
-                },
-                "question": "Does this shop repair bikes?"
-            },
-            "bike_repair_second-hand-bikes": {
-                "mappings": {
-                    "0": {
-                        "then": "This shop sells second-hand bikes"
-                    },
-                    "1": {
-                        "then": "This shop doesn't sell second-hand bikes"
-                    },
-                    "2": {
-                        "then": "This shop only sells second-hand bikes"
-                    }
-                },
-                "question": "Does this shop sell second-hand bikes?"
-            },
-            "bike_repair_sells-bikes": {
-                "mappings": {
-                    "0": {
-                        "then": "This shop sells bikes"
-                    },
-                    "1": {
-                        "then": "This shop doesn't sell bikes"
-                    }
-                },
-                "question": "Does this shop sell bikes?"
-            },
-            "bike_repair_tools-service": {
-                "mappings": {
-                    "0": {
-                        "then": "This shop offers tools for DIY repair"
-                    },
-                    "1": {
-                        "then": "This shop doesn't offer tools for DIY repair"
-                    },
-                    "2": {
-                        "then": "Tools for DIY repair are only available if you bought/hire the bike in the shop"
-                    }
-                },
-                "question": "Are there tools here to repair your own bike?"
-            },
-            "bike_shop-email": {
-                "question": "What is the email address of {name}?"
-            },
-            "bike_shop-is-bicycle_shop": {
-                "render": "This shop is specialized in selling {shop} and does bicycle related activities"
-            },
-            "bike_shop-name": {
-                "question": "What is the name of this bicycle shop?",
-                "render": "This bicycle shop is called {name}"
-            },
-            "bike_shop-phone": {
-                "question": "What is the phone number of {name}?"
-            },
-            "bike_shop-website": {
-                "question": "What is the website of {name}?"
-            }
-        },
-        "title": {
-            "mappings": {
-                "0": {
-                    "then": "Sport gear shop <i>{name}</i>"
-                },
-                "2": {
-                    "then": "Bicycle rental <i>{name}</i>"
-                },
-                "3": {
-                    "then": "Bike repair <i>{name}</i>"
-                },
-                "4": {
-                    "then": "Bike shop <i>{name}</i>"
-                },
-                "5": {
-                    "then": "Bike repair/shop <i>{name}</i>"
-                }
-            },
-            "render": "Bike repair/shop"
-        }
-    },
-    "bike_themed_object": {
-        "name": "Bike related object",
-        "title": {
-            "mappings": {
-                "1": {
-                    "then": "Cycle track"
-                }
-            },
-            "render": "Bike related object"
-        }
-    },
-    "binocular": {
-        "description": "Binoculas",
-        "name": "Binoculars",
-        "presets": {
-            "0": {
-                "description": "A telescope or pair of binoculars mounted on a pole, available to the public to look around. <img src='./assets/layers/binocular/binoculars_example.jpg' style='height: 300px; width: auto; display: block;' />",
-                "title": "binoculars"
-            }
-        },
-        "tagRenderings": {
-            "binocular-charge": {
-                "mappings": {
-                    "0": {
-                        "then": "Free to use"
-                    }
-                },
-                "question": "How much does one have to pay to use these binoculars?",
-                "render": "Using these binoculars costs {charge}"
-            },
-            "binocular-direction": {
-                "question": "When looking through this binocular, in what direction does one look?",
-                "render": "Looks towards {direction}°"
-            }
-        },
-        "title": {
-            "render": "Binoculars"
-        }
-    },
-    "birdhide": {
-        "filter": {
-            "0": {
-                "options": {
-                    "0": {
-                        "question": "Wheelchair accessible"
-                    }
-                }
-            }
-        }
-    },
-    "cafe_pub": {
-        "filter": {
-            "0": {
-                "options": {
-                    "0": {
-                        "question": "Opened now"
-                    }
-                }
-            }
-        },
-        "name": "Cafés and pubs",
-        "presets": {
-            "0": {
-                "title": "pub"
-            },
-            "1": {
-                "title": "bar"
-            },
-            "2": {
-                "title": "cafe"
-            }
-        },
-        "tagRenderings": {
-            "Classification": {
-                "question": "What kind of cafe is this"
-            },
-            "Name": {
-                "question": "What is the name of this pub?",
-                "render": "This pub is named {name}"
-            }
-        },
-        "title": {
-            "mappings": {
-                "0": {
-                    "then": "<i>{name}</i>"
-                }
-            }
-        }
-    },
-    "charging_station": {
-        "description": "A charging station",
-        "filter": {
-            "0": {
-                "options": {
-                    "0": {
-                        "question": "All vehicle types"
-                    },
-                    "1": {
-                        "question": "Charging station for bicycles"
-                    },
-                    "2": {
-                        "question": "Charging station for cars"
-                    }
-                }
-            },
-            "1": {
-                "options": {
-                    "0": {
-                        "question": "Only working charging stations"
-                    }
-                }
-            },
-            "2": {
-                "options": {
-                    "0": {
-                        "question": "All connectors"
-                    },
-                    "1": {
-                        "question": "Has a <div style='display: inline-block'><b><b>Schuko wall plug</b> without ground pin (CEE7/4 type F)</b> <img style='width:1rem; display: inline-block' src='./assets/layers/charging_station/CEE7_4F.svg'/></div> connector"
-                    },
-                    "2": {
-                        "question": "Has a <div style='display: inline-block'><b><b>European wall plug</b> with ground pin (CEE7/4 type E)</b> <img style='width:1rem; display: inline-block' src='./assets/layers/charging_station/TypeE.svg'/></div> connector"
-                    },
-                    "3": {
-                        "question": "Has a <div style='display: inline-block'><b><b>Chademo</b></b> <img style='width:1rem; display: inline-block' src='./assets/layers/charging_station/Chademo_type4.svg'/></div> connector"
-                    },
-                    "4": {
-                        "question": "Has a <div style='display: inline-block'><b><b>Type 1 with cable</b> (J1772)</b> <img style='width:1rem; display: inline-block' src='./assets/layers/charging_station/Type1_J1772.svg'/></div> connector"
-                    },
-                    "5": {
-                        "question": "Has a <div style='display: inline-block'><b><b>Type 1 <i>without</i> cable</b> (J1772)</b> <img style='width:1rem; display: inline-block' src='./assets/layers/charging_station/Type1_J1772.svg'/></div> connector"
-                    },
-                    "6": {
-                        "question": "Has a <div style='display: inline-block'><b><b>Type 1 CCS</b> (aka Type 1 Combo)</b> <img style='width:1rem; display: inline-block' src='./assets/layers/charging_station/Type1-ccs.svg'/></div> connector"
-                    },
-                    "7": {
-                        "question": "Has a <div style='display: inline-block'><b><b>Tesla Supercharger</b></b> <img style='width:1rem; display: inline-block' src='./assets/layers/charging_station/Tesla-hpwc-model-s.svg'/></div> connector"
-                    },
-                    "8": {
-                        "question": "Has a <div style='display: inline-block'><b><b>Type 2</b> (mennekes)</b> <img style='width:1rem; display: inline-block' src='./assets/layers/charging_station/Type2_socket.svg'/></div> connector"
-                    },
-                    "9": {
-                        "question": "Has a <div style='display: inline-block'><b><b>Type 2 CCS</b> (mennekes)</b> <img style='width:1rem; display: inline-block' src='./assets/layers/charging_station/Type2_CCS.svg'/></div> connector"
-                    },
-                    "10": {
-                        "question": "Has a <div style='display: inline-block'><b><b>Type 2 with cable</b> (mennekes)</b> <img style='width:1rem; display: inline-block' src='./assets/layers/charging_station/Type2_tethered.svg'/></div> connector"
-                    },
-                    "11": {
-                        "question": "Has a <div style='display: inline-block'><b><b>Tesla Supercharger CCS</b> (a branded type2_css)</b> <img style='width:1rem; display: inline-block' src='./assets/layers/charging_station/Type2_CCS.svg'/></div> connector"
-                    },
-                    "12": {
-                        "question": "Has a <div style='display: inline-block'><b><b>Tesla Supercharger (destination)</b></b> <img style='width:1rem; display: inline-block' src='./assets/layers/charging_station/Tesla-hpwc-model-s.svg'/></div> connector"
-                    },
-                    "13": {
-                        "question": "Has a <div style='display: inline-block'><b><b>Tesla supercharger (destination</b> (A Type 2 with cable branded as tesla)</b> <img style='width:1rem; display: inline-block' src='./assets/layers/charging_station/Type2_tethered.svg'/></div> connector"
-                    },
-                    "14": {
-                        "question": "Has a <div style='display: inline-block'><b><b>USB</b> to charge phones and small electronics</b> <img style='width:1rem; display: inline-block' src='./assets/layers/charging_station/usb_port.svg'/></div> connector"
-                    },
-                    "15": {
-                        "question": "Has a <div style='display: inline-block'><b><b>Bosch Active Connect with 3 pins</b> and cable</b> <img style='width:1rem; display: inline-block' src='./assets/layers/charging_station/bosch-3pin.svg'/></div> connector"
-                    },
-                    "16": {
-                        "question": "Has a <div style='display: inline-block'><b><b>Bosch Active Connect with 5 pins</b> and cable</b> <img style='width:1rem; display: inline-block' src='./assets/layers/charging_station/bosch-5pin.svg'/></div> connector"
-                    }
-                }
-            }
-        },
-        "name": "Charging stations",
-        "presets": {
-            "0": {
-                "title": "charging station with a normal european wall plug <img src='./assets/layers/charging_station/TypeE.svg' style='width: 2rem; height: 2rem; float: left; background: white; border-radius: 1rem; margin-right: 0.5rem'/> (meant to charge electrical bikes)"
-            },
-            "1": {
-                "title": "charging station for e-bikes"
-            },
-            "2": {
-                "title": "charging station for cars"
-            },
-            "3": {
-                "title": "charging station"
-            }
-        },
-        "tagRenderings": {
-            "Auth phone": {
-                "question": "What's the phone number for authentication call or SMS?",
-                "render": "Authenticate by calling or SMS'ing to <a href='tel:{authentication:phone_call:number}'>{authentication:phone_call:number}</a>"
-            },
-            "Authentication": {
-                "mappings": {
-                    "0": {
-                        "then": "Authentication by a membership card"
-                    },
-                    "1": {
-                        "then": "Authentication by an app"
-                    },
-                    "2": {
-                        "then": "Authentication via phone call is available"
-                    },
-                    "3": {
-                        "then": "Authentication via SMS is available"
-                    },
-                    "4": {
-                        "then": "Authentication via NFC is available"
-                    },
-                    "5": {
-                        "then": "Authentication via Money Card is available"
-                    },
-                    "6": {
-                        "then": "Authentication via debit card is available"
-                    },
-                    "7": {
-                        "then": "Charging here is (also) possible without authentication"
-                    }
-                },
-                "question": "What kind of authentication is available at the charging station?"
-            },
-            "Available_charging_stations (generated)": {
-                "mappings": {
-                    "0": {
-                        "then": "<div class='flex'><img class='w-12 mx-4' src='./assets/layers/charging_station/CEE7_4F.svg'/> <span><b>Schuko wall plug</b> without ground pin (CEE7/4 type F)</span></div>"
-                    },
-                    "1": {
-                        "then": "<div class='flex'><img class='w-12 mx-4' src='./assets/layers/charging_station/CEE7_4F.svg'/> <span><b>Schuko wall plug</b> without ground pin (CEE7/4 type F)</span></div>"
-                    },
-                    "2": {
-                        "then": "<div class='flex'><img class='w-12 mx-4' src='./assets/layers/charging_station/TypeE.svg'/> <span><b>European wall plug</b> with ground pin (CEE7/4 type E)</span></div>"
-                    },
-                    "3": {
-                        "then": "<div class='flex'><img class='w-12 mx-4' src='./assets/layers/charging_station/TypeE.svg'/> <span><b>European wall plug</b> with ground pin (CEE7/4 type E)</span></div>"
-                    },
-                    "4": {
-                        "then": "<div class='flex'><img class='w-12 mx-4' src='./assets/layers/charging_station/Chademo_type4.svg'/> <span><b>Chademo</b></span></div>"
-                    },
-                    "5": {
-                        "then": "<div class='flex'><img class='w-12 mx-4' src='./assets/layers/charging_station/Chademo_type4.svg'/> <span><b>Chademo</b></span></div>"
-                    },
-                    "6": {
-                        "then": "<div class='flex'><img class='w-12 mx-4' src='./assets/layers/charging_station/Type1_J1772.svg'/> <span><b>Type 1 with cable</b> (J1772)</span></div>"
-                    },
-                    "7": {
-                        "then": "<div class='flex'><img class='w-12 mx-4' src='./assets/layers/charging_station/Type1_J1772.svg'/> <span><b>Type 1 with cable</b> (J1772)</span></div>"
-                    },
-                    "8": {
-                        "then": "<div class='flex'><img class='w-12 mx-4' src='./assets/layers/charging_station/Type1_J1772.svg'/> <span><b>Type 1 <i>without</i> cable</b> (J1772)</span></div>"
-                    },
-                    "9": {
-                        "then": "<div class='flex'><img class='w-12 mx-4' src='./assets/layers/charging_station/Type1_J1772.svg'/> <span><b>Type 1 <i>without</i> cable</b> (J1772)</span></div>"
-                    },
-                    "10": {
-                        "then": "<div class='flex'><img class='w-12 mx-4' src='./assets/layers/charging_station/Type1-ccs.svg'/> <span><b>Type 1 CCS</b> (aka Type 1 Combo)</span></div>"
-                    },
-                    "11": {
-                        "then": "<div class='flex'><img class='w-12 mx-4' src='./assets/layers/charging_station/Type1-ccs.svg'/> <span><b>Type 1 CCS</b> (aka Type 1 Combo)</span></div>"
-                    },
-                    "12": {
-                        "then": "<div class='flex'><img class='w-12 mx-4' src='./assets/layers/charging_station/Tesla-hpwc-model-s.svg'/> <span><b>Tesla Supercharger</b></span></div>"
-                    },
-                    "13": {
-                        "then": "<div class='flex'><img class='w-12 mx-4' src='./assets/layers/charging_station/Tesla-hpwc-model-s.svg'/> <span><b>Tesla Supercharger</b></span></div>"
-                    },
-                    "14": {
-                        "then": "<div class='flex'><img class='w-12 mx-4' src='./assets/layers/charging_station/Type2_socket.svg'/> <span><b>Type 2</b> (mennekes)</span></div>"
-                    },
-                    "15": {
-                        "then": "<div class='flex'><img class='w-12 mx-4' src='./assets/layers/charging_station/Type2_socket.svg'/> <span><b>Type 2</b> (mennekes)</span></div>"
-                    },
-                    "16": {
-                        "then": "<div class='flex'><img class='w-12 mx-4' src='./assets/layers/charging_station/Type2_CCS.svg'/> <span><b>Type 2 CCS</b> (mennekes)</span></div>"
-                    },
-                    "17": {
-                        "then": "<div class='flex'><img class='w-12 mx-4' src='./assets/layers/charging_station/Type2_CCS.svg'/> <span><b>Type 2 CCS</b> (mennekes)</span></div>"
-                    },
-                    "18": {
-                        "then": "<div class='flex'><img class='w-12 mx-4' src='./assets/layers/charging_station/Type2_tethered.svg'/> <span><b>Type 2 with cable</b> (mennekes)</span></div>"
-                    },
-                    "19": {
-                        "then": "<div class='flex'><img class='w-12 mx-4' src='./assets/layers/charging_station/Type2_tethered.svg'/> <span><b>Type 2 with cable</b> (mennekes)</span></div>"
-                    },
-                    "20": {
-                        "then": "<div class='flex'><img class='w-12 mx-4' src='./assets/layers/charging_station/Type2_CCS.svg'/> <span><b>Tesla Supercharger CCS</b> (a branded type2_css)</span></div>"
-                    },
-                    "21": {
-                        "then": "<div class='flex'><img class='w-12 mx-4' src='./assets/layers/charging_station/Type2_CCS.svg'/> <span><b>Tesla Supercharger CCS</b> (a branded type2_css)</span></div>"
-                    },
-                    "22": {
-                        "then": "<div class='flex'><img class='w-12 mx-4' src='./assets/layers/charging_station/Tesla-hpwc-model-s.svg'/> <span><b>Tesla Supercharger (destination)</b></span></div>"
-                    },
-                    "23": {
-                        "then": "<div class='flex'><img class='w-12 mx-4' src='./assets/layers/charging_station/Tesla-hpwc-model-s.svg'/> <span><b>Tesla Supercharger (destination)</b></span></div>"
-                    },
-                    "24": {
-                        "then": "<div class='flex'><img class='w-12 mx-4' src='./assets/layers/charging_station/Type2_tethered.svg'/> <span><b>Tesla supercharger (destination</b> (A Type 2 with cable branded as tesla)</span></div>"
-                    },
-                    "25": {
-                        "then": "<div class='flex'><img class='w-12 mx-4' src='./assets/layers/charging_station/Type2_tethered.svg'/> <span><b>Tesla supercharger (destination</b> (A Type 2 with cable branded as tesla)</span></div>"
-                    },
-                    "26": {
-                        "then": "<div class='flex'><img class='w-12 mx-4' src='./assets/layers/charging_station/usb_port.svg'/> <span><b>USB</b> to charge phones and small electronics</span></div>"
-                    },
-                    "27": {
-                        "then": "<div class='flex'><img class='w-12 mx-4' src='./assets/layers/charging_station/usb_port.svg'/> <span><b>USB</b> to charge phones and small electronics</span></div>"
-                    },
-                    "28": {
-                        "then": "<div class='flex'><img class='w-12 mx-4' src='./assets/layers/charging_station/bosch-3pin.svg'/> <span><b>Bosch Active Connect with 3 pins</b> and cable</span></div>"
-                    },
-                    "29": {
-                        "then": "<div class='flex'><img class='w-12 mx-4' src='./assets/layers/charging_station/bosch-3pin.svg'/> <span><b>Bosch Active Connect with 3 pins</b> and cable</span></div>"
-                    },
-                    "30": {
-                        "then": "<div class='flex'><img class='w-12 mx-4' src='./assets/layers/charging_station/bosch-5pin.svg'/> <span><b>Bosch Active Connect with 5 pins</b> and cable</span></div>"
-                    },
-                    "31": {
-                        "then": "<div class='flex'><img class='w-12 mx-4' src='./assets/layers/charging_station/bosch-5pin.svg'/> <span><b>Bosch Active Connect with 5 pins</b> and cable</span></div>"
-                    }
-                },
-                "question": "Which charging connections are available here?"
-            },
-            "Network": {
-                "mappings": {
-                    "0": {
-                        "then": "Not part of a bigger network"
-                    },
-                    "1": {
-                        "then": "Not part of a bigger network"
-                    }
-                },
-                "question": "Is this charging station part of a network?",
-                "render": "Part of the network <b>{network}</b>"
-            },
-            "OH": {
-                "mappings": {
-                    "0": {
-                        "then": "24/7 opened (including holidays)"
-                    }
-                },
-                "question": "When is this charging station opened?"
-            },
-            "Operational status": {
-                "mappings": {
-                    "0": {
-                        "then": "This charging station works"
-                    },
-                    "1": {
-                        "then": "This charging station is broken"
-                    },
-                    "2": {
-                        "then": "A charging station is planned here"
-                    },
-                    "3": {
-                        "then": "A charging station is constructed here"
-                    },
-                    "4": {
-                        "then": "This charging station has beed permanently disabled and is not in use anymore but is still visible"
-                    }
-                },
-                "question": "Is this charging point in use?"
-            },
-            "Operator": {
-                "mappings": {
-                    "0": {
-                        "then": "Actually, {operator} is the network"
-                    }
-                },
-                "question": "Who is the operator of this charging station?",
-                "render": "This charging station is operated by {operator}"
-            },
-            "Parking:fee": {
-                "mappings": {
-                    "0": {
-                        "then": "No additional parking cost while charging"
-                    },
-                    "1": {
-                        "then": "An additional parking fee should be paid while charging"
-                    }
-                },
-                "question": "Does one have to pay a parking fee while charging?"
-            },
-            "Type": {
-                "mappings": {
-                    "0": {
-                        "then": "<b>Bcycles</b> can be charged here"
-                    },
-                    "1": {
-                        "then": "<b>Cars</b> can be charged here"
-                    },
-                    "2": {
-                        "then": "<b>Scooters</b> can be charged here"
-                    },
-                    "3": {
-                        "then": "<b>Heavy good vehicles</b> (such as trucks) can be charged here"
-                    },
-                    "4": {
-                        "then": "<b>Buses</b> can be charged here"
-                    }
-                },
-                "question": "Which vehicles are allowed to charge here?"
-            },
-            "access": {
-                "mappings": {
-                    "0": {
-                        "then": "Anyone can use this charging station (payment might be needed)"
-                    },
-                    "1": {
-                        "then": "Anyone can use this charging station (payment might be needed)"
-                    },
-                    "2": {
-                        "then": "Only customers of the place this station belongs to can use this charging station<br/><span class='subtle'>E.g. a charging station operated by hotel which is only usable by their guests</span>"
-                    },
-                    "3": {
-                        "then": "Not accessible to the general public (e.g. only accessible to the owners, employees, ...)"
-                    }
-                },
-                "question": "Who is allowed to use this charging station?",
-                "render": "Access is {access}"
-            },
-            "capacity": {
-                "question": "How much vehicles can be charged here at the same time?",
-                "render": "{capacity} vehicles can be charged here at the same time"
-            },
-            "charge": {
-                "question": "How much does one have to pay to use this charging station?",
-                "render": "Using this charging station costs <b>{charge}</b>"
-            },
-            "email": {
-                "question": "What is the email address of the operator?",
-                "render": "In case of problems, send an email to <a href='mailto:{email}'>{email}</a>"
-            },
-            "fee": {
-                "mappings": {
-                    "0": {
-                        "then": "Free to use"
-                    },
-                    "1": {
-                        "then": "Free to use (without authenticating)"
-                    },
-                    "2": {
-                        "then": "Free to use, but one has to authenticate"
-                    },
-                    "3": {
-                        "then": "Paid use, but free for customers of the hotel/pub/hospital/... who operates the charging station"
-                    },
-                    "4": {
-                        "then": "Paid use"
-                    }
-                },
-                "question": "Does one have to pay to use this charging station?"
-            },
-            "maxstay": {
-                "mappings": {
-                    "0": {
-                        "then": "No timelimit on leaving your vehicle here"
-                    }
-                },
-                "question": "What is the maximum amount of time one is allowed to stay here?",
-                "render": "One can stay at most <b>{canonical(maxstay)}</b>"
-            },
-            "payment-options": {
-                "override": {
-                    "mappings+": {
-                        "0": {
-                            "then": "Payment is done using a dedicated app"
-                        },
-                        "1": {
-                            "then": "Payment is done using a membership card"
-                        }
-                    }
-                }
-            },
-            "phone": {
-                "question": "What number can one call if there is a problem with this charging station?",
-                "render": "In case of problems, call <a href='tel:{phone}'>{phone}</a>"
-            },
-            "plugs-0": {
-                "question": "How much plugs of type <div style='display: inline-block'><b><b>Schuko wall plug</b> without ground pin (CEE7/4 type F)</b> <img style='width:1rem; display: inline-block' src='./assets/layers/charging_station/CEE7_4F.svg'/></div> are available here?",
-                "render": "There are <b class='text-xl'>{socket:schuko}</b> plugs of type <div style='display: inline-block'><b><b>Schuko wall plug</b> without ground pin (CEE7/4 type F)</b> <img style='width:1rem; display: inline-block' src='./assets/layers/charging_station/CEE7_4F.svg'/></div> available here"
-            },
-            "plugs-1": {
-                "question": "How much plugs of type <div style='display: inline-block'><b><b>European wall plug</b> with ground pin (CEE7/4 type E)</b> <img style='width:1rem; display: inline-block' src='./assets/layers/charging_station/TypeE.svg'/></div> are available here?",
-                "render": "There are <b class='text-xl'>{socket:typee}</b> plugs of type <div style='display: inline-block'><b><b>European wall plug</b> with ground pin (CEE7/4 type E)</b> <img style='width:1rem; display: inline-block' src='./assets/layers/charging_station/TypeE.svg'/></div> available here"
-            },
-            "plugs-10": {
-                "question": "How much plugs of type <div style='display: inline-block'><b><b>Tesla Supercharger CCS</b> (a branded type2_css)</b> <img style='width:1rem; display: inline-block' src='./assets/layers/charging_station/Type2_CCS.svg'/></div> are available here?",
-                "render": "There are <b class='text-xl'>{socket:tesla_supercharger_ccs}</b> plugs of type <div style='display: inline-block'><b><b>Tesla Supercharger CCS</b> (a branded type2_css)</b> <img style='width:1rem; display: inline-block' src='./assets/layers/charging_station/Type2_CCS.svg'/></div> available here"
-            },
-            "plugs-11": {
-                "question": "How much plugs of type <div style='display: inline-block'><b><b>Tesla Supercharger (destination)</b></b> <img style='width:1rem; display: inline-block' src='./assets/layers/charging_station/Tesla-hpwc-model-s.svg'/></div> are available here?",
-                "render": "There are <b class='text-xl'>{socket:tesla_destination}</b> plugs of type <div style='display: inline-block'><b><b>Tesla Supercharger (destination)</b></b> <img style='width:1rem; display: inline-block' src='./assets/layers/charging_station/Tesla-hpwc-model-s.svg'/></div> available here"
-            },
-            "plugs-12": {
-                "question": "How much plugs of type <div style='display: inline-block'><b><b>Tesla supercharger (destination</b> (A Type 2 with cable branded as tesla)</b> <img style='width:1rem; display: inline-block' src='./assets/layers/charging_station/Type2_tethered.svg'/></div> are available here?",
-                "render": "There are <b class='text-xl'>{socket:tesla_destination}</b> plugs of type <div style='display: inline-block'><b><b>Tesla supercharger (destination</b> (A Type 2 with cable branded as tesla)</b> <img style='width:1rem; display: inline-block' src='./assets/layers/charging_station/Type2_tethered.svg'/></div> available here"
-            },
-            "plugs-13": {
-                "question": "How much plugs of type <div style='display: inline-block'><b><b>USB</b> to charge phones and small electronics</b> <img style='width:1rem; display: inline-block' src='./assets/layers/charging_station/usb_port.svg'/></div> are available here?",
-                "render": "There are <b class='text-xl'>{socket:USB-A}</b> plugs of type <div style='display: inline-block'><b><b>USB</b> to charge phones and small electronics</b> <img style='width:1rem; display: inline-block' src='./assets/layers/charging_station/usb_port.svg'/></div> available here"
-            },
-            "plugs-14": {
-                "question": "How much plugs of type <div style='display: inline-block'><b><b>Bosch Active Connect with 3 pins</b> and cable</b> <img style='width:1rem; display: inline-block' src='./assets/layers/charging_station/bosch-3pin.svg'/></div> are available here?",
-                "render": "There are <b class='text-xl'>{socket:bosch_3pin}</b> plugs of type <div style='display: inline-block'><b><b>Bosch Active Connect with 3 pins</b> and cable</b> <img style='width:1rem; display: inline-block' src='./assets/layers/charging_station/bosch-3pin.svg'/></div> available here"
-            },
-            "plugs-15": {
-                "question": "How much plugs of type <div style='display: inline-block'><b><b>Bosch Active Connect with 5 pins</b> and cable</b> <img style='width:1rem; display: inline-block' src='./assets/layers/charging_station/bosch-5pin.svg'/></div> are available here?",
-                "render": "There are <b class='text-xl'>{socket:bosch_5pin}</b> plugs of type <div style='display: inline-block'><b><b>Bosch Active Connect with 5 pins</b> and cable</b> <img style='width:1rem; display: inline-block' src='./assets/layers/charging_station/bosch-5pin.svg'/></div> available here"
-            },
-            "plugs-2": {
-                "question": "How much plugs of type <div style='display: inline-block'><b><b>Chademo</b></b> <img style='width:1rem; display: inline-block' src='./assets/layers/charging_station/Chademo_type4.svg'/></div> are available here?",
-                "render": "There are <b class='text-xl'>{socket:chademo}</b> plugs of type <div style='display: inline-block'><b><b>Chademo</b></b> <img style='width:1rem; display: inline-block' src='./assets/layers/charging_station/Chademo_type4.svg'/></div> available here"
-            },
-            "plugs-3": {
-                "question": "How much plugs of type <div style='display: inline-block'><b><b>Type 1 with cable</b> (J1772)</b> <img style='width:1rem; display: inline-block' src='./assets/layers/charging_station/Type1_J1772.svg'/></div> are available here?",
-                "render": "There are <b class='text-xl'>{socket:type1_cable}</b> plugs of type <div style='display: inline-block'><b><b>Type 1 with cable</b> (J1772)</b> <img style='width:1rem; display: inline-block' src='./assets/layers/charging_station/Type1_J1772.svg'/></div> available here"
-            },
-            "plugs-4": {
-                "question": "How much plugs of type <div style='display: inline-block'><b><b>Type 1 <i>without</i> cable</b> (J1772)</b> <img style='width:1rem; display: inline-block' src='./assets/layers/charging_station/Type1_J1772.svg'/></div> are available here?",
-                "render": "There are <b class='text-xl'>{socket:type1}</b> plugs of type <div style='display: inline-block'><b><b>Type 1 <i>without</i> cable</b> (J1772)</b> <img style='width:1rem; display: inline-block' src='./assets/layers/charging_station/Type1_J1772.svg'/></div> available here"
-            },
-            "plugs-5": {
-                "question": "How much plugs of type <div style='display: inline-block'><b><b>Type 1 CCS</b> (aka Type 1 Combo)</b> <img style='width:1rem; display: inline-block' src='./assets/layers/charging_station/Type1-ccs.svg'/></div> are available here?",
-                "render": "There are <b class='text-xl'>{socket:type1_combo}</b> plugs of type <div style='display: inline-block'><b><b>Type 1 CCS</b> (aka Type 1 Combo)</b> <img style='width:1rem; display: inline-block' src='./assets/layers/charging_station/Type1-ccs.svg'/></div> available here"
-            },
-            "plugs-6": {
-                "question": "How much plugs of type <div style='display: inline-block'><b><b>Tesla Supercharger</b></b> <img style='width:1rem; display: inline-block' src='./assets/layers/charging_station/Tesla-hpwc-model-s.svg'/></div> are available here?",
-                "render": "There are <b class='text-xl'>{socket:tesla_supercharger}</b> plugs of type <div style='display: inline-block'><b><b>Tesla Supercharger</b></b> <img style='width:1rem; display: inline-block' src='./assets/layers/charging_station/Tesla-hpwc-model-s.svg'/></div> available here"
-            },
-            "plugs-7": {
-                "question": "How much plugs of type <div style='display: inline-block'><b><b>Type 2</b> (mennekes)</b> <img style='width:1rem; display: inline-block' src='./assets/layers/charging_station/Type2_socket.svg'/></div> are available here?",
-                "render": "There are <b class='text-xl'>{socket:type2}</b> plugs of type <div style='display: inline-block'><b><b>Type 2</b> (mennekes)</b> <img style='width:1rem; display: inline-block' src='./assets/layers/charging_station/Type2_socket.svg'/></div> available here"
-            },
-            "plugs-8": {
-                "question": "How much plugs of type <div style='display: inline-block'><b><b>Type 2 CCS</b> (mennekes)</b> <img style='width:1rem; display: inline-block' src='./assets/layers/charging_station/Type2_CCS.svg'/></div> are available here?",
-                "render": "There are <b class='text-xl'>{socket:type2_combo}</b> plugs of type <div style='display: inline-block'><b><b>Type 2 CCS</b> (mennekes)</b> <img style='width:1rem; display: inline-block' src='./assets/layers/charging_station/Type2_CCS.svg'/></div> available here"
-            },
-            "plugs-9": {
-                "question": "How much plugs of type <div style='display: inline-block'><b><b>Type 2 with cable</b> (mennekes)</b> <img style='width:1rem; display: inline-block' src='./assets/layers/charging_station/Type2_tethered.svg'/></div> are available here?",
-                "render": "There are <b class='text-xl'>{socket:type2_cable}</b> plugs of type <div style='display: inline-block'><b><b>Type 2 with cable</b> (mennekes)</b> <img style='width:1rem; display: inline-block' src='./assets/layers/charging_station/Type2_tethered.svg'/></div> available here"
-            },
-            "ref": {
-                "question": "What is the reference number of this charging station?",
-                "render": "Reference number is <b>{ref}</b>"
-            },
-            "website": {
-                "question": "What is the website where one can find more information about this charging station?",
-                "render": "More info on <a href='{website}'>{website}</a>"
-            }
-        },
-        "title": {
-            "render": "Charging station"
-        },
-        "units": {
-            "0": {
-                "applicableUnits": {
-                    "0": {
-                        "human": " minutes",
-                        "humanSingular": " minute"
-                    },
-                    "1": {
-                        "human": " hours",
-                        "humanSingular": " hour"
-                    },
-                    "2": {
-                        "human": " days",
-                        "humanSingular": " day"
-                    }
-                }
-            },
-            "1": {
-                "applicableUnits": {
-                    "0": {
-                        "human": "Volts"
-                    }
-                }
-            },
-            "2": {
-                "applicableUnits": {
-                    "0": {
-                        "human": "A"
-                    }
-                }
-            },
-            "3": {
-                "applicableUnits": {
-                    "0": {
-                        "human": "kilowatt"
-                    },
-                    "1": {
-                        "human": "megawatt"
-                    }
-                }
-            }
-        }
-    },
-    "crossings": {
-        "description": "Crossings for pedestrians and cyclists",
-        "name": "Crossings",
-        "presets": {
-            "0": {
-                "description": "Crossing for pedestrians and/or cyclists",
-                "title": "Crossing"
-            },
-            "1": {
-                "description": "Traffic signal on a road",
-                "title": "Traffic signal"
-            }
-        },
-        "tagRenderings": {
-            "crossing-bicycle-allowed": {
-                "mappings": {
-                    "0": {
-                        "then": "A cyclist can use this crossing"
-                    },
-                    "1": {
-                        "then": "A cyclist can not use this crossing"
-                    }
-                },
-                "question": "Is this crossing also for bicycles?"
-            },
-            "crossing-button": {
-                "mappings": {
-                    "0": {
-                        "then": "This traffic light has a button to request green light"
-                    },
-                    "1": {
-                        "then": "This traffic light does not have a button to request green light"
-                    }
-                },
-                "question": "Does this traffic light have a button to request green light?"
-            },
-            "crossing-continue-through-red": {
-                "mappings": {
-                    "0": {
-                        "then": "A cyclist can go straight on if the light is red <img src='./assets/layers/crossings/Belgian_road_sign_B23.svg' style='width: 3em'>"
-                    },
-                    "1": {
-                        "then": "A cyclist can go straight on if the light is red"
-                    },
-                    "2": {
-                        "then": "A cyclist can not go straight on if the light is red"
-                    }
-                },
-                "question": "Can a cyclist go straight on when the light is red?"
-            },
-            "crossing-has-island": {
-                "mappings": {
-                    "0": {
-                        "then": "This crossing has an island in the middle"
-                    },
-                    "1": {
-                        "then": "This crossing does not have an island in the middle"
-                    }
-                },
-                "question": "Does this crossing have an island in the middle?"
-            },
-            "crossing-is-zebra": {
-                "mappings": {
-                    "0": {
-                        "then": "This is a zebra crossing"
-                    },
-                    "1": {
-                        "then": "This is not a zebra crossing"
-                    }
-                },
-                "question": "Is this is a zebra crossing?"
-            },
-            "crossing-right-turn-through-red": {
-                "mappings": {
-                    "0": {
-                        "then": "A cyclist can turn right if the light is red <img src='./assets/layers/crossings/Belgian_road_sign_B22.svg' style='width: 3em'>"
-                    },
-                    "1": {
-                        "then": "A cyclist can turn right if the light is red"
-                    },
-                    "2": {
-                        "then": "A cyclist can not turn right if the light is red"
-                    }
-                },
-                "question": "Can a cyclist turn right when the light is red?"
-            },
-            "crossing-tactile": {
-                "mappings": {
-                    "0": {
-                        "then": "This crossing has tactile paving"
-                    },
-                    "1": {
-                        "then": "This crossing does not have tactile paving"
-                    },
-                    "2": {
-                        "then": "This crossing has tactile paving, but is not correct"
-                    }
-                },
-                "question": "Does this crossing have tactile paving?"
-            },
-            "crossing-type": {
-                "mappings": {
-                    "0": {
-                        "then": "Crossing, without traffic lights"
-                    },
-                    "1": {
-                        "then": "Crossing with traffic signals"
-                    },
-                    "2": {
-                        "then": "Zebra crossing"
-                    }
-                },
-                "question": "What kind of crossing is this?"
-            }
-        },
-        "title": {
-            "mappings": {
-                "0": {
-                    "then": "Traffic signal"
-                },
-                "1": {
-                    "then": "Crossing with traffic signals"
-                }
-            },
-            "render": "Crossing"
-        }
-    },
-    "cycleways_and_roads": {
-        "name": "Cycleways and roads",
-        "tagRenderings": {
-            "Cycleway type for a road": {
-                "mappings": {
-                    "0": {
-                        "then": "There is a shared lane"
-                    },
-                    "1": {
-                        "then": "There is a lane next to the road (separated with paint)"
-                    },
-                    "2": {
-                        "then": "There is a track, but no cycleway drawn separately from this road on the map."
-                    },
-                    "3": {
-                        "then": "There is a separately drawn cycleway"
-                    },
-                    "4": {
-                        "then": "There is no cycleway"
-                    },
-                    "5": {
-                        "then": "There is no cycleway"
-                    }
-                },
-                "question": "What kind of cycleway is here?"
-            },
-            "Cycleway:smoothness": {
-                "mappings": {
-                    "0": {
-                        "then": "Usable for thin rollers: rollerblade, skateboard"
-                    },
-                    "1": {
-                        "then": "Usable for thin wheels: racing bike"
-                    },
-                    "2": {
-                        "then": "Usable for normal wheels: city bike, wheelchair, scooter"
-                    },
-                    "3": {
-                        "then": "Usable for robust wheels: trekking bike, car, rickshaw"
-                    },
-                    "4": {
-                        "then": "Usable for vehicles with high clearance: light duty off-road vehicle"
-                    },
-                    "5": {
-                        "then": "Usable for off-road vehicles: heavy duty off-road vehicle"
-                    },
-                    "6": {
-                        "then": "Usable for specialized off-road vehicles: tractor, ATV"
-                    },
-                    "7": {
-                        "then": "Impassable / No wheeled vehicle"
-                    }
-                },
-                "question": "What is the smoothness of this cycleway?"
-            },
-            "Cycleway:surface": {
-                "mappings": {
-                    "0": {
-                        "then": "This cycleway is unpaved"
-                    },
-                    "1": {
-                        "then": "This cycleway is paved"
-                    },
-                    "2": {
-                        "then": "This cycleway is made of asphalt"
-                    },
-                    "3": {
-                        "then": "This cycleway is made of smooth paving stones"
-                    },
-                    "4": {
-                        "then": "This cycleway is made of concrete"
-                    },
-                    "5": {
-                        "then": "This cycleway is made of cobblestone (unhewn or sett)"
-                    },
-                    "6": {
-                        "then": "This cycleway is made of raw, natural cobblestone"
-                    },
-                    "7": {
-                        "then": "This cycleway is made of flat, square cobblestone"
-                    },
-                    "8": {
-                        "then": "This cycleway is made of wood"
-                    },
-                    "9": {
-                        "then": "This cycleway is made of gravel"
-                    },
-                    "10": {
-                        "then": "This cycleway is made of fine gravel"
-                    },
-                    "11": {
-                        "then": "This cycleway is made of pebblestone"
-                    },
-                    "12": {
-                        "then": "This cycleway is made from raw ground"
-                    }
-                },
-                "question": "What is the surface of the cycleway made from?",
-                "render": "This cyleway is made of {cycleway:surface}"
-            },
-            "Is this a cyclestreet? (For a road)": {
-                "mappings": {
-                    "0": {
-                        "then": "This is a cyclestreet, and a 30km/h zone."
-                    },
-                    "1": {
-                        "then": "This is a cyclestreet"
-                    },
-                    "2": {
-                        "then": "This is not a cyclestreet."
-                    }
-                },
-                "question": "Is this a cyclestreet?"
-            },
-            "Maxspeed (for road)": {
-                "mappings": {
-                    "0": {
-                        "then": "The maximum speed is 20 km/h"
-                    },
-                    "1": {
-                        "then": "The maximum speed is 30 km/h"
-                    },
-                    "2": {
-                        "then": "The maximum speed is 50 km/h"
-                    },
-                    "3": {
-                        "then": "The maximum speed is 70 km/h"
-                    },
-                    "4": {
-                        "then": "The maximum speed is 90 km/h"
-                    }
-                },
-                "question": "What is the maximum speed in this street?",
-                "render": "The maximum speed on this road is {maxspeed} km/h"
-            },
-            "Surface of the road": {
-                "mappings": {
-                    "0": {
-                        "then": "This cycleway is unhardened"
-                    },
-                    "1": {
-                        "then": "This cycleway is paved"
-                    },
-                    "2": {
-                        "then": "This cycleway is made of asphalt"
-                    },
-                    "3": {
-                        "then": "This cycleway is made of smooth paving stones"
-                    },
-                    "4": {
-                        "then": "This cycleway is made of concrete"
-                    },
-                    "5": {
-                        "then": "This cycleway is made of cobblestone (unhewn or sett)"
-                    },
-                    "6": {
-                        "then": "This cycleway is made of raw, natural cobblestone"
-                    },
-                    "7": {
-                        "then": "This cycleway is made of flat, square cobblestone"
-                    },
-                    "8": {
-                        "then": "This cycleway is made of wood"
-                    },
-                    "9": {
-                        "then": "This cycleway is made of gravel"
-                    },
-                    "10": {
-                        "then": "This cycleway is made of fine gravel"
-                    },
-                    "11": {
-                        "then": "This cycleway is made of pebblestone"
-                    },
-                    "12": {
-                        "then": "This cycleway is made from raw ground"
-                    }
-                },
-                "question": "What is the surface of the street made from?",
-                "render": "This road is made of {surface}"
-            },
-            "Surface of the street": {
-                "mappings": {
-                    "0": {
-                        "then": "Usable for thin rollers: rollerblade, skateboard"
-                    },
-                    "1": {
-                        "then": "Usable for thin wheels: racing bike"
-                    },
-                    "2": {
-                        "then": "Usable for normal wheels: city bike, wheelchair, scooter"
-                    },
-                    "3": {
-                        "then": "Usable for robust wheels: trekking bike, car, rickshaw"
-                    },
-                    "4": {
-                        "then": "Usable for vehicles with high clearance: light duty off-road vehicle"
-                    },
-                    "5": {
-                        "then": "Usable for off-road vehicles: heavy duty off-road vehicle"
-                    },
-                    "6": {
-                        "then": "Usable for specialized off-road vehicles: tractor, ATV"
-                    },
-                    "7": {
-                        "then": "Impassable / No wheeled vehicle"
-                    }
-                },
-                "question": "What is the smoothness of this street?"
-            },
-            "cyclelan-segregation": {
-                "mappings": {
-                    "0": {
-                        "then": "This cycleway is separated by a dashed line"
-                    },
-                    "1": {
-                        "then": "This cycleway is separated by a solid line"
-                    },
-                    "2": {
-                        "then": "This cycleway is separated by a parking lane"
-                    },
-                    "3": {
-                        "then": "This cycleway is separated by a kerb"
-                    }
-                },
-                "question": "How is this cycleway separated from the road?"
-            },
-            "cycleway-lane-track-traffic-signs": {
-                "mappings": {
-                    "0": {
-                        "then": "Compulsory cycleway <img src='./assets/themes/cycle_infra/Belgian_road_sign_D07.svg' style='width: 3em'>"
-                    },
-                    "1": {
-                        "then": "Compulsory cycleway (with supplementary sign)<br><img src='./assets/themes/cycle_infra/Belgian_road_sign_D07.svg' style='width: 3em'> "
-                    },
-                    "2": {
-                        "then": "Segregated foot/cycleway <img src='./assets/themes/cycle_infra/Belgian_road_sign_D09.svg' style='width: 3em'>"
-                    },
-                    "3": {
-                        "then": "Unsegregated foot/cycleway <img src='./assets/themes/cycle_infra/Belgian_road_sign_D10.svg' style='width: 3em'>"
-                    },
-                    "4": {
-                        "then": "No traffic sign present"
-                    }
-                },
-                "question": "What traffic sign does this cycleway have?"
-            },
-            "cycleway-segregation": {
-                "mappings": {
-                    "0": {
-                        "then": "This cycleway is separated by a dashed line"
-                    },
-                    "1": {
-                        "then": "This cycleway is separated by a solid line"
-                    },
-                    "2": {
-                        "then": "This cycleway is separated by a parking lane"
-                    },
-                    "3": {
-                        "then": "This cycleway is separated by a kerb"
-                    }
-                },
-                "question": "How is this cycleway separated from the road?"
-            },
-            "cycleway-traffic-signs": {
-                "mappings": {
-                    "0": {
-                        "then": "Compulsory cycleway <img src='./assets/themes/cycle_infra/Belgian_road_sign_D07.svg' style='width: 3em'>"
-                    },
-                    "1": {
-                        "then": "Compulsory cycleway (with supplementary sign)<br><img src='./assets/themes/cycle_infra/Belgian_road_sign_D07.svg' style='width: 3em'> "
-                    },
-                    "2": {
-                        "then": "Segregated foot/cycleway <img src='./assets/themes/cycle_infra/Belgian_road_sign_D09.svg' style='width: 3em'>"
-                    },
-                    "3": {
-                        "then": "Unsegregated foot/cycleway <img src='./assets/themes/cycle_infra/Belgian_road_sign_D10.svg' style='width: 3em'>"
-                    },
-                    "4": {
-                        "then": "No traffic sign present"
-                    }
-                },
-                "question": "What traffic sign does this cycleway have?"
-            },
-            "cycleway-traffic-signs-D7-supplementary": {
-                "mappings": {
-                    "0": {
-                        "then": "<img src='./assets/themes/cycle_infra/Belgian_traffic_sign_M6.svg' style='width: 3em'>"
-                    },
-                    "1": {
-                        "then": "<img src='./assets/themes/cycle_infra/Belgian_traffic_sign_M13.svg' style='width: 3em'>"
-                    },
-                    "2": {
-                        "then": "<img src='./assets/themes/cycle_infra/Belgian_traffic_sign_M14.svg' style='width: 3em'>"
-                    },
-                    "3": {
-                        "then": "<img src='./assets/themes/cycle_infra/Belgian_traffic_sign_M7.svg' style='width: 3em'>"
-                    },
-                    "4": {
-                        "then": "<img src='./assets/themes/cycle_infra/Belgian_traffic_sign_M15.svg' style='width: 3em'>"
-                    },
-                    "5": {
-                        "then": "<img src='./assets/themes/cycle_infra/Belgian_traffic_sign_M16.svg' style='width: 3em'>"
-                    },
-                    "6": {
-                        "then": "No supplementary traffic sign present"
-                    }
-                },
-                "question": "Does the traffic sign D7 (<img src='./assets/themes/cycle_infra/Belgian_road_sign_D07.svg' style='width: 1.5em'>) have a supplementary sign?"
-            },
-            "cycleway-traffic-signs-supplementary": {
-                "mappings": {
-                    "0": {
-                        "then": "<img src='./assets/themes/cycle_infra/Belgian_traffic_sign_M6.svg' style='width: 3em'>"
-                    },
-                    "1": {
-                        "then": "<img src='./assets/themes/cycle_infra/Belgian_traffic_sign_M13.svg' style='width: 3em'>"
-                    },
-                    "2": {
-                        "then": "<img src='./assets/themes/cycle_infra/Belgian_traffic_sign_M14.svg' style='width: 3em'>"
-                    },
-                    "3": {
-                        "then": "<img src='./assets/themes/cycle_infra/Belgian_traffic_sign_M7.svg' style='width: 3em'>"
-                    },
-                    "4": {
-                        "then": "<img src='./assets/themes/cycle_infra/Belgian_traffic_sign_M15.svg' style='width: 3em'>"
-                    },
-                    "5": {
-                        "then": "<img src='./assets/themes/cycle_infra/Belgian_traffic_sign_M16.svg' style='width: 3em'>"
-                    },
-                    "6": {
-                        "then": "No supplementary traffic sign present"
-                    }
-                },
-                "question": "Does the traffic sign D7 (<img src='./assets/themes/cycle_infra/Belgian_road_sign_D07.svg' style='width: 1.5em'>) have a supplementary sign?"
-            },
-            "cycleways_and_roads-cycleway:buffer": {
-                "question": "How wide is the gap between the cycleway and the road?",
-                "render": "The buffer besides this cycleway is {cycleway:buffer} m"
-            },
-            "is lit?": {
-                "mappings": {
-                    "0": {
-                        "then": "This street is lit"
-                    },
-                    "1": {
-                        "then": "This road is not lit"
-                    },
-                    "2": {
-                        "then": "This road is lit at night"
-                    },
-                    "3": {
-                        "then": "This road is lit 24/7"
-                    }
-                },
-                "question": "Is this street lit?"
-            },
-            "width:carriageway": {
-                "question": "What is the carriage width of this road (in meters)?<br/><span class='subtle'>This is measured curb to curb and thus includes the width of parallell parking lanes</span>",
-                "render": "The carriage width of this road is <strong>{width:carriageway}m</strong>"
-            }
-        },
-        "title": {
-            "mappings": {
-                "0": {
-                    "then": "Cycleway"
-                },
-                "1": {
-                    "then": "Shared lane"
-                },
-                "2": {
-                    "then": "Bike lane"
-                },
-                "3": {
-                    "then": "Cycleway next to the road"
-                },
-                "4": {
-                    "then": "Cyclestreet"
-                }
-            },
-            "render": "Cycleways"
-        }
-    },
-    "defibrillator": {
-        "icon": {
-            "mappings": {
-                "0": {
-                    "then": "./assets/layers/defibrillator/aed_checked.svg"
-                }
-            }
-        },
-        "name": "Defibrillators",
-        "presets": {
-            "0": {
-                "title": "Defibrillator"
-            }
-        },
-        "tagRenderings": {
-            "defibrillator-access": {
-                "mappings": {
-                    "0": {
-                        "then": "Publicly accessible"
-                    },
-                    "1": {
-                        "then": "Publicly accessible"
-                    },
-                    "2": {
-                        "then": "Only accessible to customers"
-                    },
-                    "3": {
-                        "then": "Not accessible to the general public (e.g. only accesible to staff, the owners, ...)"
-                    },
-                    "4": {
-                        "then": "Not accessible, possibly only for professional use"
-                    }
-                },
-                "question": "Is this defibrillator freely accessible?",
-                "render": "Access is {access}"
-            },
-            "defibrillator-defibrillator": {
-                "mappings": {
-                    "0": {
-                        "then": "This is a manual defibrillator for professionals"
-                    },
-                    "1": {
-                        "then": "This is a normal automatic defibrillator"
-                    }
-                },
-                "question": "Is this a a regular automatic defibrillator or a manual defibrillator for professionals only?",
-                "render": "There is no info about the type of device"
-            },
-            "defibrillator-defibrillator:location": {
-                "question": "Please give some explanation on where the defibrillator can be found (in the local language)",
-                "render": "<i>Extra information about the location (in the local languagel):</i><br/>{defibrillator:location}"
-            },
-            "defibrillator-defibrillator:location:en": {
-                "question": "Please give some explanation on where the defibrillator can be found (in English)",
-                "render": "<i>Extra information about the location (in English):</i><br/>{defibrillator:location:en}"
-            },
-            "defibrillator-defibrillator:location:fr": {
-                "question": "Please give some explanation on where the defibrillator can be found (in French)",
-                "render": "<i>Extra information about the location (in French):</i><br/>{defibrillator:location:fr}"
-            },
-            "defibrillator-description": {
-                "question": "Is there any useful information for users that you haven't been able to describe above? (leave blank if no)",
-                "render": "Additional information: {description}"
-            },
-            "defibrillator-email": {
-                "question": "What is the email for questions about this defibrillator?",
-                "render": "Email for questions about this defibrillator: <a href='mailto:{email}'>{email}</a>"
-            },
-            "defibrillator-fixme": {
-                "question": "Is there something wrong with how this is mapped, that you weren't able to fix here? (leave a note to OpenStreetMap experts)",
-                "render": "Extra information for OpenStreetMap experts: {fixme}"
-            },
-            "defibrillator-indoors": {
-                "mappings": {
-                    "0": {
-                        "then": "This defibrillator is located indoors"
-                    },
-                    "1": {
-                        "then": "This defibrillator is located outdoors"
-                    }
-                },
-                "question": "Is this defibrillator located indoors?"
-            },
-            "defibrillator-level": {
-                "mappings": {
-                    "0": {
-                        "then": "This defibrillator is on the <b>ground floor</b>"
-                    },
-                    "1": {
-                        "then": "This defibrillator is on the <b>first floor</b>"
-                    }
-                },
-                "question": "On which floor is this defibrillator located?",
-                "render": "This defibrillator is on floor {level}"
-            },
-            "defibrillator-opening_hours": {
-                "mappings": {
-                    "0": {
-                        "then": "24/7 opened (including holidays)"
-                    }
-                },
-                "question": "At what times is this defibrillator available?",
-                "render": "{opening_hours_table(opening_hours)}"
-            },
-            "defibrillator-phone": {
-                "question": "What is the phone number for questions about this defibrillator?",
-                "render": "Telephone for questions about this defibrillator: <a href='tel:{phone}'>{phone}</a>"
-            },
-            "defibrillator-ref": {
-                "question": "What is the official identification number of the device? (if visible on device)",
-                "render": "Official identification number of the device: <i>{ref}</i>"
-            },
-            "defibrillator-survey:date": {
-                "mappings": {
-                    "0": {
-                        "then": "Checked today!"
-                    }
-                },
-                "question": "When was this defibrillator last surveyed?",
-                "render": "This defibrillator was last surveyed on {survey:date}"
-            }
-        },
-        "title": {
-            "render": "Defibrillator"
-        }
-    },
-    "direction": {
-        "description": "This layer visualizes directions",
-        "name": "Direction visualization"
-    },
-    "drinking_water": {
-        "name": "Drinking water",
-        "presets": {
-            "0": {
-                "title": "drinking water"
-            }
-        },
-        "tagRenderings": {
-            "Bottle refill": {
-                "mappings": {
-                    "0": {
-                        "then": "It is easy to refill water bottles"
-                    },
-                    "1": {
-                        "then": "Water bottles may not fit"
-                    }
-                },
-                "question": "How easy is it to fill water bottles?"
-            },
-            "Still in use?": {
-                "mappings": {
-                    "0": {
-                        "then": "This drinking water works"
-                    },
-                    "1": {
-                        "then": "This drinking water is broken"
-                    },
-                    "2": {
-                        "then": "This drinking water is closed"
-                    }
-                },
-                "question": "Is this drinking water spot still operational?",
-                "render": "The operational status is <i>{operational_status</i>"
-            },
-            "render-closest-drinking-water": {
-                "render": "<a href='#{_closest_other_drinking_water_id}'>There is another drinking water fountain at {_closest_other_drinking_water_distance} meter</a>"
-            }
-        },
-        "title": {
-            "render": "Drinking water"
-        }
-    },
-    "etymology": {
-        "description": "All objects which have an etymology known",
-        "name": "Has etymolgy",
-        "tagRenderings": {
-            "etymology_multi_apply": {
-                "render": "{multi_apply(_same_name_ids, name:etymology:wikidata;name:etymology, Auto-applying data on all segments with the same name, true)}"
-            },
-            "simple etymology": {
-                "mappings": {
-                    "0": {
-                        "then": "The origin of this name is unknown in all literature"
-                    }
-                },
-                "question": "What is this object named after?<br/><span class='subtle'>This might be written on the street name sign</span>",
-                "render": "Named after {name:etymology}"
-            },
-            "street-name-sign-image": {
-                "render": "{image_carousel(image:streetsign)}<br/>{image_upload(image:streetsign, Add image of a street name sign)}"
-            },
-            "wikipedia-etymology": {
-                "question": "What is the Wikidata-item that this object is named after?",
-                "render": "<h3>Wikipedia article of the name giver</h3>{wikipedia(name:etymology:wikidata):max-height:20rem}"
-            },
-            "zoeken op inventaris onroerend erfgoed": {
-                "render": "<a href='https://inventaris.onroerenderfgoed.be/erfgoedobjecten?tekst={name}' target='_blank'>Search on inventaris onroerend erfgoed</a>"
-            }
-        }
-    },
-    "food": {
-        "filter": {
-            "0": {
-                "options": {
-                    "0": {
-                        "question": "Opened now"
-                    }
-                }
-            },
-            "1": {
-                "options": {
-                    "0": {
-                        "question": "Has a vegetarian menu"
-                    }
-                }
-            },
-            "2": {
-                "options": {
-                    "0": {
-                        "question": "Has a vegan menu"
-                    }
-                }
-            },
-            "3": {
-                "options": {
-                    "0": {
-                        "question": "Has a halal menu"
-                    }
-                }
-            }
-        },
-        "name": "Restaurants and fast food",
-        "presets": {
-            "0": {
-                "description": "A formal eating place with sit-down facilities selling full meals served by waiters",
-                "title": "restaurant"
-            },
-            "1": {
-                "description": "A food business concentrating on fast counter-only service and take-away food",
-                "title": "fastfood"
-            },
-            "2": {
-                "title": "fries shop"
-            }
-        },
-        "tagRenderings": {
-            "Cuisine": {
-                "mappings": {
-                    "0": {
-                        "then": "This is a pizzeria"
-                    },
-                    "1": {
-                        "then": "This is a friture"
-                    },
-                    "2": {
-                        "then": "Mainly serves pasta"
-                    }
-                },
-                "question": "Which food is served here?",
-                "render": "This place mostly serves {cuisine}"
-            },
-            "Fastfood vs restaurant": {
-                "question": "What type of business is this?"
-            },
-            "Name": {
-                "question": "What is the name of this restaurant?",
-                "render": "The name of this restaurant is {name}"
-            },
-            "Takeaway": {
-                "mappings": {
-                    "0": {
-                        "then": "This is a take-away only business"
-                    },
-                    "1": {
-                        "then": "Take-away is possible here"
-                    },
-                    "2": {
-                        "then": "Take-away is not possible here"
-                    }
-                },
-                "question": "Does this place offer takea-way?"
-            },
-            "Vegetarian (no friture)": {
-                "question": "Does this restaurant have a vegetarian option?"
-            },
-            "friture-take-your-container": {
-                "mappings": {
-                    "0": {
-                        "then": "You can bring <b>your own containers</b> to get your order, saving on single-use packaging material and thus waste"
-                    },
-                    "1": {
-                        "then": "Bringing your own container is <b>not allowed</b>"
-                    },
-                    "2": {
-                        "then": "You <b>must</b> bring your own container to order here."
-                    }
-                },
-                "question": "If you bring your own container (such as a cooking pot and small pots), is it used to package your order?<br/>"
-            },
-            "halal (no friture)": {
-                "mappings": {
-                    "0": {
-                        "then": "There are no halal options available"
-                    },
-                    "1": {
-                        "then": "There is a small halal menu"
-                    },
-                    "2": {
-                        "then": "There is a halal menu"
-                    },
-                    "3": {
-                        "then": "Only halal options are available"
-                    }
-                },
-                "question": "Does this restaurant offer a halal menu?"
-            }
-        },
-        "title": {
-            "mappings": {
-                "0": {
-                    "then": "Restaurant <i>{name}</i>"
-                },
-                "1": {
-                    "then": "Fastfood <i>{name}</i>"
-                }
-            }
-        }
-    },
-    "ghost_bike": {
-        "name": "Ghost bikes",
-        "presets": {
-            "0": {
-                "title": "Ghost bike"
-            }
-        },
-        "tagRenderings": {
-            "ghost-bike-explanation": {
-                "render": "A <b>ghost bike</b> is a memorial for a cyclist who died in a traffic accident, in the form of a white bicycle placed permanently near the accident location."
-            },
-            "ghost_bike-inscription": {
-                "question": "What is the inscription on this Ghost bike?",
-                "render": "<i>{inscription}</i>"
-            },
-            "ghost_bike-name": {
-                "mappings": {
-                    "0": {
-                        "then": "No name is marked on the bike"
-                    }
-                },
-                "question": "Whom is remembered by this ghost bike?<span class='question-subtext'><br/>Please respect privacy - only fill out the name if it is widely published or marked on the cycle. Opt to leave out the family name.</span>",
-                "render": "In remembrance of {name}"
-            },
-            "ghost_bike-source": {
-                "question": "On what webpage can one find more information about the Ghost bike or the accident?",
-                "render": "<a href='{source}' target='_blank'>More information is available</a>"
-            },
-            "ghost_bike-start_date": {
-                "question": "When was this Ghost bike installed?",
-                "render": "Placed on {start_date}"
-            }
-        },
-        "title": {
-            "mappings": {
-                "0": {
-                    "then": "Ghost bike in the remembrance of {name}"
-                }
-            },
-            "render": "Ghost bike"
-=======
   "artwork": {
     "description": "Diverse pieces of artwork",
     "name": "Artworks",
@@ -2367,7 +67,6 @@
       "mappings": {
         "0": {
           "then": "Artwork <i>{name}</i>"
->>>>>>> 76fa858b
         }
       },
       "render": "Artwork"
@@ -2825,15 +524,9 @@
             "then": "Underground parking"
           },
           "1": {
-            "then": "Underground parking"
-          },
-          "2": {
             "then": "Surface level parking"
           },
-          "3": {
-            "then": "Surface level parking"
-          },
-          "4": {
+          "2": {
             "then": "Rooftop parking"
           }
         },
@@ -3681,257 +1374,6 @@
         "render": "More info on <a href='{website}'>{website}</a>"
       }
     },
-<<<<<<< HEAD
-    "street_lamps": {
-        "name": "Street Lamps",
-        "presets": {
-            "0": {
-                "title": "street lamp"
-            }
-        },
-        "tagRenderings": {
-            "colour": {
-                "mappings": {
-                    "0": {
-                        "then": "This lamp emits white light"
-                    },
-                    "1": {
-                        "then": "This lamp emits green light"
-                    },
-                    "2": {
-                        "then": "This lamp emits orange light"
-                    }
-                },
-                "question": "What colour light does this lamp emit?",
-                "render": "This lamp emits {light:colour} light"
-            },
-            "count": {
-                "mappings": {
-                    "0": {
-                        "then": "This lamp has 1 fixture"
-                    },
-                    "1": {
-                        "then": "This lamp has 2 fixtures"
-                    }
-                },
-                "question": "How many fixtures does this light have?",
-                "render": "This lamp has {light:count} fixtures"
-            },
-            "direction": {
-                "question": "Where does this lamp point to?",
-                "render": "This lamp points towards {light:direction}"
-            },
-            "lamp_mount": {
-                "mappings": {
-                    "0": {
-                        "then": "This lamp sits atop of a straight mast"
-                    },
-                    "1": {
-                        "then": "This lamp sits at the end of a bent mast"
-                    }
-                },
-                "question": "How is this lamp mounted to the pole?"
-            },
-            "lit": {
-                "mappings": {
-                    "0": {
-                        "then": "This lamp is lit at night"
-                    },
-                    "1": {
-                        "then": "This lamp is lit 24/7"
-                    },
-                    "2": {
-                        "then": "This lamp is lit based on motion"
-                    },
-                    "3": {
-                        "then": "This lamp is lit based on demand (e.g. with a pushbutton)"
-                    }
-                },
-                "question": "When is this lamp lit?"
-            },
-            "method": {
-                "mappings": {
-                    "0": {
-                        "then": "This lamp is lit electrically"
-                    },
-                    "1": {
-                        "then": "This lamp uses LEDs"
-                    },
-                    "2": {
-                        "then": "This lamp uses incandescent lighting"
-                    },
-                    "3": {
-                        "then": "This lamp uses halogen lighting"
-                    },
-                    "4": {
-                        "then": "This lamp uses discharge lamps (unknown type)"
-                    },
-                    "5": {
-                        "then": "This lamp uses a mercury-vapour lamp (lightly blueish)"
-                    },
-                    "6": {
-                        "then": "This lamp uses metal-halide lamps (bright white)"
-                    },
-                    "7": {
-                        "then": "This lamp uses fluorescent lighting"
-                    },
-                    "8": {
-                        "then": "This lamp uses sodium lamps (unknown type)"
-                    },
-                    "9": {
-                        "then": "This lamp uses low pressure sodium lamps (monochrome orange)"
-                    },
-                    "10": {
-                        "then": "This lamp uses high pressure sodium lamps (orange with white)"
-                    },
-                    "11": {
-                        "then": "This lamp is lit using gas"
-                    }
-                },
-                "question": "What kind of lighting does this lamp use?"
-            },
-            "ref": {
-                "question": "What is the reference number of this street lamp?",
-                "render": "This street lamp has the reference number {ref}"
-            },
-            "support": {
-                "mappings": {
-                    "0": {
-                        "then": "This lamp is suspended using cables"
-                    },
-                    "1": {
-                        "then": "This lamp is mounted on a ceiling"
-                    },
-                    "2": {
-                        "then": "This lamp is mounted in the ground"
-                    },
-                    "3": {
-                        "then": "This lamp is mounted on a short pole (mostly < 1.5m)"
-                    },
-                    "4": {
-                        "then": "This lamp is mounted on a pole"
-                    },
-                    "5": {
-                        "then": "This lamp is mounted directly to the wall"
-                    },
-                    "6": {
-                        "then": "This lamp is mounted to the wall using a metal bar"
-                    }
-                },
-                "question": "How is this street lamp mounted?"
-            }
-        },
-        "title": {
-            "mappings": {
-                "0": {
-                    "then": "Street Lamp {ref}"
-                }
-            },
-            "render": "Street Lamp"
-        }
-    },
-    "surveillance_camera": {
-        "name": "Surveillance camera's",
-        "tagRenderings": {
-            "Camera type: fixed; panning; dome": {
-                "mappings": {
-                    "0": {
-                        "then": "A fixed (non-moving) camera"
-                    },
-                    "1": {
-                        "then": "A dome camera (which can turn)"
-                    },
-                    "2": {
-                        "then": "A panning camera"
-                    }
-                },
-                "question": "What kind of camera is this?"
-            },
-            "Indoor camera? This isn't clear for 'public'-cameras": {
-                "mappings": {
-                    "0": {
-                        "then": "This camera is located indoors"
-                    },
-                    "1": {
-                        "then": "This camera is located outdoors"
-                    },
-                    "2": {
-                        "then": "This camera is probably located outdoors"
-                    }
-                },
-                "question": "Is the public space surveilled by this camera an indoor or outdoor space?"
-            },
-            "Level": {
-                "question": "On which level is this camera located?",
-                "render": "Located on level {level}"
-            },
-            "Operator": {
-                "question": "Who operates this CCTV?",
-                "render": "Operated by {operator}"
-            },
-            "Surveillance type: public, outdoor, indoor": {
-                "mappings": {
-                    "0": {
-                        "then": "A public area is surveilled, such as a street, a bridge, a square, a park, a train station, a public corridor or tunnel,..."
-                    },
-                    "1": {
-                        "then": "An outdoor, yet private area is surveilled (e.g. a parking lot, a fuel station, courtyard, entrance, private driveway, ...)"
-                    },
-                    "2": {
-                        "then": "A private indoor area is surveilled, e.g. a shop, a private underground parking, ..."
-                    }
-                },
-                "question": "What kind of surveillance is this camera"
-            },
-            "Surveillance:zone": {
-                "mappings": {
-                    "0": {
-                        "then": "Surveills a parking"
-                    },
-                    "1": {
-                        "then": "Surveills the traffic"
-                    },
-                    "2": {
-                        "then": "Surveills an entrance"
-                    },
-                    "3": {
-                        "then": "Surveills a corridor"
-                    },
-                    "4": {
-                        "then": "Surveills a public tranport platform"
-                    },
-                    "5": {
-                        "then": "Surveills a shop"
-                    }
-                },
-                "question": "What exactly is surveilled here?",
-                "render": " Surveills a {surveillance:zone}"
-            },
-            "camera:mount": {
-                "mappings": {
-                    "0": {
-                        "then": "This camera is placed against a wall"
-                    },
-                    "1": {
-                        "then": "This camera is placed one a pole"
-                    },
-                    "2": {
-                        "then": "This camera is placed on the ceiling"
-                    }
-                },
-                "question": "How is this camera placed?",
-                "render": "Mounting method: {mount}"
-            },
-            "direction. We don't ask this for a dome on a pole or ceiling as it has a 360° view": {
-                "mappings": {
-                    "0": {
-                        "then": "Films to a compass heading of {direction}"
-                    }
-                },
-                "question": "In which geographical direction does this camera film?",
-                "render": "Films to a compass heading of {camera:direction}"
-            }
-=======
     "title": {
       "render": "Charging station"
     },
@@ -4097,7 +1539,6 @@
       "mappings": {
         "0": {
           "then": "Traffic signal"
->>>>>>> 76fa858b
         },
         "1": {
           "then": "Crossing with traffic signals"
@@ -4605,6 +2046,13 @@
     },
     "title": {
       "render": "Defibrillator"
+    },
+    "icon": {
+      "mappings": {
+        "0": {
+          "then": "./assets/layers/defibrillator/aed_checked.svg"
+        }
+      }
     }
   },
   "direction": {
@@ -4986,72 +2434,6 @@
       },
       "render": "Observation tower"
     },
-<<<<<<< HEAD
-    "waste_basket": {
-        "description": "This is a public waste basket, thrash can, where you can throw away your thrash.",
-        "iconSize": {
-            "mappings": {
-                "0": {
-                    "then": "Waste Basket"
-                }
-            }
-        },
-        "mapRendering": {
-            "0": {
-                "iconSize": {
-                    "mappings": {
-                        "0": {
-                            "then": "Waste Basket"
-                        }
-                    }
-                }
-            }
-        },
-        "name": "Waste Basket",
-        "presets": {
-            "0": {
-                "title": "Waste Basket"
-            }
-        },
-        "tagRenderings": {
-            "dispensing_dog_bags": {
-                "mappings": {
-                    "0": {
-                        "then": "This waste basket has a dispenser for (dog) excrement bags"
-                    },
-                    "1": {
-                        "then": "This waste basket <b>does not</b> have a dispenser for (dog) excrement bags"
-                    },
-                    "2": {
-                        "then": "This waste basket <b>does not</b> have a dispenser for (dog) excrement bags"
-                    }
-                },
-                "question": "Does this waste basket have a dispenser for dog excrement bags?"
-            },
-            "waste-basket-waste-types": {
-                "mappings": {
-                    "0": {
-                        "then": "A waste basket for general waste"
-                    },
-                    "1": {
-                        "then": "A waste basket for general waste"
-                    },
-                    "2": {
-                        "then": "A waste basket for dog excrements"
-                    },
-                    "3": {
-                        "then": "A waste basket for cigarettes"
-                    },
-                    "4": {
-                        "then": "A waste basket for drugs"
-                    },
-                    "5": {
-                        "then": "A waste basket for needles and other sharp objects"
-                    }
-                },
-                "question": "What kind of waste basket is this?"
-            }
-=======
     "units": {
       "0": {
         "applicableUnits": {
@@ -5390,7 +2772,6 @@
       "mappings": {
         "0": {
           "then": "{name}"
->>>>>>> 76fa858b
         },
         "1": {
           "then": "{shop}"
@@ -6042,9 +3423,168 @@
     },
     "title": {
       "render": "Waste Basket"
+    },
+    "mapRendering": {
+      "0": {
+        "iconSize": {
+          "mappings": {
+            "0": {
+              "then": "Waste Basket"
+            }
+          }
+        }
+      }
     }
   },
   "watermill": {
     "name": "Watermill"
+  },
+  "street_lamps": {
+    "name": "Street Lamps",
+    "presets": {
+      "0": {
+        "title": "street lamp"
+      }
+    },
+    "tagRenderings": {
+      "colour": {
+        "mappings": {
+          "0": {
+            "then": "This lamp emits white light"
+          },
+          "1": {
+            "then": "This lamp emits green light"
+          },
+          "2": {
+            "then": "This lamp emits orange light"
+          }
+        },
+        "question": "What colour light does this lamp emit?",
+        "render": "This lamp emits {light:colour} light"
+      },
+      "count": {
+        "mappings": {
+          "0": {
+            "then": "This lamp has 1 fixture"
+          },
+          "1": {
+            "then": "This lamp has 2 fixtures"
+          }
+        },
+        "question": "How many fixtures does this light have?",
+        "render": "This lamp has {light:count} fixtures"
+      },
+      "direction": {
+        "question": "Where does this lamp point to?",
+        "render": "This lamp points towards {light:direction}"
+      },
+      "lamp_mount": {
+        "mappings": {
+          "0": {
+            "then": "This lamp sits atop of a straight mast"
+          },
+          "1": {
+            "then": "This lamp sits at the end of a bent mast"
+          }
+        },
+        "question": "How is this lamp mounted to the pole?"
+      },
+      "lit": {
+        "mappings": {
+          "0": {
+            "then": "This lamp is lit at night"
+          },
+          "1": {
+            "then": "This lamp is lit 24/7"
+          },
+          "2": {
+            "then": "This lamp is lit based on motion"
+          },
+          "3": {
+            "then": "This lamp is lit based on demand (e.g. with a pushbutton)"
+          }
+        },
+        "question": "When is this lamp lit?"
+      },
+      "method": {
+        "mappings": {
+          "0": {
+            "then": "This lamp is lit electrically"
+          },
+          "1": {
+            "then": "This lamp uses LEDs"
+          },
+          "2": {
+            "then": "This lamp uses incandescent lighting"
+          },
+          "3": {
+            "then": "This lamp uses halogen lighting"
+          },
+          "4": {
+            "then": "This lamp uses discharge lamps (unknown type)"
+          },
+          "5": {
+            "then": "This lamp uses a mercury-vapour lamp (lightly blueish)"
+          },
+          "6": {
+            "then": "This lamp uses metal-halide lamps (bright white)"
+          },
+          "7": {
+            "then": "This lamp uses fluorescent lighting"
+          },
+          "8": {
+            "then": "This lamp uses sodium lamps (unknown type)"
+          },
+          "9": {
+            "then": "This lamp uses low pressure sodium lamps (monochrome orange)"
+          },
+          "10": {
+            "then": "This lamp uses high pressure sodium lamps (orange with white)"
+          },
+          "11": {
+            "then": "This lamp is lit using gas"
+          }
+        },
+        "question": "What kind of lighting does this lamp use?"
+      },
+      "ref": {
+        "question": "What is the reference number of this street lamp?",
+        "render": "This street lamp has the reference number {ref}"
+      },
+      "support": {
+        "mappings": {
+          "0": {
+            "then": "This lamp is suspended using cables"
+          },
+          "1": {
+            "then": "This lamp is mounted on a ceiling"
+          },
+          "2": {
+            "then": "This lamp is mounted in the ground"
+          },
+          "3": {
+            "then": "This lamp is mounted on a short pole (mostly < 1.5m)"
+          },
+          "4": {
+            "then": "This lamp is mounted on a pole"
+          },
+          "5": {
+            "then": "This lamp is mounted directly to the wall"
+          },
+          "6": {
+            "then": "This lamp is mounted to the wall using a metal bar"
+          }
+        },
+        "question": "How is this street lamp mounted?"
+      }
+    },
+    "title": {
+      "mappings": {
+        "0": {
+          "then": "Street Lamp {ref}"
+        }
+      },
+      "render": "Street Lamp"
+    }
   }
 }