--- conflicted
+++ resolved
@@ -3618,12 +3618,9 @@
             "nonDeleteMappings": {
                 "0": {
                     "then": "This is actually a pub"
-<<<<<<< HEAD
-=======
                 },
                 "1": {
                     "then": "This is actually a cafe"
->>>>>>> 02711c43
                 }
             }
         },
@@ -5467,11 +5464,6 @@
         "tagRenderings": {
             "2": {
                 "override": {
-<<<<<<< HEAD
-                    "question": "What kind of shop is this?"
-                }
-            },
-=======
                     "question": "What kind of shop is this?",
                     "render": "This is a {shop}"
                 }
@@ -5496,7 +5488,6 @@
                 },
                 "question": "What paper formats does this shop offer?"
             },
->>>>>>> 02711c43
             "shops-name": {
                 "question": "What is the name of this shop?"
             }
