--- conflicted
+++ resolved
@@ -2681,26 +2681,6 @@
                 "render": "<a href='https://inventaris.onroerenderfgoed.be/erfgoedobjecten?tekst={name}' target='_blank'>Search on inventaris onroerend erfgoed</a>"
             }
         }
-<<<<<<< HEAD
-      },
-      "render": "Ghost bike"
-    }
-  },
-  "gps_track": {
-    "tagRenderings": {
-      "Privacy notice": {
-        "render": "This is the path you've travelled since this website is opened. Don't worry - this is only visible to you and no one else. Your location data is never sent off-device without your permission."
-      }
-    }
-  },
-  "information_board": {
-    "name": "Information boards",
-    "presets": {
-      "0": {
-        "title": "information board"
-      }
-=======
->>>>>>> fe9b7908
     },
     "food": {
         "filter": {
