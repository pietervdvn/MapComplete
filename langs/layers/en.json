--- conflicted
+++ resolved
@@ -3374,14 +3374,6 @@
             "render": "Note"
         }
     },
-<<<<<<< HEAD
-    "note_import": {
-        "title": {
-            "render": "Possible feature"
-        }
-    },
-=======
->>>>>>> c83d126b
     "observation_tower": {
         "description": "Towers with a panoramic view",
         "name": "Observation towers",
