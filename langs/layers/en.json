{
    "barrier": {
        "description": "Obstacles while cycling, such as bollards and cycle barriers",
        "name": "Barriers",
        "presets": {
            "0": {
                "description": "A bollard in the road",
                "title": "Bollard"
            },
            "1": {
                "description": "Cycle barrier, slowing down cyclists",
                "title": "Cycle barrier"
            }
        },
        "tagRenderings": {
            "Bollard type": {
                "mappings": {
                    "0": {
                        "then": "Removable bollard"
                    },
                    "1": {
                        "then": "Fixed bollard"
                    },
                    "2": {
                        "then": "Bollard that can be folded down"
                    },
                    "3": {
                        "then": "Flexible bollard, usually plastic"
                    },
                    "4": {
                        "then": "Rising bollard"
                    }
                },
                "question": "What kind of bollard is this?"
            },
            "Cycle barrier type": {
                "mappings": {
                    "0": {
                        "then": "Single, just two barriers with a space inbetween <img src='./assets/themes/cycle_infra/Cycle_barrier_single.png' style='width:8em'>"
                    },
                    "1": {
                        "then": "Double, two barriers behind each other <img src='./assets/themes/cycle_infra/Cycle_barrier_double.png' style='width:8em'>"
                    },
                    "2": {
                        "then": "Triple, three barriers behind each other <img src='./assets/themes/cycle_infra/Cycle_barrier_triple.png' style='width:8em'>"
                    },
                    "3": {
                        "then": "Squeeze gate, gap is smaller at top, than at the bottom <img src='./assets/themes/cycle_infra/Cycle_barrier_squeeze.png' style='width:8em'>"
                    }
                },
                "question": "What kind of cycling barrier is this?"
            },
            "MaxWidth": {
                "question": "How wide is the gap left over besides the barrier?",
                "render": "Maximum width: {maxwidth:physical} m"
            },
            "Overlap (cyclebarrier)": {
                "question": "How much overlap do the barriers have?",
                "render": "Overlap: {overlap} m"
            },
            "Space between barrier (cyclebarrier)": {
                "question": "How much space is there between the barriers (along the length of the road)?",
                "render": "Space between barriers (along the length of the road): {width:separation} m"
            },
            "Width of opening (cyclebarrier)": {
                "question": "How wide is the smallest opening next to the barriers?",
                "render": "Width of opening: {width:opening} m"
            },
            "bicycle=yes/no": {
                "mappings": {
                    "0": {
                        "then": "A cyclist can go past this."
                    },
                    "1": {
                        "then": "A cyclist can not go past this."
                    }
                },
                "question": "Can a bicycle go past this barrier?"
            }
        },
        "title": {
            "mappings": {
                "0": {
                    "then": "Bollard"
                },
                "1": {
                    "then": "Cycling Barrier"
                }
            },
            "render": "Barrier"
        }
    },
    "bench": {
        "name": "Benches",
        "presets": {
            "0": {
                "title": "bench"
            }
        },
        "tagRenderings": {
            "bench-backrest": {
                "mappings": {
                    "0": {
                        "then": "Backrest: Yes"
                    },
                    "1": {
                        "then": "Backrest: No"
                    }
                },
                "question": "Does this bench have a backrest?",
                "render": "Backrest"
            },
            "bench-colour": {
                "mappings": {
                    "0": {
                        "then": "Colour: brown"
                    },
                    "1": {
                        "then": "Colour: green"
                    },
                    "2": {
                        "then": "Colour: gray"
                    },
                    "3": {
                        "then": "Colour: white"
                    },
                    "4": {
                        "then": "Colour: red"
                    },
                    "5": {
                        "then": "Colour: black"
                    },
                    "6": {
                        "then": "Colour: blue"
                    },
                    "7": {
                        "then": "Colour: yellow"
                    }
                },
                "question": "Which colour does this bench have?",
                "render": "Colour: {colour}"
            },
            "bench-direction": {
                "question": "In which direction are you looking when sitting on the bench?",
                "render": "When sitting on the bench, one looks towards {direction}°."
            },
            "bench-material": {
                "mappings": {
                    "0": {
                        "then": "Material: wood"
                    },
                    "1": {
                        "then": "Material: metal"
                    },
                    "2": {
                        "then": "Material: stone"
                    },
                    "3": {
                        "then": "Material: concrete"
                    },
                    "4": {
                        "then": "Material: plastic"
                    },
                    "5": {
                        "then": "Material: steel"
                    }
                },
                "question": "What is the bench (seating) made from?",
                "render": "Material: {material}"
            },
            "bench-seats": {
                "question": "How many seats does this bench have?",
                "render": "{seats} seats"
            },
            "bench-survey:date": {
                "question": "When was this bench last surveyed?",
                "render": "This bench was last surveyed on {survey:date}"
            }
        },
        "title": {
            "render": "Bench"
        }
    },
    "bench_at_pt": {
        "name": "Benches at public transport stops",
        "tagRenderings": {
            "bench_at_pt-bench": {
                "render": "Stand up bench"
            },
            "bench_at_pt-name": {
                "render": "{name}"
            }
        },
        "title": {
            "mappings": {
                "0": {
                    "then": "Bench at public transport stop"
                },
                "1": {
                    "then": "Bench in shelter"
                }
            },
            "render": "Bench"
        }
    },
    "bicycle_library": {
        "description": "A facility where bicycles can be lent for longer period of times",
        "name": "Bicycle library",
        "presets": {
            "0": {
                "description": "A bicycle library has a collection of bikes which can be lent",
                "title": "Fietsbibliotheek"
            }
        },
        "tagRenderings": {
            "bicycle-library-target-group": {
                "mappings": {
                    "0": {
                        "then": "Bikes for children available"
                    },
                    "1": {
                        "then": "Bikes for adult available"
                    },
                    "2": {
                        "then": "Bikes for disabled persons available"
                    }
                },
                "question": "Who can lend bicycles here?"
            },
            "bicycle_library-charge": {
                "mappings": {
                    "0": {
                        "then": "Lending a bicycle is free"
                    },
                    "1": {
                        "then": "Lending a bicycle costs €20/year and €20 warranty"
                    }
                },
                "question": "How much does lending a bicycle cost?",
                "render": "Lending a bicycle costs {charge}"
            },
            "bicycle_library-name": {
                "question": "What is the name of this bicycle library?",
                "render": "This bicycle library is called {name}"
            }
        },
        "title": {
            "render": "Bicycle library"
        }
    },
    "bicycle_tube_vending_machine": {
        "name": "Bicycle tube vending machine",
        "presets": {
            "0": {
                "title": "Bicycle tube vending machine"
            }
        },
        "tagRenderings": {
            "Still in use?": {
                "mappings": {
                    "0": {
                        "then": "This vending machine works"
                    },
                    "1": {
                        "then": "This vending machine is broken"
                    },
                    "2": {
                        "then": "This vending machine is closed"
                    }
                },
                "question": "Is this vending machine still operational?",
                "render": "The operational status is <i>{operational_status</i>"
            }
        },
        "title": {
            "render": "Bicycle tube vending machine"
        }
    },
    "bike_cafe": {
        "name": "Bike cafe",
        "presets": {
            "0": {
                "title": "Bike cafe"
            }
        },
        "tagRenderings": {
            "bike_cafe-bike-pump": {
                "mappings": {
                    "0": {
                        "then": "This bike cafe offers a bike pump for anyone"
                    },
                    "1": {
                        "then": "This bike cafe doesn't offer a bike pump for anyone"
                    }
                },
                "question": "Does this bike cafe offer a bike pump for use by anyone?"
            },
            "bike_cafe-email": {
                "question": "What is the email address of {name}?"
            },
            "bike_cafe-name": {
                "question": "What is the name of this bike cafe?",
                "render": "This bike cafe is called {name}"
            },
            "bike_cafe-opening_hours": {
                "question": "When it this bike café opened?"
            },
            "bike_cafe-phone": {
                "question": "What is the phone number of {name}?"
            },
            "bike_cafe-repair-service": {
                "mappings": {
                    "0": {
                        "then": "This bike cafe repairs bikes"
                    },
                    "1": {
                        "then": "This bike cafe doesn't repair bikes"
                    }
                },
                "question": "Does this bike cafe repair bikes?"
            },
            "bike_cafe-repair-tools": {
                "mappings": {
                    "0": {
                        "then": "This bike cafe offers tools for DIY repair"
                    },
                    "1": {
                        "then": "This bike cafe doesn't offer tools for DIY repair"
                    }
                },
                "question": "Are there tools here to repair your own bike?"
            },
            "bike_cafe-website": {
                "question": "What is the website of {name}?"
            }
        },
        "title": {
            "mappings": {
                "0": {
                    "then": "Bike cafe <i>{name}</i>"
                }
            },
            "render": "Bike cafe"
        }
    },
    "bike_cleaning": {
        "name": "Bike cleaning service",
        "presets": {
            "0": {
                "title": "Bike cleaning service"
            }
        },
        "title": {
            "mappings": {
                "0": {
                    "then": "Bike cleaning service <i>{name}</i>"
                }
            },
            "render": "Bike cleaning service"
        }
    },
    "bike_parking": {
        "name": "Bike parking",
        "presets": {
            "0": {
                "title": "Bike parking"
            }
        },
        "tagRenderings": {
            "Access": {
                "mappings": {
                    "0": {
                        "then": "Publicly accessible"
                    },
                    "1": {
                        "then": "Access is primarily for visitors to a business"
                    },
                    "2": {
                        "then": "Access is limited to members of a school, company or organisation"
                    }
                },
                "question": "Who can use this bicycle parking?",
                "render": "{access}"
            },
            "Bicycle parking type": {
                "mappings": {
                    "0": {
                        "then": "Staple racks <img style='width: 25%' src='./assets/layers/bike_parking/staple.svg'>"
                    },
                    "1": {
                        "then": "Wheel rack/loops <img style='width: 25%'' src='./assets/layers/bike_parking/wall_loops.svg'>"
                    },
                    "2": {
                        "then": "Handlebar holder <img style='width: 25%'' src='./assets/layers/bike_parking/handlebar_holder.svg'>"
                    },
                    "3": {
                        "then": "Rack <img style='width: 25%'' src='./assets/layers/bike_parking/rack.svg'>"
                    },
                    "4": {
                        "then": "Two-tiered <img style='width: 25%'' src='./assets/layers/bike_parking/two_tier.svg'>"
                    },
                    "5": {
                        "then": "Shed <img style='width: 25%'' src='./assets/layers/bike_parking/shed.svg'>"
                    },
                    "6": {
                        "then": "Bollard <img style='width: 25%'' src='./assets/layers/bike_parking/bollard.svg'>"
                    },
                    "7": {
                        "then": "An area on the floor which is  marked for bicycle parking"
                    }
                },
                "question": "What is the type of this bicycle parking?",
                "render": "This is a bicycle parking of the type: {bicycle_parking}"
            },
            "Capacity": {
                "question": "How many bicycles fit in this bicycle parking (including possible cargo bicycles)?",
                "render": "Place for {capacity} bikes"
            },
            "Cargo bike capacity?": {
                "question": "How many cargo bicycles fit in this bicycle parking?",
                "render": "This parking fits {capacity:cargo_bike} cargo bikes"
            },
            "Cargo bike spaces?": {
                "mappings": {
                    "0": {
                        "then": "This parking has room for cargo bikes"
                    },
                    "1": {
                        "then": "This parking has designated (official) spots for cargo bikes."
                    },
                    "2": {
                        "then": "You're not allowed to park cargo bikes"
                    }
                },
                "question": "Does this bicycle parking have spots for cargo bikes?"
            },
            "Is covered?": {
                "mappings": {
                    "0": {
                        "then": "This parking is covered (it has a roof)"
                    },
                    "1": {
                        "then": "This parking is not covered"
                    }
                },
                "question": "Is this parking covered? Also select \"covered\" for indoor parkings."
            },
            "Underground?": {
                "mappings": {
                    "0": {
                        "then": "Underground parking"
                    },
                    "1": {
                        "then": "Underground parking"
                    },
                    "2": {
                        "then": "Surface level parking"
                    },
                    "3": {
                        "then": "Surface level parking"
                    },
                    "4": {
                        "then": "Rooftop parking"
                    }
                },
                "question": "What is the relative location of this bicycle parking?"
            }
        },
        "title": {
            "render": "Bike parking"
        }
    },
    "bike_repair_station": {
        "icon": {
            "render": "./assets/layers/bike_repair_station/repair_station.svg"
        },
        "name": "Bike stations (repair, pump or both)",
        "presets": {
            "0": {
                "description": "A device to inflate your tires on a fixed location in the public space.<h3>Examples of bicycle pumps</h3><div style='width: 100%; display: flex; align-items: stretch;'><img src='./assets/layers/bike_repair_station/pump_example_manual.jpg' style='height: 200px; width: auto;'/><img src='./assets/layers/bike_repair_station/pump_example.png' style='height: 200px; width: auto;'/><img src='./assets/layers/bike_repair_station/pump_example_round.jpg' style='height: 200px; width: auto;'/></div>",
                "title": "Bike pump"
            },
            "1": {
                "description": "A device with tools to repair your bike combined with a pump at a fixed location. The tools are often secured with chains against theft.<h3>Example</h3><img src='./assets/layers/bike_repair_station/repair_station_example.jpg' height='200'/>",
                "title": "Bike repair station and pump"
            },
            "2": {
                "title": "Bike repair station without pump"
            }
        },
        "tagRenderings": {
            "Email maintainer": {
                "render": "<a href='mailto:{email}?subject=Broken bicycle pump&body=Hello,\n\nWith this email, I'd like to inform you that the bicycle pump located at https://mapcomplete.osm.be/cyclofix?lat={_lat}&lon={_lon}&z=18#{id} is broken.'>Report this bicycle pump as broken</a>"
            },
            "Operational status": {
                "mappings": {
                    "0": {
                        "then": "The bike pump is broken"
                    },
                    "1": {
                        "then": "The bike pump is operational"
                    }
                },
                "question": "Is the bike pump still operational?"
            },
            "bike_repair_station-available-services": {
                "mappings": {
                    "0": {
                        "then": "There is only a pump present"
                    },
                    "1": {
                        "then": "There are only tools (screwdrivers, pliers...) present"
                    },
                    "2": {
                        "then": "There are both tools and a pump present"
                    }
                },
                "question": "Which services are available at this bike station?"
            },
            "bike_repair_station-bike-chain-tool": {
                "mappings": {
                    "0": {
                        "then": "There is a chain tool"
                    },
                    "1": {
                        "then": "There is no chain tool"
                    }
                },
                "question": "Does this bike repair station have a special tool to repair your bike chain?"
            },
            "bike_repair_station-bike-stand": {
                "mappings": {
                    "0": {
                        "then": "There is a hook or stand"
                    },
                    "1": {
                        "then": "There is no hook or stand"
                    }
                },
                "question": "Does this bike station have a hook to hang your bike on or a stand to raise it?"
            },
            "bike_repair_station-electrical_pump": {
                "mappings": {
                    "0": {
                        "then": "Manual pump"
                    },
                    "1": {
                        "then": "Electrical pump"
                    }
                },
                "question": "Is this an electric bike pump?"
            },
            "bike_repair_station-email": {
                "question": "What is the email address of the maintainer?"
            },
            "bike_repair_station-manometer": {
                "mappings": {
                    "0": {
                        "then": "There is a manometer"
                    },
                    "1": {
                        "then": "There is no manometer"
                    },
                    "2": {
                        "then": "There is manometer but it is broken"
                    }
                },
                "question": "Does the pump have a pressure indicator or manometer?"
            },
            "bike_repair_station-opening_hours": {
                "mappings": {
                    "0": {
                        "then": "Always open"
                    },
                    "1": {
                        "then": "Always open"
                    }
                },
                "question": "When is this bicycle repair point open?"
            },
            "bike_repair_station-operator": {
                "question": "Who maintains this cycle pump?",
                "render": "Maintained by {operator}"
            },
            "bike_repair_station-phone": {
                "question": "What is the phone number of the maintainer?"
            },
            "bike_repair_station-valves": {
                "mappings": {
                    "0": {
                        "then": "Sclaverand (also known as Presta)"
                    },
                    "1": {
                        "then": "Dunlop"
                    },
                    "2": {
                        "then": "Schrader (cars)"
                    }
                },
                "question": "What valves are supported?",
                "render": "This pump supports the following valves: {valves}"
            }
        },
        "title": {
            "mappings": {
                "0": {
                    "then": "Bike repair station"
                },
                "1": {
                    "then": "Bike repair station"
                },
                "2": {
                    "then": "Broken pump"
                },
                "3": {
                    "then": "Bicycle pump <i>{name}</i>"
                },
                "4": {
                    "then": "Bicycle pump"
                }
            },
            "render": "Bike station (pump & repair)"
        }
    },
    "bike_shop": {
        "description": "A shop specifically selling bicycles or related items",
        "name": "Bike repair/shop",
        "presets": {
            "0": {
                "title": "Bike repair/shop"
            }
        },
        "tagRenderings": {
            "bike_repair_bike-pump-service": {
                "mappings": {
                    "0": {
                        "then": "This shop offers a bike pump for anyone"
                    },
                    "1": {
                        "then": "This shop doesn't offer a bike pump for anyone"
                    },
                    "2": {
                        "then": "There is bicycle pump, it is shown as a separate point "
                    }
                },
                "question": "Does this shop offer a bike pump for use by anyone?"
            },
            "bike_repair_bike-wash": {
                "mappings": {
                    "0": {
                        "then": "This shop cleans bicycles"
                    },
                    "1": {
                        "then": "This shop has an installation where one can clean bicycles themselves"
                    },
                    "2": {
                        "then": "This shop doesn't offer bicycle cleaning"
                    }
                },
                "question": "Are bicycles washed here?"
            },
            "bike_repair_rents-bikes": {
                "mappings": {
                    "0": {
                        "then": "This shop rents out bikes"
                    },
                    "1": {
                        "then": "This shop doesn't rent out bikes"
                    }
                },
                "question": "Does this shop rent out bikes?"
            },
            "bike_repair_repairs-bikes": {
                "mappings": {
                    "0": {
                        "then": "This shop repairs bikes"
                    },
                    "1": {
                        "then": "This shop doesn't repair bikes"
                    },
                    "2": {
                        "then": "This shop only repairs bikes bought here"
                    },
                    "3": {
                        "then": "This shop only repairs bikes of a certain brand"
                    }
                },
                "question": "Does this shop repair bikes?"
            },
            "bike_repair_second-hand-bikes": {
                "mappings": {
                    "0": {
                        "then": "This shop sells second-hand bikes"
                    },
                    "1": {
                        "then": "This shop doesn't sell second-hand bikes"
                    },
                    "2": {
                        "then": "This shop only sells second-hand bikes"
                    }
                },
                "question": "Does this shop sell second-hand bikes?"
            },
            "bike_repair_sells-bikes": {
                "mappings": {
                    "0": {
                        "then": "This shop sells bikes"
                    },
                    "1": {
                        "then": "This shop doesn't sell bikes"
                    }
                },
                "question": "Does this shop sell bikes?"
            },
            "bike_repair_tools-service": {
                "mappings": {
                    "0": {
                        "then": "This shop offers tools for DIY repair"
                    },
                    "1": {
                        "then": "This shop doesn't offer tools for DIY repair"
                    },
                    "2": {
                        "then": "Tools for DIY repair are only available if you bought/hire the bike in the shop"
                    }
                },
                "question": "Are there tools here to repair your own bike?"
            },
            "bike_shop-email": {
                "question": "What is the email address of {name}?"
            },
            "bike_shop-is-bicycle_shop": {
                "render": "This shop is specialized in selling {shop} and does bicycle related activities"
            },
            "bike_shop-name": {
                "question": "What is the name of this bicycle shop?",
                "render": "This bicycle shop is called {name}"
            },
            "bike_shop-phone": {
                "question": "What is the phone number of {name}?"
            },
            "bike_shop-website": {
                "question": "What is the website of {name}?"
            }
        },
        "title": {
            "mappings": {
                "0": {
                    "then": "Sport gear shop <i>{name}</i>"
                },
                "2": {
                    "then": "Bicycle rental <i>{name}</i>"
                },
                "3": {
                    "then": "Bike repair <i>{name}</i>"
                },
                "4": {
                    "then": "Bike shop <i>{name}</i>"
                },
                "5": {
                    "then": "Bike repair/shop <i>{name}</i>"
                }
            },
            "render": "Bike repair/shop"
        }
    },
    "bike_themed_object": {
        "name": "Bike related object",
        "title": {
            "mappings": {
                "1": {
                    "then": "Cycle track"
                }
            },
            "render": "Bike related object"
        }
    },
    "binocular": {
        "description": "Binoculas",
        "name": "Binoculars",
        "presets": {
            "0": {
                "description": "A telescope or pair of binoculars mounted on a pole, available to the public to look around. <img src='./assets/layers/binocular/binoculars_example.jpg' style='height: 300px; width: auto; display: block;' />",
                "title": "binoculars"
            }
        },
        "tagRenderings": {
            "binocular-charge": {
                "mappings": {
                    "0": {
                        "then": "Free to use"
                    }
                },
                "question": "How much does one have to pay to use these binoculars?",
                "render": "Using these binoculars costs {charge}"
            },
            "binocular-direction": {
                "question": "When looking through this binocular, in what direction does one look?",
                "render": "Looks towards {direction}°"
            }
        },
        "title": {
            "render": "Binoculars"
        }
    },
    "birdhide": {
        "filter": {
            "0": {
                "options": {
                    "0": {
                        "question": "Wheelchair accessible"
                    }
                }
            }
        }
    },
    "cafe_pub": {
        "filter": {
            "0": {
                "options": {
                    "0": {
                        "question": "Opened now"
                    }
                }
            }
        },
        "name": "Cafés and pubs",
        "presets": {
            "0": {
                "title": "pub"
            },
            "1": {
                "title": "bar"
            },
            "2": {
                "title": "cafe"
            }
        },
        "tagRenderings": {
            "Classification": {
                "question": "What kind of cafe is this"
            },
            "Name": {
                "question": "What is the name of this pub?",
                "render": "This pub is named {name}"
            }
        },
        "title": {
            "mappings": {
                "0": {
                    "then": "<i>{name}</i>"
                }
            }
        }
    },
    "charging_station": {
        "description": "A charging station",
        "filter": {
            "0": {
                "options": {
                    "0": {
                        "question": "All vehicle types"
                    },
                    "1": {
                        "question": "Charging station for bicycles"
                    },
                    "2": {
                        "question": "Charging station for cars"
                    }
                }
            },
            "1": {
                "options": {
                    "0": {
                        "question": "Only working charging stations"
                    }
                }
            },
            "2": {
                "options": {
                    "0": {
                        "question": "All connectors"
                    },
                    "1": {
                        "question": "Has a <b><b>Schuko wall plug</b> without ground pin (CEE7/4 type F)</b> <img style='width:1rem;' src='./assets/layers/charging_station/CEE7_4F.svg'/> connector"
                    },
                    "2": {
                        "question": "Has a <b><b>European wall plug</b> with ground pin (CEE7/4 type E)</b> <img style='width:1rem;' src='./assets/layers/charging_station/TypeE.svg'/> connector"
                    },
                    "3": {
                        "question": "Has a <b>Chademo</b> <img style='width:1rem;' src='./assets/layers/charging_station/Chademo_type4.svg'/> connector"
                    },
                    "4": {
                        "question": "Has a <b><b>Type 1 with cable</b> (J1772)</b> <img style='width:1rem;' src='./assets/layers/charging_station/Type1_J1772.svg'/> connector"
                    },
                    "5": {
                        "question": "Has a <b><b>Type 1 <i>without</i> cable</b> (J1772)</b> <img style='width:1rem;' src='./assets/layers/charging_station/Type1_J1772.svg'/> connector"
                    },
                    "6": {
                        "question": "Has a <b><b>Type 1 CCS</b> (aka Type 1 Combo)</b> <img style='width:1rem;' src='./assets/layers/charging_station/Type1-ccs.svg'/> connector"
                    },
                    "7": {
                        "question": "Has a <b>Tesla Supercharger</b> <img style='width:1rem;' src='./assets/layers/charging_station/Tesla-hpwc-model-s.svg'/> connector"
                    },
                    "8": {
                        "question": "Has a <b><b>Type 2</b> (mennekes)</b> <img style='width:1rem;' src='./assets/layers/charging_station/Type2_socket.svg'/> connector"
                    },
                    "9": {
                        "question": "Has a <b><b>Type 2 CCS</b> (mennekes)</b> <img style='width:1rem;' src='./assets/layers/charging_station/Type2_CCS.svg'/> connector"
                    },
                    "10": {
                        "question": "Has a <b><b>Type 2 with cable</b> (mennekes)</b> <img style='width:1rem;' src='./assets/layers/charging_station/Type2_tethered.svg'/> connector"
                    },
                    "11": {
                        "question": "Has a <b><b>Tesla Supercharger CCS</b> (a branded type2_css)</b> <img style='width:1rem;' src='./assets/layers/charging_station/Type2_CCS.svg'/> connector"
                    },
                    "12": {
                        "question": "Has a <b><b>Tesla Supercharger (destination)</b></b> <img style='width:1rem;' src='./assets/layers/charging_station/Tesla-hpwc-model-s.svg'/> connector"
                    },
                    "13": {
                        "question": "Has a <b><b>Tesla supercharger (destination</b> (A Type 2 with cable branded as tesla)</b> <img style='width:1rem;' src='./assets/layers/charging_station/Type2_tethered.svg'/> connector"
                    }
                }
            }
        },
        "name": "Charging stations",
        "presets": {
            "0": {
                "title": "Charging station"
            }
        },
        "tagRenderings": {
            "Auth phone": {
                "question": "What's the phone number for authentication call or SMS?",
                "render": "Authenticate by calling or SMS'ing to <a href='tel:{authentication:phone_call:number}'>{authentication:phone_call:number}</a>"
            },
            "Authentication": {
                "mappings": {
                    "0": {
                        "then": "Authentication by a membership card"
                    },
                    "1": {
                        "then": "Authentication by an app"
                    },
                    "2": {
                        "then": "Authentication via phone call is available"
                    },
                    "3": {
                        "then": "Authentication via phone call is available"
                    },
                    "4": {
                        "then": "Authentication via NFC is available"
                    },
                    "5": {
                        "then": "Authentication via Money Card is available"
                    },
                    "6": {
                        "then": "Authentication via debit card is available"
                    },
                    "7": {
                        "then": "No authentication is needed"
                    }
                },
                "question": "What kind of authentication is available at the charging station?"
            },
            "Available_charging_stations (generated)": {
                "mappings": {
                    "0": {
                        "then": "<div class='flex gap-4'><img class='w-12' src='./assets/layers/charging_station/CEE7_4F.svg'/><p><b>Schuko wall plug</b> without ground pin (CEE7/4 type F)</p></div>"
                    },
                    "1": {
                        "then": "<div class='flex gap-4'><img class='w-12' src='./assets/layers/charging_station/CEE7_4F.svg'/><p><b>Schuko wall plug</b> without ground pin (CEE7/4 type F)</p></div>"
                    },
                    "2": {
                        "then": "<div class='flex gap-4'><img class='w-12' src='./assets/layers/charging_station/TypeE.svg'/><p><b>European wall plug</b> with ground pin (CEE7/4 type E)</p></div>"
                    },
                    "3": {
                        "then": "<div class='flex gap-4'><img class='w-12' src='./assets/layers/charging_station/TypeE.svg'/><p><b>European wall plug</b> with ground pin (CEE7/4 type E)</p></div>"
                    },
                    "4": {
                        "then": "<div class='flex gap-4'><img class='w-12' src='./assets/layers/charging_station/Chademo_type4.svg'/><p><b>Chademo</b></p></div>"
                    },
                    "5": {
                        "then": "<div class='flex gap-4'><img class='w-12' src='./assets/layers/charging_station/Chademo_type4.svg'/><p><b>Chademo</b></p></div>"
                    },
                    "6": {
                        "then": "<div class='flex gap-4'><img class='w-12' src='./assets/layers/charging_station/Type1_J1772.svg'/><p><b>Type 1 with cable</b> (J1772)</p></div>"
                    },
                    "7": {
                        "then": "<div class='flex gap-4'><img class='w-12' src='./assets/layers/charging_station/Type1_J1772.svg'/><p><b>Type 1 with cable</b> (J1772)</p></div>"
                    },
                    "8": {
                        "then": "<div class='flex gap-4'><img class='w-12' src='./assets/layers/charging_station/Type1_J1772.svg'/><p><b>Type 1 <i>without</i> cable</b> (J1772)</p></div>"
                    },
                    "9": {
                        "then": "<div class='flex gap-4'><img class='w-12' src='./assets/layers/charging_station/Type1_J1772.svg'/><p><b>Type 1 <i>without</i> cable</b> (J1772)</p></div>"
                    },
                    "10": {
                        "then": "<div class='flex gap-4'><img class='w-12' src='./assets/layers/charging_station/Type1-ccs.svg'/><p><b>Type 1 CCS</b> (aka Type 1 Combo)</p></div>"
                    },
                    "11": {
                        "then": "<div class='flex gap-4'><img class='w-12' src='./assets/layers/charging_station/Type1-ccs.svg'/><p><b>Type 1 CCS</b> (aka Type 1 Combo)</p></div>"
                    },
                    "12": {
                        "then": "<div class='flex gap-4'><img class='w-12' src='./assets/layers/charging_station/Tesla-hpwc-model-s.svg'/><p><b>Tesla Supercharger</b></p></div>"
                    },
                    "13": {
                        "then": "<div class='flex gap-4'><img class='w-12' src='./assets/layers/charging_station/Tesla-hpwc-model-s.svg'/><p><b>Tesla Supercharger</b></p></div>"
                    },
                    "14": {
                        "then": "<div class='flex gap-4'><img class='w-12' src='./assets/layers/charging_station/Type2_socket.svg'/><p><b>Type 2</b> (mennekes)</p></div>"
                    },
                    "15": {
                        "then": "<div class='flex gap-4'><img class='w-12' src='./assets/layers/charging_station/Type2_socket.svg'/><p><b>Type 2</b> (mennekes)</p></div>"
                    },
                    "16": {
                        "then": "<div class='flex gap-4'><img class='w-12' src='./assets/layers/charging_station/Type2_CCS.svg'/><p><b>Type 2 CCS</b> (mennekes)</p></div>"
                    },
                    "17": {
<<<<<<< HEAD
                        "then": "<div class='flex gap-4'><img class='w-12' src='./assets/layers/charging_station/Type2_CCS.svg'/><p><b>Type 2 CCS</b> (mennekes)</p></div>"
=======
                        "then": "<img style='width:3rem; margin-left: 1rem; margin-right: 1rem' src='./assets/layers/charging_station/Type2_CCS.svg'/> <b>Type 2 CCS</b> (mennekes)"
                    },
                    "18": {
                        "then": "<img style='width:3rem; margin-left: 1rem; margin-right: 1rem' src='./assets/layers/charging_station/Type2_tethered.svg'/> <b>Type 2 with cable</b> (mennekes)"
                    },
                    "19": {
                        "then": "<img style='width:3rem; margin-left: 1rem; margin-right: 1rem' src='./assets/layers/charging_station/Type2_tethered.svg'/> <b>Type 2 with cable</b> (mennekes)"
                    },
                    "20": {
                        "then": "<img style='width:3rem; margin-left: 1rem; margin-right: 1rem' src='./assets/layers/charging_station/Type2_CCS.svg'/> <b>Tesla Supercharger CCS</b> (a branded type2_css)"
                    },
                    "21": {
                        "then": "<img style='width:3rem; margin-left: 1rem; margin-right: 1rem' src='./assets/layers/charging_station/Type2_CCS.svg'/> <b>Tesla Supercharger CCS</b> (a branded type2_css)"
                    },
                    "22": {
                        "then": "<img style='width:3rem; margin-left: 1rem; margin-right: 1rem' src='./assets/layers/charging_station/Tesla-hpwc-model-s.svg'/> <b>Tesla Supercharger (destination)</b>"
                    },
                    "23": {
                        "then": "<img style='width:3rem; margin-left: 1rem; margin-right: 1rem' src='./assets/layers/charging_station/Tesla-hpwc-model-s.svg'/> <b>Tesla Supercharger (destination)</b>"
                    },
                    "24": {
                        "then": "<img style='width:3rem; margin-left: 1rem; margin-right: 1rem' src='./assets/layers/charging_station/Type2_tethered.svg'/> <b>Tesla supercharger (destination</b> (A Type 2 with cable branded as tesla)"
                    },
                    "25": {
                        "then": "<img style='width:3rem; margin-left: 1rem; margin-right: 1rem' src='./assets/layers/charging_station/Type2_tethered.svg'/> <b>Tesla supercharger (destination</b> (A Type 2 with cable branded as tesla)"
>>>>>>> 04a2f91b
                    }
                },
                "question": "Which charging stations are available here?"
            },
            "Network": {
                "mappings": {
                    "0": {
                        "then": "Not part of a bigger network"
                    },
                    "1": {
                        "then": "Not part of a bigger network"
                    }
                },
                "question": "Is this charging station part of a network?",
                "render": "Part of the network <b>{network}</b>"
            },
            "OH": {
                "mappings": {
                    "0": {
                        "then": "24/7 opened (including holidays)"
                    }
                },
                "question": "When is this charging station opened?"
            },
            "Operational status": {
                "mappings": {
                    "0": {
                        "then": "This charging station is broken"
                    },
                    "1": {
                        "then": "A charging station is planned here"
                    },
                    "2": {
                        "then": "A charging station is constructed here"
                    },
                    "3": {
                        "then": "This charging station has beed permanently disabled and is not in use anymore but is still visible"
                    },
                    "4": {
                        "then": "This charging station works"
                    }
                },
                "question": "Is this charging point in use?"
            },
            "Operator": {
                "mappings": {
                    "0": {
                        "then": "Actually, {operator} is the network"
                    }
                },
                "question": "Who is the operator of this charging station?",
                "render": "This charging station is operated by {operator}"
            },
            "Parking:fee": {
                "mappings": {
                    "0": {
                        "then": "No additional parking cost while charging"
                    },
                    "1": {
                        "then": "An additional parking fee should be paid while charging"
                    }
                },
                "question": "Does one have to pay a parking fee while charging?"
            },
            "Type": {
                "mappings": {
                    "0": {
                        "then": "<b>bicycles</b> can be charged here"
                    },
                    "1": {
                        "then": "<b>Cars</b> can be charged here"
                    },
                    "2": {
                        "then": "<b>Scooters</b> can be charged here"
                    },
                    "3": {
                        "then": "<b>Heavy good vehicles</b> (such as trucks) can be charged here"
                    },
                    "4": {
                        "then": "<b>Buses</b> can be charged here"
                    }
                },
                "question": "Which vehicles are allowed to charge here?"
            },
<<<<<<< HEAD
            "13": {
                "question": "How much plugs of type <b>Chademo</b> <img style='width:1rem;' src='./assets/layers/charging_station/Chademo_type4.svg'/> are available here?",
                "render": "There are <b>Chademo</b> <img style='width:1rem;' src='./assets/layers/charging_station/Chademo_type4.svg'/> plugs of type <b>Chademo</b> available here"
=======
            "access": {
                "question": "Who is allowed to use this charging station?",
                "render": "Access is {access}"
            },
            "capacity": {
                "question": "How much vehicles can be charged here at the same time?",
                "render": "{capacity} vehicles can be charged here at the same time"
>>>>>>> 04a2f91b
            },
            "current-0": {
                "mappings": {
                    "0": {
<<<<<<< HEAD
                        "then": "<b>Chademo</b> <img style='width:1rem;' src='./assets/layers/charging_station/Chademo_type4.svg'/> outputs 500 volt"
                    }
                },
                "question": "What voltage do the plugs with <b>Chademo</b> <img style='width:1rem;' src='./assets/layers/charging_station/Chademo_type4.svg'/> offer?",
                "render": "<b>Chademo</b> <img style='width:1rem;' src='./assets/layers/charging_station/Chademo_type4.svg'/> outputs {socket:chademo:voltage} volt"
=======
                        "then": "<b><b>Schuko wall plug</b> without ground pin (CEE7/4 type F)</b> <img style='width:1rem;' src='./assets/layers/charging_station/CEE7_4F.svg'/> outputs at most 16 A"
                    }
                },
                "question": "What current do the plugs with <b><b>Schuko wall plug</b> without ground pin (CEE7/4 type F)</b> <img style='width:1rem;' src='./assets/layers/charging_station/CEE7_4F.svg'/> offer?",
                "render": "<b><b>Schuko wall plug</b> without ground pin (CEE7/4 type F)</b> <img style='width:1rem;' src='./assets/layers/charging_station/CEE7_4F.svg'/> outputs at most {socket:schuko:current}A"
>>>>>>> 04a2f91b
            },
            "current-1": {
                "mappings": {
                    "0": {
<<<<<<< HEAD
                        "then": "<b>Chademo</b> <img style='width:1rem;' src='./assets/layers/charging_station/Chademo_type4.svg'/> outputs at most 120 A"
                    }
                },
                "question": "What current do the plugs with <b>Chademo</b> <img style='width:1rem;' src='./assets/layers/charging_station/Chademo_type4.svg'/> offer?",
                "render": "<b>Chademo</b> <img style='width:1rem;' src='./assets/layers/charging_station/Chademo_type4.svg'/> outputs at most {socket:chademo:current}A"
=======
                        "then": "<b><b>European wall plug</b> with ground pin (CEE7/4 type E)</b> <img style='width:1rem;' src='./assets/layers/charging_station/TypeE.svg'/> outputs at most 16 A"
                    }
                },
                "question": "What current do the plugs with <b><b>European wall plug</b> with ground pin (CEE7/4 type E)</b> <img style='width:1rem;' src='./assets/layers/charging_station/TypeE.svg'/> offer?",
                "render": "<b><b>European wall plug</b> with ground pin (CEE7/4 type E)</b> <img style='width:1rem;' src='./assets/layers/charging_station/TypeE.svg'/> outputs at most {socket:typee:current}A"
>>>>>>> 04a2f91b
            },
            "current-10": {
                "mappings": {
                    "0": {
<<<<<<< HEAD
                        "then": "<b>Chademo</b> <img style='width:1rem;' src='./assets/layers/charging_station/Chademo_type4.svg'/> outputs at most 50 kw"
                    }
                },
                "question": "What power output does a single plug of type <b>Chademo</b> <img style='width:1rem;' src='./assets/layers/charging_station/Chademo_type4.svg'/> offer?",
                "render": "<b>Chademo</b> <img style='width:1rem;' src='./assets/layers/charging_station/Chademo_type4.svg'/> outputs at most {socket:chademo:output}"
            },
            "17": {
                "question": "How much plugs of type <b><b>Type 1 with cable</b> (J1772)</b> <img style='width:1rem;' src='./assets/layers/charging_station/Type1_J1772.svg'/> are available here?",
                "render": "There are <b><b>Type 1 with cable</b> (J1772)</b> <img style='width:1rem;' src='./assets/layers/charging_station/Type1_J1772.svg'/> plugs of type <b>Type 1 with cable</b> (J1772) available here"
=======
                        "then": "<b><b>Tesla Supercharger CCS</b> (a branded type2_css)</b> <img style='width:1rem;' src='./assets/layers/charging_station/Type2_CCS.svg'/> outputs at most 125 A"
                    },
                    "1": {
                        "then": "<b><b>Tesla Supercharger CCS</b> (a branded type2_css)</b> <img style='width:1rem;' src='./assets/layers/charging_station/Type2_CCS.svg'/> outputs at most 350 A"
                    }
                },
                "question": "What current do the plugs with <b><b>Tesla Supercharger CCS</b> (a branded type2_css)</b> <img style='width:1rem;' src='./assets/layers/charging_station/Type2_CCS.svg'/> offer?",
                "render": "<b><b>Tesla Supercharger CCS</b> (a branded type2_css)</b> <img style='width:1rem;' src='./assets/layers/charging_station/Type2_CCS.svg'/> outputs at most {socket:tesla_supercharger_ccs:current}A"
>>>>>>> 04a2f91b
            },
            "current-11": {
                "mappings": {
                    "0": {
                        "then": "<b><b>Tesla Supercharger (destination)</b></b> <img style='width:1rem;' src='./assets/layers/charging_station/Tesla-hpwc-model-s.svg'/> outputs at most 125 A"
                    },
                    "1": {
                        "then": "<b><b>Tesla Supercharger (destination)</b></b> <img style='width:1rem;' src='./assets/layers/charging_station/Tesla-hpwc-model-s.svg'/> outputs at most 350 A"
                    }
                },
                "question": "What current do the plugs with <b><b>Tesla Supercharger (destination)</b></b> <img style='width:1rem;' src='./assets/layers/charging_station/Tesla-hpwc-model-s.svg'/> offer?",
                "render": "<b><b>Tesla Supercharger (destination)</b></b> <img style='width:1rem;' src='./assets/layers/charging_station/Tesla-hpwc-model-s.svg'/> outputs at most {socket:tesla_destination:current}A"
            },
            "current-12": {
                "mappings": {
                    "0": {
                        "then": "<b><b>Tesla supercharger (destination</b> (A Type 2 with cable branded as tesla)</b> <img style='width:1rem;' src='./assets/layers/charging_station/Type2_tethered.svg'/> outputs at most 16 A"
                    },
                    "1": {
                        "then": "<b><b>Tesla supercharger (destination</b> (A Type 2 with cable branded as tesla)</b> <img style='width:1rem;' src='./assets/layers/charging_station/Type2_tethered.svg'/> outputs at most 32 A"
                    }
                },
                "question": "What current do the plugs with <b><b>Tesla supercharger (destination</b> (A Type 2 with cable branded as tesla)</b> <img style='width:1rem;' src='./assets/layers/charging_station/Type2_tethered.svg'/> offer?",
                "render": "<b><b>Tesla supercharger (destination</b> (A Type 2 with cable branded as tesla)</b> <img style='width:1rem;' src='./assets/layers/charging_station/Type2_tethered.svg'/> outputs at most {socket:tesla_destination:current}A"
            },
            "current-2": {
                "mappings": {
                    "0": {
                        "then": "<b><b>Chademo</b></b> <img style='width:1rem;' src='./assets/layers/charging_station/Chademo_type4.svg'/> outputs at most 120 A"
                    }
                },
                "question": "What current do the plugs with <b><b>Chademo</b></b> <img style='width:1rem;' src='./assets/layers/charging_station/Chademo_type4.svg'/> offer?",
                "render": "<b><b>Chademo</b></b> <img style='width:1rem;' src='./assets/layers/charging_station/Chademo_type4.svg'/> outputs at most {socket:chademo:current}A"
            },
            "current-3": {
                "mappings": {
                    "0": {
                        "then": "<b><b>Type 1 with cable</b> (J1772)</b> <img style='width:1rem;' src='./assets/layers/charging_station/Type1_J1772.svg'/> outputs at most 32 A"
                    }
                },
                "question": "What current do the plugs with <b><b>Type 1 with cable</b> (J1772)</b> <img style='width:1rem;' src='./assets/layers/charging_station/Type1_J1772.svg'/> offer?",
                "render": "<b><b>Type 1 with cable</b> (J1772)</b> <img style='width:1rem;' src='./assets/layers/charging_station/Type1_J1772.svg'/> outputs at most {socket:type1_cable:current}A"
            },
            "current-4": {
                "mappings": {
                    "0": {
                        "then": "<b><b>Type 1 <i>without</i> cable</b> (J1772)</b> <img style='width:1rem;' src='./assets/layers/charging_station/Type1_J1772.svg'/> outputs at most 32 A"
                    }
                },
                "question": "What current do the plugs with <b><b>Type 1 <i>without</i> cable</b> (J1772)</b> <img style='width:1rem;' src='./assets/layers/charging_station/Type1_J1772.svg'/> offer?",
                "render": "<b><b>Type 1 <i>without</i> cable</b> (J1772)</b> <img style='width:1rem;' src='./assets/layers/charging_station/Type1_J1772.svg'/> outputs at most {socket:type1:current}A"
            },
            "current-5": {
                "mappings": {
                    "0": {
                        "then": "<b><b>Type 1 CCS</b> (aka Type 1 Combo)</b> <img style='width:1rem;' src='./assets/layers/charging_station/Type1-ccs.svg'/> outputs at most 50 A"
                    },
                    "1": {
                        "then": "<b><b>Type 1 CCS</b> (aka Type 1 Combo)</b> <img style='width:1rem;' src='./assets/layers/charging_station/Type1-ccs.svg'/> outputs at most 125 A"
                    }
                },
                "question": "What current do the plugs with <b><b>Type 1 CCS</b> (aka Type 1 Combo)</b> <img style='width:1rem;' src='./assets/layers/charging_station/Type1-ccs.svg'/> offer?",
                "render": "<b><b>Type 1 CCS</b> (aka Type 1 Combo)</b> <img style='width:1rem;' src='./assets/layers/charging_station/Type1-ccs.svg'/> outputs at most {socket:type1_combo:current}A"
            },
            "current-6": {
                "mappings": {
                    "0": {
                        "then": "<b><b>Tesla Supercharger</b></b> <img style='width:1rem;' src='./assets/layers/charging_station/Tesla-hpwc-model-s.svg'/> outputs at most 125 A"
                    },
                    "1": {
                        "then": "<b><b>Tesla Supercharger</b></b> <img style='width:1rem;' src='./assets/layers/charging_station/Tesla-hpwc-model-s.svg'/> outputs at most 350 A"
                    }
                },
                "question": "What current do the plugs with <b><b>Tesla Supercharger</b></b> <img style='width:1rem;' src='./assets/layers/charging_station/Tesla-hpwc-model-s.svg'/> offer?",
                "render": "<b><b>Tesla Supercharger</b></b> <img style='width:1rem;' src='./assets/layers/charging_station/Tesla-hpwc-model-s.svg'/> outputs at most {socket:tesla_supercharger:current}A"
            },
            "current-7": {
                "mappings": {
                    "0": {
                        "then": "<b><b>Type 2</b> (mennekes)</b> <img style='width:1rem;' src='./assets/layers/charging_station/Type2_socket.svg'/> outputs at most 16 A"
                    },
                    "1": {
                        "then": "<b><b>Type 2</b> (mennekes)</b> <img style='width:1rem;' src='./assets/layers/charging_station/Type2_socket.svg'/> outputs at most 32 A"
                    }
                },
                "question": "What current do the plugs with <b><b>Type 2</b> (mennekes)</b> <img style='width:1rem;' src='./assets/layers/charging_station/Type2_socket.svg'/> offer?",
                "render": "<b><b>Type 2</b> (mennekes)</b> <img style='width:1rem;' src='./assets/layers/charging_station/Type2_socket.svg'/> outputs at most {socket:type2:current}A"
            },
            "current-8": {
                "mappings": {
                    "0": {
                        "then": "<b><b>Type 2 CCS</b> (mennekes)</b> <img style='width:1rem;' src='./assets/layers/charging_station/Type2_CCS.svg'/> outputs at most 125 A"
                    },
                    "1": {
                        "then": "<b><b>Type 2 CCS</b> (mennekes)</b> <img style='width:1rem;' src='./assets/layers/charging_station/Type2_CCS.svg'/> outputs at most 350 A"
                    }
                },
                "question": "What current do the plugs with <b><b>Type 2 CCS</b> (mennekes)</b> <img style='width:1rem;' src='./assets/layers/charging_station/Type2_CCS.svg'/> offer?",
                "render": "<b><b>Type 2 CCS</b> (mennekes)</b> <img style='width:1rem;' src='./assets/layers/charging_station/Type2_CCS.svg'/> outputs at most {socket:type2_combo:current}A"
            },
            "current-9": {
                "mappings": {
                    "0": {
                        "then": "<b><b>Type 2 with cable</b> (mennekes)</b> <img style='width:1rem;' src='./assets/layers/charging_station/Type2_tethered.svg'/> outputs at most 16 A"
                    },
                    "1": {
                        "then": "<b><b>Type 2 with cable</b> (mennekes)</b> <img style='width:1rem;' src='./assets/layers/charging_station/Type2_tethered.svg'/> outputs at most 32 A"
                    }
                },
                "question": "What current do the plugs with <b><b>Type 2 with cable</b> (mennekes)</b> <img style='width:1rem;' src='./assets/layers/charging_station/Type2_tethered.svg'/> offer?",
                "render": "<b><b>Type 2 with cable</b> (mennekes)</b> <img style='width:1rem;' src='./assets/layers/charging_station/Type2_tethered.svg'/> outputs at most {socket:type2_cable:current}A"
            },
            "email": {
                "question": "What is the email address of the operator?",
                "render": "In case of problems, send an email to <a href='mailto:{email}'>{email}</a>"
            },
            "fee/charge": {
                "mappings": {
                    "0": {
                        "then": "Free to use"
                    }
                },
                "question": "How much does one have to pay to use this charging station?",
                "render": "Using this charging station costs <b>{charge}</b>"
            },
            "maxstay": {
                "mappings": {
                    "0": {
                        "then": "No timelimit on leaving your vehicle here"
                    }
                },
                "question": "What is the maximum amount of time one is allowed to stay here?",
                "render": "One can stay at most <b>{canonical(maxstay)}</b>"
            },
            "payment-options": {
                "override": {
                    "mappings": {
                        "0": {
                            "then": "Payment is done using a dedicated app"
                        },
                        "1": {
                            "then": "Payment is done using a membership card"
                        }
                    },
                    "mappings+": {
                        "0": {
                            "then": "Payment is done using a dedicated app"
                        },
                        "1": {
                            "then": "Payment is done using a membership card"
                        }
                    }
                }
            },
            "phone": {
                "question": "What number can one call if there is a problem with this charging station?",
                "render": "In case of problems, call <a href='tel:{phone}'>{phone}</a>"
            },
            "plugs-0": {
                "question": "How much plugs of type <b><b>Schuko wall plug</b> without ground pin (CEE7/4 type F)</b> <img style='width:1rem;' src='./assets/layers/charging_station/CEE7_4F.svg'/> are available here?",
                "render": "There are <b><b>Schuko wall plug</b> without ground pin (CEE7/4 type F)</b> <img style='width:1rem;' src='./assets/layers/charging_station/CEE7_4F.svg'/> plugs of type <b>Schuko wall plug</b> without ground pin (CEE7/4 type F) available here"
            },
            "plugs-1": {
                "question": "How much plugs of type <b><b>European wall plug</b> with ground pin (CEE7/4 type E)</b> <img style='width:1rem;' src='./assets/layers/charging_station/TypeE.svg'/> are available here?",
                "render": "There are <b><b>European wall plug</b> with ground pin (CEE7/4 type E)</b> <img style='width:1rem;' src='./assets/layers/charging_station/TypeE.svg'/> plugs of type <b>European wall plug</b> with ground pin (CEE7/4 type E) available here"
            },
            "plugs-10": {
                "question": "How much plugs of type <b><b>Tesla Supercharger CCS</b> (a branded type2_css)</b> <img style='width:1rem;' src='./assets/layers/charging_station/Type2_CCS.svg'/> are available here?",
                "render": "There are <b><b>Tesla Supercharger CCS</b> (a branded type2_css)</b> <img style='width:1rem;' src='./assets/layers/charging_station/Type2_CCS.svg'/> plugs of type <b>Tesla Supercharger CCS</b> (a branded type2_css) available here"
            },
            "plugs-11": {
                "question": "How much plugs of type <b><b>Tesla Supercharger (destination)</b></b> <img style='width:1rem;' src='./assets/layers/charging_station/Tesla-hpwc-model-s.svg'/> are available here?",
                "render": "There are <b><b>Tesla Supercharger (destination)</b></b> <img style='width:1rem;' src='./assets/layers/charging_station/Tesla-hpwc-model-s.svg'/> plugs of type <b>Tesla Supercharger (destination)</b> available here"
            },
            "plugs-12": {
                "question": "How much plugs of type <b><b>Tesla supercharger (destination</b> (A Type 2 with cable branded as tesla)</b> <img style='width:1rem;' src='./assets/layers/charging_station/Type2_tethered.svg'/> are available here?",
                "render": "There are <b><b>Tesla supercharger (destination</b> (A Type 2 with cable branded as tesla)</b> <img style='width:1rem;' src='./assets/layers/charging_station/Type2_tethered.svg'/> plugs of type <b>Tesla supercharger (destination</b> (A Type 2 with cable branded as tesla) available here"
            },
            "plugs-2": {
                "question": "How much plugs of type <b><b>Chademo</b></b> <img style='width:1rem;' src='./assets/layers/charging_station/Chademo_type4.svg'/> are available here?",
                "render": "There are <b><b>Chademo</b></b> <img style='width:1rem;' src='./assets/layers/charging_station/Chademo_type4.svg'/> plugs of type <b>Chademo</b> available here"
            },
            "plugs-3": {
                "question": "How much plugs of type <b><b>Type 1 with cable</b> (J1772)</b> <img style='width:1rem;' src='./assets/layers/charging_station/Type1_J1772.svg'/> are available here?",
                "render": "There are <b><b>Type 1 with cable</b> (J1772)</b> <img style='width:1rem;' src='./assets/layers/charging_station/Type1_J1772.svg'/> plugs of type <b>Type 1 with cable</b> (J1772) available here"
            },
            "plugs-4": {
                "question": "How much plugs of type <b><b>Type 1 <i>without</i> cable</b> (J1772)</b> <img style='width:1rem;' src='./assets/layers/charging_station/Type1_J1772.svg'/> are available here?",
                "render": "There are <b><b>Type 1 <i>without</i> cable</b> (J1772)</b> <img style='width:1rem;' src='./assets/layers/charging_station/Type1_J1772.svg'/> plugs of type <b>Type 1 <i>without</i> cable</b> (J1772) available here"
            },
            "plugs-5": {
                "question": "How much plugs of type <b><b>Type 1 CCS</b> (aka Type 1 Combo)</b> <img style='width:1rem;' src='./assets/layers/charging_station/Type1-ccs.svg'/> are available here?",
                "render": "There are <b><b>Type 1 CCS</b> (aka Type 1 Combo)</b> <img style='width:1rem;' src='./assets/layers/charging_station/Type1-ccs.svg'/> plugs of type <b>Type 1 CCS</b> (aka Type 1 Combo) available here"
            },
            "plugs-6": {
                "question": "How much plugs of type <b><b>Tesla Supercharger</b></b> <img style='width:1rem;' src='./assets/layers/charging_station/Tesla-hpwc-model-s.svg'/> are available here?",
                "render": "There are <b><b>Tesla Supercharger</b></b> <img style='width:1rem;' src='./assets/layers/charging_station/Tesla-hpwc-model-s.svg'/> plugs of type <b>Tesla Supercharger</b> available here"
            },
            "plugs-7": {
                "question": "How much plugs of type <b><b>Type 2</b> (mennekes)</b> <img style='width:1rem;' src='./assets/layers/charging_station/Type2_socket.svg'/> are available here?",
                "render": "There are <b><b>Type 2</b> (mennekes)</b> <img style='width:1rem;' src='./assets/layers/charging_station/Type2_socket.svg'/> plugs of type <b>Type 2</b> (mennekes) available here"
            },
            "plugs-8": {
                "question": "How much plugs of type <b><b>Type 2 CCS</b> (mennekes)</b> <img style='width:1rem;' src='./assets/layers/charging_station/Type2_CCS.svg'/> are available here?",
                "render": "There are <b><b>Type 2 CCS</b> (mennekes)</b> <img style='width:1rem;' src='./assets/layers/charging_station/Type2_CCS.svg'/> plugs of type <b>Type 2 CCS</b> (mennekes) available here"
            },
            "plugs-9": {
                "question": "How much plugs of type <b><b>Type 2 with cable</b> (mennekes)</b> <img style='width:1rem;' src='./assets/layers/charging_station/Type2_tethered.svg'/> are available here?",
                "render": "There are <b><b>Type 2 with cable</b> (mennekes)</b> <img style='width:1rem;' src='./assets/layers/charging_station/Type2_tethered.svg'/> plugs of type <b>Type 2 with cable</b> (mennekes) available here"
            },
            "power-output-0": {
                "mappings": {
                    "0": {
                        "then": "<b><b>Schuko wall plug</b> without ground pin (CEE7/4 type F)</b> <img style='width:1rem;' src='./assets/layers/charging_station/CEE7_4F.svg'/> outputs at most 3.6 kw"
                    }
                },
                "question": "What power output does a single plug of type <b><b>Schuko wall plug</b> without ground pin (CEE7/4 type F)</b> <img style='width:1rem;' src='./assets/layers/charging_station/CEE7_4F.svg'/> offer?",
                "render": "<b><b>Schuko wall plug</b> without ground pin (CEE7/4 type F)</b> <img style='width:1rem;' src='./assets/layers/charging_station/CEE7_4F.svg'/> outputs at most {socket:schuko:output}"
            },
            "power-output-1": {
                "mappings": {
                    "0": {
                        "then": "<b><b>European wall plug</b> with ground pin (CEE7/4 type E)</b> <img style='width:1rem;' src='./assets/layers/charging_station/TypeE.svg'/> outputs at most 3 kw"
                    },
                    "1": {
                        "then": "<b><b>European wall plug</b> with ground pin (CEE7/4 type E)</b> <img style='width:1rem;' src='./assets/layers/charging_station/TypeE.svg'/> outputs at most 22 kw"
                    }
                },
                "question": "What power output does a single plug of type <b><b>European wall plug</b> with ground pin (CEE7/4 type E)</b> <img style='width:1rem;' src='./assets/layers/charging_station/TypeE.svg'/> offer?",
                "render": "<b><b>European wall plug</b> with ground pin (CEE7/4 type E)</b> <img style='width:1rem;' src='./assets/layers/charging_station/TypeE.svg'/> outputs at most {socket:typee:output}"
            },
            "power-output-10": {
                "mappings": {
                    "0": {
                        "then": "<b><b>Tesla Supercharger CCS</b> (a branded type2_css)</b> <img style='width:1rem;' src='./assets/layers/charging_station/Type2_CCS.svg'/> outputs at most 50 kw"
                    }
                },
                "question": "What power output does a single plug of type <b><b>Tesla Supercharger CCS</b> (a branded type2_css)</b> <img style='width:1rem;' src='./assets/layers/charging_station/Type2_CCS.svg'/> offer?",
                "render": "<b><b>Tesla Supercharger CCS</b> (a branded type2_css)</b> <img style='width:1rem;' src='./assets/layers/charging_station/Type2_CCS.svg'/> outputs at most {socket:tesla_supercharger_ccs:output}"
            },
            "power-output-11": {
                "mappings": {
                    "0": {
                        "then": "<b><b>Tesla Supercharger (destination)</b></b> <img style='width:1rem;' src='./assets/layers/charging_station/Tesla-hpwc-model-s.svg'/> outputs at most 120 kw"
                    },
                    "1": {
                        "then": "<b><b>Tesla Supercharger (destination)</b></b> <img style='width:1rem;' src='./assets/layers/charging_station/Tesla-hpwc-model-s.svg'/> outputs at most 150 kw"
                    },
                    "2": {
                        "then": "<b><b>Tesla Supercharger (destination)</b></b> <img style='width:1rem;' src='./assets/layers/charging_station/Tesla-hpwc-model-s.svg'/> outputs at most 250 kw"
                    }
                },
                "question": "What power output does a single plug of type <b><b>Tesla Supercharger (destination)</b></b> <img style='width:1rem;' src='./assets/layers/charging_station/Tesla-hpwc-model-s.svg'/> offer?",
                "render": "<b><b>Tesla Supercharger (destination)</b></b> <img style='width:1rem;' src='./assets/layers/charging_station/Tesla-hpwc-model-s.svg'/> outputs at most {socket:tesla_destination:output}"
            },
<<<<<<< HEAD
            "29": {
                "question": "How much plugs of type <b>Tesla Supercharger</b> <img style='width:1rem;' src='./assets/layers/charging_station/Tesla-hpwc-model-s.svg'/> are available here?",
                "render": "There are <b>Tesla Supercharger</b> <img style='width:1rem;' src='./assets/layers/charging_station/Tesla-hpwc-model-s.svg'/> plugs of type <b>Tesla Supercharger</b> available here"
=======
            "power-output-12": {
                "mappings": {
                    "0": {
                        "then": "<b><b>Tesla supercharger (destination</b> (A Type 2 with cable branded as tesla)</b> <img style='width:1rem;' src='./assets/layers/charging_station/Type2_tethered.svg'/> outputs at most 11 kw"
                    },
                    "1": {
                        "then": "<b><b>Tesla supercharger (destination</b> (A Type 2 with cable branded as tesla)</b> <img style='width:1rem;' src='./assets/layers/charging_station/Type2_tethered.svg'/> outputs at most 22 kw"
                    }
                },
                "question": "What power output does a single plug of type <b><b>Tesla supercharger (destination</b> (A Type 2 with cable branded as tesla)</b> <img style='width:1rem;' src='./assets/layers/charging_station/Type2_tethered.svg'/> offer?",
                "render": "<b><b>Tesla supercharger (destination</b> (A Type 2 with cable branded as tesla)</b> <img style='width:1rem;' src='./assets/layers/charging_station/Type2_tethered.svg'/> outputs at most {socket:tesla_destination:output}"
>>>>>>> 04a2f91b
            },
            "power-output-2": {
                "mappings": {
                    "0": {
<<<<<<< HEAD
                        "then": "<b>Tesla Supercharger</b> <img style='width:1rem;' src='./assets/layers/charging_station/Tesla-hpwc-model-s.svg'/> outputs 480 volt"
                    }
                },
                "question": "What voltage do the plugs with <b>Tesla Supercharger</b> <img style='width:1rem;' src='./assets/layers/charging_station/Tesla-hpwc-model-s.svg'/> offer?",
                "render": "<b>Tesla Supercharger</b> <img style='width:1rem;' src='./assets/layers/charging_station/Tesla-hpwc-model-s.svg'/> outputs {socket:tesla_supercharger:voltage} volt"
=======
                        "then": "<b><b>Chademo</b></b> <img style='width:1rem;' src='./assets/layers/charging_station/Chademo_type4.svg'/> outputs at most 50 kw"
                    }
                },
                "question": "What power output does a single plug of type <b><b>Chademo</b></b> <img style='width:1rem;' src='./assets/layers/charging_station/Chademo_type4.svg'/> offer?",
                "render": "<b><b>Chademo</b></b> <img style='width:1rem;' src='./assets/layers/charging_station/Chademo_type4.svg'/> outputs at most {socket:chademo:output}"
>>>>>>> 04a2f91b
            },
            "power-output-3": {
                "mappings": {
                    "0": {
<<<<<<< HEAD
                        "then": "<b>Tesla Supercharger</b> <img style='width:1rem;' src='./assets/layers/charging_station/Tesla-hpwc-model-s.svg'/> outputs at most 125 A"
                    },
                    "1": {
                        "then": "<b>Tesla Supercharger</b> <img style='width:1rem;' src='./assets/layers/charging_station/Tesla-hpwc-model-s.svg'/> outputs at most 350 A"
                    }
                },
                "question": "What current do the plugs with <b>Tesla Supercharger</b> <img style='width:1rem;' src='./assets/layers/charging_station/Tesla-hpwc-model-s.svg'/> offer?",
                "render": "<b>Tesla Supercharger</b> <img style='width:1rem;' src='./assets/layers/charging_station/Tesla-hpwc-model-s.svg'/> outputs at most {socket:tesla_supercharger:current}A"
=======
                        "then": "<b><b>Type 1 with cable</b> (J1772)</b> <img style='width:1rem;' src='./assets/layers/charging_station/Type1_J1772.svg'/> outputs at most 3.7 kw"
                    },
                    "1": {
                        "then": "<b><b>Type 1 with cable</b> (J1772)</b> <img style='width:1rem;' src='./assets/layers/charging_station/Type1_J1772.svg'/> outputs at most 7 kw"
                    }
                },
                "question": "What power output does a single plug of type <b><b>Type 1 with cable</b> (J1772)</b> <img style='width:1rem;' src='./assets/layers/charging_station/Type1_J1772.svg'/> offer?",
                "render": "<b><b>Type 1 with cable</b> (J1772)</b> <img style='width:1rem;' src='./assets/layers/charging_station/Type1_J1772.svg'/> outputs at most {socket:type1_cable:output}"
>>>>>>> 04a2f91b
            },
            "power-output-4": {
                "mappings": {
                    "0": {
<<<<<<< HEAD
                        "then": "<b>Tesla Supercharger</b> <img style='width:1rem;' src='./assets/layers/charging_station/Tesla-hpwc-model-s.svg'/> outputs at most 120 kw"
                    },
                    "1": {
                        "then": "<b>Tesla Supercharger</b> <img style='width:1rem;' src='./assets/layers/charging_station/Tesla-hpwc-model-s.svg'/> outputs at most 150 kw"
                    },
                    "2": {
                        "then": "<b>Tesla Supercharger</b> <img style='width:1rem;' src='./assets/layers/charging_station/Tesla-hpwc-model-s.svg'/> outputs at most 250 kw"
                    }
                },
                "question": "What power output does a single plug of type <b>Tesla Supercharger</b> <img style='width:1rem;' src='./assets/layers/charging_station/Tesla-hpwc-model-s.svg'/> offer?",
                "render": "<b>Tesla Supercharger</b> <img style='width:1rem;' src='./assets/layers/charging_station/Tesla-hpwc-model-s.svg'/> outputs at most {socket:tesla_supercharger:output}"
            },
            "33": {
                "question": "How much plugs of type <b><b>Type 2</b> (mennekes)</b> <img style='width:1rem;' src='./assets/layers/charging_station/Type2_socket.svg'/> are available here?",
                "render": "There are <b><b>Type 2</b> (mennekes)</b> <img style='width:1rem;' src='./assets/layers/charging_station/Type2_socket.svg'/> plugs of type <b>Type 2</b> (mennekes) available here"
=======
                        "then": "<b><b>Type 1 <i>without</i> cable</b> (J1772)</b> <img style='width:1rem;' src='./assets/layers/charging_station/Type1_J1772.svg'/> outputs at most 3.7 kw"
                    },
                    "1": {
                        "then": "<b><b>Type 1 <i>without</i> cable</b> (J1772)</b> <img style='width:1rem;' src='./assets/layers/charging_station/Type1_J1772.svg'/> outputs at most 6.6 kw"
                    },
                    "2": {
                        "then": "<b><b>Type 1 <i>without</i> cable</b> (J1772)</b> <img style='width:1rem;' src='./assets/layers/charging_station/Type1_J1772.svg'/> outputs at most 7 kw"
                    },
                    "3": {
                        "then": "<b><b>Type 1 <i>without</i> cable</b> (J1772)</b> <img style='width:1rem;' src='./assets/layers/charging_station/Type1_J1772.svg'/> outputs at most 7.2 kw"
                    }
                },
                "question": "What power output does a single plug of type <b><b>Type 1 <i>without</i> cable</b> (J1772)</b> <img style='width:1rem;' src='./assets/layers/charging_station/Type1_J1772.svg'/> offer?",
                "render": "<b><b>Type 1 <i>without</i> cable</b> (J1772)</b> <img style='width:1rem;' src='./assets/layers/charging_station/Type1_J1772.svg'/> outputs at most {socket:type1:output}"
>>>>>>> 04a2f91b
            },
            "power-output-5": {
                "mappings": {
                    "0": {
                        "then": "<b><b>Type 1 CCS</b> (aka Type 1 Combo)</b> <img style='width:1rem;' src='./assets/layers/charging_station/Type1-ccs.svg'/> outputs at most 50 kw"
                    },
                    "1": {
                        "then": "<b><b>Type 1 CCS</b> (aka Type 1 Combo)</b> <img style='width:1rem;' src='./assets/layers/charging_station/Type1-ccs.svg'/> outputs at most 62.5 kw"
                    },
                    "2": {
                        "then": "<b><b>Type 1 CCS</b> (aka Type 1 Combo)</b> <img style='width:1rem;' src='./assets/layers/charging_station/Type1-ccs.svg'/> outputs at most 150 kw"
                    },
                    "3": {
                        "then": "<b><b>Type 1 CCS</b> (aka Type 1 Combo)</b> <img style='width:1rem;' src='./assets/layers/charging_station/Type1-ccs.svg'/> outputs at most 350 kw"
                    }
                },
                "question": "What power output does a single plug of type <b><b>Type 1 CCS</b> (aka Type 1 Combo)</b> <img style='width:1rem;' src='./assets/layers/charging_station/Type1-ccs.svg'/> offer?",
                "render": "<b><b>Type 1 CCS</b> (aka Type 1 Combo)</b> <img style='width:1rem;' src='./assets/layers/charging_station/Type1-ccs.svg'/> outputs at most {socket:type1_combo:output}"
            },
            "power-output-6": {
                "mappings": {
                    "0": {
                        "then": "<b><b>Tesla Supercharger</b></b> <img style='width:1rem;' src='./assets/layers/charging_station/Tesla-hpwc-model-s.svg'/> outputs at most 120 kw"
                    },
                    "1": {
                        "then": "<b><b>Tesla Supercharger</b></b> <img style='width:1rem;' src='./assets/layers/charging_station/Tesla-hpwc-model-s.svg'/> outputs at most 150 kw"
                    },
                    "2": {
                        "then": "<b><b>Tesla Supercharger</b></b> <img style='width:1rem;' src='./assets/layers/charging_station/Tesla-hpwc-model-s.svg'/> outputs at most 250 kw"
                    }
                },
                "question": "What power output does a single plug of type <b><b>Tesla Supercharger</b></b> <img style='width:1rem;' src='./assets/layers/charging_station/Tesla-hpwc-model-s.svg'/> offer?",
                "render": "<b><b>Tesla Supercharger</b></b> <img style='width:1rem;' src='./assets/layers/charging_station/Tesla-hpwc-model-s.svg'/> outputs at most {socket:tesla_supercharger:output}"
            },
            "power-output-7": {
                "mappings": {
                    "0": {
                        "then": "<b><b>Type 2</b> (mennekes)</b> <img style='width:1rem;' src='./assets/layers/charging_station/Type2_socket.svg'/> outputs at most 11 kw"
                    },
                    "1": {
                        "then": "<b><b>Type 2</b> (mennekes)</b> <img style='width:1rem;' src='./assets/layers/charging_station/Type2_socket.svg'/> outputs at most 22 kw"
                    }
                },
                "question": "What power output does a single plug of type <b><b>Type 2</b> (mennekes)</b> <img style='width:1rem;' src='./assets/layers/charging_station/Type2_socket.svg'/> offer?",
                "render": "<b><b>Type 2</b> (mennekes)</b> <img style='width:1rem;' src='./assets/layers/charging_station/Type2_socket.svg'/> outputs at most {socket:type2:output}"
            },
            "power-output-8": {
                "mappings": {
                    "0": {
                        "then": "<b><b>Type 2 CCS</b> (mennekes)</b> <img style='width:1rem;' src='./assets/layers/charging_station/Type2_CCS.svg'/> outputs at most 50 kw"
                    }
                },
                "question": "What power output does a single plug of type <b><b>Type 2 CCS</b> (mennekes)</b> <img style='width:1rem;' src='./assets/layers/charging_station/Type2_CCS.svg'/> offer?",
                "render": "<b><b>Type 2 CCS</b> (mennekes)</b> <img style='width:1rem;' src='./assets/layers/charging_station/Type2_CCS.svg'/> outputs at most {socket:type2_combo:output}"
            },
            "power-output-9": {
                "mappings": {
                    "0": {
                        "then": "<b><b>Type 2 with cable</b> (mennekes)</b> <img style='width:1rem;' src='./assets/layers/charging_station/Type2_tethered.svg'/> outputs at most 11 kw"
                    },
                    "1": {
                        "then": "<b><b>Type 2 with cable</b> (mennekes)</b> <img style='width:1rem;' src='./assets/layers/charging_station/Type2_tethered.svg'/> outputs at most 22 kw"
                    }
                },
                "question": "What power output does a single plug of type <b><b>Type 2 with cable</b> (mennekes)</b> <img style='width:1rem;' src='./assets/layers/charging_station/Type2_tethered.svg'/> offer?",
                "render": "<b><b>Type 2 with cable</b> (mennekes)</b> <img style='width:1rem;' src='./assets/layers/charging_station/Type2_tethered.svg'/> outputs at most {socket:type2_cable:output}"
            },
            "ref": {
                "question": "What is the reference number of this charging station?",
                "render": "Reference number is <b>{ref}</b>"
            },
            "voltage-0": {
                "mappings": {
                    "0": {
                        "then": "<b><b>Schuko wall plug</b> without ground pin (CEE7/4 type F)</b> <img style='width:1rem;' src='./assets/layers/charging_station/CEE7_4F.svg'/> outputs 230 volt"
                    }
                },
                "question": "What voltage do the plugs with <b><b>Schuko wall plug</b> without ground pin (CEE7/4 type F)</b> <img style='width:1rem;' src='./assets/layers/charging_station/CEE7_4F.svg'/> offer?",
                "render": "<b><b>Schuko wall plug</b> without ground pin (CEE7/4 type F)</b> <img style='width:1rem;' src='./assets/layers/charging_station/CEE7_4F.svg'/> outputs {socket:schuko:voltage} volt"
            },
            "voltage-1": {
                "mappings": {
                    "0": {
                        "then": "<b><b>European wall plug</b> with ground pin (CEE7/4 type E)</b> <img style='width:1rem;' src='./assets/layers/charging_station/TypeE.svg'/> outputs 230 volt"
                    }
                },
                "question": "What voltage do the plugs with <b><b>European wall plug</b> with ground pin (CEE7/4 type E)</b> <img style='width:1rem;' src='./assets/layers/charging_station/TypeE.svg'/> offer?",
                "render": "<b><b>European wall plug</b> with ground pin (CEE7/4 type E)</b> <img style='width:1rem;' src='./assets/layers/charging_station/TypeE.svg'/> outputs {socket:typee:voltage} volt"
            },
            "voltage-10": {
                "mappings": {
                    "0": {
                        "then": "<b><b>Tesla Supercharger CCS</b> (a branded type2_css)</b> <img style='width:1rem;' src='./assets/layers/charging_station/Type2_CCS.svg'/> outputs 500 volt"
                    },
                    "1": {
                        "then": "<b><b>Tesla Supercharger CCS</b> (a branded type2_css)</b> <img style='width:1rem;' src='./assets/layers/charging_station/Type2_CCS.svg'/> outputs 920 volt"
                    }
                },
                "question": "What voltage do the plugs with <b><b>Tesla Supercharger CCS</b> (a branded type2_css)</b> <img style='width:1rem;' src='./assets/layers/charging_station/Type2_CCS.svg'/> offer?",
                "render": "<b><b>Tesla Supercharger CCS</b> (a branded type2_css)</b> <img style='width:1rem;' src='./assets/layers/charging_station/Type2_CCS.svg'/> outputs {socket:tesla_supercharger_ccs:voltage} volt"
            },
            "voltage-11": {
                "mappings": {
                    "0": {
                        "then": "<b><b>Tesla Supercharger (destination)</b></b> <img style='width:1rem;' src='./assets/layers/charging_station/Tesla-hpwc-model-s.svg'/> outputs 480 volt"
                    }
                },
                "question": "What voltage do the plugs with <b><b>Tesla Supercharger (destination)</b></b> <img style='width:1rem;' src='./assets/layers/charging_station/Tesla-hpwc-model-s.svg'/> offer?",
                "render": "<b><b>Tesla Supercharger (destination)</b></b> <img style='width:1rem;' src='./assets/layers/charging_station/Tesla-hpwc-model-s.svg'/> outputs {socket:tesla_destination:voltage} volt"
            },
            "voltage-12": {
                "mappings": {
                    "0": {
                        "then": "<b><b>Tesla supercharger (destination</b> (A Type 2 with cable branded as tesla)</b> <img style='width:1rem;' src='./assets/layers/charging_station/Type2_tethered.svg'/> outputs 230 volt"
                    },
                    "1": {
                        "then": "<b><b>Tesla supercharger (destination</b> (A Type 2 with cable branded as tesla)</b> <img style='width:1rem;' src='./assets/layers/charging_station/Type2_tethered.svg'/> outputs 400 volt"
                    }
                },
                "question": "What voltage do the plugs with <b><b>Tesla supercharger (destination</b> (A Type 2 with cable branded as tesla)</b> <img style='width:1rem;' src='./assets/layers/charging_station/Type2_tethered.svg'/> offer?",
                "render": "<b><b>Tesla supercharger (destination</b> (A Type 2 with cable branded as tesla)</b> <img style='width:1rem;' src='./assets/layers/charging_station/Type2_tethered.svg'/> outputs {socket:tesla_destination:voltage} volt"
            },
            "voltage-2": {
                "mappings": {
                    "0": {
                        "then": "<b><b>Chademo</b></b> <img style='width:1rem;' src='./assets/layers/charging_station/Chademo_type4.svg'/> outputs 500 volt"
                    }
                },
                "question": "What voltage do the plugs with <b><b>Chademo</b></b> <img style='width:1rem;' src='./assets/layers/charging_station/Chademo_type4.svg'/> offer?",
                "render": "<b><b>Chademo</b></b> <img style='width:1rem;' src='./assets/layers/charging_station/Chademo_type4.svg'/> outputs {socket:chademo:voltage} volt"
            },
            "voltage-3": {
                "mappings": {
                    "0": {
                        "then": "<b><b>Type 1 with cable</b> (J1772)</b> <img style='width:1rem;' src='./assets/layers/charging_station/Type1_J1772.svg'/> outputs 200 volt"
                    },
                    "1": {
                        "then": "<b><b>Type 1 with cable</b> (J1772)</b> <img style='width:1rem;' src='./assets/layers/charging_station/Type1_J1772.svg'/> outputs 240 volt"
                    }
                },
                "question": "What voltage do the plugs with <b><b>Type 1 with cable</b> (J1772)</b> <img style='width:1rem;' src='./assets/layers/charging_station/Type1_J1772.svg'/> offer?",
                "render": "<b><b>Type 1 with cable</b> (J1772)</b> <img style='width:1rem;' src='./assets/layers/charging_station/Type1_J1772.svg'/> outputs {socket:type1_cable:voltage} volt"
            },
            "voltage-4": {
                "mappings": {
                    "0": {
                        "then": "<b><b>Type 1 <i>without</i> cable</b> (J1772)</b> <img style='width:1rem;' src='./assets/layers/charging_station/Type1_J1772.svg'/> outputs 200 volt"
                    },
                    "1": {
                        "then": "<b><b>Type 1 <i>without</i> cable</b> (J1772)</b> <img style='width:1rem;' src='./assets/layers/charging_station/Type1_J1772.svg'/> outputs 240 volt"
                    }
                },
                "question": "What voltage do the plugs with <b><b>Type 1 <i>without</i> cable</b> (J1772)</b> <img style='width:1rem;' src='./assets/layers/charging_station/Type1_J1772.svg'/> offer?",
                "render": "<b><b>Type 1 <i>without</i> cable</b> (J1772)</b> <img style='width:1rem;' src='./assets/layers/charging_station/Type1_J1772.svg'/> outputs {socket:type1:voltage} volt"
            },
            "voltage-5": {
                "mappings": {
                    "0": {
                        "then": "<b><b>Type 1 CCS</b> (aka Type 1 Combo)</b> <img style='width:1rem;' src='./assets/layers/charging_station/Type1-ccs.svg'/> outputs 400 volt"
                    },
                    "1": {
                        "then": "<b><b>Type 1 CCS</b> (aka Type 1 Combo)</b> <img style='width:1rem;' src='./assets/layers/charging_station/Type1-ccs.svg'/> outputs 1000 volt"
                    }
                },
                "question": "What voltage do the plugs with <b><b>Type 1 CCS</b> (aka Type 1 Combo)</b> <img style='width:1rem;' src='./assets/layers/charging_station/Type1-ccs.svg'/> offer?",
                "render": "<b><b>Type 1 CCS</b> (aka Type 1 Combo)</b> <img style='width:1rem;' src='./assets/layers/charging_station/Type1-ccs.svg'/> outputs {socket:type1_combo:voltage} volt"
            },
            "voltage-6": {
                "mappings": {
                    "0": {
                        "then": "<b><b>Tesla Supercharger</b></b> <img style='width:1rem;' src='./assets/layers/charging_station/Tesla-hpwc-model-s.svg'/> outputs 480 volt"
                    }
                },
                "question": "What voltage do the plugs with <b><b>Tesla Supercharger</b></b> <img style='width:1rem;' src='./assets/layers/charging_station/Tesla-hpwc-model-s.svg'/> offer?",
                "render": "<b><b>Tesla Supercharger</b></b> <img style='width:1rem;' src='./assets/layers/charging_station/Tesla-hpwc-model-s.svg'/> outputs {socket:tesla_supercharger:voltage} volt"
            },
            "voltage-7": {
                "mappings": {
                    "0": {
                        "then": "<b><b>Type 2</b> (mennekes)</b> <img style='width:1rem;' src='./assets/layers/charging_station/Type2_socket.svg'/> outputs 230 volt"
                    },
                    "1": {
                        "then": "<b><b>Type 2</b> (mennekes)</b> <img style='width:1rem;' src='./assets/layers/charging_station/Type2_socket.svg'/> outputs 400 volt"
                    }
                },
                "question": "What voltage do the plugs with <b><b>Type 2</b> (mennekes)</b> <img style='width:1rem;' src='./assets/layers/charging_station/Type2_socket.svg'/> offer?",
                "render": "<b><b>Type 2</b> (mennekes)</b> <img style='width:1rem;' src='./assets/layers/charging_station/Type2_socket.svg'/> outputs {socket:type2:voltage} volt"
            },
            "voltage-8": {
                "mappings": {
                    "0": {
                        "then": "<b><b>Type 2 CCS</b> (mennekes)</b> <img style='width:1rem;' src='./assets/layers/charging_station/Type2_CCS.svg'/> outputs 500 volt"
                    },
                    "1": {
                        "then": "<b><b>Type 2 CCS</b> (mennekes)</b> <img style='width:1rem;' src='./assets/layers/charging_station/Type2_CCS.svg'/> outputs 920 volt"
                    }
                },
                "question": "What voltage do the plugs with <b><b>Type 2 CCS</b> (mennekes)</b> <img style='width:1rem;' src='./assets/layers/charging_station/Type2_CCS.svg'/> offer?",
                "render": "<b><b>Type 2 CCS</b> (mennekes)</b> <img style='width:1rem;' src='./assets/layers/charging_station/Type2_CCS.svg'/> outputs {socket:type2_combo:voltage} volt"
            },
            "voltage-9": {
                "mappings": {
                    "0": {
                        "then": "<b><b>Type 2 with cable</b> (mennekes)</b> <img style='width:1rem;' src='./assets/layers/charging_station/Type2_tethered.svg'/> outputs 230 volt"
                    },
                    "1": {
                        "then": "<b><b>Type 2 with cable</b> (mennekes)</b> <img style='width:1rem;' src='./assets/layers/charging_station/Type2_tethered.svg'/> outputs 400 volt"
                    }
                },
                "question": "What voltage do the plugs with <b><b>Type 2 with cable</b> (mennekes)</b> <img style='width:1rem;' src='./assets/layers/charging_station/Type2_tethered.svg'/> offer?",
                "render": "<b><b>Type 2 with cable</b> (mennekes)</b> <img style='width:1rem;' src='./assets/layers/charging_station/Type2_tethered.svg'/> outputs {socket:type2_cable:voltage} volt"
            },
            "website": {
                "question": "What is the website of the operator?",
                "render": "More info on <a href='{website}'>{website}</a>"
            }
        },
        "title": {
            "render": "Charging station"
        },
        "units": {
            "0": {
                "applicableUnits": {
                    "0": {
                        "human": " minutes",
                        "humanSingular": " minute"
                    },
                    "1": {
                        "human": " hours",
                        "humanSingular": " hour"
                    },
                    "2": {
                        "human": " days",
                        "humanSingular": " day"
                    }
                }
            },
            "1": {
                "applicableUnits": {
                    "0": {
                        "human": "Volts"
                    }
                }
            },
            "2": {
                "applicableUnits": {
                    "0": {
                        "human": "A"
                    }
                }
            },
            "3": {
                "applicableUnits": {
                    "0": {
                        "human": "kilowatt"
                    },
                    "1": {
                        "human": "megawatt"
                    }
                }
            }
        }
    },
    "crossings": {
        "description": "Crossings for pedestrians and cyclists",
        "name": "Crossings",
        "presets": {
            "0": {
                "description": "Crossing for pedestrians and/or cyclists",
                "title": "Crossing"
            },
            "1": {
                "description": "Traffic signal on a road",
                "title": "Traffic signal"
            }
        },
        "tagRenderings": {
            "crossing-bicycle-allowed": {
                "mappings": {
                    "0": {
                        "then": "A cyclist can use this crossing"
                    },
                    "1": {
                        "then": "A cyclist can not use this crossing"
                    }
                },
                "question": "Is this crossing also for bicycles?"
            },
            "crossing-button": {
                "mappings": {
                    "0": {
                        "then": "This traffic light has a button to request green light"
                    },
                    "1": {
                        "then": "This traffic light does not have a button to request green light"
                    }
                },
                "question": "Does this traffic light have a button to request green light?"
            },
            "crossing-continue-through-red": {
                "mappings": {
                    "0": {
                        "then": "A cyclist can go straight on if the light is red <img src='./assets/layers/crossings/Belgian_road_sign_B23.svg' style='width: 3em'>"
                    },
                    "1": {
                        "then": "A cyclist can go straight on if the light is red"
                    },
                    "2": {
                        "then": "A cyclist can not go straight on if the light is red"
                    }
                },
                "question": "Can a cyclist go straight on when the light is red?"
            },
            "crossing-has-island": {
                "mappings": {
                    "0": {
                        "then": "This crossing has an island in the middle"
                    },
                    "1": {
                        "then": "This crossing does not have an island in the middle"
                    }
                },
                "question": "Does this crossing have an island in the middle?"
            },
            "crossing-is-zebra": {
                "mappings": {
                    "0": {
                        "then": "This is a zebra crossing"
                    },
                    "1": {
                        "then": "This is not a zebra crossing"
                    }
                },
                "question": "Is this is a zebra crossing?"
            },
            "crossing-right-turn-through-red": {
                "mappings": {
                    "0": {
                        "then": "A cyclist can turn right if the light is red <img src='./assets/layers/crossings/Belgian_road_sign_B22.svg' style='width: 3em'>"
                    },
                    "1": {
                        "then": "A cyclist can turn right if the light is red"
                    },
                    "2": {
                        "then": "A cyclist can not turn right if the light is red"
                    }
                },
                "question": "Can a cyclist turn right when the light is red?"
            },
            "crossing-tactile": {
                "mappings": {
                    "0": {
                        "then": "This crossing has tactile paving"
                    },
                    "1": {
                        "then": "This crossing does not have tactile paving"
                    },
                    "2": {
                        "then": "This crossing has tactile paving, but is not correct"
                    }
                },
                "question": "Does this crossing have tactile paving?"
            },
            "crossing-type": {
                "mappings": {
                    "0": {
                        "then": "Crossing, without traffic lights"
                    },
                    "1": {
                        "then": "Crossing with traffic signals"
                    },
                    "2": {
                        "then": "Zebra crossing"
                    }
                },
                "question": "What kind of crossing is this?"
            }
        },
        "title": {
            "mappings": {
                "0": {
                    "then": "Traffic signal"
                },
                "1": {
                    "then": "Crossing with traffic signals"
                }
            },
            "render": "Crossing"
        }
    },
    "cycleways_and_roads": {
        "name": "Cycleways and roads",
        "tagRenderings": {
            "Cycleway type for a road": {
                "mappings": {
                    "0": {
                        "then": "There is a shared lane"
                    },
                    "1": {
                        "then": "There is a lane next to the road (separated with paint)"
                    },
                    "2": {
                        "then": "There is a track, but no cycleway drawn separately from this road on the map."
                    },
                    "3": {
                        "then": "There is a separately drawn cycleway"
                    },
                    "4": {
                        "then": "There is no cycleway"
                    },
                    "5": {
                        "then": "There is no cycleway"
                    }
                },
                "question": "What kind of cycleway is here?"
            },
            "Cycleway:smoothness": {
                "mappings": {
                    "0": {
                        "then": "Usable for thin rollers: rollerblade, skateboard"
                    },
                    "1": {
                        "then": "Usable for thin wheels: racing bike"
                    },
                    "2": {
                        "then": "Usable for normal wheels: city bike, wheelchair, scooter"
                    },
                    "3": {
                        "then": "Usable for robust wheels: trekking bike, car, rickshaw"
                    },
                    "4": {
                        "then": "Usable for vehicles with high clearance: light duty off-road vehicle"
                    },
                    "5": {
                        "then": "Usable for off-road vehicles: heavy duty off-road vehicle"
                    },
                    "6": {
                        "then": "Usable for specialized off-road vehicles: tractor, ATV"
                    },
                    "7": {
                        "then": "Impassable / No wheeled vehicle"
                    }
                },
                "question": "What is the smoothness of this cycleway?"
            },
            "Cycleway:surface": {
                "mappings": {
                    "0": {
                        "then": "This cycleway is unpaved"
                    },
                    "1": {
                        "then": "This cycleway is paved"
                    },
                    "2": {
                        "then": "This cycleway is made of asphalt"
                    },
                    "3": {
                        "then": "This cycleway is made of smooth paving stones"
                    },
                    "4": {
                        "then": "This cycleway is made of concrete"
                    },
                    "5": {
                        "then": "This cycleway is made of cobblestone (unhewn or sett)"
                    },
                    "6": {
                        "then": "This cycleway is made of raw, natural cobblestone"
                    },
                    "7": {
                        "then": "This cycleway is made of flat, square cobblestone"
                    },
                    "8": {
                        "then": "This cycleway is made of wood"
                    },
                    "9": {
                        "then": "This cycleway is made of gravel"
                    },
                    "10": {
                        "then": "This cycleway is made of fine gravel"
                    },
                    "11": {
                        "then": "This cycleway is made of pebblestone"
                    },
                    "12": {
                        "then": "This cycleway is made from raw ground"
                    }
                },
                "question": "What is the surface of the cycleway made from?",
                "render": "This cyleway is made of {cycleway:surface}"
            },
            "Is this a cyclestreet? (For a road)": {
                "mappings": {
                    "0": {
                        "then": "This is a cyclestreet, and a 30km/h zone."
                    },
                    "1": {
                        "then": "This is a cyclestreet"
                    },
                    "2": {
                        "then": "This is not a cyclestreet."
                    }
                },
                "question": "Is this a cyclestreet?"
            },
            "Maxspeed (for road)": {
                "mappings": {
                    "0": {
                        "then": "The maximum speed is 20 km/h"
                    },
                    "1": {
                        "then": "The maximum speed is 30 km/h"
                    },
                    "2": {
                        "then": "The maximum speed is 50 km/h"
                    },
                    "3": {
                        "then": "The maximum speed is 70 km/h"
                    },
                    "4": {
                        "then": "The maximum speed is 90 km/h"
                    }
                },
                "question": "What is the maximum speed in this street?",
                "render": "The maximum speed on this road is {maxspeed} km/h"
            },
            "Surface of the road": {
                "mappings": {
                    "0": {
                        "then": "This cycleway is unhardened"
                    },
                    "1": {
                        "then": "This cycleway is paved"
                    },
                    "2": {
                        "then": "This cycleway is made of asphalt"
                    },
                    "3": {
                        "then": "This cycleway is made of smooth paving stones"
                    },
                    "4": {
                        "then": "This cycleway is made of concrete"
                    },
                    "5": {
                        "then": "This cycleway is made of cobblestone (unhewn or sett)"
                    },
                    "6": {
                        "then": "This cycleway is made of raw, natural cobblestone"
                    },
                    "7": {
                        "then": "This cycleway is made of flat, square cobblestone"
                    },
                    "8": {
                        "then": "This cycleway is made of wood"
                    },
                    "9": {
                        "then": "This cycleway is made of gravel"
                    },
                    "10": {
                        "then": "This cycleway is made of fine gravel"
                    },
                    "11": {
                        "then": "This cycleway is made of pebblestone"
                    },
                    "12": {
                        "then": "This cycleway is made from raw ground"
                    }
                },
                "question": "What is the surface of the street made from?",
                "render": "This road is made of {surface}"
            },
            "Surface of the street": {
                "mappings": {
                    "0": {
                        "then": "Usable for thin rollers: rollerblade, skateboard"
                    },
                    "1": {
                        "then": "Usable for thin wheels: racing bike"
                    },
                    "2": {
                        "then": "Usable for normal wheels: city bike, wheelchair, scooter"
                    },
                    "3": {
                        "then": "Usable for robust wheels: trekking bike, car, rickshaw"
                    },
                    "4": {
                        "then": "Usable for vehicles with high clearance: light duty off-road vehicle"
                    },
                    "5": {
                        "then": "Usable for off-road vehicles: heavy duty off-road vehicle"
                    },
                    "6": {
                        "then": "Usable for specialized off-road vehicles: tractor, ATV"
                    },
                    "7": {
                        "then": "Impassable / No wheeled vehicle"
                    }
                },
                "question": "What is the smoothness of this street?"
            },
            "cyclelan-segregation": {
                "mappings": {
                    "0": {
                        "then": "This cycleway is separated by a dashed line"
                    },
                    "1": {
                        "then": "This cycleway is separated by a solid line"
                    },
                    "2": {
                        "then": "This cycleway is separated by a parking lane"
                    },
                    "3": {
                        "then": "This cycleway is separated by a kerb"
                    }
                },
                "question": "How is this cycleway separated from the road?"
            },
            "cycleway-lane-track-traffic-signs": {
                "mappings": {
                    "0": {
                        "then": "Compulsory cycleway <img src='./assets/themes/cycle_infra/Belgian_road_sign_D07.svg' style='width: 3em'>"
                    },
                    "1": {
                        "then": "Compulsory cycleway (with supplementary sign)<br><img src='./assets/themes/cycle_infra/Belgian_road_sign_D07.svg' style='width: 3em'> "
                    },
                    "2": {
                        "then": "Segregated foot/cycleway <img src='./assets/themes/cycle_infra/Belgian_road_sign_D09.svg' style='width: 3em'>"
                    },
                    "3": {
                        "then": "Unsegregated foot/cycleway <img src='./assets/themes/cycle_infra/Belgian_road_sign_D10.svg' style='width: 3em'>"
                    },
                    "4": {
                        "then": "No traffic sign present"
                    }
                },
                "question": "What traffic sign does this cycleway have?"
            },
            "cycleway-segregation": {
                "mappings": {
                    "0": {
                        "then": "This cycleway is separated by a dashed line"
                    },
                    "1": {
                        "then": "This cycleway is separated by a solid line"
                    },
                    "2": {
                        "then": "This cycleway is separated by a parking lane"
                    },
                    "3": {
                        "then": "This cycleway is separated by a kerb"
                    }
                },
                "question": "How is this cycleway separated from the road?"
            },
            "cycleway-traffic-signs": {
                "mappings": {
                    "0": {
                        "then": "Compulsory cycleway <img src='./assets/themes/cycle_infra/Belgian_road_sign_D07.svg' style='width: 3em'>"
                    },
                    "1": {
                        "then": "Compulsory cycleway (with supplementary sign)<br><img src='./assets/themes/cycle_infra/Belgian_road_sign_D07.svg' style='width: 3em'> "
                    },
                    "2": {
                        "then": "Segregated foot/cycleway <img src='./assets/themes/cycle_infra/Belgian_road_sign_D09.svg' style='width: 3em'>"
                    },
                    "3": {
                        "then": "Unsegregated foot/cycleway <img src='./assets/themes/cycle_infra/Belgian_road_sign_D10.svg' style='width: 3em'>"
                    },
                    "4": {
                        "then": "No traffic sign present"
                    }
                },
                "question": "What traffic sign does this cycleway have?"
            },
            "cycleway-traffic-signs-D7-supplementary": {
                "mappings": {
                    "0": {
                        "then": "<img src='./assets/themes/cycle_infra/Belgian_traffic_sign_M6.svg' style='width: 3em'>"
                    },
                    "1": {
                        "then": "<img src='./assets/themes/cycle_infra/Belgian_traffic_sign_M13.svg' style='width: 3em'>"
                    },
                    "2": {
                        "then": "<img src='./assets/themes/cycle_infra/Belgian_traffic_sign_M14.svg' style='width: 3em'>"
                    },
                    "3": {
                        "then": "<img src='./assets/themes/cycle_infra/Belgian_traffic_sign_M7.svg' style='width: 3em'>"
                    },
                    "4": {
                        "then": "<img src='./assets/themes/cycle_infra/Belgian_traffic_sign_M15.svg' style='width: 3em'>"
                    },
                    "5": {
                        "then": "<img src='./assets/themes/cycle_infra/Belgian_traffic_sign_M16.svg' style='width: 3em'>"
                    },
                    "6": {
                        "then": "No supplementary traffic sign present"
                    }
                },
                "question": "Does the traffic sign D7 (<img src='./assets/themes/cycle_infra/Belgian_road_sign_D07.svg' style='width: 1.5em'>) have a supplementary sign?"
            },
            "cycleway-traffic-signs-supplementary": {
                "mappings": {
                    "0": {
                        "then": "<img src='./assets/themes/cycle_infra/Belgian_traffic_sign_M6.svg' style='width: 3em'>"
                    },
                    "1": {
                        "then": "<img src='./assets/themes/cycle_infra/Belgian_traffic_sign_M13.svg' style='width: 3em'>"
                    },
                    "2": {
                        "then": "<img src='./assets/themes/cycle_infra/Belgian_traffic_sign_M14.svg' style='width: 3em'>"
                    },
                    "3": {
                        "then": "<img src='./assets/themes/cycle_infra/Belgian_traffic_sign_M7.svg' style='width: 3em'>"
                    },
                    "4": {
                        "then": "<img src='./assets/themes/cycle_infra/Belgian_traffic_sign_M15.svg' style='width: 3em'>"
                    },
                    "5": {
                        "then": "<img src='./assets/themes/cycle_infra/Belgian_traffic_sign_M16.svg' style='width: 3em'>"
                    },
                    "6": {
                        "then": "No supplementary traffic sign present"
                    }
                },
                "question": "Does the traffic sign D7 (<img src='./assets/themes/cycle_infra/Belgian_road_sign_D07.svg' style='width: 1.5em'>) have a supplementary sign?"
            },
            "cycleways_and_roads-cycleway:buffer": {
                "question": "How wide is the gap between the cycleway and the road?",
                "render": "The buffer besides this cycleway is {cycleway:buffer} m"
            },
            "is lit?": {
                "mappings": {
                    "0": {
                        "then": "This street is lit"
                    },
                    "1": {
                        "then": "This road is not lit"
                    },
                    "2": {
                        "then": "This road is lit at night"
                    },
                    "3": {
                        "then": "This road is lit 24/7"
                    }
                },
                "question": "Is this street lit?"
            },
            "width:carriageway": {
                "question": "What is the carriage width of this road (in meters)?",
                "render": "The carriage width of this road is <strong>{width:carriageway}m</strong>"
            }
        },
        "title": {
            "mappings": {
                "0": {
                    "then": "Cycleway"
                },
                "1": {
                    "then": "Shared lane"
                },
                "2": {
                    "then": "Bike lane"
                },
                "3": {
                    "then": "Cycleway next to the road"
                },
                "4": {
                    "then": "Cyclestreet"
                }
            },
            "render": "Cycleways"
        }
    },
    "defibrillator": {
        "icon": {
            "mappings": {
                "0": {
                    "then": "./assets/layers/defibrillator/aed_checked.svg"
                }
            }
        },
        "name": "Defibrillators",
        "presets": {
            "0": {
                "title": "Defibrillator"
            }
        },
        "tagRenderings": {
            "defibrillator-access": {
                "mappings": {
                    "0": {
                        "then": "Publicly accessible"
                    },
                    "1": {
                        "then": "Publicly accessible"
                    },
                    "2": {
                        "then": "Only accessible to customers"
                    },
                    "3": {
                        "then": "Not accessible to the general public (e.g. only accesible to staff, the owners, ...)"
                    },
                    "4": {
                        "then": "Not accessible, possibly only for professional use"
                    }
                },
                "question": "Is this defibrillator freely accessible?",
                "render": "Access is {access}"
            },
            "defibrillator-defibrillator": {
                "mappings": {
                    "0": {
                        "then": "This is a manual defibrillator for professionals"
                    },
                    "1": {
                        "then": "This is a normal automatic defibrillator"
                    }
                },
                "question": "Is this a a regular automatic defibrillator or a manual defibrillator for professionals only?",
                "render": "There is no info about the type of device"
            },
            "defibrillator-defibrillator:location": {
                "question": "Please give some explanation on where the defibrillator can be found (in the local language)",
                "render": "<i>Extra information about the location (in the local languagel):</i><br/>{defibrillator:location}"
            },
            "defibrillator-defibrillator:location:en": {
                "question": "Please give some explanation on where the defibrillator can be found (in English)",
                "render": "<i>Extra information about the location (in English):</i><br/>{defibrillator:location:en}"
            },
            "defibrillator-defibrillator:location:fr": {
                "question": "Please give some explanation on where the defibrillator can be found (in French)",
                "render": "<i>Extra information about the location (in French):</i><br/>{defibrillator:location:fr}"
            },
            "defibrillator-description": {
                "question": "Is there any useful information for users that you haven't been able to describe above? (leave blank if no)",
                "render": "Additional information: {description}"
            },
            "defibrillator-email": {
                "question": "What is the email for questions about this defibrillator?",
                "render": "Email for questions about this defibrillator: <a href='mailto:{email}'>{email}</a>"
            },
            "defibrillator-fixme": {
                "question": "Is there something wrong with how this is mapped, that you weren't able to fix here? (leave a note to OpenStreetMap experts)",
                "render": "Extra information for OpenStreetMap experts: {fixme}"
            },
            "defibrillator-indoors": {
                "mappings": {
                    "0": {
                        "then": "This defibrillator is located indoors"
                    },
                    "1": {
                        "then": "This defibrillator is located outdoors"
                    }
                },
                "question": "Is this defibrillator located indoors?"
            },
            "defibrillator-level": {
                "mappings": {
                    "0": {
                        "then": "This defibrillator is on the <b>ground floor</b>"
                    },
                    "1": {
                        "then": "This defibrillator is on the <b>first floor</b>"
                    }
                },
                "question": "On which floor is this defibrillator located?",
                "render": "This defibrillator is on floor {level}"
            },
            "defibrillator-opening_hours": {
                "mappings": {
                    "0": {
                        "then": "24/7 opened (including holidays)"
                    }
                },
                "question": "At what times is this defibrillator available?",
                "render": "{opening_hours_table(opening_hours)}"
            },
            "defibrillator-phone": {
                "question": "What is the phone number for questions about this defibrillator?",
                "render": "Telephone for questions about this defibrillator: <a href='tel:{phone}'>{phone}</a>"
            },
            "defibrillator-ref": {
                "question": "What is the official identification number of the device? (if visible on device)",
                "render": "Official identification number of the device: <i>{ref}</i>"
            },
            "defibrillator-survey:date": {
                "mappings": {
                    "0": {
                        "then": "Checked today!"
                    }
                },
                "question": "When was this defibrillator last surveyed?",
                "render": "This defibrillator was last surveyed on {survey:date}"
            }
        },
        "title": {
            "render": "Defibrillator"
        }
    },
    "direction": {
        "description": "This layer visualizes directions",
        "name": "Direction visualization"
    },
    "drinking_water": {
        "name": "Drinking water",
        "presets": {
            "0": {
                "title": "drinking water"
            }
        },
        "tagRenderings": {
            "Bottle refill": {
                "mappings": {
                    "0": {
                        "then": "It is easy to refill water bottles"
                    },
                    "1": {
                        "then": "Water bottles may not fit"
                    }
                },
                "question": "How easy is it to fill water bottles?"
            },
            "Still in use?": {
                "mappings": {
                    "0": {
                        "then": "This drinking water works"
                    },
                    "1": {
                        "then": "This drinking water is broken"
                    },
                    "2": {
                        "then": "This drinking water is closed"
                    }
                },
                "question": "Is this drinking water spot still operational?",
                "render": "The operational status is <i>{operational_status</i>"
            },
            "render-closest-drinking-water": {
                "render": "<a href='#{_closest_other_drinking_water_id}'>There is another drinking water fountain at {_closest_other_drinking_water_distance} meter</a>"
            }
        },
        "title": {
            "render": "Drinking water"
        }
    },
    "food": {
        "filter": {
            "0": {
                "options": {
                    "0": {
                        "question": "Opened now"
                    }
                }
            },
            "1": {
                "options": {
                    "0": {
                        "question": "Has a vegetarian menu"
                    }
                }
            },
            "2": {
                "options": {
                    "0": {
                        "question": "Has a vegan menu"
                    }
                }
            },
            "3": {
                "options": {
                    "0": {
                        "question": "Has a halal menu"
                    }
                }
            }
        },
        "name": "Restaurants and fast food",
        "presets": {
            "0": {
                "description": "A formal eating place with sit-down facilities selling full meals served by waiters",
                "title": "restaurant"
            },
            "1": {
                "description": "A food business concentrating on fast counter-only service and take-away food",
                "title": "fastfood"
            },
            "2": {
                "title": "fries shop"
            }
        },
        "tagRenderings": {
            "Cuisine": {
                "mappings": {
                    "0": {
                        "then": "This is a pizzeria"
                    },
                    "1": {
                        "then": "This is a friture"
                    },
                    "2": {
                        "then": "Mainly serves pasta"
                    }
                },
                "question": "Which food is served here?",
                "render": "This place mostly serves {cuisine}"
            },
            "Fastfood vs restaurant": {
                "question": "What type of business is this?"
            },
            "Name": {
                "question": "What is the name of this restaurant?",
                "render": "The name of this restaurant is {name}"
            },
            "Takeaway": {
                "mappings": {
                    "0": {
                        "then": "This is a take-away only business"
                    },
                    "1": {
                        "then": "Take-away is possible here"
                    },
                    "2": {
                        "then": "Take-away is not possible here"
                    }
                },
                "question": "Does this place offer takea-way?"
            },
            "Vegetarian (no friture)": {
                "question": "Does this restaurant have a vegetarian option?"
            },
            "friture-take-your-container": {
                "mappings": {
                    "0": {
                        "then": "You can bring <b>your own containers</b> to get your order, saving on single-use packaging material and thus waste"
                    },
                    "1": {
                        "then": "Bringing your own container is <b>not allowed</b>"
                    },
                    "2": {
                        "then": "You <b>must</b> bring your own container to order here."
                    }
                },
                "question": "If you bring your own container (such as a cooking pot and small pots), is it used to package your order?<br/>"
            },
            "halal (no friture)": {
                "mappings": {
                    "0": {
                        "then": "There are no halal options available"
                    },
                    "1": {
                        "then": "There is a small halal menu"
                    },
                    "2": {
                        "then": "There is a halal menu"
                    },
                    "3": {
                        "then": "Only halal options are available"
                    }
                },
                "question": "Does this restaurant offer a halal menu?"
            }
        },
        "title": {
            "mappings": {
                "0": {
                    "then": "Restaurant <i>{name}</i>"
                },
                "1": {
                    "then": "Fastfood <i>{name}</i>"
                }
            }
        }
    },
    "ghost_bike": {
        "name": "Ghost bikes",
        "presets": {
            "0": {
                "title": "Ghost bike"
            }
        },
        "tagRenderings": {
            "ghost-bike-explanation": {
                "render": "A <b>ghost bike</b> is a memorial for a cyclist who died in a traffic accident, in the form of a white bicycle placed permanently near the accident location."
            },
            "ghost_bike-inscription": {
                "question": "What is the inscription on this Ghost bike?",
                "render": "<i>{inscription}</i>"
            },
            "ghost_bike-name": {
                "mappings": {
                    "0": {
                        "then": "No name is marked on the bike"
                    }
                },
                "question": "Whom is remembered by this ghost bike?<span class='question-subtext'><br/>Please respect privacy - only fill out the name if it is widely published or marked on the cycle. Opt to leave out the family name.</span>",
                "render": "In remembrance of {name}"
            },
            "ghost_bike-source": {
                "question": "On what webpage can one find more information about the Ghost bike or the accident?",
                "render": "<a href='{source}' target='_blank'>More information is available</a>"
            },
            "ghost_bike-start_date": {
                "question": "When was this Ghost bike installed?",
                "render": "Placed on {start_date}"
            }
        },
        "title": {
            "mappings": {
                "0": {
                    "then": "Ghost bike in the remembrance of {name}"
                }
            },
            "render": "Ghost bike"
        }
    },
    "information_board": {
        "name": "Information boards",
        "presets": {
            "0": {
                "title": "information board"
            }
        },
        "title": {
            "render": "Information board"
        }
    },
    "map": {
        "description": "A map, meant for tourists which is permanently installed in the public space",
        "name": "Maps",
        "presets": {
            "0": {
                "description": "Add a missing map",
                "title": "Map"
            }
        },
        "tagRenderings": {
            "map-attribution": {
                "mappings": {
                    "0": {
                        "then": "OpenStreetMap is clearly attributed, including the ODBL-license"
                    },
                    "1": {
                        "then": "OpenStreetMap is clearly attributed, but the license is not mentioned"
                    },
                    "2": {
                        "then": "OpenStreetMap wasn't mentioned, but someone put an OpenStreetMap-sticker on it"
                    },
                    "3": {
                        "then": "There is no attribution at all"
                    },
                    "4": {
                        "then": "There is no attribution at all"
                    }
                },
                "question": "Is the OpenStreetMap-attribution given?"
            },
            "map-map_source": {
                "mappings": {
                    "0": {
                        "then": "This map is based on OpenStreetMap"
                    }
                },
                "question": "On which data is this map based?",
                "render": "This map is based on {map_source}"
            }
        },
        "title": {
            "render": "Map"
        }
    },
    "nature_reserve": {
        "tagRenderings": {
            "Curator": {
                "question": "Whom is the curator of this nature reserve?<br/><span class='subtle'>Respect privacy - only fill out a name if this is widely published",
                "render": "{curator} is the curator of this nature reserve"
            },
            "Dogs?": {
                "mappings": {
                    "0": {
                        "then": "Dogs have to be leashed"
                    },
                    "1": {
                        "then": "No dogs allowed"
                    },
                    "2": {
                        "then": "Dogs are allowed to roam freely"
                    }
                },
                "question": "Are dogs allowed in this nature reserve?"
            },
            "Email": {
                "question": "What email adress can one send to with questions and problems with this nature reserve?<br/><span class='subtle'>Respect privacy - only fill out a personal email address if this is widely published",
                "render": "<a href='mailto:{email}' target='_blank'>{email}</a>"
            },
            "Surface area": {
                "render": "Surface area: {_surface:ha}Ha"
            },
            "Website": {
                "question": "On which webpage can one find more information about this nature reserve?"
            },
            "phone": {
                "question": "What phone number can one call to with questions and problems with this nature reserve?<br/><span class='subtle'>Respect privacy - only fill out a personal phone number address if this is widely published",
                "render": "<a href='tel:{email}' target='_blank'>{phone}</a>"
            }
        }
    },
    "observation_tower": {
        "description": "Towers with a panoramic view",
        "name": "Observation towers",
        "presets": {
            "0": {
                "title": "observation tower"
            }
        },
        "tagRenderings": {
            "Fee": {
                "mappings": {
                    "0": {
                        "then": "Free to visit"
                    }
                },
                "question": "How much does one have to pay to enter this tower?",
                "render": "Visiting this tower costs <b>{charge}</b>"
            },
            "Height": {
                "question": "What is the height of this tower?",
                "render": "This tower is {height} high"
            },
            "Operator": {
                "question": "Who maintains this tower?",
                "render": "Maintained by <b>{operator}</b>"
            },
            "name": {
                "mappings": {
                    "0": {
                        "then": "This tower doesn't have a specific name"
                    }
                },
                "question": "What is the name of this tower?",
                "render": "This tower is called <b>{name}</b>"
            }
        },
        "title": {
            "mappings": {
                "0": {
                    "then": "<b>{name}</b>"
                }
            },
            "render": "Observation tower"
        },
        "units": {
            "0": {
                "applicableUnits": {
                    "0": {
                        "human": " meter"
                    }
                }
            }
        }
    },
    "picnic_table": {
        "description": "The layer showing picnic tables",
        "name": "Picnic tables",
        "presets": {
            "0": {
                "title": "picnic table"
            }
        },
        "tagRenderings": {
            "picnic_table-material": {
                "mappings": {
                    "0": {
                        "then": "This is a wooden picnic table"
                    },
                    "1": {
                        "then": "This is a concrete picnic table"
                    }
                },
                "question": "What material is this picnic table made of?",
                "render": "This picnic table is made of {material}"
            }
        },
        "title": {
            "render": "Picnic table"
        }
    },
    "playground": {
        "description": "Playgrounds",
        "name": "Playgrounds",
        "presets": {
            "0": {
                "title": "Playground"
            }
        },
        "tagRenderings": {
            "Playground-wheelchair": {
                "mappings": {
                    "0": {
                        "then": "Completely accessible for wheelchair users"
                    },
                    "1": {
                        "then": "Limited accessibility for wheelchair users"
                    },
                    "2": {
                        "then": "Not accessible for wheelchair users"
                    }
                },
                "question": "Is this playground accessible to wheelchair users?"
            },
            "playground-access": {
                "mappings": {
                    "0": {
                        "then": "Accessible to the general public"
                    },
                    "1": {
                        "then": "Accessible to the general public"
                    },
                    "2": {
                        "then": "Only accessible for clients of the operating business"
                    },
                    "3": {
                        "then": "Only accessible to students of the school"
                    },
                    "4": {
                        "then": "Not accessible"
                    }
                },
                "question": "Is this playground accessible to the general public?"
            },
            "playground-email": {
                "question": "What is the email address of the playground maintainer?",
                "render": "<a href='mailto:{email}'>{email}</a>"
            },
            "playground-lit": {
                "mappings": {
                    "0": {
                        "then": "This playground is lit at night"
                    },
                    "1": {
                        "then": "This playground is not lit at night"
                    }
                },
                "question": "Is this playground lit at night?"
            },
            "playground-max_age": {
                "question": "What is the maximum age allowed to access this playground?",
                "render": "Accessible to kids of at most {max_age}"
            },
            "playground-min_age": {
                "question": "What is the minimum age required to access this playground?",
                "render": "Accessible to kids older than {min_age} years"
            },
            "playground-opening_hours": {
                "mappings": {
                    "0": {
                        "then": "Accessible from sunrise till sunset"
                    },
                    "1": {
                        "then": "Always accessible"
                    },
                    "2": {
                        "then": "Always accessible"
                    }
                },
                "question": "When is this playground accessible?"
            },
            "playground-operator": {
                "question": "Who operates this playground?",
                "render": "Operated by {operator}"
            },
            "playground-phone": {
                "question": "What is the phone number of the playground maintainer?",
                "render": "<a href='tel:{phone}'>{phone}</a>"
            },
            "playground-surface": {
                "mappings": {
                    "0": {
                        "then": "The surface is <b>grass</b>"
                    },
                    "1": {
                        "then": "The surface is <b>sand</b>"
                    },
                    "2": {
                        "then": "The surface consist of <b>woodchips</b>"
                    },
                    "3": {
                        "then": "The surface is <b>paving stones</b>"
                    },
                    "4": {
                        "then": "The surface is <b>asphalt</b>"
                    },
                    "5": {
                        "then": "The surface is <b>concrete</b>"
                    },
                    "6": {
                        "then": "The surface is <b>unpaved</b>"
                    },
                    "7": {
                        "then": "The surface is <b>paved</b>"
                    }
                },
                "question": "Which is the surface of this playground?<br/><i>If there are multiple, select the most occuring one</i>",
                "render": "The surface is <b>{surface}</b>"
            }
        },
        "title": {
            "mappings": {
                "0": {
                    "then": "Playground <i>{name}</i>"
                }
            },
            "render": "Playground"
        }
    },
    "public_bookcase": {
        "description": "A streetside cabinet with books, accessible to anyone",
        "filter": {
            "2": {
                "options": {
                    "0": {
                        "question": "Indoor or outdoor"
                    }
                }
            }
        },
        "name": "Bookcases",
        "presets": {
            "0": {
                "title": "Bookcase"
            }
        },
        "tagRenderings": {
            "bookcase-booktypes": {
                "mappings": {
                    "0": {
                        "then": "Mostly children books"
                    },
                    "1": {
                        "then": "Mostly books for adults"
                    },
                    "2": {
                        "then": "Both books for kids and adults"
                    }
                },
                "question": "What kind of books can be found in this public bookcase?"
            },
            "bookcase-is-accessible": {
                "mappings": {
                    "0": {
                        "then": "Publicly accessible"
                    },
                    "1": {
                        "then": "Only accessible to customers"
                    }
                },
                "question": "Is this public bookcase freely accessible?"
            },
            "bookcase-is-indoors": {
                "mappings": {
                    "0": {
                        "then": "This bookcase is located indoors"
                    },
                    "1": {
                        "then": "This bookcase is located outdoors"
                    },
                    "2": {
                        "then": "This bookcase is located outdoors"
                    }
                },
                "question": "Is this bookcase located outdoors?"
            },
            "public_bookcase-brand": {
                "mappings": {
                    "0": {
                        "then": "Part of the network 'Little Free Library'"
                    },
                    "1": {
                        "then": "This public bookcase is not part of a bigger network"
                    }
                },
                "question": "Is this public bookcase part of a bigger network?",
                "render": "This public bookcase is part of {brand}"
            },
            "public_bookcase-capacity": {
                "question": "How many books fit into this public bookcase?",
                "render": "{capacity} books fit in this bookcase"
            },
            "public_bookcase-name": {
                "mappings": {
                    "0": {
                        "then": "This bookcase doesn't have a name"
                    }
                },
                "question": "What is the name of this public bookcase?",
                "render": "The name of this bookcase is {name}"
            },
            "public_bookcase-operator": {
                "question": "Who maintains this public bookcase?",
                "render": "Operated by {operator}"
            },
            "public_bookcase-ref": {
                "mappings": {
                    "0": {
                        "then": "This bookcase is not part of a bigger network"
                    }
                },
                "question": "What is the reference number of this public bookcase?",
                "render": "The reference number of this public bookcase within {brand} is {ref}"
            },
            "public_bookcase-start_date": {
                "question": "When was this public bookcase installed?",
                "render": "Installed on {start_date}"
            },
            "public_bookcase-website": {
                "question": "Is there a website with more information about this public bookcase?",
                "render": "More info on <a href='{website}' target='_blank'>the website</a>"
            }
        },
        "title": {
            "mappings": {
                "0": {
                    "then": "Public bookcase <i>{name}</i>"
                }
            },
            "render": "Bookcase"
        }
    },
    "slow_roads": {
        "tagRenderings": {
            "slow_roads-surface": {
                "mappings": {
                    "0": {
                        "then": "The surface is <b>grass</b>"
                    },
                    "1": {
                        "then": "The surface is <b>ground</b>"
                    },
                    "2": {
                        "then": "The surface is <b>unpaved</b>"
                    },
                    "3": {
                        "then": "The surface is <b>sand</b>"
                    },
                    "4": {
                        "then": "The surface is <b>paving stones</b>"
                    },
                    "5": {
                        "then": "The surface is <b>asphalt</b>"
                    },
                    "6": {
                        "then": "The surface is <b>concrete</b>"
                    },
                    "7": {
                        "then": "The surface is <b>paved</b>"
                    }
                },
                "render": "The surface is <b>{surface}</b>"
            }
        }
    },
    "sport_pitch": {
        "description": "A sport pitch",
        "name": "Sport pitches",
        "presets": {
            "0": {
                "title": "Tabletennis table"
            },
            "1": {
                "title": "Sport pitch"
            }
        },
        "tagRenderings": {
            "sport-pitch-access": {
                "mappings": {
                    "0": {
                        "then": "Public access"
                    },
                    "1": {
                        "then": "Limited access (e.g. only with an appointment, during certain hours, ...)"
                    },
                    "2": {
                        "then": "Only accessible for members of the club"
                    },
                    "3": {
                        "then": "Private - not accessible to the public"
                    }
                },
                "question": "Is this sport pitch publicly accessible?"
            },
            "sport-pitch-reservation": {
                "mappings": {
                    "0": {
                        "then": "Making an appointment is obligatory to use this sport pitch"
                    },
                    "1": {
                        "then": "Making an appointment is recommended when using this sport pitch"
                    },
                    "2": {
                        "then": "Making an appointment is possible, but not necessary to use this sport pitch"
                    },
                    "3": {
                        "then": "Making an appointment is not possible"
                    }
                },
                "question": "Does one have to make an appointment to use this sport pitch?"
            },
            "sport_pitch-email": {
                "question": "What is the email address of the operator?"
            },
            "sport_pitch-opening_hours": {
                "mappings": {
                    "1": {
                        "then": "Always accessible"
                    }
                },
                "question": "When is this pitch accessible?"
            },
            "sport_pitch-phone": {
                "question": "What is the phone number of the operator?"
            },
            "sport_pitch-sport": {
                "mappings": {
                    "0": {
                        "then": "Basketball is played here"
                    },
                    "1": {
                        "then": "Soccer is played here"
                    },
                    "2": {
                        "then": "This is a pingpong table"
                    },
                    "3": {
                        "then": "Tennis is played here"
                    },
                    "4": {
                        "then": "Korfball is played here"
                    },
                    "5": {
                        "then": "Basketball is played here"
                    }
                },
                "question": "Which sport can be played here?",
                "render": "{sport} is played here"
            },
            "sport_pitch-surface": {
                "mappings": {
                    "0": {
                        "then": "The surface is <b>grass</b>"
                    },
                    "1": {
                        "then": "The surface is <b>sand</b>"
                    },
                    "2": {
                        "then": "The surface is <b>paving stones</b>"
                    },
                    "3": {
                        "then": "The surface is <b>asphalt</b>"
                    },
                    "4": {
                        "then": "The surface is <b>concrete</b>"
                    }
                },
                "question": "Which is the surface of this sport pitch?",
                "render": "The surface is <b>{surface}</b>"
            }
        },
        "title": {
            "render": "Sport pitch"
        }
    },
    "surveillance_camera": {
        "name": "Surveillance camera's",
        "tagRenderings": {
            "Camera type: fixed; panning; dome": {
                "mappings": {
                    "0": {
                        "then": "A fixed (non-moving) camera"
                    },
                    "1": {
                        "then": "A dome camera (which can turn)"
                    },
                    "2": {
                        "then": "A panning camera"
                    }
                },
                "question": "What kind of camera is this?"
            },
            "Indoor camera? This isn't clear for 'public'-cameras": {
                "mappings": {
                    "0": {
                        "then": "This camera is located indoors"
                    },
                    "1": {
                        "then": "This camera is located outdoors"
                    },
                    "2": {
                        "then": "This camera is probably located outdoors"
                    }
                },
                "question": "Is the public space surveilled by this camera an indoor or outdoor space?"
            },
            "Level": {
                "question": "On which level is this camera located?",
                "render": "Located on level {level}"
            },
            "Operator": {
                "question": "Who operates this CCTV?",
                "render": "Operated by {operator}"
            },
            "Surveillance type: public, outdoor, indoor": {
                "mappings": {
                    "0": {
                        "then": "A public area is surveilled, such as a street, a bridge, a square, a park, a train station, a public corridor or tunnel,..."
                    },
                    "1": {
                        "then": "An outdoor, yet private area is surveilled (e.g. a parking lot, a fuel station, courtyard, entrance, private driveway, ...)"
                    },
                    "2": {
                        "then": "A private indoor area is surveilled, e.g. a shop, a private underground parking, ..."
                    }
                },
                "question": "What kind of surveillance is this camera"
            },
            "Surveillance:zone": {
                "mappings": {
                    "0": {
                        "then": "Surveills a parking"
                    },
                    "1": {
                        "then": "Surveills the traffic"
                    },
                    "2": {
                        "then": "Surveills an entrance"
                    },
                    "3": {
                        "then": "Surveills a corridor"
                    },
                    "4": {
                        "then": "Surveills a public tranport platform"
                    },
                    "5": {
                        "then": "Surveills a shop"
                    }
                },
                "question": "What exactly is surveilled here?",
                "render": " Surveills a {surveillance:zone}"
            },
            "camera:mount": {
                "mappings": {
                    "0": {
                        "then": "This camera is placed against a wall"
                    },
                    "1": {
                        "then": "This camera is placed one a pole"
                    },
                    "2": {
                        "then": "This camera is placed on the ceiling"
                    }
                },
                "question": "How is this camera placed?",
                "render": "Mounting method: {mount}"
            },
            "direction. We don't ask this for a dome on a pole or ceiling as it has a 360° view": {
                "mappings": {
                    "0": {
                        "then": "Films to a compass heading of {direction}"
                    }
                },
                "question": "In which geographical direction does this camera film?",
                "render": "Films to a compass heading of {camera:direction}"
            }
        },
        "title": {
            "render": "Surveillance Camera"
        }
    },
    "toilet": {
        "filter": {
            "0": {
                "options": {
                    "0": {
                        "question": "Wheelchair accessible"
                    }
                }
            },
            "1": {
                "options": {
                    "0": {
                        "question": "Has a changing table"
                    }
                }
            },
            "2": {
                "options": {
                    "0": {
                        "question": "Free to use"
                    }
                }
            }
        },
        "name": "Toilets",
        "presets": {
            "0": {
                "description": "A publicly accessible toilet or restroom",
                "title": "toilet"
            },
            "1": {
                "description": "A restroom which has at least one wheelchair-accessible toilet",
                "title": "toilets with wheelchair accessible toilet"
            }
        },
        "tagRenderings": {
            "toilet-access": {
                "mappings": {
                    "0": {
                        "then": "Public access"
                    },
                    "1": {
                        "then": "Only access to customers"
                    },
                    "2": {
                        "then": "Not accessible"
                    },
                    "3": {
                        "then": "Accessible, but one has to ask a key to enter"
                    },
                    "4": {
                        "then": "Public access"
                    }
                },
                "question": "Are these toilets publicly accessible?",
                "render": "Access is {access}"
            },
            "toilet-changing_table:location": {
                "mappings": {
                    "0": {
                        "then": "The changing table is in the toilet for women. "
                    },
                    "1": {
                        "then": "The changing table is in the toilet for men. "
                    },
                    "2": {
                        "then": "The changing table is in the toilet for wheelchair users. "
                    },
                    "3": {
                        "then": "The changing table is in a dedicated room. "
                    }
                },
                "question": "Where is the changing table located?",
                "render": "The changing table is located at {changing_table:location}"
            },
            "toilet-charge": {
                "question": "How much does one have to pay for these toilets?",
                "render": "The fee is {charge}"
            },
            "toilet-handwashing": {
                "mappings": {
                    "0": {
                        "then": "This toilets have a sink to wash your hands"
                    },
                    "1": {
                        "then": "This toilets <b>don't</b> have a sink to wash your hands"
                    }
                },
                "question": "Do these toilets have a sink to wash your hands?"
            },
            "toilet-has-paper": {
                "mappings": {
                    "0": {
                        "then": "Toilet paper is equipped with toilet paper"
                    },
                    "1": {
                        "then": "You have to bring your own toilet paper to this toilet"
                    }
                },
                "question": "Does one have to bring their own toilet paper to this toilet?"
            },
            "toilets-changing-table": {
                "mappings": {
                    "0": {
                        "then": "A changing table is available"
                    },
                    "1": {
                        "then": "No changing table is available"
                    }
                },
                "question": "Is a changing table (to change diapers) available?"
            },
            "toilets-fee": {
                "mappings": {
                    "0": {
                        "then": "These are paid toilets"
                    },
                    "1": {
                        "then": "Free to use"
                    }
                },
                "question": "Are these toilets free to use?"
            },
            "toilets-type": {
                "mappings": {
                    "0": {
                        "then": "There are only seated toilets"
                    },
                    "1": {
                        "then": "There are only urinals here"
                    },
                    "2": {
                        "then": "There are only squat toilets here"
                    },
                    "3": {
                        "then": "Both seated toilets and urinals are available here"
                    }
                },
                "question": "Which kind of toilets are this?"
            },
            "toilets-wheelchair": {
                "mappings": {
                    "0": {
                        "then": "There is a dedicated toilet for wheelchair users"
                    },
                    "1": {
                        "then": "No wheelchair access"
                    }
                },
                "question": "Is there a dedicated toilet for wheelchair users"
            }
        },
        "title": {
            "render": "Toilet"
        }
    },
    "trail": {
        "name": "Trails",
        "tagRenderings": {
            "Color": {
                "mappings": {
                    "0": {
                        "then": "Blue trail"
                    },
                    "1": {
                        "then": "Red trail"
                    },
                    "2": {
                        "then": "Green trail"
                    },
                    "3": {
                        "then": "Yellow trail"
                    }
                }
            },
            "trail-length": {
                "render": "The trail is {_length:km} kilometers long"
            }
        },
        "title": {
            "render": "Trail"
        }
    },
    "tree_node": {
        "name": "Tree",
        "presets": {
            "0": {
                "description": "A tree of a species with leaves, such as oak or populus.",
                "title": "Broadleaved tree"
            },
            "1": {
                "description": "A tree of a species with needles, such as pine or spruce.",
                "title": "Needleleaved tree"
            },
            "2": {
                "description": "If you're not sure whether it's a broadleaved or needleleaved tree.",
                "title": "Tree"
            }
        },
        "tagRenderings": {
            "tree-decidouous": {
                "mappings": {
                    "0": {
                        "then": "Deciduous: the tree loses its leaves for some time of the year."
                    },
                    "1": {
                        "then": "Evergreen."
                    }
                },
                "question": "Is this tree evergreen or deciduous?"
            },
            "tree-denotation": {
                "mappings": {
                    "0": {
                        "then": "The tree is remarkable due to its size or prominent location. It is useful for navigation."
                    },
                    "1": {
                        "then": "The tree is a natural monument, e.g. because it is especially old, or of a valuable species."
                    },
                    "2": {
                        "then": "The tree is used for agricultural purposes, e.g. in an orchard."
                    },
                    "3": {
                        "then": "The tree is in a park or similar (cemetery, school grounds, …)."
                    },
                    "4": {
                        "then": "The tree is a residential garden."
                    },
                    "5": {
                        "then": "This is a tree along an avenue."
                    },
                    "6": {
                        "then": "The tree is an urban area."
                    },
                    "7": {
                        "then": "The tree is outside of an urban area."
                    }
                },
                "question": "How significant is this tree? Choose the first answer that applies."
            },
            "tree-height": {
                "mappings": {
                    "0": {
                        "then": "Height: {height}&nbsp;m"
                    }
                },
                "render": "Height: {height}"
            },
            "tree-heritage": {
                "mappings": {
                    "0": {
                        "then": "<img src=\"./assets/layers/tree_node/Onroerend_Erfgoed_logo_without_text.svg\" style=\"width:0.85em;height:1em;vertical-align:middle\" alt=\"\"/> Registered as heritage by <i>Onroerend Erfgoed</i> Flanders"
                    },
                    "1": {
                        "then": "Registered as heritage by <i>Direction du Patrimoine culturel</i> Brussels"
                    },
                    "2": {
                        "then": "Registered as heritage by a different organisation"
                    },
                    "3": {
                        "then": "Not registered as heritage"
                    },
                    "4": {
                        "then": "Registered as heritage by a different organisation"
                    }
                },
                "question": "Is this tree registered heritage?"
            },
            "tree-leaf_type": {
                "mappings": {
                    "0": {
                        "then": "<img src=\"./assets/themes/trees/broadleaved.svg\" style=\"width:1.5em;height:1.5em\" alt=\"\"/> Broadleaved"
                    },
                    "1": {
                        "then": "<img src=\"./assets/themes/trees/needleleaved.svg\" style=\"width:1.5em;height:1.5em\" alt=\"\"/> Needleleaved"
                    },
                    "2": {
                        "then": "<img src=\"./assets/themes/trees/leafless.svg\" style=\"width:1.5em;height:1.5em\" alt=\"\"/> Permanently leafless"
                    }
                },
                "question": "Is this a broadleaved or needleleaved tree?"
            },
            "tree_node-name": {
                "mappings": {
                    "0": {
                        "then": "The tree does not have a name."
                    }
                },
                "question": "Does the tree have a name?",
                "render": "Name: {name}"
            },
            "tree_node-ref:OnroerendErfgoed": {
                "question": "What is the ID issued by Onroerend Erfgoed Flanders?",
                "render": "<img src=\"./assets/layers/tree_node/Onroerend_Erfgoed_logo_without_text.svg\" style=\"width:0.85em;height:1em;vertical-align:middle\" alt=\"\"/> Onroerend Erfgoed ID: <a href=\"https://id.erfgoed.net/erfgoedobjecten/{ref:OnroerendErfgoed}\">{ref:OnroerendErfgoed}</a>"
            },
            "tree_node-wikidata": {
                "question": "What is the Wikidata ID for this tree?",
                "render": "<img src=\"./assets/svg/wikidata.svg\" style=\"width:1em;height:0.56em;vertical-align:middle\" alt=\"\"/> Wikidata: <a href=\"http://www.wikidata.org/entity/{wikidata}\">{wikidata}</a>"
            }
        },
        "title": {
            "mappings": {
                "0": {
                    "then": "<i>{name}</i>"
                }
            },
            "render": "Tree"
        }
    },
    "viewpoint": {
        "description": "A nice viewpoint or nice view. Ideal to add an image if no other category fits",
        "name": "Viewpoint",
        "presets": {
            "0": {
                "title": "Viewpoint"
            }
        },
        "tagRenderings": {
            "viewpoint-description": {
                "question": "Do you want to add a description?"
            }
        },
        "title": {
            "render": "Viewpoint"
        }
    },
    "visitor_information_centre": {
        "description": "A visitor center offers information about a specific attraction or place of interest where it is located.",
        "name": "Visitor Information Centre",
        "title": {
            "mappings": {
                "1": {
                    "then": "{name}"
                }
            },
            "render": "{name}"
        }
    },
    "waste_basket": {
        "description": "This is a public waste basket, thrash can, where you can throw away your thrash.",
        "iconSize": {
            "mappings": {
                "0": {
                    "then": "Waste Basket"
                }
            }
        },
        "name": "Waste Basket",
        "presets": {
            "0": {
                "title": "Waste Basket"
            }
        },
        "tagRenderings": {
            "waste-basket-waste-types": {
                "mappings": {
                    "0": {
                        "then": "A waste basket for general waste"
                    },
                    "1": {
                        "then": "A waste basket for general waste"
                    },
                    "2": {
                        "then": "A waste basket for dog excrements"
                    },
                    "3": {
                        "then": "A waste basket for cigarettes"
                    },
                    "4": {
                        "then": "A waste basket for drugs"
                    },
                    "5": {
                        "then": "A waste basket for needles and other sharp objects"
                    }
                },
                "question": "What kind of waste basket is this?"
            }
        },
        "title": {
            "render": "Waste Basket"
        }
    },
    "watermill": {
        "name": "Watermill"
    }
}<|MERGE_RESOLUTION|>--- conflicted
+++ resolved
@@ -1017,9 +1017,6 @@
                         "then": "<div class='flex gap-4'><img class='w-12' src='./assets/layers/charging_station/Type2_CCS.svg'/><p><b>Type 2 CCS</b> (mennekes)</p></div>"
                     },
                     "17": {
-<<<<<<< HEAD
-                        "then": "<div class='flex gap-4'><img class='w-12' src='./assets/layers/charging_station/Type2_CCS.svg'/><p><b>Type 2 CCS</b> (mennekes)</p></div>"
-=======
                         "then": "<img style='width:3rem; margin-left: 1rem; margin-right: 1rem' src='./assets/layers/charging_station/Type2_CCS.svg'/> <b>Type 2 CCS</b> (mennekes)"
                     },
                     "18": {
@@ -1045,7 +1042,7 @@
                     },
                     "25": {
                         "then": "<img style='width:3rem; margin-left: 1rem; margin-right: 1rem' src='./assets/layers/charging_station/Type2_tethered.svg'/> <b>Tesla supercharger (destination</b> (A Type 2 with cable branded as tesla)"
->>>>>>> 04a2f91b
+
                     }
                 },
                 "question": "Which charging stations are available here?"
@@ -1130,68 +1127,32 @@
                 },
                 "question": "Which vehicles are allowed to charge here?"
             },
-<<<<<<< HEAD
             "13": {
                 "question": "How much plugs of type <b>Chademo</b> <img style='width:1rem;' src='./assets/layers/charging_station/Chademo_type4.svg'/> are available here?",
                 "render": "There are <b>Chademo</b> <img style='width:1rem;' src='./assets/layers/charging_station/Chademo_type4.svg'/> plugs of type <b>Chademo</b> available here"
-=======
-            "access": {
-                "question": "Who is allowed to use this charging station?",
-                "render": "Access is {access}"
-            },
-            "capacity": {
-                "question": "How much vehicles can be charged here at the same time?",
-                "render": "{capacity} vehicles can be charged here at the same time"
->>>>>>> 04a2f91b
             },
             "current-0": {
                 "mappings": {
                     "0": {
-<<<<<<< HEAD
                         "then": "<b>Chademo</b> <img style='width:1rem;' src='./assets/layers/charging_station/Chademo_type4.svg'/> outputs 500 volt"
                     }
                 },
                 "question": "What voltage do the plugs with <b>Chademo</b> <img style='width:1rem;' src='./assets/layers/charging_station/Chademo_type4.svg'/> offer?",
                 "render": "<b>Chademo</b> <img style='width:1rem;' src='./assets/layers/charging_station/Chademo_type4.svg'/> outputs {socket:chademo:voltage} volt"
-=======
-                        "then": "<b><b>Schuko wall plug</b> without ground pin (CEE7/4 type F)</b> <img style='width:1rem;' src='./assets/layers/charging_station/CEE7_4F.svg'/> outputs at most 16 A"
-                    }
-                },
-                "question": "What current do the plugs with <b><b>Schuko wall plug</b> without ground pin (CEE7/4 type F)</b> <img style='width:1rem;' src='./assets/layers/charging_station/CEE7_4F.svg'/> offer?",
-                "render": "<b><b>Schuko wall plug</b> without ground pin (CEE7/4 type F)</b> <img style='width:1rem;' src='./assets/layers/charging_station/CEE7_4F.svg'/> outputs at most {socket:schuko:current}A"
->>>>>>> 04a2f91b
             },
             "current-1": {
                 "mappings": {
                     "0": {
-<<<<<<< HEAD
-                        "then": "<b>Chademo</b> <img style='width:1rem;' src='./assets/layers/charging_station/Chademo_type4.svg'/> outputs at most 120 A"
-                    }
-                },
-                "question": "What current do the plugs with <b>Chademo</b> <img style='width:1rem;' src='./assets/layers/charging_station/Chademo_type4.svg'/> offer?",
-                "render": "<b>Chademo</b> <img style='width:1rem;' src='./assets/layers/charging_station/Chademo_type4.svg'/> outputs at most {socket:chademo:current}A"
-=======
                         "then": "<b><b>European wall plug</b> with ground pin (CEE7/4 type E)</b> <img style='width:1rem;' src='./assets/layers/charging_station/TypeE.svg'/> outputs at most 16 A"
                     }
                 },
                 "question": "What current do the plugs with <b><b>European wall plug</b> with ground pin (CEE7/4 type E)</b> <img style='width:1rem;' src='./assets/layers/charging_station/TypeE.svg'/> offer?",
                 "render": "<b><b>European wall plug</b> with ground pin (CEE7/4 type E)</b> <img style='width:1rem;' src='./assets/layers/charging_station/TypeE.svg'/> outputs at most {socket:typee:current}A"
->>>>>>> 04a2f91b
             },
             "current-10": {
                 "mappings": {
                     "0": {
-<<<<<<< HEAD
-                        "then": "<b>Chademo</b> <img style='width:1rem;' src='./assets/layers/charging_station/Chademo_type4.svg'/> outputs at most 50 kw"
-                    }
-                },
-                "question": "What power output does a single plug of type <b>Chademo</b> <img style='width:1rem;' src='./assets/layers/charging_station/Chademo_type4.svg'/> offer?",
-                "render": "<b>Chademo</b> <img style='width:1rem;' src='./assets/layers/charging_station/Chademo_type4.svg'/> outputs at most {socket:chademo:output}"
-            },
-            "17": {
-                "question": "How much plugs of type <b><b>Type 1 with cable</b> (J1772)</b> <img style='width:1rem;' src='./assets/layers/charging_station/Type1_J1772.svg'/> are available here?",
-                "render": "There are <b><b>Type 1 with cable</b> (J1772)</b> <img style='width:1rem;' src='./assets/layers/charging_station/Type1_J1772.svg'/> plugs of type <b>Type 1 with cable</b> (J1772) available here"
-=======
+
                         "then": "<b><b>Tesla Supercharger CCS</b> (a branded type2_css)</b> <img style='width:1rem;' src='./assets/layers/charging_station/Type2_CCS.svg'/> outputs at most 125 A"
                     },
                     "1": {
@@ -1200,7 +1161,6 @@
                 },
                 "question": "What current do the plugs with <b><b>Tesla Supercharger CCS</b> (a branded type2_css)</b> <img style='width:1rem;' src='./assets/layers/charging_station/Type2_CCS.svg'/> offer?",
                 "render": "<b><b>Tesla Supercharger CCS</b> (a branded type2_css)</b> <img style='width:1rem;' src='./assets/layers/charging_station/Type2_CCS.svg'/> outputs at most {socket:tesla_supercharger_ccs:current}A"
->>>>>>> 04a2f91b
             },
             "current-11": {
                 "mappings": {
@@ -1456,11 +1416,6 @@
                 "question": "What power output does a single plug of type <b><b>Tesla Supercharger (destination)</b></b> <img style='width:1rem;' src='./assets/layers/charging_station/Tesla-hpwc-model-s.svg'/> offer?",
                 "render": "<b><b>Tesla Supercharger (destination)</b></b> <img style='width:1rem;' src='./assets/layers/charging_station/Tesla-hpwc-model-s.svg'/> outputs at most {socket:tesla_destination:output}"
             },
-<<<<<<< HEAD
-            "29": {
-                "question": "How much plugs of type <b>Tesla Supercharger</b> <img style='width:1rem;' src='./assets/layers/charging_station/Tesla-hpwc-model-s.svg'/> are available here?",
-                "render": "There are <b>Tesla Supercharger</b> <img style='width:1rem;' src='./assets/layers/charging_station/Tesla-hpwc-model-s.svg'/> plugs of type <b>Tesla Supercharger</b> available here"
-=======
             "power-output-12": {
                 "mappings": {
                     "0": {
@@ -1472,38 +1427,19 @@
                 },
                 "question": "What power output does a single plug of type <b><b>Tesla supercharger (destination</b> (A Type 2 with cable branded as tesla)</b> <img style='width:1rem;' src='./assets/layers/charging_station/Type2_tethered.svg'/> offer?",
                 "render": "<b><b>Tesla supercharger (destination</b> (A Type 2 with cable branded as tesla)</b> <img style='width:1rem;' src='./assets/layers/charging_station/Type2_tethered.svg'/> outputs at most {socket:tesla_destination:output}"
->>>>>>> 04a2f91b
             },
             "power-output-2": {
                 "mappings": {
                     "0": {
-<<<<<<< HEAD
-                        "then": "<b>Tesla Supercharger</b> <img style='width:1rem;' src='./assets/layers/charging_station/Tesla-hpwc-model-s.svg'/> outputs 480 volt"
-                    }
-                },
-                "question": "What voltage do the plugs with <b>Tesla Supercharger</b> <img style='width:1rem;' src='./assets/layers/charging_station/Tesla-hpwc-model-s.svg'/> offer?",
-                "render": "<b>Tesla Supercharger</b> <img style='width:1rem;' src='./assets/layers/charging_station/Tesla-hpwc-model-s.svg'/> outputs {socket:tesla_supercharger:voltage} volt"
-=======
                         "then": "<b><b>Chademo</b></b> <img style='width:1rem;' src='./assets/layers/charging_station/Chademo_type4.svg'/> outputs at most 50 kw"
                     }
                 },
                 "question": "What power output does a single plug of type <b><b>Chademo</b></b> <img style='width:1rem;' src='./assets/layers/charging_station/Chademo_type4.svg'/> offer?",
                 "render": "<b><b>Chademo</b></b> <img style='width:1rem;' src='./assets/layers/charging_station/Chademo_type4.svg'/> outputs at most {socket:chademo:output}"
->>>>>>> 04a2f91b
             },
             "power-output-3": {
                 "mappings": {
                     "0": {
-<<<<<<< HEAD
-                        "then": "<b>Tesla Supercharger</b> <img style='width:1rem;' src='./assets/layers/charging_station/Tesla-hpwc-model-s.svg'/> outputs at most 125 A"
-                    },
-                    "1": {
-                        "then": "<b>Tesla Supercharger</b> <img style='width:1rem;' src='./assets/layers/charging_station/Tesla-hpwc-model-s.svg'/> outputs at most 350 A"
-                    }
-                },
-                "question": "What current do the plugs with <b>Tesla Supercharger</b> <img style='width:1rem;' src='./assets/layers/charging_station/Tesla-hpwc-model-s.svg'/> offer?",
-                "render": "<b>Tesla Supercharger</b> <img style='width:1rem;' src='./assets/layers/charging_station/Tesla-hpwc-model-s.svg'/> outputs at most {socket:tesla_supercharger:current}A"
-=======
                         "then": "<b><b>Type 1 with cable</b> (J1772)</b> <img style='width:1rem;' src='./assets/layers/charging_station/Type1_J1772.svg'/> outputs at most 3.7 kw"
                     },
                     "1": {
@@ -1512,28 +1448,10 @@
                 },
                 "question": "What power output does a single plug of type <b><b>Type 1 with cable</b> (J1772)</b> <img style='width:1rem;' src='./assets/layers/charging_station/Type1_J1772.svg'/> offer?",
                 "render": "<b><b>Type 1 with cable</b> (J1772)</b> <img style='width:1rem;' src='./assets/layers/charging_station/Type1_J1772.svg'/> outputs at most {socket:type1_cable:output}"
->>>>>>> 04a2f91b
             },
             "power-output-4": {
                 "mappings": {
                     "0": {
-<<<<<<< HEAD
-                        "then": "<b>Tesla Supercharger</b> <img style='width:1rem;' src='./assets/layers/charging_station/Tesla-hpwc-model-s.svg'/> outputs at most 120 kw"
-                    },
-                    "1": {
-                        "then": "<b>Tesla Supercharger</b> <img style='width:1rem;' src='./assets/layers/charging_station/Tesla-hpwc-model-s.svg'/> outputs at most 150 kw"
-                    },
-                    "2": {
-                        "then": "<b>Tesla Supercharger</b> <img style='width:1rem;' src='./assets/layers/charging_station/Tesla-hpwc-model-s.svg'/> outputs at most 250 kw"
-                    }
-                },
-                "question": "What power output does a single plug of type <b>Tesla Supercharger</b> <img style='width:1rem;' src='./assets/layers/charging_station/Tesla-hpwc-model-s.svg'/> offer?",
-                "render": "<b>Tesla Supercharger</b> <img style='width:1rem;' src='./assets/layers/charging_station/Tesla-hpwc-model-s.svg'/> outputs at most {socket:tesla_supercharger:output}"
-            },
-            "33": {
-                "question": "How much plugs of type <b><b>Type 2</b> (mennekes)</b> <img style='width:1rem;' src='./assets/layers/charging_station/Type2_socket.svg'/> are available here?",
-                "render": "There are <b><b>Type 2</b> (mennekes)</b> <img style='width:1rem;' src='./assets/layers/charging_station/Type2_socket.svg'/> plugs of type <b>Type 2</b> (mennekes) available here"
-=======
                         "then": "<b><b>Type 1 <i>without</i> cable</b> (J1772)</b> <img style='width:1rem;' src='./assets/layers/charging_station/Type1_J1772.svg'/> outputs at most 3.7 kw"
                     },
                     "1": {
@@ -1548,7 +1466,6 @@
                 },
                 "question": "What power output does a single plug of type <b><b>Type 1 <i>without</i> cable</b> (J1772)</b> <img style='width:1rem;' src='./assets/layers/charging_station/Type1_J1772.svg'/> offer?",
                 "render": "<b><b>Type 1 <i>without</i> cable</b> (J1772)</b> <img style='width:1rem;' src='./assets/layers/charging_station/Type1_J1772.svg'/> outputs at most {socket:type1:output}"
->>>>>>> 04a2f91b
             },
             "power-output-5": {
                 "mappings": {
