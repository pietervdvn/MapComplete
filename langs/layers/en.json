{
    "address": {
        "description": "Addresses",
        "name": "Known addresses in OSM",
        "tagRenderings": {
            "fixme": {
                "question": "What should be fixed here? Please explain"
            },
            "housenumber": {
                "mappings": {
                    "0": {
                        "then": "This building has no house number"
                    }
                },
                "question": "What is the number of this house?",
                "render": "The house number is <b>{addr:housenumber}</b>"
            },
            "street": {
                "question": "What street is this address located in?",
                "render": "This address is in street <b>{addr:street}</b>"
            }
        },
        "title": {
            "render": "Known address"
        }
    },
    "advertising": {
        "description": "We will complete data from advertising features with reference, operator and lit",
        "name": "Advertisement",
        "presets": {
            "0": {
                "description": "A large outdoor advertising structure, typically found in high-traffic areas such as alongside busy roads",
                "title": "a billboard"
            },
            "1": {
                "title": "a freestanding poster box"
            },
            "2": {
                "title": "a poster box mounted on a wall"
            },
            "3": {
                "title": "a poster box part of a public transport shelter"
            },
            "4": {
                "description": "Small billboard for neighbourhood advertising, generally intended for pedestrians",
                "title": "a board"
            },
            "5": {
                "description": "A cylindrical outdoor structure which shows advertisements",
                "title": "a column"
            },
            "6": {
                "title": "a flag"
            },
            "7": {
                "title": "a screen"
            },
            "8": {
                "title": "a screen mounted on a wall"
            },
            "9": {
                "title": "a screen mounted on a transit shelter"
            },
            "10": {
                "description": "A piece of waterproof textile with a printed message, permanently anchored on a wall",
                "title": "a tarp"
            },
            "11": {
                "title": "a totem"
            },
            "12": {
                "description": "Used for advertising signs, neon signs, logos & institutional entrance signs",
                "title": "a sign"
            },
            "13": {
                "title": "a sculpture"
            },
            "14": {
                "title": "a wall painting"
            }
        },
        "tagRenderings": {
            "Sides": {
                "mappings": {
                    "0": {
                        "then": "This object has advertisements on a single side"
                    },
                    "1": {
                        "then": "This object has advertisements on both sides"
                    }
                },
                "question": "From how many sides you can watch advertisments?"
            },
            "animated": {
                "mappings": {
                    "0": {
                        "then": "<b>Static</b>, always shows the same message"
                    },
                    "1": {
                        "then": "This object has a built-in <b>digital display</b> to show prices or some other message"
                    },
                    "2": {
                        "then": "<b>Trivision</b> - the billboard consists of many triangular prisms which regularly rotate"
                    },
                    "3": {
                        "then": "<b>Scrolling</b> posters"
                    },
                    "4": {
                        "then": "<b>Rotates</b> on itself"
                    }
                },
                "question": "Does this advertisement cycle through multiple messages?"
            },
            "luminous_or_lit_advertising": {
                "override": {
                    "+mappings": {
                        "0": {
                            "then": "This is a neon-tube light"
                        }
                    }
                }
            },
            "message_type": {
                "mappings": {
                    "0": {
                        "then": "Commercial message"
                    },
                    "1": {
                        "then": "Local information"
                    },
                    "2": {
                        "then": "Security information"
                    },
                    "3": {
                        "then": "Electoral advertising"
                    },
                    "4": {
                        "then": "Information related to theatre, concerts, …"
                    },
                    "5": {
                        "then": "Message from non-profit organizations"
                    },
                    "6": {
                        "then": "To express your opinion"
                    },
                    "7": {
                        "then": "Religious message"
                    },
                    "8": {
                        "then": "Funding sign"
                    },
                    "9": {
                        "then": "A map"
                    }
                },
                "question": "What kind of message is shown?"
            },
            "operator": {
                "question": "Who operates this feature?",
                "render": "Operated by {operator}"
            },
            "ref": {
                "question": "Wich is the reference number?",
                "render": "Reference number is {ref}"
            },
            "type": {
                "mappings": {
                    "0": {
                        "then": "This is a billboard"
                    },
                    "1": {
                        "then": "This is a board"
                    },
                    "2": {
                        "then": "This is a column"
                    },
                    "3": {
                        "then": "This is a flag"
                    },
                    "4": {
                        "then": "This is a poster Box"
                    },
                    "5": {
                        "then": "This is a screen"
                    },
                    "6": {
                        "then": "This is a sculpture"
                    },
                    "7": {
                        "then": "This is a sign"
                    },
                    "8": {
                        "then": "This is a tarp (a weatherproof piece of textile with an advertising message)"
                    },
                    "9": {
                        "then": "This is a totem"
                    },
                    "10": {
                        "then": "This is a wall painting"
                    }
                },
                "question": "Which type of advertising feature is this?",
                "render": "This is a {advertising}"
            }
        },
        "title": {
            "mappings": {
                "0": {
                    "then": "Billboard"
                },
                "1": {
                    "then": "Board"
                },
                "2": {
                    "then": "Poster Box"
                },
                "3": {
                    "then": "Column"
                },
                "4": {
                    "then": "Flag"
                },
                "5": {
                    "then": "Screen"
                },
                "6": {
                    "then": "Sculpture"
                },
                "7": {
                    "then": "Sign"
                },
                "8": {
                    "then": "Tarp"
                },
                "9": {
                    "then": "Totem"
                },
                "10": {
                    "then": "Wall painting"
                }
            }
        }
    },
    "aerialway": {
        "description": "Various forms of transport for passengers and goods that use wires, including cable cars, gondolas, chair lifts, drag lifts, and zip lines. ",
        "name": "Aerialways",
        "pointRendering": {
            "1": {
                "label": {
                    "render": "{name}"
                }
            }
        },
        "tagRenderings": {
            "duration": {
                "question": "How long takes a single journey with this elevator?",
                "questionHint": "This excludes the waiting time.",
                "render": "A single journey takes {duration} minutes"
            },
            "length": {
                "render": "This aerialway is {_length:km} kilometer long"
            },
            "occupancy": {
                "question": "How many people fit a single carriage?",
                "render": "{aerialway:occupancy} people fit a single carriage"
            },
            "oneway": {
                "mappings": {
                    "0": {
                        "then": "This aerialway can only be taken to the top"
                    },
                    "1": {
                        "then": "This aerialway can be taken in both directions"
                    }
                },
                "question": "In what direction can this aerialway be taken?"
            },
            "type": {
                "mappings": {
                    "0": {
                        "then": "This is a cable car where the car goes up and down again on the same cable."
                    },
                    "1": {
                        "then": "This is a gondola where the cars go around in continuous circles"
                    },
                    "2": {
                        "then": "An open chairlift with seats to sit on and open to the outside air."
                    },
                    "3": {
                        "then": "An aerialway which has both chairs and gondolas in the same continuous track"
                    },
                    "4": {
                        "then": "A drag lift"
                    },
                    "5": {
                        "then": "A drag lift with T-shaped carriers for two passengers at a time"
                    },
                    "6": {
                        "then": "A drag lift with L-shaped bars for a single passenger at a time"
                    },
                    "7": {
                        "then": "A drag lift with a platter to drag a single passenger at a time"
                    },
                    "8": {
                        "then": "A tow line which which drags skieers"
                    },
                    "9": {
                        "then": "A magic carpet (a conveyor belt on the ground)"
                    },
                    "10": {
                        "then": "A zip line. (A touristical attraction where adventurous people go down at high speeds) "
                    }
                },
                "question": "What type of aerialway is this?"
            }
        },
        "title": {
            "render": "Aerialway {name}"
        }
    },
    "ambulancestation": {
        "description": "An ambulance station is an area for storage of ambulance vehicles, medical equipment, personal protective equipment, and other medical supplies.",
        "name": "Map of ambulance stations",
        "presets": {
            "0": {
                "description": "Add an ambulance station to the map",
                "title": "an ambulance station"
            }
        },
        "tagRenderings": {
            "ambulance-agency": {
                "question": "What agency operates this station?",
                "render": "This station is operated by {operator}."
            },
            "ambulance-name": {
                "question": "What is the name of this ambulance station?",
                "render": "This station is called {name}."
            },
            "ambulance-operator-type": {
                "mappings": {
                    "0": {
                        "then": "The station is operated by the government."
                    },
                    "1": {
                        "then": "The station is operated by a community-based, or informal organization."
                    },
                    "2": {
                        "then": "The station is operated by a formal group of volunteers."
                    },
                    "3": {
                        "then": "The station is privately operated."
                    }
                },
                "question": "How is the station operator classified?",
                "render": "The operator is a(n) {operator:type} entity."
            },
            "ambulance-place": {
                "question": "Where is the station located? (e.g. name of neighborhood, villlage, or town)",
                "render": "This station is found within {addr:place}."
            },
            "ambulance-street": {
                "question": "What is the street name where the station located?",
                "render": "This station is along a highway called {addr:street}."
            }
        },
        "title": {
            "render": "Ambulance Station"
        }
    },
    "animal_shelter": {
        "description": "An animal shelter is a facility where animals in trouble are brought and facility's staff (volunteers or not) feeds them and cares of them, rehabilitating and healing them if necessary. This definition includes kennels for abandoned dogs, catteries for abandoned cats, shelters for other abandoned pets and wildlife recovery centres. ",
        "name": "Animal shelters",
        "presets": {
            "0": {
                "title": "an animal shelter"
            }
        },
        "tagRenderings": {
            "2": {
                "question": "What is the name of this animal shelter?",
                "render": "This animal shelter is named <b>{name}</b>"
            },
            "6": {
                "mappings": {
                    "0": {
                        "then": "Animals are kept here until adopted by a new owner"
                    },
                    "1": {
                        "then": "Animals are taken care of for the rest of their lives"
                    },
                    "2": {
                        "then": "Injured animals are rehabilitated here until they can be released in nature again "
                    }
                },
                "question": "What is the purpose of the animal shelter?"
            }
        },
        "title": {
            "mappings": {
                "0": {
                    "then": "{name}"
                }
            },
            "render": "Animal shelter"
        }
    },
    "artwork": {
        "description": "An open map of statues, busts, graffitis and other artwork all over the world",
        "name": "Artworks",
        "presets": {
            "0": {
                "title": "an artwork"
            },
            "1": {
                "title": "an artwork on a wall"
            }
        },
        "tagRenderings": {
            "artwork-artist-wikidata": {
                "question": "Who made this artwork?",
                "render": "This artwork was made by {wikidata_label(artist:wikidata):font-weight:bold}<br/>{wikipedia(artist:wikidata)}"
            },
            "artwork-artist_name": {
                "question": "Which artist created this?",
                "render": "Created by {artist_name}"
            },
            "artwork-artwork_type": {
                "mappings": {
                    "0": {
                        "then": "Architecture"
                    },
                    "1": {
                        "then": "Mural"
                    },
                    "2": {
                        "then": "Painting"
                    },
                    "3": {
                        "then": "Sculpture"
                    },
                    "4": {
                        "then": "Statue"
                    },
                    "5": {
                        "then": "Bust"
                    },
                    "6": {
                        "then": "Stone"
                    },
                    "7": {
                        "then": "Installation"
                    },
                    "8": {
                        "then": "Graffiti"
                    },
                    "9": {
                        "then": "Relief"
                    },
                    "10": {
                        "then": "Azulejo (Spanish decorative tilework)"
                    },
                    "11": {
                        "then": "Tilework"
                    },
                    "12": {
                        "then": "Woodcarving"
                    }
                },
                "question": "What is the type of this artwork?",
                "render": "This is a {artwork_type}"
            },
            "artwork-website": {
                "question": "Is there a website with more information about this artwork?",
                "render": {
                    "special": {
                        "text": "More information on this website"
                    }
                }
            },
            "artwork_subject": {
                "question": "What does this artwork depict?",
                "render": "This artwork depicts {wikidata_label(subject:wikidata)}{wikipedia(subject:wikidata)}"
            },
            "doubles_as_bench": {
                "mappings": {
                    "0": {
                        "then": "This artwork also serves as a bench"
                    },
                    "1": {
                        "then": "This artwork does not serve as a bench"
                    },
                    "2": {
                        "then": "This artwork does not serve as a bench"
                    }
                },
                "question": "Does this artwork serve as a bench?"
            }
        },
        "title": {
            "mappings": {
                "0": {
                    "then": "Artwork <i>{name}</i>"
                }
            },
            "render": "Artwork"
        }
    },
    "assembly_point": {
        "description": "This layer contains assembly points and waiting areas where all employees, passengers or a large crowd assemble in case of an emergency.",
        "name": "Emergency assembly points",
        "presets": {
            "0": {
                "title": "an assembly point"
            }
        },
        "tagRenderings": {
            "assembly_point_name": {
                "question": "What is the name of this assembly point?",
                "render": "This assembly point is named <b>{name}</b>"
            },
            "assembly_point_operator": {
                "question": "What organization operates this assembly point?",
                "render": "This assembly point is operated by <b>{operator}</b>"
            },
            "disaster_type": {
                "mappings": {
                    "0": {
                        "then": "Earthquake"
                    },
                    "1": {
                        "then": "Flood"
                    },
                    "2": {
                        "then": "Fire"
                    },
                    "3": {
                        "then": "Landslide"
                    }
                },
                "question": "For which disaster type is this assembly point meant?"
            }
        },
        "title": {
            "render": "Assembly point during emergencies"
        }
    },
    "atm": {
        "description": "ATMs to withdraw money",
        "filter": {
            "1": {
                "options": {
                    "0": {
                        "question": "With speech output"
                    }
                }
            }
        },
        "name": "ATMs",
        "presets": {
            "0": {
                "title": "an ATM"
            }
        },
        "tagRenderings": {
            "brand": {
                "freeform": {
                    "placeholder": "Brand name"
                },
                "question": "What brand is this ATM?",
                "render": "The brand of this ATM is {brand}"
            },
            "cash_in": {
                "mappings": {
                    "0": {
                        "then": "You probably cannot deposit cash into this ATM"
                    },
                    "1": {
                        "then": "You can deposit cash into this ATM"
                    },
                    "2": {
                        "then": "You cannot deposit cash into this ATM"
                    }
                },
                "question": "Can you deposit cash into this ATM?"
            },
            "cash_out": {
                "mappings": {
                    "0": {
                        "then": "You can withdraw cash from this ATM"
                    },
                    "1": {
                        "then": "You can withdraw cash from this ATM"
                    },
                    "2": {
                        "then": "You cannot withdraw cash from this ATM"
                    }
                },
                "question": "Can you withdraw cash from this ATM?"
            },
            "cash_out-denominations-notes": {
                "mappings": {
                    "0": {
                        "then": "5 euro notes can be withdrawn"
                    },
                    "1": {
                        "then": "10 euro notes can be withdrawn"
                    },
                    "2": {
                        "then": "20 euro notes can be withdrawn"
                    },
                    "3": {
                        "then": "50 euro notes can be withdrawn"
                    },
                    "4": {
                        "then": "100 euro notes can be withdrawn"
                    },
                    "5": {
                        "then": "200 euro notes can be withdrawn"
                    },
                    "6": {
                        "then": "500 euro notes can be withdrawn"
                    }
                },
                "question": "What notes can you withdraw here?"
            },
            "name": {
                "render": "The name of this ATM is {name}"
            },
            "operator": {
                "freeform": {
                    "placeholder": "Operator"
                },
                "question": "What company operates this ATM?",
                "render": "The ATM is operated by {operator}"
            },
            "speech_output": {
                "mappings": {
                    "0": {
                        "then": "This ATM has speech output, usually available through a headphone jack"
                    },
                    "1": {
                        "then": "This ATM does not have speech output"
                    }
                },
                "question": "Does this ATM have speech output for visually impaired users?"
            },
            "speech_output_language": {
                "render": {
                    "special": {
                        "question": "In which languages does this ATM have speech output?",
                        "render_list_item": "This ATM has speech output in {language()}",
                        "render_single_language": "This ATM has speech output in {language()}"
                    }
                }
            }
        },
        "title": {
            "mappings": {
                "0": {
                    "then": "{brand} ATM"
                }
            },
            "render": "ATM"
        }
    },
    "bank": {
        "description": "A financial institution to deposit money",
        "filter": {
            "1": {
                "options": {
                    "0": {
                        "question": "With an ATM"
                    }
                }
            }
        },
        "name": "Banks",
        "tagRenderings": {
            "has_atm": {
                "mappings": {
                    "0": {
                        "then": "This bank has an ATM"
                    },
                    "1": {
                        "then": "This bank does <b>not</b> have an ATM"
                    },
                    "2": {
                        "then": "This bank does have an ATM, but it is mapped as a different icon"
                    }
                },
                "question": "Does this bank have an ATM?"
            }
        }
    },
    "barrier": {
        "description": "Obstacles while cycling, such as bollards and cycle barriers",
        "name": "Barriers",
        "presets": {
            "0": {
                "description": "A bollard in the road",
                "title": "a bollard"
            },
            "1": {
                "description": "Cycle barrier, slowing down cyclists",
                "title": "a cycle barrier"
            }
        },
        "tagRenderings": {
            "Bollard type": {
                "mappings": {
                    "0": {
                        "then": "Removable bollard"
                    },
                    "1": {
                        "then": "Fixed bollard"
                    },
                    "2": {
                        "then": "Bollard that can be folded down"
                    },
                    "3": {
                        "then": "Flexible bollard, usually plastic"
                    },
                    "4": {
                        "then": "Rising bollard"
                    }
                },
                "question": "What kind of bollard is this?"
            },
            "Cycle barrier type": {
                "mappings": {
                    "0": {
                        "then": "Single, just two barriers with a space inbetween"
                    },
                    "1": {
                        "then": "Double, two barriers behind each other"
                    },
                    "2": {
                        "then": "Triple, three barriers behind each other"
                    },
                    "3": {
                        "then": "Squeeze gate, gap is smaller at top, than at the bottom"
                    }
                },
                "question": "What kind of cycling barrier is this?"
            },
            "MaxWidth": {
                "question": "How wide is the gap left over besides the barrier?",
                "render": "Maximum width: {maxwidth:physical} m"
            },
            "Overlap (cyclebarrier)": {
                "question": "How much overlap do the barriers have?",
                "render": "Overlap: {overlap} m"
            },
            "Space between barrier (cyclebarrier)": {
                "question": "How much space is there between the barriers (along the length of the road)?",
                "render": "Space between barriers (along the length of the road): {width:separation} m"
            },
            "Width of opening (cyclebarrier)": {
                "question": "How wide is the smallest opening next to the barriers?",
                "render": "Width of opening: {width:opening} m"
            },
            "barrier_type": {
                "mappings": {
                    "0": {
                        "then": "This is a single bollard in the road"
                    },
                    "1": {
                        "then": "This is a cycle barrier slowing down cyclists"
                    }
                }
            },
            "bicycle=yes/no": {
                "mappings": {
                    "0": {
                        "then": "A cyclist can go past this."
                    },
                    "1": {
                        "then": "A cyclist can not go past this."
                    }
                },
                "question": "Can a bicycle go past this barrier?"
            }
        },
        "title": {
            "mappings": {
                "0": {
                    "then": "Bollard"
                },
                "1": {
                    "then": "Cycling Barrier"
                }
            },
            "render": "Barrier"
        }
    },
    "bench": {
        "description": "A bench is a wooden, metal, stone, … surface where a human can sit. This layers visualises them and asks a few questions about them.",
        "filter": {
            "0": {
                "options": {
                    "0": {
                        "question": "is a memorial"
                    }
                }
            },
            "1": {
                "options": {
                    "0": {
                        "question": "With and without backrest"
                    },
                    "1": {
                        "question": "Has a backrest"
                    },
                    "2": {
                        "question": "Has no backrest"
                    }
                }
            }
        },
        "name": "Benches",
        "presets": {
            "0": {
                "title": "a bench"
            }
        },
        "tagRenderings": {
            "bench-artwork": {
                "mappings": {
                    "0": {
                        "then": "This bench has an integrated artwork"
                    },
                    "1": {
                        "then": "This bench does not have an integrated artwork"
                    },
                    "2": {
                        "then": "This bench <span class=\"subtle\">probably</span> doesn't have an integrated artwork"
                    }
                },
                "question": "Does this bench have an artistic element?",
                "questionHint": "E.g. it has an integrated painting, statue or other non-trivial, creative work"
            },
            "bench-backrest": {
                "mappings": {
                    "0": {
                        "then": "This bench is two-sided and shares the backrest"
                    },
                    "1": {
                        "then": "This bench does have a backrest"
                    },
                    "2": {
                        "then": "This bench does <b>not</b> have a backrest"
                    }
                },
                "question": "Does this bench have a backrest?"
            },
            "bench-colour": {
                "mappings": {
                    "0": {
                        "then": "Colour: brown"
                    },
                    "1": {
                        "then": "Colour: green"
                    },
                    "2": {
                        "then": "Colour: gray"
                    },
                    "3": {
                        "then": "Colour: white"
                    },
                    "4": {
                        "then": "Colour: red"
                    },
                    "5": {
                        "then": "Colour: black"
                    },
                    "6": {
                        "then": "Colour: blue"
                    },
                    "7": {
                        "then": "Colour: yellow"
                    }
                },
                "question": "Which colour does this bench have?",
                "render": "Colour: {colour}"
            },
            "bench-direction": {
                "question": "In which direction are you looking when sitting on the bench?",
                "render": "When sitting on the bench, one looks towards {direction}°."
            },
            "bench-inscription": {
                "mappings": {
                    "0": {
                        "then": "This bench does not have an inscription"
                    },
                    "1": {
                        "then": "This bench <span class='subtle'>(probably)</span> does not not have an inscription"
                    }
                },
                "question": "Does this bench have an inscription?",
                "questionHint": "E.g. on a mounted plaque, in the backrest, …",
                "render": "This bench has the following inscription:<br/><p><i>{inscription}</i></p>"
            },
            "bench-material": {
                "mappings": {
                    "0": {
                        "then": "The seating is made from wood"
                    },
                    "1": {
                        "then": "The seating is made from metal"
                    },
                    "2": {
                        "then": "The seating is made from stone"
                    },
                    "3": {
                        "then": "The seating is made from concrete"
                    },
                    "4": {
                        "then": "The seating is made from plastic"
                    },
                    "5": {
                        "then": "The seating is made from steel"
                    }
                },
                "question": "What is the bench (seating) made from?",
                "render": "Material: {material}"
            },
            "bench-memorial": {
                "mappings": {
                    "0": {
                        "then": "This bench is a memorial for someone or something"
                    },
                    "1": {
                        "then": "This bench is a <b>not</b> a memorial for someone or something"
                    }
                },
                "question": "Does this bench act as memorial for someone or something?"
            },
            "bench-seats": {
                "mappings": {
                    "0": {
                        "then": "This bench does not have separated seats"
                    }
                },
                "question": "How many seats does this bench have?",
                "render": "This bench has {seats} seats"
            },
            "bench-survey:date": {
                "mappings": {
                    "0": {
                        "then": "Surveyed today!"
                    }
                },
                "question": "When was this bench last surveyed?",
                "render": "This bench was last surveyed on {survey:date}"
            }
        },
        "title": {
            "render": "Bench"
        }
    },
    "bench_at_pt": {
        "deletion": {
            "extraDeleteReasons": {
                "0": {
                    "explanation": "This bus stop is not used anymore"
                }
            },
            "nonDeleteMappings": {
                "0": {
                    "then": "This bus stop does not have a bench (there never was one or it has been removed)"
                }
            }
        },
        "description": "A layer showing all public-transport-stops which do have a bench",
        "name": "Benches at public transport stops",
        "tagRenderings": {
            "bench_at_pt-bench_type": {
                "mappings": {
                    "0": {
                        "then": "There is a normal, sit-down bench here"
                    },
                    "1": {
                        "then": "Stand up bench"
                    },
                    "2": {
                        "then": "There is no bench here"
                    }
                },
                "question": "What kind of bench is this?"
            },
            "bench_at_pt-name": {
                "render": "{name}"
            }
        },
        "title": {
            "mappings": {
                "0": {
                    "then": "Bench at public transport stop"
                },
                "1": {
                    "then": "Bench in shelter"
                }
            },
            "render": "Bench"
        }
    },
    "bicycle_library": {
        "description": "A facility where bicycles can be lent for longer period of times",
        "name": "Bicycle library",
        "presets": {
            "0": {
                "description": "A bicycle library has a collection of bikes which can be lent",
                "title": "a bicycle library"
            }
        },
        "tagRenderings": {
            "bicycle-library-target-group": {
                "mappings": {
                    "0": {
                        "then": "Bikes for children available"
                    },
                    "1": {
                        "then": "Bikes for adult available"
                    },
                    "2": {
                        "then": "Bikes for disabled persons available"
                    }
                },
                "question": "Who can loan bicycles here?"
            },
            "bicycle_library-charge": {
                "mappings": {
                    "0": {
                        "then": "Lending a bicycle is free"
                    },
                    "1": {
                        "then": "Lending a bicycle costs €20/year and €20 warranty"
                    }
                },
                "question": "How much does lending a bicycle cost?",
                "render": "Lending a bicycle costs {charge}"
            },
            "bicycle_library-name": {
                "question": "What is the name of this bicycle library?",
                "render": "This bicycle library is called {name}"
            }
        },
        "title": {
            "render": "Bicycle library"
        }
    },
    "bicycle_rental": {
        "deletion": {
            "extraDeleteReasons": {
                "0": {
                    "explanation": "{title()} has closed down permanently"
                }
            },
            "nonDeleteMappings": {
                "0": {
                    "then": "This bicycle shop used to rent out bikes but doesn't rent out bikes anymore"
                }
            }
        },
        "description": "Bicycle rental stations",
        "name": "Bicycle rental",
        "presets": {
            "0": {
                "description": "A manned shop which focuses on bicycle rental",
                "title": "a bicycle rental shop"
            },
            "1": {
                "title": "a bicycle rental"
            }
        },
        "tagRenderings": {
            "bicycle-types": {
                "mappings": {
                    "0": {
                        "then": "Normal city bikes can be rented here"
                    },
                    "1": {
                        "then": "Electrical bikes can be rented here"
                    },
                    "2": {
                        "then": "BMX bikes can be rented here"
                    },
                    "3": {
                        "then": "Mountainbikes can be rented here"
                    },
                    "4": {
                        "then": "Bikes for children can be rented here"
                    },
                    "5": {
                        "then": "Tandem bicycles can be rented here"
                    },
                    "6": {
                        "then": "Race bicycles can be rented here"
                    },
                    "7": {
                        "then": "Bike helmets can be rented here"
                    }
                },
                "question": "What kind of bicycles and accessories are rented here?",
                "render": "{rental} is rented here"
            },
            "bicycle_rental_type": {
                "mappings": {
                    "0": {
                        "then": "This is a shop whose main focus is bicycle rental"
                    },
                    "1": {
                        "then": "This is a rental business which rents out various objects and/or vehicles. It rents out bicycles too, but this is not the main focus"
                    },
                    "2": {
                        "then": "This is a shop which sells or repairs bicycles, but also rents out bicycles"
                    },
                    "3": {
                        "then": "This is an automated docking station, where a bicycle is mechanically locked to a structure"
                    },
                    "4": {
                        "then": "A machine is present which dispenses and accepts keys, eventually after authentication and/or payment. The bicycles are parked nearby"
                    },
                    "5": {
                        "then": "This is a dropoff point, e.g. a reserved parking to place the bicycles clearly marked as being for the rental service only"
                    }
                },
                "question": "What kind of bicycle rental is this?"
            },
            "rental_types": {
                "renderings": {
                    "0": {
                        "question": "How many type_plural can be rented here?",
                        "render": "{capacity:bicycle_type} type_plural can be rented here"
                    }
                },
                "rewrite": {
                    "into": {
                        "0": {
                            "1": "city bikes"
                        },
                        "1": {
                            "1": "electrical bikes"
                        },
                        "2": {
                            "1": "bikes for children"
                        },
                        "3": {
                            "1": "BMX bikes"
                        },
                        "4": {
                            "1": "mountainbikes"
                        },
                        "5": {
                            "1": "bicycle panniers"
                        },
                        "6": {
                            "1": "tandem"
                        }
                    }
                }
            }
        },
        "title": {
            "mappings": {
                "0": {
                    "then": "{name}"
                }
            },
            "render": "Bicycle rental"
        }
    },
    "bicycle_tube_vending_machine": {
        "description": "A layer showing vending machines for bicycle tubes (either purpose-built bicycle tube vending machines or classical vending machines with bicycle tubes and optionally additional bicycle related objects such as lights, gloves, locks, …)",
        "name": "Bicycle tube vending machine",
        "presets": {
            "0": {
                "title": "a bicycle tube vending machine"
            }
        },
        "tagRenderings": {
            "Still in use?": {
                "mappings": {
                    "0": {
                        "then": "This vending machine works"
                    },
                    "1": {
                        "then": "This vending machine is broken"
                    },
                    "2": {
                        "then": "This vending machine is closed"
                    }
                },
                "question": "Is this vending machine still operational?",
                "render": "The operational status is <i>{operational_status}</i>"
            },
            "bicycle_tube_vending_machine-brand": {
                "mappings": {
                    "0": {
                        "then": "Continental tubes are sold here"
                    },
                    "1": {
                        "then": "Schwalbe tubes are sold here"
                    }
                },
                "question": "Which brand of tubes are sold here?",
                "render": "{brand} tubes are sold here"
            },
            "bicycle_tube_vending_machine-charge": {
                "question": "How much does a bicycle tube cost?",
                "render": "A bicycle tube costs {charge}"
            },
            "bicycle_tube_vending_machine-operator": {
                "mappings": {
                    "0": {
                        "then": "Maintained by Schwalbe"
                    },
                    "1": {
                        "then": "Maintained by Continental"
                    }
                },
                "question": "Who maintains this vending machine?"
            },
            "other-items-vending": {
                "mappings": {
                    "0": {
                        "then": "Bicycle inner tubes are sold here"
                    },
                    "1": {
                        "then": "Bicycle lights are sold here"
                    },
                    "2": {
                        "then": "Gloves are sold here"
                    },
                    "3": {
                        "then": "Bicycle repair kits are sold here"
                    },
                    "4": {
                        "then": "Bicycle pumps are sold here"
                    },
                    "5": {
                        "then": "Bicycle locks are sold here"
                    }
                },
                "question": "Are other biycle accessories sold here?"
            }
        },
        "title": {
            "mappings": {
                "0": {
                    "then": "Bicycle tube vending machine {name}"
                }
            },
            "render": "Bicycle tube vending machine"
        }
    },
    "bike_cafe": {
        "description": "A bike café is a café geared towards cyclists, for example with services such as a pump, with lots of bicycle-related decoration, …",
        "name": "Bike cafe",
        "presets": {
            "0": {
                "title": "a bike cafe"
            }
        },
        "tagRenderings": {
            "bike_cafe-bike-pump": {
                "mappings": {
                    "0": {
                        "then": "This bike cafe offers a bike pump for anyone"
                    },
                    "1": {
                        "then": "This bike cafe doesn't offer a bike pump for anyone"
                    }
                },
                "question": "Does this bike cafe offer a bike pump for use by anyone?"
            },
            "bike_cafe-name": {
                "question": "What is the name of this bike cafe?",
                "render": "This bike cafe is called {name}"
            },
            "bike_cafe-repair-service": {
                "mappings": {
                    "0": {
                        "then": "This bike cafe repairs bikes"
                    },
                    "1": {
                        "then": "This bike cafe doesn't repair bikes"
                    }
                },
                "question": "Does this bike cafe repair bikes?"
            },
            "bike_cafe-repair-tools": {
                "mappings": {
                    "0": {
                        "then": "This bike cafe offers tools for DIY repair"
                    },
                    "1": {
                        "then": "This bike cafe doesn't offer tools for DIY repair"
                    }
                },
                "question": "Are tools offered to repair your own bike?"
            },
            "opening_hours": {
                "override": {
                    "question": "When it this bike café opened?"
                }
            }
        },
        "title": {
            "mappings": {
                "0": {
                    "then": "Bike cafe <i>{name}</i>"
                }
            },
            "render": "Bike cafe"
        }
    },
    "bike_cleaning": {
        "description": "A layer showing facilities where one can clean their bike",
        "name": "Bike cleaning service",
        "presets": {
            "0": {
                "title": "a bike cleaning service"
            }
        },
        "tagRenderings": {
            "bike_cleaning-charge": {
                "mappings": {
                    "0": {
                        "then": "This cleaning service is free to use"
                    },
                    "1": {
                        "then": "There is a fee to use this cleaning service"
                    }
                },
                "question": "How much does it cost to use the cleaning service?",
                "render": "Using the cleaning service costs {charge}"
            },
            "bike_cleaning-service:bicycle:cleaning:charge": {
                "mappings": {
                    "0": {
                        "then": "The cleaning service is free to use"
                    },
                    "1": {
                        "then": "Free to use"
                    }
                },
                "question": "How much does it cost to use the cleaning service?",
                "render": "Using the cleaning service costs {service:bicycle:cleaning:charge}"
            }
        },
        "title": {
            "mappings": {
                "0": {
                    "then": "Bike cleaning service <i>{name}</i>"
                }
            },
            "render": "Bike cleaning service"
        }
    },
    "bike_parking": {
        "description": "A layer showing where you can park your bike",
        "name": "Bike parking",
        "presets": {
            "0": {
                "title": "a bike parking"
            }
        },
        "tagRenderings": {
            "Access": {
                "mappings": {
                    "0": {
                        "then": "Publicly accessible"
                    },
                    "1": {
                        "then": "Access is primarily for visitors to a business"
                    },
                    "2": {
                        "then": "Access is limited to members of a school, company or organisation"
                    },
                    "3": {
                        "then": "Access is limited to members of a school, company or organisation"
                    }
                },
                "question": "Who can use this bicycle parking?",
                "render": "{access}"
            },
            "Bicycle parking type": {
                "mappings": {
                    "0": {
                        "then": "Stands"
                    },
                    "1": {
                        "then": "Wheelbenders / rack"
                    },
                    "2": {
                        "then": "Handlebar holder"
                    },
                    "3": {
                        "then": "Rack"
                    },
                    "4": {
                        "then": "Two-tiered"
                    },
                    "5": {
                        "then": "Shed"
                    },
                    "6": {
                        "then": "Bollard"
                    },
                    "7": {
                        "then": "An area on the floor which is marked for bicycle parking"
                    },
                    "8": {
                        "then": "A locker - the bicycles are enclosed completely individually or with a few bicycles together. The locker is too small to fit a person standing.."
                    }
                },
                "question": "What is the type of this bicycle parking?",
                "render": "This is a bicycle parking of the type: {bicycle_parking}"
            },
            "Capacity": {
                "question": "How many bicycles fit in this bicycle parking?",
                "questionHint": "This includes regular bicycles, cargo bikes, ebikes, ...",
                "render": "Place for {capacity} bikes"
            },
            "Cargo bike capacity?": {
                "mappings": {
                    "0": {
                        "then": "There are no dedicated spaces for cargo bikes here or parking cargo bikes here is not allowed"
                    }
                },
                "question": "How many cargo bicycles fit in this bicycle parking?",
                "render": "This parking fits {capacity:cargo_bike} cargo bikes"
            },
            "Cargo bike spaces?": {
                "mappings": {
                    "0": {
                        "then": "This parking has room for cargo bikes"
                    },
                    "1": {
                        "then": "This parking has designated (official) spots for cargo bikes."
                    },
                    "2": {
                        "then": "You're not allowed to park cargo bikes or there are no places provided for cargo bikes"
                    }
                },
                "question": "Does this bicycle parking have spots for cargo bikes?"
            },
            "Is covered?": {
                "mappings": {
                    "0": {
                        "then": "This parking is covered (it has a roof)"
                    },
                    "1": {
                        "then": "This parking is not covered"
                    }
                },
                "question": "Is this parking covered? Also select \"covered\" for indoor parkings."
            },
            "Underground?": {
                "mappings": {
                    "0": {
                        "then": "Underground parking"
                    },
                    "1": {
                        "then": "Surface level parking"
                    },
                    "2": {
                        "then": "Rooftop parking"
                    },
                    "3": {
                        "then": "Surface level parking"
                    }
                },
                "question": "What is the relative location of this bicycle parking?"
            },
            "charge": {
                "question": "How much does it cost to park your bike here?",
                "questionHint": "This is the amount which is charged for a single bike",
                "render": "Parking your bike costs {charge}"
            },
            "fee": {
                "mappings": {
                    "0": {
                        "then": "One has to <b>pay</b> to use this bicycle parking"
                    },
                    "1": {
                        "then": "Free to use"
                    }
                },
                "question": "Are these bicycle parkings free to use?"
            },
            "operator": {
                "question": "Who maintains this bicycle parking?",
                "render": "This bicycle parking is maintained by {operator}"
            },
            "operator_phone": {
                "question": "What is the phone number of the operator of this bicycle parking?",
                "questionHint": "One might be able to call this number in case of problems, e.g. to remove unmaintained bicycles"
            },
            "operator_website": {
                "question": "What is the website number of the operator of this bicycle parking?"
            }
        },
        "title": {
            "render": "Bike parking"
        }
    },
    "bike_repair_station": {
        "description": "A layer showing bicycle pumps and bicycle repair tool stands",
        "name": "Bicycle pump and repair",
        "presets": {
            "0": {
                "description": "A device to inflate your tires on a fixed location in the public space.",
                "title": "a bike pump"
            },
            "1": {
                "description": "A bicycle pump and tools to repair your bike in the public space. The tools are often secured with chains against theft.",
                "title": "a bike repair station and pump"
            },
            "2": {
                "description": "Tools to repair your bike in the public space (without pump). The tools are secured against theft.",
                "title": "a bike repair station without pump"
            }
        },
        "tagRenderings": {
            "Operational status": {
                "mappings": {
                    "0": {
                        "then": "The bike pump is broken"
                    },
                    "1": {
                        "then": "The bike pump is operational"
                    }
                },
                "question": "Is the bike pump still operational?"
            },
            "access": {
                "mappings": {
                    "0": {
                        "then": "Publicly accessible"
                    },
                    "1": {
                        "then": "Publicly accessible"
                    },
                    "2": {
                        "then": "Only for customers"
                    },
                    "3": {
                        "then": "Not accessible to the general public"
                    },
                    "4": {
                        "then": "Not accessible to the general public"
                    }
                },
                "question": "Who is allowed to use this repair station?"
            },
            "bike_repair_station-available-services": {
                "mappings": {
                    "0": {
                        "then": "There is only a pump present"
                    },
                    "1": {
                        "then": "There are only tools (screwdrivers, pliers, …) present"
                    },
                    "2": {
                        "then": "There are both tools and a pump present"
                    }
                },
                "question": "Which services are available at this location?"
            },
            "bike_repair_station-bike-chain-tool": {
                "mappings": {
                    "0": {
                        "then": "There is a chain tool"
                    },
                    "1": {
                        "then": "There is no chain tool"
                    }
                },
                "question": "Does this bike repair station have a special tool to repair your bike chain?"
            },
            "bike_repair_station-bike-stand": {
                "mappings": {
                    "0": {
                        "then": "There is a hook or stand"
                    },
                    "1": {
                        "then": "There is no hook or stand"
                    }
                },
                "question": "Does this bike station have a hook to hang your bike on or a stand to raise it?"
            },
            "bike_repair_station-electrical_pump": {
                "mappings": {
                    "0": {
                        "then": "Manual pump"
                    },
                    "1": {
                        "then": "Electrical pump"
                    }
                },
                "question": "Is this an electric bike pump?"
            },
            "bike_repair_station-email": {
                "question": "What is the email address of the maintainer?"
            },
            "bike_repair_station-manometer": {
                "mappings": {
                    "0": {
                        "then": "There is a manometer"
                    },
                    "1": {
                        "then": "There is no manometer"
                    },
                    "2": {
                        "then": "There is manometer but it is broken"
                    }
                },
                "question": "Does the pump have a pressure indicator or manometer?"
            },
            "bike_repair_station-operator": {
                "question": "Who maintains this cycle pump?",
                "render": "Maintained by {operator}"
            },
            "bike_repair_station-phone": {
                "question": "What is the phone number of the maintainer?"
            },
            "bike_repair_station-valves": {
                "mappings": {
                    "0": {
                        "then": "Sclaverand/Presta (narrow-width bike tires)"
                    },
                    "1": {
                        "then": "Dunlop"
                    },
                    "2": {
                        "then": "Schrader (cars and mountainbikes)"
                    }
                },
                "question": "What valves are supported?",
                "render": "This pump supports the following valves: {valves}"
            },
            "opening_hours_24_7": {
                "override": {
                    "question": "When is this bicycle repair point open?"
                }
            },
            "send_email_about_broken_pump": {
                "render": {
                    "special": {
                        "body": "Hello,\n\nWith this email, I'd like to inform you that the bicycle pump located at https://mapcomplete.org/cyclofix?lat={_lat}&lon={_lon}&z=18#{id} is broken.\n\n Kind regards",
                        "button_text": "Report this bicycle pump as broken",
                        "subject": "Broken bicycle pump"
                    }
                }
            }
        },
        "title": {
            "mappings": {
                "0": {
                    "then": "Bike repair station"
                },
                "1": {
                    "then": "Bike repair station"
                },
                "2": {
                    "then": "Broken pump"
                },
                "3": {
                    "then": "Bicycle pump <i>{name}</i>"
                },
                "4": {
                    "then": "Bicycle pump"
                }
            },
            "render": "Bike station (pump & repair)"
        }
    },
    "bike_shop": {
        "description": "A shop specifically selling bicycles or related items",
        "filter": {
            "1": {
                "options": {
                    "0": {
                        "question": "Sells second-hand bicycles"
                    }
                }
            },
            "2": {
                "options": {
                    "0": {
                        "question": "Offers DIY bike repair"
                    }
                }
            }
        },
        "name": "Bike repair/shop",
        "presets": {
            "0": {
                "title": "a bike repair/shop"
            }
        },
        "tagRenderings": {
            "bike_repair_bike-pump-service": {
                "mappings": {
                    "0": {
                        "then": "This shop offers a bike pump for anyone"
                    },
                    "1": {
                        "then": "This shop doesn't offer a bike pump for anyone"
                    },
                    "2": {
                        "then": "There is bicycle pump, it is shown as a separate point"
                    }
                },
                "question": "Does this shop offer a bike pump for use by anyone?"
            },
            "bike_repair_bike-wash": {
                "mappings": {
                    "0": {
                        "then": "This shop cleans bicycles"
                    },
                    "1": {
                        "then": "This shop has an installation where one can clean bicycles themselves"
                    },
                    "2": {
                        "then": "This shop doesn't offer bicycle cleaning"
                    }
                },
                "question": "Are bicycles washed here?"
            },
            "bike_repair_rents-bikes": {
                "mappings": {
                    "0": {
                        "then": "This shop rents out bikes"
                    },
                    "1": {
                        "then": "This shop doesn't rent out bikes"
                    }
                },
                "question": "Does this shop rent out bikes?"
            },
            "bike_repair_repairs-bikes": {
                "mappings": {
                    "0": {
                        "then": "This shop repairs bikes"
                    },
                    "1": {
                        "then": "This shop doesn't repair bikes"
                    },
                    "2": {
                        "then": "This shop only repairs bikes bought here"
                    },
                    "3": {
                        "then": "This shop only repairs bikes of a certain brand"
                    }
                },
                "question": "Does this shop repair bikes?"
            },
            "bike_repair_second-hand-bikes": {
                "mappings": {
                    "0": {
                        "then": "This shop sells second-hand bikes"
                    },
                    "1": {
                        "then": "This shop doesn't sell second-hand bikes"
                    },
                    "2": {
                        "then": "This shop only sells second-hand bikes"
                    }
                },
                "question": "Does this shop sell second-hand bikes?"
            },
            "bike_repair_sells-bikes": {
                "mappings": {
                    "0": {
                        "then": "This shop sells bikes"
                    },
                    "1": {
                        "then": "This shop doesn't sell bikes"
                    }
                },
                "question": "Does this shop sell bikes?"
            },
            "bike_repair_tools-service": {
                "mappings": {
                    "0": {
                        "then": "This shop offers tools for DIY repair"
                    },
                    "1": {
                        "then": "This shop doesn't offer tools for DIY repair"
                    },
                    "2": {
                        "then": "Tools for DIY repair are only available if you bought/hire the bike in the shop"
                    }
                },
                "question": "Are there tools here to repair your own bike?"
            },
            "bike_shop-access": {
                "render": "Only accessible to {access}"
            },
            "bike_shop-is-bicycle_shop": {
                "mappings": {
                    "0": {
                        "then": "This business focuses on rental"
                    }
                },
                "render": "This shop is specialized in selling {shop} and does bicycle related activities"
            },
            "bike_shop-name": {
                "question": "What is the name of this bicycle shop?",
                "render": "This bicycle shop is called {name}"
            }
        },
        "title": {
            "mappings": {
                "0": {
                    "then": "Sports gear shop <i>{name}</i>"
                },
                "1": {
                    "then": "Winkel"
                },
                "2": {
                    "then": "Bicycle rental shop <i>{name}</i>"
                },
                "3": {
                    "then": "Bike repair <i>{name}</i>"
                },
                "4": {
                    "then": "Bike shop <i>{name}</i>"
                },
                "5": {
                    "then": "Bike repair/shop <i>{name}</i>"
                }
            },
            "render": "Bike repair/shop"
        }
    },
    "bike_themed_object": {
        "description": "A layer with bike-themed objects but who don't match any other layer",
        "name": "Bike-related object",
        "title": {
            "mappings": {
                "1": {
                    "then": "Cycle track"
                }
            },
            "render": "Bike-related object"
        }
    },
    "binocular": {
        "description": "Binoculars",
        "name": "Binoculars",
        "presets": {
            "0": {
                "description": "A telescope or pair of binoculars mounted on a pole, available to the public to look around. <img src='./assets/layers/binocular/binoculars_example.jpg' style='height: 300px; width: auto; display: block;' />",
                "title": "a binocular"
            }
        },
        "tagRenderings": {
            "binocular-charge": {
                "mappings": {
                    "0": {
                        "then": "Free to use"
                    }
                },
                "question": "How much does one have to pay to use these binoculars?",
                "render": "Using these binoculars costs {charge}"
            },
            "binocular-direction": {
                "question": "When looking through this binocular, in what direction does one look?",
                "render": "Looks towards {direction}°"
            }
        },
        "title": {
            "render": "Binoculars"
        }
    },
    "birdhide": {
        "description": "A birdhide",
        "filter": {
            "0": {
                "options": {
                    "0": {
                        "question": "Wheelchair accessible"
                    }
                }
            },
            "1": {
                "options": {
                    "0": {
                        "question": "Only covered birdhides"
                    }
                }
            }
        },
        "name": "Bird watching places",
        "presets": {
            "0": {
                "description": "A covered shelter where one can watch birds comfortably",
                "title": "a birdhide"
            },
            "1": {
                "description": "A screen or wall with openings to watch birds",
                "title": "a bird blind"
            }
        },
        "tagRenderings": {
            "bird-hide-shelter-or-wall": {
                "mappings": {
                    "0": {
                        "then": "Bird blind"
                    },
                    "1": {
                        "then": "Bird hide"
                    },
                    "2": {
                        "then": "Bird tower hide"
                    },
                    "3": {
                        "then": "Bird hide shelter"
                    }
                },
                "question": "Is this a bird blind or a bird watching shelter?"
            },
            "bird-hide-wheelchair": {
                "mappings": {
                    "0": {
                        "then": "There are special provisions for wheelchair users"
                    },
                    "1": {
                        "then": "A wheelchair can easily use this birdhide"
                    },
                    "2": {
                        "then": "This birdhide is reachable by wheelchair, but it is not easy"
                    },
                    "3": {
                        "then": "Not accessible to wheelchair users"
                    }
                },
                "question": "Is this bird hide accessible to wheelchair users?"
            },
            "birdhide-operator": {
                "mappings": {
                    "0": {
                        "then": "Operated by Natuurpunt"
                    },
                    "1": {
                        "then": "Operated by the Agency for Nature and Forests"
                    }
                },
                "question": "Who operates this birdhide?",
                "render": "Operated by {operator}"
            }
        },
        "title": {
            "mappings": {
                "1": {
                    "then": "Bird hide {name}"
                },
                "2": {
                    "then": "Bird blind {name}"
                }
            },
            "render": "Bird watching place"
        }
    },
    "brothel": {
        "description": "An establishment specifically dedicated to prostitution. ",
        "name": "Brothels",
        "presets": {
            "0": {
                "title": "a brothel"
            }
        },
        "tagRenderings": {
            "name": {
                "question": "What is the name of this brothel?",
                "render": "This brothel is named <b>{name}</b>"
            }
        },
        "title": {
            "render": "Brothel"
        }
    },
    "cafe_pub": {
        "deletion": {
            "extraDeleteReasons": {
                "0": {
                    "explanation": "{title()} has closed down permanently"
                }
            }
        },
        "description": "A layer showing cafés and pubs where one can gather around a drink. The layer asks for some relevant questions",
        "name": "Cafés and pubs",
        "presets": {
            "0": {
                "description": "A pub, mostly for drinking beers in a warm, relaxed interior",
                "title": "a pub"
            },
            "1": {
                "description": "A more modern and commercial <b>bar</b>, possibly with a music and light installation",
                "title": "a bar"
            },
            "2": {
                "description": "A <b>cafe</b> to drink tea, coffee or an alcoholical bevarage in a quiet environment",
                "title": "a cafe"
            },
            "3": {
                "description": "A <b>nightclub</b> or disco with a focus on dancing, music by a DJ with accompanying light show and a bar to get (alcoholic) drinks",
                "title": "a nightclub or disco"
            }
        },
        "tagRenderings": {
            "Classification": {
                "mappings": {
                    "0": {
                        "then": "A pub, mostly for drinking beers in a warm, relaxed interior"
                    },
                    "1": {
                        "then": "A more modern and commercial <b>bar</b>, possibly with a music and light installation"
                    },
                    "2": {
                        "then": "A <b>cafe</b> to drink tea, coffee or an alcoholical bevarage in a quiet environment"
                    },
                    "3": {
                        "then": "A <b>restaurant</b> where one can get a proper meal"
                    },
                    "4": {
                        "then": "An open space where beer is served, typically seen in Germany"
                    },
                    "5": {
                        "then": "This is a <b>nightclub</b> or disco with a focus on dancing, music by a DJ with accompanying light show and a bar to get (alcoholic) drinks"
                    }
                },
                "question": "What kind of cafe is this?"
            },
            "Name": {
                "question": "What is the name of this business?",
                "render": "This business is named {name}"
            }
        },
        "title": {
            "mappings": {
                "0": {
                    "then": "<i>{name}</i>"
                },
                "1": {
                    "then": "Bar"
                },
                "2": {
                    "then": "Cafe"
                },
                "3": {
                    "then": "Nightclub"
                }
            },
            "render": "Pub"
        }
    },
    "car_rental": {
        "description": "Places where you can rent a car",
        "name": "Car Rental",
        "presets": {
            "0": {
                "description": "A place where you can rent a car",
                "title": "a car rental"
            }
        },
        "tagRenderings": {
            "name": {
                "freeform": {
                    "placeholder": "Name of the car rental"
                },
                "mappings": {
                    "0": {
                        "then": "This car rental has no name"
                    }
                },
                "question": "What is the name of this car rental?",
                "render": "This car rental is called {name}"
            }
        },
        "title": {
            "render": "Car Rental"
        }
    },
    "charging_station": {
        "description": "A charging station",
        "filter": {
            "0": {
                "options": {
                    "0": {
                        "question": "All vehicle types"
                    },
                    "1": {
                        "question": "Charging station for bicycles"
                    },
                    "2": {
                        "question": "Charging station for cars"
                    }
                }
            },
            "1": {
                "options": {
                    "0": {
                        "question": "Only working charging stations"
                    }
                }
            },
            "2": {
                "options": {
                    "0": {
                        "question": "All connectors"
                    },
                    "1": {
                        "question": "Has a <div style='display: inline-block'><b><b>Schuko wall plug</b> without ground pin (CEE7/4 type F)</b> <img style='width:1rem; display: inline-block' src='./assets/layers/charging_station/CEE7_4F.svg'/></div> connector"
                    },
                    "2": {
                        "question": "Has a <div style='display: inline-block'><b><b>European wall plug</b> with ground pin (CEE7/4 type E)</b> <img style='width:1rem; display: inline-block' src='./assets/layers/charging_station/TypeE.svg'/></div> connector"
                    },
                    "3": {
                        "question": "Has a <div style='display: inline-block'><b><b>Chademo</b></b> <img style='width:1rem; display: inline-block' src='./assets/layers/charging_station/Chademo_type4.svg'/></div> connector"
                    },
                    "4": {
                        "question": "Has a <div style='display: inline-block'><b><b>Type 1 with cable</b> (J1772)</b> <img style='width:1rem; display: inline-block' src='./assets/layers/charging_station/Type1_J1772.svg'/></div> connector"
                    },
                    "5": {
                        "question": "Has a <div style='display: inline-block'><b><b>Type 1 <i>without</i> cable</b> (J1772)</b> <img style='width:1rem; display: inline-block' src='./assets/layers/charging_station/Type1_J1772.svg'/></div> connector"
                    },
                    "6": {
                        "question": "Has a <div style='display: inline-block'><b><b>Type 1 CCS</b> (aka Type 1 Combo)</b> <img style='width:1rem; display: inline-block' src='./assets/layers/charging_station/Type1-ccs.svg'/></div> connector"
                    },
                    "7": {
                        "question": "Has a <div style='display: inline-block'><b><b>Tesla Supercharger</b></b> <img style='width:1rem; display: inline-block' src='./assets/layers/charging_station/Tesla-hpwc-model-s.svg'/></div> connector"
                    },
                    "8": {
                        "question": "Has a <div style='display: inline-block'><b><b>Type 2</b> (mennekes)</b> <img style='width:1rem; display: inline-block' src='./assets/layers/charging_station/Type2_socket.svg'/></div> connector"
                    },
                    "9": {
                        "question": "Has a <div style='display: inline-block'><b><b>Type 2 CCS</b> (mennekes)</b> <img style='width:1rem; display: inline-block' src='./assets/layers/charging_station/Type2_CCS.svg'/></div> connector"
                    },
                    "10": {
                        "question": "Has a <div style='display: inline-block'><b><b>Type 2 with cable</b> (mennekes)</b> <img style='width:1rem; display: inline-block' src='./assets/layers/charging_station/Type2_tethered.svg'/></div> connector"
                    },
                    "11": {
                        "question": "Has a <div style='display: inline-block'><b><b>Tesla Supercharger CCS</b> (a branded type2_css)</b> <img style='width:1rem; display: inline-block' src='./assets/layers/charging_station/Type2_CCS.svg'/></div> connector"
                    },
                    "12": {
                        "question": "Has a <div style='display: inline-block'><b><b>Tesla Supercharger (destination)</b></b> <img style='width:1rem; display: inline-block' src='./assets/layers/charging_station/Tesla-hpwc-model-s.svg'/></div> connector"
                    },
                    "13": {
                        "question": "Has a <div style='display: inline-block'><b><b>Tesla supercharger (destination)</b> (A Type 2 with cable branded as tesla)</b> <img style='width:1rem; display: inline-block' src='./assets/layers/charging_station/Type2_tethered.svg'/></div> connector"
                    },
                    "14": {
                        "question": "Has a <div style='display: inline-block'><b><b>USB</b> to charge phones and small electronics</b> <img style='width:1rem; display: inline-block' src='./assets/layers/charging_station/usb_port.svg'/></div> connector"
                    },
                    "15": {
                        "question": "Has a <div style='display: inline-block'><b><b>Bosch Active Connect with 3 pins</b> and cable</b> <img style='width:1rem; display: inline-block' src='./assets/layers/charging_station/bosch-3pin.svg'/></div> connector"
                    },
                    "16": {
                        "question": "Has a <div style='display: inline-block'><b><b>Bosch Active Connect with 5 pins</b> and cable</b> <img style='width:1rem; display: inline-block' src='./assets/layers/charging_station/bosch-5pin.svg'/></div> connector"
                    }
                }
            }
        },
        "name": "Charging stations",
        "presets": {
            "0": {
                "title": "charging station for electrical bikes"
            },
            "1": {
                "title": "charging station for cars"
            }
        },
        "tagRenderings": {
            "Auth phone": {
                "question": "What's the phone number for authentication call or SMS?",
                "render": "Authenticate by calling or SMS'ing to <a href='tel:{authentication:phone_call:number}'>{authentication:phone_call:number}</a>"
            },
            "Authentication": {
                "mappings": {
                    "0": {
                        "then": "Authentication by a membership card"
                    },
                    "1": {
                        "then": "Authentication by an app"
                    },
                    "2": {
                        "then": "Authentication via phone call is available"
                    },
                    "3": {
                        "then": "Authentication via SMS is available"
                    },
                    "4": {
                        "then": "Authentication via NFC is available"
                    },
                    "5": {
                        "then": "Authentication via Money Card is available"
                    },
                    "6": {
                        "then": "Authentication via debit card is available"
                    },
                    "7": {
                        "then": "Charging here is (also) possible without authentication"
                    }
                },
                "question": "What kind of authentication is available at the charging station?"
            },
            "Available_charging_stations (generated)": {
                "mappings": {
                    "0": {
                        "then": "<b>Schuko wall plug</b> without ground pin (CEE7/4 type F)"
                    },
                    "1": {
                        "then": "<b>Schuko wall plug</b> without ground pin (CEE7/4 type F)"
                    },
                    "2": {
                        "then": "<b>European wall plug</b> with ground pin (CEE7/4 type E)"
                    },
                    "3": {
                        "then": "<b>European wall plug</b> with ground pin (CEE7/4 type E)"
                    },
                    "4": {
                        "then": "<b>Chademo</b>"
                    },
                    "5": {
                        "then": "<b>Chademo</b>"
                    },
                    "6": {
                        "then": "<b>Type 1 with cable</b> (J1772)"
                    },
                    "7": {
                        "then": "<b>Type 1 with cable</b> (J1772)"
                    },
                    "8": {
                        "then": "<b>Type 1 <i>without</i> cable</b> (J1772)"
                    },
                    "9": {
                        "then": "<b>Type 1 <i>without</i> cable</b> (J1772)"
                    },
                    "10": {
                        "then": "<b>Type 1 CCS</b> (aka Type 1 Combo)"
                    },
                    "11": {
                        "then": "<b>Type 1 CCS</b> (aka Type 1 Combo)"
                    },
                    "12": {
                        "then": "<b>Tesla Supercharger</b>"
                    },
                    "13": {
                        "then": "<b>Tesla Supercharger</b>"
                    },
                    "14": {
                        "then": "<b>Type 2</b> (mennekes)"
                    },
                    "15": {
                        "then": "<b>Type 2</b> (mennekes)"
                    },
                    "16": {
                        "then": "<b>Type 2 CCS</b> (mennekes)"
                    },
                    "17": {
                        "then": "<b>Type 2 CCS</b> (mennekes)"
                    },
                    "18": {
                        "then": "<b>Type 2 with cable</b> (mennekes)"
                    },
                    "19": {
                        "then": "<b>Type 2 with cable</b> (mennekes)"
                    },
                    "20": {
                        "then": "<b>Tesla Supercharger CCS</b> (a branded type2_css)"
                    },
                    "21": {
                        "then": "<b>Tesla Supercharger CCS</b> (a branded type2_css)"
                    },
                    "22": {
                        "then": "<b>Tesla Supercharger (destination)</b>"
                    },
                    "23": {
                        "then": "<b>Tesla Supercharger (destination)</b>"
                    },
                    "24": {
                        "then": "<b>Tesla supercharger (destination)</b> (A Type 2 with cable branded as tesla)"
                    },
                    "25": {
                        "then": "<b>Tesla supercharger (destination)</b> (A Type 2 with cable branded as tesla)"
                    },
                    "26": {
                        "then": "<b>USB</b> to charge phones and small electronics"
                    },
                    "27": {
                        "then": "<b>USB</b> to charge phones and small electronics"
                    },
                    "28": {
                        "then": "<b>Bosch Active Connect with 3 pins</b> and cable"
                    },
                    "29": {
                        "then": "<b>Bosch Active Connect with 3 pins</b> and cable"
                    },
                    "30": {
                        "then": "<b>Bosch Active Connect with 5 pins</b> and cable"
                    },
                    "31": {
                        "then": "<b>Bosch Active Connect with 5 pins</b> and cable"
                    }
                },
                "question": "Which charging connections are available here?"
            },
            "Network": {
                "mappings": {
                    "0": {
                        "then": "Not part of a bigger network, e.g. because the charging station is maintained by a local business"
                    },
                    "1": {
                        "then": "Not part of a bigger network"
                    }
                },
                "question": "Is this charging station part of a network?",
                "render": "Part of the network <b>{network}</b>"
            },
            "OH": {
                "override": {
                    "question": "When is this charging station opened?"
                }
            },
            "Operational status": {
                "mappings": {
                    "0": {
                        "then": "This charging station works"
                    },
                    "1": {
                        "then": "This charging station is broken"
                    },
                    "2": {
                        "then": "A charging station is planned here"
                    },
                    "3": {
                        "then": "A charging station is constructed here"
                    },
                    "4": {
                        "then": "This charging station has beed permanently disabled and is not in use anymore but is still visible"
                    }
                },
                "question": "Is this charging point in use?"
            },
            "Operator": {
                "mappings": {
                    "0": {
                        "then": "Actually, {operator} is the network"
                    }
                },
                "question": "Who is the operator of this charging station?",
                "render": "This charging station is operated by {operator}"
            },
            "Parking:fee": {
                "mappings": {
                    "0": {
                        "then": "No additional parking cost while charging"
                    },
                    "1": {
                        "then": "An additional parking fee should be paid while charging"
                    }
                },
                "question": "Does one have to pay a parking fee while charging?"
            },
            "Type": {
                "mappings": {
                    "0": {
                        "then": "<b>Bicycles</b> can be charged here"
                    },
                    "1": {
                        "then": "<b>Cars</b> can be charged here"
                    },
                    "2": {
                        "then": "<b>Scooters</b> can be charged here"
                    },
                    "3": {
                        "then": "<b>Heavy good vehicles</b> (such as trucks) can be charged here"
                    },
                    "4": {
                        "then": "<b>Buses</b> can be charged here"
                    }
                },
                "question": "Which vehicles are allowed to charge here?"
            },
            "access": {
                "mappings": {
                    "0": {
                        "then": "Anyone can use this charging station (payment might be needed)"
                    },
                    "1": {
                        "then": "Anyone can use this charging station (payment might be needed)"
                    },
                    "2": {
                        "then": "Only customers of the place this station belongs to can use this charging station<br/><span class='subtle'>E.g. a charging station operated by hotel which is only usable by their guests</span>"
                    },
                    "3": {
                        "then": "A <b>key</b> must be requested to access this charging station<br/><span class='subtle'>E.g. a charging station operated by hotel which is only usable by their guests, which receive a key from the reception to unlock the charging station</span>"
                    },
                    "4": {
                        "then": "Not accessible to the general public (e.g. only accessible to the owners, employees, ...)"
                    },
                    "5": {
                        "then": "This charging station is accessible to the public during certain hours or conditions. Restrictions might apply, but general use is allowed."
                    }
                },
                "question": "Who is allowed to use this charging station?",
                "render": "Access is {access}"
            },
            "capacity": {
                "question": "How much vehicles can be charged here at the same time?",
                "render": "{capacity} vehicles can be charged here at the same time"
            },
            "charge": {
                "question": "How much does one have to pay to use this charging station?",
                "render": "Using this charging station costs <b>{charge}</b>"
            },
            "email": {
                "question": "What is the email address of the operator?",
                "render": "In case of problems, send an email to <a href='mailto:{email}'>{email}</a>"
            },
            "fee": {
                "mappings": {
                    "0": {
                        "then": "Free to use (without authenticating)"
                    },
                    "1": {
                        "then": "Free to use, but one has to authenticate"
                    },
                    "2": {
                        "then": "Free to use"
                    },
                    "3": {
                        "then": "Paid use, but free for customers of the hotel/pub/hospital/... who operates the charging station"
                    },
                    "4": {
                        "then": "Paid use"
                    }
                },
                "question": "Does one have to pay to use this charging station?"
            },
            "maxstay": {
                "mappings": {
                    "0": {
                        "then": "No timelimit on leaving your vehicle here"
                    }
                },
                "question": "What is the maximum amount of time one is allowed to stay here?",
                "render": "One can stay at most <b>{canonical(maxstay)}</b>"
            },
            "phone": {
                "question": "What number can one call if there is a problem with this charging station?",
                "render": "In case of problems, call <a href='tel:{phone}'>{phone}</a>"
            },
            "questions-technical": {
                "render": "<h3>Technical questions</h3>The questions below are very technical. Feel free to ignore them<br/>{questions(technical)}"
            },
            "ref": {
                "question": "What is the reference number of this charging station?",
                "render": "Reference number is <b>{ref}</b>"
            },
            "rewritten-questions": {
                "renderings": {
                    "0": {
                        "question": "How much plugs of type {{description}} are available here?",
                        "render": "There are <b class='text-xl'>{{{key}}}</b> plugs of type {{description}} available here"
                    },
                    "1": {
                        "mappings": {
                            "then": "{{description}} outputs {{commonVoltages}} volt"
                        },
                        "question": "What voltage do the plugs with {{description}} offer?",
                        "render": "{{description}} outputs {canonical({{key}}:voltage)}"
                    },
                    "2": {
                        "mappings": {
                            "then": "{{description}} outputs at most {{commonCurrent}} A"
                        },
                        "question": "What current do the plugs with {{description}} offer?",
                        "render": "{{description}} outputs at most {canonical({{key}}:current)}"
                    },
                    "3": {
                        "mappings": {
                            "then": "{{description}} outputs at most {{commonOutput}} A"
                        },
                        "question": "What power output does a single plug of type {{description}} offer?",
                        "render": "{{description}} outputs at most {canonical({{key}}:output)}"
                    }
                },
                "rewrite": {
                    "into": {
                        "0": {
                            "2": "<b>Schuko wall plug</b> without ground pin (CEE7/4 type F)"
                        },
                        "1": {
                            "2": "<b>European wall plug</b> with ground pin (CEE7/4 type E)"
                        },
                        "2": {
                            "2": "<b>Chademo</b>"
                        },
                        "3": {
                            "2": "<b>Type 1 with cable</b> (J1772)"
                        },
                        "4": {
                            "2": "<b>Type 1 <i>without</i> cable</b> (J1772)"
                        },
                        "5": {
                            "2": "<b>Type 1 CCS</b> (aka Type 1 Combo)"
                        },
                        "6": {
                            "2": "<b>Tesla Supercharger</b>"
                        },
                        "7": {
                            "2": "<b>Type 2</b> (mennekes)"
                        },
                        "8": {
                            "2": "<b>Type 2 CCS</b> (mennekes)"
                        },
                        "9": {
                            "2": "<b>Type 2 with cable</b> (mennekes)"
                        },
                        "10": {
                            "2": "<b>Tesla Supercharger CCS</b> (a branded type2_css)"
                        },
                        "11": {
                            "2": "<b>Tesla Supercharger (destination)</b>"
                        },
                        "12": {
                            "2": "<b>Tesla supercharger (destination)</b> (A Type 2 with cable branded as tesla)"
                        },
                        "13": {
                            "2": "<b>USB</b> to charge phones and small electronics"
                        },
                        "14": {
                            "2": "<b>Bosch Active Connect with 3 pins</b> and cable"
                        },
                        "15": {
                            "2": "<b>Bosch Active Connect with 5 pins</b> and cable"
                        }
                    }
                }
            },
            "website": {
                "question": "What is the website where one can find more information about this charging station?",
                "render": "More info on <a href='{website}'>{website}</a>"
            }
        },
        "title": {
            "mappings": {
                "0": {
                    "then": "Charging station for electrical bicycles"
                },
                "1": {
                    "then": "Charging station for cars"
                }
            },
            "render": "Charging station"
        }
    },
    "cinema": {
        "description": " A place showing movies (films), generally open to the public for a fee. Commonly referred to as a movie theater in the US",
        "name": "Cinema",
        "tagRenderings": {
            "cinema_type": {
                "mappings": {
                    "0": {
                        "then": "This is a normal cinema showing movies for all ages"
                    },
                    "1": {
                        "then": "This is an erotic cinema showing adult movies"
                    }
                },
                "question": "What type of cinema is this?"
            }
        },
        "title": {
            "render": "Cinema"
        }
    },
    "climbing": {
        "description": "A dummy layer which contains tagrenderings, shared among the climbing layers",
        "tagRenderings": {
            "average_length": {
                "question": "What is the (average) length of the routes in meters?",
                "render": "The routes are <b>{canonical(climbing:length)}</b> long on average"
            },
            "bouldering": {
                "mappings": {
                    "0": {
                        "then": "Bouldering is possible here"
                    },
                    "1": {
                        "then": "Bouldering is not possible here"
                    },
                    "2": {
                        "then": "Bouldering is possible, although there are only a few problems"
                    },
                    "3": {
                        "then": "There are {climbing:boulder} boulder problems"
                    }
                },
                "question": "Is bouldering possible here?"
            },
            "fee": {
                "mappings": {
                    "0": {
                        "then": "Climbing here is free of charge"
                    },
                    "1": {
                        "then": "Paying a fee is required to climb here"
                    }
                },
                "question": "Is a fee required to climb here?",
                "render": "A fee of {charge} should be paid for climbing here"
            },
            "max_bolts": {
                "question": "How many bolts do routes in {title()} have at most?",
                "render": "The sport climbing routes here have at most {climbing:bolts:max} bolts.<div class='subtle'>This is without relays and indicates how much quickdraws a climber needs</div>"
            },
            "max_difficulty": {
                "question": "What is the highest grade route here, according to the french classification system?",
                "render": "The highest grade is {climbing:grade:french:max} according to the french/belgian system"
            },
            "min_difficulty": {
                "question": "What is the grade of the easiest route here, according to the french classification system?",
                "render": "The lowest grade is {climbing:grade:french:min} according to the french/belgian system"
            },
            "sportclimbing": {
                "mappings": {
                    "0": {
                        "then": "Sport climbing is possible here"
                    },
                    "1": {
                        "then": "Sport climbing is not possible here"
                    },
                    "2": {
                        "then": "There are {climbing:sport} sport climbing routes"
                    }
                },
                "question": "Is sport climbing possible here on fixed anchors?"
            },
            "toprope": {
                "mappings": {
                    "0": {
                        "then": "Toprope climbing is possible here"
                    },
                    "1": {
                        "then": "Toprope climbing is not possible here"
                    },
                    "2": {
                        "then": "There are {climbing:toprope} toprope routes"
                    }
                },
                "question": "Is toprope climbing possible here?"
            },
            "trad_climbing": {
                "mappings": {
                    "0": {
                        "then": "Traditional climbing is possible here"
                    },
                    "1": {
                        "then": "Traditional climbing is not possible here"
                    },
                    "2": {
                        "then": "There are {climbing:traditional} traditional climbing routes"
                    }
                },
                "question": "Is traditional climbing possible here?",
                "questionHint": "Using your own gear, e.g. chocks"
            },
            "website": {
                "question": "Is there a (unofficial) website with more informations (e.g. topos)?"
            }
        }
    },
    "climbing_area": {
        "description": "An area where climbing is possible, e.g. a crag, site, boulder, … Contains aggregation of routes",
        "name": "Climbing opportunities",
        "presets": {
            "0": {
                "description": "A climbing opportunity",
                "title": "a climbing opportunity"
            }
        },
        "tagRenderings": {
            "Contained routes hist": {
                "render": "<h3>Grades overview</h3>{histogram(_difficulty_hist)}"
            },
            "Contained routes length hist": {
                "render": "<h3>Length overview</h3>{histogram(_length_hist)}"
            },
            "Contained_climbing_routes": {
                "render": "<h3>Contains {_contained_climbing_routes_count} routes</h3> <ul>{_contained_climbing_routes}</ul>"
            },
            "Rock type (crag/rock/cliff only)": {
                "mappings": {
                    "0": {
                        "then": "Limestone"
                    }
                },
                "question": "What is the rock type here?",
                "render": "The rock type is {rock}"
            },
            "Type": {
                "mappings": {
                    "0": {
                        "then": "A climbing boulder - a single rock or cliff with one or a few climbing routes which can be climbed safely without rope"
                    },
                    "1": {
                        "then": "A climbing crag - a single rock or cliff with at least a few climbing routes"
                    }
                }
            },
            "name": {
                "mappings": {
                    "0": {
                        "then": "This climbing opportunity doesn't have a name"
                    }
                },
                "question": "What is the name of this climbing opportunity?",
                "render": "<strong>{name}</strong>"
            }
        },
        "title": {
            "mappings": {
                "0": {
                    "then": "Climbing crag <b>{name}</b>"
                },
                "1": {
                    "then": "Climbing area <b>{name}</b>"
                },
                "2": {
                    "then": "Climbing site"
                },
                "3": {
                    "then": "Climbing opportunity <b>{name}</b>"
                }
            },
            "render": "Climbing opportunity"
        }
    },
    "climbing_club": {
        "description": "A climbing club or organisation",
        "name": "Climbing club",
        "presets": {
            "0": {
                "description": "A climbing club",
                "title": "a climbing club"
            },
            "1": {
                "description": "An NGO working around climbing",
                "title": "a climbing ngo"
            }
        },
        "tagRenderings": {
            "climbing_club-name": {
                "question": "What is the name of this climbing club or NGO?",
                "render": "<strong>{name}</strong>"
            }
        },
        "title": {
            "mappings": {
                "0": {
                    "then": "Climbing NGO"
                }
            },
            "render": "Climbing club"
        }
    },
    "climbing_gym": {
        "description": "A climbing gym",
        "name": "Climbing gyms",
        "presets": {
            "0": {
                "title": "Climbing gym"
            }
        },
        "tagRenderings": {
            "Speed climbing?": {
                "mappings": {
                    "0": {
                        "then": "There is a speed climbing wall"
                    },
                    "1": {
                        "then": "There is no speed climbing wall"
                    },
                    "2": {
                        "then": "There are {climbing:speed} speed climbing walls"
                    }
                },
                "question": "Is there a speed climbing wall?"
            },
            "belay_device_rental": {
                "mappings": {
                    "0": {
                        "then": "Belay devices are provided at each rope"
                    },
                    "1": {
                        "then": "A belay device can be borrowed for free here"
                    },
                    "2": {
                        "then": "A belay device can be rented here for {service:climbing_belay_device:rental:charge}"
                    },
                    "3": {
                        "then": "A belay device can be rented here"
                    },
                    "4": {
                        "then": "A belay device can <b>not</b> be rented here"
                    }
                },
                "question": "Can one rent a belay device here?"
            },
            "harness_rental": {
                "mappings": {
                    "0": {
                        "then": "A climbing harness can be borrowed for free here"
                    },
                    "1": {
                        "then": "A climbing harness can be rented here for {service:climbing_harness:rental:charge}"
                    },
                    "2": {
                        "then": "A climbing harness can be rented here"
                    },
                    "3": {
                        "then": "A climbing harness can <b>not</b> be rented here"
                    }
                },
                "question": "Can one rent a climbing harness here?"
            },
            "name": {
                "question": "What is the name of this climbing gym?"
            },
            "rope_rental": {
                "mappings": {
                    "0": {
                        "then": "A climbing rope can be borrowed for free here"
                    },
                    "1": {
                        "then": "A climbing rope can be rented here for {service:climbing_rope:rental:charge}"
                    },
                    "2": {
                        "then": "A climbing rope can be rented here"
                    },
                    "3": {
                        "then": "A climbing rope can <b>not</b> be rented here"
                    }
                },
                "question": "Can one rent a climbing rope here?"
            },
            "shoe_rental": {
                "mappings": {
                    "0": {
                        "then": "Climbing shoes can be borrowed for free here"
                    },
                    "1": {
                        "then": "Climbing shoes can be rented here for {service:climbing_shoes:rental:charge}"
                    },
                    "2": {
                        "then": "Climbing shoes can be rented here"
                    },
                    "3": {
                        "then": "Climbing shoes can <b>not</b> be rented here"
                    }
                },
                "question": "Can one rent climbing shoes here?"
            }
        },
        "title": {
            "mappings": {
                "0": {
                    "then": "Climbing gym <strong>{name}</strong>"
                }
            },
            "render": "Climbing gym"
        }
    },
    "climbing_opportunity": {
        "description": "Fallback layer with items on which climbing _might_ be possible. It is loaded when zoomed in a lot, to prevent duplicate items to be added",
        "name": "Climbing opportunities?",
        "tagRenderings": {
            "climbing-opportunity-name": {
                "render": "<strong>{name}</strong>"
            },
            "climbing-possible": {
                "mappings": {
                    "0": {
                        "then": "Climbing is possible here"
                    },
                    "1": {
                        "then": "Climbing is not possible here"
                    },
                    "2": {
                        "then": "Climbing is not possible here"
                    }
                },
                "question": "Is climbing possible here?"
            }
        },
        "title": {
            "render": "Climbing opportunity?"
        }
    },
    "climbing_route": {
        "description": "A single climbing route and its properties. Some properties are derived from the containing features",
        "name": "Climbing routes",
        "presets": {
            "0": {
                "title": "a climbing route"
            }
        },
        "tagRenderings": {
            "Difficulty": {
                "question": "What is the grade of this climbing route according to the french/belgian system?",
                "render": "The grade is {climbing:grade:french} according to the french/belgian system"
            },
            "Length": {
                "question": "How long is this climbing route (in meters)?",
                "render": "This route is {canonical(climbing:length)} long"
            },
            "Name": {
                "mappings": {
                    "0": {
                        "then": "This climbing route doesn't have a name"
                    }
                },
                "question": "What is the name of this climbing route?",
                "render": "<strong>{name}</strong>"
            },
            "Rock type via embedded feature": {
                "render": "The rock type is {_embedding_features_with_rock:rock} as stated <a href='#{_embedding_features_with_rock:id}'>on the surrounding crag</a>"
            },
            "bolts": {
                "mappings": {
                    "0": {
                        "then": "This route is not bolted"
                    }
                },
                "question": "How many bolts does this route have before reaching the anchor?",
                "render": "This route has {climbing:bolts} bolts <div class='subtle'>This is without relays and indicates how much quickdraws a climber needs</div>"
            }
        },
        "title": {
            "mappings": {
                "0": {
                    "then": "Climbing route <strong>{name}</strong>"
                }
            },
            "render": "Climbing route"
        }
    },
    "clock": {
        "description": "Layer with public clocks",
        "name": "Clocks",
        "presets": {
            "0": {
                "description": "A publicly visible clock",
                "title": "a clock"
            },
            "1": {
                "description": "A publicly visible clock mounted on a wall",
                "title": "a wall-mounted clock"
            }
        },
        "tagRenderings": {
            "barometer": {
                "mappings": {
                    "0": {
                        "then": "This clock also displays the air pressure"
                    },
                    "1": {
                        "then": "This clock does not display the air pressure"
                    },
                    "2": {
                        "then": "This clock does probably not display the air pressure"
                    }
                },
                "question": "Does this clock also display the air pressure?"
            },
            "date": {
                "mappings": {
                    "0": {
                        "then": "This clock also displays the date"
                    },
                    "1": {
                        "then": "This clock does not display the date"
                    },
                    "2": {
                        "then": "This clock does probably not display the date"
                    }
                },
                "question": "Does this clock also display the date?"
            },
            "display": {
                "mappings": {
                    "0": {
                        "then": "This clock displays the time with hands"
                    },
                    "1": {
                        "then": "This clock displays the time with digits"
                    },
                    "2": {
                        "then": "This clock displays the time with a sundial"
                    },
                    "3": {
                        "then": "This clock displays the time in a non-standard way, e.g using binary, water or something else"
                    }
                },
                "question": "How does this clock display the time?"
            },
            "faces": {
                "freeform": {
                    "placeholder": "Number of faces"
                },
                "mappings": {
                    "0": {
                        "then": "This clock has one face"
                    },
                    "1": {
                        "then": "This clock has two faces"
                    },
                    "2": {
                        "then": "This clock has four faces"
                    }
                },
                "question": "How many faces does this clock have?",
                "render": "This clock has {faces} faces"
            },
            "hygrometer": {
                "mappings": {
                    "0": {
                        "then": "This clock also displays the humidity"
                    },
                    "1": {
                        "then": "This clock does not display the humidity"
                    },
                    "2": {
                        "then": "This clock does probably not display the humidity"
                    }
                },
                "question": "Does this clock also display the humidity?"
            },
            "support": {
                "mappings": {
                    "0": {
                        "then": "This clock is mounted on a pole"
                    },
                    "1": {
                        "then": "This clock is mounted on a wall"
                    },
                    "2": {
                        "then": "This clock is part of a billboard"
                    },
                    "3": {
                        "then": "This clock is on the ground"
                    }
                },
                "question": "In what way is the clock mounted?"
            },
            "thermometer": {
                "mappings": {
                    "0": {
                        "then": "This clock also displays the temperature"
                    },
                    "1": {
                        "then": "This clock does not display the temperature"
                    },
                    "2": {
                        "then": "This clock does probably not display the temperature"
                    }
                },
                "question": "Does this clock also display the temperature?"
            },
            "visibility": {
                "mappings": {
                    "0": {
                        "then": "This clock is visible from about 5 meters away (small wall-mounted clock)"
                    },
                    "1": {
                        "then": "This clock is visible from about 20 meters away (medium size billboard clock)"
                    },
                    "2": {
                        "then": "This clock is visible from more than 20 meters away (e.g. a church clock or station clock)"
                    }
                },
                "question": "How visible is this clock?"
            }
        },
        "title": {
            "render": "Clock"
        }
    },
    "crossings": {
        "description": "Crossings for pedestrians and cyclists",
        "name": "Crossings",
        "presets": {
            "0": {
                "description": "Crossing for pedestrians and/or cyclists",
                "title": "a crossing"
            },
            "1": {
                "description": "Traffic signal on a road",
                "title": "a traffic signal"
            }
        },
        "tagRenderings": {
            "crossing-arrow": {
                "mappings": {
                    "0": {
                        "then": "This traffic light has an arrow pointing in the direction of crossing."
                    },
                    "1": {
                        "then": "This traffic light does <b>not</b> have an arrow pointing in the direction of crossing."
                    }
                },
                "question": "Does this traffic light have an arrow pointing in the direction of crossing?"
            },
            "crossing-bicycle-allowed": {
                "mappings": {
                    "0": {
                        "then": "A cyclist can use this crossing"
                    },
                    "1": {
                        "then": "A cyclist can not use this crossing"
                    }
                },
                "question": "Is this crossing also for bicycles?"
            },
            "crossing-button": {
                "mappings": {
                    "0": {
                        "then": "This traffic light has a button to request green light"
                    },
                    "1": {
                        "then": "This traffic light does not have a button to request green light"
                    }
                },
                "question": "Does this traffic light have a button to request green light?"
            },
            "crossing-continue-through-red": {
                "mappings": {
                    "0": {
                        "then": "A cyclist can go straight on if the light is red"
                    },
                    "1": {
                        "then": "A cyclist can go straight on if the light is red"
                    },
                    "2": {
                        "then": "A cyclist can not go straight on if the light is red"
                    }
                },
                "question": "Can a cyclist go straight on when the light is red?"
            },
            "crossing-has-island": {
                "mappings": {
                    "0": {
                        "then": "This crossing has an island in the middle"
                    },
                    "1": {
                        "then": "This crossing does not have an island in the middle"
                    }
                },
                "question": "Does this crossing have an island in the middle?"
            },
            "crossing-is-zebra": {
                "mappings": {
                    "0": {
                        "then": "This is a zebra crossing"
                    },
                    "1": {
                        "then": "This is not a zebra crossing"
                    }
                },
                "question": "Is this is a zebra crossing?"
            },
            "crossing-minimap": {
                "mappings": {
                    "0": {
                        "then": "This traffic light has a tactile map showing the layout of the crossing."
                    },
                    "1": {
                        "then": "This traffic light does <b>not</b> have a tactile map showing the layout of the crossing."
                    }
                },
                "question": "Does this traffic light have a tactile map showing the layout of the crossing?"
            },
            "crossing-right-turn-through-red": {
                "mappings": {
                    "0": {
                        "then": "A cyclist can turn right if the light is red"
                    },
                    "1": {
                        "then": "A cyclist can turn right if the light is red"
                    },
                    "2": {
                        "then": "A cyclist can not turn right if the light is red"
                    }
                },
                "question": "Can a cyclist turn right when the light is red?"
            },
            "crossing-sound": {
                "mappings": {
                    "0": {
                        "then": "This traffic light has sound signals to help crossing, both for finding the crossing and for crossing."
                    },
                    "1": {
                        "then": "This traffic light does not have sound signals to help crossing."
                    },
                    "2": {
                        "then": "This traffic light has a sound signal to help locate the pole, but no signal to sign that it is safe to cross."
                    },
                    "3": {
                        "then": "This traffic light has a sound signal to sign that it is safe to cross, but no signal to help locate the pole."
                    }
                },
                "question": "Does this traffic light have sound signals to aid crossing?"
            },
            "crossing-tactile": {
                "mappings": {
                    "0": {
                        "then": "This crossing has tactile paving"
                    },
                    "1": {
                        "then": "This crossing does not have tactile paving"
                    },
                    "2": {
                        "then": "This crossing has tactile paving, but is not correct"
                    }
                },
                "question": "Does this crossing have tactile paving?"
            },
            "crossing-type": {
                "mappings": {
                    "0": {
                        "then": "Crossing, without traffic lights"
                    },
                    "1": {
                        "then": "Crossing with traffic signals"
                    },
                    "2": {
                        "then": "Zebra crossing"
                    },
                    "3": {
                        "then": "Crossing without crossing markings"
                    }
                },
                "question": "What kind of crossing is this?"
            },
            "crossing-vibration": {
                "mappings": {
                    "0": {
                        "then": "The button for this traffic light has a vibration signal to indicate that it is safe to cross."
                    },
                    "1": {
                        "then": "The button for this traffic light does not have a vibration signal to indicate that it is safe to cross."
                    }
                },
                "question": "Does this traffic light have vibration signals to aid crossing? (usually located at the bottom of the crossing button)"
            }
        },
        "title": {
            "mappings": {
                "0": {
                    "then": "Traffic signal"
                },
                "1": {
                    "then": "Crossing with traffic signals"
                }
            },
            "render": "Crossing"
        }
    },
    "cycleways_and_roads": {
        "description": "All infrastructure that someone can cycle over, accompanied with questions about this infrastructure",
        "name": "Cycleways and roads",
        "tagRenderings": {
            "Cycleway type for a road": {
                "mappings": {
                    "0": {
                        "then": "There is a shared lane"
                    },
                    "1": {
                        "then": "There is a lane next to the road (separated with paint)"
                    },
                    "2": {
                        "then": "There is a track, but no cycleway drawn separately from this road on the map."
                    },
                    "3": {
                        "then": "There is a separately drawn cycleway"
                    },
                    "4": {
                        "then": "There is no cycleway"
                    },
                    "5": {
                        "then": "There is no cycleway"
                    }
                },
                "question": "What kind of cycleway is here?"
            },
            "Cycleway:smoothness": {
                "mappings": {
                    "0": {
                        "then": "Usable for thin rollers: rollerblade, skateboard"
                    },
                    "1": {
                        "then": "Usable for thin wheels: racing bike"
                    },
                    "2": {
                        "then": "Usable for normal wheels: city bike, wheelchair, scooter"
                    },
                    "3": {
                        "then": "Usable for robust wheels: trekking bike, car, rickshaw"
                    },
                    "4": {
                        "then": "Usable for vehicles with high clearance: light duty off-road vehicle"
                    },
                    "5": {
                        "then": "Usable for off-road vehicles: heavy duty off-road vehicle"
                    },
                    "6": {
                        "then": "Usable for specialized off-road vehicles: tractor, ATV"
                    },
                    "7": {
                        "then": "Impassable / No wheeled vehicle"
                    }
                },
                "question": "What is the smoothness of this cycleway?"
            },
            "Cycleway:surface": {
                "mappings": {
                    "0": {
                        "then": "This cycleway is unpaved"
                    },
                    "1": {
                        "then": "This cycleway is paved"
                    },
                    "2": {
                        "then": "This cycleway is made of asphalt"
                    },
                    "3": {
                        "then": "This cycleway is made of smooth paving stones"
                    },
                    "4": {
                        "then": "This cycleway is made of concrete"
                    },
                    "5": {
                        "then": "This cycleway is made of cobblestone (unhewn or sett)"
                    },
                    "6": {
                        "then": "This cycleway is made of raw, natural cobblestone"
                    },
                    "7": {
                        "then": "This cycleway is made of flat, square cobblestone"
                    },
                    "8": {
                        "then": "This cycleway is made of wood"
                    },
                    "9": {
                        "then": "This cycleway is made of gravel"
                    },
                    "10": {
                        "then": "This cycleway is made of fine gravel"
                    },
                    "11": {
                        "then": "This cycleway is made of pebblestone"
                    },
                    "12": {
                        "then": "This cycleway is made from raw ground"
                    }
                },
                "question": "What is the surface of the cycleway made from?",
                "render": "This cyleway is made of {cycleway:surface}"
            },
            "Is this a cyclestreet? (For a road)": {
                "mappings": {
                    "0": {
                        "then": "This is a cyclestreet, and a 30km/h zone."
                    },
                    "1": {
                        "then": "This is a cyclestreet"
                    },
                    "2": {
                        "then": "This is not a cyclestreet."
                    }
                },
                "question": "Is this a cyclestreet?"
            },
            "Maxspeed (for road)": {
                "mappings": {
                    "0": {
                        "then": "The maximum speed is 20 km/h"
                    },
                    "1": {
                        "then": "The maximum speed is 30 km/h"
                    },
                    "2": {
                        "then": "The maximum speed is 50 km/h"
                    },
                    "3": {
                        "then": "The maximum speed is 70 km/h"
                    },
                    "4": {
                        "then": "The maximum speed is 90 km/h"
                    }
                },
                "question": "What is the maximum speed in this street?",
                "render": "The maximum speed on this road is {maxspeed} km/h"
            },
            "Surface of the road": {
                "mappings": {
                    "0": {
                        "then": "This cycleway is unhardened"
                    },
                    "1": {
                        "then": "This cycleway is paved"
                    },
                    "2": {
                        "then": "This cycleway is made of asphalt"
                    },
                    "3": {
                        "then": "This cycleway is made of smooth paving stones"
                    },
                    "4": {
                        "then": "This cycleway is made of concrete"
                    },
                    "5": {
                        "then": "This cycleway is made of cobblestone (unhewn or sett)"
                    },
                    "6": {
                        "then": "This cycleway is made of raw, natural cobblestone"
                    },
                    "7": {
                        "then": "This cycleway is made of flat, square cobblestone"
                    },
                    "8": {
                        "then": "This cycleway is made of wood"
                    },
                    "9": {
                        "then": "This cycleway is made of gravel"
                    },
                    "10": {
                        "then": "This cycleway is made of fine gravel"
                    },
                    "11": {
                        "then": "This cycleway is made of pebblestone"
                    },
                    "12": {
                        "then": "This cycleway is made from raw ground"
                    }
                },
                "question": "What is the surface of the street made from?",
                "render": "This road is made of {surface}"
            },
            "Surface of the street": {
                "mappings": {
                    "0": {
                        "then": "Usable for thin rollers: rollerblade, skateboard"
                    },
                    "1": {
                        "then": "Usable for thin wheels: racing bike"
                    },
                    "2": {
                        "then": "Usable for normal wheels: city bike, wheelchair, scooter"
                    },
                    "3": {
                        "then": "Usable for robust wheels: trekking bike, car, rickshaw"
                    },
                    "4": {
                        "then": "Usable for vehicles with high clearance: light duty off-road vehicle"
                    },
                    "5": {
                        "then": "Usable for off-road vehicles: heavy duty off-road vehicle"
                    },
                    "6": {
                        "then": "Usable for specialized off-road vehicles: tractor, ATV"
                    },
                    "7": {
                        "then": "Impassable / No wheeled vehicle"
                    }
                },
                "question": "What is the smoothness of this street?"
            },
            "cyclelan-segregation": {
                "mappings": {
                    "0": {
                        "then": "This cycleway is separated by a dashed line"
                    },
                    "1": {
                        "then": "This cycleway is separated by a solid line"
                    },
                    "2": {
                        "then": "This cycleway is separated by a parking lane"
                    },
                    "3": {
                        "then": "This cycleway is separated by a kerb"
                    }
                },
                "question": "How is this cycleway separated from the road?"
            },
            "cycleway-lane-track-traffic-signs": {
                "mappings": {
                    "0": {
                        "then": "Compulsory cycleway"
                    },
                    "1": {
                        "then": "Compulsory cycleway (with supplementary sign)<br>"
                    },
                    "2": {
                        "then": "Segregated foot/cycleway"
                    },
                    "3": {
                        "then": "Unsegregated foot/cycleway"
                    },
                    "4": {
                        "then": "No traffic sign present"
                    }
                },
                "question": "What traffic sign does this cycleway have?"
            },
            "cycleway-segregation": {
                "mappings": {
                    "0": {
                        "then": "This cycleway is separated by a dashed line"
                    },
                    "1": {
                        "then": "This cycleway is separated by a solid line"
                    },
                    "2": {
                        "then": "This cycleway is separated by a parking lane"
                    },
                    "3": {
                        "then": "This cycleway is separated by a kerb"
                    }
                },
                "question": "How is this cycleway separated from the road?"
            },
            "cycleway-traffic-signs": {
                "mappings": {
                    "0": {
                        "then": "Compulsory cycleway"
                    },
                    "1": {
                        "then": "Compulsory cycleway (with supplementary sign)<br>"
                    },
                    "2": {
                        "then": "Segregated foot/cycleway"
                    },
                    "3": {
                        "then": "Unsegregated foot/cycleway"
                    },
                    "4": {
                        "then": "Compulsory cycleway"
                    },
                    "5": {
                        "then": "Compulsory (moped)cycleway"
                    },
                    "6": {
                        "then": "Non-compulsory cycleway"
                    },
                    "7": {
                        "then": "No traffic sign present"
                    }
                },
                "question": "What traffic sign does this cycleway have?"
            },
            "cycleway-traffic-signs-supplementary": {
                "mappings": {
                    "0": {
                        "then": "Mopeds must use the cycleway"
                    },
                    "1": {
                        "then": "Speedpedelecs must use the cycleway"
                    },
                    "2": {
                        "then": "Mopeds and speedpedelecs must use the cycleway"
                    },
                    "3": {
                        "then": "Mopeds are not allowed"
                    },
                    "4": {
                        "then": "Speedpedelecs are not allowed"
                    },
                    "5": {
                        "then": "Mopeds and speedpedelecs are not allowed"
                    },
                    "6": {
                        "then": "No supplementary traffic sign present"
                    }
                },
                "question": "Does the traffic sign D7 (<img src='./assets/layers/cycleways_and_roads/traffic_sign/be/Belgian_road_sign_D07.svg' style='width: 1.5em'>) have a supplementary sign?"
            },
            "cycleways_and_roads-cycleway:buffer": {
                "question": "How wide is the gap between the cycleway and the road?",
                "render": "The buffer besides this cycleway is {cycleway:buffer} m"
            },
            "incline": {
                "mappings": {
                    "0": {
                        "then": "There is (probably) no incline here"
                    },
                    "1": {
                        "then": "This road has a slope"
                    }
                },
                "question": "Does {title()} have an incline?",
                "render": "This road has an slope of {incline}"
            },
            "is lit?": {
                "mappings": {
                    "0": {
                        "then": "This street is lit"
                    },
                    "1": {
                        "then": "This road is not lit"
                    },
                    "2": {
                        "then": "This road is lit at night"
                    },
                    "3": {
                        "then": "This road is lit 24/7"
                    }
                },
                "question": "Is this street lit?"
            },
            "width:carriageway": {
                "question": "What is the carriage width of this road (in meters)?",
                "questionHint": "This is measured curb to curb and thus includes the width of parallell parking lanes",
                "render": "The carriage width of this road is <strong>{width:carriageway}m</strong>"
            }
        },
        "title": {
            "mappings": {
                "0": {
                    "then": "Cycleway {name}"
                },
                "1": {
                    "then": "Cycleway"
                },
                "2": {
                    "then": "Road with shared lane {name}"
                },
                "3": {
                    "then": "Shared lane"
                },
                "4": {
                    "then": "Road with bike lane {name}"
                },
                "5": {
                    "then": "Bike lane"
                },
                "6": {
                    "then": "Road with cycleway next to the road {name}"
                },
                "7": {
                    "then": "Cycleway next to the road"
                },
                "8": {
                    "then": "Cyclestreet {name}"
                },
                "9": {
                    "then": "Cyclestreet"
                }
            },
            "render": "Way"
        }
    },
    "defibrillator": {
        "description": "A layer showing defibrillators which can be used in case of emergency. This contains public defibrillators, but also defibrillators which might need staff to fetch the actual device",
        "name": "Defibrillators",
        "presets": {
            "0": {
                "title": "a defibrillator"
            },
            "1": {
                "title": "a defibrillator mounted on a wall"
            }
        },
        "tagRenderings": {
            "defibrillator-access": {
                "mappings": {
                    "0": {
                        "then": "Publicly accessible"
                    },
                    "1": {
                        "then": "Publicly accessible"
                    },
                    "2": {
                        "then": "Only accessible to customers"
                    },
                    "3": {
                        "then": "Not accessible to the general public (e.g. only accesible to staff, the owners, …)"
                    },
                    "4": {
                        "then": "Not accessible, possibly only for professional use"
                    }
                },
                "question": "Is this defibrillator freely accessible?",
                "render": "Access is {access}"
            },
            "defibrillator-defibrillator": {
                "mappings": {
                    "0": {
                        "then": "There is no info about the type of device"
                    },
                    "1": {
                        "then": "This is a manual defibrillator for professionals"
                    },
                    "2": {
                        "then": "This is a normal automatic defibrillator"
                    },
                    "3": {
                        "then": "This is a special type of defibrillator: {defibrillator}"
                    }
                },
                "question": "Is this a a regular automatic defibrillator or a manual defibrillator for professionals only?"
            },
            "defibrillator-defibrillator:location": {
                "question": "Please give some explanation on where the defibrillator can be found (in the local language)",
                "render": "<i>Extra information about the location (in the local language):</i><br/>{defibrillator:location}"
            },
            "defibrillator-defibrillator:location:en": {
                "question": "Please give some explanation on where the defibrillator can be found (in English)",
                "render": "<i>Extra information about the location (in English):</i><br/>{defibrillator:location:en}"
            },
            "defibrillator-defibrillator:location:fr": {
                "question": "Please give some explanation on where the defibrillator can be found (in French)",
                "render": "<i>Extra information about the location (in French):</i><br/>{defibrillator:location:fr}"
            },
            "defibrillator-description": {
                "question": "Is there any useful information for users that you haven't been able to describe above? (leave blank if no)",
                "render": "Additional information: {description}"
            },
            "defibrillator-email": {
                "question": "What is the email for questions about this defibrillator?",
                "render": "Email for questions about this defibrillator: <a href='mailto:{email}'>{email}</a>"
            },
            "defibrillator-fixme": {
                "question": "Is there something wrong with how this is mapped, that you weren't able to fix here? (leave a note to OpenStreetMap experts)",
                "render": "Extra information for OpenStreetMap experts: {fixme}"
            },
            "defibrillator-indoors": {
                "mappings": {
                    "0": {
                        "then": "This defibrillator is located indoors"
                    },
                    "1": {
                        "then": "This defibrillator is located outdoors"
                    }
                },
                "question": "Is this defibrillator located indoors?"
            },
            "defibrillator-level": {
                "mappings": {
                    "0": {
                        "then": "This defibrillator is on the <b>ground floor</b>"
                    },
                    "1": {
                        "then": "This defibrillator is on the <b>first floor</b>"
                    }
                },
                "question": "On which floor is this defibrillator located?",
                "render": "This defibrillator is on floor {level}"
            },
            "defibrillator-phone": {
                "question": "What is the phone number for questions about this defibrillator?",
                "render": "Telephone for questions about this defibrillator: <a href='tel:{phone}'>{phone}</a>"
            },
            "defibrillator-ref": {
                "question": "What is the official identification number of the device? (if visible on device)",
                "render": "Official identification number of the device: <i>{ref}</i>"
            },
            "defibrillator-survey:date": {
                "mappings": {
                    "0": {
                        "then": "Checked today!"
                    }
                },
                "question": "When was this defibrillator last surveyed?",
                "render": "This defibrillator was last surveyed on {survey:date}"
            },
            "opening_hours_24_7": {
                "override": {
                    "question": "At what times is this defibrillator available?"
                }
            }
        },
        "title": {
            "render": "Defibrillator"
        }
    },
    "dentist": {
        "description": "This layer shows dentist offices",
        "name": "Dentist",
        "presets": {
            "0": {
                "title": "a dentists office"
            }
        },
        "tagRenderings": {
            "name": {
                "question": "What is the name of this dentist?",
                "render": "This dentist is called {name}"
            }
        },
        "title": {
            "render": "Dentist Office {name}"
        }
    },
    "direction": {
        "description": "This layer visualizes directions",
        "name": "Direction visualization"
    },
    "disaster_response": {
        "description": "This layer contains organizations that have the main objective to help the civil population during and after natural or anthropogenic disasters by working in the affected area.",
        "name": "Disaster response organizations",
        "presets": {
            "0": {
                "title": "a disaster response organization"
            }
        },
        "tagRenderings": {
            "disaster_response_name": {
                "question": "What is the name of this organization?",
                "render": "This organization is named <b>{name}</b>"
            }
        },
        "title": {
            "render": "Disaster response organization"
        }
    },
    "doctors": {
        "description": "This layer shows doctor offices",
        "name": "Doctors",
        "presets": {
            "0": {
                "title": "a doctors office"
            }
        },
        "tagRenderings": {
            "name": {
                "question": "What is the name of this doctors place?",
                "render": "This doctors place is called {name}"
            },
            "specialty": {
                "mappings": {
                    "0": {
                        "then": "This is a general practitioner"
                    },
                    "1": {
                        "then": "This is a gynaecologist"
                    },
                    "2": {
                        "then": "This is a psychiatrist"
                    },
                    "3": {
                        "then": "This is a paediatrician"
                    }
                },
                "question": "What is this doctor specialized in?",
                "render": "This doctor is specialized in {healthcare:speciality}"
            }
        },
        "title": {
            "render": "Doctors Office {name}"
        }
    },
    "dogpark": {
        "name": "dog parks",
        "presets": {
            "0": {
                "description": "A place for dogs, where they can run unleashed",
                "title": "a dog park"
            }
        },
        "tagRenderings": {
            "Name": {
                "question": "What is the name of this dog park?",
                "render": "The name of this dog park is {name}"
            },
            "dogarea": {
                "render": "This dogpark is {_surface:ha} ha big"
            },
            "dogpark-fenced": {
                "mappings": {
                    "0": {
                        "then": "This dogpark is fenced all around"
                    },
                    "1": {
                        "then": "This dogpark is not fenced all around"
                    }
                },
                "question": "It this dog park fenced in?"
            },
            "smalldogs": {
                "mappings": {
                    "0": {
                        "then": "Have separate area for puppies and small dogs"
                    },
                    "1": {
                        "then": "Does <strong>not</strong> have a separate area for puppies and small dogs"
                    }
                },
                "question": "Does this dog park have a separate fenced in area for small dogs and puppies?"
            }
        },
        "title": {
            "render": "dog park"
        }
    },
    "drinking_water": {
        "deletion": {
            "nonDeleteMappings": {
                "0": {
                    "then": "This is a decorative fountain of which the water is not drinkable by humans"
                },
                "1": {
                    "then": "This is a water tap or water pump with non-drinkable water.<div class='subtle'>Examples are water taps with rain water to tap water for nearby plants</div>"
                },
                "2": {
                    "then": "This is a historic, manual water pump where no drinking water can be found"
                }
            }
        },
        "description": "A layer showing drinking water fountains",
        "name": "Drinking water",
        "presets": {
            "0": {
                "description": "Typically a drinking fountain, water tap, water well or natural spring",
                "title": "a drinking water"
            }
        },
        "tagRenderings": {
            "Bottle refill": {
                "mappings": {
                    "0": {
                        "then": "It is easy to refill water bottles"
                    },
                    "1": {
                        "then": "Water bottles may not fit"
                    }
                },
                "question": "How easy is it to fill water bottles?"
            },
            "Still in use?": {
                "mappings": {
                    "0": {
                        "then": "This drinking water works"
                    },
                    "1": {
                        "then": "This drinking water is broken"
                    },
                    "2": {
                        "then": "This drinking water is closed"
                    }
                },
                "question": "Is this drinking water spot still operational?",
                "render": "The operational status is <i>{operational_status}</i>"
            },
            "bench-artwork": {
                "mappings": {
                    "0": {
                        "then": "This drinking water point has an integrated artwork"
                    },
                    "1": {
                        "then": "This drinking water point does not have an integrated artwork"
                    },
                    "2": {
                        "then": "This drinking water point <span class=\"subtle\">probably</span> doesn't have an integrated artwork"
                    }
                },
                "question": "Does this drinking water fountain have an artistic element?",
                "questionHint": "E.g. it has an integrated statue or other non-trivial, creative work"
            },
            "fee": {
                "mappings": {
                    "0": {
                        "then": "Free to use"
                    },
                    "1": {
                        "then": "One needs to pay to use this drinking water point"
                    }
                },
                "question": "Is this drinking water point free to use?"
            },
            "opening_hours_24_7": {
                "override": {
                    "+mappings": {
                        "0": {
                            "then": "This drinking water fountain is closed this season. As such, the opening hours are not shown."
                        }
                    },
                    "questionHint": "These are the opening hours if the drinking water fountain is operational."
                }
            },
            "render-closest-drinking-water": {
                "render": "<a href='#{_closest_other_drinking_water_id}'>There is another drinking water fountain at {_closest_other_drinking_water_distance} meters</a>"
            },
            "seasonal": {
                "mappings": {
                    "0": {
                        "then": "This drinking water point is available all around the year"
                    },
                    "1": {
                        "then": "This drinking water point is only available in summer"
                    },
                    "2": {
                        "then": "This drinking water point is closed during the winter"
                    }
                },
                "question": "Is this drinking water point available all year round?"
            },
            "type": {
                "mappings": {
                    "0": {
                        "then": "This is a bubbler fountain. A water jet to drink from is sent upwards, typically controlled by a push button."
                    },
                    "1": {
                        "then": "This is a bottle refill point where the water is sent downwards, typically controlled by a push button or a motion sensor. Drinking directly from the stream might be very hard or impossible."
                    },
                    "2": {
                        "then": "This is a water tap. The water flows downward and the stream is controlled by a valve or push-button."
                    }
                },
                "question": "What type of drinking water point is this?"
            }
        },
        "title": {
            "render": "Drinking water"
        }
    },
    "elevator": {
        "description": "This layer show elevators and asks for operational status and elevator dimensions. Useful for wheelchair accessibility information",
        "name": "Elevator",
        "presets": {
            "0": {
                "title": "an elevator"
            }
        },
        "tagRenderings": {
            "door-width": {
                "question": "What is the width of this elevator's entrance?",
                "render": "This elevator's doors have a width of {canonical(door:width)}"
            },
            "elevator-depth": {
                "question": "What is the depth of this elevator?",
                "render": "This elevator has a depth of {canonical(length)}"
            },
            "elevator-diameter": {
                "question": "What is the diameter of this elevator?",
                "render": "This elevator has a diameter of {canonical(diameter)}"
            },
            "elevator-shape": {
                "mappings": {
                    "0": {
                        "then": "This elevator has a rectangular shape"
                    },
                    "1": {
                        "then": "This elevator has a circular shape"
                    }
                },
                "question": "What shape does this elevator have?"
            },
            "elevator-width": {
                "question": "What is the width of this elevator?",
                "render": "This elevator has a width of {canonical(width)}"
            },
            "operational_status": {
                "mappings": {
                    "0": {
                        "then": "This elevator is broken"
                    },
                    "1": {
                        "then": "This elevator is closed <span class='subtle'>e.g. because renovation works are going on</span>"
                    },
                    "2": {
                        "then": "This elevator works"
                    },
                    "3": {
                        "then": "This elevator works"
                    }
                },
                "question": "Does this elevator work?"
            },
            "speech_output": {
                "render": {
                    "special": {
                        "question": "In which languages does this elevator have speech output?",
                        "render_list_item": "This elevator has speech output in {language()}",
                        "render_single_language": "This elevator has speech output in {language()}"
                    }
                }
            },
            "speech_output_available": {
                "mappings": {
                    "0": {
                        "then": "This elevator has speech output"
                    },
                    "1": {
                        "then": "This elevator does not have speech output"
                    }
                },
                "question": "Has this elevator speech output?",
                "questionHint": "E.g. it announces the current floor"
            },
            "tactile_writing_available": {
                "mappings": {
                    "0": {
                        "then": "This elevator has tactile writing in Braille"
                    },
                    "1": {
                        "then": "This elevator does not have tactile writing"
                    }
                },
                "question": "Has this elevator tactile writing?"
            },
            "tactile_writing_language": {
                "render": {
                    "special": {
                        "question": "In which languages does this elevator have tactile writing (braille)?",
                        "render_list_item": "This elevator has tactile writing in {language()}",
                        "render_single_language": "This elevator has tactile writing in {language()}"
                    }
                }
            }
        },
        "title": {
            "render": "Elevator"
        }
    },
    "elongated_coin": {
        "description": "Layer showing penny presses.",
        "name": "Penny Presses",
        "presets": {
            "0": {
                "title": "a penny press"
            }
        },
        "tagRenderings": {
            "charge": {
                "freeform": {
                    "placeholder": "Cost (e.g. 0.50 EUR)"
                },
                "mappings": {
                    "0": {
                        "then": "It costs 1 euro to press a penny."
                    },
                    "1": {
                        "then": "It costs 2 euros to press a penny."
                    },
                    "2": {
                        "then": "It costs 2 Swiss francs to press a penny."
                    },
                    "3": {
                        "then": "It costs 1 Swiss franc to press a penny."
                    }
                },
                "question": "How much does it cost to press a penny?",
                "render": "It costs {charge} to press a penny."
            },
            "coin": {
                "freeform": {
                    "placeholder": "Coin type (e.g. 10cent)"
                },
                "mappings": {
                    "0": {
                        "then": "This penny press uses a 2 cent coin for pressing."
                    },
                    "1": {
                        "then": "This penny press uses a 5 cent coin for pressing."
                    },
                    "2": {
                        "then": "This penny press uses a 10 cent coin for pressing."
                    },
                    "3": {
                        "then": "This penny press uses a 25 cent coin for pressing."
                    },
                    "4": {
                        "then": "This penny press uses a 50 cent coin for pressing."
                    },
                    "5": {
                        "then": "This penny press uses a 10 centimes coin for pressing."
                    },
                    "6": {
                        "then": "This penny press uses a 20 centimes coin for pressing."
                    }
                },
                "question": "What coin is used for pressing?",
                "render": "This penny press uses a {coin:type} coin for pressing."
            },
            "designs": {
                "freeform": {
                    "placeholder": "Number of designs (e.g. 5)"
                },
                "mappings": {
                    "0": {
                        "then": "This penny press has one design available."
                    },
                    "1": {
                        "then": "This penny press has two designs available."
                    },
                    "2": {
                        "then": "This penny press has three designs available."
                    },
                    "3": {
                        "then": "This penny press has four designs available."
                    }
                },
                "question": "How many designs are available?",
                "render": "This penny press has {coin:design_count} designs available."
            },
            "fee": {
                "mappings": {
                    "0": {
                        "then": "It costs money to press a penny."
                    },
                    "1": {
                        "then": "It costs money to press a penny."
                    },
                    "2": {
                        "then": "It is free to press a penny."
                    }
                },
                "question": "Does it cost money to press a penny?"
            },
            "indoor": {
                "mappings": {
                    "0": {
                        "then": "This penny press is located indoors."
                    },
                    "1": {
                        "then": "This penny press is located outdoors."
                    }
                },
                "question": "Is the penny press indoors?"
            }
        },
        "title": {
            "render": "Penny Press"
        }
    },
    "entrance": {
        "description": "A layer showing entrances and offering capabilities to survey some advanced data which is important for e.g. wheelchair users (but also bicycle users, people who want to deliver, …)",
        "name": "Entrance",
        "presets": {
            "0": {
                "title": "an entrance"
            },
            "1": {
                "title": "an indoor door"
            }
        },
        "tagRenderings": {
            "Door_type": {
                "mappings": {
                    "0": {
                        "then": "The door type is not known"
                    },
                    "1": {
                        "then": "A classical, hinged door supported by joints"
                    },
                    "2": {
                        "then": "A revolving door which hangs on a central shaft, rotating within a cylindrical enclosure"
                    },
                    "3": {
                        "then": "A sliding door where the door slides sidewards, typically parallel with a wall"
                    },
                    "4": {
                        "then": "A door which rolls from overhead, typically seen for garages"
                    },
                    "5": {
                        "then": "This is an entrance without a physical door"
                    }
                },
                "question": "What is the type of this door?",
                "questionHint": "Wether or not the door is automated is asked in the next question"
            },
            "Entrance type": {
                "mappings": {
                    "0": {
                        "then": "No specific entrance type is known"
                    },
                    "1": {
                        "then": "This is an indoor door, separating a room or a corridor within a single building"
                    },
                    "2": {
                        "then": "This is the main entrance"
                    },
                    "3": {
                        "then": "This is a secondary entrance"
                    },
                    "4": {
                        "then": "This is a service entrance - normally only used for employees, delivery, …"
                    },
                    "5": {
                        "then": "This is an exit where one can not enter"
                    },
                    "6": {
                        "then": "This is an entrance where one can only enter (but not exit)"
                    },
                    "7": {
                        "then": "This is emergency exit"
                    },
                    "8": {
                        "then": "This is the entrance to a private home"
                    }
                },
                "question": "What type of entrance is this?"
            },
            "automatic_door": {
                "mappings": {
                    "0": {
                        "then": "This is an automatic door"
                    },
                    "1": {
                        "then": "This door is <b>not</b> automated"
                    },
                    "2": {
                        "then": "This door will open automatically when <b>motion</b> is detected"
                    },
                    "3": {
                        "then": "This door will open automatically when a <b>sensor in the floor</b> is triggered"
                    },
                    "4": {
                        "then": "This door will open automatically when a <b>button is pressed</b>"
                    },
                    "5": {
                        "then": "This door revolves automatically all the time, but has a <b>button to slow it down</b>, e.g. for wheelchair users"
                    },
                    "6": {
                        "then": "This door revolves automatically all the time"
                    },
                    "7": {
                        "then": "This door will be opened by staff when requested by <b>pressing a button</b>"
                    },
                    "8": {
                        "then": "This door will be opened by staff when requested"
                    }
                }
            },
            "kerb-height": {
                "freeform": {
                    "placeholder": "Height of the door kerb"
                },
                "mappings": {
                    "0": {
                        "then": "This door does not have a kerb"
                    }
                },
                "question": "What is the height of this kerb?",
                "render": "The kerb height of this door is {kerb:height}"
            },
            "width": {
                "question": "What is the width of this door/entrance?",
                "render": "This door has a width of {canonical(width)}"
            }
        },
        "title": {
            "render": "Entrance"
        }
    },
    "etymology": {
        "description": "All objects which have an etymology known",
        "name": "Has etymology",
        "tagRenderings": {
            "etymology_multi_apply": {
                "render": "{multi_apply(_same_name_ids, name:etymology:wikidata;name:etymology, Auto-applying data on all segments with the same name, true)}"
            },
            "simple etymology": {
                "mappings": {
                    "0": {
                        "then": "The origin of this name is unknown in all literature"
                    }
                },
                "question": "What is this object named after?",
                "questionHint": "This might be written on the street name sign",
                "render": "Named after {name:etymology}"
            },
            "street-name-sign-image": {
                "render": "{image_carousel(image:streetsign)}<br/>{image_upload(image:streetsign, Add image of a street name sign)}"
            },
            "wikipedia": {
                "render": "A Wikipedia article about this <b>street</b> exists:<br/>{wikipedia():max-height:25rem}"
            },
            "wikipedia-etymology": {
                "question": "What is the Wikidata-item that this object is named after?",
                "render": "<h3>Wikipedia article of the name giver</h3>{wikipedia(name:etymology:wikidata):max-height:20rem}"
            },
            "zoeken op inventaris onroerend erfgoed": {
                "render": "<a href='https://inventaris.onroerenderfgoed.be/erfgoedobjecten?tekst={name}' target='_blank'>Search on inventaris onroerend erfgoed</a>"
            }
        }
    },
    "extinguisher": {
        "description": "Map layer to show fire extinguishers.",
        "name": "Map of fire extinguishers",
        "presets": {
            "0": {
                "description": "A fire extinguisher is a small, portable device used to stop a fire",
                "title": "a fire extinguisher"
            }
        },
        "tagRenderings": {
            "extinguisher-location": {
                "mappings": {
                    "0": {
                        "then": "Found indoors."
                    },
                    "1": {
                        "then": "Found outdoors."
                    }
                },
                "question": "Where is it positioned?",
                "render": "Location: {location}"
            }
        },
        "title": {
            "render": "Extinguishers"
        }
    },
    "filters": {
        "filter": {
            "0": {
                "options": {
                    "0": {
                        "question": "Open now"
                    }
                }
            },
            "1": {
                "options": {
                    "0": {
                        "question": "Accepts cash"
                    }
                }
            },
            "2": {
                "options": {
                    "0": {
                        "question": "Accepts payment cards"
                    }
                }
            },
            "3": {
                "options": {
                    "0": {
                        "question": "Accepts debit cards"
                    }
                }
            },
            "4": {
                "options": {
                    "0": {
                        "question": "Accepts credit cards"
                    }
                }
            },
            "5": {
                "options": {
                    "0": {
                        "question": "With and without images"
                    },
                    "1": {
                        "question": "Has at least one image"
                    },
                    "2": {
                        "question": "Probably does not have an image"
                    }
                }
            },
            "6": {
                "options": {
                    "0": {
                        "question": "With tactile paving"
                    }
                }
            },
            "7": {
                "options": {
                    "0": {
                        "question": "With or without tactile paving"
                    },
                    "1": {
                        "question": "With tactile paving"
                    },
                    "2": {
                        "question": "Without tactile paving"
                    },
                    "3": {
                        "question": "No information about tactile paving"
                    }
                }
            },
            "8": {
                "options": {
                    "0": {
                        "question": "Has organic options"
                    }
                }
            },
            "9": {
                "options": {
                    "0": {
                        "question": "Free to use"
                    }
                }
            },
            "10": {
                "options": {
                    "0": {
                        "question": "No preference towards dogs"
                    },
                    "1": {
                        "question": "Dogs allowed"
                    },
                    "2": {
                        "question": "No dogs allowed"
                    }
                }
            },
            "11": {
                "options": {
                    "0": {
                        "question": "Offers internet"
                    }
                }
            },
            "12": {
                "options": {
                    "0": {
                        "question": "Offers electricity"
                    }
                }
            },
            "13": {
                "options": {
                    "0": {
                        "question": "Has a sugar-free offering"
                    }
                }
            },
            "14": {
                "options": {
                    "0": {
                        "question": "Has a gluten free offering"
                    }
                }
            },
            "15": {
                "options": {
                    "0": {
                        "question": "Has a lactose free offering"
                    }
                }
            }
        }
    },
    "fire_station": {
        "description": "Map layer to show fire stations.",
        "name": "Map of fire stations",
        "presets": {
            "0": {
                "description": "A fire station is a place where the fire trucks and firefighters are located when not in operation.",
                "title": "a fire station"
            }
        },
        "tagRenderings": {
            "station-agency": {
                "mappings": {
                    "0": {
                        "then": "Bureau of Fire Protection"
                    }
                },
                "question": "What agency operates this station?",
                "render": "This station is operated by {operator}."
            },
            "station-name": {
                "question": "What is the name of this fire station?",
                "render": "This station is called {name}."
            },
            "station-operator": {
                "mappings": {
                    "0": {
                        "then": "The station is operated by the government."
                    },
                    "1": {
                        "then": "The station is operated by a community-based, or informal organization."
                    },
                    "2": {
                        "then": "The station is operated by a formal group of volunteers."
                    },
                    "3": {
                        "then": "The station is privately operated."
                    }
                },
                "question": "How is the station operator classified?",
                "render": "The operator is a(n) {operator:type} entity."
            },
            "station-place": {
                "question": "Where is the station located? (e.g. name of neighborhood, villlage, or town)",
                "render": "This station is found within {addr:place}."
            },
            "station-street": {
                "question": " What is the street name where the station located?",
                "render": "This station is along a highway called {addr:street}."
            }
        },
        "title": {
            "render": "Fire Station"
        }
    },
    "fitness_centre": {
        "description": "Layer showing fitness centres",
        "name": "Fitness Centres",
        "presets": {
            "0": {
                "title": "a fitness centre"
            }
        },
        "tagRenderings": {
            "name": {
                "freeform": {
                    "placeholder": "Name of fitness centre"
                },
                "mappings": {
                    "0": {
                        "then": "This fitness centre has no name"
                    }
                },
                "question": "What is the name of this fitness centre?",
                "render": "This fitness centre is called {name}"
            }
        },
        "title": {
            "render": "Fitness Centre"
        }
    },
    "fitness_station": {
        "description": "Find a fitness station near you, and add missing ones.",
        "name": "Fitness Stations",
        "presets": {
            "0": {
                "title": "a fitness station"
            }
        },
        "tagRenderings": {
            "name": {
                "freeform": {
                    "placeholder": "Name of the fitness station"
                },
                "mappings": {
                    "0": {
                        "then": "This fitness station doesn't have a name"
                    }
                },
                "question": "What is the name of this fitness station?",
                "render": "This fitness station is called {name}"
            },
            "operator": {
                "freeform": {
                    "placeholder": "Operator of the fitness station"
                },
                "question": "Who maintains this fitness station?",
                "render": "The fitness station is maintained by {operator}."
            },
            "type": {
                "mappings": {
                    "0": {
                        "then": "This fitness station has a horizontal bar, high enough for pull-ups."
                    },
                    "1": {
                        "then": "This fitness station has a sign with instructions for a specific exercise."
                    },
                    "2": {
                        "then": "This fitness station has a facility for sit-ups."
                    },
                    "3": {
                        "then": "This fitness station has a facility for push-ups. Usually consists of one or more low horizontal bars."
                    },
                    "4": {
                        "then": "This fitness station has bars for stretching."
                    },
                    "5": {
                        "then": "This fitness station has a station for making hyperextensions."
                    },
                    "6": {
                        "then": "This fitness station has rings for gymnastic exercises."
                    },
                    "7": {
                        "then": "This fitness station has a horizontal ladder, also known as monkey bars."
                    },
                    "8": {
                        "then": "This fitness station has wall bars to climb on."
                    },
                    "9": {
                        "then": "This fitness station has posts for performing slalom exercises."
                    },
                    "10": {
                        "then": "This fitness station has stepping stones."
                    },
                    "11": {
                        "then": "This fitness station has cones for performing leapfrog jumps."
                    },
                    "12": {
                        "then": "This fitness station has beams to jump over."
                    },
                    "13": {
                        "then": "This fitness station has hurdles to cross."
                    },
                    "14": {
                        "then": "This fitness station has a wall to climb on."
                    },
                    "15": {
                        "then": "This fitness station has a balance beam."
                    },
                    "16": {
                        "then": "This fitness station has a log with a handle on the end to lift."
                    },
                    "17": {
                        "then": "This fitness station has a chair with only elbow supports and a rear (without seat), for performing leg raises."
                    },
                    "18": {
                        "then": "This fitness station has a box that can be used for jumping."
                    },
                    "19": {
                        "then": "This fitness station has battling ropes."
                    },
                    "20": {
                        "then": "This fitness station has a stationary bicycle."
                    },
                    "21": {
                        "then": "This fitness station has a cross-trainer."
                    },
                    "22": {
                        "then": "This fitness station has an air walker."
                    },
                    "23": {
                        "then": "This fitness station has a rower."
                    },
                    "24": {
                        "then": "This fitness station has a slackline."
                    }
                },
                "question": "What kind of equipment does this fitness station have?"
            }
        },
        "title": {
            "mappings": {
                "0": {
                    "then": "Fitness Station {name}"
                }
            },
            "render": "Fitness Station"
        }
    },
    "fixme": {
        "description": "OSM objects that likely need to be fixed, based on a FIXME tag.",
        "name": "OSM objects with FIXME tags",
        "tagRenderings": {
            "fixme": {
                "mappings": {
                    "0": {
                        "then": "This issue has been resolved"
                    }
                },
                "question": "What is wrong with this feature?",
                "render": "Fixme Text: {fixme}"
            },
            "note": {
                "render": "Note Text: {note}"
            }
        },
        "title": {
            "render": "OSM object with FIXME tag"
        }
    },
    "food": {
        "deletion": {
            "extraDeleteReasons": {
                "0": {
                    "explanation": "{title()} has closed down permanently"
                }
            },
            "nonDeleteMappings": {
                "0": {
                    "then": "This is actually a pub"
                },
                "1": {
                    "then": "This is actually a cafe"
                }
            }
        },
        "description": "A layer showing restaurants and fast-food amenities (with a special rendering for friteries)",
        "filter": {
            "1": {
                "options": {
                    "0": {
                        "question": "Reservation not required"
                    }
                }
            },
            "2": {
                "options": {
                    "0": {
                        "question": "Restaurants and fast food businesses"
                    },
                    "1": {
                        "question": "Only fastfood businesses"
                    },
                    "2": {
                        "question": "Only restaurants"
                    }
                }
            },
            "3": {
                "options": {
                    "0": {
                        "question": "Has a vegetarian menu"
                    }
                }
            },
            "4": {
                "options": {
                    "0": {
                        "question": "Has a vegan menu"
                    }
                }
            },
            "5": {
                "options": {
                    "0": {
                        "question": "Has a halal menu"
                    }
                }
            }
        },
        "name": "Restaurants and fast food",
        "presets": {
            "0": {
                "description": "A formal eating place with sit-down facilities selling full meals served by waiters",
                "title": "a restaurant"
            },
            "1": {
                "description": "A food business concentrating on fast counter-only service and take-away food",
                "title": "a fastfood"
            },
            "2": {
                "description": "A fast-food business focused on french fries",
                "title": "a fries shop"
            }
        },
        "tagRenderings": {
            "Cuisine": {
                "mappings": {
                    "0": {
                        "then": "This is a pizzeria"
                    },
                    "1": {
                        "then": "This is a friture"
                    },
                    "2": {
                        "then": "Mainly serves pasta"
                    },
                    "3": {
                        "then": "This is kebab shop"
                    },
                    "4": {
                        "then": "This is a sandwich shop"
                    },
                    "5": {
                        "then": "Burgers are served here"
                    },
                    "6": {
                        "then": "Sushi is served here"
                    },
                    "7": {
                        "then": "Coffee is served here"
                    },
                    "8": {
                        "then": "This is an Italian restaurant (which serves more than pasta and pizza)"
                    },
                    "9": {
                        "then": "French dishes are served here"
                    },
                    "10": {
                        "then": "Chinese dishes are served here"
                    },
                    "11": {
                        "then": "Greek dishes are served here"
                    },
                    "12": {
                        "then": "Indian dishes are served here"
                    },
                    "13": {
                        "then": "Turkish dishes are served here"
                    },
                    "14": {
                        "then": "Thai dishes are served here"
                    }
                },
                "question": "What kind of food is served here?",
                "render": "This place mostly serves {cuisine}"
            },
            "Fastfood vs restaurant": {
                "mappings": {
                    "0": {
                        "then": "This is a fast-food business, focused on fast service. If seating is available, it is rather limited and functional."
                    },
                    "1": {
                        "then": "A <b>restaurant</b>, focused on creating a nice experience where one is served at the table"
                    }
                },
                "question": "What type of business is this?"
            },
            "Name": {
                "question": "What is the name of this business?",
                "render": "The name of this business is {name}"
            },
            "Reservation": {
                "mappings": {
                    "0": {
                        "then": "A reservation is required at this place"
                    },
                    "1": {
                        "then": "A reservation is not required, but still recommended to make sure you get a table"
                    },
                    "2": {
                        "then": "Reservation is possible at this place"
                    },
                    "3": {
                        "then": "Reservation is not possible at this place"
                    }
                },
                "question": "Is a reservation required for this place?"
            },
            "Takeaway": {
                "mappings": {
                    "0": {
                        "then": "This is a take-away only business"
                    },
                    "1": {
                        "then": "Take-away is possible here"
                    },
                    "2": {
                        "then": "Take-away is not possible here"
                    }
                },
                "question": "Does this place offer take-away?"
            },
            "Vegan (no friture)": {
                "mappings": {
                    "0": {
                        "then": "No vegan options available"
                    },
                    "1": {
                        "then": "Some vegan options are available"
                    },
                    "2": {
                        "then": "Vegan options are available"
                    },
                    "3": {
                        "then": "All dishes are vegan"
                    },
                    "4": {
                        "then": "Some dishes might be adapted to a vegan version if asked for"
                    }
                },
                "question": "Does this business serve vegan meals?"
            },
            "Vegetarian (no friture)": {
                "mappings": {
                    "0": {
                        "then": "No vegetarian options are available"
                    },
                    "1": {
                        "then": "Some vegetarian options are available"
                    },
                    "2": {
                        "then": "Vegetarian options are available"
                    },
                    "3": {
                        "then": "All dishes are vegetarian"
                    },
                    "4": {
                        "then": "Some dishes might be adapted to a vegetarian version, but this should be demanded"
                    }
                },
                "question": "Does this restaurant have a vegetarian option?"
            },
            "delivery": {
                "mappings": {
                    "0": {
                        "then": "This business does home delivery (eventually via a third party)"
                    },
                    "1": {
                        "then": "This business does not deliver at home"
                    }
                },
                "question": "Does {title()} deliver food to your home?"
            },
            "friture-oil": {
                "mappings": {
                    "0": {
                        "then": "The frying is done with vegetable oil"
                    },
                    "1": {
                        "then": "The frying is done with animal oil"
                    }
                },
                "question": "Does this fries shop use vegetable or animal oil for cooking?"
            },
            "friture-organic": {
                "mappings": {
                    "0": {
                        "then": "Organic snacks are available"
                    },
                    "1": {
                        "then": "No organic snacks are available"
                    },
                    "2": {
                        "then": "Only organic snacks are available"
                    }
                },
                "question": "Does this fries shop offer organic snacks?"
            },
            "friture-take-your-container": {
                "mappings": {
                    "0": {
                        "then": "You can bring <b>your own containers</b> to get your order, saving on single-use packaging material and thus waste"
                    },
                    "1": {
                        "then": "Bringing your own container is <b>not allowed</b>"
                    },
                    "2": {
                        "then": "You <b>must</b> bring your own container to order here."
                    }
                },
                "question": "If you bring your own container (such as a cooking pot and small pots), is it used to package your order?"
            },
            "friture-vegan": {
                "mappings": {
                    "0": {
                        "then": "Vegan snacks are available"
                    },
                    "1": {
                        "then": "A small selection of vegan snacks are available"
                    },
                    "2": {
                        "then": "No vegan snacks are available"
                    }
                },
                "question": "Does this fries shop have vegan snacks?"
            },
            "friture-vegetarian": {
                "mappings": {
                    "0": {
                        "then": "Vegetarian snacks are available"
                    },
                    "1": {
                        "then": "Only a small selection of snacks are vegetarian"
                    },
                    "2": {
                        "then": "No vegetarian snacks are available"
                    }
                },
                "question": "Does this fries shop have vegetarian snacks?"
            },
            "halal (no friture)": {
                "mappings": {
                    "0": {
                        "then": "There are no halal options available"
                    },
                    "1": {
                        "then": "There is a small halal menu"
                    },
                    "2": {
                        "then": "There is a halal menu"
                    },
                    "3": {
                        "then": "Only halal options are available"
                    }
                },
                "question": "Does this restaurant offer a halal menu?"
            },
            "organic (no friture)": {
                "mappings": {
                    "0": {
                        "then": "There are no organic options available"
                    },
                    "1": {
                        "then": "There is an organic menu"
                    },
                    "2": {
                        "then": "Only organic options are available"
                    }
                },
                "question": "Does this restaurant offer organic food?"
            }
        },
        "title": {
            "mappings": {
                "0": {
                    "then": "Restaurant <i>{name}</i>"
                },
                "1": {
                    "then": "Fastfood <i>{name}</i>"
                },
                "2": {
                    "then": "Fastfood"
                }
            },
            "render": "Restaurant"
        }
    },
    "ghost_bike": {
        "description": "A layer showing memorials for cyclists, killed in road accidents",
        "name": "Ghost bikes",
        "presets": {
            "0": {
                "title": "a ghost bike"
            }
        },
        "tagRenderings": {
            "ghost-bike-explanation": {
                "render": "A <b>ghost bike</b> is a memorial for a cyclist who died in a traffic accident, in the form of a white bicycle placed permanently near the accident location."
            },
            "ghost_bike-inscription": {
                "question": "What is the inscription on this Ghost bike?",
                "render": "<i>{inscription}</i>"
            },
            "ghost_bike-name": {
                "mappings": {
                    "0": {
                        "then": "In remembrance of {name}"
                    },
                    "1": {
                        "then": "No name is marked on the bike"
                    }
                },
                "question": "Whom is remembered by this ghost bike?",
                "questionHint": "Please respect privacy - only fill out the name if it is widely published or marked on the cycle. Opt to leave out the family name.",
                "render": "In remembrance of {subject}"
            },
            "ghost_bike-source": {
                "question": "On what webpage can one find more info about the ghost bike or the accident?",
                "render": {
                    "special": {
                        "text": "More info available"
                    }
                }
            },
            "ghost_bike-start_date": {
                "question": "When was this Ghost bike installed?",
                "render": "Placed on {start_date}"
            },
            "wikidata": {
                "render": {
                    "before": "<h3>Wikipedia page about the deceased person</h3>"
                }
            }
        },
        "title": {
            "mappings": {
                "0": {
                    "then": "Ghost bike in the remembrance of {subject}"
                },
                "1": {
                    "then": "Ghost bike in the remembrance of {name}"
                }
            },
            "render": "Ghost bike"
        }
    },
    "governments": {
        "description": "This layer show governmental buildings. It was setup as commissioned layer for the client of OSOC '22",
        "name": "governments",
        "presets": {
            "0": {
                "title": "a Governmental Office"
            }
        },
        "tagRenderings": {
            "name": {
                "question": "What is the name of this Governmental Office?",
                "render": "This Governmental Office is called {name}"
            }
        },
        "title": {
            "render": "Governmental Office {name}"
        }
    },
    "gps_track": {
        "name": "Your travelled track",
        "tagRenderings": {
            "Privacy notice": {
                "render": "This is the path you've travelled since this website is opened. Don't worry - this is only visible to you and no one else. Your location data is never sent off-device."
            }
        },
        "title": {
            "render": "Your travelled path"
        }
    },
    "guidepost": {
        "description": "Guideposts (also known as fingerposts or finger posts) are often found along official hiking/cycling/riding/skiing routes to indicate the directions to different destinations",
        "name": "Guideposts",
        "presets": {
            "0": {
                "description": "A guidepost (also known as fingerpost) is often found along official hiking/cycling/riding/skiing routes to indicate the directions to different destinations",
                "title": "a guidepost"
            }
        },
        "tagRenderings": {
            "type": {
                "mappings": {
                    "0": {
                        "then": "This guidepost shows bicycle routes"
                    },
                    "1": {
                        "then": "This guidepost shows hiking routes"
                    },
                    "2": {
                        "then": "This guidepost shows mountain bike routes"
                    },
                    "3": {
                        "then": "This guidepost shows horse riding routes"
                    },
                    "4": {
                        "then": "This guidepost shows ski routes"
                    }
                },
                "question": "What kind of routes are shown on this guidepost?"
            }
        },
        "title": "Guideposts"
    },
    "hackerspace": {
        "description": "Hackerspace",
        "name": "Hackerspace",
        "presets": {
            "0": {
                "description": "A hackerspace is an area where people interested in software gather",
                "title": "a hackerspace"
            },
            "1": {
                "description": "A makerspace is a place where DIY-enthusiasts gather to experiment with electronics such as arduino, LEDstrips, …",
                "title": "a makerspace"
            }
        },
        "tagRenderings": {
            "available_devices": {
                "renderings": {
                    "0": {
                        "mappings": {
                            "0": {
                                "then": "There is {device-name} available at this hackerspace"
                            },
                            "1": {
                                "then": "There is no {negative-name} available at this hackerspace"
                            },
                            "2": {
                                "then": "There is a limited {negative-name} available at this hackerspace"
                            }
                        },
                        "question": "Is {device-name} available at this hackerspace?"
                    }
                },
                "rewrite": {
                    "into": {
                        "0": {
                            "1": "a 3D-printer",
                            "2": "3D-printer"
                        },
                        "1": {
                            "1": "a laser cutter",
                            "2": "laser cutter"
                        },
                        "2": {
                            "1": "a CNC drill",
                            "2": "CNC drill"
                        },
                        "3": {
                            "1": "a multimedia studio",
                            "2": "multimedia studio"
                        },
                        "4": {
                            "1": "a sewing machine",
                            "2": "sewing machine"
                        },
                        "5": {
                            "1": "a woodworking workshop",
                            "2": "woodworking workshop"
                        },
                        "6": {
                            "1": "a ceramics workshop",
                            "2": "ceramics workshop"
                        },
                        "7": {
                            "1": "a metal workshop",
                            "2": "metal workshop"
                        },
                        "8": {
                            "1": "a bicycle repair workshop",
                            "2": "bicycle repair workshop"
                        }
                    }
                }
            },
            "hackerspaces-name": {
                "question": "What is the name of this hackerspace?",
                "render": "This hackerspace is named <b>{name}</b>"
            },
            "hackerspaces-start_date": {
                "question": "When was this hackerspace founded?",
                "render": "This hackerspace was founded at {start_date}"
            },
            "hs-club-mate": {
                "mappings": {
                    "0": {
                        "then": "This hackerspace serves Club-Mate"
                    },
                    "1": {
                        "then": "This hackerspace does not serve Club-Mate"
                    }
                },
                "question": "Does this hackerspace serve Club-Mate?"
            },
            "is_makerspace": {
                "mappings": {
                    "0": {
                        "then": "This is a makerspace"
                    },
                    "1": {
                        "then": "This is a traditional (software oriented) hackerspace"
                    }
                },
                "question": "Is this a hackerspace or a makerspace?"
            },
            "opening_hours_24_7": {
                "override": {
                    "question": "When is this hackerspace opened?"
                }
            }
        },
        "title": {
            "mappings": {
                "0": {
                    "then": " {name}"
                }
            },
            "render": "Hackerspace"
        }
    },
    "hospital": {
        "description": "A layer showing hospital grounds",
        "name": "Hospitals",
        "tagRenderings": {
            "inpatient": {
                "mappings": {
                    "0": {
                        "then": "This is a clinic - patients can not stay overnight"
                    },
                    "1": {
                        "then": "This is a hospital - patients can be admitted here for multiple days"
                    }
                },
                "question": "Does this facility admit inpatients?",
                "questionHint": "An inpatient is a patient which stays for multiple days in the facility"
            },
            "name": {
                "question": "What is the name of this hospital?",
                "render": "This hospital is called {name}"
            },
            "oh-visitor": {
                "question": "When are visitors allowed to visit?",
                "questionHint": "These are the regular visitor hours. Some wands have different visitor hours or might allow visitors in emergencies",
                "render": "<h3>Opening hours for visitors</h3>Regular visitors are allowed at the following moments: {opening_hours_table(opening_hours:visitors)}<p class='subtle'>Some wands might have different opening hours. Many hospitals allow visits during emergencies too.</p>"
            }
        },
        "title": {
            "render": "Hospital"
        }
    },
    "hotel": {
        "description": "Layer showing all hotels",
        "name": "Hotels",
        "presets": {
            "0": {
                "title": "a hotel"
            }
        },
        "tagRenderings": {
            "name": {
                "freeform": {
                    "placeholder": "Name of the hotel"
                },
                "question": "What is the name of this hotel?",
                "render": "This hotel is called {name}"
            }
        },
        "title": {
            "mappings": {
                "0": {
                    "then": "Hotel {name}"
                }
            },
            "render": "Hotel"
        }
    },
    "hydrant": {
        "description": "Map layer to show fire hydrants.",
        "name": "Map of hydrants",
        "presets": {
            "0": {
                "description": "A hydrant is a connection point where firefighters can tap water. It might be located underground.",
                "title": "a fire hydrant"
            }
        },
        "tagRenderings": {
            "hydrant-color": {
                "mappings": {
                    "0": {
                        "then": "The hydrant color is yellow."
                    },
                    "1": {
                        "then": "The hydrant color is red."
                    }
                },
                "question": "What color is the hydrant?",
                "render": "The hydrant color is {colour}"
            },
            "hydrant-couplings": {
                "freeform": {
                    "placeholder": "Coupling type"
                },
                "mappings": {
                    "0": {
                        "then": "Storz coupling"
                    },
                    "1": {
                        "then": "UNI coupling"
                    },
                    "2": {
                        "then": "Barcelona coupling"
                    }
                },
                "question": "What kind of couplings does this hydrant have?",
                "render": "Couplings: {couplings:type}"
            },
            "hydrant-couplings-diameters": {
                "freeform": {
                    "placeholder": "Coupling diameters"
                },
                "question": "What diameter are the couplings of this hydrant?",
                "render": "Coupling diameters: {couplings:diameters}"
            },
            "hydrant-diameter": {
                "freeform": {
                    "placeholder": "Pipe diameter"
                },
                "question": "What is the pipe diameter of this hydrant?",
                "render": "Pipe diameter: {canonical(fire_hydrant:diameter)}"
            },
            "hydrant-number-of-couplings": {
                "freeform": {
                    "placeholder": "Number of couplings"
                },
                "question": "How many couplings does this fire hydrant have?",
                "render": "Number of couplings: {couplings}"
            },
            "hydrant-state": {
                "mappings": {
                    "0": {
                        "then": "The hydrant is (fully or partially) working"
                    },
                    "1": {
                        "then": "The hydrant is unavailable"
                    },
                    "2": {
                        "then": "The hydrant has been removed"
                    }
                },
                "question": "Is this hydrant still working?"
            },
            "hydrant-type": {
                "mappings": {
                    "0": {
                        "then": "Pillar type."
                    },
                    "1": {
                        "then": "Pipe type."
                    },
                    "2": {
                        "then": "Wall type."
                    },
                    "3": {
                        "then": "Underground type."
                    }
                },
                "question": "What type of hydrant is it?",
                "render": " Hydrant type: {fire_hydrant:type}"
            }
        },
        "title": {
            "render": "Hydrant"
        }
    },
    "ice_cream": {
        "description": "A place where ice cream is sold over the counter",
        "name": "Ice cream parlors",
        "presets": {
            "0": {
                "description": "A shop where one can buy only icecream and related items. Ice cream is normally hand-scooped.",
                "title": "an ice cream parlor"
            }
        },
        "tagRenderings": {
            "1": {
                "question": "What is the name of this ice cream parlor?",
                "render": "This ice cream parlor is named <b>{name}</b>"
            }
        },
        "title": {
            "mappings": {
                "0": {
                    "then": "{name}"
                }
            },
            "render": "Ice cream parlor"
        }
    },
    "icons": {
        "description": "A layer acting as library for icon-tagrenderings, especially to show as badge next to a POI",
        "tagRenderings": {
            "osmlink": {
                "mappings": {
                    "1": {
                        "then": {
                            "special": {
                                "arialabel": "Open on openstreetmap.org"
                            }
                        }
                    }
                },
                "render": {
                    "special": {
                        "arialabel": "Open on openstreetmap.org"
                    }
                }
            },
            "phonelink": {
                "mappings": {
                    "0": {
                        "then": {
                            "special": {
                                "arialabel": "phone"
                            }
                        }
                    }
                },
                "render": {
                    "special": {
                        "arialabel": "phone"
                    }
                }
            }
        }
    },
    "indoors": {
        "description": "Basic indoor mapping: shows room outlines",
        "name": "Indoors",
        "tagRenderings": {
            "name": {
                "freeform": {
                    "placeholder": "Name of the room"
                },
                "question": "What is the name of this room?",
                "render": "This room is named {name}"
            },
            "ref": {
                "freeform": {
                    "placeholder": "Reference number of the room (e.g. '1.1' or 'A1')"
                },
                "question": "What is the reference number of this room?",
                "render": "This room has the reference number {ref}"
            },
            "room-capacity": {
                "question": "How much people can at most fit in this room?",
                "render": "At most {capacity} people fit this room"
            },
            "room-type": {
                "mappings": {
                    "0": {
                        "then": "This is a administrative room"
                    },
                    "1": {
                        "then": "This is a auditorium"
                    },
                    "2": {
                        "then": "This is a bedroom"
                    },
                    "3": {
                        "then": "This is a chapel"
                    },
                    "4": {
                        "then": "This is a classroom"
                    },
                    "5": {
                        "then": "This is a classroom"
                    },
                    "6": {
                        "then": "This is a computer room"
                    },
                    "7": {
                        "then": "This is a conference room"
                    },
                    "8": {
                        "then": "This is a crypt"
                    },
                    "9": {
                        "then": "This is a kitchen"
                    },
                    "10": {
                        "then": "This is a laboratory"
                    },
                    "11": {
                        "then": "This is a library"
                    },
                    "12": {
                        "then": "This is a locker room"
                    },
                    "13": {
                        "then": "This is a nursery"
                    },
                    "14": {
                        "then": "This is an office"
                    },
                    "15": {
                        "then": "This is a prison_cell"
                    },
                    "16": {
                        "then": "This is a restaurant"
                    },
                    "17": {
                        "then": "This is a room to perform security checks"
                    },
                    "18": {
                        "then": "This is a sport room"
                    },
                    "19": {
                        "then": "This is a storage room"
                    },
                    "20": {
                        "then": "This is a technical room"
                    },
                    "21": {
                        "then": "These are toilets"
                    },
                    "22": {
                        "then": "This is a waiting room"
                    }
                },
                "question": "What type of room is this?"
            }
        },
        "title": {
            "mappings": {
                "0": {
                    "then": "Indoor Room {name}"
                },
                "1": {
                    "then": "Indoor Area {name}"
                },
                "2": {
                    "then": "Indoor Wall {name}"
                },
                "3": {
                    "then": "Indoor Corridor {name}"
                },
                "4": {
                    "then": "Indoor Door {name}"
                },
                "5": {
                    "then": "Indoor Level {name}"
                }
            },
            "render": "Indoor area {name}"
        }
    },
    "information_board": {
        "description": "A layer showing touristical, road side information boards (e.g. giving information about the landscape, a building, a feature, a map, …)",
        "name": "Information boards",
        "presets": {
            "0": {
                "title": "an information board"
            }
        },
        "title": {
            "render": "Information board"
        }
    },
    "item_with_image": {
        "name": "Items with at least one image",
        "title": {
            "render": "POI with image"
        }
    },
    "kerbs": {
        "description": "A layer showing kerbs.",
        "filter": {
            "0": {
                "options": {
                    "0": {
                        "question": "All types of kerbs"
                    },
                    "1": {
                        "question": "Raised kerb (>3 cm)"
                    },
                    "2": {
                        "question": "Lowered kerb (~3 cm)"
                    },
                    "3": {
                        "question": "Flush kerb (~0cm)"
                    },
                    "4": {
                        "question": "No kerb"
                    },
                    "5": {
                        "question": "Kerb with unknown height"
                    }
                }
            }
        },
        "name": "Kerbs",
        "presets": {
            "0": {
                "description": "Kerb in a footway",
                "title": "a kerb"
            }
        },
        "tagRenderings": {
            "kerb-height": {
                "freeform": {
                    "placeholder": "Height of the kerb"
                },
                "mappings": {
                    "0": {
                        "then": "This kerb is flush and is lower than 1cm."
                    }
                },
                "question": "What is the height of this kerb?",
                "render": "Kerb height: {kerb:height}"
            },
            "kerb-type": {
                "mappings": {
                    "0": {
                        "then": "This kerb is raised (>3 cm)"
                    },
                    "1": {
                        "then": "This kerb is lowered (~3 cm)"
                    },
                    "2": {
                        "then": "This kerb is flush (~0cm)"
                    },
                    "3": {
                        "then": "There is no kerb here"
                    },
                    "4": {
                        "then": "There is a kerb of unknown height"
                    }
                },
                "question": "What is the height of this kerb?"
            },
            "tactile-paving": {
                "mappings": {
                    "0": {
                        "then": "This kerb has tactile paving."
                    },
                    "1": {
                        "then": "This kerb does not have tactile paving."
                    },
                    "2": {
                        "then": "This kerb has tactile paving, but it is incorrect."
                    }
                },
                "question": "Is there tactile paving at this kerb?"
            }
        },
        "title": {
            "render": "Kerb"
        }
    },
    "kindergarten_childcare": {
        "name": "Kindergartens and childcare",
        "presets": {
            "0": {
                "title": "a kindergarten"
            },
            "1": {
                "title": "a childcare"
            }
        },
        "tagRenderings": {
            "capacity": {
                "question": "How much kids (at most) can be enrolled here?",
                "render": "This facility has room for {capacity} kids"
            },
            "childcare-type": {
                "mappings": {
                    "0": {
                        "then": "This is a kindergarten (also known as <i>preschool</i>) where small kids receive early education."
                    },
                    "1": {
                        "then": "This is a childcare facility, such as a nursery or daycare where small kids are looked after. They do not offer an education and are ofter run as private businesses"
                    }
                },
                "question": "What type of facility is this?"
            },
            "name": {
                "question": "What is the name of this facility?",
                "render": "This facility is named <b>{name}</b>"
            },
            "opening_hours": {
                "override": {
                    "question": "When is this childcare opened?"
                }
            }
        },
        "title": {
            "mappings": {
                "0": {
                    "then": "Kindergarten {name}"
                },
                "1": {
                    "then": "Childcare {name}"
                }
            }
        }
    },
    "last_click": {
        "pointRendering": {
            "0": {
                "label": {
                    "mappings": {
                        "0": {
                            "then": "Create a new map note"
                        }
                    },
                    "render": "Click here to add a new item"
                }
            }
        },
        "title": {
            "mappings": {
                "0": {
                    "then": "Add a new point or add a note"
                },
                "1": {
                    "then": "Add a new note"
                },
                "2": {
                    "then": "Add a new point"
                }
            }
        }
    },
    "love_hotel": {
        "description": "A love hotel is a type of short-stay hotel found around the world operated primarily for the purpose of allowing guests privacy for sexual activities",
        "name": "Love hotels",
        "presets": {
            "0": {
                "description": "A love hotel is a type of short-stay hotel found around the world operated primarily for the purpose of allowing guests privacy for sexual activities.",
                "title": "a love hotel"
            }
        },
        "tagRenderings": {
            "name": {
                "question": "What is the name of this love hotel?",
                "render": "This love hotel is named <b>{name}</b>"
            }
        },
        "title": {
            "render": "Love Hotel <i>{name}</i>"
        }
    },
    "map": {
        "description": "A map, meant for tourists which is permanently installed in the public space",
        "name": "Maps",
        "presets": {
            "0": {
                "description": "Add a missing map",
                "title": "a map"
            }
        },
        "tagRenderings": {
            "map-attribution": {
                "mappings": {
                    "0": {
                        "then": "OpenStreetMap is clearly attributed, including the ODBL-license"
                    },
                    "1": {
                        "then": "OpenStreetMap is clearly attributed, but the license is not mentioned"
                    },
                    "2": {
                        "then": "OpenStreetMap wasn't mentioned, but someone put an OpenStreetMap-sticker on it"
                    },
                    "3": {
                        "then": "There is no attribution at all"
                    },
                    "4": {
                        "then": "There is no attribution at all"
                    }
                },
                "question": "Is the OpenStreetMap-attribution given?"
            },
            "map-map_source": {
                "mappings": {
                    "0": {
                        "then": "This map is based on OpenStreetMap"
                    }
                },
                "question": "On which data is this map based?",
                "render": "This map is based on {map_source}"
            },
            "map_size": {
                "mappings": {
                    "0": {
                        "then": "A map of the rooms within a building"
                    },
                    "1": {
                        "then": "A map of special site, like of a historical castle, a park, a campus, a forest, ...."
                    },
                    "2": {
                        "then": "A map showing the village or town"
                    },
                    "3": {
                        "then": " A map of a city"
                    },
                    "4": {
                        "then": "The map of an entire region, showing multiple cities and villages"
                    }
                },
                "question": "What is the size of the shown area on the map?"
            },
            "map_type": {
                "mappings": {
                    "0": {
                        "then": "Topographical map <p class='subtle'>The map contains contour lines. </p>"
                    },
                    "1": {
                        "then": "A map with all streets or ways of an area. <p class='subtle'>The streets are mostly named; the angles, distances etc. are accurate</p>"
                    },
                    "2": {
                        "then": "This is a schematic map. <p class='subtle'>A sketched map with only important ways and POIs. The angles, distances etc. are merely illustrative, not accurate.</p> "
                    },
                    "3": {
                        "then": "This is a toposcope. <p class='subtle'>A marker erected on high places which indicates the direction to notable landscape features which can be seen from that point<p>"
                    }
                },
                "question": "What type of map is shown?"
            }
        },
        "title": {
            "render": "Map"
        }
    },
    "maproulette": {
        "description": "Layer showing all tasks in MapRoulette",
        "filter": {
            "0": {
                "options": {
                    "0": {
                        "question": "Show tasks with all statuses"
                    },
                    "1": {
                        "question": "Show tasks that are created"
                    },
                    "2": {
                        "question": "Show tasks that are fixed"
                    },
                    "3": {
                        "question": "Show tasks that are false positives"
                    },
                    "4": {
                        "question": "Show tasks that are skipped"
                    },
                    "5": {
                        "question": "Show tasks that are deleted"
                    },
                    "6": {
                        "question": "Show tasks that are already fixed"
                    },
                    "7": {
                        "question": "Show tasks that are marked as too hard"
                    },
                    "8": {
                        "question": "Show tasks that are disabled"
                    }
                }
            },
            "1": {
                "options": {
                    "0": {
                        "question": "Challenge name contains {search}"
                    }
                }
            },
            "2": {
                "options": {
                    "0": {
                        "question": "Challenge ID matches {search}"
                    }
                }
            }
        },
        "name": "MapRoulette Tasks",
        "tagRenderings": {
            "mark_duplicate": {
                "render": {
                    "special": {
                        "message": "Mark as not found or false positive"
                    }
                }
            },
            "mark_fixed": {
                "render": {
                    "special": {
                        "message": "Mark as fixed"
                    }
                }
            },
            "mark_too_hard": {
                "render": {
                    "special": {
                        "message": "Mark as too hard"
                    }
                }
            },
            "status": {
                "mappings": {
                    "0": {
                        "then": "Task is created"
                    },
                    "1": {
                        "then": "Task is fixed"
                    },
                    "2": {
                        "then": "Task is a false positive"
                    },
                    "3": {
                        "then": "Task is skipped"
                    },
                    "4": {
                        "then": "Task is deleted"
                    },
                    "5": {
                        "then": "Task is already fixed"
                    },
                    "6": {
                        "then": "Task is marked as too hard"
                    },
                    "7": {
                        "then": "Task is disabled"
                    }
                }
            }
        },
        "title": {
            "render": "MapRoulette Item: {parentName}"
        }
    },
    "maproulette_challenge": {
        "description": "Layer showing tasks of a single MapRoulette challenge. This layer is intended to be reused and extended in themes; refer to [the documentation](https://github.com/pietervdvn/MapComplete/blob/develop/Docs/Integrating_Maproulette.md) on how to do this.",
        "filter": {
            "0": {
                "options": {
                    "0": {
                        "question": "Show tasks with all statuses"
                    },
                    "1": {
                        "question": "Show tasks that are created"
                    },
                    "2": {
                        "question": "Show tasks that are fixed"
                    },
                    "3": {
                        "question": "Show tasks that are false positives"
                    },
                    "4": {
                        "question": "Show tasks that are skipped"
                    },
                    "5": {
                        "question": "Show tasks that are deleted"
                    },
                    "6": {
                        "question": "Show tasks that are already fixed"
                    },
                    "7": {
                        "question": "Show tasks that are marked as too hard"
                    },
                    "8": {
                        "question": "Show tasks that are disabled"
                    }
                }
            }
        },
        "tagRenderings": {
            "status": {
                "mappings": {
                    "0": {
                        "then": "Task is created"
                    },
                    "1": {
                        "then": "Task is fixed"
                    },
                    "2": {
                        "then": "Task is a false positive"
                    },
                    "3": {
                        "then": "Task is skipped"
                    },
                    "4": {
                        "then": "Task is deleted"
                    },
                    "5": {
                        "then": "Task is already fixed"
                    },
                    "6": {
                        "then": "Task is marked as too hard"
                    },
                    "7": {
                        "then": "Task is disabled"
                    }
                }
            }
        },
        "title": {
            "render": "Item in MapRoulette"
        }
    },
    "maxspeed": {
        "description": "Shows the allowed speed for every road",
        "name": "Maxspeed",
        "tagRenderings": {
            "maxspeed-maxspeed": {
                "mappings": {
                    "0": {
                        "then": "This is a living street, which has a maxspeed of 20km/h"
                    }
                },
                "question": "What is the legal maximum speed one is allowed to drive on this road?",
                "render": "The maximum allowed speed on this road is {canonical(maxspeed)}"
            }
        },
        "title": {
            "mappings": {
                "0": {
                    "then": "Road without a name"
                }
            }
        }
    },
    "memorial": {
        "name": "Memorials",
        "presets": {
            "0": {
                "title": "a memorial"
            }
        },
        "tagRenderings": {
            "inscription": {
                "mappings": {
                    "0": {
                        "then": "This memorial does not have an inscription"
                    }
                },
                "question": "What is the inscription of this plaque?",
                "render": "The inscription on this plaque reads: <p><i>{inscription}<i></p>"
            },
            "memorial-type": {
                "mappings": {
                    "0": {
                        "then": "This is a statue"
                    },
                    "1": {
                        "then": "This is a plaque"
                    },
                    "2": {
                        "then": "This is a commemorative bench"
                    },
                    "3": {
                        "then": "This is a ghost bike - a bicycle painted white to remember a cyclist whom deceased because of a car crash"
                    },
                    "4": {
                        "then": "This is a stolperstein (stumbing stone)"
                    },
                    "5": {
                        "then": "This is a stele"
                    },
                    "6": {
                        "then": "This is a memorial stone"
                    },
                    "7": {
                        "then": "This is a bust"
                    },
                    "8": {
                        "then": "This is a sculpture"
                    },
                    "9": {
                        "then": "This is an obelisk"
                    },
                    "10": {
                        "then": "This is a cross"
                    },
                    "11": {
                        "then": "This is a blue plaque"
                    },
                    "12": {
                        "then": "This is a historic tank, permanently placed in public space as memorial"
                    },
                    "13": {
                        "then": "This is a memorial tree"
                    }
                },
                "question": "What type of memorial is this?",
                "render": "This is a {memorial}"
            },
            "memorial-wikidata": {
                "question": "What is the Wikipedia page about this memorial?",
                "questionHint": "This is a about the memorial itself, not about the person or event that the memorial remembers. If this memorial does not have a Wikipedia page or Wikidata entity, skip this question.",
                "render": {
                    "before": "<h3>Wikipedia page about the memorial</h3>"
                }
            },
            "start_date": {
                "question": "When was this memorial installed?",
                "render": "Placed on {start_date}"
            },
            "subject-wikidata": {
                "question": "What is the Wikipedia page about the person or event that is remembered here?",
                "questionHint": "If the person or event does not have a Wikipedia page or Wikidata entity, skip this question.",
                "render": {
                    "before": "<h3>Wikipedia page about the remembered event or person</h3>"
                }
            }
        },
        "title": {
            "mappings": {
                "0": {
                    "then": "Memorial plaque"
                }
            },
            "render": "Memorial plaque"
        }
    },
    "mountain_rescue": {
        "description": "A building where first aid responders store material and might be on watch",
        "name": "Mountain rescue stations",
        "presets": {
            "0": {
                "title": "a mountain rescue station"
            }
        },
        "title": {
            "render": "Mountain rescue station"
        }
    },
    "nature_reserve": {
        "description": "A nature reserve is an area where nature can take its course",
        "filter": {
            "0": {
                "options": {
                    "0": {
                        "question": "Freely accesible"
                    }
                }
            },
            "1": {
                "options": {
                    "0": {
                        "question": "All nature reserves"
                    },
                    "1": {
                        "question": "Dogs are allowed to roam freely"
                    },
                    "2": {
                        "question": "Dogs are allowed if they are leashed"
                    }
                }
            }
        },
        "name": "Nature reserve",
        "presets": {
            "0": {
                "description": "Add a missing nature reserve",
                "title": "a nature reserve"
            }
        },
        "tagRenderings": {
            "Access tag": {
                "mappings": {
                    "0": {
                        "then": "Publicly accessible"
                    },
                    "1": {
                        "then": "Not accessible"
                    },
                    "2": {
                        "then": "Not accessible as this is a private area"
                    },
                    "3": {
                        "then": "Accessible despite being a privately owned area"
                    },
                    "4": {
                        "then": "Only accessible with a guide or during organised activities"
                    },
                    "5": {
                        "then": "Accessible with fee"
                    }
                },
                "question": "Is this nature reserve accessible to the public?",
                "render": "Accessin this nature reserve: {access:description}"
            },
            "Curator": {
                "question": "Whom is the curator of this nature reserve?",
                "questionHint": "Respect privacy - only fill out a name if this is widely published",
                "render": "{curator} is the curator of this nature reserve"
            },
            "Dogs?": {
                "mappings": {
                    "0": {
                        "then": "Dogs have to be leashed"
                    },
                    "1": {
                        "then": "No dogs allowed"
                    },
                    "2": {
                        "then": "Dogs are allowed to roam freely"
                    }
                },
                "question": "Are dogs allowed in this nature reserve?"
            },
            "Editable description": {
                "question": "Is there some extra info?",
                "render": "Extra info: <i>{description:0}</i>"
            },
            "Email": {
                "question": "What email address can one send to with questions and problems with this nature reserve?",
                "questionHint": "Respect privacy - only fill out a personal email address if this is widely published"
            },
            "Name tag": {
                "mappings": {
                    "0": {
                        "then": "This area doesn't have a name"
                    }
                },
                "question": "What is the name of this area?",
                "render": "This area is named {name}"
            },
            "Non-editable description": {
                "render": "Extra information: <i>{description}</i>"
            },
            "Operator tag": {
                "mappings": {
                    "0": {
                        "then": "Operated by Natuurpunt"
                    },
                    "1": {
                        "then": "Operated by {operator}"
                    },
                    "2": {
                        "then": "Operated by <i>Agentschap Natuur en Bos</i>"
                    }
                },
                "question": "Who operates this area?",
                "render": "Operated by {operator}"
            },
            "Surface area": {
                "render": "Surface area: {_surface:ha}Ha"
            },
            "phone": {
                "question": "What phone number can one call to with questions and problems with this nature reserve?",
                "questionHint": "Respect privacy - only fill out a personal phone number address if this is widely published"
            }
        },
        "title": {
            "render": "Nature reserve"
        }
    },
    "note": {
        "filter": {
            "0": {
                "options": {
                    "0": {
                        "question": "Should mention {search} in the first comment"
                    }
                }
            },
            "1": {
                "options": {
                    "0": {
                        "question": "Should <b>not</b> mention {search} in the first comment"
                    }
                }
            },
            "2": {
                "options": {
                    "0": {
                        "question": "Opened by contributor {search}"
                    }
                }
            },
            "3": {
                "options": {
                    "0": {
                        "question": "<b>Not</b> opened by contributor {search}"
                    }
                }
            },
            "4": {
                "options": {
                    "0": {
                        "question": "Last edited by contributor {search}"
                    }
                }
            },
            "5": {
                "options": {
                    "0": {
                        "question": "Opened after {search}"
                    }
                }
            },
            "6": {
                "options": {
                    "0": {
                        "question": "Created before {search}"
                    }
                }
            },
            "7": {
                "options": {
                    "0": {
                        "question": "Created after {search}"
                    }
                }
            },
            "8": {
                "options": {
                    "0": {
                        "question": "Only show notes opened by an anonymous contributor"
                    }
                }
            },
            "9": {
                "options": {
                    "0": {
                        "question": "Only show open notes"
                    }
                }
            },
            "10": {
                "options": {
                    "0": {
                        "question": "All Notes"
                    },
                    "1": {
                        "question": "Hide import notes"
                    },
                    "2": {
                        "question": "Show only import Notes"
                    }
                }
            }
        },
        "name": "OpenStreetMap notes",
        "tagRenderings": {
            "nearby-images": {
                "render": {
                    "before": "<h3>Nearby images</h3>The pictures below are nearby geotagged images and might be helpful to handle this note."
                }
            },
            "report-contributor": {
                "render": "<a href='https://www.openstreetmap.org/reports/new?reportable_id={_first_user_id}&reportable_type=User' target='_blank' class='subtle'>Report {_first_user} for spam or inappropriate messages</a>"
            },
            "report-note": {
                "render": "<a href='https://www.openstreetmap.org/reports/new?reportable_id={id}&reportable_type=Note' target='_blank'>Report this note as spam or inappropriate</a>"
            }
        },
        "title": {
            "mappings": {
                "0": {
                    "then": "Closed note"
                }
            },
            "render": "Note"
        },
        "titleIcons": {
            "0": {
                "ariaLabel": "See on OpenStreetMap.org"
            }
        }
    },
    "observation_tower": {
        "description": "Towers with a panoramic view",
        "name": "Observation towers",
        "tagRenderings": {
            "Fee": {
                "mappings": {
                    "0": {
                        "then": "Free to visit"
                    }
                },
                "question": "How much does one have to pay to enter this tower?",
                "render": "Visiting this tower costs <b>{charge}</b>"
            },
            "Height": {
                "question": "What is the height of this tower?",
                "render": "This tower is {height} high"
            },
            "Operator": {
                "question": "Who maintains this tower?",
                "render": "Maintained by <b>{operator}</b>"
            },
            "access": {
                "mappings": {
                    "0": {
                        "then": "This tower is publicly accessible"
                    },
                    "1": {
                        "then": "This tower can only be visited with a guide"
                    }
                },
                "question": "Can this tower be visited?"
            },
            "elevator": {
                "mappings": {
                    "0": {
                        "then": "This tower has an elevator which takes visitors to the top"
                    },
                    "1": {
                        "then": "This tower does not have an elevator"
                    }
                },
                "question": "Does this tower have an elevator?"
            },
            "name": {
                "mappings": {
                    "0": {
                        "then": "This tower doesn't have a specific name"
                    }
                },
                "question": "What is the name of this tower?",
                "render": "This tower is called <b>{name}</b>"
            },
            "step_count": {
                "question": "How much individual steps does one have to climb to reach the top of this tower?",
                "render": "This tower has {step_count} steps to reach the top"
            }
        },
        "title": {
            "mappings": {
                "0": {
                    "then": "<b>{name}</b>"
                }
            },
            "render": "Observation tower"
        }
    },
    "osm_community_index": {
        "description": "A layer showing the OpenStreetMap Communities",
        "filter": {
            "0": {
                "options": {
                    "0": {
                        "question": "Country"
                    }
                }
            },
            "1": {
                "options": {
                    "0": {
                        "question": "Sub Country Group"
                    }
                }
            },
            "2": {
                "options": {
                    "0": {
                        "question": "Region"
                    }
                }
            },
            "3": {
                "options": {
                    "0": {
                        "question": "Intermediate Region"
                    }
                }
            },
            "4": {
                "options": {
                    "0": {
                        "question": "Territory"
                    }
                }
            },
            "5": {
                "options": {
                    "0": {
                        "question": "World"
                    }
                }
            },
            "6": {
                "options": {
                    "0": {
                        "question": "Other Communities"
                    }
                }
            }
        },
        "name": "OSM Community Index",
        "title": {
            "render": "OSM Community Index"
        }
    },
    "parcel_lockers": {
        "description": "Layer showing parcel lockers for collecting and sending parcels.",
        "name": "Parcel Lockers",
        "presets": {
            "0": {
                "title": "a parcel locker"
            }
        },
        "tagRenderings": {
            "brand": {
                "freeform": {
                    "placeholder": "Brand"
                },
                "mappings": {
                    "0": {
                        "then": "This is an Amazon Locker"
                    },
                    "1": {
                        "then": "This is a DHL Packstation"
                    },
                    "2": {
                        "then": "This is a DPD Pickup Station"
                    },
                    "3": {
                        "then": "This is a PostNL Parcel Locker"
                    }
                },
                "question": "What is the brand of the parcel locker?",
                "render": "This is a {brand} parcel locker"
            },
            "mail-in": {
                "mappings": {
                    "0": {
                        "then": "You can send packages from this parcel locker"
                    },
                    "1": {
                        "then": "You <b>can't</b> send packages from this parcel locker"
                    }
                },
                "question": "Can you send packages from this parcel locker?"
            },
            "operator": {
                "freeform": {
                    "placeholder": "Operator"
                },
                "question": "What is the operator of the parcel locker?",
                "render": "This parcel locker is operated by {operator}"
            },
            "pickup": {
                "mappings": {
                    "0": {
                        "then": "You can pick up packages from this parcel locker"
                    },
                    "1": {
                        "then": "You <b>can't</b> pick up packages from this parcel locker"
                    }
                },
                "question": "Can you pick up packages from this parcel locker?"
            },
            "ref": {
                "freeform": {
                    "placeholder": "Reference"
                },
                "question": "What is the reference number/identifier of this parcel locker?",
                "render": "This parcel locker has the reference {ref}"
            }
        },
        "title": {
            "mappings": {
                "0": {
                    "then": "{brand} parcel locker"
                }
            },
            "render": "Parcel Locker"
        }
    },
    "parking": {
        "description": "A layer showing car parkings",
        "name": "Parking",
        "presets": {
            "0": {
                "title": "a car parking"
            }
        },
        "tagRenderings": {
            "capacity": {
                "freeform": {
                    "placeholder": "Amount of parking spots"
                },
                "question": "How many parking spots are there at this parking?",
                "render": "There are {capacity} parking spots"
            },
            "capacity-disabled": {
                "freeform": {
                    "placeholder": "Amount of parking spots reserved for disabled people"
                },
                "mappings": {
                    "0": {
                        "then": "There are disabled parking spots, but it is not known how many"
                    },
                    "1": {
                        "then": "There are no disabled parking spots"
                    },
                    "2": {
                        "then": "There are no disabled parking spots"
                    }
                },
                "question": "How many disabled parking spots are there at this parking?",
                "render": "There are {capacity:disabled} disabled parking spots"
            },
            "parking-type": {
                "mappings": {
                    "0": {
                        "then": "This is a surface parking lot"
                    },
                    "1": {
                        "then": "This is a parking bay next to a street"
                    },
                    "2": {
                        "then": "This is an underground parking garage"
                    },
                    "3": {
                        "then": "This is a multi-storey parking garage"
                    },
                    "4": {
                        "then": "This is a rooftop parking deck"
                    },
                    "5": {
                        "then": "This is a lane for parking on the road"
                    },
                    "6": {
                        "then": "This is parking covered by carports"
                    },
                    "7": {
                        "then": "This a parking consisting of garage boxes"
                    },
                    "8": {
                        "then": "This is a parking on a layby"
                    },
                    "9": {
                        "then": "This is a parking consisting of sheds"
                    }
                },
                "question": "What kind of parking is this?"
            }
        },
        "title": {
            "render": "Car parking"
        }
    },
    "parking_spaces": {
        "description": "Layer showing individual parking spaces.",
        "name": "Parking Spaces",
        "tagRenderings": {
            "capacity": {
                "mappings": {
                    "0": {
                        "then": "This parking space has 1 space."
                    }
                },
                "render": "This parking spaces has {capacity} spaces."
            },
            "type": {
                "mappings": {
                    "0": {
                        "then": "This is a normal parking space."
                    },
                    "1": {
                        "then": "This is a normal parking space."
                    },
                    "2": {
                        "then": "This is a disabled parking space."
                    },
                    "3": {
                        "then": "This is parking space reserved for charging vehicles."
                    },
                    "4": {
                        "then": "This is parking space reserved for deliveries."
                    },
                    "5": {
                        "then": "This is parking space reserved for heavy goods vehicles."
                    },
                    "6": {
                        "then": "This is parking space reserved for caravans or RVs."
                    },
                    "7": {
                        "then": "This is parking space reserved for buses."
                    },
                    "8": {
                        "then": "This is parking space reserved for motorcycles."
                    },
                    "9": {
                        "then": "This is a parking space reserved for parents with children."
                    },
                    "10": {
                        "then": "This is a parking space reserved for staff."
                    },
                    "11": {
                        "then": "This is a parking space reserved for taxis."
                    },
                    "12": {
                        "then": "This is a parking space reserved for vehicles towing a trailer."
                    },
                    "13": {
                        "then": "This is a parking space reserved for car sharing."
                    }
                },
                "question": "What kind of parking space is this?"
            }
        },
        "title": {
            "mappings": {
                "0": {
                    "then": "Disabled Parking Space"
                },
                "1": {
                    "then": "Electric Vehicle Charging Parking Space"
                }
            },
            "render": "Parking Space"
        }
    },
    "parking_ticket_machine": {
        "description": "Layer with parking ticket machines to pay for parking.",
        "name": "Parking Ticket Machines",
        "presets": {
            "0": {
                "title": "a parking ticket machine"
            }
        },
        "tagRenderings": {
            "ref": {
                "freeform": {
                    "placeholder": "Reference number"
                },
                "mappings": {
                    "0": {
                        "then": "This parking ticket machine has no reference number"
                    }
                },
                "question": "What is the reference number of this parking ticket machine?",
                "render": "This parking ticket machine has the reference number {ref}"
            }
        },
        "title": {
            "render": "Parking Ticket Machine"
        }
    },
    "pedestrian_path": {
        "description": "Pedestrian footpaths, especially used for indoor navigation and snapping entrances to this layer",
        "name": "Pedestrian paths"
    },
    "pharmacy": {
        "description": "A layer showing pharmacies, which (probably) dispense prescription drugs",
        "filter": {
            "0": {
                "options": {
                    "0": {
                        "question": "Has drive through"
                    }
                }
            },
            "1": {
                "options": {
                    "0": {
                        "question": "Pharmacy able to provide prescription drugs"
                    }
                }
            }
        },
        "name": "Pharmacies",
        "presets": {
            "0": {
                "title": "a pharmacy"
            }
        },
        "tagRenderings": {
            "name": {
                "freeform": {
                    "placeholder": "Name of the pharmacy"
                },
                "question": "What is the name of the pharmacy?",
                "render": "This pharmacy is called {name}"
            },
            "wheelchair": {
                "mappings": {
                    "0": {
                        "then": "This pharmacy is easy to access on a wheelchair"
                    },
                    "1": {
                        "then": "This pharmacy is hard to access on a wheelchair"
                    },
                    "2": {
                        "then": "This pharmacy has limited access for wheelchair users"
                    }
                },
                "question": "Is this pharmacy easy to access on a wheelchair?"
            }
        },
        "title": {
            "mappings": {
                "0": {
                    "then": "Pharmacy"
                }
            },
            "render": "{name}"
        }
    },
    "physiotherapist": {
        "description": "This layer shows physiotherapists",
        "name": "Physiotherapist",
        "presets": {
            "0": {
                "title": "a physiotherapists office"
            }
        },
        "tagRenderings": {
            "name": {
                "question": "What is the name of this physiotherapists office?",
                "render": "This physiotherapists office is called {name}"
            }
        },
        "title": {
            "render": "Physiotherapist {name}"
        }
    },
    "picnic_table": {
        "description": "The layer showing picnic tables",
        "name": "Picnic tables",
        "presets": {
            "0": {
                "title": "a picnic table"
            }
        },
        "tagRenderings": {
            "picnic_table-material": {
                "mappings": {
                    "0": {
                        "then": "This is a wooden picnic table"
                    },
                    "1": {
                        "then": "This is a concrete picnic table"
                    },
                    "2": {
                        "then": "This picnic table is made from (recycled) plastic"
                    }
                },
                "question": "What material is this picnic table made of?",
                "render": "This picnic table is made of {material}"
            }
        },
        "title": {
            "render": "Picnic table"
        }
    },
    "playground": {
        "deletion": {
            "nonDeleteMappings": {
                "0": {
                    "then": "This is a schoolyard - an (outdoor) area where pupils of a school can play during recess and which is not publicly accessible"
                }
            }
        },
        "description": "Playgrounds",
        "name": "Playgrounds",
        "presets": {
            "0": {
                "title": "a playground"
            }
        },
        "tagRenderings": {
            "Playground-wheelchair": {
                "mappings": {
                    "0": {
                        "then": "Completely accessible for wheelchair users"
                    },
                    "1": {
                        "then": "Limited accessibility for wheelchair users"
                    },
                    "2": {
                        "then": "Not accessible for wheelchair users"
                    }
                },
                "question": "Is this playground accessible to wheelchair users?"
            },
            "playground-access": {
                "mappings": {
                    "0": {
                        "then": "Accessible to the general public"
                    },
                    "1": {
                        "then": "This is a <b>paid</b> playground"
                    },
                    "2": {
                        "then": "Only accessible for clients of the operating business"
                    },
                    "3": {
                        "then": "Only accessible to students of the school"
                    },
                    "4": {
                        "then": "Not accessible"
                    },
                    "5": {
                        "then": "This is a schoolyard - an outdoor area where the pupils can play during their breaks; but it is not accessible to the general public"
                    }
                },
                "question": "Is this playground accessible to the general public?"
            },
            "playground-email": {
                "question": "What is the email address of the playground maintainer?",
                "render": "<a href='mailto:{email}'>{email}</a>"
            },
            "playground-lit": {
                "mappings": {
                    "0": {
                        "then": "This playground is lit at night"
                    },
                    "1": {
                        "then": "This playground is not lit at night"
                    }
                },
                "question": "Is this playground lit at night?"
            },
            "playground-max_age": {
                "question": "What is the maximum age allowed to access this playground?",
                "render": "Accessible to kids of at most {max_age}"
            },
            "playground-min_age": {
                "question": "What is the minimum age required to access this playground?",
                "render": "Accessible to kids older than {min_age} years"
            },
            "playground-opening_hours": {
                "mappings": {
                    "0": {
                        "then": "Accessible from sunrise till sunset"
                    },
                    "1": {
                        "then": "Always accessible"
                    }
                },
                "question": "When is this playground accessible?"
            },
            "playground-operator": {
                "question": "Who operates this playground?",
                "render": "Operated by {operator}"
            },
            "playground-phone": {
                "question": "What is the phone number of the playground maintainer?",
                "render": "<a href='tel:{phone}'>{phone}</a>"
            },
            "playground-surface": {
                "mappings": {
                    "0": {
                        "then": "The surface is <b>grass</b>"
                    },
                    "1": {
                        "then": "The surface is <b>sand</b>"
                    },
                    "2": {
                        "then": "The surface consist of <b>woodchips</b>"
                    },
                    "3": {
                        "then": "The surface is <b>paving stones</b>"
                    },
                    "4": {
                        "then": "The surface is <b>asphalt</b>"
                    },
                    "5": {
                        "then": "The surface is <b>concrete</b>"
                    },
                    "6": {
                        "then": "The surface is <b>unpaved</b>"
                    },
                    "7": {
                        "then": "The surface is <b>paved</b>"
                    },
                    "8": {
                        "then": "The surface is tartan - a synthetic, springy surface typically seen on athletic pistes"
                    },
                    "9": {
                        "then": "The surface is made from rubber, such as rubber tiles, rubber mulch or a big rubber area"
                    }
                },
                "question": "Which is the surface of this playground?",
                "questionHint": "If there are multiple, select the most occuring one",
                "render": "The surface is <b>{surface}</b>"
            }
        },
        "title": {
            "mappings": {
                "0": {
                    "then": "Playground <i>{name}</i>"
                }
            },
            "render": "Playground"
        }
    },
    "playground_equipment": {
        "description": "Layer showing playground equipment",
        "name": "Playground equipment",
        "presets": {
            "0": {
                "description": "An exact type is asked later",
                "title": "a playground device"
            }
        },
        "tagRenderings": {
            "type": {
                "freeform": {
                    "placeholder": "Type of device"
                },
                "mappings": {
                    "0": {
                        "then": "This is a swing"
                    },
                    "1": {
                        "then": "This is a structure consisting of several connected playground devices"
                    },
                    "2": {
                        "then": "This is a slide"
                    },
                    "3": {
                        "then": "This is a sand pit"
                    },
                    "4": {
                        "then": "This is a spring rider"
                    },
                    "5": {
                        "then": "This is a climbing frame"
                    },
                    "6": {
                        "then": "This is a seesaw"
                    },
                    "7": {
                        "then": "This is a playhouse"
                    },
                    "8": {
                        "then": "This is a roundabout"
                    },
                    "9": {
                        "then": "This is a basket swing"
                    },
                    "10": {
                        "then": "This is a zip wire"
                    },
                    "11": {
                        "then": "This is a horizontal bar"
                    },
                    "12": {
                        "then": "This is a hopscotch"
                    },
                    "13": {
                        "then": "This is a splash pad"
                    },
                    "14": {
                        "then": "This is a climbing wall"
                    },
                    "15": {
                        "then": "This is a map"
                    },
                    "16": {
                        "then": "This is a bridge (either as a standalone device or as part of a larger structure)"
                    },
                    "17": {
                        "then": "This is a bouncy cushion"
                    },
                    "18": {
                        "then": "This is an activity panel"
                    },
                    "19": {
                        "then": "This is a teen shelter"
                    },
                    "20": {
                        "then": "This is a funnel used to play with funnel ball"
                    },
                    "21": {
                        "then": "This is a spinning circle"
                    }
                },
                "question": "What kind of device is this?",
                "render": "This is a {playground}"
            },
            "wheelchair-access": {
                "override": {
                    "question": "Is this device accessible by wheelchair?"
                }
            }
        },
        "title": {
            "render": "Playground device"
        }
    },
    "postboxes": {
        "description": "The layer showing postboxes.",
        "name": "Postboxes",
        "presets": {
            "0": {
                "title": "a postbox"
            }
        },
        "title": {
            "render": "Postbox"
        }
    },
    "postoffices": {
        "description": "A layer showing post offices.",
        "filter": {
            "1": {
                "options": {
                    "0": {
                        "question": "Offers letter posting"
                    }
                }
            },
            "2": {
                "options": {
                    "0": {
                        "question": "Offers parcel posting"
                    }
                }
            },
            "3": {
                "options": {
                    "0": {
                        "question": "Offers pickup of missed parcels"
                    }
                }
            },
            "4": {
                "options": {
                    "0": {
                        "question": "Accepts pickup of parcels sent here"
                    }
                }
            },
            "5": {
                "options": {
                    "0": {
                        "question": "Sells stamps"
                    }
                }
            }
        },
        "name": "Post offices",
        "presets": {
            "0": {
                "title": "a post office"
            }
        },
        "tagRenderings": {
            "has_atm": {
                "mappings": {
                    "0": {
                        "then": "This post office has an ATM"
                    },
                    "1": {
                        "then": "This post office does <b>not</b> have an ATM"
                    },
                    "2": {
                        "then": "This post office does have an ATM, but it is mapped as a different icon"
                    }
                },
                "question": "Does this post office have an ATM?"
            },
            "letter-from": {
                "mappings": {
                    "0": {
                        "then": "You can post letters here"
                    },
                    "1": {
                        "then": "You can't post letters here"
                    }
                },
                "question": "Can you post a letter here?",
                "render": "You can post letters with these companies: {post_office:letter_from}"
            },
            "opening_hours": {
                "override": {
                    "question": "What are the opening hours for this post office?"
                }
            },
            "parcel-from": {
                "mappings": {
                    "0": {
                        "then": "You can send parcels here"
                    },
                    "1": {
                        "then": "You can't send parcels here"
                    }
                },
                "question": "Can you send a parcel here?",
                "render": "You can post parcels with these companies: {post_office:parcel_from}"
            },
            "parcel-pickup": {
                "mappings": {
                    "0": {
                        "then": "You can pick up missed parcels here"
                    },
                    "1": {
                        "then": "You can't pick up missed parcels here"
                    }
                },
                "question": "Can you pick up missed parcels here?",
                "render": "You can pick up parcels from these companies: {post_office:parcel_pickup}"
            },
            "parcel-to": {
                "mappings": {
                    "0": {
                        "then": "You can send parcels to here for pickup"
                    },
                    "1": {
                        "then": "You can't send parcels to here for pickup"
                    }
                },
                "question": "Can you send parcels to here for pickup?",
                "render": "You can send parcels to here for pickup with these companies: {post_office:parcel_to}"
            },
            "partner-brand": {
                "mappings": {
                    "0": {
                        "then": "This location offers services for DHL"
                    },
                    "1": {
                        "then": "This location offers services for DPD"
                    },
                    "2": {
                        "then": "This location offers services for GLS"
                    },
                    "3": {
                        "then": "This location offers services for UPS"
                    },
                    "4": {
                        "then": "This location is a DHL Paketshop"
                    },
                    "5": {
                        "then": "This location is a Hermes PaketShop"
                    },
                    "6": {
                        "then": "This location is a PostNL-point"
                    },
                    "7": {
                        "then": "This location offers services for bpost"
                    }
                },
                "question": "For which brand does this location offer services?",
                "render": "This location offers services for {post_office:brand}"
            },
            "post_partner": {
                "mappings": {
                    "0": {
                        "then": "This shop is a post partner"
                    },
                    "1": {
                        "then": "This shop is not a post partner"
                    }
                },
                "question": "Is this a post partner?"
            },
            "stamps": {
                "mappings": {
                    "0": {
                        "then": "You can buy stamps here"
                    },
                    "1": {
                        "then": "You can't buy stamps here"
                    }
                },
                "question": "Can you buy stamps here?",
                "render": "You can buy stamps from companies: {post_office:stamps}"
            }
        },
        "title": {
            "mappings": {
                "0": {
                    "then": "Post partner at a shop"
                },
                "1": {
                    "then": "Post partner at {name}"
                }
            },
            "render": "Post Office"
        }
    },
    "public_bookcase": {
        "description": "A streetside cabinet with books, accessible to anyone",
        "filter": {
            "0": {
                "options": {
                    "0": {
                        "question": "Has children books"
                    }
                }
            },
            "1": {
                "options": {
                    "0": {
                        "question": "Has books for adults"
                    }
                }
            },
            "2": {
                "options": {
                    "0": {
                        "question": "Indoor or outdoor"
                    },
                    "1": {
                        "question": "Located indoors"
                    },
                    "2": {
                        "question": "Located outdoors"
                    }
                }
            }
        },
        "name": "Bookcases",
        "presets": {
            "0": {
                "title": "a bookcase"
            }
        },
        "tagRenderings": {
            "bookcase-booktypes": {
                "mappings": {
                    "0": {
                        "then": "Mostly children books"
                    },
                    "1": {
                        "then": "Mostly books for adults"
                    }
                },
                "question": "What kind of books can be found in this public bookcase?",
                "render": "This place mostly serves {books}"
            },
            "bookcase-is-accessible": {
                "mappings": {
                    "0": {
                        "then": "Publicly accessible"
                    },
                    "1": {
                        "then": "Only accessible to customers"
                    }
                },
                "question": "Is this public bookcase freely accessible?"
            },
            "bookcase-is-indoors": {
                "mappings": {
                    "0": {
                        "then": "This bookcase is located indoors"
                    },
                    "1": {
                        "then": "This bookcase is located outdoors"
                    },
                    "2": {
                        "then": "This bookcase is located outdoors"
                    }
                },
                "question": "Is this bookcase located outdoors?"
            },
            "public_bookcase-brand": {
                "mappings": {
                    "0": {
                        "then": "Part of the network 'Little Free Library'"
                    },
                    "1": {
                        "then": "This public bookcase is not part of a bigger network"
                    }
                },
                "question": "Is this public bookcase part of a bigger network?",
                "render": "This public bookcase is part of {brand}"
            },
            "public_bookcase-capacity": {
                "question": "How many books fit into this public bookcase?",
                "render": "{capacity} books fit in this bookcase"
            },
            "public_bookcase-name": {
                "mappings": {
                    "0": {
                        "then": "This bookcase doesn't have a name"
                    }
                },
                "question": "What is the name of this public bookcase?",
                "render": "The name of this bookcase is {name}"
            },
            "public_bookcase-operator": {
                "question": "Who maintains this public bookcase?",
                "render": "Operated by {operator}"
            },
            "public_bookcase-ref": {
                "mappings": {
                    "0": {
                        "then": "This bookcase is not part of a bigger network"
                    }
                },
                "question": "What is the reference number of this public bookcase?",
                "render": "The reference number of this public bookcase within {brand} is {ref}"
            },
            "public_bookcase-start_date": {
                "question": "When was this public bookcase installed?",
                "render": "Installed on {start_date}"
            },
            "public_bookcase-website": {
                "question": "Is there a website with more information about this public bookcase?",
                "render": {
                    "special": {
                        "text": "More info on the website"
                    }
                }
            }
        },
        "title": {
            "mappings": {
                "0": {
                    "then": "Public bookcase <i>{name}</i>"
                }
            },
            "render": "Bookcase"
        }
    },
    "questions": {
        "tagRenderings": {
            "check_date": {
                "mappings": {
                    "0": {
                        "then": "This object was last checked today"
                    }
                },
                "question": "When was this object last checked?",
                "render": "This object was last checked on <b>{check_date}</b>"
            },
            "denominations-coins": {
                "mappings": {
                    "0": {
                        "then": "1 cent coins are accepted"
                    },
                    "1": {
                        "then": "2 cent coins are accepted"
                    },
                    "2": {
                        "then": "5 cent coins are accepted"
                    },
                    "3": {
                        "then": "10 cent coins are accepted"
                    },
                    "4": {
                        "then": "20 cent coins are accepted"
                    },
                    "5": {
                        "then": "50 cent coins are accepted"
                    },
                    "6": {
                        "then": "1 euro coins are accepted"
                    },
                    "7": {
                        "then": "2 euro coins are accepted"
                    },
                    "8": {
                        "then": "5 centimes coins are accepted"
                    },
                    "9": {
                        "then": "10 centimes coins are accepted"
                    },
                    "10": {
                        "then": "20 centimes coins are accepted"
                    },
                    "11": {
                        "then": "½ franc coins are accepted"
                    },
                    "12": {
                        "then": "1 franc coins are accepted"
                    },
                    "13": {
                        "then": "2 francs coins are accepted"
                    },
                    "14": {
                        "then": "5 francs coins are accepted"
                    }
                },
                "question": "What coins can you use to pay here?"
            },
            "denominations-notes": {
                "mappings": {
                    "0": {
                        "then": "5 euro notes are accepted"
                    },
                    "1": {
                        "then": "10 euro notes are accepted"
                    },
                    "2": {
                        "then": "20 euro notes are accepted"
                    },
                    "3": {
                        "then": "50 euro notes are accepted"
                    },
                    "4": {
                        "then": "100 euro notes are accepted"
                    },
                    "5": {
                        "then": "200 euro notes are accepted"
                    },
                    "6": {
                        "then": "500 euro notes are accepted"
                    },
                    "7": {
                        "then": "10 francs notes are accepted"
                    },
                    "8": {
                        "then": "20 francs notes are accepted"
                    },
                    "9": {
                        "then": "50 francs notes are accepted"
                    },
                    "10": {
                        "then": "100 francs notes are accepted"
                    },
                    "11": {
                        "then": "200 francs notes are accepted"
                    },
                    "12": {
                        "then": "1000 francs notes are accepted"
                    }
                },
                "question": "what notes can you use to pay here?"
            },
            "description": {
                "question": "Is there still some relevant info that the previous questions did not cover? Feel free to add it here.",
                "questionHint": "Please don't repeat already stated facts"
            },
            "dog-access": {
                "mappings": {
                    "0": {
                        "then": "Dogs are allowed"
                    },
                    "1": {
                        "then": "Dogs are <b>not</b> allowed"
                    },
                    "2": {
                        "then": "Dogs are allowed, but they have to be leashed"
                    },
                    "3": {
                        "then": "Dogs are allowed and can run around freely"
                    }
                },
                "question": "Are dogs allowed in this business?"
            },
            "email": {
                "editButtonAriaLabel": "Edit email address",
                "question": "What is the email address of {title()}?"
            },
            "gluten_free": {
                "mappings": {
                    "0": {
                        "then": "This shop <b>only sells gluten free</b> products"
                    },
                    "1": {
                        "then": "This shop has a big gluten free offering"
                    },
                    "2": {
                        "then": "This shop has a <b>limited gluten free</b> offering"
                    },
                    "3": {
                        "then": "This shop has no gluten free offering"
                    }
                },
                "question": "Does this shop have a gluten free offering?"
            },
            "induction-loop": {
                "mappings": {
                    "0": {
                        "then": "This place has an audio induction loop"
                    },
                    "1": {
                        "then": "This place <b>does not</b> have an audio induction loop"
                    }
                },
                "question": "Does this place have an audio induction loop for people with reduced hearing?"
            },
            "internet": {
                "mappings": {
                    "0": {
                        "then": "This place offers wireless internet access"
                    },
                    "1": {
                        "then": "This place <b>does not</b> offer internet access"
                    },
                    "2": {
                        "then": "This place offers internet access"
                    },
                    "3": {
                        "then": "This place offers internet access via a terminal or computer"
                    },
                    "4": {
                        "then": "This place offers wired internet access"
                    }
                },
                "question": "Does this place offer internet access?"
            },
            "internet-fee": {
                "mappings": {
                    "0": {
                        "then": "There is a fee for the internet access at this place"
                    },
                    "1": {
                        "then": "Internet access is free at this place"
                    },
                    "2": {
                        "then": "Internet access is free at this place, for customers only"
                    }
                },
                "question": "Is there a fee for internet access?"
            },
            "internet-ssid": {
                "freeform": {
                    "placeholder": "Enter the network name"
                },
                "question": "What is the network name for the wireless internet access?",
                "render": "The network name is <b>{internet_access:ssid}</b>"
            },
            "just_created": {
                "mappings": {
                    "0": {
                        "then": "You just created this element! Thanks for sharing this info with the world and helping people worldwide."
                    }
                }
            },
            "lactose_free": {
                "mappings": {
                    "0": {
                        "then": "<b>Only sells lactose free</b> products"
                    },
                    "1": {
                        "then": "Big lactose free offering"
                    },
                    "2": {
                        "then": "<b>Limited lactose free</b> offering"
                    },
                    "3": {
                        "then": "No lactose free offering"
                    }
                },
                "question": "Does {title()} have a lactose-free offering?"
            },
            "last_edit": {
                "render": {
                    "special": {
                        "text": "Last edited on {_last_edit:timestamp} by {_last_edit:contributor}"
                    }
                }
            },
            "luminous_or_lit": {
                "mappings": {
                    "0": {
                        "then": "This object both emits light and is lighted by an external light source"
                    },
                    "1": {
                        "then": "This object emits light"
                    },
                    "2": {
                        "then": "This object is lit externally, e.g. by a spotlight or other lights"
                    },
                    "3": {
                        "then": "This object does not emit light and is not lighted by externally"
                    }
                },
                "question": "Is this object lit or does it emit light?"
            },
            "mastodon": {
                "question": "What is the Mastodon-handle of {title()}?"
            },
            "multilevels": {
                "override": {
                    "question": "What levels does this elevator go to?",
                    "render": "This elevator goes to floors {level}"
                }
            },
            "opening_hours": {
                "mappings": {
                    "0": {
                        "then": "Marked as closed for an unspecified time"
                    }
                },
                "question": "What are the opening hours of {title()}?",
                "render": "<h3>Opening hours</h3>{opening_hours_table(opening_hours)}"
            },
            "opening_hours_24_7": {
                "override": {
                    "+mappings": {
                        "0": {
                            "then": "24/7 opened (including holidays)"
                        }
                    }
                }
            },
            "opening_hours_by_appointment": {
                "override": {
                    "mappings": {
                        "0": {
                            "then": "Only by appointment"
                        },
                        "1": {
                            "then": "Only by appointment"
                        }
                    }
                }
            },
            "payment-options": {
                "mappings": {
                    "0": {
                        "then": "Cash is accepted here"
                    },
                    "1": {
                        "then": "Payment cards are accepted here"
                    },
                    "2": {
                        "then": "Payment by QR-code is possible here"
                    }
                },
                "question": "Which methods of payment are accepted here?"
            },
            "payment-options-advanced": {
                "override": {
                    "mappings+": {
                        "0": {
                            "then": "Payment is done using a dedicated app"
                        },
                        "1": {
                            "then": "Payment is done using a membership card"
                        }
                    }
                }
            },
            "payment-options-split": {
                "override": {
                    "mappings+": {
                        "0": {
                            "then": "Coins are accepted here"
                        },
                        "1": {
                            "then": "Bank notes are accepted here"
                        },
                        "2": {
                            "then": "Debit cards are accepted here"
                        },
                        "3": {
                            "then": "Credit cards are accepted here"
                        }
                    }
                }
            },
            "phone": {
                "editButtonAriaLabel": "Edit phone number",
                "question": "What is the phone number of {title()}?"
            },
            "qr_code": {
                "render": {
                    "after": "Scan this code to open this location on another device"
                }
            },
            "repeated": {
                "render": "Multiple, identical objects can be found on floors {repeat_on}."
            },
            "service:electricity": {
                "mappings": {
                    "0": {
                        "then": "There are plenty of domestic sockets available to customers seated indoors, where they can charge their electronics"
                    },
                    "1": {
                        "then": "There are a few domestic sockets available to customers seated indoors, where they can charge their electronics"
                    },
                    "2": {
                        "then": "There are no sockets available indoors to customers, but charging might be possible if the staff is asked"
                    },
                    "3": {
                        "then": "There are a no domestic sockets available to customers seated indoors"
                    }
                },
                "question": "Does this amenity have electrical outlets, available to customers when they are inside?"
            },
            "share": {
                "render": {
                    "special": {
                        "text": "Share this location"
                    }
                }
            },
            "single_level": {
                "mappings": {
                    "0": {
                        "then": "Located underground"
                    },
                    "1": {
                        "then": "Located on the ground floor"
                    },
                    "2": {
                        "then": "Located on the ground floor"
                    },
                    "3": {
                        "then": "Located on the first floor"
                    },
                    "4": {
                        "then": "Located on the first basement level"
                    }
                },
                "question": "On what level is this feature located?",
                "render": "Located on the {level}th floor"
            },
            "smoking": {
                "mappings": {
                    "0": {
                        "then": "Smoking is <b>allowed</b>"
                    },
                    "1": {
                        "then": "Smoking is <b>not allowed</b>"
                    },
                    "2": {
                        "then": "Smoking is <b>allowed outside</b>."
                    }
                },
                "question": "Is smoking allowed at {title()}?"
            },
            "sugar_free": {
                "mappings": {
                    "0": {
                        "then": "This shop <b>only sells sugar free</b> products"
                    },
                    "1": {
                        "then": "This shop has a big sugar free offering"
                    },
                    "2": {
                        "then": "This shop has a <b>limited sugar free</b> offering"
                    },
                    "3": {
                        "then": "This shop has no sugar free offering"
                    }
                },
                "question": "Does this shop have a sugar free offering?",
                "questionHint": "This is important for people following a sugar-free diet, such as people with Diabetes"
            },
            "survey_date": {
                "mappings": {
                    "0": {
                        "then": "This object was last surveyed today"
                    }
                },
                "question": "When was this object last surveyed?",
                "render": "This object was last surveyed on <b>{survey:date}</b>"
            },
            "vegan": {
                "mappings": {
                    "0": {
                        "then": "This place <b>only sells vegan</b> products"
                    },
                    "1": {
                        "then": "This shop has a big vegan offering"
                    },
                    "2": {
                        "then": "This shop has a <b>limited vegan</b> offering"
                    },
                    "3": {
                        "then": "This shop has no vegan offering"
                    }
                },
                "question": "Does this place offer a vegan option?"
            },
            "website": {
                "editButtonAriaLabel": "Edit website",
                "question": "What is the website of {title()}?"
            },
            "wheelchair-access": {
                "mappings": {
                    "0": {
                        "then": "This place is specially adapted for wheelchair users"
                    },
                    "1": {
                        "then": "This place is easily reachable with a wheelchair"
                    },
                    "2": {
                        "then": "It is possible to reach this place in a wheelchair, but it is not easy"
                    },
                    "3": {
                        "then": "This place is not reachable with a wheelchair"
                    }
                },
                "question": "Is this place accessible with a wheelchair?"
            },
            "wikipedia": {
                "mappings": {
                    "0": {
                        "then": "No Wikipedia page has been linked yet"
                    },
                    "1": {
                        "then": "No Wikipedia page has been linked yet"
                    }
                },
                "question": "What is the corresponding Wikidata entity?"
            }
        }
    },
    "railway_platforms": {
        "description": "Find every platform in the station, and the train routes that use them.",
        "name": "Railway Platforms",
        "tagRenderings": {
            "ref": {
                "freeform": {
                    "placeholder": "Platform number"
                },
                "question": "What is the number for this platform?",
                "render": "Platform {ref}"
            }
        },
        "title": {
            "mappings": {
                "0": {
                    "then": "Platform {ref}"
                }
            },
            "render": "Platform"
        }
    },
    "rainbow_crossings": {
        "description": "A layer showing pedestrian crossings with rainbow paintings",
        "name": "Crossings with rainbow paintings",
        "presets": {
            "0": {
                "description": "Pedestrian crossing",
                "title": "a crossing"
            }
        },
        "tagRenderings": {
            "crossing-with-rainbow": {
                "mappings": {
                    "0": {
                        "then": "This crossing has rainbow paintings"
                    },
                    "1": {
                        "then": "No rainbow paintings here"
                    },
                    "2": {
                        "then": "No rainbow paintings here"
                    }
                },
                "question": "Does this crossing has rainbow paintings?"
            }
        },
        "title": {
            "render": "Crossing"
        }
    },
    "reception_desk": {
        "description": "A layer showing where the reception desks are and which asks some accessibility information",
        "name": "Reception desks",
        "presets": {
            "0": {
                "title": "a reception desk"
            }
        },
        "tagRenderings": {
            "desk-height": {
                "question": "What is the height of the reception desk? ",
                "questionHint": "This is measured from the floor to the lowest usable part of the desk",
                "render": "The height of the desk is <b>{canonical(desk:height)}</b>"
            }
        },
        "title": {
            "render": "Reception desk"
        }
    },
    "recycling": {
        "description": "A layer with recycling containers and centres",
        "filter": {
            "1": {
                "options": {
                    "0": {
                        "question": "All recycling types"
                    },
                    "1": {
                        "question": "Recycling of batteries"
                    },
                    "2": {
                        "question": "Recycling of beverage cartons"
                    },
                    "3": {
                        "question": "Recycling of cans"
                    },
                    "4": {
                        "question": "Recycling of clothes"
                    },
                    "5": {
                        "question": "Recycling of cooking oil"
                    },
                    "6": {
                        "question": "Recycling of engine oil"
                    },
                    "7": {
                        "question": "Recycling of fluorescent tubes"
                    },
                    "8": {
                        "question": "Recycling of green waste"
                    },
                    "9": {
                        "question": "Recycling of glass bottles"
                    },
                    "10": {
                        "question": "Recycling of glass"
                    },
                    "11": {
                        "question": "Recycling of light bulbs"
                    },
                    "12": {
                        "question": "Recycling of newspapers"
                    },
                    "13": {
                        "question": "Recycling of paper"
                    },
                    "14": {
                        "question": "Recycling of plastic bottles"
                    },
                    "15": {
                        "question": "Recycling of plastic packaging"
                    },
                    "16": {
                        "question": "Recycling of plastic"
                    },
                    "17": {
                        "question": "Recycling of scrap metal"
                    },
                    "18": {
                        "question": "Recycling of small electrical appliances"
                    },
                    "19": {
                        "question": "Recycling of residual waste"
                    },
                    "20": {
                        "question": "Recycling of printer cartridges"
                    },
                    "21": {
                        "question": "Recycling of bicycles"
                    }
                }
            },
            "2": {
                "options": {
                    "0": {
                        "question": "Only public access"
                    }
                }
            }
        },
        "name": "Recycling",
        "presets": {
            "0": {
                "title": "a recycling container"
            },
            "1": {
                "title": "a recycling centre"
            }
        },
        "tagRenderings": {
            "access": {
                "mappings": {
                    "0": {
                        "then": "Everyone can use this recycling facility"
                    },
                    "1": {
                        "then": "Only residents can use this recycling facility"
                    },
                    "2": {
                        "then": "This recycling facility is only for private use"
                    }
                },
                "question": "Who can use this recycling facility?",
                "render": "This recycling facility can be used by {access}"
            },
            "container-location": {
                "mappings": {
                    "0": {
                        "then": "This is an underground container"
                    },
                    "1": {
                        "then": "This container is located indoors"
                    },
                    "2": {
                        "then": "This container is located outdoors"
                    }
                },
                "question": "Where is this container located?"
            },
            "opening_hours_24_7": {
                "override": {
                    "question": "What are the opening hours of this recycling facility?"
                }
            },
            "operator": {
                "question": "What company operates this recycling facility?",
                "render": "This recycling facility is operated by {operator}"
            },
            "recycling-accepts": {
                "mappings": {
                    "0": {
                        "then": "Batteries can be recycled here"
                    },
                    "1": {
                        "then": "Beverage cartons can be recycled here"
                    },
                    "2": {
                        "then": "Cans can be recycled here"
                    },
                    "3": {
                        "then": "Clothes can be recycled here"
                    },
                    "4": {
                        "then": "Cooking oil can be recycled here"
                    },
                    "5": {
                        "then": "Engine oil can be recycled here"
                    },
                    "6": {
                        "then": "Fluorescent tubes can be recycled here"
                    },
                    "7": {
                        "then": "Green waste can be recycled here"
                    },
                    "8": {
                        "then": "Organic waste can be recycled here"
                    },
                    "9": {
                        "then": "Glass bottles can be recycled here"
                    },
                    "10": {
                        "then": "Glass can be recycled here"
                    },
                    "11": {
                        "then": "Light bulbs can be recycled here"
                    },
                    "12": {
                        "then": "Newspapers can be recycled here"
                    },
                    "13": {
                        "then": "Paper can be recycled here"
                    },
                    "14": {
                        "then": "Plastic bottles can be recycled here"
                    },
                    "15": {
                        "then": "Plastic packaging can be recycled here"
                    },
                    "16": {
                        "then": "Plastic can be recycled here"
                    },
                    "17": {
                        "then": "Printer cartridges can be recycled here"
                    },
                    "18": {
                        "then": "Scrap metal can be recycled here"
                    },
                    "19": {
                        "then": "Shoes can be recycled here"
                    },
                    "20": {
                        "then": "Small electrical appliances can be recycled here"
                    },
                    "21": {
                        "then": "Small electrical appliances can be recycled here"
                    },
                    "22": {
                        "then": "Needles can be recycled here"
                    },
                    "23": {
                        "then": "Residual waste can be recycled here"
                    },
                    "24": {
                        "then": "Bicycles can be recycled here"
                    }
                },
                "question": "What can be recycled here?"
            },
            "recycling-centre-name": {
                "mappings": {
                    "0": {
                        "then": "This recycling centre doesn't have a specific name"
                    }
                },
                "question": "What is the name of this recycling centre?",
                "render": "This recycling centre is named <b>{name}</b>"
            },
            "recycling-type": {
                "mappings": {
                    "0": {
                        "then": "This is a recycling container"
                    },
                    "1": {
                        "then": "This is a recycling centre"
                    },
                    "2": {
                        "then": "Waste disposal container for residual waste"
                    },
                    "3": {
                        "then": "This is a pickup point. The waste material is placed here without placing it in a dedicated container."
                    },
                    "4": {
                        "then": "This is a dump where the waste material is stacked."
                    }
                },
                "question": "What type of recycling is this?"
            }
        },
        "title": {
            "mappings": {
                "0": {
                    "then": "Recycling centre"
                },
                "1": {
                    "then": "Recycling centre"
                },
                "2": {
                    "then": "Recycling container"
                }
            },
            "render": "Recycling facility"
        }
    },
    "route_marker": {
        "description": "Route markers are small markers often found along official hiking/cycling/riding/skiing routes to indicate the direction of the route.",
        "name": "Route markers",
        "presets": {
            "0": {
                "description": "A route marker is a small marker often found along official hiking/cycling/riding/skiing routes to indicate the direction of the route.",
                "title": "a route marker"
            }
        },
        "tagRenderings": {
            "type": {
                "mappings": {
                    "0": {
                        "then": "This is a route marker for a bicycle route."
                    },
                    "1": {
                        "then": "This is a route marker for a hiking route."
                    },
                    "2": {
                        "then": "This is a route marker for a mountain bike route."
                    },
                    "3": {
                        "then": "This is a route marker for a horse riding route."
                    },
                    "4": {
                        "then": "This is a route marker for a ski route."
                    }
                },
                "question": "For what kind of route is this marker?"
            }
        },
        "title": {
            "render": "Route marker"
        }
    },
    "school": {
        "name": "Primary and secondary schools",
        "presets": {
            "0": {
                "title": "a primary or secondary school"
            }
        },
        "tagRenderings": {
            "capacity": {
                "question": "How much students can at most enroll in this school?",
                "render": "This school can enroll at most {capacity} students"
            },
            "education-level-belgium": {
                "mappings": {
                    "0": {
                        "then": "This is a school with a kindergarten section where young kids receive some education which prepares reading and writing."
                    },
                    "1": {
                        "then": "This is a school where one learns primary skills such as basic literacy and numerical skills. <div class='subtle'>Pupils typically enroll from 6 years old till 12 years old</div>"
                    },
                    "2": {
                        "then": "This is a secondary school which offers all grades"
                    },
                    "3": {
                        "then": "This is a secondary school which does <i>not</i> have all grades, but offers <b>first and second</b> grade"
                    },
                    "4": {
                        "then": "This is a secondary school which does <i>not</i> have all grades, but offers <b>third and fourth</b> grade"
                    },
                    "5": {
                        "then": "This is a secondary school which does <i>not</i> have all grades, but offers <b>fifth and sixth</b> grade"
                    },
                    "6": {
                        "then": "This school offers post-secondary education (e.g. a seventh or eight specialisation year)"
                    }
                },
                "question": "What level of education is given on this school?"
            },
            "gender": {
                "mappings": {
                    "0": {
                        "then": "Both boys and girls can enroll here and have classes together"
                    },
                    "1": {
                        "then": "Both boys and girls can enroll here but they are separated (e.g. they have lessons in different classrooms or at different times)"
                    },
                    "2": {
                        "then": "This is a boys only-school"
                    },
                    "3": {
                        "then": "This is a girls-only school"
                    }
                },
                "question": "Which genders can enroll at this school?"
            },
            "school-language": {
                "render": {
                    "special": {
                        "no_known_languages": "The main language of this school is unknown",
                        "question": "What is the main language of this school?<div class='subtle'>What language is spoken with the students in non-language related courses and with the administration?</div>",
                        "render_all": "The following languages are used in this school:{list()}",
                        "render_single_language": "{language()} is the main language of this school"
                    }
                }
            },
            "school-name": {
                "question": "What is the name of this school?",
                "render": "This school is named {name}"
            },
            "target-audience": {
                "mappings": {
                    "0": {
                        "then": "This is a school where students study skills at their age-adequate level. <div>There are little or no special facilities to cater for students with special needs or facilities are ad-hoc</div>"
                    },
                    "1": {
                        "then": "This is a school for students without special needs<div class='subtle'>This includes students who can follow the courses with small, ad hoc measurements</div>"
                    },
                    "2": {
                        "then": "This is a school where adults are taught skills on the level as specified."
                    },
                    "3": {
                        "then": "This is a school for students with autism"
                    },
                    "4": {
                        "then": "This is a school for students with learning disabilities"
                    },
                    "5": {
                        "then": "This is a school for blind students or students with sight impairments"
                    },
                    "6": {
                        "then": "This is a school for deaf students or students with hearing impairments"
                    },
                    "7": {
                        "then": "This is a school for students with disabilities"
                    },
                    "8": {
                        "then": "This is a school for students with special needs"
                    }
                },
                "question": "Does this school target students with a special need? Which structural facilities does this school have?",
                "questionHint": "Ad-hoc measures are not enough to count as a special-needs school",
                "render": "This school has facilities for students with {school:for}"
            }
        },
        "title": {
            "render": "School <i>{name}</i>"
        }
    },
    "selected_element": {
        "description": "Highlights the currently selected element. Override this layer to have different colors"
    },
    "shelter": {
        "description": "Layer showing shelter structures",
        "name": "Shelter",
        "tagRenderings": {
            "shelter-type": {
                "mappings": {
                    "0": {
                        "then": "This is a shelter at a public transport stop."
                    },
                    "1": {
                        "then": "This is a shelter protecting from rain at a picnic site."
                    },
                    "2": {
                        "then": "This is a gazebo."
                    },
                    "3": {
                        "then": "This is a small shelter, primarily intended for short breaks. Usually found in the mountains or alongside roads."
                    },
                    "4": {
                        "then": "This is a shed with 3 walls, primarily intended for camping."
                    },
                    "5": {
                        "then": "This is a pavilion"
                    }
                },
                "question": "What kind of shelter is this?",
                "render": "Shelter type: {shelter_type}"
            }
        },
        "title": {
            "render": "Shelter"
        }
    },
    "shops": {
        "deletion": {
            "nonDeleteMappings": {
                "0": {
                    "then": "{title()} has closed down permanently"
                }
            }
        },
        "description": "A shop",
        "filter": {
            "1": {
                "options": {
                    "0": {
                        "question": "Only show shops selling {search}"
                    }
                }
            },
            "2": {
                "options": {
                    "0": {
                        "question": "Only show shops with name {search}"
                    }
                }
            },
            "6": {
                "options": {
                    "0": {
                        "question": "Only show shops selling second-hand items"
                    }
                }
            }
        },
        "name": "Shop",
        "presets": {
            "0": {
                "description": "You can specify later on what this shop sells.",
                "title": "a shop"
            }
        },
        "tagRenderings": {
            "copyshop-print-sizes": {
                "mappings": {
                    "0": {
                        "then": "This shop can print on papers of size A4"
                    },
                    "1": {
                        "then": "This shop can print on papers of size A3"
                    },
                    "2": {
                        "then": "This shop can print on papers of size A2"
                    },
                    "3": {
                        "then": "This shop can print on papers of size A1"
                    },
                    "4": {
                        "then": "This shop can print on papers of size A0"
                    }
                },
                "question": "What paper formats does this shop offer?"
            },
            "id_presets.shop_types": {
                "override": {
                    "question": "What kind of shop is this?",
                    "render": "This is a {shop}"
                }
            },
            "key_cutter": {
                "mappings": {
                    "0": {
                        "then": "This shop is also specialized in key cutting"
                    },
                    "1": {
                        "then": "This shop offers key cutting as a service"
                    },
                    "2": {
                        "then": "This shops does not offer key cutting as a service"
                    }
                },
                "question": "Does this shop offer key cutting?"
            },
            "organic": {
                "mappings": {
                    "0": {
                        "then": "This shop offers organic products"
                    },
                    "1": {
                        "then": "This shop only offers organic products"
                    },
                    "2": {
                        "then": "This shop does not offer organic products"
                    }
                },
                "question": "Does this shop offer organic products?"
            },
            "second_hand": {
                "question": "Does this shop sell second-hand items?"
            },
            "shops-name": {
                "question": "What is the name of this shop?",
                "render": "This shop is called <i>{name}</i>"
            }
        },
        "title": {
            "mappings": {
                "0": {
                    "then": "{name}"
                },
                "1": {
                    "then": "{shop}"
                }
            },
            "render": "Shop"
        }
    },
    "shower": {
        "description": "A layer showing (public) showers",
        "filter": {
            "1": {
                "options": {
                    "0": {
                        "question": "Hot water available"
                    }
                }
            }
        },
        "name": "Shower",
        "presets": {
            "0": {
                "description": "A (public) shower",
                "title": "a shower"
            }
        },
        "tagRenderings": {
            "access": {
                "mappings": {
                    "0": {
                        "then": "Anyone can use this shower"
                    },
                    "1": {
                        "then": "Only customers can use this shower"
                    },
                    "2": {
                        "then": "Accesible, but one has to ask for a key"
                    }
                },
                "question": "Who can use this shower?"
            },
            "charge": {
                "freeform": {
                    "placeholder": "e.g. 1.50 EUR"
                },
                "question": "How much does it cost to use this shower?",
                "render": "It costs {charge} to use this shower"
            },
            "fee": {
                "mappings": {
                    "0": {
                        "then": "There is a fee for using this shower"
                    },
                    "1": {
                        "then": "This shower is free to use"
                    }
                },
                "question": "Is there a fee for using this shower?"
            },
            "hot_water": {
                "mappings": {
                    "0": {
                        "then": "Hot water is available here"
                    },
                    "1": {
                        "then": "Hot water is available here, but there is a fee"
                    },
                    "2": {
                        "then": "There is no hot water available here"
                    }
                },
                "question": "Does this shower have hot water available?"
            }
        },
        "title": {
            "render": "Shower"
        }
    },
    "ski_piste": {
        "description": "Ski and snowboard pistes",
        "name": "Ski and snowboard pistes",
        "tagRenderings": {
            "length": {
                "render": "This part of the ski piste is {_length:km} kilometer long"
            },
            "piste_difficulty": {
                "mappings": {
                    "0": {
                        "then": "Novice (green)"
                    },
                    "1": {
                        "then": "Easy (blue)"
                    },
                    "2": {
                        "then": "Intermediate (red)"
                    },
                    "3": {
                        "then": "Advanced (black)"
                    },
                    "4": {
                        "then": "Expert (orange/double black)"
                    },
                    "5": {
                        "then": "Freeride"
                    }
                },
                "question": "What is the difficulty of this piste?"
            }
        },
        "title": {
            "render": "Ski piste {name}"
        }
    },
    "slow_roads": {
        "description": "All carfree roads",
        "name": "Paths, carfree and slow roads",
        "tagRenderings": {
            "explanation": {
                "mappings": {
                    "0": {
                        "then": "This is a living street"
                    },
                    "1": {
                        "then": "This is a wide, carfree street"
                    },
                    "2": {
                        "then": "This is a footway"
                    },
                    "3": {
                        "then": "This is a small path"
                    },
                    "4": {
                        "then": "This is a bridleway"
                    },
                    "5": {
                        "then": "This is a land access road"
                    }
                }
            },
            "slow_road_is_lit": {
                "mappings": {
                    "1": {
                        "then": "Not lit"
                    }
                },
                "question": "Is this road lit at night?"
            },
            "slow_roads-surface": {
                "mappings": {
                    "0": {
                        "then": "The surface is <b>grass</b>"
                    },
                    "1": {
                        "then": "The surface is <b>ground</b>"
                    },
                    "2": {
                        "then": "The surface is <b>unpaved</b>"
                    },
                    "3": {
                        "then": "The surface is <b>sand</b>"
                    },
                    "4": {
                        "then": "The surface is <b>paving stones</b>"
                    },
                    "5": {
                        "then": "The surface is <b>asphalt</b>"
                    },
                    "6": {
                        "then": "The surface is <b>concrete</b>"
                    },
                    "7": {
                        "then": "The surface is <b>paved</b>"
                    }
                },
                "question": "What surface does this road have?",
                "render": "The surface is <b>{surface}</b>"
            }
        },
        "title": {
            "mappings": {
                "1": {
                    "then": "Footway"
                },
                "2": {
                    "then": "Cycleway"
                },
                "3": {
                    "then": "Pedestrian street"
                },
                "4": {
                    "then": "Living street"
                },
                "5": {
                    "then": "Small path"
                }
            },
            "render": "Slow road"
        }
    },
    "souvenir_coin": {
        "description": "Layer showing machines selling souvenir coins",
        "name": "Souvenir Coin Machines",
        "presets": {
            "0": {
                "description": "Add a machine selling souvenir coins",
                "title": "a souvenir coin machine"
            }
        },
        "tagRenderings": {
            "charge": {
                "freeform": {
                    "placeholder": "Cost (e.g. 2 EUR)"
                },
                "mappings": {
                    "0": {
                        "then": "A souvenir coin costs 2 euro"
                    }
                },
                "question": "How much does a souvenir coin cost?",
                "render": "A souvenir coins costs {charge}"
            },
            "designs": {
                "override": {
                    "mappings": {
                        "0": {
                            "then": "This machine has one design available"
                        },
                        "1": {
                            "then": "This machine has two designs available"
                        },
                        "2": {
                            "then": "This machine has three designs available"
                        },
                        "3": {
                            "then": "This machine has four designs available"
                        }
                    },
                    "render": "This machine has {coin:design_count} designs available"
                }
            },
            "indoor": {
                "mappings": {
                    "0": {
                        "then": "This machine is located indoors."
                    },
                    "1": {
                        "then": "This machine is located outdoors."
                    }
                },
                "question": "Is this machine located indoors?"
            }
        },
        "title": {
            "render": "Souvenir Coin Machine"
        }
    },
    "souvenir_note": {
        "description": "Layer showing machines selling souvenir banknotes",
        "name": "Souvenir Banknote Machines",
        "presets": {
            "0": {
                "description": "Add a machine selling souvenir banknotes",
                "title": "a souvenir banknote machine"
            }
        },
        "tagRenderings": {
            "charge": {
                "freeform": {
                    "placeholder": "Cost (e.g. 2 EUR)"
                },
                "mappings": {
                    "0": {
                        "then": "A souvenir note costs 2 euro"
                    },
                    "1": {
                        "then": "A souvenir note costs 3 euro"
                    }
                },
                "question": "How much does a souvenir note cost?",
                "render": "A souvenir note costs {charge}"
            },
            "designs": {
                "freeform": {
                    "placeholder": "Number of designs (e.g. 5)"
                },
                "mappings": {
                    "0": {
                        "then": "This machine has one design available."
                    },
                    "1": {
                        "then": "This machine has two designs available."
                    },
                    "2": {
                        "then": "This machine has three designs available."
                    },
                    "3": {
                        "then": "This machine has four designs available."
                    }
                },
                "question": "How many designs are available?",
                "render": "This machine has {note:design_count} designs available."
            },
            "indoor": {
                "mappings": {
                    "0": {
                        "then": "This machine is located indoors."
                    },
                    "1": {
                        "then": "This machine is located outdoors."
                    }
                },
                "question": "Is this machine located indoors?"
            }
        },
        "title": {
            "render": "Souvenir Banknote Machine"
        }
    },
    "speed_camera": {
        "description": "Layer showing speed cameras",
        "name": "Speed Camera",
        "presets": {
            "0": {
                "title": "a speed camera"
            }
        },
        "tagRenderings": {
            "maxspeed": {
                "freeform": {
                    "placeholder": "Maximum speed allowed"
                },
                "question": "What is the maximum speed allowed at this speed camera?",
                "render": "The maximum speed allowed is {canonical(maxspeed)}"
            },
            "ref": {
                "render": "The reference number of this speed camera is {ref}"
            }
        },
        "title": {
            "render": "Speed Camera"
        }
    },
    "speed_display": {
        "description": "Layer showing speed displays that alert drivers of their speed.",
        "name": "Speed Display",
        "presets": {
            "0": {
                "title": "a speed display"
            }
        },
        "tagRenderings": {
            "inscription": {
                "freeform": {
                    "placeholder": "Text on speed display (e.g. 'Your speed')"
                },
                "question": "What is the text on this speed display?",
                "render": "The text on this speed display is {inscription}"
            },
            "maxspeed": {
                "freeform": {
                    "placeholder": "Speed allowed at speed display"
                },
                "question": "What is the maximum speed allowed at this speed display?",
                "render": "The maximum speed allowed at this speed display is {canonical(maxspeed)}"
            }
        },
        "title": {
            "render": "Speed Display"
        }
    },
    "sport_pitch": {
        "description": "A sport pitch",
        "filter": {
            "0": {
                "options": {
                    "0": {
                        "question": "Publicly accessible"
                    }
                }
            },
            "1": {
                "options": {
                    "0": {
                        "question": "All sports"
                    },
                    "1": {
                        "question": "Basketball fields"
                    },
                    "2": {
                        "question": "Soccer fields"
                    },
                    "3": {
                        "question": "Ping-pong tables"
                    },
                    "4": {
                        "question": "Tennis fields"
                    },
                    "5": {
                        "question": "Badminton fields"
                    }
                }
            }
        },
        "name": "Sport pitches",
        "presets": {
            "0": {
                "title": "a tabletennis table"
            },
            "1": {
                "title": "a sport pitch"
            }
        },
        "tagRenderings": {
            "basketball-hoops": {
                "mappings": {
                    "0": {
                        "then": "This basketball pitch has a single hoop"
                    },
                    "1": {
                        "then": "This basketball pitch has two hoops"
                    },
                    "2": {
                        "then": "This basketball pitch has four hoops"
                    },
                    "3": {
                        "then": "This basketball pitch has {hoops} hoops"
                    }
                },
                "question": "How much basketball hoops does this pitch have?"
            },
            "sport-pitch-access": {
                "mappings": {
                    "0": {
                        "then": "Public access"
                    },
                    "1": {
                        "then": "Limited access (e.g. only with an appointment, during certain hours, …)"
                    },
                    "2": {
                        "then": "Only accessible for members of the club"
                    },
                    "3": {
                        "then": "Private - not accessible to the public"
                    },
                    "4": {
                        "then": "Public access"
                    }
                },
                "question": "Is this sport pitch publicly accessible?"
            },
            "sport-pitch-reservation": {
                "mappings": {
                    "0": {
                        "then": "Making an appointment is obligatory to use this sport pitch"
                    },
                    "1": {
                        "then": "Making an appointment is recommended when using this sport pitch"
                    },
                    "2": {
                        "then": "Making an appointment is possible, but not necessary to use this sport pitch"
                    },
                    "3": {
                        "then": "Making an appointment is not possible"
                    }
                },
                "question": "Does one have to make an appointment to use this sport pitch?"
            },
            "sport_pitch-email": {
                "question": "What is the email address of the operator?"
            },
            "sport_pitch-opening_hours": {
                "mappings": {
                    "0": {
                        "then": "Always accessible"
                    },
                    "1": {
                        "then": "Always accessible"
                    }
                },
                "question": "When is this pitch accessible?"
            },
            "sport_pitch-phone": {
                "question": "What is the phone number of the operator?"
            },
            "sport_pitch-sport": {
                "mappings": {
                    "0": {
                        "then": "Basketball is played here"
                    },
                    "1": {
                        "then": "Soccer is played here"
                    },
                    "2": {
                        "then": "This is a pingpong table"
                    },
                    "3": {
                        "then": "Tennis is played here"
                    },
                    "4": {
                        "then": "Korfball is played here"
                    },
                    "5": {
                        "then": "Basketball is played here"
                    },
                    "6": {
                        "then": "This is a skatepark"
                    }
                },
                "question": "Which sport can be played here?",
                "render": "{sport} is played here"
            },
            "sport_pitch-surface": {
                "mappings": {
                    "0": {
                        "then": "The surface is <b>grass</b>"
                    },
                    "1": {
                        "then": "The surface is <b>sand</b>"
                    },
                    "2": {
                        "then": "The surface is <b>paving stones</b>"
                    },
                    "3": {
                        "then": "The surface is <b>asphalt</b>"
                    },
                    "4": {
                        "then": "The surface is <b>concrete</b>"
                    },
                    "5": {
                        "then": "The surface is <b>fine gravel</b>"
                    },
                    "6": {
                        "then": "The surface of this track is Tartan, a synthetic, slightly springy, porous surface"
                    }
                },
                "question": "Which is the surface of this sport pitch?",
                "render": "The surface is <b>{surface}</b>"
            }
        },
        "title": {
            "render": "Sport pitch"
        }
    },
    "sports_centre": {
        "description": "Indoor and outdoor sports centres can be found on this layer",
        "name": "Sports centres",
        "presets": {
            "0": {
                "title": "a sports centre"
            }
        },
        "title": {
            "render": "Sports centre"
        }
    },
    "stairs": {
        "description": "Layer showing stairs and escalators",
        "name": "Stairs",
        "tagRenderings": {
            "conveying": {
                "mappings": {
                    "0": {
                        "then": "This is an escalator"
                    },
                    "1": {
                        "then": "This is not an escalator"
                    },
                    "2": {
                        "then": "This is not an escalator"
                    }
                }
            },
            "handrail": {
                "mappings": {
                    "0": {
                        "then": "These stairs have a handrail"
                    },
                    "1": {
                        "then": "These stairs do <b>not</b> have a handrail"
                    }
                },
                "question": "Does this stair have a handrail?"
            },
            "incline": {
                "mappings": {
                    "0": {
                        "then": "The upward direction is {direction_absolute()}"
                    },
                    "1": {
                        "then": "The downward direction is {direction_absolute()}"
                    }
                },
                "question": "What is the incline of these stairs?",
                "render": "These stairs have an incline of {incline}"
            },
            "multilevels": {
                "override": {
                    "question": "Between which levels are these stairs?",
                    "render": "These stairs are between the levels {level}"
                }
            },
            "ramp": {
                "mappings": {
                    "0": {
                        "then": "There is a ramp for bicycles here"
                    },
                    "1": {
                        "then": "There is a ramp for wheelchairs here"
                    },
                    "2": {
                        "then": "There is ramp for wheelchairs here, but it is shown separately on the map"
                    },
                    "3": {
                        "then": "There is a ramp for strollers here"
                    },
                    "4": {
                        "then": "There is no ramp at these stairs"
                    }
                },
                "question": "Is there a ramp at these stairs?"
            },
            "tactile_writing": {
                "mappings": {
                    "0": {
                        "then": "There is tactile writing on the handrail"
                    },
                    "1": {
                        "then": "There is no tactile writing on the handrail"
                    }
                },
                "question": "Do these stairs have tactile writing on the handrail?"
            },
            "tactile_writing_language": {
                "render": {
                    "special": {
                        "question": "In which languages is there tactile writing (braille) for navigation? <img src='./assets/layers/stairs/Braille_stairs.jpg' style='height: 300px; width: auto; display: block;' />",
                        "render_list_item": "These stairs have tactile writing in {language()}",
                        "render_single_language": "These stairs have tactile writing in {language()}"
                    }
                }
            }
        },
        "title": {
            "mappings": {
                "0": {
                    "then": "Escalator"
                }
            },
            "render": "Stairs"
        }
    },
    "street_lamps": {
        "description": "A layer showing street lights",
        "name": "Street Lamps",
        "presets": {
            "0": {
                "title": "a street lamp"
            }
        },
        "tagRenderings": {
            "colour": {
                "mappings": {
                    "0": {
                        "then": "This lamp emits white light"
                    },
                    "1": {
                        "then": "This lamp emits green light"
                    },
                    "2": {
                        "then": "This lamp emits orange light"
                    }
                },
                "question": "What colour light does this lamp emit?",
                "render": "This lamp emits {light:colour} light"
            },
            "count": {
                "mappings": {
                    "0": {
                        "then": "This lamp has 1 fixture"
                    },
                    "1": {
                        "then": "This lamp has 2 fixtures"
                    }
                },
                "question": "How many fixtures does this light have?",
                "render": "This lamp has {light:count} fixtures"
            },
            "direction": {
                "question": "Where does this lamp point to?",
                "render": "This lamp points towards {light:direction}"
            },
            "lamp_mount": {
                "mappings": {
                    "0": {
                        "then": "This lamp sits atop of a straight mast"
                    },
                    "1": {
                        "then": "This lamp sits at the end of a bent mast"
                    }
                },
                "question": "How is this lamp mounted to the pole?"
            },
            "lit": {
                "mappings": {
                    "0": {
                        "then": "This lamp is lit at night"
                    },
                    "1": {
                        "then": "This lamp is lit 24/7"
                    },
                    "2": {
                        "then": "This lamp is lit based on motion"
                    },
                    "3": {
                        "then": "This lamp is lit based on demand (e.g. with a pushbutton)"
                    }
                },
                "question": "When is this lamp lit?"
            },
            "method": {
                "mappings": {
                    "0": {
                        "then": "This lamp is lit electrically"
                    },
                    "1": {
                        "then": "This lamp uses LEDs"
                    },
                    "2": {
                        "then": "This lamp uses incandescent lighting"
                    },
                    "3": {
                        "then": "This lamp uses halogen lighting"
                    },
                    "4": {
                        "then": "This lamp uses discharge lamps (unknown type)"
                    },
                    "5": {
                        "then": "This lamp uses a mercury-vapour lamp (lightly blueish)"
                    },
                    "6": {
                        "then": "This lamp uses metal-halide lamps (bright white)"
                    },
                    "7": {
                        "then": "This lamp uses fluorescent lighting"
                    },
                    "8": {
                        "then": "This lamp uses sodium lamps (unknown type)"
                    },
                    "9": {
                        "then": "This lamp uses low pressure sodium lamps (monochrome orange)"
                    },
                    "10": {
                        "then": "This lamp uses high pressure sodium lamps (orange with white)"
                    },
                    "11": {
                        "then": "This lamp is lit using gas"
                    }
                },
                "question": "What kind of lighting does this lamp use?"
            },
            "ref": {
                "question": "What is the reference number of this street lamp?",
                "render": "This street lamp has the reference number {ref}"
            },
            "support": {
                "mappings": {
                    "0": {
                        "then": "This lamp is suspended using cables"
                    },
                    "1": {
                        "then": "This lamp is mounted on a ceiling"
                    },
                    "2": {
                        "then": "This lamp is mounted in the ground"
                    },
                    "3": {
                        "then": "This lamp is mounted on a short pole (mostly < 1.5m)"
                    },
                    "4": {
                        "then": "This lamp is mounted on a pole"
                    },
                    "5": {
                        "then": "This lamp is mounted directly to the wall"
                    },
                    "6": {
                        "then": "This lamp is mounted to the wall using a metal bar"
                    }
                },
                "question": "How is this street lamp mounted?"
            }
        },
        "title": {
            "mappings": {
                "0": {
                    "then": "Street Lamp {ref}"
                }
            },
            "render": "Street Lamp"
        }
    },
    "stripclub": {
        "description": "A venue where erotic dance, striptease, or lap dances are performed commercially. ",
        "name": "Stripclubs",
        "presets": {
            "0": {
                "title": "a stripclub"
            }
        },
        "tagRenderings": {
            "name": {
                "question": "What is the name of this stripclub?",
                "render": "This stripclub is named <b>{name}</b>"
            }
        },
        "title": {
            "render": "Stripclub"
        }
    },
    "summary": {
        "title": {
            "render": "Summary"
        }
    },
    "surveillance_camera": {
        "description": "This layer shows surveillance cameras and allows a contributor to update information and add new cameras",
        "name": "Surveillance camera's",
        "presets": {
            "0": {
                "title": "a surveillance camera"
            },
            "1": {
                "title": "a surveillance camera mounted on a wall"
            },
            "2": {
                "description": "An ALPR typically has two lenses and an array of infrared lights.",
                "title": "an ALPR camera (Automatic Number Plate Reader)"
            },
            "3": {
                "description": "An ALPR typically has two lenses and an array of infrared lights.",
                "title": "an ALPR camera (Automatic Number Plate Reader) mounted on a wall"
            }
        },
        "tagRenderings": {
            "Camera type: fixed; panning; dome": {
                "mappings": {
                    "0": {
                        "then": "A fixed (non-moving) camera"
                    },
                    "1": {
                        "then": "A dome camera (which can turn)"
                    },
                    "2": {
                        "then": "A panning camera"
                    }
                },
                "question": "What kind of camera is this?"
            },
            "Level": {
                "question": "On which level is this camera located?",
                "render": "Located on level {level}"
            },
            "Operator": {
                "question": "Who operates this CCTV?",
                "render": "Operated by {operator}"
            },
            "Surveillance type: public, outdoor, indoor": {
                "mappings": {
                    "0": {
                        "then": "A public area is surveilled, such as a street, a bridge, a square, a park, a train station, a public corridor or tunnel, …"
                    },
                    "1": {
                        "then": "An outdoor, yet private area is surveilled (e.g. a parking lot, a fuel station, courtyard, entrance, private driveway, …)"
                    },
                    "2": {
                        "then": "A private indoor area is surveilled, e.g. a shop, a private underground parking, …"
                    }
                },
                "question": "What kind of surveillance is this camera?"
            },
            "Surveillance:zone": {
                "mappings": {
                    "0": {
                        "then": "Surveills a parking"
                    },
                    "1": {
                        "then": "Surveills the traffic"
                    },
                    "2": {
                        "then": "Surveills an entrance"
                    },
                    "3": {
                        "then": "Surveills a corridor"
                    },
                    "4": {
                        "then": "Surveills a public tranport platform"
                    },
                    "5": {
                        "then": "Surveills a shop"
                    }
                },
                "question": "What exactly is surveilled here?",
                "render": "Surveills a {surveillance:zone}"
            },
            "camera:mount": {
                "mappings": {
                    "0": {
                        "then": "This camera is placed against a wall"
                    },
                    "1": {
                        "then": "This camera is placed on a pole"
                    },
                    "2": {
                        "then": "This camera is placed on the ceiling"
                    },
                    "3": {
                        "then": "This camera is placed on a street light"
                    },
                    "4": {
                        "then": "This camera is placed on a tree"
                    }
                },
                "question": "How is this camera placed?",
                "render": "Mounting method: {camera:mount}"
            },
            "camera_direction": {
                "mappings": {
                    "0": {
                        "then": "Films to a compass heading of {direction}"
                    }
                },
                "question": "In which geographical direction does this camera film?",
                "render": "Films to a compass heading of {camera:direction}"
            },
            "has_alpr": {
                "mappings": {
                    "0": {
                        "then": "This is a camera without number plate recognition."
                    },
                    "1": {
                        "then": "This is an ALPR (Automatic License Plate Reader)"
                    }
                },
                "question": "Can this camera automatically detect license plates?",
                "questionHint": "An <b>ALPR</b> (Automatic License Plate Reader) typically has two lenses and an array of infrared LEDS in between."
            },
            "is_indoor": {
                "mappings": {
                    "0": {
                        "then": "This camera is located indoors"
                    },
                    "1": {
                        "then": "This camera is located outdoors"
                    },
                    "2": {
                        "then": "This camera is probably located outdoors"
                    }
                },
                "question": "Is the public space surveilled by this camera an indoor or outdoor space?"
            }
        },
        "title": {
            "render": "Surveillance Camera"
        }
    },
    "tertiary_education": {
        "name": "Colleges and universities",
        "presets": {
            "0": {
                "description": "An institute where tertiary education is given (at the level equivalent of a bachelors degree or higher). A single point per campus is enough - buildings and faculties should not be mapped with different university points.",
                "title": "a university"
            }
        },
        "tagRenderings": {
            "institution-kind": {
                "mappings": {
                    "0": {
                        "then": "This is an institution of post-secondary, non-tertiary education. One has to have completed secondary education to enroll here, but no bachelor (or higher) degrees are awarded here"
                    },
                    "1": {
                        "then": "This is a university, an institution of tertiary education where bachelor degrees or higher are awarded."
                    }
                },
                "question": "What kind of institution is this?"
            },
            "isced": {
                "mappings": {
                    "0": {
                        "then": "Bachelor degrees are awarded here"
                    },
                    "1": {
                        "then": "Master degrees are awarded here"
                    },
                    "2": {
                        "then": "Doctorate degrees are awarded here"
                    }
                },
                "question": "What level of education is given here?"
            }
        },
        "title": {
            "mappings": {
                "1": {
                    "then": "College"
                },
                "2": {
                    "then": "University"
                },
                "3": {
                    "then": "School providing tertiary education"
                }
            }
        }
    },
    "ticket_machine": {
        "description": "Find ticket machines for public transport tickets",
        "name": "Ticket Machines",
        "presets": {
            "0": {
                "title": "a ticket machine"
            }
        },
        "tagRenderings": {
            "operator": {
                "freeform": {
                    "placeholder": "Name of the operator"
                },
                "mappings": {
                    "0": {
                        "then": "Dutch Railways (NS)"
                    }
                },
                "question": "Who is the operator of this ticket machine?",
                "render": "This ticket machine is operated by {operator}"
            }
        },
        "title": {
            "render": "Ticket Machine"
        }
    },
    "ticket_validator": {
        "description": "Find ticket validators to validate public transport tickets",
        "name": "Ticket Validators",
        "presets": {
            "0": {
                "description": "A ticket validator to validate a public transport ticket. This can be either a digital reader, reading a card or ticket, or a machine stamping or punching a ticket.",
                "title": "a ticket validator"
            }
        },
        "tagRenderings": {
            "barrier": {
                "mappings": {
                    "0": {
                        "then": "This ticket validator is part of a gate"
                    }
                },
                "render": "This ticket validator is part of a barrier of type {barrier}"
            },
            "payment-options": {
                "override": {
                    "mappings+": {
                        "0": {
                            "then": "This ticket validator accepts OV-Chipkaart"
                        },
                        "1": {
                            "then": "This ticket validator accepts OV-Chipkaart"
                        }
                    }
                }
            },
            "validator-operator": {
                "freeform": {
                    "placeholder": "Name of the operator"
                },
                "mappings": {
                    "0": {
                        "then": "Dutch Railways (NS)"
                    }
                },
                "question": "Who is the operator of this ticket validator?",
                "render": "This ticket validator is operated by {operator}"
            }
        },
        "title": {
            "render": "Ticket Validator"
        }
    },
    "toilet": {
        "description": "A layer showing (public) toilets",
        "filter": {
            "0": {
                "options": {
                    "0": {
                        "question": "Wheelchair accessible"
                    }
                }
            },
            "1": {
                "options": {
                    "0": {
                        "question": "Has a changing table"
                    }
                }
            }
        },
        "name": "Toilets",
        "presets": {
            "0": {
                "title": "a public toilet"
            },
            "1": {
                "description": "A restroom which has at least one wheelchair-accessible toilet",
                "title": "a toilets with wheelchair accessible toilet"
            }
        },
        "tagRenderings": {
            "gender_segregated": {
                "mappings": {
                    "0": {
                        "then": "There is a separate, signposted area for men and women"
                    },
                    "1": {
                        "then": "There is no separate, signposted area for men and women"
                    }
                },
                "question": "Are these toilets gender-segregated?",
                "questionHint": "Are there separate stalls or separate areas for men and women and are they signposted as such?"
            },
            "menstrual_products": {
                "mappings": {
                    "0": {
                        "then": "Free menstrual products are available to all visitors of these toilets"
                    },
                    "1": {
                        "then": "Free menstrual products are available to some visitors of these toilets"
                    },
                    "2": {
                        "then": "No free menstrual products are available here"
                    }
                },
                "question": "Are free, menstrual products distributed here?",
                "questionHint": "This is only about menstrual products that are free of charge. If e.g. a vending machine is available which charges for menstrual products, ignore it for this question."
            },
            "menstrual_products_location": {
                "mappings": {
                    "0": {
                        "then": "The free, menstrual products are located in the toilet for women"
                    },
                    "1": {
                        "then": "The free, menstrual products are located in the toilet for men"
                    },
                    "2": {
                        "then": "The free, menstrual products are located in the toilet for wheelchair users"
                    }
                },
                "question": "Where are the free menstrual products located?",
                "render": "The menstrual products are located in {toilets:menstrual_products:location}"
            },
            "opening_hours_24_7": {
                "override": {
                    "question": "When are these toilets opened?"
                }
            },
            "toilet-access": {
                "mappings": {
                    "0": {
                        "then": "Public access"
                    },
                    "1": {
                        "then": "Only access to customers"
                    },
                    "2": {
                        "then": "Not accessible"
                    },
                    "3": {
                        "then": "Accessible, but one has to ask a key to enter"
                    },
                    "4": {
                        "then": "Public access"
                    }
                },
                "question": "Are these toilets publicly accessible?",
                "render": "Access is {access}"
            },
            "toilet-changing_table:location": {
                "mappings": {
                    "0": {
                        "then": "A changing table is in the toilet for women"
                    },
                    "1": {
                        "then": "A changing table is in the toilet for men"
                    },
                    "2": {
                        "then": "A changing table is in the toilet for wheelchair users"
                    },
                    "3": {
                        "then": "A changing table is in a dedicated room"
                    }
                },
                "question": "Where is the changing table located?",
                "render": "A changing table is located at {changing_table:location}"
            },
            "toilet-charge": {
                "freeform": {
                    "placeholder": "e.g. 0.50 EUR"
                },
                "question": "How much does one have to pay for these toilets?",
                "render": "The fee is {charge}"
            },
            "toilet-handwashing": {
                "mappings": {
                    "0": {
                        "then": "These toilets have a sink to wash your hands"
                    },
                    "1": {
                        "then": "These toilets <b>don't</b> have a sink to wash your hands"
                    }
                },
                "question": "Do these toilets have a sink to wash your hands?"
            },
            "toilet-has-paper": {
                "mappings": {
                    "0": {
                        "then": "This toilet is equipped with toilet paper"
                    },
                    "1": {
                        "then": "You have to bring your own toilet paper to this toilet"
                    }
                },
                "question": "Does one have to bring their own toilet paper to this toilet?"
            },
            "toilets-changing-table": {
                "mappings": {
                    "0": {
                        "then": "A changing table is available"
                    },
                    "1": {
                        "then": "No changing table is available"
                    }
                },
                "question": "Is a changing table (to change diapers) available?"
            },
            "toilets-fee": {
                "mappings": {
                    "0": {
                        "then": "These are paid toilets"
                    },
                    "1": {
                        "then": "Free to use"
                    }
                },
                "question": "Are these toilets free to use?"
            },
            "toilets-type": {
                "mappings": {
                    "0": {
                        "then": "There are only seated toilets"
                    },
                    "1": {
                        "then": "There are only urinals here"
                    },
                    "2": {
                        "then": "There are only squat toilets here"
                    },
                    "3": {
                        "then": "Both seated toilets and urinals are available here"
                    }
                },
                "question": "Which kind of toilets are these?"
            },
            "toilets-wheelchair": {
                "mappings": {
                    "0": {
                        "then": "There is a dedicated toilet for wheelchair users"
                    },
                    "1": {
                        "then": "No wheelchair access"
                    },
                    "2": {
                        "then": "There is only a dedicated toilet for wheelchair users"
                    }
                },
                "question": "Is there a dedicated toilet for wheelchair users?"
            },
            "wheelchair-door-width": {
                "question": "What is the width of the door to the wheelchair accessible toilet?",
                "render": "The door to the wheelchair-accessible toilet is {canonical(door:width)} wide"
            }
        },
        "title": {
            "render": "Toilet"
        }
    },
    "toilet_at_amenity": {
        "description": "A layer showing (public) toilets located at different places.",
        "filter": {
            "0": {
                "options": {
                    "0": {
                        "question": "Wheelchair accessible"
                    }
                }
            },
            "2": {
                "options": {
                    "0": {
                        "question": "Free to use"
                    }
                }
            }
        },
        "name": "Toilets at other amenities",
        "tagRenderings": {
            "opening_hours": {
                "override": {
                    "question": "When is the amenity where these toilets are located open?"
                }
            },
            "toilet-access": {
                "mappings": {
                    "0": {
                        "then": "Public access"
                    },
                    "1": {
                        "then": "Only access to customers of the amenity"
                    },
                    "2": {
                        "then": "Not accessible, even for customers of the amenity"
                    },
                    "3": {
                        "then": "Accessible, but one has to ask a key to enter"
                    },
                    "4": {
                        "then": "Public access"
                    }
                },
                "question": "Are these toilets publicly accessible?",
                "render": "Access is {toilets:access}"
            },
            "toilet-charge": {
                "question": "How much does one have to pay for these toilets?",
                "render": "The fee is {toilets:charge}"
            },
            "toilets-fee": {
                "mappings": {
                    "0": {
                        "then": "These are paid toilets"
                    },
                    "1": {
                        "then": "Free to use"
                    }
                },
                "question": "Are these toilets free to use?"
            },
            "toilets-wheelchair": {
                "mappings": {
                    "0": {
                        "then": "There is a dedicated toilet for wheelchair users"
                    },
                    "1": {
                        "then": "No wheelchair access"
                    },
                    "2": {
                        "then": "There is only a dedicated toilet for wheelchair users"
                    }
                },
                "question": "Is there a dedicated toilet for wheelchair users?"
            },
            "wheelchair-door-width": {
                "question": "What is the width of the door to the wheelchair accessible toilet?",
                "render": "The door to the wheelchair-accessible toilet is {canonical(toilets:door:width)} wide"
            }
        },
        "title": {
            "mappings": {
                "0": {
                    "then": "Toilet at {name}"
                }
            },
            "render": "Toilet at amenity"
        }
    },
    "trail": {
        "description": "Waymarked trails",
        "name": "Trails",
        "tagRenderings": {
            "Color": {
                "mappings": {
                    "0": {
                        "then": "Blue trail"
                    },
                    "1": {
                        "then": "Red trail"
                    },
                    "2": {
                        "then": "Green trail"
                    },
                    "3": {
                        "then": "Yellow trail"
                    }
                },
                "question": "What is the reference colour of this trail?",
                "render": "The reference colour is {colour}"
            },
            "Name": {
                "question": "What is the name of this trail?",
                "render": "This trail is called <b>{name}</b>"
            },
            "Operator tag": {
                "mappings": {
                    "0": {
                        "then": "This trail is maintained by Natuurpunt"
                    },
                    "1": {
                        "then": "This trail is maintained by {operator}"
                    }
                },
                "question": "Who maintains this trail?",
                "render": "This trail is maintained by {operator}"
            },
            "Wheelchair access": {
                "mappings": {
                    "0": {
                        "then": "This trail is wheelchair-accessible"
                    },
                    "1": {
                        "then": "This trail is not wheelchair accessible"
                    }
                },
                "question": "Is this trail wheelchair accessible?"
            },
            "pushchair access": {
                "mappings": {
                    "0": {
                        "then": "This trail is accessible with a pushchair"
                    },
                    "1": {
                        "then": "This trail is not accessible with a pushchair"
                    }
                },
                "question": "Is this trail accessible with a pushchair?"
            },
            "trail-length": {
                "render": "The trail is {_length:km} kilometers long"
            }
        },
        "title": {
            "render": "Trail"
        }
    },
    "transit_routes": {
        "description": "Layer showing bus lines",
        "name": "Bus lines",
        "tagRenderings": {
            "colour": {
                "question": "What is the colour for this bus line?",
                "render": "This bus line has the color {colour}"
            },
            "from": {
                "question": "What is the starting point for this bus line?",
                "render": "This bus line begins at {from}"
            },
            "name": {
                "question": "What is the name for this bus line? (i.e. Bus XX: From => Via => To)"
            },
            "network": {
                "question": "What network does this bus line belong to?",
                "render": "This bus line is part of the {network} network"
            },
            "operator": {
                "question": "What company operates this bus line?",
                "render": "This bus line is operated by {operator}"
            },
            "to": {
                "question": "What is the ending point for this bus line?",
                "render": "This bus line ends at {to}"
            },
            "via": {
                "question": "What is the via point for this bus line?",
                "render": "This bus line goes via {via}"
            }
        },
        "title": {
            "mappings": {
                "0": {
                    "then": "{name}"
                }
            },
            "render": "Bus line"
        }
    },
    "transit_stops": {
        "description": "Layer showing different types of transit stops.",
        "filter": {
            "0": {
                "options": {
                    "0": {
                        "question": "With a shelter"
                    }
                }
            },
            "1": {
                "options": {
                    "0": {
                        "question": "With a bench"
                    }
                }
            },
            "2": {
                "options": {
                    "0": {
                        "question": "With a bin"
                    }
                }
            }
        },
        "name": "Transit Stops",
        "tagRenderings": {
            "bench": {
                "mappings": {
                    "0": {
                        "then": "This stop has a bench"
                    },
                    "1": {
                        "then": "This stop does <b>not</b> have a bench"
                    },
                    "2": {
                        "then": "This stop has a bench, that's separately mapped"
                    }
                },
                "question": "Does this stop have a bench?"
            },
            "bin": {
                "mappings": {
                    "0": {
                        "then": "This stop has a bin"
                    },
                    "1": {
                        "then": "This stop does <b>not</b> have a bin"
                    },
                    "2": {
                        "then": "This stop has a bin, that's separately mapped"
                    }
                },
                "question": "Does this stop have a bin?"
            },
            "contained_routes": {
                "render": "<h3>{_contained_routes_count} routes stop at this stop</h3> <ul>{_contained_routes}</ul>"
            },
            "departures_board": {
                "mappings": {
                    "0": {
                        "then": "This stop has a departures board of unknown type"
                    },
                    "1": {
                        "then": "This stop has a board showing realtime departure information"
                    },
                    "2": {
                        "then": "This stop has a board showing realtime departure information"
                    },
                    "3": {
                        "then": "This stop has a timetable showing regular departures"
                    },
                    "4": {
                        "then": "This stop has a timetable containing just the interval between departures"
                    },
                    "5": {
                        "then": "This stop does <b>not</b> have a departures board"
                    }
                }
            },
            "lit": {
                "mappings": {
                    "0": {
                        "then": "This stop is lit"
                    },
                    "1": {
                        "then": "This stop is <b>not</b> lit"
                    }
                },
                "question": "Is this stop lit?"
            },
            "shelter": {
                "mappings": {
                    "0": {
                        "then": "This stop has a shelter"
                    },
                    "1": {
                        "then": "This stop does <b>not</b> have a shelter"
                    },
                    "2": {
                        "then": "This stop has a shelter, that's separately mapped"
                    }
                },
                "question": "Does this stop have a shelter?"
            },
            "stop_name": {
                "freeform": {
                    "placeholder": "Name of the stop"
                },
                "mappings": {
                    "0": {
                        "then": "This stop has no name"
                    }
                },
                "question": "What is the name of this stop?",
                "render": "This stop is called <b>{name}</b>"
            },
            "tactile_paving": {
                "mappings": {
                    "0": {
                        "then": "This stop has tactile paving"
                    },
                    "1": {
                        "then": "This stop does <b>not</b> have tactile paving"
                    }
                },
                "question": "Does this stop have tactile paving?"
            }
        },
        "title": {
            "mappings": {
                "0": {
                    "then": "Stop {name}"
                }
            },
            "render": "Transit Stop"
        }
    },
    "tree_node": {
        "description": "A layer showing trees",
        "name": "Tree",
        "presets": {
            "0": {
                "description": "A tree of a species with leaves, such as oak or populus.",
                "title": "a broadleaved tree"
            },
            "1": {
                "description": "A tree of a species with needles, such as pine or spruce.",
                "title": "a needleleaved tree"
            },
            "2": {
                "description": "If you're not sure whether it's a broadleaved or needleleaved tree.",
                "title": "a tree"
            }
        },
        "tagRenderings": {
            "circumference": {
                "question": "What is the circumference of the tree trunk?",
                "questionHint": "This is measured at a height of 1.30m",
                "render": "The tree trunk has a circumference of {circumference} meter"
            },
            "height": {
                "question": "What is the height of this tree?",
                "render": "This tree is {height} meter high"
            },
            "tree-decidouous": {
                "mappings": {
                    "0": {
                        "then": "Deciduous: the tree loses its leaves for some time of the year."
                    },
                    "1": {
                        "then": "Evergreen."
                    }
                },
                "question": "Is this tree evergreen or deciduous?"
            },
            "tree-denotation": {
                "mappings": {
                    "0": {
                        "then": "The tree is remarkable due to its size or prominent location. It is useful for navigation."
                    },
                    "1": {
                        "then": "The tree is a natural monument, e.g. because it is especially old, or of a valuable species."
                    },
                    "2": {
                        "then": "The tree is used for agricultural purposes, e.g. in an orchard."
                    },
                    "3": {
                        "then": "The tree is in a park or similar (cemetery, school grounds, …)."
                    },
                    "4": {
                        "then": "The tree is in a residential garden."
                    },
                    "5": {
                        "then": "This is a tree along an avenue."
                    },
                    "6": {
                        "then": "The tree is in an urban area."
                    },
                    "7": {
                        "then": "The tree is outside of an urban area."
                    }
                },
                "question": "How significant is this tree? Choose the first answer that applies."
            },
            "tree-heritage": {
                "mappings": {
                    "0": {
                        "then": "Registered as heritage by <i>Onroerend Erfgoed</i> Flanders"
                    },
                    "1": {
                        "then": "Registered as heritage by <i>Direction du Patrimoine culturel</i> Brussels"
                    },
                    "2": {
                        "then": "Registered as heritage by a different organisation"
                    },
                    "3": {
                        "then": "Not registered as heritage"
                    },
                    "4": {
                        "then": "Registered as heritage by a different organisation"
                    }
                },
                "question": "Is this tree registered heritage?"
            },
            "tree-leaf_type": {
                "mappings": {
                    "0": {
                        "then": "Broadleaved"
                    },
                    "1": {
                        "then": "Needleleaved"
                    },
                    "2": {
                        "then": "Permanently leafless"
                    }
                },
                "question": "Is this a broadleaved or needleleaved tree?"
            },
            "tree-species-wikidata": {
                "question": "What species is this tree?"
            },
            "tree_node-name": {
                "mappings": {
                    "0": {
                        "then": "The tree does not have a name."
                    }
                },
                "question": "Does the tree have a name?",
                "render": "Name: {name}"
            },
            "tree_node-ref:OnroerendErfgoed": {
                "question": "What is the ID issued by Onroerend Erfgoed Flanders?",
                "render": "<img src=\"./assets/layers/tree_node/Onroerend_Erfgoed_logo_without_text.svg\" style=\"width:0.85em;height:1em;vertical-align:middle\" alt=\"\"/> Onroerend Erfgoed ID: <a href=\"https://id.erfgoed.net/erfgoedobjecten/{ref:OnroerendErfgoed}\">{ref:OnroerendErfgoed}</a>"
            },
            "tree_node-wikidata": {
                "question": "What is the Wikidata ID for this tree?",
                "render": "<img src=\"./assets/svg/wikidata.svg\" style=\"width:1em;height:0.56em;vertical-align:middle\" alt=\"\"/> Wikidata: <a href=\"http://www.wikidata.org/entity/{wikidata}\">{wikidata}</a>"
            }
        },
        "title": {
            "render": "Tree"
        }
    },
    "trolley_bay": {
        "description": "Find trolley bays for shopping trolleys.",
        "name": "Trolley Bays",
        "presets": {
            "0": {
                "description": "A trolley bay for parking shopping carts.",
                "title": "a trolley bay"
            }
        },
        "tagRenderings": {
            "cart_types": {
                "mappings": {
                    "0": {
                        "then": "Trolleys with a magnifier are available"
                    },
                    "1": {
                        "then": "Trolleys for wheelchair users are available"
                    },
                    "2": {
                        "then": "Trolleys for children are available"
                    },
                    "3": {
                        "then": "Trolleys with seats for children are available"
                    },
                    "4": {
                        "then": "Trolleys with a flatbed are available"
                    },
                    "5": {
                        "then": "Vertical trolleys for sheet-like goods are available"
                    }
                },
                "question": "What kind of special trolleys are available?"
            },
            "covered": {
                "mappings": {
                    "0": {
                        "then": "This trolley bay is covered"
                    },
                    "1": {
                        "then": "This trolley bay is not covered"
                    }
                },
                "question": "Is this trolley bay covered?"
            },
            "denominations": {
                "mappings": {
                    "0": {
                        "then": "50 cent coins are accepted"
                    },
                    "1": {
                        "then": "1 euro coins are accepted"
                    },
                    "2": {
                        "then": "2 euro coins are accepted"
                    }
                },
                "question": "What coins are accepted for the deposit?"
            },
            "deposit": {
                "mappings": {
                    "0": {
                        "then": "A deposit is required for the trolleys"
                    },
                    "1": {
                        "then": "No deposit is required for the trolleys"
                    }
                },
                "question": "Is a deposit (e.g. a coin) required for the trolleys?"
            }
        },
        "title": "Trolley Bay"
    },
    "unit": {
        "description": "Library layer with all common units.  Units can _only_ be imported from this file.",
        "units": {
            "0": {
                "applicableUnits": {
                    "0": {
                        "human": "{quantity} megawatts"
                    },
                    "1": {
                        "human": "{quantity} kilowatt"
                    },
                    "2": {
                        "human": "{quantity} watts"
                    },
                    "3": {
                        "human": "{quantity} gigawatts"
                    }
                }
            },
            "1": {
                "applicableUnits": {
                    "0": {
                        "human": "{quantity} Volt"
                    }
                }
            },
            "2": {
                "applicableUnits": {
                    "0": {
                        "human": "{quantity} A"
                    }
                }
            },
            "3": {
                "applicableUnits": {
                    "0": {
                        "human": "{quantity} meter",
                        "humanSingular": "one meter"
                    },
                    "1": {
                        "human": "{quantity} centimeter",
                        "humanSingular": "one centimeter"
                    },
                    "2": {
                        "human": "{quantity} millimeters",
                        "humanSingular": "one millimeter"
                    },
                    "3": {
                        "human": "{quantity} feet"
                    }
                }
            },
            "4": {
                "applicableUnits": {
                    "0": {
                        "human": "{quantity} kilometers/hour",
                        "humanShort": "{quantity} km/h"
                    },
                    "1": {
                        "human": "{quantity} miles/hour",
                        "humanShort": "{quantity} mph"
                    }
                }
            },
            "5": {
                "applicableUnits": {
                    "0": {
                        "human": "{quantity} minutes",
                        "humanSingular": "one minute"
                    },
                    "1": {
                        "human": "{quantity} hours",
                        "humanSingular": "one hour"
                    },
                    "2": {
                        "human": "{quantity} days",
                        "humanSingular": "one day"
<<<<<<< HEAD
=======
                    },
                    "3": {
                        "human": "{quantity} weeks",
                        "humanSingular": "one week"
                    },
                    "4": {
                        "human": "{quantity} months",
                        "humanSingular": "one month"
                    },
                    "5": {
                        "human": "{quantity} years",
                        "humanSingular": "one year"
>>>>>>> 6615f684
                    }
                }
            }
        }
    },
    "usersettings": {
        "description": "A special layer which is not meant to be shown on a map, but which is used to set user settings",
        "tagRenderings": {
            "a11y-features": {
                "mappings": {
                    "0": {
                        "then": "Enable accessibility features when arrow keys are used to navigate the map"
                    },
                    "1": {
                        "then": "Always enable accessibility features"
                    },
                    "2": {
                        "then": "Never enable accessibility features"
                    }
                },
                "question": "What accessibility features should be applied?"
            },
            "all-questions-at-once": {
                "mappings": {
                    "0": {
                        "then": "Show all questions in the infobox together"
                    },
                    "1": {
                        "then": "Show questions one-by-one"
                    }
                },
                "question": "Should questions for unknown data fields appear one-by-one or together?"
            },
            "background-layer": {
                "mappings": {
                    "0": {
                        "then": "Use the default background layer"
                    },
                    "1": {
                        "then": "Use OpenStreetMap-carto as default layer"
                    },
                    "2": {
                        "then": "Use aerial imagery as default background"
                    },
                    "3": {
                        "then": "Use a non-openstreetmap based map as default background"
                    },
                    "4": {
                        "then": "Use the current background layer (<span class='code'>{__current_background}</span>) as default background"
                    },
                    "5": {
                        "then": "Use background layer <span class='code'>{mapcomplete-preferred-background-layer}</span> as default background"
                    }
                },
                "question": "What background layer should be shown by default?"
            },
            "background-layer-readonly": {
                "render": "This thematic map has a predefined background layer set. Your default theme setting does not apply"
            },
            "contributor-thanks": {
                "mappings": {
                    "0": {
                        "then": "You have contributed code to MapComplete with {_code_contributions} commits! That's awesome!"
                    }
                }
            },
            "cscount-thanks": {
                "mappings": {
                    "0": {
                        "then": "You have made changes on {_csCount} different occasions! That is awesome!"
                    }
                }
            },
            "fixate-north": {
                "mappings": {
                    "0": {
                        "then": "Allow to rotate the map"
                    },
                    "1": {
                        "then": "Always keep north pointing up"
                    }
                },
                "question": "Should north always be up?"
            },
            "inbox": {
                "mappings": {
                    "0": {
                        "then": {
                            "special": {
                                "text": "Open your inbox"
                            }
                        }
                    },
                    "1": {
                        "then": {
                            "special": {
                                "text": "<b class='alert'>You have {_unreadMessages} messages</b><br/>Open your inbox"
                            }
                        }
                    }
                }
            },
            "language_picker": {
                "mappings": {
                    "0": {
                        "then": "The language was set via an URL-parameter and cannot be set by the user."
                    }
                }
            },
            "mangrove-key-import": {
                "render": {
                    "after": "Uploading a private key erases your current private key. If you made reviews with it, download your current private key first",
                    "special": {
                        "text": "Import a mangrove private key from backup"
                    }
                }
            },
            "mangrove-keys": {
                "render": {
                    "after": "Anyone possessing this file can make reviews with your identity",
                    "special": {
                        "text": "Download the private key for your Mangrove Account"
                    }
                }
            },
            "picture-license": {
                "mappings": {
                    "0": {
                        "then": "Pictures you take will be licensed with <b>CC0</b> and added to the public domain. This means that everyone can use your pictures for any purpose. <span class='subtle'>This is the default choice.</span>"
                    },
                    "1": {
                        "then": "Pictures you take will be licensed with <b>CC0</b> and added to the public domain. This means that everyone can use your pictures for any purpose."
                    },
                    "2": {
                        "then": "Pictures you take will be licensed with <b>CC-BY 4.0</b> which requires everyone using your picture that they have to attribute you"
                    },
                    "3": {
                        "then": "Pictures you take will be licensed with <b>CC-BY-SA 4.0</b> which means that everyone using your picture must attribute you and that derivatives of your picture must be reshared with the same license."
                    }
                },
                "question": "Under what license do you want to publish your pictures?"
            },
            "settings-link": {
                "render": {
                    "special": {
                        "text": "Open your settings on OpenStreetMap.org"
                    }
                }
            },
            "show_crosshair": {
                "question": "Should a crosshair be shown in the center of the display?",
                "questionHint": "This can help to accurately position a new element"
            },
            "show_debug": {
                "mappings": {
                    "0": {
                        "then": "Show debug info"
                    },
                    "1": {
                        "then": "Don't show debug info"
                    },
                    "2": {
                        "then": "Don't show debug info"
                    }
                },
                "question": "Show user settings debug info?"
            },
            "show_tags": {
                "mappings": {
                    "0": {
                        "then": "Never show the tags."
                    },
                    "1": {
                        "then": "Show the tags that will be applied once I have made {__userjourney_tagsVisibleAt} changesets"
                    },
                    "2": {
                        "then": "Show the tags that will be applied when making a change"
                    },
                    "3": {
                        "then": "Show the tags that will be applied when making a change and show the tags table on every feature"
                    }
                },
                "question": "Show the raw OpenStreetMap-tags?",
                "questionHint": "<b>Tags</b> are attributes that every element has. This is the technical data that is stored in the database. You don't need this information to edit with MapComplete, but advanced users might want to use this as reference."
            },
            "translation-completeness": {
                "mappings": {
                    "0": {
                        "then": "Completely translated"
                    }
                },
                "render": "Translations for {_theme} in {_language} are at {_translation_percentage}%: {_translation_translated_count} strings out of {_translation_total} are translated"
            },
            "translation-help": {
                "mappings": {
                    "0": {
                        "then": "Click the 'translate'-icon next to a string to enter or update a piece of text. You need a Weblate-account for this. Create one with your OSM-username to automatically unlock translation mode."
                    }
                }
            },
            "translation-mode": {
                "mappings": {
                    "0": {
                        "then": "Don't show a button to quickly change translations"
                    },
                    "1": {
                        "then": "Show a button to quickly open translations when using MapComplete on a big screen"
                    },
                    "2": {
                        "then": "Always show the translation buttons, including on mobile"
                    }
                },
                "question": "Do you want to help translating MapComplete?"
            },
            "translation-thanks": {
                "mappings": {
                    "0": {
                        "then": "You have contributed to translating MapComplete with {_translation_contributions} commits! That's awesome!"
                    }
                }
            },
            "verified-mastodon": {
                "mappings": {
                    "0": {
                        "then": "A link to your Mastodon-profile has been been found: <a href='{_mastodon_link}' target='_blank' rel='noopener'>{_mastodon_link}</a>"
                    },
                    "1": {
                        "then": "We found a link to what looks to be a mastodon account, but it is unverified. <a href='https://www.openstreetmap.org/profile/edit' target='_blank' rel='noopener'>Edit your profile description</a> and place the following there: <span class='code'>&lta href=\"{_mastodon_candidate}\" rel=\"me\"&gtMastodon&lt/a&gt"
                    }
                }
            }
        },
        "title": {
            "render": "Settings"
        }
    },
    "vending_machine": {
        "description": "Layer showing vending machines",
        "filter": {
            "1": {
                "options": {
                    "0": {
                        "question": "All vending machines"
                    },
                    "1": {
                        "question": "Sale of drinks"
                    },
                    "2": {
                        "question": "Sale of sweets"
                    },
                    "3": {
                        "question": "Sale of food"
                    },
                    "4": {
                        "question": "Sale of cigarettes"
                    },
                    "5": {
                        "question": "Sale of condoms"
                    },
                    "6": {
                        "question": "Sale of coffee"
                    },
                    "7": {
                        "question": "Sale of water"
                    },
                    "8": {
                        "question": "Sale of newspapers"
                    },
                    "9": {
                        "question": "Sale of bicycle inner tubes"
                    },
                    "10": {
                        "question": "Sale of milk"
                    },
                    "11": {
                        "question": "Sale of bread"
                    },
                    "12": {
                        "question": "Sale of eggs"
                    },
                    "13": {
                        "question": "Sale of cheese"
                    },
                    "14": {
                        "question": "Sale of honey"
                    },
                    "15": {
                        "question": "Sale of potatoes"
                    },
                    "16": {
                        "question": "Sale of meat"
                    },
                    "17": {
                        "question": "Sale of fruit"
                    },
                    "18": {
                        "question": "Sale of strawberries"
                    },
                    "19": {
                        "question": "Sale of flowers"
                    },
                    "20": {
                        "question": "Sale of parking tickets"
                    },
                    "21": {
                        "question": "Sale of pressed pennies"
                    },
                    "22": {
                        "question": "Sale of public transport tickets"
                    },
                    "23": {
                        "question": "Sale of bicycle lights"
                    },
                    "24": {
                        "question": "Sale of gloves"
                    },
                    "25": {
                        "question": "Sale of bicycle repair kits"
                    },
                    "26": {
                        "question": "Sale of bicycle pumps"
                    },
                    "27": {
                        "question": "Sale of bicycle locks"
                    }
                }
            }
        },
        "name": "Vending Machines",
        "presets": {
            "0": {
                "title": "a vending machine"
            }
        },
        "tagRenderings": {
            "indoor": {
                "mappings": {
                    "0": {
                        "then": "This vending machine is outdoors"
                    },
                    "1": {
                        "then": "This vending machine is indoors"
                    },
                    "2": {
                        "then": "This vending machine is outdoors"
                    }
                },
                "question": "Is this vending machine indoors?"
            },
            "operator": {
                "freeform": {
                    "placeholder": "Name of operator"
                },
                "question": "Who operates this vending machine?",
                "render": "This vending machine is operated by {operator}"
            },
            "phone": {
                "override": {
                    "question": "What is the phone number of the operator of this vending machine?",
                    "questionHint": "This is the number you can call in case of problems with the vending machine"
                }
            },
            "vending": {
                "mappings": {
                    "0": {
                        "then": "Drinks are sold"
                    },
                    "1": {
                        "then": "Sweets are sold"
                    },
                    "2": {
                        "then": "Food is sold"
                    },
                    "3": {
                        "then": "Cigarettes are sold"
                    },
                    "4": {
                        "then": "Condoms are sold"
                    },
                    "5": {
                        "then": "Coffee is sold"
                    },
                    "6": {
                        "then": "Drinking water is sold"
                    },
                    "7": {
                        "then": "Newspapers are sold"
                    },
                    "8": {
                        "then": "Bicycle inner tubes are sold"
                    },
                    "9": {
                        "then": "Milk is sold"
                    },
                    "10": {
                        "then": "Bread is sold"
                    },
                    "11": {
                        "then": "Eggs are sold"
                    },
                    "12": {
                        "then": "Cheese is sold"
                    },
                    "13": {
                        "then": "Honey is sold"
                    },
                    "14": {
                        "then": "Potatoes are sold"
                    },
                    "15": {
                        "then": "Meat is sold"
                    },
                    "16": {
                        "then": "Fruit is sold"
                    },
                    "17": {
                        "then": "Strawberries are sold"
                    },
                    "18": {
                        "then": "Flowers are sold"
                    },
                    "19": {
                        "then": "Parking tickets are sold"
                    },
                    "20": {
                        "then": "Pressed pennies are sold"
                    },
                    "21": {
                        "then": "Public transport tickets are sold"
                    },
                    "22": {
                        "then": "Bicycle lights are sold"
                    },
                    "23": {
                        "then": "Gloves are sold"
                    },
                    "24": {
                        "then": "Bicycle repair kits are sold"
                    },
                    "25": {
                        "then": "Bicycle pumps are sold"
                    },
                    "26": {
                        "then": "Bicycle locks are sold"
                    }
                },
                "question": "What does this vending machine sell?",
                "render": "This vending machine sells {vending}"
            }
        },
        "title": {
            "mappings": {
                "0": {
                    "then": "Vending machine {name}"
                },
                "1": {
                    "then": "Vending machine {brand}"
                }
            },
            "render": "Vending machine"
        }
    },
    "veterinary": {
        "name": "veterinary",
        "presets": {
            "0": {
                "description": "a veterianarian, that treats dogs",
                "title": "a veterianarian"
            }
        },
        "tagRenderings": {
            "vetName": {
                "question": "What is the name of this veterinarian?",
                "render": "The name of this veterinarian is {name}"
            }
        },
        "title": {
            "render": "Veterinary"
        }
    },
    "viewpoint": {
        "description": "A nice viewpoint or nice view. Ideal to add an image if no other category fits",
        "name": "Viewpoint",
        "presets": {
            "0": {
                "title": "a viewpoint"
            }
        },
        "tagRenderings": {
            "viewpoint-description": {
                "question": "Do you want to add a description?"
            }
        },
        "title": {
            "render": "Viewpoint"
        }
    },
    "village_green": {
        "description": "A layer showing village-green (which are communal green areas, but not quite parks)"
    },
    "visitor_information_centre": {
        "description": "A visitor center offers information about a specific attraction or place of interest where it is located.",
        "name": "Visitor Information Centre",
        "title": {
            "mappings": {
                "1": {
                    "then": "{name}"
                }
            },
            "render": "{name}"
        }
    },
    "walls_and_buildings": {
        "description": "Special builtin layer providing all walls and buildings. This layer is useful in presets for objects which can be placed against walls (e.g. AEDs, postboxes, entrances, addresses, surveillance cameras, …). This layer is invisible by default and not toggleable by the user.",
        "tagRenderings": {
            "entrance_info": {
                "mappings": {
                    "0": {
                        "then": "No entrance has been marked"
                    },
                    "1": {
                        "then": "None of the {_entrance_count} entrances have width information yet"
                    }
                },
                "render": {
                    "after": "{_entrances_count_without_width_count} entrances don't have width information yet",
                    "before": "<h3>Entrances</h3>This building has {_entrances_count} entrances:",
                    "special": {
                        "tagrendering": "An <a href='#{id}'>entrance</a> of {canonical(width)}"
                    }
                }
            }
        },
        "title": {
            "render": "Wall or building"
        }
    },
    "waste_basket": {
        "description": "This is a public waste basket, thrash can, where you can throw away your thrash.",
        "filter": {
            "0": {
                "options": {
                    "0": {
                        "question": "All types"
                    },
                    "1": {
                        "question": "Waste basket for cigarettes"
                    },
                    "2": {
                        "question": "Waste basket for drugs"
                    },
                    "3": {
                        "question": "Waste basket for dog excrement"
                    },
                    "4": {
                        "question": "Waste basket for trash"
                    },
                    "5": {
                        "question": "Waste basket for sharps"
                    },
                    "6": {
                        "question": "Waste basket for plastic"
                    }
                }
            },
            "1": {
                "options": {
                    "0": {
                        "question": "Waste basket with dispenser for (dog) excrement bags"
                    }
                }
            }
        },
        "name": "Waste Basket",
        "presets": {
            "0": {
                "title": "a waste basket"
            }
        },
        "tagRenderings": {
            "dispensing_dog_bags": {
                "mappings": {
                    "0": {
                        "then": "This waste basket has a dispenser for (dog) excrement bags"
                    },
                    "1": {
                        "then": "This waste basket <b>does not</b> have a dispenser for (dog) excrement bags"
                    },
                    "2": {
                        "then": "This waste basket <b>does not</b> have a dispenser for (dog) excrement bags"
                    }
                },
                "question": "Does this waste basket have a dispenser for dog excrement bags?"
            },
            "waste-basket-waste-types": {
                "mappings": {
                    "0": {
                        "then": "A waste basket for general waste"
                    },
                    "1": {
                        "then": "A waste basket for general waste"
                    },
                    "2": {
                        "then": "A waste basket for dog excrements"
                    },
                    "3": {
                        "then": "A waste basket for cigarettes"
                    },
                    "4": {
                        "then": "A waste basket for drugs"
                    },
                    "5": {
                        "then": "A waste basket for needles and other sharp objects"
                    },
                    "6": {
                        "then": "A waste basket for plastic"
                    },
                    "7": {
                        "then": "A waste basket for paper"
                    }
                },
                "question": "What kind of waste basket is this?"
            }
        },
        "title": {
            "render": "Waste Basket"
        }
    },
    "waste_disposal": {
        "description": "Waste Disposal Bin, medium to large bin for disposal of (household) waste",
        "filter": {
            "0": {
                "options": {
                    "0": {
                        "question": "Only public access"
                    }
                }
            }
        },
        "name": "Waste Disposal Bins",
        "presets": {
            "0": {
                "description": "Medium to large bin for disposal of (household) waste",
                "title": "a waste disposal bin"
            }
        },
        "tagRenderings": {
            "access": {
                "mappings": {
                    "0": {
                        "then": "This bin can be used by anyone"
                    },
                    "1": {
                        "then": "This bin is private"
                    },
                    "2": {
                        "then": "This bin is only for residents"
                    }
                },
                "question": "Who can use this waste disposal bin?",
                "render": "Access: {access}"
            },
            "disposal-location": {
                "mappings": {
                    "0": {
                        "then": "This is an underground container"
                    },
                    "1": {
                        "then": "This container is located indoors"
                    },
                    "2": {
                        "then": "This container is located outdoors"
                    }
                },
                "question": "Where is this container located?"
            },
            "type": {
                "mappings": {
                    "0": {
                        "then": "This is a medium to large bin for disposal of (household) waste"
                    },
                    "1": {
                        "then": "This is actually a recycling container"
                    }
                },
                "question": "What kind of waste disposal bin is this?"
            }
        },
        "title": {
            "render": "Waste Disposal"
        }
    },
    "windturbine": {
        "description": "Modern windmills generating electricity",
        "name": "wind turbine",
        "presets": {
            "0": {
                "title": "a wind turbine"
            }
        },
        "tagRenderings": {
            "turbine-diameter": {
                "question": "What is the rotor diameter of this wind turbine, in metres?",
                "render": "The rotor diameter of this wind turbine is {rotor:diameter} metres."
            },
            "turbine-height": {
                "question": "What is the total height of this wind turbine (including rotor radius), in metres?",
                "render": "The total height (including rotor radius) of this wind turbine is {height} metres."
            },
            "turbine-operator": {
                "question": "Who operates this wind turbine?",
                "render": "This wind turbine is operated by {operator}."
            },
            "turbine-output": {
                "question": "What is the power output of this wind turbine? (e.g. 2.3 MW)",
                "render": "The power output of this wind turbine is {generator:output:electricity}."
            },
            "turbine-start-date": {
                "question": "When did this wind turbine go into operation?",
                "render": "This wind turbine went into operation on/in {start_date}."
            },
            "windturbine-fixme": {
                "question": "Is there something wrong with how this is mapped, that you weren't able to fix here? (leave a note to OpenStreetMap experts)",
                "render": "Extra information for OpenStreetMap experts: {fixme}"
            }
        },
        "title": {
            "mappings": {
                "0": {
                    "then": "{name}"
                }
            },
            "render": "wind turbine"
        }
    }
}<|MERGE_RESOLUTION|>--- conflicted
+++ resolved
@@ -10533,8 +10533,6 @@
                     "2": {
                         "human": "{quantity} days",
                         "humanSingular": "one day"
-<<<<<<< HEAD
-=======
                     },
                     "3": {
                         "human": "{quantity} weeks",
@@ -10547,7 +10545,6 @@
                     "5": {
                         "human": "{quantity} years",
                         "humanSingular": "one year"
->>>>>>> 6615f684
                     }
                 }
             }
