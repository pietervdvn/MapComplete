--- conflicted
+++ resolved
@@ -5048,18 +5048,6 @@
     },
     "parcel_lockers": {
         "description": "Layer showing parcel lockers for collecting and sending parcels.",
-<<<<<<< HEAD
-        "filter": {
-            "0": {
-                "options": {
-                    "0": {
-                        "question": "Currently open"
-                    }
-                }
-            }
-        },
-=======
->>>>>>> c7652b16
         "name": "Parcel Lockers",
         "presets": {
             "0": {
@@ -5508,18 +5496,6 @@
     },
     "postoffices": {
         "description": "A layer showing post offices.",
-<<<<<<< HEAD
-        "filter": {
-            "0": {
-                "options": {
-                    "0": {
-                        "question": "Currently open"
-                    }
-                }
-            }
-        },
-=======
->>>>>>> c7652b16
         "name": "Post offices",
         "presets": {
             "0": {
@@ -5535,7 +5511,6 @@
                 },
                 "question": "What are the opening hours for this post office?",
                 "render": "Opening Hours: {opening_hours_table()}"
-<<<<<<< HEAD
             },
             "letter-from": {
                 "mappings": {
@@ -5648,11 +5623,6 @@
                     "then": "Post partner at {name}"
                 }
             },
-=======
-            }
-        },
-        "title": {
->>>>>>> c7652b16
             "render": "Post Office"
         }
     },
