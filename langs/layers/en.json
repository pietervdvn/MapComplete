--- conflicted
+++ resolved
@@ -1412,10 +1412,7 @@
             },
             "Capacity": {
                 "question": "How many bicycles fit in this bicycle parking?",
-<<<<<<< HEAD
                 "questionHint": "This includes regular bicycles, cargo bikes, ebikes, ...",
-=======
->>>>>>> ffb4562e
                 "render": "Place for {capacity} bikes"
             },
             "Cargo bike capacity?": {
