{
    "address": {
        "description": "Addresses",
        "name": "Known addresses in OSM",
        "tagRenderings": {
            "fixme": {
                "question": "What should be fixed here? Please explain"
            },
            "housenumber": {
                "mappings": {
                    "0": {
                        "then": "This building has no house number"
                    }
                },
                "question": "What is the number of this house?",
                "render": "The house number is <b>{addr:housenumber}</b>"
            },
            "street": {
                "question": "What street is this address located in?",
                "render": "This address is in street <b>{addr:street}</b>"
            }
        },
        "title": {
            "render": "Known address"
        }
    },
    "advertising": {
        "description": "We will complete data from advertising features with reference, operator and lit",
        "name": "Advertisement",
        "presets": {
            "0": {
                "description": "A large outdoor advertising structure, typically found in high-traffic areas such as alongside busy roads",
                "title": "a billboard"
            },
            "1": {
                "title": "a freestanding poster box"
            },
            "10": {
                "description": "A piece of waterproof textile with a printed message, permanently anchored on a wall",
                "title": "a tarp"
            },
            "11": {
                "title": "a totem"
            },
            "12": {
                "description": "Used for advertising signs, neon signs, logos & institutional entrance signs",
                "title": "a sign"
            },
            "13": {
                "title": "a sculpture"
            },
            "14": {
                "title": "a wall painting"
            },
            "2": {
                "title": "a poster box mounted on a wall"
            },
            "3": {
                "title": "a poster box part of a public transport shelter"
            },
            "4": {
                "description": "Small billboard for neighbourhood advertising, generally intended for pedestrians",
                "title": "a board"
            },
            "5": {
                "description": "A cylindrical outdoor structure which shows advertisements",
                "title": "a column"
            },
            "6": {
                "title": "a flag"
            },
            "7": {
                "title": "a screen"
            },
            "8": {
                "title": "a screen mounted on a wall"
            },
            "9": {
                "title": "a screen mounted on a transit shelter"
            }
        },
        "tagRenderings": {
            "Sides": {
                "mappings": {
                    "0": {
                        "then": "This object has advertisements on a single side"
                    },
                    "1": {
                        "then": "This object has advertisements on both sides"
                    }
                },
                "question": "From how many sides you can watch advertisments?"
            },
            "animated": {
                "mappings": {
                    "0": {
                        "then": "<b>Static</b>, always shows the same message"
                    },
                    "1": {
                        "then": "This object has a built-in <b>digital display</b> to show prices or some other message"
                    },
                    "2": {
                        "then": "<b>Trivision</b> - the billboard consists of many triangular prisms which regularly rotate"
                    },
                    "3": {
                        "then": "<b>Scrolling</b> posters"
                    },
                    "4": {
                        "then": "<b>Rotates</b> on itself"
                    }
                },
                "question": "Does this advertisement cycle through multiple messages?"
            },
            "luminous_or_lit_advertising": {
                "override": {
                    "+mappings": {
                        "0": {
                            "then": "This is a neon-tube light"
                        }
                    }
                }
            },
            "message_type": {
                "mappings": {
                    "0": {
                        "then": "Commercial message"
                    },
                    "1": {
                        "then": "Local information"
                    },
                    "2": {
                        "then": "Security information"
                    },
                    "3": {
                        "then": "Electoral advertising"
                    },
                    "4": {
                        "then": "Information related to theatre, concerts, …"
                    },
                    "5": {
                        "then": "Message from non-profit organizations"
                    },
                    "6": {
                        "then": "To express your opinion"
                    },
                    "7": {
                        "then": "Religious message"
                    },
                    "8": {
                        "then": "Funding sign"
                    },
                    "9": {
                        "then": "A map"
                    }
                },
                "question": "What kind of message is shown?"
            },
            "operator": {
                "question": "Who operates this feature?",
                "render": "Operated by {operator}"
            },
            "ref": {
                "question": "Wich is the reference number?",
                "render": "Reference number is {ref}"
            },
            "type": {
                "mappings": {
                    "0": {
                        "then": "This is a billboard"
                    },
                    "1": {
                        "then": "This is a board"
                    },
                    "10": {
                        "then": "This is a wall painting"
                    },
                    "2": {
                        "then": "This is a column"
                    },
                    "3": {
                        "then": "This is a flag"
                    },
                    "4": {
                        "then": "This is a poster Box"
                    },
                    "5": {
                        "then": "This is a screen"
                    },
                    "6": {
                        "then": "This is a sculpture"
                    },
                    "7": {
                        "then": "This is a sign"
                    },
                    "8": {
                        "then": "This is a tarp (a weatherproof piece of textile with an advertising message)"
                    },
                    "9": {
                        "then": "This is a totem"
                    }
                },
                "question": "Which type of advertising feature is this?",
                "render": "This is a {advertising}"
            }
        },
        "title": {
            "mappings": {
                "0": {
                    "then": "Billboard"
                },
                "1": {
                    "then": "Board"
                },
                "10": {
                    "then": "Wall painting"
                },
                "2": {
                    "then": "Poster Box"
                },
                "3": {
                    "then": "Column"
                },
                "4": {
                    "then": "Flag"
                },
                "5": {
                    "then": "Screen"
                },
                "6": {
                    "then": "Sculpture"
                },
                "7": {
                    "then": "Sign"
                },
                "8": {
                    "then": "Tarp"
                },
                "9": {
                    "then": "Totem"
                }
            }
        }
    },
    "aerialway": {
        "description": "Various forms of transport for passengers and goods that use wires, including cable cars, gondolas, chair lifts, drag lifts, and zip lines. ",
        "name": "Aerialways",
        "pointRendering": {
            "1": {
                "label": {
                    "render": "{name}"
                }
            }
        },
        "tagRenderings": {
            "duration": {
                "question": "How long takes a single journey with this elevator?",
                "questionHint": "This excludes the waiting time.",
                "render": "A single journey takes {duration} minutes"
            },
            "length": {
                "render": "This aerialway is {_length:km} kilometer long"
            },
            "occupancy": {
                "question": "How many people fit a single carriage?",
                "render": "{aerialway:occupancy} people fit a single carriage"
            },
            "oneway": {
                "mappings": {
                    "0": {
                        "then": "This aerialway can only be taken to the top"
                    },
                    "1": {
                        "then": "This aerialway can be taken in both directions"
                    }
                },
                "question": "In what direction can this aerialway be taken?"
            },
            "type": {
                "mappings": {
                    "0": {
                        "then": "This is a cable car where the car goes up and down again on the same cable."
                    },
                    "1": {
                        "then": "This is a gondola where the cars go around in continuous circles"
                    },
                    "10": {
                        "then": "A zip line. (A touristical attraction where adventurous people go down at high speeds) "
                    },
                    "2": {
                        "then": "An open chairlift with seats to sit on and open to the outside air."
                    },
                    "3": {
                        "then": "An aerialway which has both chairs and gondolas in the same continuous track"
                    },
                    "4": {
                        "then": "A drag lift"
                    },
                    "5": {
                        "then": "A drag lift with T-shaped carriers for two passengers at a time"
                    },
                    "6": {
                        "then": "A drag lift with L-shaped bars for a single passenger at a time"
                    },
                    "7": {
                        "then": "A drag lift with a platter to drag a single passenger at a time"
                    },
                    "8": {
                        "then": "A tow line which which drags skieers"
                    },
                    "9": {
                        "then": "A magic carpet (a conveyor belt on the ground)"
                    }
                },
                "question": "What type of aerialway is this?"
            }
        },
        "title": {
            "render": "Aerialway {name}"
        }
    },
    "ambulancestation": {
        "description": "An ambulance station is an area for storage of ambulance vehicles, medical equipment, personal protective equipment, and other medical supplies.",
        "name": "Map of ambulance stations",
        "presets": {
            "0": {
                "description": "Add an ambulance station to the map",
                "title": "an ambulance station"
            }
        },
        "tagRenderings": {
            "ambulance-agency": {
                "question": "What agency operates this station?",
                "render": "This station is operated by {operator}."
            },
            "ambulance-name": {
                "question": "What is the name of this ambulance station?",
                "render": "This station is called {name}."
            },
            "ambulance-operator-type": {
                "mappings": {
                    "0": {
                        "then": "The station is operated by the government."
                    },
                    "1": {
                        "then": "The station is operated by a community-based, or informal organization."
                    },
                    "2": {
                        "then": "The station is operated by a formal group of volunteers."
                    },
                    "3": {
                        "then": "The station is privately operated."
                    }
                },
                "question": "How is the station operator classified?",
                "render": "The operator is a(n) {operator:type} entity."
            },
            "ambulance-place": {
                "question": "Where is the station located? (e.g. name of neighborhood, villlage, or town)",
                "render": "This station is found within {addr:place}."
            },
            "ambulance-street": {
                "question": "What is the street name where the station located?",
                "render": "This station is along a highway called {addr:street}."
            }
        },
        "title": {
            "render": "Ambulance Station"
        }
    },
    "animal_shelter": {
        "description": "An animal shelter is a facility where animals in trouble are brought and facility's staff (volunteers or not) feeds them and cares of them, rehabilitating and healing them if necessary. This definition includes kennels for abandoned dogs, catteries for abandoned cats, shelters for other abandoned pets and wildlife recovery centres. ",
        "name": "Animal shelters",
        "presets": {
            "0": {
                "title": "an animal shelter"
            }
        },
        "tagRenderings": {
            "2": {
                "question": "What is the name of this animal shelter?",
                "render": "This animal shelter is named <b>{name}</b>"
            },
            "6": {
                "mappings": {
                    "0": {
                        "then": "Animals are kept here until adopted by a new owner"
                    },
                    "1": {
                        "then": "Animals are taken care of for the rest of their lives"
                    },
                    "2": {
                        "then": "Injured animals are rehabilitated here until they can be released in nature again "
                    }
                },
                "question": "What is the purpose of the animal shelter?"
            },
            "boarded_animals": {
                "mappings": {
                    "0": {
                        "then": "Dogs are kept here"
                    },
                    "1": {
                        "then": "Cats are kept here"
                    },
                    "2": {
                        "then": "Horses are kept here"
                    },
                    "3": {
                        "then": "Birds are kept here"
                    },
                    "4": {
                        "then": "Wild animals are kept here"
                    }
                },
                "question": "Which animals are accepted here?",
                "render": "{animal_shelter} is kept here"
            }
        },
        "title": {
            "mappings": {
                "0": {
                    "then": "{name}"
                }
            },
            "render": "Animal shelter"
        }
    },
    "artwork": {
        "description": "An open map of statues, busts, graffitis and other artwork all over the world",
        "name": "Artworks",
        "presets": {
            "0": {
                "title": "an artwork"
            },
            "1": {
                "title": "an artwork on a wall"
            }
        },
        "tagRenderings": {
            "artwork-artist-wikidata": {
                "question": "Who made this artwork?",
                "render": "This artwork was made by {wikidata_label(artist:wikidata):font-weight:bold}<br/>{wikipedia(artist:wikidata)}"
            },
            "artwork-artist_name": {
                "question": "Which artist created this?",
                "render": "Created by {artist_name}"
            },
            "artwork-artwork_type": {
                "mappings": {
                    "0": {
                        "then": "Architecture"
                    },
                    "1": {
                        "then": "Mural"
                    },
                    "10": {
                        "then": "Azulejo (Spanish decorative tilework)"
                    },
                    "11": {
                        "then": "Tilework"
                    },
                    "12": {
                        "then": "Woodcarving"
                    },
                    "2": {
                        "then": "Painting"
                    },
                    "3": {
                        "then": "Sculpture"
                    },
                    "4": {
                        "then": "Statue"
                    },
                    "5": {
                        "then": "Bust"
                    },
                    "6": {
                        "then": "Stone"
                    },
                    "7": {
                        "then": "Installation"
                    },
                    "8": {
                        "then": "Graffiti"
                    },
                    "9": {
                        "then": "Relief"
                    }
                },
                "question": "What is the type of this artwork?",
                "render": "This is a {artwork_type}"
            },
            "artwork-website": {
                "question": "Is there a website with more information about this artwork?",
                "render": {
                    "special": {
                        "text": "More information on this website"
                    }
                }
            },
            "artwork_subject": {
                "question": "What does this artwork depict?",
                "render": "This artwork depicts {wikidata_label(subject:wikidata)}{wikipedia(subject:wikidata)}"
            },
            "doubles_as_bench": {
                "mappings": {
                    "0": {
                        "then": "This artwork also serves as a bench"
                    },
                    "1": {
                        "then": "This artwork does not serve as a bench"
                    },
                    "2": {
                        "then": "This artwork does not serve as a bench"
                    }
                },
                "question": "Does this artwork serve as a bench?"
            }
        },
        "title": {
            "mappings": {
                "0": {
                    "then": "Artwork <i>{name}</i>"
                }
            },
            "render": "Artwork"
        }
    },
    "assembly_point": {
        "description": "This layer contains assembly points and waiting areas where all employees, passengers or a large crowd assemble in case of an emergency.",
        "name": "Emergency assembly points",
        "presets": {
            "0": {
                "title": "an assembly point"
            }
        },
        "tagRenderings": {
            "assembly_point_name": {
                "question": "What is the name of this assembly point?",
                "render": "This assembly point is named <b>{name}</b>"
            },
            "assembly_point_operator": {
                "question": "What organization operates this assembly point?",
                "render": "This assembly point is operated by <b>{operator}</b>"
            },
            "disaster_type": {
                "mappings": {
                    "0": {
                        "then": "Earthquake"
                    },
                    "1": {
                        "then": "Flood"
                    },
                    "2": {
                        "then": "Fire"
                    },
                    "3": {
                        "then": "Landslide"
                    }
                },
                "question": "For which disaster type is this assembly point meant?"
            }
        },
        "title": {
            "render": "Assembly point during emergencies"
        }
    },
    "atm": {
        "description": "ATMs to withdraw money",
        "filter": {
            "1": {
                "options": {
                    "0": {
                        "question": "With speech output"
                    }
                }
            }
        },
        "name": "ATMs",
        "presets": {
            "0": {
                "title": "an ATM"
            }
        },
        "tagRenderings": {
            "brand": {
                "freeform": {
                    "placeholder": "Brand name"
                },
                "question": "What brand is this ATM?",
                "render": "The brand of this ATM is {brand}"
            },
            "cash_in": {
                "mappings": {
                    "0": {
                        "then": "You probably cannot deposit cash into this ATM"
                    },
                    "1": {
                        "then": "You can deposit cash into this ATM"
                    },
                    "2": {
                        "then": "You cannot deposit cash into this ATM"
                    }
                },
                "question": "Can you deposit cash into this ATM?"
            },
            "cash_out": {
                "mappings": {
                    "0": {
                        "then": "You can withdraw cash from this ATM"
                    },
                    "1": {
                        "then": "You can withdraw cash from this ATM"
                    },
                    "2": {
                        "then": "You cannot withdraw cash from this ATM"
                    }
                },
                "question": "Can you withdraw cash from this ATM?"
            },
            "cash_out-denominations-notes": {
                "mappings": {
                    "0": {
                        "then": "5 euro notes can be withdrawn"
                    },
                    "1": {
                        "then": "10 euro notes can be withdrawn"
                    },
                    "2": {
                        "then": "20 euro notes can be withdrawn"
                    },
                    "3": {
                        "then": "50 euro notes can be withdrawn"
                    },
                    "4": {
                        "then": "100 euro notes can be withdrawn"
                    },
                    "5": {
                        "then": "200 euro notes can be withdrawn"
                    },
                    "6": {
                        "then": "500 euro notes can be withdrawn"
                    }
                },
                "question": "What notes can you withdraw here?"
            },
            "name": {
                "render": "The name of this ATM is {name}"
            },
            "operator": {
                "freeform": {
                    "placeholder": "Operator"
                },
                "question": "What company operates this ATM?",
                "render": "The ATM is operated by {operator}"
            },
            "speech_output": {
                "mappings": {
                    "0": {
                        "then": "This ATM has speech output, usually available through a headphone jack"
                    },
                    "1": {
                        "then": "This ATM does not have speech output"
                    }
                },
                "question": "Does this ATM have speech output for visually impaired users?"
            },
            "speech_output_language": {
                "render": {
                    "special": {
                        "question": "In which languages does this ATM have speech output?",
                        "render_list_item": "This ATM has speech output in {language()}",
                        "render_single_language": "This ATM has speech output in {language()}"
                    }
                }
            }
        },
        "title": {
            "mappings": {
                "0": {
                    "then": "{brand} ATM"
                }
            },
            "render": "ATM"
        }
    },
    "bank": {
        "description": "A financial institution to deposit money",
        "filter": {
            "1": {
                "options": {
                    "0": {
                        "question": "With an ATM"
                    }
                }
            }
        },
        "name": "Banks",
        "tagRenderings": {
            "has_atm": {
                "mappings": {
                    "0": {
                        "then": "This bank has an ATM"
                    },
                    "1": {
                        "then": "This bank does <b>not</b> have an ATM"
                    },
                    "2": {
                        "then": "This bank does have an ATM, but it is mapped as a different icon"
                    }
                },
                "question": "Does this bank have an ATM?"
            }
        }
    },
    "barrier": {
        "description": "Obstacles while cycling, such as bollards and cycle barriers",
        "name": "Barriers",
        "presets": {
            "0": {
                "description": "A bollard in the road",
                "title": "a bollard"
            },
            "1": {
                "description": "Cycle barrier, slowing down cyclists",
                "title": "a cycle barrier"
            }
        },
        "tagRenderings": {
            "Bollard type": {
                "mappings": {
                    "0": {
                        "then": "Removable bollard"
                    },
                    "1": {
                        "then": "Fixed bollard"
                    },
                    "2": {
                        "then": "Bollard that can be folded down"
                    },
                    "3": {
                        "then": "Flexible bollard, usually plastic"
                    },
                    "4": {
                        "then": "Rising bollard"
                    }
                },
                "question": "What kind of bollard is this?"
            },
            "Cycle barrier type": {
                "mappings": {
                    "0": {
                        "then": "Single, just two barriers with a space inbetween"
                    },
                    "1": {
                        "then": "Double, two barriers behind each other"
                    },
                    "2": {
                        "then": "Triple, three barriers behind each other"
                    },
                    "3": {
                        "then": "Squeeze gate, gap is smaller at top, than at the bottom"
                    }
                },
                "question": "What kind of cycling barrier is this?"
            },
            "MaxWidth": {
                "question": "How wide is the gap left over besides the barrier?",
                "render": "Maximum width: {maxwidth:physical} m"
            },
            "Overlap (cyclebarrier)": {
                "question": "How much overlap do the barriers have?",
                "render": "Overlap: {overlap} m"
            },
            "Space between barrier (cyclebarrier)": {
                "question": "How much space is there between the barriers (along the length of the road)?",
                "render": "Space between barriers (along the length of the road): {width:separation} m"
            },
            "Width of opening (cyclebarrier)": {
                "question": "How wide is the smallest opening next to the barriers?",
                "render": "Width of opening: {width:opening} m"
            },
            "barrier_type": {
                "mappings": {
                    "0": {
                        "then": "This is a single bollard in the road"
                    },
                    "1": {
                        "then": "This is a cycle barrier slowing down cyclists"
                    }
                }
            },
            "bicycle=yes/no": {
                "mappings": {
                    "0": {
                        "then": "A cyclist can go past this."
                    },
                    "1": {
                        "then": "A cyclist can not go past this."
                    }
                },
                "question": "Can a bicycle go past this barrier?"
            }
        },
        "title": {
            "mappings": {
                "0": {
                    "then": "Bollard"
                },
                "1": {
                    "then": "Cycling Barrier"
                }
            },
            "render": "Barrier"
        }
    },
    "bench": {
        "description": "A bench is a wooden, metal, stone, … surface where a human can sit. This layers visualises them and asks a few questions about them.",
        "filter": {
            "0": {
                "options": {
                    "0": {
                        "question": "is a memorial"
                    }
                }
            },
            "1": {
                "options": {
                    "0": {
                        "question": "With and without backrest"
                    },
                    "1": {
                        "question": "Has a backrest"
                    },
                    "2": {
                        "question": "Has no backrest"
                    }
                }
            }
        },
        "name": "Benches",
        "presets": {
            "0": {
                "title": "a bench"
            }
        },
        "tagRenderings": {
            "bench-artwork": {
                "mappings": {
                    "0": {
                        "then": "This bench has an integrated artwork"
                    },
                    "1": {
                        "then": "This bench does not have an integrated artwork"
                    },
                    "2": {
                        "then": "This bench <span class=\"subtle\">probably</span> doesn't have an integrated artwork"
                    }
                },
                "question": "Does this bench have an artistic element?",
                "questionHint": "E.g. it has an integrated painting, statue or other non-trivial, creative work"
            },
            "bench-backrest": {
                "mappings": {
                    "0": {
                        "then": "This bench is two-sided and shares the backrest"
                    },
                    "1": {
                        "then": "This bench does have a backrest"
                    },
                    "2": {
                        "then": "This bench does <b>not</b> have a backrest"
                    }
                },
                "question": "Does this bench have a backrest?"
            },
            "bench-colour": {
                "mappings": {
                    "0": {
                        "then": "Colour: brown"
                    },
                    "1": {
                        "then": "Colour: green"
                    },
                    "2": {
                        "then": "Colour: gray"
                    },
                    "3": {
                        "then": "Colour: white"
                    },
                    "4": {
                        "then": "Colour: red"
                    },
                    "5": {
                        "then": "Colour: black"
                    },
                    "6": {
                        "then": "Colour: blue"
                    },
                    "7": {
                        "then": "Colour: yellow"
                    }
                },
                "question": "Which colour does this bench have?",
                "render": "Colour: {colour}"
            },
            "bench-direction": {
                "question": "In which direction are you looking when sitting on the bench?",
                "render": "When sitting on the bench, one looks towards {direction}°."
            },
            "bench-inscription": {
                "mappings": {
                    "0": {
                        "then": "This bench does not have an inscription"
                    },
                    "1": {
                        "then": "This bench <span class='subtle'>probably</span> does not not have an inscription"
                    }
                },
                "question": "Does this bench have an inscription?",
                "questionHint": "E.g. on a mounted plaque, in the backrest, …",
                "render": "This bench has the following inscription:<br/><p><i>{inscription}</i></p>"
            },
            "bench-material": {
                "mappings": {
                    "0": {
                        "then": "The seating is made from wood"
                    },
                    "1": {
                        "then": "The seating is made from metal"
                    },
                    "2": {
                        "then": "The seating is made from stone"
                    },
                    "3": {
                        "then": "The seating is made from concrete"
                    },
                    "4": {
                        "then": "The seating is made from plastic"
                    },
                    "5": {
                        "then": "The seating is made from steel"
                    }
                },
                "question": "What is the bench (seating) made from?",
                "render": "Material: {material}"
            },
            "bench-memorial": {
                "mappings": {
                    "0": {
                        "then": "This bench is a memorial for someone or something"
                    },
                    "1": {
                        "then": "This bench is a <b>not</b> a memorial for someone or something"
                    }
                },
                "question": "Does this bench act as memorial for someone or something?"
            },
            "bench-seats": {
                "mappings": {
                    "0": {
                        "then": "This bench does not have separated seats"
                    }
                },
                "question": "How many seats does this bench have?",
                "render": "This bench has {seats} seats"
            },
            "bench-survey:date": {
                "mappings": {
                    "0": {
                        "then": "Surveyed today!"
                    }
                },
                "question": "When was this bench last surveyed?",
                "render": "This bench was last surveyed on {survey:date}"
            }
        },
        "title": {
            "render": "Bench"
        }
    },
    "bench_at_pt": {
        "deletion": {
            "extraDeleteReasons": {
                "0": {
                    "explanation": "This bus stop is not used anymore"
                }
            },
            "nonDeleteMappings": {
                "0": {
                    "then": "This bus stop does not have a bench (there never was one or it has been removed)"
                }
            }
        },
        "description": "A layer showing all public-transport-stops which do have a bench",
        "name": "Benches at public transport stops",
        "tagRenderings": {
            "bench_at_pt-bench_type": {
                "mappings": {
                    "0": {
                        "then": "There is a normal, sit-down bench here"
                    },
                    "1": {
                        "then": "Stand up bench"
                    },
                    "2": {
                        "then": "There is no bench here"
                    }
                },
                "question": "What kind of bench is this?"
            },
            "bench_at_pt-name": {
                "render": "{name}"
            }
        },
        "title": {
            "mappings": {
                "0": {
                    "then": "Bench at public transport stop"
                },
                "1": {
                    "then": "Bench in shelter"
                }
            },
            "render": "Bench"
        }
    },
    "bicycle_library": {
        "description": "A facility where bicycles can be lent for longer period of times",
        "name": "Bicycle library",
        "presets": {
            "0": {
                "description": "A bicycle library has a collection of bikes which can be lent",
                "title": "a bicycle library"
            }
        },
        "tagRenderings": {
            "bicycle-library-target-group": {
                "mappings": {
                    "0": {
                        "then": "Bikes for children available"
                    },
                    "1": {
                        "then": "Bikes for adult available"
                    },
                    "2": {
                        "then": "Bikes for disabled persons available"
                    }
                },
                "question": "Who can loan bicycles here?"
            },
            "bicycle_library-charge": {
                "mappings": {
                    "0": {
                        "then": "Lending a bicycle is free"
                    },
                    "1": {
                        "then": "Lending a bicycle costs €20/year and €20 warranty"
                    }
                },
                "question": "How much does lending a bicycle cost?",
                "render": "Lending a bicycle costs {charge}"
            },
            "bicycle_library-name": {
                "question": "What is the name of this bicycle library?",
                "render": "This bicycle library is called {name}"
            }
        },
        "title": {
            "render": "Bicycle library"
        }
    },
    "bicycle_rental": {
        "deletion": {
            "extraDeleteReasons": {
                "0": {
                    "explanation": "{title()} has closed down permanently"
                }
            },
            "nonDeleteMappings": {
                "0": {
                    "then": "This bicycle shop used to rent out bikes but doesn't rent out bikes anymore"
                }
            }
        },
        "description": "Bicycle rental stations",
        "name": "Bicycle rental",
        "presets": {
            "0": {
                "description": "A manned shop which focuses on bicycle rental",
                "title": "a bicycle rental shop"
            },
            "1": {
                "title": "a bicycle rental"
            }
        },
        "tagRenderings": {
            "bicycle-types": {
                "mappings": {
                    "0": {
                        "then": "Normal city bikes can be rented here"
                    },
                    "1": {
                        "then": "Electrical bikes can be rented here"
                    },
                    "2": {
                        "then": "BMX bikes can be rented here"
                    },
                    "3": {
                        "then": "Mountainbikes can be rented here"
                    },
                    "4": {
                        "then": "Bikes for children can be rented here"
                    },
                    "5": {
                        "then": "Tandem bicycles can be rented here"
                    },
                    "6": {
                        "then": "Race bicycles can be rented here"
                    },
                    "7": {
                        "then": "Bike helmets can be rented here"
                    }
                },
                "question": "What kind of bicycles and accessories are rented here?",
                "render": "{rental} is rented here"
            },
            "bicycle_rental_type": {
                "mappings": {
                    "0": {
                        "then": "This is a shop whose main focus is bicycle rental"
                    },
                    "1": {
                        "then": "This is a rental business which rents out various objects and/or vehicles. It rents out bicycles too, but this is not the main focus"
                    },
                    "2": {
                        "then": "This is a shop which sells or repairs bicycles, but also rents out bicycles"
                    },
                    "3": {
                        "then": "This is an automated docking station, where a bicycle is mechanically locked to a structure"
                    },
                    "4": {
                        "then": "A machine is present which dispenses and accepts keys, eventually after authentication and/or payment. The bicycles are parked nearby"
                    },
                    "5": {
                        "then": "This is a dropoff point, e.g. a reserved parking to place the bicycles clearly marked as being for the rental service only"
                    }
                },
                "question": "What kind of bicycle rental is this?"
            },
            "rental_types": {
                "renderings": {
                    "0": {
                        "question": "How many type_plural can be rented here?",
                        "render": "{capacity:bicycle_type} type_plural can be rented here"
                    }
                },
                "rewrite": {
                    "into": {
                        "0": {
                            "1": "city bikes"
                        },
                        "1": {
                            "1": "electrical bikes"
                        },
                        "2": {
                            "1": "bikes for children"
                        },
                        "3": {
                            "1": "BMX bikes"
                        },
                        "4": {
                            "1": "mountainbikes"
                        },
                        "5": {
                            "1": "bicycle panniers"
                        },
                        "6": {
                            "1": "tandem"
                        }
                    }
                }
            }
        },
        "title": {
            "mappings": {
                "0": {
                    "then": "{name}"
                }
            },
            "render": "Bicycle rental"
        }
    },
    "bike_cafe": {
        "description": "A bike café is a café geared towards cyclists, for example with services such as a pump, with lots of bicycle-related decoration, …",
        "name": "Bike cafe",
        "presets": {
            "0": {
                "title": "a bike cafe"
            }
        },
        "tagRenderings": {
            "bike_cafe-bike-pump": {
                "mappings": {
                    "0": {
                        "then": "This bike cafe offers a bike pump for anyone"
                    },
                    "1": {
                        "then": "This bike cafe doesn't offer a bike pump for anyone"
                    }
                },
                "question": "Does this bike cafe offer a bike pump for use by anyone?"
            },
            "bike_cafe-name": {
                "question": "What is the name of this bike cafe?",
                "render": "This bike cafe is called {name}"
            },
            "bike_cafe-repair-service": {
                "mappings": {
                    "0": {
                        "then": "This bike cafe repairs bikes"
                    },
                    "1": {
                        "then": "This bike cafe doesn't repair bikes"
                    }
                },
                "question": "Does this bike cafe repair bikes?"
            },
            "bike_cafe-repair-tools": {
                "mappings": {
                    "0": {
                        "then": "This bike cafe offers tools for DIY repair"
                    },
                    "1": {
                        "then": "This bike cafe doesn't offer tools for DIY repair"
                    }
                },
                "question": "Are tools offered to repair your own bike?"
            },
            "opening_hours": {
                "override": {
                    "question": "When it this bike café opened?"
                }
            }
        },
        "title": {
            "mappings": {
                "0": {
                    "then": "Bike cafe <i>{name}</i>"
                }
            },
            "render": "Bike cafe"
        }
    },
    "bike_cleaning": {
        "description": "A layer showing facilities where one can clean their bike",
        "name": "Bike cleaning service",
        "presets": {
            "0": {
                "title": "a bike cleaning service"
            }
        },
        "tagRenderings": {
            "bike_cleaning-charge": {
                "mappings": {
                    "0": {
                        "then": "This cleaning service is free to use"
                    },
                    "1": {
                        "then": "There is a fee to use this cleaning service"
                    }
                },
                "question": "How much does it cost to use the cleaning service?",
                "render": "Using the cleaning service costs {charge}"
            },
            "bike_cleaning-service:bicycle:cleaning:charge": {
                "mappings": {
                    "0": {
                        "then": "The cleaning service is free to use"
                    },
                    "1": {
                        "then": "Free to use"
                    }
                },
                "question": "How much does it cost to use the cleaning service?",
                "render": "Using the cleaning service costs {service:bicycle:cleaning:charge}"
            }
        },
        "title": {
            "mappings": {
                "0": {
                    "then": "Bike cleaning service <i>{name}</i>"
                }
            },
            "render": "Bike cleaning service"
        }
    },
    "bike_parking": {
        "description": "A layer showing where you can park your bike",
        "name": "Bike parking",
        "presets": {
            "0": {
                "title": "a bike parking"
            }
        },
        "tagRenderings": {
            "Access": {
                "mappings": {
                    "0": {
                        "then": "Publicly accessible"
                    },
                    "1": {
                        "then": "Access is primarily for visitors to a business"
                    },
                    "2": {
                        "then": "Access is limited to members of a school, company or organisation"
                    },
                    "3": {
                        "then": "Access is limited to members of a school, company or organisation"
                    }
                },
                "question": "Who can use this bicycle parking?",
                "render": "{access}"
            },
            "Bicycle parking type": {
                "mappings": {
                    "0": {
                        "then": "Stands"
                    },
                    "1": {
                        "then": "Wheelbenders / rack"
                    },
                    "2": {
                        "then": "Handlebar holder"
                    },
                    "3": {
                        "then": "Rack"
                    },
                    "4": {
                        "then": "Two-tiered"
                    },
                    "5": {
                        "then": "Shed"
                    },
                    "6": {
                        "then": "Bollard"
                    },
                    "7": {
                        "then": "An area on the floor which is marked for bicycle parking"
                    },
                    "8": {
                        "then": "A locker - the bicycles are enclosed completely individually or with a few bicycles together. The locker is too small to fit a person standing.."
                    }
                },
                "question": "What is the type of this bicycle parking?",
                "render": "This is a bicycle parking of the type: {bicycle_parking}"
            },
            "Capacity": {
                "question": "How many bicycles fit in this bicycle parking?",
                "questionHint": "This includes regular bicycles, cargo bikes, ebikes, ...",
                "render": "Place for {capacity} bikes"
            },
            "Cargo bike capacity?": {
                "mappings": {
                    "0": {
                        "then": "There are no dedicated spaces for cargo bikes here or parking cargo bikes here is not allowed"
                    }
                },
                "question": "How many cargo bicycles fit in this bicycle parking?",
                "render": "This parking fits {capacity:cargo_bike} cargo bikes"
            },
            "Cargo bike spaces?": {
                "mappings": {
                    "0": {
                        "then": "This parking has room for cargo bikes"
                    },
                    "1": {
                        "then": "This parking has designated (official) spots for cargo bikes."
                    },
                    "2": {
                        "then": "You're not allowed to park cargo bikes or there are no places provided for cargo bikes"
                    }
                },
                "question": "Does this bicycle parking have spots for cargo bikes?"
            },
            "Is covered?": {
                "mappings": {
                    "0": {
                        "then": "This parking is covered (it has a roof)"
                    },
                    "1": {
                        "then": "This parking is not covered"
                    }
                },
                "question": "Is this parking covered? Also select \"covered\" for indoor parkings."
            },
            "Underground?": {
                "mappings": {
                    "0": {
                        "then": "Underground parking"
                    },
                    "1": {
                        "then": "Surface level parking"
                    },
                    "2": {
                        "then": "Rooftop parking"
                    },
                    "3": {
                        "then": "Surface level parking"
                    }
                },
                "question": "What is the relative location of this bicycle parking?"
            },
            "charge": {
                "question": "How much does it cost to park your bike here?",
                "questionHint": "This is the amount which is charged for a single bike",
                "render": "Parking your bike costs {charge}"
            },
            "fee": {
                "mappings": {
                    "0": {
                        "then": "One has to <b>pay</b> to use this bicycle parking"
                    },
                    "1": {
                        "then": "Free to use"
                    }
                },
                "question": "Are these bicycle parkings free to use?"
            },
            "maxstay": {
                "question": "What is the maximum allowed parking duration?",
                "questionHint": "If the bicycle is parked for a longer amount, it might be removed by the operator",
                "render": "A bike can be parked here for at most {canonical(maxstay)}"
            },
            "operator": {
                "question": "Who maintains this bicycle parking?",
                "render": "This bicycle parking is maintained by {operator}"
            },
            "operator_email": {
                "question": "What is the email address of the operator of this bicycle parking?"
            },
            "operator_phone": {
                "question": "What is the phone number of the operator of this bicycle parking?",
                "questionHint": "One might be able to call this number in case of problems, e.g. to remove unmaintained bicycles"
            },
            "operator_website": {
                "question": "What is the website number of the operator of this bicycle parking?"
            }
        },
        "title": {
            "render": "Bike parking"
        }
    },
    "bike_repair_station": {
        "description": "A layer showing bicycle pumps and bicycle repair tool stands",
        "name": "Bicycle pump and repair",
        "presets": {
            "0": {
                "description": "A device to inflate your tires on a fixed location in the public space.",
                "title": "a bike pump"
            },
            "1": {
                "description": "A bicycle pump and tools to repair your bike in the public space. The tools are often secured with chains against theft.",
                "title": "a bike repair station and pump"
            },
            "2": {
                "description": "Tools to repair your bike in the public space (without pump). The tools are secured against theft.",
                "title": "a bike repair station without pump"
            }
        },
        "tagRenderings": {
            "Operational status": {
                "mappings": {
                    "0": {
                        "then": "The bike pump is broken"
                    },
                    "1": {
                        "then": "The bike pump is operational"
                    }
                },
                "question": "Is the bike pump still operational?"
            },
            "access": {
                "mappings": {
                    "0": {
                        "then": "Publicly accessible"
                    },
                    "1": {
                        "then": "Publicly accessible"
                    },
                    "2": {
                        "then": "Only for customers"
                    },
                    "3": {
                        "then": "Not accessible to the general public"
                    },
                    "4": {
                        "then": "Not accessible to the general public"
                    }
                },
                "question": "Who is allowed to use this repair station?"
            },
            "bike_repair_station-available-services": {
                "mappings": {
                    "0": {
                        "then": "There is only a pump present"
                    },
                    "1": {
                        "then": "There are only tools (screwdrivers, pliers, …) present"
                    },
                    "2": {
                        "then": "There are both tools and a pump present"
                    }
                },
                "question": "Which services are available at this location?"
            },
            "bike_repair_station-bike-chain-tool": {
                "mappings": {
                    "0": {
                        "then": "There is a chain tool"
                    },
                    "1": {
                        "then": "There is no chain tool"
                    }
                },
                "question": "Does this bike repair station have a special tool to repair your bike chain?"
            },
            "bike_repair_station-bike-stand": {
                "mappings": {
                    "0": {
                        "then": "There is a hook or stand"
                    },
                    "1": {
                        "then": "There is no hook or stand"
                    }
                },
                "question": "Does this bike station have a hook to hang your bike on or a stand to raise it?"
            },
            "bike_repair_station-electrical_pump": {
                "mappings": {
                    "0": {
                        "then": "Manual pump"
                    },
                    "1": {
                        "then": "Electrical pump"
                    }
                },
                "question": "Is this an electric bike pump?"
            },
            "bike_repair_station-email": {
                "question": "What is the email address of the maintainer?"
            },
            "bike_repair_station-manometer": {
                "mappings": {
                    "0": {
                        "then": "There is a manometer"
                    },
                    "1": {
                        "then": "There is no manometer"
                    },
                    "2": {
                        "then": "There is manometer but it is broken"
                    }
                },
                "question": "Does the pump have a pressure indicator or manometer?"
            },
            "bike_repair_station-operator": {
                "question": "Who maintains this cycle pump?",
                "render": "Maintained by {operator}"
            },
            "bike_repair_station-phone": {
                "question": "What is the phone number of the maintainer?"
            },
            "bike_repair_station-valves": {
                "mappings": {
                    "0": {
                        "then": "Sclaverand/Presta (narrow-width bike tires)"
                    },
                    "1": {
                        "then": "Dunlop"
                    },
                    "2": {
                        "then": "Schrader (cars and mountainbikes)"
                    }
                },
                "question": "What valves are supported?",
                "render": "This pump supports the following valves: {valves}"
            },
            "opening_hours_24_7": {
                "override": {
                    "question": "When is this bicycle repair point open?"
                }
            },
            "send_email_about_broken_pump": {
                "render": {
                    "special": {
                        "body": "Hello,\n\nWith this email, I'd like to inform you that the bicycle pump located at https://mapcomplete.org/cyclofix?lat={_lat}&lon={_lon}&z=18#{id} is broken.\n\n Kind regards",
                        "button_text": "Report this bicycle pump as broken",
                        "subject": "Broken bicycle pump"
                    }
                }
            }
        },
        "title": {
            "mappings": {
                "0": {
                    "then": "Bike repair station"
                },
                "1": {
                    "then": "Bike repair station"
                },
                "2": {
                    "then": "Broken pump"
                },
                "3": {
                    "then": "Bicycle pump <i>{name}</i>"
                },
                "4": {
                    "then": "Bicycle pump"
                }
            },
            "render": "Bike station (pump & repair)"
        }
    },
    "bike_shop": {
        "description": "A shop specifically selling bicycles or related items",
        "filter": {
            "1": {
                "options": {
                    "0": {
                        "question": "Sells second-hand bicycles"
                    }
                }
            },
            "2": {
                "options": {
                    "0": {
                        "question": "Offers DIY bike repair"
                    }
                }
            }
        },
        "name": "Bike repair/shop",
        "presets": {
            "0": {
                "title": "a bike repair/shop"
            }
        },
        "tagRenderings": {
            "bike_repair_bike-pump-service": {
                "mappings": {
                    "0": {
                        "then": "This shop offers a bike pump for anyone"
                    },
                    "1": {
                        "then": "This shop doesn't offer a bike pump for anyone"
                    },
                    "2": {
                        "then": "There is bicycle pump, it is shown as a separate point"
                    }
                },
                "question": "Does this shop offer a bike pump for use by anyone?"
            },
            "bike_repair_bike-wash": {
                "mappings": {
                    "0": {
                        "then": "This shop cleans bicycles"
                    },
                    "1": {
                        "then": "This shop has an installation where one can clean bicycles themselves"
                    },
                    "2": {
                        "then": "This shop doesn't offer bicycle cleaning"
                    }
                },
                "question": "Are bicycles washed here?"
            },
            "bike_repair_rents-bikes": {
                "mappings": {
                    "0": {
                        "then": "This shop rents out bikes"
                    },
                    "1": {
                        "then": "This shop doesn't rent out bikes"
                    }
                },
                "question": "Does this shop rent out bikes?"
            },
            "bike_repair_repairs-bikes": {
                "mappings": {
                    "0": {
                        "then": "This shop repairs bikes"
                    },
                    "1": {
                        "then": "This shop doesn't repair bikes"
                    },
                    "2": {
                        "then": "This shop only repairs bikes bought here"
                    },
                    "3": {
                        "then": "This shop only repairs bikes of a certain brand"
                    }
                },
                "question": "Does this shop repair bikes?"
            },
            "bike_repair_second-hand-bikes": {
                "mappings": {
                    "0": {
                        "then": "This shop sells second-hand bikes"
                    },
                    "1": {
                        "then": "This shop doesn't sell second-hand bikes"
                    },
                    "2": {
                        "then": "This shop only sells second-hand bikes"
                    }
                },
                "question": "Does this shop sell second-hand bikes?"
            },
            "bike_repair_sells-bikes": {
                "mappings": {
                    "0": {
                        "then": "This shop sells bikes"
                    },
                    "1": {
                        "then": "This shop doesn't sell bikes"
                    }
                },
                "question": "Does this shop sell bikes?"
            },
            "bike_repair_tools-service": {
                "mappings": {
                    "0": {
                        "then": "This shop offers tools for DIY repair"
                    },
                    "1": {
                        "then": "This shop doesn't offer tools for DIY repair"
                    },
                    "2": {
                        "then": "Tools for DIY repair are only available if you bought/hire the bike in the shop"
                    }
                },
                "question": "Are there tools here to repair your own bike?"
            },
            "bike_shop-access": {
                "render": "Only accessible to {access}"
            },
            "bike_shop-is-bicycle_shop": {
                "mappings": {
                    "0": {
                        "then": "This business focuses on rental"
                    }
                },
                "render": "This shop is specialized in selling {shop} and does bicycle related activities"
            },
            "bike_shop-name": {
                "question": "What is the name of this bicycle shop?",
                "render": "This bicycle shop is called {name}"
            }
        },
        "title": {
            "mappings": {
                "0": {
                    "then": "Sports gear shop <i>{name}</i>"
                },
                "1": {
                    "then": "Winkel"
                },
                "2": {
                    "then": "Bicycle rental shop <i>{name}</i>"
                },
                "3": {
                    "then": "Bike repair <i>{name}</i>"
                },
                "4": {
                    "then": "Bike shop <i>{name}</i>"
                },
                "5": {
                    "then": "Bike repair/shop <i>{name}</i>"
                }
            },
            "render": "Bike repair/shop"
        }
    },
    "bike_themed_object": {
        "description": "A layer with bike-themed objects but who don't match any other layer",
        "name": "Bike-related object",
        "title": {
            "mappings": {
                "1": {
                    "then": "Cycle track"
                }
            },
            "render": "Bike-related object"
        }
    },
    "binocular": {
        "description": "Binoculars",
        "name": "Binoculars",
        "presets": {
            "0": {
                "description": "A telescope or pair of binoculars mounted on a pole, available to the public to look around. <img src='./assets/layers/binocular/binoculars_example.jpg' style='height: 300px; width: auto; display: block;' />",
                "title": "a binocular"
            }
        },
        "tagRenderings": {
            "binocular-charge": {
                "mappings": {
                    "0": {
                        "then": "Free to use"
                    }
                },
                "question": "How much does one have to pay to use these binoculars?",
                "render": "Using these binoculars costs {charge}"
            },
            "binocular-direction": {
                "question": "When looking through this binocular, in what direction does one look?",
                "render": "Looks towards {direction}°"
            }
        },
        "title": {
            "render": "Binoculars"
        }
    },
    "birdhide": {
        "description": "A birdhide",
        "filter": {
            "0": {
                "options": {
                    "0": {
                        "question": "Wheelchair accessible"
                    }
                }
            },
            "1": {
                "options": {
                    "0": {
                        "question": "Only covered birdhides"
                    }
                }
            }
        },
        "name": "Bird watching places",
        "presets": {
            "0": {
                "description": "A covered shelter where one can watch birds comfortably",
                "title": "a birdhide"
            },
            "1": {
                "description": "A screen or wall with openings to watch birds",
                "title": "a bird blind"
            }
        },
        "tagRenderings": {
            "bird-hide-shelter-or-wall": {
                "mappings": {
                    "0": {
                        "then": "Bird blind"
                    },
                    "1": {
                        "then": "Bird hide"
                    },
                    "2": {
                        "then": "Bird tower hide"
                    },
                    "3": {
                        "then": "Bird hide shelter"
                    }
                },
                "question": "Is this a bird blind or a bird watching shelter?"
            },
            "bird-hide-wheelchair": {
                "mappings": {
                    "0": {
                        "then": "There are special provisions for wheelchair users"
                    },
                    "1": {
                        "then": "A wheelchair can easily use this birdhide"
                    },
                    "2": {
                        "then": "This birdhide is reachable by wheelchair, but it is not easy"
                    },
                    "3": {
                        "then": "Not accessible to wheelchair users"
                    }
                },
                "question": "Is this bird hide accessible to wheelchair users?"
            },
            "birdhide-operator": {
                "mappings": {
                    "0": {
                        "then": "Operated by Natuurpunt"
                    },
                    "1": {
                        "then": "Operated by the Agency for Nature and Forests"
                    }
                },
                "question": "Who operates this birdhide?",
                "render": "Operated by {operator}"
            }
        },
        "title": {
            "mappings": {
                "1": {
                    "then": "Bird hide {name}"
                },
                "2": {
                    "then": "Bird blind {name}"
                }
            },
            "render": "Bird watching place"
        }
    },
    "brothel": {
        "description": "An establishment specifically dedicated to prostitution. ",
        "name": "Brothels",
        "presets": {
            "0": {
                "title": "a brothel"
            }
        },
        "tagRenderings": {
            "name": {
                "question": "What is the name of this brothel?",
                "render": "This brothel is named <b>{name}</b>"
            }
        },
        "title": {
            "render": "Brothel"
        }
    },
    "cafe_pub": {
        "deletion": {
            "extraDeleteReasons": {
                "0": {
                    "explanation": "{title()} has closed down permanently"
                }
            }
        },
        "description": "A layer showing cafés and pubs where one can gather around a drink. The layer asks for some relevant questions",
        "name": "Cafés and pubs",
        "presets": {
            "0": {
                "description": "A pub, mostly for drinking beers in a warm, relaxed interior",
                "title": "a pub"
            },
            "1": {
                "description": "A more modern and commercial <b>bar</b>, possibly with a music and light installation",
                "title": "a bar"
            },
            "2": {
                "description": "A <b>cafe</b> to drink tea, coffee or an alcoholical bevarage in a quiet environment",
                "title": "a cafe"
            },
            "3": {
                "description": "A <b>nightclub</b> or disco with a focus on dancing, music by a DJ with accompanying light show and a bar to get (alcoholic) drinks",
                "title": "a nightclub or disco"
            }
        },
        "tagRenderings": {
            "Classification": {
                "mappings": {
                    "0": {
                        "then": "A pub, mostly for drinking beers in a warm, relaxed interior"
                    },
                    "1": {
                        "then": "A more modern and commercial <b>bar</b>, possibly with a music and light installation"
                    },
                    "2": {
                        "then": "A <b>cafe</b> to drink tea, coffee or an alcoholical bevarage in a quiet environment"
                    },
                    "3": {
                        "then": "A <b>restaurant</b> where one can get a proper meal"
                    },
                    "4": {
                        "then": "An open space where beer is served, typically seen in Germany"
                    },
                    "5": {
                        "then": "This is a <b>nightclub</b> or disco with a focus on dancing, music by a DJ with accompanying light show and a bar to get (alcoholic) drinks"
                    }
                },
                "question": "What kind of cafe is this?"
            },
            "Name": {
                "question": "What is the name of this business?",
                "render": "This business is named {name}"
            }
        },
        "title": {
            "mappings": {
                "0": {
                    "then": "<i>{name}</i>"
                },
                "1": {
                    "then": "Bar"
                },
                "2": {
                    "then": "Cafe"
                },
                "3": {
                    "then": "Nightclub"
                }
            },
            "render": "Pub"
        }
    },
    "car_rental": {
        "description": "Places where you can rent a car",
        "name": "Car Rental",
        "presets": {
            "0": {
                "description": "A place where you can rent a car",
                "title": "a car rental"
            }
        },
        "tagRenderings": {
            "name": {
                "freeform": {
                    "placeholder": "Name of the car rental"
                },
                "mappings": {
                    "0": {
                        "then": "This car rental has no name"
                    }
                },
                "question": "What is the name of this car rental?",
                "render": "This car rental is called {name}"
            }
        },
        "title": {
            "render": "Car Rental"
        }
    },
    "charging_station": {
        "description": "A charging station",
        "filter": {
            "0": {
                "options": {
                    "0": {
                        "question": "All vehicle types"
                    },
                    "1": {
                        "question": "Charging station for bicycles"
                    },
                    "2": {
                        "question": "Charging station for cars"
                    }
                }
            },
            "1": {
                "options": {
                    "0": {
                        "question": "Only working charging stations"
                    }
                }
            },
            "2": {
                "options": {
                    "0": {
                        "question": "All connectors"
                    },
                    "1": {
                        "question": "Has a <div style='display: inline-block'><b><b>Schuko wall plug</b> without ground pin (CEE7/4 type F)</b> <img style='width:1rem; display: inline-block' src='./assets/layers/charging_station/CEE7_4F.svg'/></div> connector"
                    },
                    "10": {
                        "question": "Has a <div style='display: inline-block'><b><b>Type 2 with cable</b> (mennekes)</b> <img style='width:1rem; display: inline-block' src='./assets/layers/charging_station/Type2_tethered.svg'/></div> connector"
                    },
                    "11": {
                        "question": "Has a <div style='display: inline-block'><b><b>Tesla Supercharger CCS</b> (a branded type2_css)</b> <img style='width:1rem; display: inline-block' src='./assets/layers/charging_station/Type2_CCS.svg'/></div> connector"
                    },
                    "12": {
                        "question": "Has a <div style='display: inline-block'><b><b>Tesla Supercharger (destination)</b></b> <img style='width:1rem; display: inline-block' src='./assets/layers/charging_station/Tesla-hpwc-model-s.svg'/></div> connector"
                    },
                    "13": {
                        "question": "Has a <div style='display: inline-block'><b><b>Tesla supercharger (destination)</b> (A Type 2 with cable branded as tesla)</b> <img style='width:1rem; display: inline-block' src='./assets/layers/charging_station/Type2_tethered.svg'/></div> connector"
                    },
                    "14": {
                        "question": "Has a <div style='display: inline-block'><b><b>USB</b> to charge phones and small electronics</b> <img style='width:1rem; display: inline-block' src='./assets/layers/charging_station/usb_port.svg'/></div> connector"
                    },
                    "15": {
                        "question": "Has a <div style='display: inline-block'><b><b>Bosch Active Connect with 3 pins</b> and cable</b> <img style='width:1rem; display: inline-block' src='./assets/layers/charging_station/bosch-3pin.svg'/></div> connector"
                    },
                    "16": {
                        "question": "Has a <div style='display: inline-block'><b><b>Bosch Active Connect with 5 pins</b> and cable</b> <img style='width:1rem; display: inline-block' src='./assets/layers/charging_station/bosch-5pin.svg'/></div> connector"
                    },
                    "17": {
                        "question": "Has a <div style='display: inline-block'><b><b>BS1363</b> (Type G)</b> <img style='width:1rem; display: inline-block' src='./assets/layers/charging_station/bs1363.svg'/></div> connector"
                    },
                    "18": {
                        "question": "Has a <div style='display: inline-block'><b><b>NEMA 5-15</b> (Type B)</b> <img style='width:1rem; display: inline-block' src='./assets/layers/charging_station/nema-5-15.svg'/></div> connector"
                    },
                    "19": {
                        "question": "Has a <div style='display: inline-block'><b><b>SEV 1011 T23</b> (Type J)</b> <img style='width:1rem; display: inline-block' src='./assets/layers/charging_station/typej.svg'/></div> connector"
                    },
                    "2": {
                        "question": "Has a <div style='display: inline-block'><b><b>European wall plug</b> with ground pin (CEE7/4 type E)</b> <img style='width:1rem; display: inline-block' src='./assets/layers/charging_station/TypeE.svg'/></div> connector"
                    },
                    "20": {
                        "question": "Has a <div style='display: inline-block'><b><b>AS3112</b> (Type I)</b> <img style='width:1rem; display: inline-block' src='./assets/layers/charging_station/as3112.svg'/></div> connector"
                    },
                    "21": {
                        "question": "Has a <div style='display: inline-block'><b><b>NEMA 5-20</b> (Type B)</b> <img style='width:1rem; display: inline-block' src='./assets/layers/charging_station/nema-5-20.svg'/></div> connector"
                    },
                    "3": {
                        "question": "Has a <div style='display: inline-block'><b><b>Chademo</b></b> <img style='width:1rem; display: inline-block' src='./assets/layers/charging_station/Chademo_type4.svg'/></div> connector"
                    },
                    "4": {
                        "question": "Has a <div style='display: inline-block'><b><b>Type 1 with cable</b> (J1772)</b> <img style='width:1rem; display: inline-block' src='./assets/layers/charging_station/Type1_J1772.svg'/></div> connector"
                    },
                    "5": {
                        "question": "Has a <div style='display: inline-block'><b><b>Type 1 <i>without</i> cable</b> (J1772)</b> <img style='width:1rem; display: inline-block' src='./assets/layers/charging_station/Type1_J1772.svg'/></div> connector"
                    },
                    "6": {
                        "question": "Has a <div style='display: inline-block'><b><b>Type 1 CCS</b> (aka Type 1 Combo)</b> <img style='width:1rem; display: inline-block' src='./assets/layers/charging_station/Type1-ccs.svg'/></div> connector"
                    },
                    "7": {
                        "question": "Has a <div style='display: inline-block'><b><b>Tesla Supercharger</b></b> <img style='width:1rem; display: inline-block' src='./assets/layers/charging_station/Tesla-hpwc-model-s.svg'/></div> connector"
                    },
                    "8": {
                        "question": "Has a <div style='display: inline-block'><b><b>Type 2</b> (mennekes)</b> <img style='width:1rem; display: inline-block' src='./assets/layers/charging_station/Type2_socket.svg'/></div> connector"
                    },
                    "9": {
                        "question": "Has a <div style='display: inline-block'><b><b>Type 2 CCS</b> (mennekes)</b> <img style='width:1rem; display: inline-block' src='./assets/layers/charging_station/Type2_CCS.svg'/></div> connector"
                    }
                }
            }
        },
        "name": "Charging stations",
        "presets": {
            "0": {
                "title": "charging station for electrical bikes"
            },
            "1": {
                "title": "charging station for cars"
            }
        },
        "tagRenderings": {
            "Auth phone": {
                "question": "What's the phone number for authentication call or SMS?",
                "render": "Authenticate by calling or SMS'ing to <a href='tel:{authentication:phone_call:number}'>{authentication:phone_call:number}</a>"
            },
            "Authentication": {
                "mappings": {
                    "0": {
                        "then": "Authentication by a membership card"
                    },
                    "1": {
                        "then": "Authentication by an app"
                    },
                    "2": {
                        "then": "Authentication via phone call is available"
                    },
                    "3": {
                        "then": "Authentication via SMS is available"
                    },
                    "4": {
                        "then": "Authentication via NFC is available"
                    },
                    "5": {
                        "then": "Authentication via Money Card is available"
                    },
                    "6": {
                        "then": "Authentication via debit card is available"
                    },
                    "7": {
                        "then": "Charging here is (also) possible without authentication"
                    }
                },
                "question": "What kind of authentication is available at the charging station?"
            },
            "Available_charging_stations (generated)": {
                "mappings": {
                    "0": {
                        "then": "<b>Schuko wall plug</b> without ground pin (CEE7/4 type F)"
                    },
                    "1": {
                        "then": "<b>Schuko wall plug</b> without ground pin (CEE7/4 type F)"
                    },
                    "10": {
                        "then": "<b>Type 1 CCS</b> (aka Type 1 Combo)"
                    },
                    "11": {
                        "then": "<b>Type 1 CCS</b> (aka Type 1 Combo)"
                    },
                    "12": {
                        "then": "<b>Tesla Supercharger</b>"
                    },
                    "13": {
                        "then": "<b>Tesla Supercharger</b>"
                    },
                    "14": {
                        "then": "<b>Type 2</b> (mennekes)"
                    },
                    "15": {
                        "then": "<b>Type 2</b> (mennekes)"
                    },
                    "16": {
                        "then": "<b>Type 2 CCS</b> (mennekes)"
                    },
                    "17": {
                        "then": "<b>Type 2 CCS</b> (mennekes)"
                    },
                    "18": {
                        "then": "<b>Type 2 with cable</b> (mennekes)"
                    },
                    "19": {
                        "then": "<b>Type 2 with cable</b> (mennekes)"
                    },
                    "2": {
                        "then": "<b>European wall plug</b> with ground pin (CEE7/4 type E)"
                    },
                    "20": {
                        "then": "<b>Tesla Supercharger CCS</b> (a branded type2_css)"
                    },
                    "21": {
                        "then": "<b>Tesla Supercharger CCS</b> (a branded type2_css)"
                    },
                    "22": {
                        "then": "<b>Tesla Supercharger (destination)</b>"
                    },
                    "23": {
                        "then": "<b>Tesla Supercharger (destination)</b>"
                    },
                    "24": {
                        "then": "<b>Tesla supercharger (destination)</b> (A Type 2 with cable branded as tesla)"
                    },
                    "25": {
                        "then": "<b>Tesla supercharger (destination)</b> (A Type 2 with cable branded as tesla)"
                    },
                    "26": {
                        "then": "<b>USB</b> to charge phones and small electronics"
                    },
                    "27": {
                        "then": "<b>USB</b> to charge phones and small electronics"
                    },
                    "28": {
                        "then": "<b>Bosch Active Connect with 3 pins</b> and cable"
                    },
                    "29": {
                        "then": "<b>Bosch Active Connect with 3 pins</b> and cable"
                    },
                    "3": {
                        "then": "<b>European wall plug</b> with ground pin (CEE7/4 type E)"
                    },
                    "30": {
                        "then": "<b>Bosch Active Connect with 5 pins</b> and cable"
                    },
                    "31": {
                        "then": "<b>Bosch Active Connect with 5 pins</b> and cable"
                    },
                    "32": {
                        "then": "<b>BS1363</b> (Type G)"
                    },
                    "33": {
                        "then": "<b>BS1363</b> (Type G)"
                    },
                    "34": {
                        "then": "<b>NEMA 5-15</b> (Type B)"
                    },
                    "35": {
                        "then": "<b>NEMA 5-15</b> (Type B)"
                    },
                    "36": {
                        "then": "<b>SEV 1011 T23</b> (Type J)"
                    },
                    "37": {
                        "then": "<b>SEV 1011 T23</b> (Type J)"
                    },
                    "38": {
                        "then": "<b>AS3112</b> (Type I)"
                    },
                    "39": {
                        "then": "<b>AS3112</b> (Type I)"
                    },
                    "4": {
                        "then": "<b>Chademo</b>"
                    },
                    "40": {
                        "then": "<b>NEMA 5-20</b> (Type B)"
                    },
                    "41": {
                        "then": "<b>NEMA 5-20</b> (Type B)"
                    },
                    "5": {
                        "then": "<b>Chademo</b>"
                    },
                    "6": {
                        "then": "<b>Type 1 with cable</b> (J1772)"
                    },
                    "7": {
                        "then": "<b>Type 1 with cable</b> (J1772)"
                    },
                    "8": {
                        "then": "<b>Type 1 <i>without</i> cable</b> (J1772)"
                    },
                    "9": {
                        "then": "<b>Type 1 <i>without</i> cable</b> (J1772)"
                    }
                },
                "question": "Which charging connections are available here?"
            },
            "Network": {
                "mappings": {
                    "0": {
                        "then": "Not part of a bigger network, e.g. because the charging station is maintained by a local business"
                    },
                    "1": {
                        "then": "Not part of a bigger network"
                    }
                },
                "question": "Is this charging station part of a network?",
                "render": "Part of the network <b>{network}</b>"
            },
            "OH": {
                "override": {
                    "question": "When is this charging station opened?"
                }
            },
            "Operational status": {
                "mappings": {
                    "0": {
                        "then": "This charging station works"
                    },
                    "1": {
                        "then": "This charging station is broken"
                    },
                    "2": {
                        "then": "A charging station is planned here"
                    },
                    "3": {
                        "then": "A charging station is constructed here"
                    },
                    "4": {
                        "then": "This charging station has beed permanently disabled and is not in use anymore but is still visible"
                    }
                },
                "question": "Is this charging point in use?"
            },
            "Operator": {
                "mappings": {
                    "0": {
                        "then": "Actually, {operator} is the network"
                    }
                },
                "question": "Who is the operator of this charging station?",
                "render": "This charging station is operated by {operator}"
            },
            "Parking:fee": {
                "mappings": {
                    "0": {
                        "then": "No additional parking cost while charging"
                    },
                    "1": {
                        "then": "An additional parking fee should be paid while charging"
                    }
                },
                "question": "Does one have to pay a parking fee while charging?"
            },
            "Type": {
                "mappings": {
                    "0": {
                        "then": "<b>Bicycles</b> can be charged here"
                    },
                    "1": {
                        "then": "<b>Cars</b> can be charged here"
                    },
                    "2": {
                        "then": "<b>Scooters</b> can be charged here"
                    },
                    "3": {
                        "then": "<b>Heavy good vehicles</b> (such as trucks) can be charged here"
                    },
                    "4": {
                        "then": "<b>Buses</b> can be charged here"
                    }
                },
                "question": "Which vehicles are allowed to charge here?"
            },
            "access": {
                "mappings": {
                    "0": {
                        "then": "Anyone can use this charging station (payment might be needed)"
                    },
                    "1": {
                        "then": "Anyone can use this charging station (payment might be needed)"
                    },
                    "2": {
                        "then": "Only customers of the place this station belongs to can use this charging station<br/><span class='subtle'>E.g. a charging station operated by hotel which is only usable by their guests</span>"
                    },
                    "3": {
                        "then": "A <b>key</b> must be requested to access this charging station<br/><span class='subtle'>E.g. a charging station operated by hotel which is only usable by their guests, which receive a key from the reception to unlock the charging station</span>"
                    },
                    "4": {
                        "then": "Not accessible to the general public (e.g. only accessible to the owners, employees, ...)"
                    },
                    "5": {
                        "then": "This charging station is accessible to the public during certain hours or conditions. Restrictions might apply, but general use is allowed."
                    }
                },
                "question": "Who is allowed to use this charging station?",
                "render": "Access is {access}"
            },
            "capacity": {
                "question": "How much vehicles can be charged here at the same time?",
                "render": "{capacity} vehicles can be charged here at the same time"
            },
            "charge": {
                "question": "How much does one have to pay to use this charging station?",
                "render": "Using this charging station costs <b>{charge}</b>"
            },
            "email": {
                "question": "What is the email address of the operator?",
                "render": "In case of problems, send an email to <a href='mailto:{email}'>{email}</a>"
            },
            "fee": {
                "mappings": {
                    "0": {
                        "then": "Free to use (without authenticating)"
                    },
                    "1": {
                        "then": "Free to use, but one has to authenticate"
                    },
                    "2": {
                        "then": "Free to use"
                    },
                    "3": {
                        "then": "Paid use, but free for customers of the hotel/pub/hospital/... who operates the charging station"
                    },
                    "4": {
                        "then": "Paid use"
                    }
                },
                "question": "Does one have to pay to use this charging station?"
            },
            "maxstay": {
                "mappings": {
                    "0": {
                        "then": "No timelimit on leaving your vehicle here"
                    }
                },
                "question": "What is the maximum amount of time one is allowed to stay here?",
                "render": "One can stay at most <b>{canonical(maxstay)}</b>"
            },
            "phone": {
                "question": "What number can one call if there is a problem with this charging station?",
                "render": "In case of problems, call <a href='tel:{phone}'>{phone}</a>"
            },
            "questions-technical": {
                "render": "<h3>Technical questions</h3>The questions below are very technical. Feel free to ignore them<br/>{questions(technical)}"
            },
            "ref": {
                "question": "What is the reference number of this charging station?",
                "render": "Reference number is <b>{ref}</b>"
            },
            "rewritten-questions": {
                "renderings": {
                    "0": {
                        "question": "How much plugs of type {{description}} are available here?",
                        "render": "There are <b class='text-xl'>{{{key}}}</b> plugs of type {{description}} available here"
                    },
                    "1": {
                        "mappings": {
                            "then": "{{description}} outputs {{commonVoltages}} volt"
                        },
                        "question": "What voltage do the plugs with {{description}} offer?",
                        "render": "{{description}} outputs {canonical({{key}}:voltage)}"
                    },
                    "2": {
                        "mappings": {
                            "then": "{{description}} outputs at most {{commonCurrent}} A"
                        },
                        "question": "What current do the plugs with {{description}} offer?",
                        "render": "{{description}} outputs at most {canonical({{key}}:current)}"
                    },
                    "3": {
                        "mappings": {
                            "then": "{{description}} outputs at most {{commonOutput}} A"
                        },
                        "question": "What power output does a single plug of type {{description}} offer?",
                        "render": "{{description}} outputs at most {canonical({{key}}:output)}"
                    }
                },
                "rewrite": {
                    "into": {
                        "0": {
                            "2": "<b>Schuko wall plug</b> without ground pin (CEE7/4 type F)"
                        },
                        "1": {
                            "2": "<b>European wall plug</b> with ground pin (CEE7/4 type E)"
                        },
                        "10": {
                            "2": "<b>Tesla Supercharger CCS</b> (a branded type2_css)"
                        },
                        "11": {
                            "2": "<b>Tesla Supercharger (destination)</b>"
                        },
                        "12": {
                            "2": "<b>Tesla supercharger (destination)</b> (A Type 2 with cable branded as tesla)"
                        },
                        "13": {
                            "2": "<b>USB</b> to charge phones and small electronics"
                        },
                        "14": {
                            "2": "<b>Bosch Active Connect with 3 pins</b> and cable"
                        },
                        "15": {
                            "2": "<b>Bosch Active Connect with 5 pins</b> and cable"
                        },
                        "16": {
                            "2": "<b>BS1363</b> (Type G)"
                        },
                        "17": {
                            "2": "<b>NEMA 5-15</b> (Type B)"
                        },
                        "18": {
                            "2": "<b>SEV 1011 T23</b> (Type J)"
                        },
                        "19": {
                            "2": "<b>AS3112</b> (Type I)"
                        },
                        "2": {
                            "2": "<b>Chademo</b>"
                        },
                        "20": {
                            "2": "<b>NEMA 5-20</b> (Type B)"
                        },
                        "3": {
                            "2": "<b>Type 1 with cable</b> (J1772)"
                        },
                        "4": {
                            "2": "<b>Type 1 <i>without</i> cable</b> (J1772)"
                        },
                        "5": {
                            "2": "<b>Type 1 CCS</b> (aka Type 1 Combo)"
                        },
                        "6": {
                            "2": "<b>Tesla Supercharger</b>"
                        },
                        "7": {
                            "2": "<b>Type 2</b> (mennekes)"
                        },
                        "8": {
                            "2": "<b>Type 2 CCS</b> (mennekes)"
                        },
                        "9": {
                            "2": "<b>Type 2 with cable</b> (mennekes)"
                        }
                    }
                }
            },
            "website": {
                "question": "What is the website where one can find more information about this charging station?",
                "render": "More info on <a href='{website}'>{website}</a>"
            }
        },
        "title": {
            "mappings": {
                "0": {
                    "then": "Charging station for electrical bicycles"
                },
                "1": {
                    "then": "Charging station for cars"
                }
            },
            "render": "Charging station"
        }
    },
    "cinema": {
        "description": " A place showing movies (films), generally open to the public for a fee. Commonly referred to as a movie theater in the US",
        "name": "Cinema",
        "tagRenderings": {
            "cinema_type": {
                "mappings": {
                    "0": {
                        "then": "This is a normal cinema showing movies for all ages"
                    },
                    "1": {
                        "then": "This is an erotic cinema showing adult movies"
                    }
                },
                "question": "What type of cinema is this?"
            }
        },
        "title": {
            "render": "Cinema"
        }
    },
    "climbing": {
        "description": "A dummy layer which contains tagrenderings, shared among the climbing layers",
        "tagRenderings": {
            "average_length": {
                "question": "What is the (average) length of the routes in meters?",
                "render": "The routes are <b>{canonical(climbing:length)}</b> long on average"
            },
            "bouldering": {
                "mappings": {
                    "0": {
                        "then": "Bouldering is possible here"
                    },
                    "1": {
                        "then": "Bouldering is not possible here"
                    },
                    "2": {
                        "then": "Bouldering is possible, although there are only a few problems"
                    },
                    "3": {
                        "then": "There are {climbing:boulder} boulder problems"
                    }
                },
                "question": "Is bouldering possible here?"
            },
            "fee": {
                "mappings": {
                    "0": {
                        "then": "Climbing here is free of charge"
                    },
                    "1": {
                        "then": "Paying a fee is required to climb here"
                    }
                },
                "question": "Is a fee required to climb here?",
                "render": "A fee of {charge} should be paid for climbing here"
            },
            "max_bolts": {
                "question": "How many bolts do routes in {title()} have at most?",
                "render": "The sport climbing routes here have at most {climbing:bolts:max} bolts.<div class='subtle'>This is without relays and indicates how much quickdraws a climber needs</div>"
            },
            "max_difficulty": {
                "question": "What is the highest grade route here, according to the french classification system?",
                "render": "The highest grade is {climbing:grade:french:max} according to the french/belgian system"
            },
            "min_difficulty": {
                "question": "What is the grade of the easiest route here, according to the french classification system?",
                "render": "The lowest grade is {climbing:grade:french:min} according to the french/belgian system"
            },
            "sportclimbing": {
                "mappings": {
                    "0": {
                        "then": "Sport climbing is possible here"
                    },
                    "1": {
                        "then": "Sport climbing is not possible here"
                    },
                    "2": {
                        "then": "There are {climbing:sport} sport climbing routes"
                    }
                },
                "question": "Is sport climbing possible here on fixed anchors?"
            },
            "toprope": {
                "mappings": {
                    "0": {
                        "then": "Toprope climbing is possible here"
                    },
                    "1": {
                        "then": "Toprope climbing is not possible here"
                    },
                    "2": {
                        "then": "There are {climbing:toprope} toprope routes"
                    }
                },
                "question": "Is toprope climbing possible here?"
            },
            "trad_climbing": {
                "mappings": {
                    "0": {
                        "then": "Traditional climbing is possible here"
                    },
                    "1": {
                        "then": "Traditional climbing is not possible here"
                    },
                    "2": {
                        "then": "There are {climbing:traditional} traditional climbing routes"
                    }
                },
                "question": "Is traditional climbing possible here?",
                "questionHint": "Using your own gear, e.g. chocks"
            },
            "website": {
                "question": "Is there a (unofficial) website with more informations (e.g. topos)?"
            }
        }
    },
    "climbing_area": {
        "description": "An area where climbing is possible, e.g. a crag, site, boulder, … Contains aggregation of routes",
        "name": "Climbing opportunities",
        "presets": {
            "0": {
                "description": "A climbing opportunity",
                "title": "a climbing opportunity"
            }
        },
        "tagRenderings": {
            "Contained routes hist": {
                "render": "<h3>Grades overview</h3>{histogram(_difficulty_hist)}"
            },
            "Contained routes length hist": {
                "render": "<h3>Length overview</h3>{histogram(_length_hist)}"
            },
            "Contained_climbing_routes": {
                "render": "<h3>Contains {_contained_climbing_routes_count} routes</h3> <ul>{_contained_climbing_routes}</ul>"
            },
            "Rock type (crag/rock/cliff only)": {
                "mappings": {
                    "0": {
                        "then": "Limestone"
                    }
                },
                "question": "What is the rock type here?",
                "render": "The rock type is {rock}"
            },
            "Type": {
                "mappings": {
                    "0": {
                        "then": "A climbing boulder - a single rock or cliff with one or a few climbing routes which can be climbed safely without rope"
                    },
                    "1": {
                        "then": "A climbing crag - a single rock or cliff with at least a few climbing routes"
                    }
                }
            },
            "name": {
                "mappings": {
                    "0": {
                        "then": "This climbing opportunity doesn't have a name"
                    }
                },
                "question": "What is the name of this climbing opportunity?",
                "render": "<strong>{name}</strong>"
            }
        },
        "title": {
            "mappings": {
                "0": {
                    "then": "Climbing crag <b>{name}</b>"
                },
                "1": {
                    "then": "Climbing area <b>{name}</b>"
                },
                "2": {
                    "then": "Climbing site"
                },
                "3": {
                    "then": "Climbing opportunity <b>{name}</b>"
                }
            },
            "render": "Climbing opportunity"
        }
    },
    "climbing_club": {
        "description": "A climbing club or organisation",
        "name": "Climbing club",
        "presets": {
            "0": {
                "description": "A climbing club",
                "title": "a climbing club"
            },
            "1": {
                "description": "An NGO working around climbing",
                "title": "a climbing ngo"
            }
        },
        "tagRenderings": {
            "climbing_club-name": {
                "question": "What is the name of this climbing club or NGO?",
                "render": "<strong>{name}</strong>"
            }
        },
        "title": {
            "mappings": {
                "0": {
                    "then": "Climbing NGO"
                }
            },
            "render": "Climbing club"
        }
    },
    "climbing_gym": {
        "description": "A climbing gym",
        "name": "Climbing gyms",
        "presets": {
            "0": {
                "title": "Climbing gym"
            }
        },
        "tagRenderings": {
            "Speed climbing?": {
                "mappings": {
                    "0": {
                        "then": "There is a speed climbing wall"
                    },
                    "1": {
                        "then": "There is no speed climbing wall"
                    },
                    "2": {
                        "then": "There are {climbing:speed} speed climbing walls"
                    }
                },
                "question": "Is there a speed climbing wall?"
            },
            "belay_device_rental": {
                "mappings": {
                    "0": {
                        "then": "Belay devices are provided at each rope"
                    },
                    "1": {
                        "then": "A belay device can be borrowed for free here"
                    },
                    "2": {
                        "then": "A belay device can be rented here for {service:climbing_belay_device:rental:charge}"
                    },
                    "3": {
                        "then": "A belay device can be rented here"
                    },
                    "4": {
                        "then": "A belay device can <b>not</b> be rented here"
                    }
                },
                "question": "Can one rent a belay device here?"
            },
            "harness_rental": {
                "mappings": {
                    "0": {
                        "then": "A climbing harness can be borrowed for free here"
                    },
                    "1": {
                        "then": "A climbing harness can be rented here for {service:climbing_harness:rental:charge}"
                    },
                    "2": {
                        "then": "A climbing harness can be rented here"
                    },
                    "3": {
                        "then": "A climbing harness can <b>not</b> be rented here"
                    }
                },
                "question": "Can one rent a climbing harness here?"
            },
            "name": {
                "question": "What is the name of this climbing gym?"
            },
            "rope_rental": {
                "mappings": {
                    "0": {
                        "then": "A climbing rope can be borrowed for free here"
                    },
                    "1": {
                        "then": "A climbing rope can be rented here for {service:climbing_rope:rental:charge}"
                    },
                    "2": {
                        "then": "A climbing rope can be rented here"
                    },
                    "3": {
                        "then": "A climbing rope can <b>not</b> be rented here"
                    }
                },
                "question": "Can one rent a climbing rope here?"
            },
            "shoe_rental": {
                "mappings": {
                    "0": {
                        "then": "Climbing shoes can be borrowed for free here"
                    },
                    "1": {
                        "then": "Climbing shoes can be rented here for {service:climbing_shoes:rental:charge}"
                    },
                    "2": {
                        "then": "Climbing shoes can be rented here"
                    },
                    "3": {
                        "then": "Climbing shoes can <b>not</b> be rented here"
                    }
                },
                "question": "Can one rent climbing shoes here?"
            }
        },
        "title": {
            "mappings": {
                "0": {
                    "then": "Climbing gym <strong>{name}</strong>"
                }
            },
            "render": "Climbing gym"
        }
    },
    "climbing_opportunity": {
        "description": "Fallback layer with items on which climbing _might_ be possible. It is loaded when zoomed in a lot, to prevent duplicate items to be added",
        "name": "Climbing opportunities?",
        "tagRenderings": {
            "climbing-opportunity-name": {
                "render": "<strong>{name}</strong>"
            },
            "climbing-possible": {
                "mappings": {
                    "0": {
                        "then": "Climbing is possible here"
                    },
                    "1": {
                        "then": "Climbing is not possible here"
                    },
                    "2": {
                        "then": "Climbing is not possible here"
                    }
                },
                "question": "Is climbing possible here?"
            }
        },
        "title": {
            "render": "Climbing opportunity?"
        }
    },
    "climbing_route": {
        "description": "A single climbing route and its properties. Some properties are derived from the containing features",
        "name": "Climbing routes",
        "presets": {
            "0": {
                "title": "a climbing route"
            }
        },
        "tagRenderings": {
            "Difficulty": {
                "question": "What is the grade of this climbing route according to the french/belgian system?",
                "render": "The grade is {climbing:grade:french} according to the french/belgian system"
            },
            "Length": {
                "question": "How long is this climbing route (in meters)?",
                "render": "This route is {canonical(climbing:length)} long"
            },
            "Name": {
                "mappings": {
                    "0": {
                        "then": "This climbing route doesn't have a name"
                    }
                },
                "question": "What is the name of this climbing route?",
                "render": "<strong>{name}</strong>"
            },
            "Rock type via embedded feature": {
                "render": "The rock type is {_embedding_features_with_rock:rock} as stated <a href='#{_embedding_features_with_rock:id}'>on the surrounding crag</a>"
            },
            "bolts": {
                "mappings": {
                    "0": {
                        "then": "This route is not bolted"
                    }
                },
                "question": "How many bolts does this route have before reaching the anchor?",
                "render": "This route has {climbing:bolts} bolts <div class='subtle'>This is without relays and indicates how much quickdraws a climber needs</div>"
            }
        },
        "title": {
            "mappings": {
                "0": {
                    "then": "Climbing route <strong>{name}</strong>"
                }
            },
            "render": "Climbing route"
        }
    },
    "clock": {
        "description": "Layer with public clocks",
        "name": "Clocks",
        "presets": {
            "0": {
                "description": "A publicly visible clock",
                "title": "a clock"
            },
            "1": {
                "description": "A publicly visible clock mounted on a wall",
                "title": "a wall-mounted clock"
            }
        },
        "tagRenderings": {
            "barometer": {
                "mappings": {
                    "0": {
                        "then": "This clock also displays the air pressure"
                    },
                    "1": {
                        "then": "This clock does not display the air pressure"
                    },
                    "2": {
                        "then": "This clock does probably not display the air pressure"
                    }
                },
                "question": "Does this clock also display the air pressure?"
            },
            "date": {
                "mappings": {
                    "0": {
                        "then": "This clock also displays the date"
                    },
                    "1": {
                        "then": "This clock does not display the date"
                    },
                    "2": {
                        "then": "This clock does probably not display the date"
                    }
                },
                "question": "Does this clock also display the date?"
            },
            "display": {
                "mappings": {
                    "0": {
                        "then": "This clock displays the time with hands"
                    },
                    "1": {
                        "then": "This clock displays the time with digits"
                    },
                    "2": {
                        "then": "This clock displays the time with a sundial"
                    },
                    "3": {
                        "then": "This clock displays the time in a non-standard way, e.g using binary, water or something else"
                    }
                },
                "question": "How does this clock display the time?"
            },
            "faces": {
                "freeform": {
                    "placeholder": "Number of faces"
                },
                "mappings": {
                    "0": {
                        "then": "This clock has one face"
                    },
                    "1": {
                        "then": "This clock has two faces"
                    },
                    "2": {
                        "then": "This clock has four faces"
                    }
                },
                "question": "How many faces does this clock have?",
                "render": "This clock has {faces} faces"
            },
            "hygrometer": {
                "mappings": {
                    "0": {
                        "then": "This clock also displays the humidity"
                    },
                    "1": {
                        "then": "This clock does not display the humidity"
                    },
                    "2": {
                        "then": "This clock does probably not display the humidity"
                    }
                },
                "question": "Does this clock also display the humidity?"
            },
            "support": {
                "mappings": {
                    "0": {
                        "then": "This clock is mounted on a pole"
                    },
                    "1": {
                        "then": "This clock is mounted on a wall"
                    },
                    "2": {
                        "then": "This clock is part of a billboard"
                    },
                    "3": {
                        "then": "This clock is on the ground"
                    }
                },
                "question": "In what way is the clock mounted?"
            },
            "thermometer": {
                "mappings": {
                    "0": {
                        "then": "This clock also displays the temperature"
                    },
                    "1": {
                        "then": "This clock does not display the temperature"
                    },
                    "2": {
                        "then": "This clock does probably not display the temperature"
                    }
                },
                "question": "Does this clock also display the temperature?"
            },
            "visibility": {
                "mappings": {
                    "0": {
                        "then": "This clock is visible from about 5 meters away (small wall-mounted clock)"
                    },
                    "1": {
                        "then": "This clock is visible from about 20 meters away (medium size billboard clock)"
                    },
                    "2": {
                        "then": "This clock is visible from more than 20 meters away (e.g. a church clock or station clock)"
                    }
                },
                "question": "How visible is this clock?"
            }
        },
        "title": {
            "render": "Clock"
        }
    },
    "crossings": {
        "description": "Crossings for pedestrians and cyclists",
        "name": "Crossings",
        "presets": {
            "0": {
                "description": "Crossing for pedestrians and/or cyclists",
                "title": "a crossing"
            },
            "1": {
                "description": "Traffic signal on a road",
                "title": "a traffic signal"
            }
        },
        "tagRenderings": {
            "crossing-arrow": {
                "mappings": {
                    "0": {
                        "then": "This traffic light has an arrow pointing in the direction of crossing."
                    },
                    "1": {
                        "then": "This traffic light does <b>not</b> have an arrow pointing in the direction of crossing."
                    }
                },
                "question": "Does this traffic light have an arrow pointing in the direction of crossing?"
            },
            "crossing-bicycle-allowed": {
                "mappings": {
                    "0": {
                        "then": "A cyclist can use this crossing"
                    },
                    "1": {
                        "then": "A cyclist can not use this crossing"
                    }
                },
                "question": "Is this crossing also for bicycles?"
            },
            "crossing-button": {
                "mappings": {
                    "0": {
                        "then": "This traffic light has a button to request green light"
                    },
                    "1": {
                        "then": "This traffic light does not have a button to request green light"
                    }
                },
                "question": "Does this traffic light have a button to request green light?"
            },
            "crossing-continue-through-red": {
                "mappings": {
                    "0": {
                        "then": "A cyclist can go straight on if the light is red"
                    },
                    "1": {
                        "then": "A cyclist can go straight on if the light is red"
                    },
                    "2": {
                        "then": "A cyclist can not go straight on if the light is red"
                    }
                },
                "question": "Can a cyclist go straight on when the light is red?"
            },
            "crossing-has-island": {
                "mappings": {
                    "0": {
                        "then": "This crossing has an island in the middle"
                    },
                    "1": {
                        "then": "This crossing does not have an island in the middle"
                    }
                },
                "question": "Does this crossing have an island in the middle?"
            },
            "crossing-is-zebra": {
                "mappings": {
                    "0": {
                        "then": "This is a zebra crossing"
                    },
                    "1": {
                        "then": "This is not a zebra crossing"
                    }
                },
                "question": "Is this is a zebra crossing?"
            },
            "crossing-minimap": {
                "mappings": {
                    "0": {
                        "then": "This traffic light has a tactile map showing the layout of the crossing."
                    },
                    "1": {
                        "then": "This traffic light does <b>not</b> have a tactile map showing the layout of the crossing."
                    }
                },
                "question": "Does this traffic light have a tactile map showing the layout of the crossing?"
            },
            "crossing-right-turn-through-red": {
                "mappings": {
                    "0": {
                        "then": "A cyclist can turn right if the light is red"
                    },
                    "1": {
                        "then": "A cyclist can turn right if the light is red"
                    },
                    "2": {
                        "then": "A cyclist can not turn right if the light is red"
                    }
                },
                "question": "Can a cyclist turn right when the light is red?"
            },
            "crossing-sound": {
                "mappings": {
                    "0": {
                        "then": "This traffic light has sound signals to help crossing, both for finding the crossing and for crossing."
                    },
                    "1": {
                        "then": "This traffic light does not have sound signals to help crossing."
                    },
                    "2": {
                        "then": "This traffic light has a sound signal to help locate the pole, but no signal to sign that it is safe to cross."
                    },
                    "3": {
                        "then": "This traffic light has a sound signal to sign that it is safe to cross, but no signal to help locate the pole."
                    }
                },
                "question": "Does this traffic light have sound signals to aid crossing?"
            },
            "crossing-tactile": {
                "mappings": {
                    "0": {
                        "then": "This crossing has tactile paving"
                    },
                    "1": {
                        "then": "This crossing does not have tactile paving"
                    },
                    "2": {
                        "then": "This crossing has tactile paving, but is not correct"
                    }
                },
                "question": "Does this crossing have tactile paving?"
            },
            "crossing-type": {
                "mappings": {
                    "0": {
                        "then": "Crossing, without traffic lights"
                    },
                    "1": {
                        "then": "Crossing with traffic signals"
                    },
                    "2": {
                        "then": "Zebra crossing"
                    },
                    "3": {
                        "then": "Crossing without crossing markings"
                    }
                },
                "question": "What kind of crossing is this?"
            },
            "crossing-vibration": {
                "mappings": {
                    "0": {
                        "then": "The button for this traffic light has a vibration signal to indicate that it is safe to cross."
                    },
                    "1": {
                        "then": "The button for this traffic light does not have a vibration signal to indicate that it is safe to cross."
                    }
                },
                "question": "Does this traffic light have vibration signals to aid crossing? (usually located at the bottom of the crossing button)"
            }
        },
        "title": {
            "mappings": {
                "0": {
                    "then": "Traffic signal"
                },
                "1": {
                    "then": "Crossing with traffic signals"
                }
            },
            "render": "Crossing"
        }
    },
    "cycleways_and_roads": {
        "description": "All infrastructure that someone can cycle over, accompanied with questions about this infrastructure",
        "name": "Cycleways and roads",
        "tagRenderings": {
            "Cycleway type for a road": {
                "mappings": {
                    "0": {
                        "then": "There is a shared lane"
                    },
                    "1": {
                        "then": "There is a lane next to the road (separated with paint)"
                    },
                    "2": {
                        "then": "There is a track, but no cycleway drawn separately from this road on the map."
                    },
                    "3": {
                        "then": "There is a separately drawn cycleway"
                    },
                    "4": {
                        "then": "There is no cycleway"
                    },
                    "5": {
                        "then": "There is no cycleway"
                    }
                },
                "question": "What kind of cycleway is here?"
            },
            "Cycleway:smoothness": {
                "mappings": {
                    "0": {
                        "then": "Usable for thin rollers: rollerblade, skateboard"
                    },
                    "1": {
                        "then": "Usable for thin wheels: racing bike"
                    },
                    "2": {
                        "then": "Usable for normal wheels: city bike, wheelchair, scooter"
                    },
                    "3": {
                        "then": "Usable for robust wheels: trekking bike, car, rickshaw"
                    },
                    "4": {
                        "then": "Usable for vehicles with high clearance: light duty off-road vehicle"
                    },
                    "5": {
                        "then": "Usable for off-road vehicles: heavy duty off-road vehicle"
                    },
                    "6": {
                        "then": "Usable for specialized off-road vehicles: tractor, ATV"
                    },
                    "7": {
                        "then": "Impassable / No wheeled vehicle"
                    }
                },
                "question": "What is the smoothness of this cycleway?"
            },
            "Cycleway:surface": {
                "mappings": {
                    "0": {
                        "then": "This cycleway is unpaved"
                    },
                    "1": {
                        "then": "This cycleway is paved"
                    },
                    "10": {
                        "then": "This cycleway is made of fine gravel"
                    },
                    "11": {
                        "then": "This cycleway is made of pebblestone"
                    },
                    "12": {
                        "then": "This cycleway is made from raw ground"
                    },
                    "2": {
                        "then": "This cycleway is made of asphalt"
                    },
                    "3": {
                        "then": "This cycleway is made of smooth paving stones"
                    },
                    "4": {
                        "then": "This cycleway is made of concrete"
                    },
                    "5": {
                        "then": "This cycleway is made of cobblestone (unhewn or sett)"
                    },
                    "6": {
                        "then": "This cycleway is made of raw, natural cobblestone"
                    },
                    "7": {
                        "then": "This cycleway is made of flat, square cobblestone"
                    },
                    "8": {
                        "then": "This cycleway is made of wood"
                    },
                    "9": {
                        "then": "This cycleway is made of gravel"
                    }
                },
                "question": "What is the surface of the cycleway made from?",
                "render": "This cyleway is made of {cycleway:surface}"
            },
            "Is this a cyclestreet? (For a road)": {
                "mappings": {
                    "0": {
                        "then": "This is a cyclestreet, and a 30km/h zone."
                    },
                    "1": {
                        "then": "This is a cyclestreet"
                    },
                    "2": {
                        "then": "This is not a cyclestreet."
                    }
                },
                "question": "Is this a cyclestreet?"
            },
            "Maxspeed (for road)": {
                "mappings": {
                    "0": {
                        "then": "The maximum speed is 20 km/h"
                    },
                    "1": {
                        "then": "The maximum speed is 30 km/h"
                    },
                    "2": {
                        "then": "The maximum speed is 50 km/h"
                    },
                    "3": {
                        "then": "The maximum speed is 70 km/h"
                    },
                    "4": {
                        "then": "The maximum speed is 90 km/h"
                    }
                },
                "question": "What is the maximum speed in this street?",
                "render": "The maximum speed on this road is {maxspeed} km/h"
            },
            "Surface of the road": {
                "mappings": {
                    "0": {
                        "then": "This cycleway is unhardened"
                    },
                    "1": {
                        "then": "This cycleway is paved"
                    },
                    "10": {
                        "then": "This cycleway is made of fine gravel"
                    },
                    "11": {
                        "then": "This cycleway is made of pebblestone"
                    },
                    "12": {
                        "then": "This cycleway is made from raw ground"
                    },
                    "2": {
                        "then": "This cycleway is made of asphalt"
                    },
                    "3": {
                        "then": "This cycleway is made of smooth paving stones"
                    },
                    "4": {
                        "then": "This cycleway is made of concrete"
                    },
                    "5": {
                        "then": "This cycleway is made of cobblestone (unhewn or sett)"
                    },
                    "6": {
                        "then": "This cycleway is made of raw, natural cobblestone"
                    },
                    "7": {
                        "then": "This cycleway is made of flat, square cobblestone"
                    },
                    "8": {
                        "then": "This cycleway is made of wood"
                    },
                    "9": {
                        "then": "This cycleway is made of gravel"
                    }
                },
                "question": "What is the surface of the street made from?",
                "render": "This road is made of {surface}"
            },
            "Surface of the street": {
                "mappings": {
                    "0": {
                        "then": "Usable for thin rollers: rollerblade, skateboard"
                    },
                    "1": {
                        "then": "Usable for thin wheels: racing bike"
                    },
                    "2": {
                        "then": "Usable for normal wheels: city bike, wheelchair, scooter"
                    },
                    "3": {
                        "then": "Usable for robust wheels: trekking bike, car, rickshaw"
                    },
                    "4": {
                        "then": "Usable for vehicles with high clearance: light duty off-road vehicle"
                    },
                    "5": {
                        "then": "Usable for off-road vehicles: heavy duty off-road vehicle"
                    },
                    "6": {
                        "then": "Usable for specialized off-road vehicles: tractor, ATV"
                    },
                    "7": {
                        "then": "Impassable / No wheeled vehicle"
                    }
                },
                "question": "What is the smoothness of this street?"
            },
            "cyclelan-segregation": {
                "mappings": {
                    "0": {
                        "then": "This cycleway is separated by a dashed line"
                    },
                    "1": {
                        "then": "This cycleway is separated by a solid line"
                    },
                    "2": {
                        "then": "This cycleway is separated by a parking lane"
                    },
                    "3": {
                        "then": "This cycleway is separated by a kerb"
                    }
                },
                "question": "How is this cycleway separated from the road?"
            },
            "cycleway-lane-track-traffic-signs": {
                "mappings": {
                    "0": {
                        "then": "Compulsory cycleway"
                    },
                    "1": {
                        "then": "Compulsory cycleway (with supplementary sign)<br>"
                    },
                    "2": {
                        "then": "Segregated foot/cycleway"
                    },
                    "3": {
                        "then": "Unsegregated foot/cycleway"
                    },
                    "4": {
                        "then": "No traffic sign present"
                    }
                },
                "question": "What traffic sign does this cycleway have?"
            },
            "cycleway-segregation": {
                "mappings": {
                    "0": {
                        "then": "This cycleway is separated by a dashed line"
                    },
                    "1": {
                        "then": "This cycleway is separated by a solid line"
                    },
                    "2": {
                        "then": "This cycleway is separated by a parking lane"
                    },
                    "3": {
                        "then": "This cycleway is separated by a kerb"
                    }
                },
                "question": "How is this cycleway separated from the road?"
            },
            "cycleway-traffic-signs": {
                "mappings": {
                    "0": {
                        "then": "Compulsory cycleway"
                    },
                    "1": {
                        "then": "Compulsory cycleway (with supplementary sign)<br>"
                    },
                    "2": {
                        "then": "Segregated foot/cycleway"
                    },
                    "3": {
                        "then": "Unsegregated foot/cycleway"
                    },
                    "4": {
                        "then": "Compulsory cycleway"
                    },
                    "5": {
                        "then": "Compulsory (moped)cycleway"
                    },
                    "6": {
                        "then": "Non-compulsory cycleway"
                    },
                    "7": {
                        "then": "No traffic sign present"
                    }
                },
                "question": "What traffic sign does this cycleway have?"
            },
            "cycleway-traffic-signs-supplementary": {
                "mappings": {
                    "0": {
                        "then": "Mopeds must use the cycleway"
                    },
                    "1": {
                        "then": "Speedpedelecs must use the cycleway"
                    },
                    "2": {
                        "then": "Mopeds and speedpedelecs must use the cycleway"
                    },
                    "3": {
                        "then": "Mopeds are not allowed"
                    },
                    "4": {
                        "then": "Speedpedelecs are not allowed"
                    },
                    "5": {
                        "then": "Mopeds and speedpedelecs are not allowed"
                    },
                    "6": {
                        "then": "No supplementary traffic sign present"
                    }
                },
                "question": "Does the traffic sign D7 (<img src='./assets/layers/cycleways_and_roads/traffic_sign/be/Belgian_road_sign_D07.svg' style='width: 1.5em'>) have a supplementary sign?"
            },
            "cycleways_and_roads-cycleway:buffer": {
                "question": "How wide is the gap between the cycleway and the road?",
                "render": "The buffer besides this cycleway is {cycleway:buffer} m"
            },
            "incline": {
                "mappings": {
                    "0": {
                        "then": "There is (probably) no incline here"
                    },
                    "1": {
                        "then": "This road has a slope"
                    }
                },
                "question": "Does {title()} have an incline?",
                "render": "This road has an slope of {incline}"
            },
            "is lit?": {
                "mappings": {
                    "0": {
                        "then": "This street is lit"
                    },
                    "1": {
                        "then": "This road is not lit"
                    },
                    "2": {
                        "then": "This road is lit at night"
                    },
                    "3": {
                        "then": "This road is lit 24/7"
                    }
                },
                "question": "Is this street lit?"
            },
            "width:carriageway": {
                "question": "What is the carriage width of this road (in meters)?",
                "questionHint": "This is measured curb to curb and thus includes the width of parallell parking lanes",
                "render": "The carriage width of this road is <strong>{width:carriageway}m</strong>"
            }
        },
        "title": {
            "mappings": {
                "0": {
                    "then": "Cycleway {name}"
                },
                "1": {
                    "then": "Cycleway"
                },
                "2": {
                    "then": "Road with shared lane {name}"
                },
                "3": {
                    "then": "Shared lane"
                },
                "4": {
                    "then": "Road with bike lane {name}"
                },
                "5": {
                    "then": "Bike lane"
                },
                "6": {
                    "then": "Road with cycleway next to the road {name}"
                },
                "7": {
                    "then": "Cycleway next to the road"
                },
                "8": {
                    "then": "Cyclestreet {name}"
                },
                "9": {
                    "then": "Cyclestreet"
                }
            },
            "render": "Way"
        }
    },
    "defibrillator": {
        "description": "A layer showing defibrillators which can be used in case of emergency. This contains public defibrillators, but also defibrillators which might need staff to fetch the actual device",
        "name": "Defibrillators",
        "presets": {
            "0": {
                "title": "a defibrillator"
            },
            "1": {
                "title": "a defibrillator mounted on a wall"
            }
        },
        "tagRenderings": {
            "defibrillator-access": {
                "mappings": {
                    "0": {
                        "then": "Publicly accessible"
                    },
                    "1": {
                        "then": "Publicly accessible"
                    },
                    "2": {
                        "then": "Only accessible to customers"
                    },
                    "3": {
                        "then": "Not accessible to the general public (e.g. only accesible to staff, the owners, …)"
                    },
                    "4": {
                        "then": "Not accessible, possibly only for professional use"
                    }
                },
                "question": "Is this defibrillator freely accessible?",
                "render": "Access is {access}"
            },
            "defibrillator-defibrillator": {
                "mappings": {
                    "0": {
                        "then": "There is no info about the type of device"
                    },
                    "1": {
                        "then": "This is a manual defibrillator for professionals"
                    },
                    "2": {
                        "then": "This is a normal automatic defibrillator"
                    },
                    "3": {
                        "then": "This is a special type of defibrillator: {defibrillator}"
                    }
                },
                "question": "Is this a a regular automatic defibrillator or a manual defibrillator for professionals only?"
            },
            "defibrillator-defibrillator:location": {
                "question": "Please give some explanation on where the defibrillator can be found (in the local language)",
                "render": "<i>Extra information about the location (in the local language):</i><br/>{defibrillator:location}"
            },
            "defibrillator-defibrillator:location:en": {
                "question": "Please give some explanation on where the defibrillator can be found (in English)",
                "render": "<i>Extra information about the location (in English):</i><br/>{defibrillator:location:en}"
            },
            "defibrillator-defibrillator:location:fr": {
                "question": "Please give some explanation on where the defibrillator can be found (in French)",
                "render": "<i>Extra information about the location (in French):</i><br/>{defibrillator:location:fr}"
            },
            "defibrillator-description": {
                "question": "Is there any useful information for users that you haven't been able to describe above? (leave blank if no)",
                "render": "Additional information: {description}"
            },
            "defibrillator-email": {
                "question": "What is the email for questions about this defibrillator?",
                "render": "Email for questions about this defibrillator: <a href='mailto:{email}'>{email}</a>"
            },
            "defibrillator-fixme": {
                "question": "Is there something wrong with how this is mapped, that you weren't able to fix here? (leave a note to OpenStreetMap experts)",
                "render": "Extra information for OpenStreetMap experts: {fixme}"
            },
            "defibrillator-indoors": {
                "mappings": {
                    "0": {
                        "then": "This defibrillator is located indoors"
                    },
                    "1": {
                        "then": "This defibrillator is located outdoors"
                    }
                },
                "question": "Is this defibrillator located indoors?"
            },
            "defibrillator-level": {
                "mappings": {
                    "0": {
                        "then": "This defibrillator is on the <b>ground floor</b>"
                    },
                    "1": {
                        "then": "This defibrillator is on the <b>first floor</b>"
                    }
                },
                "question": "On which floor is this defibrillator located?",
                "render": "This defibrillator is on floor {level}"
            },
            "defibrillator-phone": {
                "question": "What is the phone number for questions about this defibrillator?",
                "render": "Telephone for questions about this defibrillator: <a href='tel:{phone}'>{phone}</a>"
            },
            "defibrillator-ref": {
                "question": "What is the official identification number of the device? (if visible on device)",
                "render": "Official identification number of the device: <i>{ref}</i>"
            },
            "defibrillator-survey:date": {
                "mappings": {
                    "0": {
                        "then": "Checked today!"
                    }
                },
                "question": "When was this defibrillator last surveyed?",
                "render": "This defibrillator was last surveyed on {survey:date}"
            },
            "opening_hours_24_7": {
                "override": {
                    "question": "At what times is this defibrillator available?"
                }
            }
        },
        "title": {
            "render": "Defibrillator"
        }
    },
    "dentist": {
        "description": "This layer shows dentist offices",
        "name": "Dentist",
        "presets": {
            "0": {
                "title": "a dentists office"
            }
        },
        "tagRenderings": {
            "name": {
                "question": "What is the name of this dentist?",
                "render": "This dentist is called {name}"
            }
        },
        "title": {
            "render": "Dentist Office {name}"
        }
    },
    "direction": {
        "description": "This layer visualizes directions",
        "name": "Direction visualization"
    },
    "disaster_response": {
        "description": "This layer contains organizations that have the main objective to help the civil population during and after natural or anthropogenic disasters by working in the affected area.",
        "name": "Disaster response organizations",
        "presets": {
            "0": {
                "title": "a disaster response organization"
            }
        },
        "tagRenderings": {
            "disaster_response_name": {
                "question": "What is the name of this organization?",
                "render": "This organization is named <b>{name}</b>"
            }
        },
        "title": {
            "render": "Disaster response organization"
        }
    },
    "doctors": {
        "description": "This layer shows doctor offices",
        "name": "Doctors",
        "presets": {
            "0": {
                "title": "a doctors office"
            }
        },
        "tagRenderings": {
            "name": {
                "question": "What is the name of this doctors place?",
                "render": "This doctors place is called {name}"
            },
            "specialty": {
                "mappings": {
                    "0": {
                        "then": "This is a general practitioner"
                    },
                    "1": {
                        "then": "This is a gynaecologist"
                    },
                    "2": {
                        "then": "This is a psychiatrist"
                    },
                    "3": {
                        "then": "This is a paediatrician"
                    }
                },
                "question": "What is this doctor specialized in?",
                "render": "This doctor is specialized in {healthcare:speciality}"
            }
        },
        "title": {
            "render": "Doctors Office {name}"
        }
    },
    "dogpark": {
        "name": "dog parks",
        "presets": {
            "0": {
                "description": "A place for dogs, where they can run unleashed",
                "title": "a dog park"
            }
        },
        "tagRenderings": {
            "Name": {
                "question": "What is the name of this dog park?",
                "render": "The name of this dog park is {name}"
            },
            "dogarea": {
                "render": "This dogpark is {_surface:ha} ha big"
            },
            "dogpark-fenced": {
                "mappings": {
                    "0": {
                        "then": "This dogpark is fenced all around"
                    },
                    "1": {
                        "then": "This dogpark is not fenced all around"
                    }
                },
                "question": "It this dog park fenced in?"
            },
            "smalldogs": {
                "mappings": {
                    "0": {
                        "then": "Have separate area for puppies and small dogs"
                    },
                    "1": {
                        "then": "Does <strong>not</strong> have a separate area for puppies and small dogs"
                    }
                },
                "question": "Does this dog park have a separate fenced in area for small dogs and puppies?"
            }
        },
        "title": {
            "render": "dog park"
        }
    },
    "drinking_water": {
        "deletion": {
            "nonDeleteMappings": {
                "0": {
                    "then": "This is a decorative fountain of which the water is not drinkable by humans"
                },
                "1": {
                    "then": "This is a water tap or water pump with non-drinkable water.<div class='subtle'>Examples are water taps with rain water to tap water for nearby plants</div>"
                },
                "2": {
                    "then": "This is a historic, manual water pump where no drinking water can be found"
                }
            }
        },
        "description": "A layer showing drinking water fountains",
        "name": "Drinking water",
        "presets": {
            "0": {
                "description": "Typically a drinking fountain, water tap, water well or natural spring",
                "title": "a drinking water"
            }
        },
        "tagRenderings": {
            "Bottle refill": {
                "mappings": {
                    "0": {
                        "then": "It is easy to refill water bottles"
                    },
                    "1": {
                        "then": "Water bottles may not fit"
                    }
                },
                "question": "How easy is it to fill water bottles?"
            },
            "Still in use?": {
                "mappings": {
                    "0": {
                        "then": "This drinking water works"
                    },
                    "1": {
                        "then": "This drinking water is broken"
                    },
                    "2": {
                        "then": "This drinking water is closed"
                    }
                },
                "question": "Is this drinking water spot still operational?",
                "render": "The operational status is <i>{operational_status}</i>"
            },
            "bench-artwork": {
                "mappings": {
                    "0": {
                        "then": "This drinking water point has an integrated artwork"
                    },
                    "1": {
                        "then": "This drinking water point does not have an integrated artwork"
                    },
                    "2": {
                        "then": "This drinking water point <span class=\"subtle\">probably</span> doesn't have an integrated artwork"
                    }
                },
                "question": "Does this drinking water fountain have an artistic element?",
                "questionHint": "E.g. it has an integrated statue or other non-trivial, creative work"
            },
            "fee": {
                "mappings": {
                    "0": {
                        "then": "Free to use"
                    },
                    "1": {
                        "then": "One needs to pay to use this drinking water point"
                    }
                },
                "question": "Is this drinking water point free to use?"
            },
            "opening_hours_24_7": {
                "override": {
                    "+mappings": {
                        "0": {
                            "then": "This drinking water fountain is closed this season. As such, the opening hours are not shown."
                        }
                    },
                    "questionHint": "These are the opening hours if the drinking water fountain is operational."
                }
            },
            "render-closest-drinking-water": {
                "render": "<a href='#{_closest_other_drinking_water_id}'>There is another drinking water fountain at {_closest_other_drinking_water_distance} meters</a>"
            },
            "seasonal": {
                "mappings": {
                    "0": {
                        "then": "This drinking water point is available all around the year"
                    },
                    "1": {
                        "then": "This drinking water point is only available in summer"
                    },
                    "2": {
                        "then": "This drinking water point is closed during the winter"
                    }
                },
                "question": "Is this drinking water point available all year round?"
            },
            "type": {
                "mappings": {
                    "0": {
                        "then": "This is a bubbler fountain. A water jet to drink from is sent upwards, typically controlled by a push button."
                    },
                    "1": {
                        "then": "This is a bottle refill point where the water is sent downwards, typically controlled by a push button or a motion sensor. Drinking directly from the stream might be very hard or impossible."
                    },
                    "2": {
                        "then": "This is a water tap. The water flows downward and the stream is controlled by a valve or push-button."
                    }
                },
                "question": "What type of drinking water point is this?"
            }
        },
        "title": {
            "render": "Drinking water"
        }
    },
    "elevator": {
        "description": "This layer show elevators and asks for operational status and elevator dimensions. Useful for wheelchair accessibility information",
        "name": "Elevator",
        "presets": {
            "0": {
                "title": "an elevator"
            }
        },
        "tagRenderings": {
            "door-width": {
                "question": "What is the width of this elevator's entrance?",
                "render": "This elevator's doors have a width of {canonical(door:width)}"
            },
            "elevator-depth": {
                "question": "What is the depth of this elevator?",
                "render": "This elevator has a depth of {canonical(length)}"
            },
            "elevator-diameter": {
                "question": "What is the diameter of this elevator?",
                "render": "This elevator has a diameter of {canonical(diameter)}"
            },
            "elevator-shape": {
                "mappings": {
                    "0": {
                        "then": "This elevator has a rectangular shape"
                    },
                    "1": {
                        "then": "This elevator has a circular shape"
                    }
                },
                "question": "What shape does this elevator have?"
            },
            "elevator-width": {
                "question": "What is the width of this elevator?",
                "render": "This elevator has a width of {canonical(width)}"
            },
            "operational_status": {
                "mappings": {
                    "0": {
                        "then": "This elevator is broken"
                    },
                    "1": {
                        "then": "This elevator is closed <span class='subtle'>e.g. because renovation works are going on</span>"
                    },
                    "2": {
                        "then": "This elevator works"
                    },
                    "3": {
                        "then": "This elevator works"
                    }
                },
                "question": "Does this elevator work?"
            },
            "speech_output": {
                "render": {
                    "special": {
                        "question": "In which languages does this elevator have speech output?",
                        "render_list_item": "This elevator has speech output in {language()}",
                        "render_single_language": "This elevator has speech output in {language()}"
                    }
                }
            },
            "speech_output_available": {
                "mappings": {
                    "0": {
                        "then": "This elevator has speech output"
                    },
                    "1": {
                        "then": "This elevator does not have speech output"
                    }
                },
                "question": "Has this elevator speech output?",
                "questionHint": "E.g. it announces the current floor"
            },
            "tactile_writing_available": {
                "mappings": {
                    "0": {
                        "then": "This elevator has tactile writing in Braille"
                    },
                    "1": {
                        "then": "This elevator does not have tactile writing"
                    }
                },
                "question": "Has this elevator tactile writing?"
            },
            "tactile_writing_language": {
                "render": {
                    "special": {
                        "question": "In which languages does this elevator have tactile writing (braille)?",
                        "render_list_item": "This elevator has tactile writing in {language()}",
                        "render_single_language": "This elevator has tactile writing in {language()}"
                    }
                }
            }
        },
        "title": {
            "render": "Elevator"
        }
    },
    "elongated_coin": {
        "description": "Layer showing penny presses.",
        "name": "Penny Presses",
        "presets": {
            "0": {
                "title": "a penny press"
            }
        },
        "tagRenderings": {
            "charge": {
                "freeform": {
                    "placeholder": "Cost (e.g. 0.50 EUR)"
                },
                "mappings": {
                    "0": {
                        "then": "It costs 1 euro to press a penny."
                    },
                    "1": {
                        "then": "It costs 2 euros to press a penny."
                    },
                    "2": {
                        "then": "It costs 2 Swiss francs to press a penny."
                    },
                    "3": {
                        "then": "It costs 1 Swiss franc to press a penny."
                    }
                },
                "question": "How much does it cost to press a penny?",
                "render": "It costs {charge} to press a penny."
            },
            "coin": {
                "freeform": {
                    "placeholder": "Coin type (e.g. 10cent)"
                },
                "mappings": {
                    "0": {
                        "then": "This penny press uses a 2 cent coin for pressing."
                    },
                    "1": {
                        "then": "This penny press uses a 5 cent coin for pressing."
                    },
                    "2": {
                        "then": "This penny press uses a 10 cent coin for pressing."
                    },
                    "3": {
                        "then": "This penny press uses a 25 cent coin for pressing."
                    },
                    "4": {
                        "then": "This penny press uses a 50 cent coin for pressing."
                    },
                    "5": {
                        "then": "This penny press uses a 10 centimes coin for pressing."
                    },
                    "6": {
                        "then": "This penny press uses a 20 centimes coin for pressing."
                    }
                },
                "question": "What coin is used for pressing?",
                "render": "This penny press uses a {coin:type} coin for pressing."
            },
            "designs": {
                "freeform": {
                    "placeholder": "Number of designs (e.g. 5)"
                },
                "mappings": {
                    "0": {
                        "then": "This penny press has one design available."
                    },
                    "1": {
                        "then": "This penny press has two designs available."
                    },
                    "2": {
                        "then": "This penny press has three designs available."
                    },
                    "3": {
                        "then": "This penny press has four designs available."
                    }
                },
                "question": "How many designs are available?",
                "render": "This penny press has {coin:design_count} designs available."
            },
            "fee": {
                "mappings": {
                    "0": {
                        "then": "It costs money to press a penny."
                    },
                    "1": {
                        "then": "It costs money to press a penny."
                    },
                    "2": {
                        "then": "It is free to press a penny."
                    }
                },
                "question": "Does it cost money to press a penny?"
            },
            "indoor": {
                "mappings": {
                    "0": {
                        "then": "This penny press is located indoors."
                    },
                    "1": {
                        "then": "This penny press is located outdoors."
                    }
                },
                "question": "Is the penny press indoors?"
            }
        },
        "title": {
            "render": "Penny Press"
        }
    },
    "entrance": {
        "description": "A layer showing entrances and offering capabilities to survey some advanced data which is important for e.g. wheelchair users (but also bicycle users, people who want to deliver, …)",
        "name": "Entrance",
        "presets": {
            "0": {
                "title": "an entrance"
            },
            "1": {
                "title": "an indoor door"
            }
        },
        "tagRenderings": {
            "Door_type": {
                "mappings": {
                    "0": {
                        "then": "The door type is not known"
                    },
                    "1": {
                        "then": "A classical, hinged door supported by joints"
                    },
                    "2": {
                        "then": "A revolving door which hangs on a central shaft, rotating within a cylindrical enclosure"
                    },
                    "3": {
                        "then": "A sliding door where the door slides sidewards, typically parallel with a wall"
                    },
                    "4": {
                        "then": "A door which rolls from overhead, typically seen for garages"
                    },
                    "5": {
                        "then": "This is an entrance without a physical door"
                    }
                },
                "question": "What is the type of this door?",
                "questionHint": "Wether or not the door is automated is asked in the next question"
            },
            "Entrance type": {
                "mappings": {
                    "0": {
                        "then": "No specific entrance type is known"
                    },
                    "1": {
                        "then": "This is an indoor door, separating a room or a corridor within a single building"
                    },
                    "2": {
                        "then": "This is the main entrance"
                    },
                    "3": {
                        "then": "This is a secondary entrance"
                    },
                    "4": {
                        "then": "This is a service entrance - normally only used for employees, delivery, …"
                    },
                    "5": {
                        "then": "This is an exit where one can not enter"
                    },
                    "6": {
                        "then": "This is an entrance where one can only enter (but not exit)"
                    },
                    "7": {
                        "then": "This is emergency exit"
                    },
                    "8": {
                        "then": "This is the entrance to a private home"
                    }
                },
                "question": "What type of entrance is this?"
            },
            "automatic_door": {
                "mappings": {
                    "0": {
                        "then": "This is an automatic door"
                    },
                    "1": {
                        "then": "This door is <b>not</b> automated"
                    },
                    "2": {
                        "then": "This door will open automatically when <b>motion</b> is detected"
                    },
                    "3": {
                        "then": "This door will open automatically when a <b>sensor in the floor</b> is triggered"
                    },
                    "4": {
                        "then": "This door will open automatically when a <b>button is pressed</b>"
                    },
                    "5": {
                        "then": "This door revolves automatically all the time, but has a <b>button to slow it down</b>, e.g. for wheelchair users"
                    },
                    "6": {
                        "then": "This door revolves automatically all the time"
                    },
                    "7": {
                        "then": "This door will be opened by staff when requested by <b>pressing a button</b>"
                    },
                    "8": {
                        "then": "This door will be opened by staff when requested"
                    }
                }
            },
            "kerb-height": {
                "freeform": {
                    "placeholder": "Height of the door kerb"
                },
                "mappings": {
                    "0": {
                        "then": "This door does not have a kerb"
                    }
                },
                "question": "What is the height of this kerb?",
                "render": "The kerb height of this door is {kerb:height}"
            },
            "width": {
                "question": "What is the width of this door/entrance?",
                "render": "This door has a width of {canonical(width)}"
            }
        },
        "title": {
            "render": "Entrance"
        }
    },
    "etymology": {
        "description": "All objects which have an etymology known",
        "name": "Has etymology",
        "tagRenderings": {
            "etymology_multi_apply": {
                "render": "{multi_apply(_same_name_ids, name:etymology:wikidata;name:etymology, Auto-applying data on all segments with the same name, true)}"
            },
            "simple etymology": {
                "mappings": {
                    "0": {
                        "then": "The origin of this name is unknown in all literature"
                    }
                },
                "question": "What is this object named after?",
                "questionHint": "This might be written on the street name sign",
                "render": "Named after {name:etymology}"
            },
            "street-name-sign-image": {
                "render": "{image_carousel(image:streetsign)}<br/>{image_upload(image:streetsign, Add image of a street name sign)}"
            },
            "wikipedia": {
                "render": "A Wikipedia article about this <b>street</b> exists:<br/>{wikipedia():max-height:25rem}"
            },
            "wikipedia-etymology": {
                "question": "What is the Wikidata-item that this object is named after?",
                "render": "<h3>Wikipedia article of the name giver</h3>{wikipedia(name:etymology:wikidata):max-height:20rem}"
            },
            "zoeken op inventaris onroerend erfgoed": {
                "render": "<a href='https://inventaris.onroerenderfgoed.be/erfgoedobjecten?tekst={name}' target='_blank'>Search on inventaris onroerend erfgoed</a>"
            }
        }
    },
    "extinguisher": {
        "description": "Map layer to show fire extinguishers.",
        "name": "Map of fire extinguishers",
        "presets": {
            "0": {
                "description": "A fire extinguisher is a small, portable device used to stop a fire",
                "title": "a fire extinguisher"
            }
        },
        "tagRenderings": {
            "extinguisher-location": {
                "mappings": {
                    "0": {
                        "then": "Found indoors."
                    },
                    "1": {
                        "then": "Found outdoors."
                    }
                },
                "question": "Where is it positioned?",
                "render": "Location: {location}"
            }
        },
        "title": {
            "render": "Extinguishers"
        }
    },
    "filters": {
        "filter": {
            "0": {
                "options": {
                    "0": {
                        "question": "Open now"
                    }
                }
            },
            "1": {
                "options": {
                    "0": {
                        "question": "Accepts cash"
                    }
                }
            },
            "10": {
                "options": {
                    "0": {
                        "question": "No preference towards dogs"
                    },
                    "1": {
                        "question": "Dogs allowed"
                    },
                    "2": {
                        "question": "No dogs allowed"
                    }
                }
            },
            "11": {
                "options": {
                    "0": {
                        "question": "Offers internet"
                    }
                }
            },
            "12": {
                "options": {
                    "0": {
                        "question": "Offers electricity"
                    }
                }
            },
            "13": {
                "options": {
                    "0": {
                        "question": "Has a sugar-free offering"
                    }
                }
            },
            "14": {
                "options": {
                    "0": {
                        "question": "Has a gluten free offering"
                    }
                }
            },
            "15": {
                "options": {
                    "0": {
                        "question": "Has a lactose free offering"
                    }
                }
            },
            "2": {
                "options": {
                    "0": {
                        "question": "Accepts payment cards"
                    }
                }
            },
            "3": {
                "options": {
                    "0": {
                        "question": "Accepts debit cards"
                    }
                }
            },
            "4": {
                "options": {
                    "0": {
                        "question": "Accepts credit cards"
                    }
                }
            },
            "5": {
                "options": {
                    "0": {
                        "question": "With and without images"
                    },
                    "1": {
                        "question": "Has at least one image"
                    },
                    "2": {
                        "question": "Probably does not have an image"
                    }
                }
            },
            "6": {
                "options": {
                    "0": {
                        "question": "With tactile paving"
                    }
                }
            },
            "7": {
                "options": {
                    "0": {
                        "question": "With or without tactile paving"
                    },
                    "1": {
                        "question": "With tactile paving"
                    },
                    "2": {
                        "question": "Without tactile paving"
                    },
                    "3": {
                        "question": "No information about tactile paving"
                    }
                }
            },
            "8": {
                "options": {
                    "0": {
                        "question": "Has organic options"
                    }
                }
            },
            "9": {
                "options": {
                    "0": {
                        "question": "Free to use"
                    }
                }
            }
        }
    },
    "fire_station": {
        "description": "Map layer to show fire stations.",
        "name": "Map of fire stations",
        "presets": {
            "0": {
                "description": "A fire station is a place where the fire trucks and firefighters are located when not in operation.",
                "title": "a fire station"
            }
        },
        "tagRenderings": {
            "station-agency": {
                "mappings": {
                    "0": {
                        "then": "Bureau of Fire Protection"
                    }
                },
                "question": "What agency operates this station?",
                "render": "This station is operated by {operator}."
            },
            "station-name": {
                "question": "What is the name of this fire station?",
                "render": "This station is called {name}."
            },
            "station-operator": {
                "mappings": {
                    "0": {
                        "then": "The station is operated by the government."
                    },
                    "1": {
                        "then": "The station is operated by a community-based, or informal organization."
                    },
                    "2": {
                        "then": "The station is operated by a formal group of volunteers."
                    },
                    "3": {
                        "then": "The station is privately operated."
                    }
                },
                "question": "How is the station operator classified?",
                "render": "The operator is a(n) {operator:type} entity."
            },
            "station-place": {
                "question": "Where is the station located? (e.g. name of neighborhood, villlage, or town)",
                "render": "This station is found within {addr:place}."
            },
            "station-street": {
                "question": " What is the street name where the station located?",
                "render": "This station is along a highway called {addr:street}."
            }
        },
        "title": {
            "render": "Fire Station"
        }
    },
    "fitness_centre": {
        "description": "Layer showing fitness centres",
        "name": "Fitness Centres",
        "presets": {
            "0": {
                "title": "a fitness centre"
            }
        },
        "tagRenderings": {
            "name": {
                "freeform": {
                    "placeholder": "Name of fitness centre"
                },
                "mappings": {
                    "0": {
                        "then": "This fitness centre has no name"
                    }
                },
                "question": "What is the name of this fitness centre?",
                "render": "This fitness centre is called {name}"
            }
        },
        "title": {
            "render": "Fitness Centre"
        }
    },
    "fitness_station": {
        "description": "Find a fitness station near you, and add missing ones.",
        "name": "Fitness Stations",
        "presets": {
            "0": {
                "title": "a fitness station"
            }
        },
        "tagRenderings": {
            "name": {
                "freeform": {
                    "placeholder": "Name of the fitness station"
                },
                "mappings": {
                    "0": {
                        "then": "This fitness station doesn't have a name"
                    }
                },
                "question": "What is the name of this fitness station?",
                "render": "This fitness station is called {name}"
            },
            "operator": {
                "freeform": {
                    "placeholder": "Operator of the fitness station"
                },
                "question": "Who maintains this fitness station?",
                "render": "The fitness station is maintained by {operator}."
            },
            "type": {
                "mappings": {
                    "0": {
                        "then": "This fitness station has a horizontal bar, high enough for pull-ups."
                    },
                    "1": {
                        "then": "This fitness station has a sign with instructions for a specific exercise."
                    },
                    "10": {
                        "then": "This fitness station has stepping stones."
                    },
                    "11": {
                        "then": "This fitness station has cones for performing leapfrog jumps."
                    },
                    "12": {
                        "then": "This fitness station has beams to jump over."
                    },
                    "13": {
                        "then": "This fitness station has hurdles to cross."
                    },
                    "14": {
                        "then": "This fitness station has a wall to climb on."
                    },
                    "15": {
                        "then": "This fitness station has a balance beam."
                    },
                    "16": {
                        "then": "This fitness station has a log with a handle on the end to lift."
                    },
                    "17": {
                        "then": "This fitness station has a chair with only elbow supports and a rear (without seat), for performing leg raises."
                    },
                    "18": {
                        "then": "This fitness station has a box that can be used for jumping."
                    },
                    "19": {
                        "then": "This fitness station has battling ropes."
                    },
                    "2": {
                        "then": "This fitness station has a facility for sit-ups."
                    },
                    "20": {
                        "then": "This fitness station has a stationary bicycle."
                    },
                    "21": {
                        "then": "This fitness station has a cross-trainer."
                    },
                    "22": {
                        "then": "This fitness station has an air walker."
                    },
                    "23": {
                        "then": "This fitness station has a rower."
                    },
                    "24": {
                        "then": "This fitness station has a slackline."
                    },
                    "3": {
                        "then": "This fitness station has a facility for push-ups. Usually consists of one or more low horizontal bars."
                    },
                    "4": {
                        "then": "This fitness station has bars for stretching."
                    },
                    "5": {
                        "then": "This fitness station has a station for making hyperextensions."
                    },
                    "6": {
                        "then": "This fitness station has rings for gymnastic exercises."
                    },
                    "7": {
                        "then": "This fitness station has a horizontal ladder, also known as monkey bars."
                    },
                    "8": {
                        "then": "This fitness station has wall bars to climb on."
                    },
                    "9": {
                        "then": "This fitness station has posts for performing slalom exercises."
                    }
                },
                "question": "What kind of equipment does this fitness station have?"
            }
        },
        "title": {
            "mappings": {
                "0": {
                    "then": "Fitness Station {name}"
                }
            },
            "render": "Fitness Station"
        }
    },
    "fixme": {
        "description": "OSM objects that likely need to be fixed, based on a FIXME tag.",
        "name": "OSM objects with FIXME tags",
        "tagRenderings": {
            "fixme": {
                "mappings": {
                    "0": {
                        "then": "This issue has been resolved"
                    }
                },
                "question": "What is wrong with this feature?",
                "render": "Fixme Text: {fixme}"
            },
            "note": {
                "render": "Note Text: {note}"
            }
        },
        "title": {
            "render": "OSM object with FIXME tag"
        }
    },
    "food": {
        "deletion": {
            "extraDeleteReasons": {
                "0": {
                    "explanation": "{title()} has closed down permanently"
                }
            },
            "nonDeleteMappings": {
                "0": {
                    "then": "This is actually a pub"
                },
                "1": {
                    "then": "This is actually a cafe"
                }
            }
        },
        "description": "A layer showing restaurants and fast-food amenities (with a special rendering for friteries)",
        "filter": {
            "1": {
                "options": {
                    "0": {
                        "question": "Reservation not required"
                    }
                }
            },
            "2": {
                "options": {
                    "0": {
                        "question": "Restaurants and fast food businesses"
                    },
                    "1": {
                        "question": "Only fastfood businesses"
                    },
                    "2": {
                        "question": "Only restaurants"
                    }
                }
            },
            "3": {
                "options": {
                    "0": {
                        "question": "Has a vegetarian menu"
                    }
                }
            },
            "4": {
                "options": {
                    "0": {
                        "question": "Has a vegan menu"
                    }
                }
            },
            "5": {
                "options": {
                    "0": {
                        "question": "Has a halal menu"
                    }
                }
            }
        },
        "name": "Restaurants and fast food",
        "presets": {
            "0": {
                "description": "A formal eating place with sit-down facilities selling full meals served by waiters",
                "title": "a restaurant"
            },
            "1": {
                "description": "A food business concentrating on fast counter-only service and take-away food",
                "title": "a fastfood"
            },
            "2": {
                "description": "A fast-food business focused on french fries",
                "title": "a fries shop"
            }
        },
        "tagRenderings": {
            "Cuisine": {
                "mappings": {
                    "0": {
                        "then": "This is a pizzeria"
                    },
                    "1": {
                        "then": "This is a friture"
                    },
                    "10": {
                        "then": "Chinese dishes are served here"
                    },
                    "11": {
                        "then": "Greek dishes are served here"
                    },
                    "12": {
                        "then": "Indian dishes are served here"
                    },
                    "13": {
                        "then": "Turkish dishes are served here"
                    },
                    "14": {
                        "then": "Thai dishes are served here"
                    },
                    "2": {
                        "then": "Mainly serves pasta"
                    },
                    "3": {
                        "then": "This is kebab shop"
                    },
                    "4": {
                        "then": "This is a sandwich shop"
                    },
                    "5": {
                        "then": "Burgers are served here"
                    },
                    "6": {
                        "then": "Sushi is served here"
                    },
                    "7": {
                        "then": "Coffee is served here"
                    },
                    "8": {
                        "then": "This is an Italian restaurant (which serves more than pasta and pizza)"
                    },
                    "9": {
                        "then": "French dishes are served here"
                    }
                },
                "question": "What kind of food is served here?",
                "render": "This place mostly serves {cuisine}"
            },
            "Fastfood vs restaurant": {
                "mappings": {
                    "0": {
                        "then": "This is a fast-food business, focused on fast service. If seating is available, it is rather limited and functional."
                    },
                    "1": {
                        "then": "A <b>restaurant</b>, focused on creating a nice experience where one is served at the table"
                    }
                },
                "question": "What type of business is this?"
            },
            "Name": {
                "question": "What is the name of this business?",
                "render": "The name of this business is {name}"
            },
            "Reservation": {
                "mappings": {
                    "0": {
                        "then": "A reservation is required at this place"
                    },
                    "1": {
                        "then": "A reservation is not required, but still recommended to make sure you get a table"
                    },
                    "2": {
                        "then": "Reservation is possible at this place"
                    },
                    "3": {
                        "then": "Reservation is not possible at this place"
                    }
                },
                "question": "Is a reservation required for this place?"
            },
            "Takeaway": {
                "mappings": {
                    "0": {
                        "then": "This is a take-away only business"
                    },
                    "1": {
                        "then": "Take-away is possible here"
                    },
                    "2": {
                        "then": "Take-away is not possible here"
                    }
                },
                "question": "Does this place offer take-away?"
            },
            "Vegan (no friture)": {
                "mappings": {
                    "0": {
                        "then": "No vegan options available"
                    },
                    "1": {
                        "then": "Some vegan options are available"
                    },
                    "2": {
                        "then": "Vegan options are available"
                    },
                    "3": {
                        "then": "All dishes are vegan"
                    },
                    "4": {
                        "then": "Some dishes might be adapted to a vegan version if asked for"
                    }
                },
                "question": "Does this business serve vegan meals?"
            },
            "Vegetarian (no friture)": {
                "mappings": {
                    "0": {
                        "then": "No vegetarian options are available"
                    },
                    "1": {
                        "then": "Some vegetarian options are available"
                    },
                    "2": {
                        "then": "Vegetarian options are available"
                    },
                    "3": {
                        "then": "All dishes are vegetarian"
                    },
                    "4": {
                        "then": "Some dishes might be adapted to a vegetarian version, but this should be demanded"
                    }
                },
                "question": "Does this restaurant have a vegetarian option?"
            },
            "delivery": {
                "mappings": {
                    "0": {
                        "then": "This business does home delivery (eventually via a third party)"
                    },
                    "1": {
                        "then": "This business does not deliver at home"
                    }
                },
                "question": "Does {title()} deliver food to your home?"
            },
            "friture-oil": {
                "mappings": {
                    "0": {
                        "then": "The frying is done with vegetable oil"
                    },
                    "1": {
                        "then": "The frying is done with animal oil"
                    }
                },
                "question": "Does this fries shop use vegetable or animal oil for cooking?"
            },
            "friture-organic": {
                "mappings": {
                    "0": {
                        "then": "Organic snacks are available"
                    },
                    "1": {
                        "then": "No organic snacks are available"
                    },
                    "2": {
                        "then": "Only organic snacks are available"
                    }
                },
                "question": "Does this fries shop offer organic snacks?"
            },
            "friture-take-your-container": {
                "mappings": {
                    "0": {
                        "then": "You can bring <b>your own containers</b> to get your order, saving on single-use packaging material and thus waste"
                    },
                    "1": {
                        "then": "Bringing your own container is <b>not allowed</b>"
                    },
                    "2": {
                        "then": "You <b>must</b> bring your own container to order here."
                    }
                },
                "question": "If you bring your own container (such as a cooking pot and small pots), is it used to package your order?"
            },
            "friture-vegan": {
                "mappings": {
                    "0": {
                        "then": "Vegan snacks are available"
                    },
                    "1": {
                        "then": "A small selection of vegan snacks are available"
                    },
                    "2": {
                        "then": "No vegan snacks are available"
                    }
                },
                "question": "Does this fries shop have vegan snacks?"
            },
            "friture-vegetarian": {
                "mappings": {
                    "0": {
                        "then": "Vegetarian snacks are available"
                    },
                    "1": {
                        "then": "Only a small selection of snacks are vegetarian"
                    },
                    "2": {
                        "then": "No vegetarian snacks are available"
                    }
                },
                "question": "Does this fries shop have vegetarian snacks?"
            },
            "halal (no friture)": {
                "mappings": {
                    "0": {
                        "then": "There are no halal options available"
                    },
                    "1": {
                        "then": "There is a small halal menu"
                    },
                    "2": {
                        "then": "There is a halal menu"
                    },
                    "3": {
                        "then": "Only halal options are available"
                    }
                },
                "question": "Does this restaurant offer a halal menu?"
            },
            "organic (no friture)": {
                "mappings": {
                    "0": {
                        "then": "There are no organic options available"
                    },
                    "1": {
                        "then": "There is an organic menu"
                    },
                    "2": {
                        "then": "Only organic options are available"
                    }
                },
                "question": "Does this restaurant offer organic food?"
            }
        },
        "title": {
            "mappings": {
                "0": {
                    "then": "Restaurant <i>{name}</i>"
                },
                "1": {
                    "then": "Fastfood <i>{name}</i>"
                },
                "2": {
                    "then": "Fastfood"
                }
            },
            "render": "Restaurant"
        }
    },
    "food_courts": {
        "description": "Food courts with a variety of food options.",
        "name": "Food Courts",
        "tagRenderings": {
            "name": {
                "freeform": {
                    "placeholder": "Name of the food court"
                },
                "question": "What is the name of this food court?",
                "render": "This food court is called <b>{name}</b>."
            }
        },
        "title": {
            "render": "Food Court"
        }
    },
    "ghost_bike": {
        "description": "A layer showing memorials for cyclists, killed in road accidents",
        "name": "Ghost bikes",
        "presets": {
            "0": {
                "title": "a ghost bike"
            }
        },
        "tagRenderings": {
            "ghost-bike-explanation": {
                "render": "A <b>ghost bike</b> is a memorial for a cyclist who died in a traffic accident, in the form of a white bicycle placed permanently near the accident location."
            },
            "ghost_bike-inscription": {
                "question": "What is the inscription on this Ghost bike?",
                "render": "<i>{inscription}</i>"
            },
            "ghost_bike-name": {
                "mappings": {
                    "0": {
                        "then": "In remembrance of {name}"
                    },
                    "1": {
                        "then": "No name is marked on the bike"
                    }
                },
                "question": "Whom is remembered by this ghost bike?",
                "questionHint": "Please respect privacy - only fill out the name if it is widely published or marked on the cycle. Opt to leave out the family name.",
                "render": "In remembrance of {subject}"
            },
            "ghost_bike-source": {
                "question": "On what webpage can one find more info about the ghost bike or the accident?",
                "render": {
                    "special": {
                        "text": "More info available"
                    }
                }
            },
            "ghost_bike-start_date": {
                "question": "When was this Ghost bike installed?",
                "render": "Placed on {start_date}"
            },
            "wikidata": {
                "render": {
                    "before": "<h3>Wikipedia page about the deceased person</h3>"
                }
            }
        },
        "title": {
            "mappings": {
                "0": {
                    "then": "Ghost bike in the remembrance of {subject}"
                },
                "1": {
                    "then": "Ghost bike in the remembrance of {name}"
                }
            },
            "render": "Ghost bike"
        }
    },
    "governments": {
        "description": "This layer show governmental buildings. It was setup as commissioned layer for the client of OSOC '22",
        "name": "governments",
        "presets": {
            "0": {
                "title": "a Governmental Office"
            }
        },
        "tagRenderings": {
            "name": {
                "question": "What is the name of this Governmental Office?",
                "render": "This Governmental Office is called {name}"
            }
        },
        "title": {
            "render": "Governmental Office {name}"
        }
    },
    "gps_track": {
        "name": "Your travelled track",
        "tagRenderings": {
            "Privacy notice": {
                "render": "This is the path you've travelled since this website is opened. Don't worry - this is only visible to you and no one else. Your location data is never sent off-device."
            }
        },
        "title": {
            "render": "Your travelled path"
        }
    },
    "grave": {
        "description": "Tombstones (and graves) indicate where a person was buried. On this map, those can be recorded and a link to Wikipedia can be made",
        "filter": {
            "0": {
                "options": {
                    "0": {
                        "question": "With or without wikidata"
                    },
                    "1": {
                        "question": "Has a link to Wikidata"
                    },
                    "2": {
                        "question": "Has no link to Wikidata"
                    }
                }
            }
        },
        "name": "Gravestones",
        "presets": {
            "0": {
                "description": "A tombstone is a physical object which indicates that one or more persons are buried here. It generally has the name, birth date and death date of the person or persons as inscription.",
                "title": "a tombstone"
            }
        },
        "tagRenderings": {
            "buried:wikidata": {
                "question": "What is the Wikipedia page of the person buried here?",
                "render": "{wikipedia(buried:wikidata)}"
            },
            "name": {
                "question": "What is the name of the person buried here?",
                "render": "<b>{name}</b> is buried here"
            }
        },
        "title": {
            "render": "Tombstone"
        }
    },
    "guidepost": {
        "description": "Guideposts (also known as fingerposts or finger posts) are often found along official hiking/cycling/riding/skiing routes to indicate the directions to different destinations",
        "name": "Guideposts",
        "presets": {
            "0": {
                "description": "A guidepost (also known as fingerpost) is often found along official hiking/cycling/riding/skiing routes to indicate the directions to different destinations",
                "title": "a guidepost"
            }
        },
        "tagRenderings": {
            "type": {
                "mappings": {
                    "0": {
                        "then": "This guidepost shows bicycle routes"
                    },
                    "1": {
                        "then": "This guidepost shows hiking routes"
                    },
                    "2": {
                        "then": "This guidepost shows mountain bike routes"
                    },
                    "3": {
                        "then": "This guidepost shows horse riding routes"
                    },
                    "4": {
                        "then": "This guidepost shows ski routes"
                    }
                },
                "question": "What kind of routes are shown on this guidepost?"
            }
        },
        "title": "Guideposts"
    },
    "hackerspace": {
        "description": "Hackerspace",
        "name": "Hackerspace",
        "presets": {
            "0": {
                "description": "A hackerspace is an area where people interested in software gather",
                "title": "a hackerspace"
            },
            "1": {
                "description": "A makerspace is a place where DIY-enthusiasts gather to experiment with electronics such as arduino, LEDstrips, …",
                "title": "a makerspace"
            }
        },
        "tagRenderings": {
            "available_devices": {
                "renderings": {
                    "0": {
                        "mappings": {
                            "0": {
                                "then": "There is {device-name} available at this hackerspace"
                            },
                            "1": {
                                "then": "There is no {negative-name} available at this hackerspace"
                            },
                            "2": {
                                "then": "There is a limited {negative-name} available at this hackerspace"
                            }
                        },
                        "question": "Is {device-name} available at this hackerspace?"
                    }
                },
                "rewrite": {
                    "into": {
                        "0": {
                            "1": "a 3D-printer",
                            "2": "3D-printer"
                        },
                        "1": {
                            "1": "a laser cutter",
                            "2": "laser cutter"
                        },
                        "2": {
                            "1": "a CNC drill",
                            "2": "CNC drill"
                        },
                        "3": {
                            "1": "a multimedia studio",
                            "2": "multimedia studio"
                        },
                        "4": {
                            "1": "a sewing machine",
                            "2": "sewing machine"
                        },
                        "5": {
                            "1": "a woodworking workshop",
                            "2": "woodworking workshop"
                        },
                        "6": {
                            "1": "a ceramics workshop",
                            "2": "ceramics workshop"
                        },
                        "7": {
                            "1": "a metal workshop",
                            "2": "metal workshop"
                        },
                        "8": {
                            "1": "a bicycle repair workshop",
                            "2": "bicycle repair workshop"
                        }
                    }
                }
            },
            "hackerspaces-name": {
                "question": "What is the name of this hackerspace?",
                "render": "This hackerspace is named <b>{name}</b>"
            },
            "hackerspaces-start_date": {
                "question": "When was this hackerspace founded?",
                "render": "This hackerspace was founded at {start_date}"
            },
            "hs-club-mate": {
                "mappings": {
                    "0": {
                        "then": "This hackerspace serves Club-Mate"
                    },
                    "1": {
                        "then": "This hackerspace does not serve Club-Mate"
                    }
                },
                "question": "Does this hackerspace serve Club-Mate?"
            },
            "is_makerspace": {
                "mappings": {
                    "0": {
                        "then": "This is a makerspace"
                    },
                    "1": {
                        "then": "This is a traditional (software oriented) hackerspace"
                    }
                },
                "question": "Is this a hackerspace or a makerspace?"
            },
            "opening_hours_24_7": {
                "override": {
                    "question": "When is this hackerspace opened?"
                }
            }
        },
        "title": {
            "mappings": {
                "0": {
                    "then": " {name}"
                }
            },
            "render": "Hackerspace"
        }
    },
    "hospital": {
        "description": "A layer showing hospital grounds",
        "name": "Hospitals",
        "tagRenderings": {
            "inpatient": {
                "mappings": {
                    "0": {
                        "then": "This is a clinic - patients can not stay overnight"
                    },
                    "1": {
                        "then": "This is a hospital - patients can be admitted here for multiple days"
                    }
                },
                "question": "Does this facility admit inpatients?",
                "questionHint": "An inpatient is a patient which stays for multiple days in the facility"
            },
            "name": {
                "question": "What is the name of this hospital?",
                "render": "This hospital is called {name}"
            },
            "oh-visitor": {
                "question": "When are visitors allowed to visit?",
                "questionHint": "These are the regular visitor hours. Some wands have different visitor hours or might allow visitors in emergencies",
                "render": "<h3>Opening hours for visitors</h3>Regular visitors are allowed at the following moments: {opening_hours_table(opening_hours:visitors)}<p class='subtle'>Some wands might have different opening hours. Many hospitals allow visits during emergencies too.</p>"
            }
        },
        "title": {
            "render": "Hospital"
        }
    },
    "hotel": {
        "description": "Layer showing all hotels",
        "name": "Hotels",
        "presets": {
            "0": {
                "title": "a hotel"
            }
        },
        "tagRenderings": {
            "name": {
                "freeform": {
                    "placeholder": "Name of the hotel"
                },
                "question": "What is the name of this hotel?",
                "render": "This hotel is called {name}"
            }
        },
        "title": {
            "mappings": {
                "0": {
                    "then": "Hotel {name}"
                }
            },
            "render": "Hotel"
        }
    },
    "hydrant": {
        "description": "Map layer to show fire hydrants.",
        "name": "Map of hydrants",
        "presets": {
            "0": {
                "description": "A hydrant is a connection point where firefighters can tap water. It might be located underground.",
                "title": "a fire hydrant"
            }
        },
        "tagRenderings": {
            "hydrant-color": {
                "mappings": {
                    "0": {
                        "then": "The hydrant color is yellow."
                    },
                    "1": {
                        "then": "The hydrant color is red."
                    }
                },
                "question": "What color is the hydrant?",
                "render": "The hydrant color is {colour}"
            },
            "hydrant-couplings": {
                "freeform": {
                    "placeholder": "Coupling type"
                },
                "mappings": {
                    "0": {
                        "then": "Storz coupling"
                    },
                    "1": {
                        "then": "UNI coupling"
                    },
                    "2": {
                        "then": "Barcelona coupling"
                    }
                },
                "question": "What kind of couplings does this hydrant have?",
                "render": "Couplings: {couplings:type}"
            },
            "hydrant-couplings-diameters": {
                "freeform": {
                    "placeholder": "Coupling diameters"
                },
                "question": "What diameter are the couplings of this hydrant?",
                "render": "Coupling diameters: {couplings:diameters}"
            },
            "hydrant-diameter": {
                "freeform": {
                    "placeholder": "Pipe diameter"
                },
                "question": "What is the pipe diameter of this hydrant?",
                "render": "Pipe diameter: {canonical(fire_hydrant:diameter)}"
            },
            "hydrant-number-of-couplings": {
                "freeform": {
                    "placeholder": "Number of couplings"
                },
                "question": "How many couplings does this fire hydrant have?",
                "render": "Number of couplings: {couplings}"
            },
            "hydrant-state": {
                "mappings": {
                    "0": {
                        "then": "The hydrant is (fully or partially) working"
                    },
                    "1": {
                        "then": "The hydrant is unavailable"
                    },
                    "2": {
                        "then": "The hydrant has been removed"
                    }
                },
                "question": "Is this hydrant still working?"
            },
            "hydrant-type": {
                "mappings": {
                    "0": {
                        "then": "Pillar type."
                    },
                    "1": {
                        "then": "Pipe type."
                    },
                    "2": {
                        "then": "Wall type."
                    },
                    "3": {
                        "then": "Underground type."
                    }
                },
                "question": "What type of hydrant is it?",
                "render": " Hydrant type: {fire_hydrant:type}"
            }
        },
        "title": {
            "render": "Hydrant"
        }
    },
    "ice_cream": {
        "description": "A place where ice cream is sold over the counter",
        "name": "Ice cream parlors",
        "presets": {
            "0": {
                "description": "A shop where one can buy only icecream and related items. Ice cream is normally hand-scooped.",
                "title": "an ice cream parlor"
            }
        },
        "tagRenderings": {
            "1": {
                "question": "What is the name of this ice cream parlor?",
                "render": "This ice cream parlor is named <b>{name}</b>"
            }
        },
        "title": {
            "mappings": {
                "0": {
                    "then": "{name}"
                }
            },
            "render": "Ice cream parlor"
        }
    },
    "icons": {
        "description": "A layer acting as library for icon-tagrenderings, especially to show as badge next to a POI",
        "tagRenderings": {
            "osmlink": {
                "mappings": {
                    "1": {
                        "then": {
                            "special": {
                                "arialabel": "Open on openstreetmap.org"
                            }
                        }
                    }
                },
                "render": {
                    "special": {
                        "arialabel": "Open on openstreetmap.org"
                    }
                }
            },
            "phonelink": {
                "mappings": {
                    "0": {
                        "then": {
                            "special": {
                                "arialabel": "phone"
                            }
                        }
                    }
                },
                "render": {
                    "special": {
                        "arialabel": "phone"
                    }
                }
            }
        }
    },
    "indoors": {
        "description": "Basic indoor mapping: shows room outlines",
        "name": "Indoors",
        "tagRenderings": {
            "name": {
                "freeform": {
                    "placeholder": "Name of the room"
                },
                "question": "What is the name of this room?",
                "render": "This room is named {name}"
            },
            "ref": {
                "freeform": {
                    "placeholder": "Reference number of the room (e.g. '1.1' or 'A1')"
                },
                "question": "What is the reference number of this room?",
                "render": "This room has the reference number {ref}"
            },
            "room-capacity": {
                "question": "How much people can at most fit in this room?",
                "render": "At most {capacity} people fit this room"
            },
            "room-type": {
                "mappings": {
                    "0": {
                        "then": "This is a administrative room"
                    },
                    "1": {
                        "then": "This is a auditorium"
                    },
                    "10": {
                        "then": "This is a laboratory"
                    },
                    "11": {
                        "then": "This is a library"
                    },
                    "12": {
                        "then": "This is a locker room"
                    },
                    "13": {
                        "then": "This is a nursery"
                    },
                    "14": {
                        "then": "This is an office"
                    },
                    "15": {
                        "then": "This is a prison_cell"
                    },
                    "16": {
                        "then": "This is a restaurant"
                    },
                    "17": {
                        "then": "This is a room to perform security checks"
                    },
                    "18": {
                        "then": "This is a sport room"
                    },
                    "19": {
                        "then": "This is a storage room"
                    },
                    "2": {
                        "then": "This is a bedroom"
                    },
                    "20": {
                        "then": "This is a technical room"
                    },
                    "21": {
                        "then": "These are toilets"
                    },
                    "22": {
                        "then": "This is a waiting room"
                    },
                    "3": {
                        "then": "This is a chapel"
                    },
                    "4": {
                        "then": "This is a classroom"
                    },
                    "5": {
                        "then": "This is a classroom"
                    },
                    "6": {
                        "then": "This is a computer room"
                    },
                    "7": {
                        "then": "This is a conference room"
                    },
                    "8": {
                        "then": "This is a crypt"
                    },
                    "9": {
                        "then": "This is a kitchen"
                    }
                },
                "question": "What type of room is this?"
            }
        },
        "title": {
            "mappings": {
                "0": {
                    "then": "Indoor Room {name}"
                },
                "1": {
                    "then": "Indoor Area {name}"
                },
                "2": {
                    "then": "Indoor Wall {name}"
                },
                "3": {
                    "then": "Indoor Corridor {name}"
                },
                "4": {
                    "then": "Indoor Door {name}"
                },
                "5": {
                    "then": "Indoor Level {name}"
                }
            },
            "render": "Indoor area {name}"
        }
    },
    "information_board": {
        "description": "A layer showing touristical, road side information boards (e.g. giving information about the landscape, a building, a feature, a map, …)",
        "name": "Information boards",
        "presets": {
            "0": {
                "title": "an information board"
            }
        },
        "title": {
            "render": "Information board"
        }
    },
    "item_with_image": {
        "name": "Items with at least one image",
        "title": {
            "render": "POI with image"
        }
    },
    "kerbs": {
        "description": "A layer showing kerbs.",
        "filter": {
            "0": {
                "options": {
                    "0": {
                        "question": "All types of kerbs"
                    },
                    "1": {
                        "question": "Raised kerb (>3 cm)"
                    },
                    "2": {
                        "question": "Lowered kerb (~3 cm)"
                    },
                    "3": {
                        "question": "Flush kerb (~0cm)"
                    },
                    "4": {
                        "question": "No kerb"
                    },
                    "5": {
                        "question": "Kerb with unknown height"
                    }
                }
            }
        },
        "name": "Kerbs",
        "presets": {
            "0": {
                "description": "Kerb in a footway",
                "title": "a kerb"
            }
        },
        "tagRenderings": {
            "kerb-height": {
                "freeform": {
                    "placeholder": "Height of the kerb"
                },
                "mappings": {
                    "0": {
                        "then": "This kerb is flush and is lower than 1cm."
                    }
                },
                "question": "What is the height of this kerb?",
                "render": "Kerb height: {kerb:height}"
            },
            "kerb-type": {
                "mappings": {
                    "0": {
                        "then": "This kerb is raised (>3 cm)"
                    },
                    "1": {
                        "then": "This kerb is lowered (~3 cm)"
                    },
                    "2": {
                        "then": "This kerb is flush (~0cm)"
                    },
                    "3": {
                        "then": "There is no kerb here"
                    },
                    "4": {
                        "then": "There is a kerb of unknown height"
                    }
                },
                "question": "What is the height of this kerb?"
            },
            "tactile-paving": {
                "mappings": {
                    "0": {
                        "then": "This kerb has tactile paving."
                    },
                    "1": {
                        "then": "This kerb does not have tactile paving."
                    },
                    "2": {
                        "then": "This kerb has tactile paving, but it is incorrect."
                    }
                },
                "question": "Is there tactile paving at this kerb?"
            }
        },
        "title": {
            "render": "Kerb"
        }
    },
    "kindergarten_childcare": {
        "name": "Kindergartens and childcare",
        "presets": {
            "0": {
                "title": "a kindergarten"
            },
            "1": {
                "title": "a childcare"
            }
        },
        "tagRenderings": {
            "capacity": {
                "question": "How much kids (at most) can be enrolled here?",
                "render": "This facility has room for {capacity} kids"
            },
            "childcare-type": {
                "mappings": {
                    "0": {
                        "then": "This is a kindergarten (also known as <i>preschool</i>) where small kids receive early education."
                    },
                    "1": {
                        "then": "This is a childcare facility, such as a nursery or daycare where small kids are looked after. They do not offer an education and are ofter run as private businesses"
                    }
                },
                "question": "What type of facility is this?"
            },
            "name": {
                "question": "What is the name of this facility?",
                "render": "This facility is named <b>{name}</b>"
            },
            "opening_hours": {
                "override": {
                    "question": "When is this childcare opened?"
                }
            }
        },
        "title": {
            "mappings": {
                "0": {
                    "then": "Kindergarten {name}"
                },
                "1": {
                    "then": "Childcare {name}"
                }
            }
        }
    },
    "last_click": {
        "pointRendering": {
            "0": {
                "label": {
                    "mappings": {
                        "0": {
                            "then": "Create a new map note"
                        }
                    },
                    "render": "Click here to add a new item"
                }
            }
        },
        "title": {
            "mappings": {
                "0": {
                    "then": "Add a new point or add a note"
                },
                "1": {
                    "then": "Add a new note"
                },
                "2": {
                    "then": "Add a new point"
                }
            }
        }
    },
    "lighthouse": {
        "name": "lighthouse",
        "presets": {
            "0": {
                "title": "a lighthouse"
            }
        },
        "tagRenderings": {
            "lighthouse-height": {
                "question": "What is the height of this lighthouse, in metres?",
                "render": "The height of this lighthouse is {height} metres."
            }
        },
        "title": {
            "mappings": {
                "0": {
                    "then": "{name}"
                }
            },
            "render": "lighthouse"
        }
    },
    "love_hotel": {
        "description": "A love hotel is a type of short-stay hotel found around the world operated primarily for the purpose of allowing guests privacy for sexual activities",
        "name": "Love hotels",
        "presets": {
            "0": {
                "description": "A love hotel is a type of short-stay hotel found around the world operated primarily for the purpose of allowing guests privacy for sexual activities.",
                "title": "a love hotel"
            }
        },
        "tagRenderings": {
            "name": {
                "question": "What is the name of this love hotel?",
                "render": "This love hotel is named <b>{name}</b>"
            }
        },
        "title": {
            "render": "Love Hotel <i>{name}</i>"
        }
    },
    "map": {
        "description": "A map, meant for tourists which is permanently installed in the public space",
        "name": "Maps",
        "presets": {
            "0": {
                "description": "Add a missing map",
                "title": "a map"
            }
        },
        "tagRenderings": {
            "map-attribution": {
                "mappings": {
                    "0": {
                        "then": "OpenStreetMap is clearly attributed, including the ODBL-license"
                    },
                    "1": {
                        "then": "OpenStreetMap is clearly attributed, but the license is not mentioned"
                    },
                    "2": {
                        "then": "OpenStreetMap wasn't mentioned, but someone put an OpenStreetMap-sticker on it"
                    },
                    "3": {
                        "then": "There is no attribution at all"
                    },
                    "4": {
                        "then": "There is no attribution at all"
                    }
                },
                "question": "Is the OpenStreetMap-attribution given?"
            },
            "map-map_source": {
                "mappings": {
                    "0": {
                        "then": "This map is based on OpenStreetMap"
                    }
                },
                "question": "On which data is this map based?",
                "render": "This map is based on {map_source}"
            },
            "map_size": {
                "mappings": {
                    "0": {
                        "then": "A map of the rooms within a building"
                    },
                    "1": {
                        "then": "A map of special site, like of a historical castle, a park, a campus, a forest, ...."
                    },
                    "2": {
                        "then": "A map showing the village or town"
                    },
                    "3": {
                        "then": " A map of a city"
                    },
                    "4": {
                        "then": "The map of an entire region, showing multiple cities and villages"
                    }
                },
                "question": "What is the size of the shown area on the map?"
            },
            "map_type": {
                "mappings": {
                    "0": {
                        "then": "Topographical map <p class='subtle'>The map contains contour lines. </p>"
                    },
                    "1": {
                        "then": "A map with all streets or ways of an area. <p class='subtle'>The streets are mostly named; the angles, distances etc. are accurate</p>"
                    },
                    "2": {
                        "then": "This is a schematic map. <p class='subtle'>A sketched map with only important ways and POIs. The angles, distances etc. are merely illustrative, not accurate.</p> "
                    },
                    "3": {
                        "then": "This is a toposcope. <p class='subtle'>A marker erected on high places which indicates the direction to notable landscape features which can be seen from that point<p>"
                    }
                },
                "question": "What type of map is shown?"
            }
        },
        "title": {
            "render": "Map"
        }
    },
    "maproulette": {
        "description": "Layer showing all tasks in MapRoulette",
        "filter": {
            "0": {
                "options": {
                    "0": {
                        "question": "Show tasks with all statuses"
                    },
                    "1": {
                        "question": "Show tasks that are created"
                    },
                    "2": {
                        "question": "Show tasks that are fixed"
                    },
                    "3": {
                        "question": "Show tasks that are false positives"
                    },
                    "4": {
                        "question": "Show tasks that are skipped"
                    },
                    "5": {
                        "question": "Show tasks that are deleted"
                    },
                    "6": {
                        "question": "Show tasks that are already fixed"
                    },
                    "7": {
                        "question": "Show tasks that are marked as too hard"
                    },
                    "8": {
                        "question": "Show tasks that are disabled"
                    }
                }
            },
            "1": {
                "options": {
                    "0": {
                        "question": "Challenge name contains {search}"
                    }
                }
            },
            "2": {
                "options": {
                    "0": {
                        "question": "Challenge ID matches {search}"
                    }
                }
            }
        },
        "name": "MapRoulette Tasks",
        "tagRenderings": {
            "mark_duplicate": {
                "render": {
                    "special": {
                        "message": "Mark as not found or false positive"
                    }
                }
            },
            "mark_fixed": {
                "render": {
                    "special": {
                        "message": "Mark as fixed"
                    }
                }
            },
            "mark_too_hard": {
                "render": {
                    "special": {
                        "message": "Mark as too hard"
                    }
                }
            },
            "status": {
                "mappings": {
                    "0": {
                        "then": "Task is created"
                    },
                    "1": {
                        "then": "Task is fixed"
                    },
                    "2": {
                        "then": "Task is a false positive"
                    },
                    "3": {
                        "then": "Task is skipped"
                    },
                    "4": {
                        "then": "Task is deleted"
                    },
                    "5": {
                        "then": "Task is already fixed"
                    },
                    "6": {
                        "then": "Task is marked as too hard"
                    },
                    "7": {
                        "then": "Task is disabled"
                    }
                }
            }
        },
        "title": {
            "render": "MapRoulette Item: {parentName}"
        }
    },
    "maproulette_challenge": {
        "description": "Layer showing tasks of a single MapRoulette challenge. This layer is intended to be reused and extended in themes; refer to [the documentation](https://github.com/pietervdvn/MapComplete/blob/develop/Docs/Integrating_Maproulette.md) on how to do this.",
        "filter": {
            "0": {
                "options": {
                    "0": {
                        "question": "Show tasks with all statuses"
                    },
                    "1": {
                        "question": "Show tasks that are created"
                    },
                    "2": {
                        "question": "Show tasks that are fixed"
                    },
                    "3": {
                        "question": "Show tasks that are false positives"
                    },
                    "4": {
                        "question": "Show tasks that are skipped"
                    },
                    "5": {
                        "question": "Show tasks that are deleted"
                    },
                    "6": {
                        "question": "Show tasks that are already fixed"
                    },
                    "7": {
                        "question": "Show tasks that are marked as too hard"
                    },
                    "8": {
                        "question": "Show tasks that are disabled"
                    }
                }
            }
        },
        "tagRenderings": {
            "status": {
                "mappings": {
                    "0": {
                        "then": "Task is created"
                    },
                    "1": {
                        "then": "Task is fixed"
                    },
                    "2": {
                        "then": "Task is a false positive"
                    },
                    "3": {
                        "then": "Task is skipped"
                    },
                    "4": {
                        "then": "Task is deleted"
                    },
                    "5": {
                        "then": "Task is already fixed"
                    },
                    "6": {
                        "then": "Task is marked as too hard"
                    },
                    "7": {
                        "then": "Task is disabled"
                    }
                }
            }
        },
        "title": {
            "render": "Item in MapRoulette"
        }
    },
    "maxspeed": {
        "description": "Shows the allowed speed for every road",
        "name": "Maxspeed",
        "tagRenderings": {
            "maxspeed-maxspeed": {
                "mappings": {
                    "0": {
                        "then": "This is a living street, which has a maxspeed of 20km/h"
                    }
                },
                "question": "What is the legal maximum speed one is allowed to drive on this road?",
                "render": "The maximum allowed speed on this road is {canonical(maxspeed)}"
            }
        },
        "title": {
            "mappings": {
                "0": {
                    "then": "Road without a name"
                }
            }
        }
    },
    "memorial": {
        "name": "Memorials",
        "presets": {
            "0": {
                "description": "A memorial is a physical object which remembers a person or event.",
                "title": "a memorial"
            }
        },
        "tagRenderings": {
            "inscription": {
                "mappings": {
                    "0": {
                        "then": "This memorial does not have an inscription"
                    }
                },
                "question": "What is the inscription on this memorial?",
                "render": "The inscription on this memorial reads: <p><i>{inscription}<i></p>"
            },
            "memorial-type": {
                "mappings": {
                    "0": {
                        "then": "This is a statue"
                    },
                    "1": {
                        "then": "This is a plaque"
                    },
                    "10": {
                        "then": "This is a cross"
                    },
                    "11": {
                        "then": "This is a blue plaque"
                    },
                    "12": {
                        "then": "This is a historic tank, permanently placed in public space as memorial"
                    },
                    "13": {
                        "then": "This is a memorial tree"
                    },
                    "2": {
                        "then": "This is a commemorative bench"
                    },
                    "3": {
                        "then": "This is a ghost bike - a bicycle painted white to remember a cyclist whom deceased because of a car crash"
                    },
                    "4": {
                        "then": "This is a stolperstein (stumbing stone)"
                    },
                    "5": {
                        "then": "This is a stele"
                    },
                    "6": {
                        "then": "This is a memorial stone"
                    },
                    "7": {
                        "then": "This is a bust"
                    },
                    "8": {
                        "then": "This is a sculpture"
                    },
                    "9": {
                        "then": "This is an obelisk"
<<<<<<< HEAD
=======
                    },
                    "10": {
                        "then": "This is a cross"
                    },
                    "11": {
                        "then": "This is a blue plaque"
                    },
                    "12": {
                        "then": "This is a historic tank, permanently placed in public space as memorial"
                    },
                    "13": {
                        "then": "This is a memorial tree"
                    },
                    "14": {
                        "then": "This is a gravestone; the person is buried here"
>>>>>>> 699f3e87
                    }
                },
                "question": "What type of memorial is this?",
                "render": "This is a {memorial}"
            },
            "memorial-wikidata": {
                "question": "What is the Wikipedia page about this memorial?",
                "questionHint": "This is a about the memorial itself, not about the person or event that the memorial remembers. If this memorial does not have a Wikipedia page or Wikidata entity, skip this question.",
                "render": {
                    "before": "<h3>Wikipedia page about the memorial</h3>"
                }
            },
            "start_date": {
                "question": "When was this memorial installed?",
                "render": "Placed on {start_date}"
            },
            "subject-wikidata": {
                "question": "What is the Wikipedia page about the person or event that is remembered here?",
                "questionHint": "If the person or event does not have a Wikipedia page or Wikidata entity, skip this question.",
                "render": {
                    "before": "<h3>Wikipedia page about the remembered event or person</h3>"
                }
            }
        },
        "title": {
            "mappings": {
                "0": {
                    "then": "Memorial plaque"
                }
            },
            "render": "Memorial plaque"
        }
    },
    "mountain_rescue": {
        "description": "A building where first aid responders store material and might be on watch",
        "name": "Mountain rescue stations",
        "presets": {
            "0": {
                "title": "a mountain rescue station"
            }
        },
        "title": {
            "render": "Mountain rescue station"
        }
    },
    "nature_reserve": {
        "description": "A nature reserve is an area where nature can take its course",
        "filter": {
            "0": {
                "options": {
                    "0": {
                        "question": "Freely accesible"
                    }
                }
            },
            "1": {
                "options": {
                    "0": {
                        "question": "All nature reserves"
                    },
                    "1": {
                        "question": "Dogs are allowed to roam freely"
                    },
                    "2": {
                        "question": "Dogs are allowed if they are leashed"
                    }
                }
            }
        },
        "name": "Nature reserve",
        "presets": {
            "0": {
                "description": "Add a missing nature reserve",
                "title": "a nature reserve"
            }
        },
        "tagRenderings": {
            "Access tag": {
                "mappings": {
                    "0": {
                        "then": "Publicly accessible"
                    },
                    "1": {
                        "then": "Not accessible"
                    },
                    "2": {
                        "then": "Not accessible as this is a private area"
                    },
                    "3": {
                        "then": "Accessible despite being a privately owned area"
                    },
                    "4": {
                        "then": "Only accessible with a guide or during organised activities"
                    },
                    "5": {
                        "then": "Accessible with fee"
                    }
                },
                "question": "Is this nature reserve accessible to the public?",
                "render": "Accessin this nature reserve: {access:description}"
            },
            "Curator": {
                "question": "Whom is the curator of this nature reserve?",
                "questionHint": "Respect privacy - only fill out a name if this is widely published",
                "render": "{curator} is the curator of this nature reserve"
            },
            "Dogs?": {
                "mappings": {
                    "0": {
                        "then": "Dogs have to be leashed"
                    },
                    "1": {
                        "then": "No dogs allowed"
                    },
                    "2": {
                        "then": "Dogs are allowed to roam freely"
                    }
                },
                "question": "Are dogs allowed in this nature reserve?"
            },
            "Editable description": {
                "question": "Is there some extra info?",
                "render": "Extra info: <i>{description:0}</i>"
            },
            "Email": {
                "question": "What email address can one send to with questions and problems with this nature reserve?",
                "questionHint": "Respect privacy - only fill out a personal email address if this is widely published"
            },
            "Name tag": {
                "mappings": {
                    "0": {
                        "then": "This area doesn't have a name"
                    }
                },
                "question": "What is the name of this area?",
                "render": "This area is named {name}"
            },
            "Non-editable description": {
                "render": "Extra information: <i>{description}</i>"
            },
            "Operator tag": {
                "mappings": {
                    "0": {
                        "then": "Operated by Natuurpunt"
                    },
                    "1": {
                        "then": "Operated by {operator}"
                    },
                    "2": {
                        "then": "Operated by <i>Agentschap Natuur en Bos</i>"
                    }
                },
                "question": "Who operates this area?",
                "render": "Operated by {operator}"
            },
            "Surface area": {
                "render": "Surface area: {_surface:ha}Ha"
            },
            "phone": {
                "question": "What phone number can one call to with questions and problems with this nature reserve?",
                "questionHint": "Respect privacy - only fill out a personal phone number address if this is widely published"
            }
        },
        "title": {
            "render": "Nature reserve"
        }
    },
    "note": {
        "filter": {
            "0": {
                "options": {
                    "0": {
                        "question": "Should mention {search} in the first comment"
                    }
                }
            },
            "1": {
                "options": {
                    "0": {
                        "question": "Should <b>not</b> mention {search} in the first comment"
                    }
                }
            },
            "10": {
                "options": {
                    "0": {
                        "question": "All Notes"
                    },
                    "1": {
                        "question": "Hide import notes"
                    },
                    "2": {
                        "question": "Show only import Notes"
                    }
                }
            },
            "2": {
                "options": {
                    "0": {
                        "question": "Opened by contributor {search}"
                    }
                }
            },
            "3": {
                "options": {
                    "0": {
                        "question": "<b>Not</b> opened by contributor {search}"
                    }
                }
            },
            "4": {
                "options": {
                    "0": {
                        "question": "Last edited by contributor {search}"
                    }
                }
            },
            "5": {
                "options": {
                    "0": {
                        "question": "Opened after {search}"
                    }
                }
            },
            "6": {
                "options": {
                    "0": {
                        "question": "Created before {search}"
                    }
                }
            },
            "7": {
                "options": {
                    "0": {
                        "question": "Created after {search}"
                    }
                }
            },
            "8": {
                "options": {
                    "0": {
                        "question": "Only show notes opened by an anonymous contributor"
                    }
                }
            },
            "9": {
                "options": {
                    "0": {
                        "question": "Only show open notes"
                    }
                }
            }
        },
        "name": "OpenStreetMap notes",
        "tagRenderings": {
            "nearby-images": {
                "render": {
                    "before": "<h3>Nearby images</h3>The pictures below are nearby geotagged images and might be helpful to handle this note."
                }
            },
            "report-contributor": {
                "render": "<a href='https://www.openstreetmap.org/reports/new?reportable_id={_first_user_id}&reportable_type=User' target='_blank' class='subtle'>Report {_first_user} for spam or inappropriate messages</a>"
            },
            "report-note": {
                "render": "<a href='https://www.openstreetmap.org/reports/new?reportable_id={id}&reportable_type=Note' target='_blank'>Report this note as spam or inappropriate</a>"
            }
        },
        "title": {
            "mappings": {
                "0": {
                    "then": "Closed note"
                }
            },
            "render": "Note"
        },
        "titleIcons": {
            "0": {
                "ariaLabel": "See on OpenStreetMap.org"
            }
        }
    },
    "observation_tower": {
        "description": "Towers with a panoramic view",
        "name": "Observation towers",
        "tagRenderings": {
            "Fee": {
                "mappings": {
                    "0": {
                        "then": "Free to visit"
                    }
                },
                "question": "How much does one have to pay to enter this tower?",
                "render": "Visiting this tower costs <b>{charge}</b>"
            },
            "Height": {
                "question": "What is the height of this tower?",
                "render": "This tower is {height} high"
            },
            "Operator": {
                "question": "Who maintains this tower?",
                "render": "Maintained by <b>{operator}</b>"
            },
            "access": {
                "mappings": {
                    "0": {
                        "then": "This tower is publicly accessible"
                    },
                    "1": {
                        "then": "This tower can only be visited with a guide"
                    }
                },
                "question": "Can this tower be visited?"
            },
            "elevator": {
                "mappings": {
                    "0": {
                        "then": "This tower has an elevator which takes visitors to the top"
                    },
                    "1": {
                        "then": "This tower does not have an elevator"
                    }
                },
                "question": "Does this tower have an elevator?"
            },
            "name": {
                "mappings": {
                    "0": {
                        "then": "This tower doesn't have a specific name"
                    }
                },
                "question": "What is the name of this tower?",
                "render": "This tower is called <b>{name}</b>"
            },
            "step_count": {
                "question": "How much individual steps does one have to climb to reach the top of this tower?",
                "render": "This tower has {step_count} steps to reach the top"
            }
        },
        "title": {
            "mappings": {
                "0": {
                    "then": "<b>{name}</b>"
                }
            },
            "render": "Observation tower"
        }
    },
    "osm_community_index": {
        "description": "A layer showing the OpenStreetMap Communities",
        "filter": {
            "0": {
                "options": {
                    "0": {
                        "question": "Country"
                    }
                }
            },
            "1": {
                "options": {
                    "0": {
                        "question": "Sub Country Group"
                    }
                }
            },
            "2": {
                "options": {
                    "0": {
                        "question": "Region"
                    }
                }
            },
            "3": {
                "options": {
                    "0": {
                        "question": "Intermediate Region"
                    }
                }
            },
            "4": {
                "options": {
                    "0": {
                        "question": "Territory"
                    }
                }
            },
            "5": {
                "options": {
                    "0": {
                        "question": "World"
                    }
                }
            },
            "6": {
                "options": {
                    "0": {
                        "question": "Other Communities"
                    }
                }
            }
        },
        "name": "OSM Community Index",
        "title": {
            "render": "OSM Community Index"
        }
    },
    "outdoor_seating": {
        "description": "Outdoor seating areas, usually located near cafes and restaurants.",
        "name": "Outdoor Seating",
        "tagRenderings": {
            "access": {
                "mappings": {
                    "0": {
                        "then": "Anyone can use this outdoor seating area."
                    },
                    "1": {
                        "then": "Only customers can use this outdoor seating area."
                    },
                    "2": {
                        "then": "This outdoor seating area is private."
                    }
                },
                "question": "Who can use this outdoor seating area?"
            },
            "covered": {
                "mappings": {
                    "0": {
                        "then": "This outdoor seating area is covered."
                    },
                    "1": {
                        "then": "This outdoor seating area is not covered."
                    }
                },
                "question": "Is this outdoor seating area covered?"
            },
            "heating": {
                "mappings": {
                    "0": {
                        "then": "This outdoor seating area is heated."
                    },
                    "1": {
                        "then": "This outdoor seating area is not heated."
                    }
                },
                "question": "Is this outdoor seating area heated?"
            },
            "seasonal": {
                "mappings": {
                    "0": {
                        "then": "This outdoor seating area is available all year round."
                    },
                    "1": {
                        "then": "This outdoor seating area is available in spring."
                    },
                    "2": {
                        "then": "This outdoor seating area is available in summer."
                    },
                    "3": {
                        "then": "This outdoor seating area is available in autumn."
                    },
                    "4": {
                        "then": "This outdoor seating area is available in winter."
                    },
                    "5": {
                        "then": "This outdoor seating area is available in the dry season."
                    }
                },
                "question": "Is this outdoor seating area seasonal?"
            }
        },
        "title": {
            "render": "Outdoor Seating area"
        }
    },
    "parcel_lockers": {
        "description": "Layer showing parcel lockers for collecting and sending parcels.",
        "name": "Parcel Lockers",
        "presets": {
            "0": {
                "title": "a parcel locker"
            }
        },
        "tagRenderings": {
            "brand": {
                "freeform": {
                    "placeholder": "Brand"
                },
                "question": "What is the brand of the parcel locker?",
                "render": "This is a {brand} parcel locker"
            },
            "mail-in": {
                "mappings": {
                    "0": {
                        "then": "You can send packages from this parcel locker"
                    },
                    "1": {
                        "then": "You <b>can't</b> send packages from this parcel locker"
                    }
                },
                "question": "Can you send packages from this parcel locker?"
            },
            "operator": {
                "freeform": {
                    "placeholder": "Operator"
                },
                "question": "What is the operator of the parcel locker?",
                "render": "This parcel locker is operated by {operator}"
            },
            "pickup": {
                "mappings": {
                    "0": {
                        "then": "You can pick up packages from this parcel locker"
                    },
                    "1": {
                        "then": "You <b>can't</b> pick up packages from this parcel locker"
                    }
                },
                "question": "Can you pick up packages from this parcel locker?"
            },
            "ref": {
                "freeform": {
                    "placeholder": "Reference"
                },
                "question": "What is the reference number/identifier of this parcel locker?",
                "render": "This parcel locker has the reference {ref}"
            }
        },
        "title": {
            "mappings": {
                "0": {
                    "then": "{brand} parcel locker"
                }
            },
            "render": "Parcel Locker"
        }
    },
    "parking": {
        "description": "A layer showing car parkings",
        "name": "Parking",
        "presets": {
            "0": {
                "title": "a car parking"
            }
        },
        "tagRenderings": {
            "capacity": {
                "freeform": {
                    "placeholder": "Amount of parking spots"
                },
                "question": "How many parking spots are there at this parking?",
                "render": "There are {capacity} parking spots"
            },
            "capacity-disabled": {
                "freeform": {
                    "placeholder": "Amount of parking spots reserved for disabled people"
                },
                "mappings": {
                    "0": {
                        "then": "There are disabled parking spots, but it is not known how many"
                    },
                    "1": {
                        "then": "There are no disabled parking spots"
                    },
                    "2": {
                        "then": "There are no disabled parking spots"
                    }
                },
                "question": "How many disabled parking spots are there at this parking?",
                "render": "There are {capacity:disabled} disabled parking spots"
            },
            "parking-type": {
                "mappings": {
                    "0": {
                        "then": "This is a surface parking lot"
                    },
                    "1": {
                        "then": "This is a parking bay next to a street"
                    },
                    "2": {
                        "then": "This is an underground parking garage"
                    },
                    "3": {
                        "then": "This is a multi-storey parking garage"
                    },
                    "4": {
                        "then": "This is a rooftop parking deck"
                    },
                    "5": {
                        "then": "This is a lane for parking on the road"
                    },
                    "6": {
                        "then": "This is parking covered by carports"
                    },
                    "7": {
                        "then": "This a parking consisting of garage boxes"
                    },
                    "8": {
                        "then": "This is a parking on a layby"
                    },
                    "9": {
                        "then": "This is a parking consisting of sheds"
                    }
                },
                "question": "What kind of parking is this?"
            }
        },
        "title": {
            "render": "Car parking"
        }
    },
    "parking_spaces": {
        "description": "Layer showing individual parking spaces.",
        "name": "Parking Spaces",
        "tagRenderings": {
            "capacity": {
                "mappings": {
                    "0": {
                        "then": "This parking space has 1 space."
                    }
                },
                "render": "This parking spaces has {capacity} spaces."
            },
            "type": {
                "mappings": {
                    "0": {
                        "then": "This is a normal parking space."
                    },
                    "1": {
                        "then": "This is a normal parking space."
                    },
                    "10": {
                        "then": "This is a parking space reserved for staff."
                    },
                    "11": {
                        "then": "This is a parking space reserved for taxis."
                    },
                    "12": {
                        "then": "This is a parking space reserved for vehicles towing a trailer."
                    },
                    "13": {
                        "then": "This is a parking space reserved for car sharing."
                    },
                    "2": {
                        "then": "This is a disabled parking space."
                    },
                    "3": {
                        "then": "This is parking space reserved for charging vehicles."
                    },
                    "4": {
                        "then": "This is parking space reserved for deliveries."
                    },
                    "5": {
                        "then": "This is parking space reserved for heavy goods vehicles."
                    },
                    "6": {
                        "then": "This is parking space reserved for caravans or RVs."
                    },
                    "7": {
                        "then": "This is parking space reserved for buses."
                    },
                    "8": {
                        "then": "This is parking space reserved for motorcycles."
                    },
                    "9": {
                        "then": "This is a parking space reserved for parents with children."
                    }
                },
                "question": "What kind of parking space is this?"
            }
        },
        "title": {
            "mappings": {
                "0": {
                    "then": "Disabled Parking Space"
                },
                "1": {
                    "then": "Electric Vehicle Charging Parking Space"
                }
            },
            "render": "Parking Space"
        }
    },
    "parking_ticket_machine": {
        "description": "Layer with parking ticket machines to pay for parking.",
        "name": "Parking Ticket Machines",
        "presets": {
            "0": {
                "title": "a parking ticket machine"
            }
        },
        "tagRenderings": {
            "ref": {
                "freeform": {
                    "placeholder": "Reference number"
                },
                "mappings": {
                    "0": {
                        "then": "This parking ticket machine has no reference number"
                    }
                },
                "question": "What is the reference number of this parking ticket machine?",
                "render": "This parking ticket machine has the reference number {ref}"
            }
        },
        "title": {
            "render": "Parking Ticket Machine"
        }
    },
    "pedestrian_path": {
        "description": "Pedestrian footpaths, especially used for indoor navigation and snapping entrances to this layer",
        "name": "Pedestrian paths"
    },
    "pharmacy": {
        "description": "A layer showing pharmacies, which (probably) dispense prescription drugs",
        "filter": {
            "0": {
                "options": {
                    "0": {
                        "question": "Has drive through"
                    }
                }
            },
            "1": {
                "options": {
                    "0": {
                        "question": "Pharmacy able to provide prescription drugs"
                    }
                }
            }
        },
        "name": "Pharmacies",
        "presets": {
            "0": {
                "title": "a pharmacy"
            }
        },
        "tagRenderings": {
            "name": {
                "freeform": {
                    "placeholder": "Name of the pharmacy"
                },
                "question": "What is the name of the pharmacy?",
                "render": "This pharmacy is called {name}"
            },
            "wheelchair": {
                "mappings": {
                    "0": {
                        "then": "This pharmacy is easy to access on a wheelchair"
                    },
                    "1": {
                        "then": "This pharmacy is hard to access on a wheelchair"
                    },
                    "2": {
                        "then": "This pharmacy has limited access for wheelchair users"
                    }
                },
                "question": "Is this pharmacy easy to access on a wheelchair?"
            }
        },
        "title": {
            "mappings": {
                "0": {
                    "then": "Pharmacy"
                }
            },
            "render": "{name}"
        }
    },
    "physiotherapist": {
        "description": "This layer shows physiotherapists",
        "name": "Physiotherapist",
        "presets": {
            "0": {
                "title": "a physiotherapists office"
            }
        },
        "tagRenderings": {
            "name": {
                "question": "What is the name of this physiotherapists office?",
                "render": "This physiotherapists office is called {name}"
            }
        },
        "title": {
            "render": "Physiotherapist {name}"
        }
    },
    "picnic_table": {
        "description": "The layer showing picnic tables",
        "name": "Picnic tables",
        "presets": {
            "0": {
                "title": "a picnic table"
            }
        },
        "tagRenderings": {
            "picnic_table-material": {
                "mappings": {
                    "0": {
                        "then": "This is a wooden picnic table"
                    },
                    "1": {
                        "then": "This is a concrete picnic table"
                    },
                    "2": {
                        "then": "This picnic table is made from (recycled) plastic"
                    }
                },
                "question": "What material is this picnic table made of?",
                "render": "This picnic table is made of {material}"
            }
        },
        "title": {
            "render": "Picnic table"
        }
    },
    "playground": {
        "deletion": {
            "nonDeleteMappings": {
                "0": {
                    "then": "This is a schoolyard - an (outdoor) area where pupils of a school can play during recess and which is not publicly accessible"
                }
            }
        },
        "description": "Playgrounds",
        "name": "Playgrounds",
        "presets": {
            "0": {
                "title": "a playground"
            }
        },
        "tagRenderings": {
            "Playground-wheelchair": {
                "mappings": {
                    "0": {
                        "then": "Completely accessible for wheelchair users"
                    },
                    "1": {
                        "then": "Limited accessibility for wheelchair users"
                    },
                    "2": {
                        "then": "Not accessible for wheelchair users"
                    }
                },
                "question": "Is this playground accessible to wheelchair users?"
            },
            "playground-access": {
                "mappings": {
                    "0": {
                        "then": "Accessible to the general public"
                    },
                    "1": {
                        "then": "This is a <b>paid</b> playground"
                    },
                    "2": {
                        "then": "Only accessible for clients of the operating business"
                    },
                    "3": {
                        "then": "Only accessible to students of the school"
                    },
                    "4": {
                        "then": "Not accessible"
                    },
                    "5": {
                        "then": "This is a schoolyard - an outdoor area where the pupils can play during their breaks; but it is not accessible to the general public"
                    }
                },
                "question": "Is this playground accessible to the general public?"
            },
            "playground-email": {
                "question": "What is the email address of the playground maintainer?",
                "render": "<a href='mailto:{email}'>{email}</a>"
            },
            "playground-lit": {
                "mappings": {
                    "0": {
                        "then": "This playground is lit at night"
                    },
                    "1": {
                        "then": "This playground is not lit at night"
                    }
                },
                "question": "Is this playground lit at night?"
            },
            "playground-max_age": {
                "question": "What is the maximum age allowed to access this playground?",
                "render": "Accessible to kids of at most {max_age}"
            },
            "playground-min_age": {
                "question": "What is the minimum age required to access this playground?",
                "render": "Accessible to kids older than {min_age} years"
            },
            "playground-opening_hours": {
                "mappings": {
                    "0": {
                        "then": "Accessible from sunrise till sunset"
                    },
                    "1": {
                        "then": "Always accessible"
                    }
                },
                "question": "When is this playground accessible?"
            },
            "playground-operator": {
                "question": "Who operates this playground?",
                "render": "Operated by {operator}"
            },
            "playground-phone": {
                "question": "What is the phone number of the playground maintainer?",
                "render": "<a href='tel:{phone}'>{phone}</a>"
            },
            "playground-surface": {
                "mappings": {
                    "0": {
                        "then": "The surface is <b>grass</b>"
                    },
                    "1": {
                        "then": "The surface is <b>sand</b>"
                    },
                    "2": {
                        "then": "The surface consist of <b>woodchips</b>"
                    },
                    "3": {
                        "then": "The surface is <b>paving stones</b>"
                    },
                    "4": {
                        "then": "The surface is <b>asphalt</b>"
                    },
                    "5": {
                        "then": "The surface is <b>concrete</b>"
                    },
                    "6": {
                        "then": "The surface is <b>unpaved</b>"
                    },
                    "7": {
                        "then": "The surface is <b>paved</b>"
                    },
                    "8": {
                        "then": "The surface is tartan - a synthetic, springy surface typically seen on athletic pistes"
                    },
                    "9": {
                        "then": "The surface is made from rubber, such as rubber tiles, rubber mulch or a big rubber area"
                    }
                },
                "question": "Which is the surface of this playground?",
                "questionHint": "If there are multiple, select the most occuring one",
                "render": "The surface is <b>{surface}</b>"
            }
        },
        "title": {
            "mappings": {
                "0": {
                    "then": "Playground <i>{name}</i>"
                }
            },
            "render": "Playground"
        }
    },
    "playground_equipment": {
        "description": "Layer showing playground equipment",
        "name": "Playground equipment",
        "presets": {
            "0": {
                "description": "An exact type is asked later",
                "title": "a playground device"
            }
        },
        "tagRenderings": {
            "type": {
                "freeform": {
                    "placeholder": "Type of device"
                },
                "mappings": {
                    "0": {
                        "then": "This is a swing"
                    },
                    "1": {
                        "then": "This is a structure consisting of several connected playground devices"
                    },
                    "10": {
                        "then": "This is a zip wire"
                    },
                    "11": {
                        "then": "This is a horizontal bar"
                    },
                    "12": {
                        "then": "This is a hopscotch"
                    },
                    "13": {
                        "then": "This is a splash pad"
                    },
                    "14": {
                        "then": "This is a climbing wall"
                    },
                    "15": {
                        "then": "This is a map"
                    },
                    "16": {
                        "then": "This is a bridge (either as a standalone device or as part of a larger structure)"
                    },
                    "17": {
                        "then": "This is a bouncy cushion"
                    },
                    "18": {
                        "then": "This is an activity panel"
                    },
                    "19": {
                        "then": "This is a teen shelter"
                    },
                    "2": {
                        "then": "This is a slide"
                    },
                    "20": {
                        "then": "This is a funnel used to play with funnel ball"
                    },
                    "21": {
                        "then": "This is a spinning circle"
                    },
                    "3": {
                        "then": "This is a sand pit"
                    },
                    "4": {
                        "then": "This is a spring rider"
                    },
                    "5": {
                        "then": "This is a climbing frame"
                    },
                    "6": {
                        "then": "This is a seesaw"
                    },
                    "7": {
                        "then": "This is a playhouse"
                    },
                    "8": {
                        "then": "This is a roundabout"
                    },
                    "9": {
                        "then": "This is a basket swing"
                    }
                },
                "question": "What kind of device is this?",
                "render": "This is a {playground}"
            },
            "wheelchair-access": {
                "override": {
                    "question": "Is this device accessible by wheelchair?"
                }
            }
        },
        "title": {
            "render": "Playground device"
        }
    },
    "postboxes": {
        "description": "The layer showing postboxes.",
        "name": "Postboxes",
        "presets": {
            "0": {
                "title": "a postbox"
            }
        },
        "title": {
            "render": "Postbox"
        }
    },
    "postoffices": {
        "description": "A layer showing post offices.",
        "filter": {
            "1": {
                "options": {
                    "0": {
                        "question": "Offers letter posting"
                    }
                }
            },
            "2": {
                "options": {
                    "0": {
                        "question": "Offers parcel posting"
                    }
                }
            },
            "3": {
                "options": {
                    "0": {
                        "question": "Offers pickup of missed parcels"
                    }
                }
            },
            "4": {
                "options": {
                    "0": {
                        "question": "Accepts pickup of parcels sent here"
                    }
                }
            },
            "5": {
                "options": {
                    "0": {
                        "question": "Sells stamps"
                    }
                }
            }
        },
        "name": "Post offices",
        "presets": {
            "0": {
                "title": "a post office"
            }
        },
        "tagRenderings": {
            "has_atm": {
                "mappings": {
                    "0": {
                        "then": "This post office has an ATM"
                    },
                    "1": {
                        "then": "This post office does <b>not</b> have an ATM"
                    },
                    "2": {
                        "then": "This post office does have an ATM, but it is mapped as a different icon"
                    }
                },
                "question": "Does this post office have an ATM?"
            },
            "letter-from": {
                "mappings": {
                    "0": {
                        "then": "You can post letters here"
                    },
                    "1": {
                        "then": "You can't post letters here"
                    }
                },
                "question": "Can you post a letter here?",
                "render": "You can post letters with these companies: {post_office:letter_from}"
            },
            "opening_hours": {
                "override": {
                    "question": "What are the opening hours for this post office?"
                }
            },
            "parcel-from": {
                "mappings": {
                    "0": {
                        "then": "You can send parcels here"
                    },
                    "1": {
                        "then": "You can't send parcels here"
                    }
                },
                "question": "Can you send a parcel here?",
                "render": "You can post parcels with these companies: {post_office:parcel_from}"
            },
            "parcel-pickup": {
                "mappings": {
                    "0": {
                        "then": "You can pick up missed parcels here"
                    },
                    "1": {
                        "then": "You can't pick up missed parcels here"
                    }
                },
                "question": "Can you pick up missed parcels here?",
                "render": "You can pick up parcels from these companies: {post_office:parcel_pickup}"
            },
            "parcel-to": {
                "mappings": {
                    "0": {
                        "then": "You can send parcels to here for pickup"
                    },
                    "1": {
                        "then": "You can't send parcels to here for pickup"
                    }
                },
                "question": "Can you send parcels to here for pickup?",
                "render": "You can send parcels to here for pickup with these companies: {post_office:parcel_to}"
            },
            "partner-brand": {
                "mappings": {
                    "0": {
                        "then": "This location offers services for DHL"
                    },
                    "1": {
                        "then": "This location offers services for DPD"
                    },
                    "2": {
                        "then": "This location offers services for GLS"
                    },
                    "3": {
                        "then": "This location offers services for UPS"
                    },
                    "4": {
                        "then": "This location is a DHL Paketshop"
                    },
                    "5": {
                        "then": "This location is a Hermes PaketShop"
                    },
                    "6": {
                        "then": "This location is a PostNL-point"
                    },
                    "7": {
                        "then": "This location offers services for bpost"
                    }
                },
                "question": "For which brand does this location offer services?",
                "render": "This location offers services for {post_office:brand}"
            },
            "post_offic_brand": {
                "freeform": {
                    "placeholder": "Brand of the post office"
                },
                "question": "To which brand does this post office belong?",
                "render": "This is a {brand} post office"
            },
            "post_partner": {
                "mappings": {
                    "0": {
                        "then": "This shop is a post partner"
                    },
                    "1": {
                        "then": "This shop is not a post partner"
                    }
                },
                "question": "Is this a post partner?"
            },
            "stamps": {
                "mappings": {
                    "0": {
                        "then": "You can buy stamps here"
                    },
                    "1": {
                        "then": "You can't buy stamps here"
                    }
                },
                "question": "Can you buy stamps here?",
                "render": "You can buy stamps from companies: {post_office:stamps}"
            }
        },
        "title": {
            "mappings": {
                "0": {
                    "then": "Post partner at a shop"
                },
                "1": {
                    "then": "Post partner at {name}"
                }
            },
            "render": "Post Office"
        }
    },
    "public_bookcase": {
        "description": "A streetside cabinet with books, accessible to anyone",
        "filter": {
            "0": {
                "options": {
                    "0": {
                        "question": "Has children books"
                    }
                }
            },
            "1": {
                "options": {
                    "0": {
                        "question": "Has books for adults"
                    }
                }
            },
            "2": {
                "options": {
                    "0": {
                        "question": "Indoor or outdoor"
                    },
                    "1": {
                        "question": "Located indoors"
                    },
                    "2": {
                        "question": "Located outdoors"
                    }
                }
            }
        },
        "name": "Bookcases",
        "presets": {
            "0": {
                "title": "a bookcase"
            }
        },
        "tagRenderings": {
            "bookcase-booktypes": {
                "mappings": {
                    "0": {
                        "then": "Mostly children books"
                    },
                    "1": {
                        "then": "Mostly books for adults"
                    }
                },
                "question": "What kind of books can be found in this public bookcase?",
                "render": "This place mostly serves {books}"
            },
            "bookcase-is-accessible": {
                "mappings": {
                    "0": {
                        "then": "Publicly accessible"
                    },
                    "1": {
                        "then": "Only accessible to customers"
                    }
                },
                "question": "Is this public bookcase freely accessible?"
            },
            "bookcase-is-indoors": {
                "mappings": {
                    "0": {
                        "then": "This bookcase is located indoors"
                    },
                    "1": {
                        "then": "This bookcase is located outdoors"
                    },
                    "2": {
                        "then": "This bookcase is located outdoors"
                    }
                },
                "question": "Is this bookcase located outdoors?"
            },
            "public_bookcase-brand": {
                "freeform": {
                    "placeholder": "Name of the network"
                },
                "mappings": {
                    "0": {
                        "then": "This public bookcase is not part of a bigger network"
                    }
                },
                "question": "Is this public bookcase part of a bigger network?",
                "render": "This public bookcase is part of {brand}"
            },
            "public_bookcase-capacity": {
                "question": "How many books fit into this public bookcase?",
                "render": "{capacity} books fit in this bookcase"
            },
            "public_bookcase-name": {
                "mappings": {
                    "0": {
                        "then": "This bookcase doesn't have a name"
                    }
                },
                "question": "What is the name of this public bookcase?",
                "render": "The name of this bookcase is {name}"
            },
            "public_bookcase-operator": {
                "question": "Who maintains this public bookcase?",
                "render": "Operated by {operator}"
            },
            "public_bookcase-ref": {
                "mappings": {
                    "0": {
                        "then": "This bookcase is not part of a bigger network"
                    }
                },
                "question": "What is the reference number of this public bookcase?",
                "render": "The reference number of this public bookcase within {brand} is {ref}"
            },
            "public_bookcase-start_date": {
                "question": "When was this public bookcase installed?",
                "render": "Installed on {start_date}"
            },
            "public_bookcase-website": {
                "question": "Is there a website with more information about this public bookcase?",
                "render": {
                    "special": {
                        "text": "More info on the website"
                    }
                }
            }
        },
        "title": {
            "mappings": {
                "0": {
                    "then": "Public bookcase <i>{name}</i>"
                }
            },
            "render": "Bookcase"
        }
    },
    "questions": {
        "tagRenderings": {
            "check_date": {
                "mappings": {
                    "0": {
                        "then": "This object was last checked today"
                    }
                },
                "question": "When was this object last checked?",
                "render": "This object was last checked on <b>{check_date}</b>"
            },
            "denominations-coins": {
                "mappings": {
                    "0": {
                        "then": "1 cent coins are accepted"
                    },
                    "1": {
                        "then": "2 cent coins are accepted"
                    },
                    "10": {
                        "then": "20 centimes coins are accepted"
                    },
                    "11": {
                        "then": "½ franc coins are accepted"
                    },
                    "12": {
                        "then": "1 franc coins are accepted"
                    },
                    "13": {
                        "then": "2 francs coins are accepted"
                    },
                    "14": {
                        "then": "5 francs coins are accepted"
                    },
                    "2": {
                        "then": "5 cent coins are accepted"
                    },
                    "3": {
                        "then": "10 cent coins are accepted"
                    },
                    "4": {
                        "then": "20 cent coins are accepted"
                    },
                    "5": {
                        "then": "50 cent coins are accepted"
                    },
                    "6": {
                        "then": "1 euro coins are accepted"
                    },
                    "7": {
                        "then": "2 euro coins are accepted"
                    },
                    "8": {
                        "then": "5 centimes coins are accepted"
                    },
                    "9": {
                        "then": "10 centimes coins are accepted"
                    }
                },
                "question": "What coins can you use to pay here?"
            },
            "denominations-notes": {
                "mappings": {
                    "0": {
                        "then": "5 euro notes are accepted"
                    },
                    "1": {
                        "then": "10 euro notes are accepted"
                    },
                    "10": {
                        "then": "100 francs notes are accepted"
                    },
                    "11": {
                        "then": "200 francs notes are accepted"
                    },
                    "12": {
                        "then": "1000 francs notes are accepted"
                    },
                    "2": {
                        "then": "20 euro notes are accepted"
                    },
                    "3": {
                        "then": "50 euro notes are accepted"
                    },
                    "4": {
                        "then": "100 euro notes are accepted"
                    },
                    "5": {
                        "then": "200 euro notes are accepted"
                    },
                    "6": {
                        "then": "500 euro notes are accepted"
                    },
                    "7": {
                        "then": "10 francs notes are accepted"
                    },
                    "8": {
                        "then": "20 francs notes are accepted"
                    },
                    "9": {
                        "then": "50 francs notes are accepted"
                    }
                },
                "question": "what notes can you use to pay here?"
            },
            "description": {
                "question": "Is there still some relevant info that the previous questions did not cover? Feel free to add it here.",
                "questionHint": "Please don't repeat already stated facts"
            },
            "dog-access": {
                "mappings": {
                    "0": {
                        "then": "Dogs are allowed"
                    },
                    "1": {
                        "then": "Dogs are <b>not</b> allowed"
                    },
                    "2": {
                        "then": "Dogs are allowed, but they have to be leashed"
                    },
                    "3": {
                        "then": "Dogs are allowed and can run around freely"
                    },
                    "4": {
                        "then": "Dogs are allowed only outside"
                    }
                },
                "question": "Are dogs allowed in this business?"
            },
            "email": {
                "editButtonAriaLabel": "Edit email address",
                "question": "What is the email address of {title()}?"
            },
            "gluten_free": {
                "mappings": {
                    "0": {
                        "then": "This shop <b>only sells gluten free</b> products"
                    },
                    "1": {
                        "then": "This shop has a big gluten free offering"
                    },
                    "2": {
                        "then": "This shop has a <b>limited gluten free</b> offering"
                    },
                    "3": {
                        "then": "This shop has no gluten free offering"
                    }
                },
                "question": "Does this shop have a gluten free offering?"
            },
            "induction-loop": {
                "mappings": {
                    "0": {
                        "then": "This place has an audio induction loop"
                    },
                    "1": {
                        "then": "This place <b>does not</b> have an audio induction loop"
                    }
                },
                "question": "Does this place have an audio induction loop for people with reduced hearing?"
            },
            "internet": {
                "mappings": {
                    "0": {
                        "then": "This place offers wireless internet access"
                    },
                    "1": {
                        "then": "This place <b>does not</b> offer internet access"
                    },
                    "2": {
                        "then": "This place offers internet access"
                    },
                    "3": {
                        "then": "This place offers internet access via a terminal or computer"
                    },
                    "4": {
                        "then": "This place offers wired internet access"
                    }
                },
                "question": "Does this place offer internet access?"
            },
            "internet-fee": {
                "mappings": {
                    "0": {
                        "then": "There is a fee for the internet access at this place"
                    },
                    "1": {
                        "then": "Internet access is free at this place"
                    },
                    "2": {
                        "then": "Internet access is free at this place, for customers only"
                    }
                },
                "question": "Is there a fee for internet access?"
            },
            "internet-ssid": {
                "freeform": {
                    "placeholder": "Enter the network name"
                },
                "question": "What is the network name for the wireless internet access?",
                "render": "The network name is <b>{internet_access:ssid}</b>"
            },
            "just_created": {
                "mappings": {
                    "0": {
                        "then": "You just created this element! Thanks for sharing this info with the world and helping people worldwide."
                    }
                }
            },
            "lactose_free": {
                "mappings": {
                    "0": {
                        "then": "<b>Only sells lactose free</b> products"
                    },
                    "1": {
                        "then": "Big lactose free offering"
                    },
                    "2": {
                        "then": "<b>Limited lactose free</b> offering"
                    },
                    "3": {
                        "then": "No lactose free offering"
                    }
                },
                "question": "Does {title()} have a lactose-free offering?"
            },
            "last_edit": {
                "render": {
                    "special": {
                        "text": "Last edited on {_last_edit:timestamp} by {_last_edit:contributor}"
                    }
                }
            },
            "luminous_or_lit": {
                "mappings": {
                    "0": {
                        "then": "This object both emits light and is lighted by an external light source"
                    },
                    "1": {
                        "then": "This object emits light"
                    },
                    "2": {
                        "then": "This object is lit externally, e.g. by a spotlight or other lights"
                    },
                    "3": {
                        "then": "This object does not emit light and is not lighted by externally"
                    }
                },
                "question": "Is this object lit or does it emit light?"
            },
            "mastodon": {
                "question": "What is the Mastodon-handle of {title()}?"
            },
            "multilevels": {
                "override": {
                    "question": "What levels does this elevator go to?",
                    "render": "This elevator goes to floors {level}"
                }
            },
            "opening_hours": {
                "mappings": {
                    "0": {
                        "then": "Marked as closed for an unspecified time"
                    }
                },
                "question": "What are the opening hours of {title()}?",
                "render": "<h3>Opening hours</h3>{opening_hours_table(opening_hours)}"
            },
            "opening_hours_24_7": {
                "override": {
                    "+mappings": {
                        "0": {
                            "then": "24/7 opened (including holidays)"
                        }
                    }
                }
            },
            "opening_hours_by_appointment": {
                "override": {
                    "mappings": {
                        "0": {
                            "then": "Only by appointment"
                        },
                        "1": {
                            "then": "Only by appointment"
                        }
                    }
                }
            },
            "payment-options": {
                "mappings": {
                    "0": {
                        "then": "Cash is accepted here"
                    },
                    "1": {
                        "then": "Payment cards are accepted here"
                    },
                    "2": {
                        "then": "Payment by QR-code is possible here"
                    }
                },
                "question": "Which methods of payment are accepted here?"
            },
            "payment-options-advanced": {
                "override": {
                    "mappings+": {
                        "0": {
                            "then": "Payment is done using a dedicated app"
                        },
                        "1": {
                            "then": "Payment is done using a membership card"
                        }
                    }
                }
            },
            "payment-options-split": {
                "override": {
                    "mappings+": {
                        "0": {
                            "then": "Coins are accepted here"
                        },
                        "1": {
                            "then": "Bank notes are accepted here"
                        },
                        "2": {
                            "then": "Debit cards are accepted here"
                        },
                        "3": {
                            "then": "Credit cards are accepted here"
                        }
                    }
                }
            },
            "phone": {
                "editButtonAriaLabel": "Edit phone number",
                "question": "What is the phone number of {title()}?"
            },
            "qr_code": {
                "render": {
                    "after": "Scan this code to open this location on another device"
                }
            },
            "repeated": {
                "render": "Multiple, identical objects can be found on floors {repeat_on}."
            },
            "service:electricity": {
                "mappings": {
                    "0": {
                        "then": "There are plenty of domestic sockets available to customers seated indoors, where they can charge their electronics"
                    },
                    "1": {
                        "then": "There are a few domestic sockets available to customers seated indoors, where they can charge their electronics"
                    },
                    "2": {
                        "then": "There are no sockets available indoors to customers, but charging might be possible if the staff is asked"
                    },
                    "3": {
                        "then": "There are a no domestic sockets available to customers seated indoors"
                    }
                },
                "question": "Does this amenity have electrical outlets, available to customers when they are inside?"
            },
            "share": {
                "render": {
                    "special": {
                        "text": "Share this location"
                    }
                }
            },
            "single_level": {
                "mappings": {
                    "0": {
                        "then": "Located underground"
                    },
                    "1": {
                        "then": "Located on the ground floor"
                    },
                    "2": {
                        "then": "Located on the ground floor"
                    },
                    "3": {
                        "then": "Located on the first floor"
                    },
                    "4": {
                        "then": "Located on the first basement level"
                    }
                },
                "question": "On what level is this feature located?",
                "render": "Located on the {level}th floor"
            },
            "smoking": {
                "mappings": {
                    "0": {
                        "then": "Smoking is <b>allowed</b>"
                    },
                    "1": {
                        "then": "Smoking is <b>not allowed</b>"
                    },
                    "2": {
                        "then": "Smoking is <b>allowed outside</b>."
                    }
                },
                "question": "Is smoking allowed at {title()}?"
            },
            "sugar_free": {
                "mappings": {
                    "0": {
                        "then": "This shop <b>only sells sugar free</b> products"
                    },
                    "1": {
                        "then": "This shop has a big sugar free offering"
                    },
                    "2": {
                        "then": "This shop has a <b>limited sugar free</b> offering"
                    },
                    "3": {
                        "then": "This shop has no sugar free offering"
                    }
                },
                "question": "Does this shop have a sugar free offering?",
                "questionHint": "This is important for people following a sugar-free diet, such as people with Diabetes"
            },
            "survey_date": {
                "mappings": {
                    "0": {
                        "then": "This object was last surveyed today"
                    }
                },
                "question": "When was this object last surveyed?",
                "render": "This object was last surveyed on <b>{survey:date}</b>"
            },
            "vegan": {
                "mappings": {
                    "0": {
                        "then": "This place <b>only sells vegan</b> products"
                    },
                    "1": {
                        "then": "This shop has a big vegan offering"
                    },
                    "2": {
                        "then": "This shop has a <b>limited vegan</b> offering"
                    },
                    "3": {
                        "then": "This shop has no vegan offering"
                    }
                },
                "question": "Does this place offer a vegan option?"
            },
            "website": {
                "editButtonAriaLabel": "Edit website",
                "question": "What is the website of {title()}?"
            },
            "wheelchair-access": {
                "mappings": {
                    "0": {
                        "then": "This place is specially adapted for wheelchair users"
                    },
                    "1": {
                        "then": "This place is easily reachable with a wheelchair"
                    },
                    "2": {
                        "then": "It is possible to reach this place in a wheelchair, but it is not easy"
                    },
                    "3": {
                        "then": "This place is not reachable with a wheelchair"
                    }
                },
                "question": "Is this place accessible with a wheelchair?"
            },
            "wikipedia": {
                "mappings": {
                    "0": {
                        "then": "No Wikipedia page has been linked yet"
                    },
                    "1": {
                        "then": "No Wikipedia page has been linked yet"
                    }
                },
                "question": "What is the corresponding Wikidata entity?"
            }
        }
    },
    "railway_platforms": {
        "description": "Find every platform in the station, and the train routes that use them.",
        "name": "Railway Platforms",
        "tagRenderings": {
            "ref": {
                "freeform": {
                    "placeholder": "Platform number"
                },
                "question": "What is the number for this platform?",
                "render": "Platform {ref}"
            }
        },
        "title": {
            "mappings": {
                "0": {
                    "then": "Platform {ref}"
                }
            },
            "render": "Platform"
        }
    },
    "rainbow_crossings": {
        "description": "A layer showing pedestrian crossings with rainbow paintings",
        "name": "Crossings with rainbow paintings",
        "presets": {
            "0": {
                "description": "Pedestrian crossing",
                "title": "a crossing"
            }
        },
        "tagRenderings": {
            "crossing-with-rainbow": {
                "mappings": {
                    "0": {
                        "then": "This crossing has rainbow paintings"
                    },
                    "1": {
                        "then": "No rainbow paintings here"
                    },
                    "2": {
                        "then": "No rainbow paintings here"
                    }
                },
                "question": "Does this crossing has rainbow paintings?"
            }
        },
        "title": {
            "render": "Crossing"
        }
    },
    "reception_desk": {
        "description": "A layer showing where the reception desks are and which asks some accessibility information",
        "name": "Reception desks",
        "presets": {
            "0": {
                "title": "a reception desk"
            }
        },
        "tagRenderings": {
            "desk-height": {
                "question": "What is the height of the reception desk? ",
                "questionHint": "This is measured from the floor to the lowest usable part of the desk",
                "render": "The height of the desk is <b>{canonical(desk:height)}</b>"
            }
        },
        "title": {
            "render": "Reception desk"
        }
    },
    "recycling": {
        "description": "A layer with recycling containers and centres",
        "filter": {
            "1": {
                "options": {
                    "0": {
                        "question": "All recycling types"
                    },
                    "1": {
                        "question": "Recycling of batteries"
                    },
                    "10": {
                        "question": "Recycling of glass"
                    },
                    "11": {
                        "question": "Recycling of light bulbs"
                    },
                    "12": {
                        "question": "Recycling of newspapers"
                    },
                    "13": {
                        "question": "Recycling of paper"
                    },
                    "14": {
                        "question": "Recycling of plastic bottles"
                    },
                    "15": {
                        "question": "Recycling of plastic packaging"
                    },
                    "16": {
                        "question": "Recycling of plastic"
                    },
                    "17": {
                        "question": "Recycling of scrap metal"
                    },
                    "18": {
                        "question": "Recycling of small electrical appliances"
                    },
                    "19": {
                        "question": "Recycling of residual waste"
                    },
                    "2": {
                        "question": "Recycling of beverage cartons"
                    },
                    "20": {
                        "question": "Recycling of printer cartridges"
                    },
                    "21": {
                        "question": "Recycling of bicycles"
                    },
                    "22": {
                        "question": "Recycling of plastic packaging, metal packaging and drink cartons (PMD)"
                    },
                    "3": {
                        "question": "Recycling of cans"
                    },
                    "4": {
                        "question": "Recycling of clothes"
                    },
                    "5": {
                        "question": "Recycling of cooking oil"
                    },
                    "6": {
                        "question": "Recycling of engine oil"
                    },
                    "7": {
                        "question": "Recycling of fluorescent tubes"
                    },
                    "8": {
                        "question": "Recycling of green waste"
                    },
                    "9": {
                        "question": "Recycling of glass bottles"
                    }
                }
            },
            "2": {
                "options": {
                    "0": {
                        "question": "Only public access"
                    }
                }
            }
        },
        "name": "Recycling",
        "presets": {
            "0": {
                "title": "a recycling container"
            },
            "1": {
                "title": "a recycling centre"
            }
        },
        "tagRenderings": {
            "access": {
                "mappings": {
                    "0": {
                        "then": "Everyone can use this recycling facility"
                    },
                    "1": {
                        "then": "Only residents can use this recycling facility"
                    },
                    "2": {
                        "then": "This recycling facility is only for private use"
                    }
                },
                "question": "Who can use this recycling facility?",
                "render": "This recycling facility can be used by {access}"
            },
            "container-location": {
                "mappings": {
                    "0": {
                        "then": "This is an underground container"
                    },
                    "1": {
                        "then": "This container is located indoors"
                    },
                    "2": {
                        "then": "This container is located outdoors"
                    }
                },
                "question": "Where is this container located?"
            },
            "opening_hours_24_7": {
                "override": {
                    "question": "What are the opening hours of this recycling facility?"
                }
            },
            "operator": {
                "question": "What company operates this recycling facility?",
                "render": "This recycling facility is operated by {operator}"
            },
            "recycling-accepts": {
                "mappings": {
                    "0": {
                        "then": "Batteries can be recycled here"
                    },
                    "1": {
                        "then": "Beverage cartons can be recycled here"
                    },
                    "10": {
                        "then": "Glass can be recycled here"
                    },
                    "11": {
                        "then": "Light bulbs can be recycled here"
                    },
                    "12": {
                        "then": "Newspapers can be recycled here"
                    },
                    "13": {
                        "then": "Paper can be recycled here"
                    },
                    "14": {
                        "then": "Plastic bottles can be recycled here"
                    },
                    "15": {
                        "then": "Plastic packaging can be recycled here"
                    },
                    "16": {
                        "then": "Plastic can be recycled here"
                    },
                    "17": {
                        "then": "Plastic packaging, metal packaging and drink cartons (PMD) can be recycled here"
                    },
                    "18": {
                        "then": "Printer cartridges can be recycled here"
                    },
                    "19": {
                        "then": "Scrap metal can be recycled here"
                    },
                    "2": {
                        "then": "Cans can be recycled here"
                    },
                    "20": {
                        "then": "Shoes can be recycled here"
                    },
                    "21": {
                        "then": "Small electrical appliances can be recycled here"
                    },
                    "22": {
                        "then": "Small electrical appliances can be recycled here"
                    },
                    "23": {
                        "then": "Needles can be recycled here"
                    },
                    "24": {
                        "then": "Residual waste can be recycled here"
                    },
                    "25": {
                        "then": "Bicycles can be recycled here"
                    },
                    "3": {
                        "then": "Clothes can be recycled here"
                    },
                    "4": {
                        "then": "Cooking oil can be recycled here"
                    },
                    "5": {
                        "then": "Engine oil can be recycled here"
                    },
                    "6": {
                        "then": "Fluorescent tubes can be recycled here"
                    },
                    "7": {
                        "then": "Green waste can be recycled here"
                    },
                    "8": {
                        "then": "Organic waste can be recycled here"
                    },
                    "9": {
                        "then": "Glass bottles can be recycled here"
                    }
                },
                "question": "What can be recycled here?"
            },
            "recycling-centre-name": {
                "mappings": {
                    "0": {
                        "then": "This recycling centre doesn't have a specific name"
                    }
                },
                "question": "What is the name of this recycling centre?",
                "render": "This recycling centre is named <b>{name}</b>"
            },
            "recycling-type": {
                "mappings": {
                    "0": {
                        "then": "This is a recycling container"
                    },
                    "1": {
                        "then": "This is a recycling centre"
                    },
                    "2": {
                        "then": "Waste disposal container for residual waste"
                    },
                    "3": {
                        "then": "This is a pickup point. The waste material is placed here without placing it in a dedicated container."
                    },
                    "4": {
                        "then": "This is a dump where the waste material is stacked."
                    }
                },
                "question": "What type of recycling is this?"
            }
        },
        "title": {
            "mappings": {
                "0": {
                    "then": "Recycling centre"
                },
                "1": {
                    "then": "Recycling centre"
                },
                "2": {
                    "then": "Recycling container"
                }
            },
            "render": "Recycling facility"
        }
    },
    "route_marker": {
        "description": "Route markers are small markers often found along official hiking/cycling/riding/skiing routes to indicate the direction of the route.",
        "name": "Route markers",
        "presets": {
            "0": {
                "description": "A route marker is a small marker often found along official hiking/cycling/riding/skiing routes to indicate the direction of the route.",
                "title": "a route marker"
            }
        },
        "tagRenderings": {
            "type": {
                "mappings": {
                    "0": {
                        "then": "This is a route marker for a bicycle route."
                    },
                    "1": {
                        "then": "This is a route marker for a hiking route."
                    },
                    "2": {
                        "then": "This is a route marker for a mountain bike route."
                    },
                    "3": {
                        "then": "This is a route marker for a horse riding route."
                    },
                    "4": {
                        "then": "This is a route marker for a ski route."
                    }
                },
                "question": "For what kind of route is this marker?"
            }
        },
        "title": {
            "render": "Route marker"
        }
    },
    "school": {
        "name": "Primary and secondary schools",
        "presets": {
            "0": {
                "title": "a primary or secondary school"
            }
        },
        "tagRenderings": {
            "capacity": {
                "question": "How much students can at most enroll in this school?",
                "render": "This school can enroll at most {capacity} students"
            },
            "education-level-belgium": {
                "mappings": {
                    "0": {
                        "then": "This is a school with a kindergarten section where young kids receive some education which prepares reading and writing."
                    },
                    "1": {
                        "then": "This is a school where one learns primary skills such as basic literacy and numerical skills. <div class='subtle'>Pupils typically enroll from 6 years old till 12 years old</div>"
                    },
                    "2": {
                        "then": "This is a secondary school which offers all grades"
                    },
                    "3": {
                        "then": "This is a secondary school which does <i>not</i> have all grades, but offers <b>first and second</b> grade"
                    },
                    "4": {
                        "then": "This is a secondary school which does <i>not</i> have all grades, but offers <b>third and fourth</b> grade"
                    },
                    "5": {
                        "then": "This is a secondary school which does <i>not</i> have all grades, but offers <b>fifth and sixth</b> grade"
                    },
                    "6": {
                        "then": "This school offers post-secondary education (e.g. a seventh or eight specialisation year)"
                    }
                },
                "question": "What level of education is given on this school?"
            },
            "gender": {
                "mappings": {
                    "0": {
                        "then": "Both boys and girls can enroll here and have classes together"
                    },
                    "1": {
                        "then": "Both boys and girls can enroll here but they are separated (e.g. they have lessons in different classrooms or at different times)"
                    },
                    "2": {
                        "then": "This is a boys only-school"
                    },
                    "3": {
                        "then": "This is a girls-only school"
                    }
                },
                "question": "Which genders can enroll at this school?"
            },
            "school-language": {
                "render": {
                    "special": {
                        "no_known_languages": "The main language of this school is unknown",
                        "question": "What is the main language of this school?<div class='subtle'>What language is spoken with the students in non-language related courses and with the administration?</div>",
                        "render_all": "The following languages are used in this school:{list()}",
                        "render_single_language": "{language()} is the main language of this school"
                    }
                }
            },
            "school-name": {
                "question": "What is the name of this school?",
                "render": "This school is named {name}"
            },
            "target-audience": {
                "mappings": {
                    "0": {
                        "then": "This is a school where students study skills at their age-adequate level. <div>There are little or no special facilities to cater for students with special needs or facilities are ad-hoc</div>"
                    },
                    "1": {
                        "then": "This is a school for students without special needs<div class='subtle'>This includes students who can follow the courses with small, ad hoc measurements</div>"
                    },
                    "2": {
                        "then": "This is a school where adults are taught skills on the level as specified."
                    },
                    "3": {
                        "then": "This is a school for students with autism"
                    },
                    "4": {
                        "then": "This is a school for students with learning disabilities"
                    },
                    "5": {
                        "then": "This is a school for blind students or students with sight impairments"
                    },
                    "6": {
                        "then": "This is a school for deaf students or students with hearing impairments"
                    },
                    "7": {
                        "then": "This is a school for students with disabilities"
                    },
                    "8": {
                        "then": "This is a school for students with special needs"
                    }
                },
                "question": "Does this school target students with a special need? Which structural facilities does this school have?",
                "questionHint": "Ad-hoc measures are not enough to count as a special-needs school",
                "render": "This school has facilities for students with {school:for}"
            }
        },
        "title": {
            "render": "School <i>{name}</i>"
        }
    },
    "selected_element": {
        "description": "Highlights the currently selected element. Override this layer to have different colors"
    },
    "shelter": {
        "description": "Layer showing shelter structures",
        "name": "Shelter",
        "tagRenderings": {
            "shelter-type": {
                "mappings": {
                    "0": {
                        "then": "This is a shelter at a public transport stop."
                    },
                    "1": {
                        "then": "This is a shelter protecting from rain at a picnic site."
                    },
                    "2": {
                        "then": "This is a gazebo."
                    },
                    "3": {
                        "then": "This is a small shelter, primarily intended for short breaks. Usually found in the mountains or alongside roads."
                    },
                    "4": {
                        "then": "This is a shed with 3 walls, primarily intended for camping."
                    },
                    "5": {
                        "then": "This is a pavilion"
                    }
                },
                "question": "What kind of shelter is this?",
                "render": "Shelter type: {shelter_type}"
            }
        },
        "title": {
            "render": "Shelter"
        }
    },
    "shops": {
        "deletion": {
            "nonDeleteMappings": {
                "0": {
                    "then": "{title()} has closed down permanently"
                }
            }
        },
        "description": "A shop",
        "filter": {
            "1": {
                "options": {
                    "0": {
                        "question": "Only show shops selling {search}"
                    }
                }
            },
            "2": {
                "options": {
                    "0": {
                        "question": "Only show shops with name {search}"
                    }
                }
            },
            "6": {
                "options": {
                    "0": {
                        "question": "Only show shops selling second-hand items"
                    }
                }
            }
        },
        "name": "Shop",
        "presets": {
            "0": {
                "description": "You can specify later on what this shop sells.",
                "title": "a shop"
            }
        },
        "tagRenderings": {
            "brand": {
                "mappings": {
                    "0": {
                        "then": "This shop does not have a specific brand, it is not part of a bigger chain"
                    }
                },
                "question": "What is the brand of this shop?",
                "render": "Part of <b>{brand}</b>"
            },
            "copyshop-print-sizes": {
                "mappings": {
                    "0": {
                        "then": "This shop can print on papers of size A4"
                    },
                    "1": {
                        "then": "This shop can print on papers of size A3"
                    },
                    "2": {
                        "then": "This shop can print on papers of size A2"
                    },
                    "3": {
                        "then": "This shop can print on papers of size A1"
                    },
                    "4": {
                        "then": "This shop can print on papers of size A0"
                    }
                },
                "question": "What paper formats does this shop offer?"
            },
            "id_presets.shop_types": {
                "override": {
                    "question": "What kind of shop is this?",
                    "render": "This is a {shop}"
                }
            },
            "key_cutter": {
                "mappings": {
                    "0": {
                        "then": "This shop is also specialized in key cutting"
                    },
                    "1": {
                        "then": "This shop offers key cutting as a service"
                    },
                    "2": {
                        "then": "This shops does not offer key cutting as a service"
                    }
                },
                "question": "Does this shop offer key cutting?"
            },
            "organic": {
                "mappings": {
                    "0": {
                        "then": "This shop offers organic products"
                    },
                    "1": {
                        "then": "This shop only offers organic products"
                    },
                    "2": {
                        "then": "This shop does not offer organic products"
                    }
                },
                "question": "Does this shop offer organic products?"
            },
            "second_hand": {
                "question": "Does this shop sell second-hand items?"
            },
            "shops-name": {
                "question": "What is the name of this shop?",
                "render": "This shop is called <i>{name}</i>"
            }
        },
        "title": {
            "mappings": {
                "0": {
                    "then": "{name}"
                },
                "1": {
                    "then": "{shop}"
                }
            },
            "render": "Shop"
        }
    },
    "shower": {
        "description": "A layer showing (public) showers",
        "filter": {
            "1": {
                "options": {
                    "0": {
                        "question": "Hot water available"
                    }
                }
            }
        },
        "name": "Shower",
        "presets": {
            "0": {
                "description": "A (public) shower",
                "title": "a shower"
            }
        },
        "tagRenderings": {
            "access": {
                "mappings": {
                    "0": {
                        "then": "Anyone can use this shower"
                    },
                    "1": {
                        "then": "Only customers can use this shower"
                    },
                    "2": {
                        "then": "Accesible, but one has to ask for a key"
                    }
                },
                "question": "Who can use this shower?"
            },
            "charge": {
                "freeform": {
                    "placeholder": "e.g. 1.50 EUR"
                },
                "question": "How much does it cost to use this shower?",
                "render": "It costs {charge} to use this shower"
            },
            "fee": {
                "mappings": {
                    "0": {
                        "then": "There is a fee for using this shower"
                    },
                    "1": {
                        "then": "This shower is free to use"
                    }
                },
                "question": "Is there a fee for using this shower?"
            },
            "hot_water": {
                "mappings": {
                    "0": {
                        "then": "Hot water is available here"
                    },
                    "1": {
                        "then": "Hot water is available here, but there is a fee"
                    },
                    "2": {
                        "then": "There is no hot water available here"
                    }
                },
                "question": "Does this shower have hot water available?"
            }
        },
        "title": {
            "render": "Shower"
        }
    },
    "ski_piste": {
        "description": "Ski and snowboard pistes",
        "name": "Ski and snowboard pistes",
        "tagRenderings": {
            "length": {
                "render": "This part of the ski piste is {_length:km} kilometer long"
            },
            "piste_difficulty": {
                "mappings": {
                    "0": {
                        "then": "Novice (green)"
                    },
                    "1": {
                        "then": "Easy (blue)"
                    },
                    "2": {
                        "then": "Intermediate (red)"
                    },
                    "3": {
                        "then": "Advanced (black)"
                    },
                    "4": {
                        "then": "Expert (orange/double black)"
                    },
                    "5": {
                        "then": "Freeride"
                    }
                },
                "question": "What is the difficulty of this piste?"
            }
        },
        "title": {
            "render": "Ski piste {name}"
        }
    },
    "slow_roads": {
        "description": "All carfree roads",
        "name": "Paths, carfree and slow roads",
        "tagRenderings": {
            "explanation": {
                "mappings": {
                    "0": {
                        "then": "This is a living street"
                    },
                    "1": {
                        "then": "This is a wide, carfree street"
                    },
                    "2": {
                        "then": "This is a footway"
                    },
                    "3": {
                        "then": "This is a small path"
                    },
                    "4": {
                        "then": "This is a bridleway"
                    },
                    "5": {
                        "then": "This is a land access road"
                    }
                }
            },
            "slow_road_is_lit": {
                "mappings": {
                    "1": {
                        "then": "Not lit"
                    }
                },
                "question": "Is this road lit at night?"
            },
            "slow_roads-surface": {
                "mappings": {
                    "0": {
                        "then": "The surface is <b>grass</b>"
                    },
                    "1": {
                        "then": "The surface is <b>ground</b>"
                    },
                    "2": {
                        "then": "The surface is <b>unpaved</b>"
                    },
                    "3": {
                        "then": "The surface is <b>sand</b>"
                    },
                    "4": {
                        "then": "The surface is <b>paving stones</b>"
                    },
                    "5": {
                        "then": "The surface is <b>asphalt</b>"
                    },
                    "6": {
                        "then": "The surface is <b>concrete</b>"
                    },
                    "7": {
                        "then": "The surface is <b>paved</b>"
                    }
                },
                "question": "What surface does this road have?",
                "render": "The surface is <b>{surface}</b>"
            }
        },
        "title": {
            "mappings": {
                "1": {
                    "then": "Footway"
                },
                "2": {
                    "then": "Cycleway"
                },
                "3": {
                    "then": "Pedestrian street"
                },
                "4": {
                    "then": "Living street"
                },
                "5": {
                    "then": "Small path"
                }
            },
            "render": "Slow road"
        }
    },
    "souvenir_coin": {
        "description": "Layer showing machines selling souvenir coins",
        "name": "Souvenir Coin Machines",
        "presets": {
            "0": {
                "description": "Add a machine selling souvenir coins",
                "title": "a souvenir coin machine"
            }
        },
        "tagRenderings": {
            "charge": {
                "freeform": {
                    "placeholder": "Cost (e.g. 2 EUR)"
                },
                "mappings": {
                    "0": {
                        "then": "A souvenir coin costs 2 euro"
                    }
                },
                "question": "How much does a souvenir coin cost?",
                "render": "A souvenir coins costs {charge}"
            },
            "designs": {
                "override": {
                    "mappings": {
                        "0": {
                            "then": "This machine has one design available"
                        },
                        "1": {
                            "then": "This machine has two designs available"
                        },
                        "2": {
                            "then": "This machine has three designs available"
                        },
                        "3": {
                            "then": "This machine has four designs available"
                        }
                    },
                    "render": "This machine has {coin:design_count} designs available"
                }
            },
            "indoor": {
                "mappings": {
                    "0": {
                        "then": "This machine is located indoors."
                    },
                    "1": {
                        "then": "This machine is located outdoors."
                    }
                },
                "question": "Is this machine located indoors?"
            }
        },
        "title": {
            "render": "Souvenir Coin Machine"
        }
    },
    "souvenir_note": {
        "description": "Layer showing machines selling souvenir banknotes",
        "name": "Souvenir Banknote Machines",
        "presets": {
            "0": {
                "description": "Add a machine selling souvenir banknotes",
                "title": "a souvenir banknote machine"
            }
        },
        "tagRenderings": {
            "charge": {
                "freeform": {
                    "placeholder": "Cost (e.g. 2 EUR)"
                },
                "mappings": {
                    "0": {
                        "then": "A souvenir note costs 2 euro"
                    },
                    "1": {
                        "then": "A souvenir note costs 3 euro"
                    }
                },
                "question": "How much does a souvenir note cost?",
                "render": "A souvenir note costs {charge}"
            },
            "designs": {
                "freeform": {
                    "placeholder": "Number of designs (e.g. 5)"
                },
                "mappings": {
                    "0": {
                        "then": "This machine has one design available."
                    },
                    "1": {
                        "then": "This machine has two designs available."
                    },
                    "2": {
                        "then": "This machine has three designs available."
                    },
                    "3": {
                        "then": "This machine has four designs available."
                    }
                },
                "question": "How many designs are available?",
                "render": "This machine has {note:design_count} designs available."
            },
            "indoor": {
                "mappings": {
                    "0": {
                        "then": "This machine is located indoors."
                    },
                    "1": {
                        "then": "This machine is located outdoors."
                    }
                },
                "question": "Is this machine located indoors?"
            }
        },
        "title": {
            "render": "Souvenir Banknote Machine"
        }
    },
    "speed_camera": {
        "description": "Layer showing speed cameras",
        "name": "Speed Camera",
        "presets": {
            "0": {
                "title": "a speed camera"
            }
        },
        "tagRenderings": {
            "camera_direction": {
                "question": "In which geographical direction does this camera film?",
                "render": "Films to a compass heading of {direction}"
            },
            "maxspeed": {
                "freeform": {
                    "placeholder": "Maximum speed allowed"
                },
                "question": "What is the maximum speed allowed at this speed camera?",
                "render": "The maximum speed allowed is {canonical(maxspeed)}"
            },
            "ref": {
                "render": "The reference number of this speed camera is {ref}"
            }
        },
        "title": {
            "render": "Speed Camera"
        }
    },
    "speed_display": {
        "description": "Layer showing speed displays that alert drivers of their speed.",
        "name": "Speed Display",
        "presets": {
            "0": {
                "title": "a speed display"
            }
        },
        "tagRenderings": {
            "inscription": {
                "freeform": {
                    "placeholder": "Text on speed display (e.g. 'Your speed')"
                },
                "question": "What is the text on this speed display?",
                "render": "The text on this speed display is {inscription}"
            },
            "maxspeed": {
                "freeform": {
                    "placeholder": "Speed allowed at speed display"
                },
                "question": "What is the maximum speed allowed at this speed display?",
                "render": "The maximum speed allowed at this speed display is {canonical(maxspeed)}"
            }
        },
        "title": {
            "render": "Speed Display"
        }
    },
    "sport_pitch": {
        "description": "A sport pitch",
        "filter": {
            "0": {
                "options": {
                    "0": {
                        "question": "Publicly accessible"
                    }
                }
            },
            "1": {
                "options": {
                    "0": {
                        "question": "All sports"
                    },
                    "1": {
                        "question": "Basketball fields"
                    },
                    "2": {
                        "question": "Soccer fields"
                    },
                    "3": {
                        "question": "Ping-pong tables"
                    },
                    "4": {
                        "question": "Tennis fields"
                    },
                    "5": {
                        "question": "Badminton fields"
                    }
                }
            }
        },
        "name": "Sport pitches",
        "presets": {
            "0": {
                "title": "a tabletennis table"
            },
            "1": {
                "title": "a sport pitch"
            }
        },
        "tagRenderings": {
            "basketball-hoops": {
                "mappings": {
                    "0": {
                        "then": "This basketball pitch has a single hoop"
                    },
                    "1": {
                        "then": "This basketball pitch has two hoops"
                    },
                    "2": {
                        "then": "This basketball pitch has four hoops"
                    },
                    "3": {
                        "then": "This basketball pitch has {hoops} hoops"
                    }
                },
                "question": "How much basketball hoops does this pitch have?"
            },
            "sport-pitch-access": {
                "mappings": {
                    "0": {
                        "then": "Public access"
                    },
                    "1": {
                        "then": "Limited access (e.g. only with an appointment, during certain hours, …)"
                    },
                    "2": {
                        "then": "Only accessible for members of the club"
                    },
                    "3": {
                        "then": "Private - not accessible to the public"
                    },
                    "4": {
                        "then": "Public access"
                    }
                },
                "question": "Is this sport pitch publicly accessible?"
            },
            "sport-pitch-reservation": {
                "mappings": {
                    "0": {
                        "then": "Making an appointment is obligatory to use this sport pitch"
                    },
                    "1": {
                        "then": "Making an appointment is recommended when using this sport pitch"
                    },
                    "2": {
                        "then": "Making an appointment is possible, but not necessary to use this sport pitch"
                    },
                    "3": {
                        "then": "Making an appointment is not possible"
                    }
                },
                "question": "Does one have to make an appointment to use this sport pitch?"
            },
            "sport_pitch-email": {
                "question": "What is the email address of the operator?"
            },
            "sport_pitch-opening_hours": {
                "mappings": {
                    "0": {
                        "then": "Always accessible"
                    },
                    "1": {
                        "then": "Always accessible"
                    }
                },
                "question": "When is this pitch accessible?"
            },
            "sport_pitch-phone": {
                "question": "What is the phone number of the operator?"
            },
            "sport_pitch-sport": {
                "mappings": {
                    "0": {
                        "then": "Basketball is played here"
                    },
                    "1": {
                        "then": "Soccer is played here"
                    },
                    "2": {
                        "then": "This is a pingpong table"
                    },
                    "3": {
                        "then": "Tennis is played here"
                    },
                    "4": {
                        "then": "Korfball is played here"
                    },
                    "5": {
                        "then": "Basketball is played here"
                    },
                    "6": {
                        "then": "This is a skatepark"
                    }
                },
                "question": "Which sport can be played here?",
                "render": "{sport} is played here"
            },
            "sport_pitch-surface": {
                "mappings": {
                    "0": {
                        "then": "The surface is <b>grass</b>"
                    },
                    "1": {
                        "then": "The surface is <b>sand</b>"
                    },
                    "2": {
                        "then": "The surface is <b>paving stones</b>"
                    },
                    "3": {
                        "then": "The surface is <b>asphalt</b>"
                    },
                    "4": {
                        "then": "The surface is <b>concrete</b>"
                    },
                    "5": {
                        "then": "The surface is <b>fine gravel</b>"
                    },
                    "6": {
                        "then": "The surface of this track is Tartan, a synthetic, slightly springy, porous surface"
                    }
                },
                "question": "Which is the surface of this sport pitch?",
                "render": "The surface is <b>{surface}</b>"
            }
        },
        "title": {
            "render": "Sport pitch"
        }
    },
    "sports_centre": {
        "description": "Indoor and outdoor sports centres can be found on this layer",
        "name": "Sports centres",
        "presets": {
            "0": {
                "title": "a sports centre"
            }
        },
        "title": {
            "render": "Sports centre"
        }
    },
    "stairs": {
        "description": "Layer showing stairs and escalators",
        "name": "Stairs",
        "tagRenderings": {
            "conveying": {
                "mappings": {
                    "0": {
                        "then": "This is an escalator"
                    },
                    "1": {
                        "then": "This is not an escalator"
                    },
                    "2": {
                        "then": "This is not an escalator"
                    }
                }
            },
            "handrail": {
                "mappings": {
                    "0": {
                        "then": "These stairs have a handrail"
                    },
                    "1": {
                        "then": "These stairs do <b>not</b> have a handrail"
                    }
                },
                "question": "Does this stair have a handrail?"
            },
            "incline": {
                "mappings": {
                    "0": {
                        "then": "The upward direction is {direction_absolute()}"
                    },
                    "1": {
                        "then": "The downward direction is {direction_absolute()}"
                    }
                },
                "question": "What is the incline of these stairs?",
                "render": "These stairs have an incline of {incline}"
            },
            "multilevels": {
                "override": {
                    "question": "Between which levels are these stairs?",
                    "render": "These stairs are between the levels {level}"
                }
            },
            "ramp": {
                "mappings": {
                    "0": {
                        "then": "There is a ramp for bicycles here"
                    },
                    "1": {
                        "then": "There is a ramp for wheelchairs here"
                    },
                    "2": {
                        "then": "There is ramp for wheelchairs here, but it is shown separately on the map"
                    },
                    "3": {
                        "then": "There is a ramp for strollers here"
                    },
                    "4": {
                        "then": "There is no ramp at these stairs"
                    }
                },
                "question": "Is there a ramp at these stairs?"
            },
            "tactile_writing": {
                "mappings": {
                    "0": {
                        "then": "There is tactile writing on the handrail"
                    },
                    "1": {
                        "then": "There is no tactile writing on the handrail"
                    }
                },
                "question": "Do these stairs have tactile writing on the handrail?"
            },
            "tactile_writing_language": {
                "render": {
                    "special": {
                        "question": "In which languages is there tactile writing (braille) for navigation? <img src='./assets/layers/stairs/Braille_stairs.jpg' style='height: 300px; width: auto; display: block;' />",
                        "render_list_item": "These stairs have tactile writing in {language()}",
                        "render_single_language": "These stairs have tactile writing in {language()}"
                    }
                }
            }
        },
        "title": {
            "mappings": {
                "0": {
                    "then": "Escalator"
                }
            },
            "render": "Stairs"
        }
    },
    "street_lamps": {
        "description": "A layer showing street lights",
        "name": "Street Lamps",
        "presets": {
            "0": {
                "title": "a street lamp"
            }
        },
        "tagRenderings": {
            "colour": {
                "mappings": {
                    "0": {
                        "then": "This lamp emits white light"
                    },
                    "1": {
                        "then": "This lamp emits green light"
                    },
                    "2": {
                        "then": "This lamp emits orange light"
                    }
                },
                "question": "What colour light does this lamp emit?",
                "render": "This lamp emits {light:colour} light"
            },
            "count": {
                "mappings": {
                    "0": {
                        "then": "This lamp has 1 fixture"
                    },
                    "1": {
                        "then": "This lamp has 2 fixtures"
                    }
                },
                "question": "How many fixtures does this light have?",
                "render": "This lamp has {light:count} fixtures"
            },
            "direction": {
                "question": "Where does this lamp point to?",
                "render": "This lamp points towards {light:direction}"
            },
            "lamp_mount": {
                "mappings": {
                    "0": {
                        "then": "This lamp sits atop of a straight mast"
                    },
                    "1": {
                        "then": "This lamp sits at the end of a bent mast"
                    }
                },
                "question": "How is this lamp mounted to the pole?"
            },
            "lit": {
                "mappings": {
                    "0": {
                        "then": "This lamp is lit at night"
                    },
                    "1": {
                        "then": "This lamp is lit 24/7"
                    },
                    "2": {
                        "then": "This lamp is lit based on motion"
                    },
                    "3": {
                        "then": "This lamp is lit based on demand (e.g. with a pushbutton)"
                    }
                },
                "question": "When is this lamp lit?"
            },
            "method": {
                "mappings": {
                    "0": {
                        "then": "This lamp is lit electrically"
                    },
                    "1": {
                        "then": "This lamp uses LEDs"
                    },
                    "10": {
                        "then": "This lamp uses high pressure sodium lamps (orange with white)"
                    },
                    "11": {
                        "then": "This lamp is lit using gas"
                    },
                    "2": {
                        "then": "This lamp uses incandescent lighting"
                    },
                    "3": {
                        "then": "This lamp uses halogen lighting"
                    },
                    "4": {
                        "then": "This lamp uses discharge lamps (unknown type)"
                    },
                    "5": {
                        "then": "This lamp uses a mercury-vapour lamp (lightly blueish)"
                    },
                    "6": {
                        "then": "This lamp uses metal-halide lamps (bright white)"
                    },
                    "7": {
                        "then": "This lamp uses fluorescent lighting"
                    },
                    "8": {
                        "then": "This lamp uses sodium lamps (unknown type)"
                    },
                    "9": {
                        "then": "This lamp uses low pressure sodium lamps (monochrome orange)"
                    }
                },
                "question": "What kind of lighting does this lamp use?"
            },
            "ref": {
                "question": "What is the reference number of this street lamp?",
                "render": "This street lamp has the reference number {ref}"
            },
            "support": {
                "mappings": {
                    "0": {
                        "then": "This lamp is suspended using cables"
                    },
                    "1": {
                        "then": "This lamp is mounted on a ceiling"
                    },
                    "2": {
                        "then": "This lamp is mounted in the ground"
                    },
                    "3": {
                        "then": "This lamp is mounted on a short pole (mostly < 1.5m)"
                    },
                    "4": {
                        "then": "This lamp is mounted on a pole"
                    },
                    "5": {
                        "then": "This lamp is mounted directly to the wall"
                    },
                    "6": {
                        "then": "This lamp is mounted to the wall using a metal bar"
                    }
                },
                "question": "How is this street lamp mounted?"
            }
        },
        "title": {
            "mappings": {
                "0": {
                    "then": "Street Lamp {ref}"
                }
            },
            "render": "Street Lamp"
        }
    },
    "stripclub": {
        "description": "A venue where erotic dance, striptease, or lap dances are performed commercially. ",
        "name": "Stripclubs",
        "presets": {
            "0": {
                "title": "a stripclub"
            }
        },
        "tagRenderings": {
            "name": {
                "question": "What is the name of this stripclub?",
                "render": "This stripclub is named <b>{name}</b>"
            }
        },
        "title": {
            "render": "Stripclub"
        }
    },
    "summary": {
        "title": {
            "render": "Summary"
        }
    },
    "surveillance_camera": {
        "description": "This layer shows surveillance cameras and allows a contributor to update information and add new cameras",
        "name": "Surveillance camera's",
        "presets": {
            "0": {
                "title": "a surveillance camera"
            },
            "1": {
                "title": "a surveillance camera mounted on a wall"
            },
            "2": {
                "description": "An ALPR typically has two lenses and an array of infrared lights.",
                "title": "an ALPR camera (Automatic Number Plate Reader)"
            },
            "3": {
                "description": "An ALPR typically has two lenses and an array of infrared lights.",
                "title": "an ALPR camera (Automatic Number Plate Reader) mounted on a wall"
            }
        },
        "tagRenderings": {
            "Camera type: fixed; panning; dome": {
                "mappings": {
                    "0": {
                        "then": "A fixed (non-moving) camera"
                    },
                    "1": {
                        "then": "A dome camera (which can turn)"
                    },
                    "2": {
                        "then": "A panning camera"
                    }
                },
                "question": "What kind of camera is this?"
            },
            "Level": {
                "question": "On which level is this camera located?",
                "render": "Located on level {level}"
            },
            "Operator": {
                "question": "Who operates this CCTV?",
                "render": "Operated by {operator}"
            },
            "Surveillance type: public, outdoor, indoor": {
                "mappings": {
                    "0": {
                        "then": "A public area is surveilled, such as a street, a bridge, a square, a park, a train station, a public corridor or tunnel, …"
                    },
                    "1": {
                        "then": "An outdoor, yet private area is surveilled (e.g. a parking lot, a fuel station, courtyard, entrance, private driveway, …)"
                    },
                    "2": {
                        "then": "A private indoor area is surveilled, e.g. a shop, a private underground parking, …"
                    }
                },
                "question": "What kind of surveillance is this camera?"
            },
            "Surveillance:zone": {
                "mappings": {
                    "0": {
                        "then": "Surveills a parking"
                    },
                    "1": {
                        "then": "Surveills the traffic"
                    },
                    "2": {
                        "then": "Surveills an entrance"
                    },
                    "3": {
                        "then": "Surveills a corridor"
                    },
                    "4": {
                        "then": "Surveills a public tranport platform"
                    },
                    "5": {
                        "then": "Surveills a shop"
                    }
                },
                "question": "What exactly is surveilled here?",
                "render": "Surveills a {surveillance:zone}"
            },
            "camera:mount": {
                "mappings": {
                    "0": {
                        "then": "This camera is placed against a wall"
                    },
                    "1": {
                        "then": "This camera is placed on a pole"
                    },
                    "2": {
                        "then": "This camera is placed on the ceiling"
                    },
                    "3": {
                        "then": "This camera is placed on a street light"
                    },
                    "4": {
                        "then": "This camera is placed on a tree"
                    }
                },
                "question": "How is this camera placed?",
                "render": "Mounting method: {camera:mount}"
            },
            "camera_direction": {
                "mappings": {
                    "0": {
                        "then": "Films to a compass heading of {direction}"
                    }
                },
                "question": "In which geographical direction does this camera film?",
                "render": "Films to a compass heading of {camera:direction}"
            },
            "has_alpr": {
                "mappings": {
                    "0": {
                        "then": "This is a camera without number plate recognition."
                    },
                    "1": {
                        "then": "This is an ALPR (Automatic License Plate Reader)"
                    }
                },
                "question": "Can this camera automatically detect license plates?",
                "questionHint": "An <b>ALPR</b> (Automatic License Plate Reader) typically has two lenses and an array of infrared LEDS in between."
            },
            "is_indoor": {
                "mappings": {
                    "0": {
                        "then": "This camera is located indoors"
                    },
                    "1": {
                        "then": "This camera is located outdoors"
                    },
                    "2": {
                        "then": "This camera is probably located outdoors"
                    }
                },
                "question": "Is the public space surveilled by this camera an indoor or outdoor space?"
            }
        },
        "title": {
            "render": "Surveillance Camera"
        }
    },
    "tertiary_education": {
        "name": "Colleges and universities",
        "presets": {
            "0": {
                "description": "An institute where tertiary education is given (at the level equivalent of a bachelors degree or higher). A single point per campus is enough - buildings and faculties should not be mapped with different university points.",
                "title": "a university"
            }
        },
        "tagRenderings": {
            "institution-kind": {
                "mappings": {
                    "0": {
                        "then": "This is an institution of post-secondary, non-tertiary education. One has to have completed secondary education to enroll here, but no bachelor (or higher) degrees are awarded here"
                    },
                    "1": {
                        "then": "This is a university, an institution of tertiary education where bachelor degrees or higher are awarded."
                    }
                },
                "question": "What kind of institution is this?"
            },
            "isced": {
                "mappings": {
                    "0": {
                        "then": "Bachelor degrees are awarded here"
                    },
                    "1": {
                        "then": "Master degrees are awarded here"
                    },
                    "2": {
                        "then": "Doctorate degrees are awarded here"
                    }
                },
                "question": "What level of education is given here?"
            }
        },
        "title": {
            "mappings": {
                "1": {
                    "then": "College"
                },
                "2": {
                    "then": "University"
                },
                "3": {
                    "then": "School providing tertiary education"
                }
            }
        }
    },
    "ticket_machine": {
        "description": "Find ticket machines for public transport tickets",
        "name": "Ticket Machines",
        "presets": {
            "0": {
                "title": "a ticket machine"
            }
        },
        "tagRenderings": {
            "operator": {
                "freeform": {
                    "placeholder": "Name of the operator"
                },
                "mappings": {
                    "0": {
                        "then": "Dutch Railways (NS)"
                    }
                },
                "question": "Who is the operator of this ticket machine?",
                "render": "This ticket machine is operated by {operator}"
            }
        },
        "title": {
            "render": "Ticket Machine"
        }
    },
    "ticket_validator": {
        "description": "Find ticket validators to validate public transport tickets",
        "name": "Ticket Validators",
        "presets": {
            "0": {
                "description": "A ticket validator to validate a public transport ticket. This can be either a digital reader, reading a card or ticket, or a machine stamping or punching a ticket.",
                "title": "a ticket validator"
            }
        },
        "tagRenderings": {
            "barrier": {
                "mappings": {
                    "0": {
                        "then": "This ticket validator is part of a gate"
                    }
                },
                "render": "This ticket validator is part of a barrier of type {barrier}"
            },
            "payment-options": {
                "override": {
                    "mappings+": {
                        "0": {
                            "then": "This ticket validator accepts OV-Chipkaart"
                        },
                        "1": {
                            "then": "This ticket validator accepts OV-Chipkaart"
                        }
                    }
                }
            },
            "validator-operator": {
                "freeform": {
                    "placeholder": "Name of the operator"
                },
                "mappings": {
                    "0": {
                        "then": "Dutch Railways (NS)"
                    }
                },
                "question": "Who is the operator of this ticket validator?",
                "render": "This ticket validator is operated by {operator}"
            }
        },
        "title": {
            "render": "Ticket Validator"
        }
    },
    "toilet": {
        "description": "A layer showing (public) toilets",
        "filter": {
            "0": {
                "options": {
                    "0": {
                        "question": "Wheelchair accessible"
                    }
                }
            },
            "1": {
                "options": {
                    "0": {
                        "question": "Has a changing table"
                    }
                }
            }
        },
        "name": "Toilets",
        "presets": {
            "0": {
                "title": "a public toilet"
            },
            "1": {
                "description": "A restroom which has at least one wheelchair-accessible toilet",
                "title": "a toilets with wheelchair accessible toilet"
            }
        },
        "tagRenderings": {
            "gender_segregated": {
                "mappings": {
                    "0": {
                        "then": "There is a separate, signposted area for men and women"
                    },
                    "1": {
                        "then": "There is no separate, signposted area for men and women"
                    }
                },
                "question": "Are these toilets gender-segregated?",
                "questionHint": "Are there separate stalls or separate areas for men and women and are they signposted as such?"
            },
            "menstrual_products": {
                "mappings": {
                    "0": {
                        "then": "Free menstrual products are available to all visitors of these toilets"
                    },
                    "1": {
                        "then": "Free menstrual products are available to some visitors of these toilets"
                    },
                    "2": {
                        "then": "No free menstrual products are available here"
                    }
                },
                "question": "Are free, menstrual products distributed here?",
                "questionHint": "This is only about menstrual products that are free of charge. If e.g. a vending machine is available which charges for menstrual products, ignore it for this question."
            },
            "menstrual_products_location": {
                "mappings": {
                    "0": {
                        "then": "The free, menstrual products are located in the toilet for women"
                    },
                    "1": {
                        "then": "The free, menstrual products are located in the toilet for men"
                    },
                    "2": {
                        "then": "The free, menstrual products are located in the toilet for wheelchair users"
                    }
                },
                "question": "Where are the free menstrual products located?",
                "render": "The menstrual products are located in {toilets:menstrual_products:location}"
            },
            "opening_hours_24_7": {
                "override": {
                    "question": "When are these toilets opened?"
                }
            },
            "toilet-access": {
                "mappings": {
                    "0": {
                        "then": "Public access"
                    },
                    "1": {
                        "then": "Only access to customers"
                    },
                    "2": {
                        "then": "Not accessible"
                    },
                    "3": {
                        "then": "Accessible, but one has to ask a key to enter"
                    },
                    "4": {
                        "then": "Public access"
                    }
                },
                "question": "Are these toilets publicly accessible?",
                "render": "Access is {access}"
            },
            "toilet-changing_table:location": {
                "mappings": {
                    "0": {
                        "then": "A changing table is in the toilet for women"
                    },
                    "1": {
                        "then": "A changing table is in the toilet for men"
                    },
                    "2": {
                        "then": "A changing table is in the toilet for wheelchair users"
                    },
                    "3": {
                        "then": "A changing table is in a dedicated room"
                    }
                },
                "question": "Where is the changing table located?",
                "render": "A changing table is located at {changing_table:location}"
            },
            "toilet-charge": {
                "freeform": {
                    "placeholder": "e.g. 0.50 EUR"
                },
                "question": "How much does one have to pay for these toilets?",
                "render": "The fee is {charge}"
            },
            "toilet-handwashing": {
                "mappings": {
                    "0": {
                        "then": "These toilets have a sink to wash your hands"
                    },
                    "1": {
                        "then": "These toilets <b>don't</b> have a sink to wash your hands"
                    }
                },
                "question": "Do these toilets have a sink to wash your hands?"
            },
            "toilet-has-paper": {
                "mappings": {
                    "0": {
                        "then": "This toilet is equipped with toilet paper"
                    },
                    "1": {
                        "then": "You have to bring your own toilet paper to this toilet"
                    }
                },
                "question": "Does one have to bring their own toilet paper to this toilet?"
            },
            "toilets-changing-table": {
                "mappings": {
                    "0": {
                        "then": "A changing table is available"
                    },
                    "1": {
                        "then": "No changing table is available"
                    }
                },
                "question": "Is a changing table (to change diapers) available?"
            },
            "toilets-fee": {
                "mappings": {
                    "0": {
                        "then": "These are paid toilets"
                    },
                    "1": {
                        "then": "Free to use"
                    }
                },
                "question": "Are these toilets free to use?"
            },
            "toilets-type": {
                "mappings": {
                    "0": {
                        "then": "There are only seated toilets"
                    },
                    "1": {
                        "then": "There are only urinals here"
                    },
                    "2": {
                        "then": "There are only squat toilets here"
                    },
                    "3": {
                        "then": "Both seated toilets and urinals are available here"
                    }
                },
                "question": "Which kind of toilets are these?"
            },
            "toilets-wheelchair": {
                "mappings": {
                    "0": {
                        "then": "There is a dedicated toilet for wheelchair users"
                    },
                    "1": {
                        "then": "No wheelchair access"
                    },
                    "2": {
                        "then": "There is only a dedicated toilet for wheelchair users"
                    }
                },
                "question": "Is there a dedicated toilet for wheelchair users?"
            },
            "wheelchair-door-width": {
                "question": "What is the width of the door to the wheelchair accessible toilet?",
                "render": "The door to the wheelchair-accessible toilet is {canonical(door:width)} wide"
            }
        },
        "title": {
            "render": "Toilet"
        }
    },
    "toilet_at_amenity": {
        "description": "A layer showing (public) toilets located at different places.",
        "filter": {
            "0": {
                "options": {
                    "0": {
                        "question": "Wheelchair accessible"
                    }
                }
            },
            "2": {
                "options": {
                    "0": {
                        "question": "Free to use"
                    }
                }
            }
        },
        "name": "Toilets at other amenities",
        "tagRenderings": {
            "opening_hours": {
                "override": {
                    "question": "When is the amenity where these toilets are located open?"
                }
            },
            "toilet-access": {
                "mappings": {
                    "0": {
                        "then": "Public access"
                    },
                    "1": {
                        "then": "Only access to customers of the amenity"
                    },
                    "2": {
                        "then": "Not accessible, even for customers of the amenity"
                    },
                    "3": {
                        "then": "Accessible, but one has to ask a key to enter"
                    },
                    "4": {
                        "then": "Public access"
                    }
                },
                "question": "Are these toilets publicly accessible?",
                "render": "Access is {toilets:access}"
            },
            "toilet-charge": {
                "question": "How much does one have to pay for these toilets?",
                "render": "The fee is {toilets:charge}"
            },
            "toilets-fee": {
                "mappings": {
                    "0": {
                        "then": "These are paid toilets"
                    },
                    "1": {
                        "then": "Free to use"
                    }
                },
                "question": "Are these toilets free to use?"
            },
            "toilets-wheelchair": {
                "mappings": {
                    "0": {
                        "then": "There is a dedicated toilet for wheelchair users"
                    },
                    "1": {
                        "then": "No wheelchair access"
                    },
                    "2": {
                        "then": "There is only a dedicated toilet for wheelchair users"
                    }
                },
                "question": "Is there a dedicated toilet for wheelchair users?"
            },
            "wheelchair-door-width": {
                "question": "What is the width of the door to the wheelchair accessible toilet?",
                "render": "The door to the wheelchair-accessible toilet is {canonical(toilets:door:width)} wide"
            }
        },
        "title": {
            "mappings": {
                "0": {
                    "then": "Toilet at {name}"
                }
            },
            "render": "Toilet at amenity"
        }
    },
    "trail": {
        "description": "Waymarked trails",
        "name": "Trails",
        "tagRenderings": {
            "Color": {
                "mappings": {
                    "0": {
                        "then": "Blue trail"
                    },
                    "1": {
                        "then": "Red trail"
                    },
                    "2": {
                        "then": "Green trail"
                    },
                    "3": {
                        "then": "Yellow trail"
                    }
                },
                "question": "What is the reference colour of this trail?",
                "render": "The reference colour is {colour}"
            },
            "Name": {
                "question": "What is the name of this trail?",
                "render": "This trail is called <b>{name}</b>"
            },
            "Operator tag": {
                "mappings": {
                    "0": {
                        "then": "This trail is maintained by Natuurpunt"
                    },
                    "1": {
                        "then": "This trail is maintained by {operator}"
                    }
                },
                "question": "Who maintains this trail?",
                "render": "This trail is maintained by {operator}"
            },
            "Wheelchair access": {
                "mappings": {
                    "0": {
                        "then": "This trail is wheelchair-accessible"
                    },
                    "1": {
                        "then": "This trail is not wheelchair accessible"
                    }
                },
                "question": "Is this trail wheelchair accessible?"
            },
            "pushchair access": {
                "mappings": {
                    "0": {
                        "then": "This trail is accessible with a pushchair"
                    },
                    "1": {
                        "then": "This trail is not accessible with a pushchair"
                    }
                },
                "question": "Is this trail accessible with a pushchair?"
            },
            "trail-length": {
                "render": "The trail is {_length:km} kilometers long"
            }
        },
        "title": {
            "render": "Trail"
        }
    },
    "transit_routes": {
        "description": "Layer showing bus lines",
        "name": "Bus lines",
        "tagRenderings": {
            "colour": {
                "question": "What is the colour for this bus line?",
                "render": "This bus line has the color {colour}"
            },
            "from": {
                "question": "What is the starting point for this bus line?",
                "render": "This bus line begins at {from}"
            },
            "name": {
                "question": "What is the name for this bus line? (i.e. Bus XX: From => Via => To)"
            },
            "network": {
                "question": "What network does this bus line belong to?",
                "render": "This bus line is part of the {network} network"
            },
            "operator": {
                "question": "What company operates this bus line?",
                "render": "This bus line is operated by {operator}"
            },
            "to": {
                "question": "What is the ending point for this bus line?",
                "render": "This bus line ends at {to}"
            },
            "via": {
                "question": "What is the via point for this bus line?",
                "render": "This bus line goes via {via}"
            }
        },
        "title": {
            "mappings": {
                "0": {
                    "then": "{name}"
                }
            },
            "render": "Bus line"
        }
    },
    "transit_stops": {
        "description": "Layer showing different types of transit stops.",
        "filter": {
            "0": {
                "options": {
                    "0": {
                        "question": "With a shelter"
                    }
                }
            },
            "1": {
                "options": {
                    "0": {
                        "question": "With a bench"
                    }
                }
            },
            "2": {
                "options": {
                    "0": {
                        "question": "With a bin"
                    }
                }
            }
        },
        "name": "Transit Stops",
        "tagRenderings": {
            "bench": {
                "mappings": {
                    "0": {
                        "then": "This stop has a bench"
                    },
                    "1": {
                        "then": "This stop does <b>not</b> have a bench"
                    },
                    "2": {
                        "then": "This stop has a bench, that's separately mapped"
                    }
                },
                "question": "Does this stop have a bench?"
            },
            "bin": {
                "mappings": {
                    "0": {
                        "then": "This stop has a bin"
                    },
                    "1": {
                        "then": "This stop does <b>not</b> have a bin"
                    },
                    "2": {
                        "then": "This stop has a bin, that's separately mapped"
                    }
                },
                "question": "Does this stop have a bin?"
            },
            "contained_routes": {
                "render": "<h3>{_contained_routes_count} routes stop at this stop</h3> <ul>{_contained_routes}</ul>"
            },
            "departures_board": {
                "mappings": {
                    "0": {
                        "then": "This stop has a departures board of unknown type"
                    },
                    "1": {
                        "then": "This stop has a board showing realtime departure information"
                    },
                    "2": {
                        "then": "This stop has a board showing realtime departure information"
                    },
                    "3": {
                        "then": "This stop has a timetable showing regular departures"
                    },
                    "4": {
                        "then": "This stop has a timetable containing just the interval between departures"
                    },
                    "5": {
                        "then": "This stop does <b>not</b> have a departures board"
                    }
                }
            },
            "lit": {
                "mappings": {
                    "0": {
                        "then": "This stop is lit"
                    },
                    "1": {
                        "then": "This stop is <b>not</b> lit"
                    }
                },
                "question": "Is this stop lit?"
            },
            "shelter": {
                "mappings": {
                    "0": {
                        "then": "This stop has a shelter"
                    },
                    "1": {
                        "then": "This stop does <b>not</b> have a shelter"
                    },
                    "2": {
                        "then": "This stop has a shelter, that's separately mapped"
                    }
                },
                "question": "Does this stop have a shelter?"
            },
            "stop_name": {
                "freeform": {
                    "placeholder": "Name of the stop"
                },
                "mappings": {
                    "0": {
                        "then": "This stop has no name"
                    }
                },
                "question": "What is the name of this stop?",
                "render": "This stop is called <b>{name}</b>"
            },
            "tactile_paving": {
                "mappings": {
                    "0": {
                        "then": "This stop has tactile paving"
                    },
                    "1": {
                        "then": "This stop does <b>not</b> have tactile paving"
                    }
                },
                "question": "Does this stop have tactile paving?"
            }
        },
        "title": {
            "mappings": {
                "0": {
                    "then": "Stop {name}"
                }
            },
            "render": "Transit Stop"
        }
    },
    "tree_node": {
        "description": "A layer showing trees",
        "name": "Tree",
        "presets": {
            "0": {
                "description": "A tree of a species with leaves, such as oak or populus.",
                "title": "a broadleaved tree"
            },
            "1": {
                "description": "A tree of a species with needles, such as pine or spruce.",
                "title": "a needleleaved tree"
            },
            "2": {
                "description": "If you're not sure whether it's a broadleaved or needleleaved tree.",
                "title": "a tree"
            }
        },
        "tagRenderings": {
            "circumference": {
                "question": "What is the circumference of the tree trunk?",
                "questionHint": "This is measured at a height of 1.30m",
                "render": "The tree trunk has a circumference of {circumference} meter"
            },
            "height": {
                "question": "What is the height of this tree?",
                "render": "This tree is {height} meter high"
            },
            "tree-decidouous": {
                "mappings": {
                    "0": {
                        "then": "Deciduous: the tree loses its leaves for some time of the year."
                    },
                    "1": {
                        "then": "Evergreen."
                    }
                },
                "question": "Is this tree evergreen or deciduous?"
            },
            "tree-denotation": {
                "mappings": {
                    "0": {
                        "then": "The tree is remarkable due to its size or prominent location. It is useful for navigation."
                    },
                    "1": {
                        "then": "The tree is a natural monument, e.g. because it is especially old, or of a valuable species."
                    },
                    "2": {
                        "then": "The tree is used for agricultural purposes, e.g. in an orchard."
                    },
                    "3": {
                        "then": "The tree is in a park or similar (cemetery, school grounds, …)."
                    },
                    "4": {
                        "then": "The tree is in a residential garden."
                    },
                    "5": {
                        "then": "This is a tree along an avenue."
                    },
                    "6": {
                        "then": "The tree is in an urban area."
                    },
                    "7": {
                        "then": "The tree is outside of an urban area."
                    }
                },
                "question": "How significant is this tree? Choose the first answer that applies."
            },
            "tree-heritage": {
                "mappings": {
                    "0": {
                        "then": "Registered as heritage by <i>Onroerend Erfgoed</i> Flanders"
                    },
                    "1": {
                        "then": "Registered as heritage by <i>Direction du Patrimoine culturel</i> Brussels"
                    },
                    "2": {
                        "then": "Registered as heritage by a different organisation"
                    },
                    "3": {
                        "then": "Not registered as heritage"
                    },
                    "4": {
                        "then": "Registered as heritage by a different organisation"
                    }
                },
                "question": "Is this tree registered heritage?"
            },
            "tree-leaf_type": {
                "mappings": {
                    "0": {
                        "then": "Broadleaved"
                    },
                    "1": {
                        "then": "Needleleaved"
                    },
                    "2": {
                        "then": "Permanently leafless"
                    }
                },
                "question": "Is this a broadleaved or needleleaved tree?"
            },
            "tree-species-wikidata": {
                "question": "What species is this tree?"
            },
            "tree_node-name": {
                "mappings": {
                    "0": {
                        "then": "The tree does not have a name."
                    }
                },
                "question": "Does the tree have a name?",
                "render": "Name: {name}"
            },
            "tree_node-ref:OnroerendErfgoed": {
                "question": "What is the ID issued by Onroerend Erfgoed Flanders?",
                "render": "<img src=\"./assets/layers/tree_node/Onroerend_Erfgoed_logo_without_text.svg\" style=\"width:0.85em;height:1em;vertical-align:middle\" alt=\"\"/> Onroerend Erfgoed ID: <a href=\"https://id.erfgoed.net/erfgoedobjecten/{ref:OnroerendErfgoed}\">{ref:OnroerendErfgoed}</a>"
            },
            "tree_node-wikidata": {
                "question": "What is the Wikidata ID for this tree?",
                "render": "<img src=\"./assets/svg/wikidata.svg\" style=\"width:1em;height:0.56em;vertical-align:middle\" alt=\"\"/> Wikidata: <a href=\"http://www.wikidata.org/entity/{wikidata}\">{wikidata}</a>"
            }
        },
        "title": {
            "render": "Tree"
        }
    },
    "trolley_bay": {
        "description": "Find trolley bays for shopping trolleys.",
        "name": "Trolley Bays",
        "presets": {
            "0": {
                "description": "A trolley bay for parking shopping carts.",
                "title": "a trolley bay"
            }
        },
        "tagRenderings": {
            "cart_types": {
                "mappings": {
                    "0": {
                        "then": "Trolleys with a magnifier are available"
                    },
                    "1": {
                        "then": "Trolleys for wheelchair users are available"
                    },
                    "2": {
                        "then": "Trolleys for children are available"
                    },
                    "3": {
                        "then": "Trolleys with seats for children are available"
                    },
                    "4": {
                        "then": "Trolleys with a flatbed are available"
                    },
                    "5": {
                        "then": "Vertical trolleys for sheet-like goods are available"
                    }
                },
                "question": "What kind of special trolleys are available?"
            },
            "covered": {
                "mappings": {
                    "0": {
                        "then": "This trolley bay is covered"
                    },
                    "1": {
                        "then": "This trolley bay is not covered"
                    }
                },
                "question": "Is this trolley bay covered?"
            },
            "denominations": {
                "mappings": {
                    "0": {
                        "then": "50 cent coins are accepted"
                    },
                    "1": {
                        "then": "1 euro coins are accepted"
                    },
                    "2": {
                        "then": "2 euro coins are accepted"
                    }
                },
                "question": "What coins are accepted for the deposit?"
            },
            "deposit": {
                "mappings": {
                    "0": {
                        "then": "A deposit is required for the trolleys"
                    },
                    "1": {
                        "then": "No deposit is required for the trolleys"
                    }
                },
                "question": "Is a deposit (e.g. a coin) required for the trolleys?"
            }
        },
        "title": "Trolley Bay"
    },
    "unit": {
        "description": "Library layer with all common units.  Units can _only_ be imported from this file.",
        "units": {
            "0": {
                "applicableUnits": {
                    "0": {
                        "human": "{quantity} megawatts"
                    },
                    "1": {
                        "human": "{quantity} kilowatt"
                    },
                    "2": {
                        "human": "{quantity} watts"
                    },
                    "3": {
                        "human": "{quantity} gigawatts"
                    }
                }
            },
            "1": {
                "applicableUnits": {
                    "0": {
                        "human": "{quantity} Volt"
                    }
                }
            },
            "2": {
                "applicableUnits": {
                    "0": {
                        "human": "{quantity} A"
                    }
                }
            },
            "3": {
                "applicableUnits": {
                    "0": {
                        "human": "{quantity} meter",
                        "humanSingular": "one meter"
                    },
                    "1": {
                        "human": "{quantity} centimeter",
                        "humanSingular": "one centimeter"
                    },
                    "2": {
                        "human": "{quantity} millimeters",
                        "humanSingular": "one millimeter"
                    },
                    "3": {
                        "human": "{quantity} feet"
                    }
                }
            },
            "4": {
                "applicableUnits": {
                    "0": {
                        "human": "{quantity} kilometers/hour",
                        "humanShort": "{quantity} km/h"
                    },
                    "1": {
                        "human": "{quantity} miles/hour",
                        "humanShort": "{quantity} mph"
                    }
                }
            },
            "5": {
                "applicableUnits": {
                    "0": {
                        "human": "{quantity} minutes",
                        "humanSingular": "one minute"
                    },
                    "1": {
                        "human": "{quantity} hours",
                        "humanSingular": "one hour"
                    },
                    "2": {
                        "human": "{quantity} days",
                        "humanSingular": "one day"
                    },
                    "3": {
                        "human": "{quantity} weeks",
                        "humanSingular": "one week"
                    },
                    "4": {
                        "human": "{quantity} months",
                        "humanSingular": "one month"
                    },
                    "5": {
                        "human": "{quantity} years",
                        "humanSingular": "one year"
                    }
                }
            }
        }
    },
    "usersettings": {
        "description": "A special layer which is not meant to be shown on a map, but which is used to set user settings",
        "tagRenderings": {
            "a11y-features": {
                "mappings": {
                    "0": {
                        "then": "Enable accessibility features when arrow keys are used to navigate the map"
                    },
                    "1": {
                        "then": "Always enable accessibility features"
                    },
                    "2": {
                        "then": "Never enable accessibility features"
                    }
                },
                "question": "What accessibility features should be applied?"
            },
            "all-questions-at-once": {
                "mappings": {
                    "0": {
                        "then": "Show all questions in the infobox together"
                    },
                    "1": {
                        "then": "Show questions one-by-one"
                    }
                },
                "question": "Should questions for unknown data fields appear one-by-one or together?"
            },
            "background-layer": {
                "mappings": {
                    "0": {
                        "then": "Use the default background layer"
                    },
                    "1": {
                        "then": "Use OpenStreetMap-carto as default layer"
                    },
                    "2": {
                        "then": "Use aerial imagery as default background"
                    },
                    "3": {
                        "then": "Use a non-openstreetmap based map as default background"
                    },
                    "4": {
                        "then": "Use the current background layer (<span class='code'>{__current_background}</span>) as default background"
                    },
                    "5": {
                        "then": "Use background layer <span class='code'>{mapcomplete-preferred-background-layer}</span> as default background"
                    }
                },
                "question": "What background layer should be shown by default?"
            },
            "background-layer-readonly": {
                "render": "This thematic map has a predefined background layer set. Your default theme setting does not apply"
            },
            "contributor-thanks": {
                "mappings": {
                    "0": {
                        "then": "You have contributed code to MapComplete with {_code_contributions} commits! That's awesome!"
                    }
                }
            },
            "cscount-thanks": {
                "mappings": {
                    "0": {
                        "then": "You have made changes on {_csCount} different occasions! That is awesome!"
                    }
                }
            },
            "fixate-north": {
                "mappings": {
                    "0": {
                        "then": "Allow to rotate the map"
                    },
                    "1": {
                        "then": "Always keep north pointing up"
                    }
                },
                "question": "Should north always be up?"
            },
            "inbox": {
                "mappings": {
                    "0": {
                        "then": {
                            "special": {
                                "text": "Open your inbox"
                            }
                        }
                    },
                    "1": {
                        "then": {
                            "special": {
                                "text": "<b class='alert'>You have {_unreadMessages} messages</b><br/>Open your inbox"
                            }
                        }
                    }
                }
            },
            "language_picker": {
                "mappings": {
                    "0": {
                        "then": "The language was set via an URL-parameter and cannot be set by the user."
                    }
                }
            },
            "mangrove-key-import": {
                "render": {
                    "after": "Uploading a private key erases your current private key. If you made reviews with it, download your current private key first",
                    "special": {
                        "text": "Import a mangrove private key from backup"
                    }
                }
            },
            "mangrove-keys": {
                "render": {
                    "after": "Anyone possessing this file can make reviews with your identity",
                    "special": {
                        "text": "Download the private key for your Mangrove Account"
                    }
                }
            },
            "more_privacy": {
                "mappings": {
                    "0": {
                        "then": "When making changes to OpenStreetMap, do not indicate how far away you were from the changed objects."
                    },
                    "1": {
                        "then": "When making changes to OpenStreetMap, roughly indicate how far away you were from the changed objects. This helps other contributors to understand how you made the change"
                    }
                },
                "question": "When making changes, should a rough indication be given how far away you were from the object?",
                "questionHint": "If you make a change to one or more objects and you enabled your location, a rough indication of where you made will be saved: it is indicated if you were closer then 25m, 500m, 5km or further away then 5km. This helps mappers understand your context when making changes, but gives an indication of where you were at this time. "
            },
            "more_privacy_theme_override": {
                "mappings": {
                    "0": {
                        "then": "This theme is sensitive. Making changes will not indicate if you were nearby explicitly."
                    }
                }
            },
            "picture-license": {
                "mappings": {
                    "0": {
                        "then": "Pictures you take will be licensed with <b>CC0</b> and added to the public domain. This means that everyone can use your pictures for any purpose. <span class='subtle'>This is the default choice.</span>"
                    },
                    "1": {
                        "then": "Pictures you take will be licensed with <b>CC0</b> and added to the public domain. This means that everyone can use your pictures for any purpose."
                    },
                    "2": {
                        "then": "Pictures you take will be licensed with <b>CC-BY 4.0</b> which requires everyone using your picture that they have to attribute you"
                    },
                    "3": {
                        "then": "Pictures you take will be licensed with <b>CC-BY-SA 4.0</b> which means that everyone using your picture must attribute you and that derivatives of your picture must be reshared with the same license."
                    }
                },
                "question": "Under what license do you want to publish your pictures?"
            },
            "settings-link": {
                "render": {
                    "special": {
                        "text": "Open your settings on OpenStreetMap.org"
                    }
                }
            },
            "show_crosshair": {
                "question": "Should a crosshair be shown in the center of the display?",
                "questionHint": "This can help to accurately position a new element"
            },
            "show_debug": {
                "mappings": {
                    "0": {
                        "then": "Show debug info"
                    },
                    "1": {
                        "then": "Don't show debug info"
                    },
                    "2": {
                        "then": "Don't show debug info"
                    }
                },
                "question": "Show user settings debug info?"
            },
            "show_tags": {
                "mappings": {
                    "0": {
                        "then": "Never show the tags."
                    },
                    "1": {
                        "then": "Show the tags that will be applied once I have made {__userjourney_tagsVisibleAt} changesets"
                    },
                    "2": {
                        "then": "Show the tags that will be applied when making a change"
                    },
                    "3": {
                        "then": "Show the tags that will be applied when making a change and show the tags table on every feature"
                    }
                },
                "question": "Show the raw OpenStreetMap-tags?",
                "questionHint": "<b>Tags</b> are attributes that every element has. This is the technical data that is stored in the database. You don't need this information to edit with MapComplete, but advanced users might want to use this as reference."
            },
            "translation-completeness": {
                "mappings": {
                    "0": {
                        "then": "Completely translated"
                    }
                },
                "render": "Translations for {_theme} in {_language} are at {_translation_percentage}%: {_translation_translated_count} strings out of {_translation_total} are translated"
            },
            "translation-help": {
                "mappings": {
                    "0": {
                        "then": "Click the 'translate'-icon next to a string to enter or update a piece of text. You need a Weblate-account for this. Create one with your OSM-username to automatically unlock translation mode."
                    }
                }
            },
            "translation-mode": {
                "mappings": {
                    "0": {
                        "then": "Don't show a button to quickly change translations"
                    },
                    "1": {
                        "then": "Show a button to quickly open translations when using MapComplete on a big screen"
                    },
                    "2": {
                        "then": "Always show the translation buttons, including on mobile"
                    }
                },
                "question": "Do you want to help translating MapComplete?"
            },
            "translation-thanks": {
                "mappings": {
                    "0": {
                        "then": "You have contributed to translating MapComplete with {_translation_contributions} commits! That's awesome!"
                    }
                }
            },
            "verified-mastodon": {
                "mappings": {
                    "0": {
                        "then": "A link to your Mastodon-profile has been been found: <a href='{_mastodon_link}' target='_blank' rel='noopener'>{_mastodon_link}</a>"
                    },
                    "1": {
                        "then": "We found a link to what looks to be a mastodon account, but it is unverified. <a href='https://www.openstreetmap.org/profile/edit' target='_blank' rel='noopener'>Edit your profile description</a> and place the following there: <span class='code'>&lta href=\"{_mastodon_candidate}\" rel=\"me\"&gtMastodon&lt/a&gt"
                    }
                }
            }
        },
        "title": {
            "render": "Settings"
        }
    },
    "vending_machine": {
        "description": "Layer showing vending machines",
        "filter": {
            "1": {
                "options": {
                    "0": {
                        "question": "All vending machines"
                    },
                    "1": {
                        "question": "Sale of drinks"
                    },
                    "10": {
                        "question": "Sale of milk"
                    },
                    "11": {
                        "question": "Sale of bread"
                    },
                    "12": {
                        "question": "Sale of eggs"
                    },
                    "13": {
                        "question": "Sale of cheese"
                    },
                    "14": {
                        "question": "Sale of honey"
                    },
                    "15": {
                        "question": "Sale of potatoes"
                    },
                    "16": {
                        "question": "Sale of meat"
                    },
                    "17": {
                        "question": "Sale of fruit"
                    },
                    "18": {
                        "question": "Sale of strawberries"
                    },
                    "19": {
                        "question": "Sale of flowers"
                    },
                    "2": {
                        "question": "Sale of sweets"
                    },
                    "20": {
                        "question": "Sale of parking tickets"
                    },
                    "21": {
                        "question": "Sale of pressed pennies"
                    },
                    "22": {
                        "question": "Sale of public transport tickets"
                    },
                    "23": {
                        "question": "Sale of bicycle lights"
                    },
                    "24": {
                        "question": "Sale of gloves"
                    },
                    "25": {
                        "question": "Sale of bicycle repair kits"
                    },
                    "26": {
                        "question": "Sale of bicycle pumps"
                    },
                    "27": {
                        "question": "Sale of bicycle locks"
                    },
                    "3": {
                        "question": "Sale of food"
                    },
                    "4": {
                        "question": "Sale of cigarettes"
                    },
                    "5": {
                        "question": "Sale of condoms"
                    },
                    "6": {
                        "question": "Sale of coffee"
                    },
                    "7": {
                        "question": "Sale of water"
                    },
                    "8": {
                        "question": "Sale of newspapers"
                    },
                    "9": {
                        "question": "Sale of bicycle inner tubes"
                    }
                }
            }
        },
        "name": "Vending Machines",
        "presets": {
            "0": {
                "title": "a vending machine"
            }
        },
        "tagRenderings": {
            "bicycle_tube_vending_machine-brand": {
                "mappings": {
                    "0": {
                        "then": "Continental tubes are sold here"
                    },
                    "1": {
                        "then": "Schwalbe tubes are sold here"
                    }
                },
                "question": "Which brand of tubes are sold here?",
                "render": "{brand} tubes are sold here"
            },
            "charge_cost_rewritten": {
                "renderings": {
                    "0": {
                        "question": "How much does a {product_name} cost?",
                        "render": "{product_name} costs {charge:{product_key}}"
                    }
                },
                "rewrite": {
                    "into": {
                        "0": {
                            "1": "a bicycle tube"
                        },
                        "1": {
                            "1": "bicycle light"
                        },
                        "2": {
                            "1": "a condom"
                        }
                    }
                }
            },
            "indoor": {
                "mappings": {
                    "0": {
                        "then": "This vending machine is outdoors"
                    },
                    "1": {
                        "then": "This vending machine is indoors"
                    },
                    "2": {
                        "then": "This vending machine is outdoors"
                    }
                },
                "question": "Is this vending machine indoors?"
            },
            "operational_status": {
                "mappings": {
                    "0": {
                        "then": "This vending machine works"
                    },
                    "1": {
                        "then": "This vending machine is broken"
                    },
                    "2": {
                        "then": "This vending machine is closed"
                    },
                    "3": {
                        "then": "The operational status is <i>{operational_status}</i>"
                    }
                },
                "question": "Is this vending machine still operational?"
            },
            "operator": {
                "freeform": {
                    "placeholder": "Name of operator"
                },
                "question": "Who operates this vending machine?",
                "render": "This vending machine is operated by {operator}"
            },
            "phone": {
                "override": {
                    "question": "What is the phone number of the operator of this vending machine?",
                    "questionHint": "This is the number you can call in case of problems with the vending machine"
                }
            },
            "vending": {
                "mappings": {
                    "0": {
                        "then": "Drinks are sold"
                    },
                    "1": {
                        "then": "Sweets are sold"
                    },
                    "10": {
                        "then": "Bread is sold"
                    },
                    "11": {
                        "then": "Eggs are sold"
                    },
                    "12": {
                        "then": "Cheese is sold"
                    },
                    "13": {
                        "then": "Honey is sold"
                    },
                    "14": {
                        "then": "Potatoes are sold"
                    },
                    "15": {
                        "then": "Meat is sold"
                    },
                    "16": {
                        "then": "Fruit is sold"
                    },
                    "17": {
                        "then": "Strawberries are sold"
                    },
                    "18": {
                        "then": "Flowers are sold"
                    },
                    "19": {
                        "then": "Parking tickets are sold"
                    },
                    "2": {
                        "then": "Food is sold"
                    },
                    "20": {
                        "then": "Pressed pennies are sold"
                    },
                    "21": {
                        "then": "Public transport tickets are sold"
                    },
                    "22": {
                        "then": "Bicycle lights are sold"
                    },
                    "23": {
                        "then": "Gloves are sold"
                    },
                    "24": {
                        "then": "Bicycle repair kits are sold"
                    },
                    "25": {
                        "then": "Bicycle pumps are sold"
                    },
                    "26": {
                        "then": "Bicycle locks are sold"
                    },
                    "3": {
                        "then": "Cigarettes are sold"
                    },
                    "4": {
                        "then": "Condoms are sold"
                    },
                    "5": {
                        "then": "Coffee is sold"
                    },
                    "6": {
                        "then": "Drinking water is sold"
                    },
                    "7": {
                        "then": "Newspapers are sold"
                    },
                    "8": {
                        "then": "Bicycle inner tubes are sold"
                    },
                    "9": {
                        "then": "Milk is sold"
                    }
                },
                "question": "What does this vending machine sell?",
                "render": "This vending machine sells {vending}"
            }
        },
        "title": {
            "mappings": {
                "0": {
                    "then": "Vending machine {name}"
                },
                "1": {
                    "then": "Vending machine {brand}"
                }
            },
            "render": "Vending machine"
        }
    },
    "veterinary": {
        "name": "veterinary",
        "presets": {
            "0": {
                "description": "a veterianarian, that treats dogs",
                "title": "a veterianarian"
            }
        },
        "tagRenderings": {
            "vetName": {
                "question": "What is the name of this veterinarian?",
                "render": "The name of this veterinarian is {name}"
            }
        },
        "title": {
            "render": "Veterinary"
        }
    },
    "viewpoint": {
        "description": "A nice viewpoint or nice view. Ideal to add an image if no other category fits",
        "name": "Viewpoint",
        "presets": {
            "0": {
                "title": "a viewpoint"
            }
        },
        "tagRenderings": {
            "viewpoint-description": {
                "question": "Do you want to add a description?"
            }
        },
        "title": {
            "render": "Viewpoint"
        }
    },
    "village_green": {
        "description": "A layer showing village-green (which are communal green areas, but not quite parks)"
    },
    "visitor_information_centre": {
        "description": "A visitor center offers information about a specific attraction or place of interest where it is located.",
        "name": "Visitor Information Centre",
        "title": {
            "mappings": {
                "1": {
                    "then": "{name}"
                }
            },
            "render": "{name}"
        }
    },
    "walls_and_buildings": {
        "description": "Special builtin layer providing all walls and buildings. This layer is useful in presets for objects which can be placed against walls (e.g. AEDs, postboxes, entrances, addresses, surveillance cameras, …). This layer is invisible by default and not toggleable by the user.",
        "tagRenderings": {
            "entrance_info": {
                "mappings": {
                    "0": {
                        "then": "No entrance has been marked"
                    },
                    "1": {
                        "then": "None of the {_entrance_count} entrances have width information yet"
                    }
                },
                "render": {
                    "after": "{_entrances_count_without_width_count} entrances don't have width information yet",
                    "before": "<h3>Entrances</h3>This building has {_entrances_count} entrances:",
                    "special": {
                        "tagrendering": "An <a href='#{id}'>entrance</a> of {canonical(width)}"
                    }
                }
            }
        },
        "title": {
            "render": "Wall or building"
        }
    },
    "waste_basket": {
        "description": "This is a public waste basket, thrash can, where you can throw away your thrash.",
        "filter": {
            "0": {
                "options": {
                    "0": {
                        "question": "All types"
                    },
                    "1": {
                        "question": "Waste basket for cigarettes"
                    },
                    "2": {
                        "question": "Waste basket for drugs"
                    },
                    "3": {
                        "question": "Waste basket for dog excrement"
                    },
                    "4": {
                        "question": "Waste basket for trash"
                    },
                    "5": {
                        "question": "Waste basket for sharps"
                    },
                    "6": {
                        "question": "Waste basket for plastic"
                    },
                    "7": {
                        "question": "Waste basket for plastic packaging, metal packaging and drink cartons (PMD)"
                    },
                    "8": {
                        "question": "Waste basket for paper"
                    }
                }
            },
            "1": {
                "options": {
                    "0": {
                        "question": "Waste basket with dispenser for (dog) excrement bags"
                    }
                }
            }
        },
        "name": "Waste Basket",
        "presets": {
            "0": {
                "title": "a waste basket"
            }
        },
        "tagRenderings": {
            "dispensing_dog_bags": {
                "mappings": {
                    "0": {
                        "then": "This waste basket has a dispenser for (dog) excrement bags"
                    },
                    "1": {
                        "then": "This waste basket <b>does not</b> have a dispenser for (dog) excrement bags"
                    },
                    "2": {
                        "then": "This waste basket <b>does not</b> have a dispenser for (dog) excrement bags"
                    }
                },
                "question": "Does this waste basket have a dispenser for dog excrement bags?"
            },
            "waste-basket-waste-types": {
                "mappings": {
                    "0": {
                        "then": "A waste basket for general waste"
                    },
                    "1": {
                        "then": "A waste basket for general waste"
                    },
                    "2": {
                        "then": "A waste basket for dog excrements"
                    },
                    "3": {
                        "then": "A waste basket for cigarettes"
                    },
                    "4": {
                        "then": "A waste basket for drugs"
                    },
                    "5": {
                        "then": "A waste basket for needles and other sharp objects"
                    },
                    "6": {
                        "then": "A waste basket for plastic"
                    },
                    "7": {
                        "then": "A waste basket for plastic packaging, metal packaging and drink cartons (PMD)"
                    },
                    "8": {
                        "then": "A waste basket for paper"
                    }
                },
                "question": "What kind of waste basket is this?"
            }
        },
        "title": {
            "render": "Waste Basket"
        }
    },
    "waste_disposal": {
        "description": "Waste Disposal Bin, medium to large bin for disposal of (household) waste",
        "filter": {
            "0": {
                "options": {
                    "0": {
                        "question": "Only public access"
                    }
                }
            }
        },
        "name": "Waste Disposal Bins",
        "presets": {
            "0": {
                "description": "Medium to large bin for disposal of (household) waste",
                "title": "a waste disposal bin"
            }
        },
        "tagRenderings": {
            "access": {
                "mappings": {
                    "0": {
                        "then": "This bin can be used by anyone"
                    },
                    "1": {
                        "then": "This bin is private"
                    },
                    "2": {
                        "then": "This bin is only for residents"
                    }
                },
                "question": "Who can use this waste disposal bin?",
                "render": "Access: {access}"
            },
            "disposal-location": {
                "mappings": {
                    "0": {
                        "then": "This is an underground container"
                    },
                    "1": {
                        "then": "This container is located indoors"
                    },
                    "2": {
                        "then": "This container is located outdoors"
                    }
                },
                "question": "Where is this container located?"
            },
            "type": {
                "mappings": {
                    "0": {
                        "then": "This is a medium to large bin for disposal of (household) waste"
                    },
                    "1": {
                        "then": "This is actually a recycling container"
                    }
                },
                "question": "What kind of waste disposal bin is this?"
            }
        },
        "title": {
            "render": "Waste Disposal"
        }
    },
    "windturbine": {
        "description": "Modern windmills generating electricity",
        "name": "wind turbine",
        "presets": {
            "0": {
                "title": "a wind turbine"
            }
        },
        "tagRenderings": {
            "turbine-diameter": {
                "question": "What is the rotor diameter of this wind turbine, in metres?",
                "render": "The rotor diameter of this wind turbine is {rotor:diameter} metres."
            },
            "turbine-height": {
                "question": "What is the total height of this wind turbine (including rotor radius), in metres?",
                "render": "The total height (including rotor radius) of this wind turbine is {height} metres."
            },
            "turbine-operator": {
                "question": "Who operates this wind turbine?",
                "render": "This wind turbine is operated by {operator}."
            },
            "turbine-output": {
                "question": "What is the power output of this wind turbine? (e.g. 2.3 MW)",
                "render": "The power output of this wind turbine is {generator:output:electricity}."
            },
            "turbine-start-date": {
                "question": "When did this wind turbine go into operation?",
                "render": "This wind turbine went into operation on/in {start_date}."
            },
            "windturbine-fixme": {
                "question": "Is there something wrong with how this is mapped, that you weren't able to fix here? (leave a note to OpenStreetMap experts)",
                "render": "Extra information for OpenStreetMap experts: {fixme}"
            }
        },
        "title": {
            "mappings": {
                "0": {
                    "then": "{name}"
                }
            },
            "render": "wind turbine"
        }
    }
}<|MERGE_RESOLUTION|>--- conflicted
+++ resolved
@@ -6301,25 +6301,10 @@
                         "then": "This is a sculpture"
                     },
                     "9": {
-                        "then": "This is an obelisk"
-<<<<<<< HEAD
-=======
-                    },
-                    "10": {
-                        "then": "This is a cross"
-                    },
-                    "11": {
-                        "then": "This is a blue plaque"
-                    },
-                    "12": {
-                        "then": "This is a historic tank, permanently placed in public space as memorial"
-                    },
-                    "13": {
-                        "then": "This is a memorial tree"
+                      "then": "This is an obelisk"
                     },
                     "14": {
                         "then": "This is a gravestone; the person is buried here"
->>>>>>> 699f3e87
                     }
                 },
                 "question": "What type of memorial is this?",
