{
    "address": {
        "description": "Indirizzi",
        "name": "Indirizzo presente su OSM",
        "tagRenderings": {
            "fixme": {
                "question": "Indica cosa deve essere corretto qui"
            },
            "housenumber": {
                "mappings": {
                    "0": {
                        "then": "Questo edificio non ha indirizzo"
                    }
                },
                "question": "Qual è il numero civico di questa casa?",
                "render": "Il numero civico della casa è <b>{addr:housenumber}</b>"
            },
            "street": {
                "question": "Qual è la via in cui si trova?",
                "render": "L’indirizzo è in via <b>{addr:street}</b>"
            }
        },
        "title": {
            "render": "Indirizzo conosciuto"
        }
    },
    "advertising": {
        "description": "Completeremo i dati da caratteristiche pubblicitarie, con referenza, operatore e illuminazione",
        "name": "Pubblicità",
        "presets": {
            "0": {
                "description": "Grande struttura pubblicitaria all'aperto, trovata normalmente in aree ad alto traffico come accanto a strade molto trafficate",
                "title": "un cartellone"
            },
            "1": {
                "title": "un cartellone pubblicitario fissato a terra"
            },
            "2": {
                "title": "un cartellone pubblicitario fissato al muro"
            },
            "3": {
                "title": "un contenitore di poster pubblicitari di una pensilina del trasporto pubblico"
            },
            "4": {
                "description": "PIccolo pannello per la pubblicità di vicinanza, generalmente destinato ai pedoni",
                "title": "un piccolo pannello"
            },
            "5": {
                "description": "Una struttura cilindrica all'esterno con affissa della pubblicità",
                "title": "una colonna"
            },
            "6": {
                "title": "una bandiera"
            },
            "7": {
                "title": "uno schermo"
            },
            "8": {
                "title": "uno schermo fissato al muro"
            },
            "9": {
                "title": "uno schermo montato su una pensilina del traporto pubblico"
            },
            "10": {
                "description": "Un telo impermeabile con un messaggio stampato, fissato in modo permanente al muro",
                "title": "un telone"
            },
            "11": {
                "title": "un totem"
            },
            "12": {
                "description": "Utilizzato per insegna pubblicitaria, un'insegna al neon, i loghi o le indicazioni d'entrata",
                "title": "un'insegna"
            },
            "13": {
                "title": "una scultura"
            },
            "14": {
                "title": "un murales"
            }
        },
        "tagRenderings": {
            "Sides": {
                "mappings": {
                    "0": {
                        "then": "Questo oggetto ha la pubblicità solo da un lato"
                    }
                }
            }
        }
    },
    "ambulancestation": {
        "description": "La stazione delle ambulanze è un’area per lo stoccaggio delle ambulanze, dell’equipaggiamento medico, dei dispositivi di protezione individuale e di altre forniture medicali.",
        "name": "Carta delle stazioni delle ambulanze",
        "presets": {
            "0": {
                "description": "Aggiungi una stazione delle ambulanza alla mappa",
                "title": "una stazione delle ambulanze"
            }
        },
        "tagRenderings": {
            "ambulance-agency": {
                "question": "Quale agenzia gestisce questa stazione?",
                "render": "Questa stazione è gestita da {operator}."
            },
            "ambulance-name": {
                "question": "Qual è il nome di questa stazione delle ambulanze?",
                "render": "Questa stazione è chiamata {name}."
            },
            "ambulance-operator-type": {
                "mappings": {
                    "0": {
                        "then": "La stazione è gestita dal governo."
                    },
                    "1": {
                        "then": "La stazione è gestita dalla comunità o un’organizzazione non ufficiale."
                    },
                    "2": {
                        "then": "La stazione è gestita da un gruppo ufficiale di volontari."
                    },
                    "3": {
                        "then": "La stazione è gestita da un privato."
                    }
                },
                "question": "Com’è classificato il gestore della stazione?",
                "render": "L’operatore è un ente {operator:type}."
            },
            "ambulance-place": {
                "question": "Dove si trova la stazione? (ad es. quartiere, paese o città)",
                "render": "La stazione si trova a {addr:place}."
            },
            "ambulance-street": {
                "question": "Come si chiama la strada in cui si trova questa stazione?",
                "render": "Questa stazione si trova in {addr:street}."
            }
        },
        "title": {
            "render": "Stazione delle ambulanze"
        }
    },
    "artwork": {
        "description": "Diverse opere d’arte",
        "name": "Opere d’arte",
        "presets": {
            "0": {
                "title": "una opera d’arte"
            }
        },
        "tagRenderings": {
            "artwork-artist_name": {
                "question": "Quale artista ha creato quest’opera?",
                "render": "Creato da {artist_name}"
            },
            "artwork-artwork_type": {
                "mappings": {
                    "0": {
                        "then": "Architettura"
                    },
                    "1": {
                        "then": "Murale"
                    },
                    "2": {
                        "then": "Dipinto"
                    },
                    "3": {
                        "then": "Scultura"
                    },
                    "4": {
                        "then": "Statua"
                    },
                    "5": {
                        "then": "Busto"
                    },
                    "6": {
                        "then": "Masso"
                    },
                    "7": {
                        "then": "Istallazione"
                    },
                    "8": {
                        "then": "Graffiti"
                    },
                    "9": {
                        "then": "Rilievo"
                    },
                    "10": {
                        "then": "Azulejo (ornamento decorativo piastrellato spagnolo)"
                    },
                    "11": {
                        "then": "Mosaico di piastrelle"
                    },
                    "12": {
                        "then": "Scultura in legno"
                    }
                },
                "question": "Che tipo di opera d’arte è questo?",
                "render": "Si tratta di un {artwork_type}"
            },
            "artwork-website": {
                "question": "Esiste un sito web con maggiori informazioni su quest’opera?",
                "render": {
                    "special": {
                        "text": "Ulteriori informazioni su questo sito web"
                    }
                }
            },
            "artwork_subject": {
                "question": "Che cosa rappresenta quest'opera d'arte?",
                "render": "Quest'opera d'arte rappresenta {wikidata_label(subject:wikidata)}{wikipedia(subject:wikidata)}"
            },
            "doubles_as_bench": {
                "mappings": {
                    "0": {
                        "then": "Quest'opera d'arte funge anche da panchina"
                    },
                    "1": {
                        "then": "Quest'opera d'arte non funge anche da panchina"
                    },
                    "2": {
                        "then": "Quest'opera d'arte non funge anche da panchina"
                    }
                },
                "question": "Quest'opera d'arte funge da panchina?"
            }
        },
        "title": {
            "mappings": {
                "0": {
                    "then": "Opera <i>{name}</i>"
                }
            },
            "render": "Opera d’arte"
        }
    },
    "assembly_point": {
        "description": "Questo livello contiene punti di raccolta e aree di attesa in cui tutti i dipendenti, i passeggeri o una grande folla si riuniscono in caso di emergenza.",
        "name": "Punti di raccolta per emergenze",
        "presets": {
            "0": {
                "title": "un punto di raccolta"
            }
        },
        "tagRenderings": {
            "assembly_point_name": {
                "question": "Qual è il nome di questo punto di raccolta?",
                "render": "Questo punto di raccolta si chiama <b>{name}</b>"
            },
            "assembly_point_operator": {
                "question": "Quale organizzazione gestisce questo punto di raccolta?",
                "render": "Questo punto di raccolta è gestita da <b>{operator}</b>"
            },
            "disaster_type": {
                "mappings": {
                    "0": {
                        "then": "Terremoto"
                    },
                    "1": {
                        "then": "Alluvione"
                    },
                    "2": {
                        "then": "Incendio"
                    },
                    "3": {
                        "then": "Frana"
                    }
                },
                "question": "Per quali tipi di disastro è pensato questo punto di raccolta?"
            }
        }
    },
    "atm": {
        "description": "Sportelli Bancomat per prelevare denaro",
        "name": "Sportelli Bancomat",
        "presets": {
            "0": {
                "title": "Uno sportello bancomat"
            }
        },
        "tagRenderings": {
            "cash_in": {
                "mappings": {
                    "0": {
                        "then": "Probabilmente non puoi depositare dei contanti in questo sportello bancomat"
                    },
                    "1": {
                        "then": "Puoi depositare dei contanti in questo sportello bancomat"
                    },
                    "2": {
                        "then": "Non puoi depositare dei contanti in questo sportello bancomat"
                    }
                },
                "question": "Puoi depositare dei contanti in questo sportello bancomat?"
            },
            "cash_out": {
                "mappings": {
                    "0": {
                        "then": "Puoi prelevare dei contanti da questo sportello bancomat"
                    },
                    "1": {
                        "then": "Puoi prelevare dei contanti da questo sportello bancomat"
                    },
                    "2": {
                        "then": "Non puoi prelevare dei contanti da questo sportello bancomat"
                    }
                },
                "question": "Puoi prelevare dei contanti da questo sportello bancomat?"
            },
            "cash_out-denominations-notes": {
                "mappings": {
                    "0": {
                        "then": "Si possono prelevare banconote da 5 euro"
                    },
                    "1": {
                        "then": "Si possono prelevare banconote da 10 euro"
                    },
                    "2": {
                        "then": "Si possono prelevare banconote da 20 euro"
                    },
                    "3": {
                        "then": "Si possono prelevare banconote da 50 euro"
                    },
                    "4": {
                        "then": "Si possono prelevare banconote da 100 euro"
                    },
                    "5": {
                        "then": "Non si possono prelevare banconote da 200 euro"
                    },
                    "6": {
                        "then": "Non si possono prelevare banconote da 500 euro"
                    }
                },
                "question": "Quali banconote si possono ritirare qui?"
            },
            "name": {
                "render": "Il nome di questo sportello bancomat è {name}"
            },
            "operator": {
                "freeform": {
                    "placeholder": "Operatore"
                }
            }
        }
    },
    "bench": {
        "name": "Panchine",
        "presets": {
            "0": {
                "title": "una panchina"
            }
        },
        "tagRenderings": {
            "bench-backrest": {
                "mappings": {
                    "1": {
                        "then": "Schienale: Sì"
                    },
                    "2": {
                        "then": "Questa panchina <b>non</b> ha uno schienale"
                    }
                },
                "question": "Questa panchina ha lo schienale?"
            },
            "bench-colour": {
                "mappings": {
                    "0": {
                        "then": "Colore: marrone"
                    },
                    "1": {
                        "then": "Colore: verde"
                    },
                    "2": {
                        "then": "Colore: grigio"
                    },
                    "3": {
                        "then": "Colore: bianco"
                    },
                    "4": {
                        "then": "Colore: rosso"
                    },
                    "5": {
                        "then": "Colore: nero"
                    },
                    "6": {
                        "then": "Colore: blu"
                    },
                    "7": {
                        "then": "Colore: giallo"
                    }
                },
                "question": "Di che colore è questa panchina?",
                "render": "Colore: {colour}"
            },
            "bench-direction": {
                "question": "In che direzione si guarda quando si è seduti su questa panchina?",
                "render": "Quando si è seduti su questa panchina, si guarda verso {direction}°."
            },
            "bench-material": {
                "mappings": {
                    "0": {
                        "then": "Materiale: legno"
                    },
                    "1": {
                        "then": "Materiale: metallo"
                    },
                    "2": {
                        "then": "Materiale: pietra"
                    },
                    "3": {
                        "then": "Materiale: cemento"
                    },
                    "4": {
                        "then": "Materiale: plastica"
                    },
                    "5": {
                        "then": "Materiale: acciaio"
                    }
                },
                "question": "Di che materiale è fatta questa panchina?",
                "render": "Materiale: {material}"
            },
            "bench-seats": {
                "question": "Quanti posti ha questa panchina?",
                "render": "{seats} posti"
            },
            "bench-survey:date": {
                "question": "Quando è stata verificata l’ultima volta questa panchina?",
                "render": "Questa panchina è stata controllata l’ultima volta in data {survey:date}"
            }
        },
        "title": {
            "render": "Panchina"
        }
    },
    "bench_at_pt": {
        "name": "Panchine alle fermate del trasporto pubblico",
        "tagRenderings": {
            "bench_at_pt-bench_type": {
                "mappings": {
                    "1": {
                        "then": "Panca in piedi"
                    }
                }
            },
            "bench_at_pt-name": {
                "render": "{name}"
            }
        },
        "title": {
            "mappings": {
                "0": {
                    "then": "Panchina alla fermata del trasporto pubblico"
                },
                "1": {
                    "then": "Panchina in un riparo"
                }
            },
            "render": "Panchina"
        }
    },
    "bicycle_library": {
        "description": "Una struttura dove le biciclette possono essere prestate per periodi di tempo più lunghi",
        "name": "Bici in prestito",
        "presets": {
            "0": {
                "description": "Una ciclo-teca o «bici in prestito» ha una collezione di bici che possno essere prestate",
                "title": "una bici in prestito"
            }
        },
        "tagRenderings": {
            "bicycle-library-target-group": {
                "mappings": {
                    "0": {
                        "then": "Sono disponibili biciclette per bambini"
                    },
                    "1": {
                        "then": "Sono disponibili biciclette per adulti"
                    },
                    "2": {
                        "then": "Sono disponibili biciclette per disabili"
                    }
                },
                "question": "Chi può prendere in prestito le biciclette qua?"
            },
            "bicycle_library-charge": {
                "mappings": {
                    "0": {
                        "then": "Il prestito di una bicicletta è gratuito"
                    },
                    "1": {
                        "then": "Il prestito di una bicicletta costa 20 €/anno più 20 € di garanzia"
                    }
                },
                "question": "Quanto costa il prestito di una bicicletta?",
                "render": "Il prestito di una bicicletta costa {charge}"
            },
            "bicycle_library-name": {
                "question": "Qual è il nome di questo “bici in prestito”?",
                "render": "Il “bici in prestito” è chiamato {name}"
            }
        },
        "title": {
            "render": "Bici in prestito"
        }
    },
    "bicycle_rental": {
        "description": "Stazione noleggio biciclette"
    },
    "bicycle_tube_vending_machine": {
        "name": "Distributore automatico di camere d’aria per bici",
        "presets": {
            "0": {
                "title": "una distributore automatico di camere d’aria per bici"
            }
        },
        "tagRenderings": {
            "Still in use?": {
                "mappings": {
                    "0": {
                        "then": "Il distributore automatico funziona"
                    },
                    "1": {
                        "then": "Il distributore automatico è guasto"
                    },
                    "2": {
                        "then": "Il distributore automatico è spento"
                    }
                },
                "question": "Questo distributore automatico funziona ancora?",
                "render": "Lo stato operativo è <i>{operational_status}</i>"
            }
        },
        "title": {
            "render": "Distributore automatico di camere d’aria per bici"
        }
    },
    "bike_cafe": {
        "name": "Cafè per ciclisti",
        "presets": {
            "0": {
                "title": "un cafè per ciclisti"
            }
        },
        "tagRenderings": {
            "bike_cafe-bike-pump": {
                "mappings": {
                    "0": {
                        "then": "Questo cafè per ciclisti offre una pompa per bici liberamente utilizzabile"
                    },
                    "1": {
                        "then": "Questo cafè per ciclisti non offre una pompa per bici liberamente utilizzabile"
                    }
                },
                "question": "Questo cafè per ciclisti offre una pompa per bici che chiunque può utilizzare?"
            },
            "bike_cafe-name": {
                "question": "Come si chiama questo cafè per ciclisti?",
                "render": "Questo cafè per ciclisti si chiama {name}"
            },
            "bike_cafe-repair-service": {
                "mappings": {
                    "0": {
                        "then": "Questo cafè per ciclisti ripara le bici"
                    },
                    "1": {
                        "then": "Questo cafè per ciclisti non ripara le bici"
                    }
                },
                "question": "Questo cafè per ciclisti ripara le bici?"
            },
            "bike_cafe-repair-tools": {
                "mappings": {
                    "0": {
                        "then": "Questo cafè per ciclisti fornisce degli attrezzi per la riparazione fai-da-te"
                    },
                    "1": {
                        "then": "Questo cafè per ciclisti non fornisce degli attrezzi per la riparazione fai-da-te"
                    }
                },
                "question": "Ci sono degli strumenti per riparare la propria bicicletta?"
            },
            "opening_hours": {
                "override": {
                    "question": "Quando è aperto questo cafè per ciclisti?"
                }
            }
        },
        "title": {
            "mappings": {
                "0": {
                    "then": "Cafè per ciclisti <i>{name}</i>"
                }
            },
            "render": "Cafè per ciclisti"
        }
    },
    "bike_cleaning": {
        "name": "Servizio lavaggio bici",
        "presets": {
            "0": {
                "title": "una servizio lavaggio bici"
            }
        },
        "title": {
            "mappings": {
                "0": {
                    "then": "Servizio lavaggio bici <i>{name}</i>"
                }
            },
            "render": "Servizio lavaggio bici"
        }
    },
    "bike_parking": {
        "description": "Un livello che mostra dove puoi parcheggiare la tua bicicletta",
        "name": "Parcheggio bici",
        "presets": {
            "0": {
                "title": "una parcheggio bici"
            }
        },
        "tagRenderings": {
            "Access": {
                "mappings": {
                    "0": {
                        "then": "Accessibile pubblicamente"
                    },
                    "1": {
                        "then": "Accesso destinato principalmente ai visitatori di un’attività"
                    },
                    "2": {
                        "then": "Accesso limitato ai membri di una scuola, una compagnia o un’organizzazione"
                    },
                    "3": {
                        "then": "Accesso limitato ai membri di una scuola, una compagnia o un’organizzazione"
                    }
                },
                "question": "Chi può usare questo parcheggio bici?",
                "render": "{access}"
            },
            "Bicycle parking type": {
                "mappings": {
                    "0": {
                        "then": "Archetti"
                    },
                    "1": {
                        "then": "Rastrelliera classica"
                    },
                    "2": {
                        "then": "Blocca manubrio"
                    },
                    "3": {
                        "then": "Rastrelliera"
                    },
                    "4": {
                        "then": "A due piani"
                    },
                    "5": {
                        "then": "Rimessa"
                    },
                    "6": {
                        "then": "Colonnina"
                    },
                    "7": {
                        "then": "Una zona del terreno che è marcata per il parcheggio delle bici"
                    }
                },
                "question": "Di che tipo di parcheggio bici si tratta?",
                "render": "È un parcheggio bici del tipo: {bicycle_parking}"
            },
            "Capacity": {
                "question": "Quante biciclette entrano in questo parcheggio per bici (incluse le eventuali bici cargo)?",
                "render": "Posti per {capacity} bici"
            },
            "Cargo bike capacity?": {
                "question": "Quante bici cargo entrano in questo parcheggio per bici?",
                "render": "Questo parcheggio può contenere {capacity:cargo_bike} bici cargo"
            },
            "Cargo bike spaces?": {
                "mappings": {
                    "0": {
                        "then": "Questo parcheggio ha posto per bici cargo"
                    },
                    "1": {
                        "then": "Questo parcheggio ha posti destinati (ufficialmente) alle bici cargo."
                    },
                    "2": {
                        "then": "Il parcheggio delle bici cargo è proibito"
                    }
                },
                "question": "Questo parcheggio dispone di posti specifici per le bici cargo?"
            },
            "Is covered?": {
                "mappings": {
                    "0": {
                        "then": "È un parcheggio coperto (ha un tetto)"
                    },
                    "1": {
                        "then": "Non è un parcheggio coperto"
                    }
                },
                "question": "È un parcheggio coperto? Indicare “coperto” per parcheggi all’interno."
            },
            "Underground?": {
                "mappings": {
                    "0": {
                        "then": "Parcheggio sotterraneo"
                    },
                    "1": {
                        "then": "Parcheggio in superficie"
                    },
                    "2": {
                        "then": "Parcheggio sul tetto"
                    },
                    "3": {
                        "then": "Parcheggio in superficie"
                    }
                },
                "question": "Qual è la posizione relativa di questo parcheggio bici?"
            }
        },
        "title": {
            "render": "Parcheggio bici"
        }
    },
    "bike_repair_station": {
        "name": "Stazioni bici (riparazione, gonfiaggio o entrambi)",
        "presets": {
            "0": {
                "description": "Un dispositivo per gonfiare le proprie gomme in un luogo fisso pubblicamente accessibile.",
                "title": "una pompa per bici"
            },
            "1": {
                "description": "Un dispositivo con attrezzi per riparare la tua bici e una pompa in un luogo fisso. Gli attrezzi sono spesso attaccati ad una catena per prevenire il furto.",
                "title": "una stazione di riparazione bici e pompa"
            },
            "2": {
                "title": "una stazione di riparazione bici senza pompa"
            }
        },
        "tagRenderings": {
            "Operational status": {
                "mappings": {
                    "0": {
                        "then": "La pompa per bici è guasta"
                    },
                    "1": {
                        "then": "La pompa per bici funziona"
                    }
                },
                "question": "La pompa per bici è sempre funzionante?"
            },
            "bike_repair_station-available-services": {
                "mappings": {
                    "0": {
                        "then": "C’è solamente una pompa presente"
                    },
                    "1": {
                        "then": "Ci sono solo degli attrezzi (cacciaviti, pinze…) presenti"
                    },
                    "2": {
                        "then": "Ci sono sia attrezzi che pompa presenti"
                    }
                },
                "question": "Quali servizi sono disponibili in questa stazione per bici?"
            },
            "bike_repair_station-bike-chain-tool": {
                "mappings": {
                    "0": {
                        "then": "È presente un utensile per riparare la catena"
                    },
                    "1": {
                        "then": "Non è presente un utensile per riparare la catena"
                    }
                },
                "question": "Questa stazione di riparazione bici ha un attrezzo speciale per riparare la catena della bici?"
            },
            "bike_repair_station-bike-stand": {
                "mappings": {
                    "0": {
                        "then": "C’è un gancio o un supporto"
                    },
                    "1": {
                        "then": "Non c’è né un gancio né un supporto"
                    }
                },
                "question": "Questa stazione bici ha un gancio per tenere sospesa la bici o un supporto per alzarla?"
            },
            "bike_repair_station-electrical_pump": {
                "mappings": {
                    "0": {
                        "then": "Pompa manuale"
                    },
                    "1": {
                        "then": "Pompa elettrica"
                    }
                },
                "question": "Questa pompa per bici è elettrica?"
            },
            "bike_repair_station-manometer": {
                "mappings": {
                    "0": {
                        "then": "C’è un manometro"
                    },
                    "1": {
                        "then": "Non c’è un manometro"
                    },
                    "2": {
                        "then": "C’è un manometro ma è rotto"
                    }
                },
                "question": "Questa pompa ha l’indicatore della pressione o il manometro?"
            },
            "bike_repair_station-operator": {
                "question": "Chi gestisce questa pompa per bici?",
                "render": "Manutenuta da {operator}"
            },
            "bike_repair_station-valves": {
                "mappings": {
                    "0": {
                        "then": "Sclaverand (detta anche Presta)"
                    },
                    "1": {
                        "then": "Dunlop"
                    },
                    "2": {
                        "then": "Schrader (valvola delle auto)"
                    }
                },
                "question": "Quali valvole sono supportate?",
                "render": "Questa pompa è compatibile con le seguenti valvole: {valves}"
            },
            "opening_hours_24_7": {
                "override": {
                    "question": "Quando è aperto questo punto riparazione bici?"
                }
            }
        },
        "title": {
            "mappings": {
                "0": {
                    "then": "Stazione riparazione bici"
                },
                "1": {
                    "then": "Stazione riparazione bici"
                },
                "2": {
                    "then": "Pompa rotta"
                },
                "3": {
                    "then": "Pompa per bici <i>{name}</i>"
                },
                "4": {
                    "then": "Pompa per bici"
                }
            },
            "render": "Stazione bici (gonfiaggio & riparazione)"
        }
    },
    "bike_shop": {
        "description": "Un negozio che vende specificatamente biciclette o articoli similari",
        "filter": {
            "1": {
                "options": {
                    "0": {
                        "question": "Vende biciclette usate"
                    }
                }
            },
            "2": {
                "options": {
                    "0": {
                        "question": "Offre riparazioni fai da te"
                    }
                }
            }
        },
        "name": "Venditore/riparatore di biciclette",
        "presets": {
            "0": {
                "title": "una negozio/riparatore di bici"
            }
        },
        "tagRenderings": {
            "bike_repair_bike-pump-service": {
                "mappings": {
                    "0": {
                        "then": "Questo negozio offre l’uso pubblico di una pompa per bici"
                    },
                    "1": {
                        "then": "Questo negozio non offre l’uso pubblico di una pompa per bici"
                    },
                    "2": {
                        "then": "C’è una pompa per bici, è mostrata come punto separato"
                    }
                },
                "question": "Questo negozio offre l’uso a chiunque di una pompa per bici?"
            },
            "bike_repair_bike-wash": {
                "mappings": {
                    "0": {
                        "then": "Questo negozio lava le biciclette"
                    },
                    "1": {
                        "then": "Questo negozio ha una struttura dove è possibile pulire la propria bici"
                    },
                    "2": {
                        "then": "Questo negozio non offre la pulizia della bicicletta"
                    }
                },
                "question": "Vengono lavate le bici qua?"
            },
            "bike_repair_rents-bikes": {
                "mappings": {
                    "0": {
                        "then": "Questo negozio noleggia le bici"
                    },
                    "1": {
                        "then": "Questo negozio non noleggia le bici"
                    }
                },
                "question": "Questo negozio noleggia le bici?"
            },
            "bike_repair_repairs-bikes": {
                "mappings": {
                    "0": {
                        "then": "Questo negozio ripara bici"
                    },
                    "1": {
                        "then": "Questo negozio non ripara bici"
                    },
                    "2": {
                        "then": "Questo negozio ripara solo le bici che sono state acquistate qua"
                    },
                    "3": {
                        "then": "Questo negozio ripara solo le biciclette di una certa marca"
                    }
                },
                "question": "Questo negozio ripara bici?"
            },
            "bike_repair_second-hand-bikes": {
                "mappings": {
                    "0": {
                        "then": "Questo negozio vende bici usate"
                    },
                    "1": {
                        "then": "Questo negozio non vende bici usate"
                    },
                    "2": {
                        "then": "Questo negozio vende solamente bici usate"
                    }
                },
                "question": "Questo negozio vende bici usate?"
            },
            "bike_repair_sells-bikes": {
                "mappings": {
                    "0": {
                        "then": "Questo negozio vende bici"
                    },
                    "1": {
                        "then": "Questo negozio non vende bici"
                    }
                },
                "question": "Questo negozio vende bici?"
            },
            "bike_repair_tools-service": {
                "mappings": {
                    "0": {
                        "then": "Questo negozio offre degli attrezzi per la riparazione fai da te"
                    },
                    "1": {
                        "then": "Questo negozio non offre degli attrezzi per la riparazione fai da te"
                    },
                    "2": {
                        "then": "Gli attrezzi per la riparazione fai da te sono disponibili solamente se hai acquistato/noleggiato la bici nel negozio"
                    }
                },
                "question": "Sono presenti degli attrezzi per riparare la propria bici?"
            },
            "bike_shop-is-bicycle_shop": {
                "render": "Questo negozio è specializzato nella vendita di {shop} ed effettua attività relative alle biciclette"
            },
            "bike_shop-name": {
                "question": "Come si chiama questo negozio di biciclette?",
                "render": "Questo negozio di biciclette si chiama {name}"
            }
        },
        "title": {
            "mappings": {
                "0": {
                    "then": "Negozio di articoli sportivi <i>{name}</i>"
                },
                "2": {
                    "then": "Noleggio di biciclette <i>{name}</i>"
                },
                "3": {
                    "then": "Riparazione di biciclette <i>{name}</i>"
                },
                "4": {
                    "then": "Negozio di biciclette <i>{name}</i>"
                },
                "5": {
                    "then": "Venditore/riparatore di biciclette <i>{name}</i>"
                }
            },
            "render": "Venditore/riparatore di biciclette"
        }
    },
    "bike_themed_object": {
        "name": "Oggetto relativo alle bici",
        "title": {
            "mappings": {
                "1": {
                    "then": "Pista ciclabile"
                }
            },
            "render": "Oggetto relativo alle bici"
        }
    },
    "charging_station": {
        "filter": {
            "0": {
                "options": {
                    "0": {
                        "question": "Tutti i tipi di veicoli"
                    },
                    "1": {
                        "question": "Stazione di ricarica per biciclette"
                    },
                    "2": {
                        "question": "Stazione di ricarica per auto"
                    }
                }
            },
            "1": {
                "options": {
                    "0": {
                        "question": "Solo stazioni di ricarica funzionanti"
                    }
                }
            },
            "2": {
                "options": {
                    "0": {
                        "question": "Tutti i connettori"
                    }
                }
            }
        }
    },
    "climbing": {
        "tagRenderings": {
            "average_length": {
                "question": "Quale è la lunghezza (media) delle vie in metri?",
                "render": "Le vie sono lunghe mediamente <b>{canonical(climbing:length)}</b>"
            },
            "bouldering": {
                "mappings": {
                    "0": {
                        "then": "L’arrampicata su massi è possibile qua"
                    },
                    "1": {
                        "then": "L’arrampicata su massi non è possibile qua"
                    },
                    "2": {
                        "then": "L’arrampicata su massi è possibile anche se su poche vie"
                    },
                    "3": {
                        "then": "Sono presenti {climbing:boulder} vie di arrampicata su massi"
                    }
                },
                "question": "È possibile praticare ‘bouldering’ qua?"
            },
            "max_difficulty": {
                "question": "Qual è il livello della via più difficile qua, secondo il sistema di classificazione francese?",
                "render": "Il massimo livello di difficoltà è {climbing:grade:french:max} secondo il sistema francese/belga"
            },
            "min_difficulty": {
                "question": "Qual è il livello della via più facile qua, secondo il sistema di classificazione francese?",
                "render": "Il minimo livello di difficoltà è {climbing:grade:french:min} secondo il sistema francese/belga"
            },
            "sportclimbing": {
                "mappings": {
                    "0": {
                        "then": "L’arrampicata sportiva è possibile qua"
                    },
                    "1": {
                        "then": "L’arrampicata sportiva non è possibile qua"
                    },
                    "2": {
                        "then": "Sono presenti {climbing:sport} vie di arrampicata sportiva"
                    }
                },
                "question": "È possibile arrampicarsi qua con ancoraggi fissi?"
            },
            "toprope": {
                "mappings": {
                    "0": {
                        "then": "È possibile arrampicarsi con moulinette qua"
                    },
                    "1": {
                        "then": "Non è possibile arrampicarsi con moulinette qua"
                    },
                    "2": {
                        "then": "Sono presenti {climbing:toprope} vie con moulinette"
                    }
                },
                "question": "È possibile arrampicarsi con la corda dall’alto qua?"
            },
            "trad_climbing": {
                "mappings": {
                    "0": {
                        "then": "L’arrampicata tradizionale è possibile qua"
                    },
                    "1": {
                        "then": "L’arrampicata tradizionale non è possibile qua"
                    },
                    "2": {
                        "then": "Sono presenti {climbing:traditional} vie di arrampicata tradizionale"
                    }
                },
                "question": "È possibile arrampicarsi in maniera tradizionale qua?",
                "questionHint": "usando attrezzi propri, ad es. dadi"
            },
            "website": {
                "question": "C’è un sito web (anche non ufficiale) con qualche informazione in più (ad es. topografie)?"
            }
        }
    },
    "climbing_area": {
        "name": "Opportunità di arrampicata",
        "presets": {
            "0": {
                "description": "Un’opportunità di arrampicata",
                "title": "una opportunità di arrampicata"
            }
        },
        "tagRenderings": {
            "Contained routes hist": {
                "render": "<h3>Riassunto delle difficoltà</h3>{histogram(_difficulty_hist)}"
            },
            "Contained routes length hist": {
                "render": "<h3>Riassunto della lunghezza</h3>{histogram(_length_hist)}"
            },
            "Contained_climbing_routes": {
                "render": "<h3>Contiene {_contained_climbing_routes_count} vie</h3> <ul>{_contained_climbing_routes}</ul>"
            },
            "Rock type (crag/rock/cliff only)": {
                "mappings": {
                    "0": {
                        "then": "Calcare"
                    }
                },
                "question": "Qual è il tipo di roccia qua?",
                "render": "Il tipo di roccia è {rock}"
            },
            "Type": {
                "mappings": {
                    "0": {
                        "then": "Un masso per arrampicata (una singola roccia o falesia con una o poche vie di arrampicata che possono essere scalate in sicurezza senza una corda)"
                    },
                    "1": {
                        "then": "Un muro da arrampicata (un singolo masso o falesia con almeno qualche via per arrampicata)"
                    }
                }
            },
            "name": {
                "mappings": {
                    "0": {
                        "then": "Questa opportunità di arrampicata non ha un nome"
                    }
                },
                "question": "Qual è il nome di questa opportunità di arrampicata?",
                "render": "<strong>{name}</strong>"
            }
        },
        "title": {
            "mappings": {
                "0": {
                    "then": "Muro da arrampicata <b>{name}</b>"
                },
                "1": {
                    "then": "Area di arrampicata <b>{name}</b>"
                },
                "2": {
                    "then": "Sito di arrampicata"
                },
                "3": {
                    "then": "Opportunità di arrampicata <b>{name}</b>"
                }
            },
            "render": "Opportunità di arrampicata"
        }
    },
    "climbing_club": {
        "description": "Un club o associazione di arrampacata",
        "name": "Club di arrampicata",
        "presets": {
            "0": {
                "description": "Un club di arrampicata",
                "title": "una club di arrampicata"
            },
            "1": {
                "description": "Un’associazione che ha a che fare con l’arrampicata",
                "title": "una associazione di arrampicata"
            }
        },
        "tagRenderings": {
            "climbing_club-name": {
                "question": "Qual è il nome di questo club o associazione di arrampicata?",
                "render": "<strong>{name}</strong>"
            }
        },
        "title": {
            "mappings": {
                "0": {
                    "then": "Associazione di arrampicata"
                }
            },
            "render": "Club di arrampicata"
        }
    },
    "climbing_gym": {
        "description": "Una palestra di arrampicata",
        "name": "Palestre di arrampicata",
        "tagRenderings": {
            "Speed climbing?": {
                "mappings": {
                    "0": {
                        "then": "È presente una parete per l’arrampicata di velocità"
                    },
                    "1": {
                        "then": "Non è presente una parete per l’arrampicata di velocità"
                    },
                    "2": {
                        "then": "Sono presenti {climbing:speed} pareti per l’arrampicata di velocità"
                    }
                },
                "question": "È presente una prete per l’arrampicata di velocità?"
            },
            "name": {
                "question": "Qual è il nome di questa palestra di arrampicata?"
            }
        },
        "title": {
            "mappings": {
                "0": {
                    "then": "Palestra di arrampicata <strong>{name}</strong>"
                }
            },
            "render": "Palestra di arrampicata"
        }
    },
    "climbing_opportunity": {
        "name": "Opportunità di arrampicata?",
        "tagRenderings": {
            "climbing-opportunity-name": {
                "render": "<strong>{name}</strong>"
            },
            "climbing-possible": {
                "mappings": {
                    "0": {
                        "then": "È possibile arrampicarsi qua"
                    },
                    "1": {
                        "then": "Non è possibile arrampicarsi qua"
                    },
                    "2": {
                        "then": "Non è possibile arrampicarsi qua"
                    }
                },
                "question": "È possibile arrampicarsi qua?"
            }
        },
        "title": {
            "render": "Opportunità di arrampicata?"
        }
    },
    "climbing_route": {
        "name": "Vie di arrampicata",
        "presets": {
            "0": {
                "title": "una via di arrampicata"
            }
        },
        "tagRenderings": {
            "Difficulty": {
                "question": "Qual è la difficoltà di questa via di arrampicata nel sistema francese/belga?",
                "render": "Il grado di difficoltà è {climbing:grade:french} nel sistema francese/belga"
            },
            "Length": {
                "question": "Quanto è lunga questa via di arrampicata (in metri)?",
                "render": "Questo percorso è lungo {canonical(climbing:length)}"
            },
            "Name": {
                "mappings": {
                    "0": {
                        "then": "Questa via di arrampicata non ha un nome"
                    }
                },
                "question": "Come si chiama questa via di arrampicata?",
                "render": "<strong>{name}</strong>"
            },
            "Rock type via embedded feature": {
                "render": "Il tipo di roccia è {_embedding_features_with_rock:rock} come dichiarato sul <a href='#{_embedding_features_with_rock:id}'>muro circostante</a>"
            },
            "bolts": {
                "mappings": {
                    "0": {
                        "then": "In questo percorso non sono presenti bulloni"
                    }
                },
                "question": "Quanti bulloni sono presenti in questo percorso prima di arrivare alla moulinette?",
                "render": "Questo percorso ha {climbing:bolts} bulloni <div class='subtle'>Questa è senza collettori e indica di quanti bloccaggi rapidi ha bisogno un arrampicatore</div>"
            }
        },
        "title": {
            "mappings": {
                "0": {
                    "then": "Via di arrampicata <strong>{name}</strong>"
                }
            },
            "render": "Via di arrampicata"
        }
    },
    "defibrillator": {
        "name": "Defibrillatori",
        "presets": {
            "0": {
                "title": "una defibrillatore"
            }
        },
        "tagRenderings": {
            "defibrillator-access": {
                "mappings": {
                    "0": {
                        "then": "Pubblicamente accessibile"
                    },
                    "1": {
                        "then": "Pubblicamente accessibile"
                    },
                    "2": {
                        "then": "Accessibile solo ai clienti"
                    },
                    "3": {
                        "then": "Non accessibile al pubblico (ad esempio riservato al personale, ai proprietari, etc.)"
                    },
                    "4": {
                        "then": "Non accessibile, potrebbe essere solo per uso professionale"
                    }
                },
                "question": "Questo defibrillatore è liberamente accessibile?",
                "render": "Accesso è {access}"
            },
            "defibrillator-defibrillator": {
                "mappings": {
                    "0": {
                        "then": "Non vi sono informazioni riguardanti il tipo di questo dispositivo"
                    },
                    "1": {
                        "then": "Questo è un defibrillatore manuale per professionisti"
                    },
                    "2": {
                        "then": "È un normale defibrillatore automatico"
                    }
                },
                "question": "Si tratta di un normale defibrillatore automatico o un defibrillatore manuale riservato ai professionisti?"
            },
            "defibrillator-defibrillator:location": {
                "question": "Indica più precisamente dove si trova il defibrillatore (in lingua locale)",
                "render": "<i>Informazioni supplementari circa la posizione (in lingua locale):</i><br/>{defibrillator:location}"
            },
            "defibrillator-defibrillator:location:en": {
                "question": "Indica più precisamente dove si trova il defibrillatore (in inglese)",
                "render": "<i>Informazioni supplementari circa la posizione (in inglese):</i><br/>{defibrillator:location:en}"
            },
            "defibrillator-defibrillator:location:fr": {
                "question": "Indica più precisamente dove si trova il defibrillatore (in francese)",
                "render": "<i>Informazioni supplementari circa la posizione (in francese):</i><br/>{defibrillator:location:fr}"
            },
            "defibrillator-description": {
                "question": "Vi sono altre informazioni utili agli utenti che non è stato possibile aggiungere prima? (lasciare vuoto in caso negativo)",
                "render": "Informazioni supplementari: {description}"
            },
            "defibrillator-email": {
                "question": "Qual è l’indirizzo email per le domande riguardanti questo defibrillatore?",
                "render": "Indirizzo email per le domande su questo defibrillatore:<a href='mailto:{email}'>{email}</a>"
            },
            "defibrillator-fixme": {
                "question": "C’è qualcosa di sbagliato riguardante come è stato mappato, che non si è potuto correggere qua? (lascia una nota agli esperti di OpenStreetMap)",
                "render": "Informazioni supplementari per gli esperti di OpenStreetMap: {fixme}"
            },
            "defibrillator-indoors": {
                "mappings": {
                    "0": {
                        "then": "Questo defibrillatore si trova all’interno"
                    },
                    "1": {
                        "then": "Questo defibrillatore si trova all’esterno"
                    }
                },
                "question": "Questo defibrillatore si trova all’interno?"
            },
            "defibrillator-level": {
                "mappings": {
                    "0": {
                        "then": "Questo defibrillatore è al <b>pian terreno</b>"
                    },
                    "1": {
                        "then": "Questo defibrillatore è al <b>primo piano</b>"
                    }
                },
                "question": "A che piano si trova questo defibrillatore?",
                "render": "Questo defibrillatore è al piano {level}"
            },
            "defibrillator-phone": {
                "question": "Qual è il numero di telefono per le domande riguardanti questo defibrillatore?",
                "render": "Numero di telefono per le domande su questo defibrillatore:<a href='tel:{phone}'>{phone}</a>"
            },
            "defibrillator-ref": {
                "question": "Qual è il numero identificativo ufficiale di questo dispositivo? (se visibile sul dispositivo)",
                "render": "Numero identificativo ufficiale di questo dispositivo:<i>{ref}</i>"
            },
            "defibrillator-survey:date": {
                "mappings": {
                    "0": {
                        "then": "Verificato oggi!"
                    }
                },
                "question": "Quando è stato verificato per l’ultima volta questo defibrillatore?",
                "render": "Questo defibrillatore è stato verificato per l‘ultima volta in data {survey:date}"
            },
            "opening_hours_24_7": {
                "override": {
                    "question": "In quali orari è disponibile questo defibrillatore?"
                }
            }
        },
        "title": {
            "render": "Defibrillatore"
        }
    },
    "direction": {
        "description": "Questo livello visualizza le direzioni",
        "name": "Visualizzazione della direzione"
    },
    "disaster_response": {
        "description": "Questo livello contiene organizzazioni che hanno come obiettivo principale quello di aiutare la popolazione civile durante e dopo disastri naturali o antropogenici, lavorando nell'area colpita.",
        "presets": {
            "0": {
                "title": "un'organizzazione per la risposta ai disastri"
            }
        },
        "tagRenderings": {
            "disaster_response_name": {
                "question": "Qual è il nome di questa organizzazione?",
                "render": "Questa organizzazione si chiama <b>{name}</b>"
            }
        },
        "title": {
            "render": "Organizzazione per la risposta ai disastri"
        }
    },
    "drinking_water": {
        "name": "Acqua potabile",
        "presets": {
            "0": {
                "title": "una acqua potabile"
            }
        },
        "tagRenderings": {
            "Bottle refill": {
                "mappings": {
                    "0": {
                        "then": "È facile riempire d’acqua le bottiglie"
                    },
                    "1": {
                        "then": "Le bottiglie d’acqua potrebbero non entrare"
                    }
                },
                "question": "Quanto è facile riempire d’acqua le bottiglie?"
            },
            "Still in use?": {
                "mappings": {
                    "0": {
                        "then": "La fontanella funziona"
                    },
                    "1": {
                        "then": "La fontanella è guasta"
                    },
                    "2": {
                        "then": "La fontanella è chiusa"
                    }
                },
                "question": "Questo punto di acqua potabile è sempre funzionante?",
                "render": "Lo stato operativo è <i>{operational_status}</i>"
            },
            "render-closest-drinking-water": {
                "render": "<a href='#{_closest_other_drinking_water_id}'>C’è un’altra fontanella a {_closest_other_drinking_water_distance} metri</a>"
            }
        },
        "title": {
            "render": "Acqua potabile"
        }
    },
    "extinguisher": {
        "description": "Livello della mappa che mostra gli idranti antincendio.",
        "name": "Mappa degli estintori",
        "presets": {
            "0": {
                "description": "Un estintore è un dispositivo portatile di piccole dimensioni usato per spegnere un incendio",
                "title": "una estintore"
            }
        },
        "tagRenderings": {
            "extinguisher-location": {
                "mappings": {
                    "0": {
                        "then": "Si trova all’interno."
                    },
                    "1": {
                        "then": "Si trova all’esterno."
                    }
                },
                "question": "Dove è posizionato?",
                "render": "Posizione: {location}"
            }
        },
        "title": {
            "render": "Estintori"
        }
    },
    "filters": {
        "filter": {
            "0": {
                "options": {
                    "0": {
                        "question": "Aperto ora"
                    }
                }
            }
        }
    },
    "fire_station": {
        "description": "Livello che mostra le caserme dei vigili del fuoco.",
        "name": "Mappa delle caserme dei vigili del fuoco",
        "presets": {
            "0": {
                "description": "Una caserma dei pompieri è un luogo dove si trovano i mezzi antincendio e i pompieri tra una missione e l’altra.",
                "title": "una caserma dei vigili del fuoco"
            }
        },
        "tagRenderings": {
            "station-agency": {
                "mappings": {
                    "0": {
                        "then": "Servizio antincendio governativo"
                    }
                },
                "question": "Quale agenzia gestisce questa stazione?",
                "render": "Questa stazione è gestita da {operator}."
            },
            "station-name": {
                "question": "Come si chiama questa caserma dei vigili del fuoco?",
                "render": "Questa caserma si chiama {name}."
            },
            "station-operator": {
                "mappings": {
                    "0": {
                        "then": "Questa stazione è gestita dal governo."
                    },
                    "1": {
                        "then": "Questa stazione è gestita dalla comunità oppure un’associazione informale."
                    },
                    "2": {
                        "then": "Questa stazione è gestita da un gruppo di volontari ufficiale."
                    },
                    "3": {
                        "then": "Questa stazione è gestita da privati."
                    }
                },
                "question": "Com’è classificato il gestore di questa stazione?",
                "render": "Il gestore è un ente {operator:type}."
            },
            "station-place": {
                "question": "In che località si trova la stazione? (ad es. quartiere, paese o città)",
                "render": "La stazione si trova a {addr:place}."
            },
            "station-street": {
                "question": " Qual è il nome della via in cui si trova la caserma?",
                "render": "La stazione si trova in una strada chiamata {addr:street}."
            }
        },
        "title": {
            "render": "Caserma dei vigili del fuoco"
        }
    },
    "ghost_bike": {
        "name": "Bici fantasma",
        "presets": {
            "0": {
                "title": "una bici fantasma"
            }
        },
        "tagRenderings": {
            "ghost-bike-explanation": {
                "render": "Una <b>bici fantasma</b> è il memoriale di un ciclista che è morto in un incidente stradale e che ha la forma di una bicicletta bianca piazzata in maniera stabile vicino al luogo dell’incidente."
            },
            "ghost_bike-inscription": {
                "question": "Che cosa è scritto sulla bici fantasma?",
                "render": "<i>{inscription}</i>"
            },
            "ghost_bike-name": {
                "mappings": {
                    "0": {
                        "then": "In ricordo di {name}"
                    },
                    "1": {
                        "then": "Nessun nome scritto sulla bici"
                    }
                },
                "question": "A chi è dedicata questa bici fantasma?",
                "questionHint": "Rispetta la privacy (compila solo il nome se questo è stato ampiamente pubblicato o se è scritto sulla bici). Decidi se è il caso di non inserire il cognome.",
                "render": "In ricordo di {subject}"
            },
            "ghost_bike-source": {
                "question": "In quale pagina web si possono trovare informazioni sulla bici fantasma o l’incidente?",
                "render": {
                    "special": {
                        "text": "Sono disponibili ulteriori informazioni"
                    }
                }
            },
            "ghost_bike-start_date": {
                "question": "Quando è stata installata questa bici fantasma?",
                "render": "Piazzata in data {start_date}"
            }
        },
        "title": {
            "mappings": {
                "0": {
                    "then": "Bici fantasma in ricordo di {subject}"
                },
                "1": {
                    "then": "Bici fantasma in ricordo di {name}"
                }
            },
            "render": "Bici fantasma"
        }
    },
    "hydrant": {
        "description": "Livello della mappa che mostra gli idranti antincendio.",
        "name": "Mappa degli idranti",
        "presets": {
            "0": {
                "description": "Un idrante è un punto di collegamento dove i pompieri possono estrarre acqua. Potrebbe trovarsi sottoterra.",
                "title": "una idrante antincendio"
            }
        },
        "tagRenderings": {
            "hydrant-color": {
                "mappings": {
                    "0": {
                        "then": "Il colore dell’idrante è giallo."
                    },
                    "1": {
                        "then": "L'idrante è rosso."
                    }
                },
                "question": "Qual è il colore dell’idrante?",
                "render": "Il colore dell’idrante è {colour}"
            },
            "hydrant-state": {
                "mappings": {
                    "0": {
                        "then": "L’idrante è (parzialmente o completamente) funzionante"
                    },
                    "1": {
                        "then": "L’idrante è fuori servizio"
                    },
                    "2": {
                        "then": "L’idrante è stato rimosso"
                    }
                },
                "question": "Questo idrante è ancora in funzione?"
            },
            "hydrant-type": {
                "mappings": {
                    "0": {
                        "then": "Soprasuolo."
                    },
                    "1": {
                        "then": "Tubo."
                    },
                    "2": {
                        "then": "A muro."
                    },
                    "3": {
                        "then": "Sottosuolo."
                    }
                },
                "question": "Di che tipo è questo idrante?",
                "render": " Tipo di idrante: {fire_hydrant:type}"
            }
        },
        "title": {
            "render": "Idrante"
        }
    },
    "information_board": {
        "name": "Pannelli informativi",
        "presets": {
            "0": {
                "title": "una pannello informativo"
            }
        },
        "title": {
            "render": "Pannello informativo"
        }
    },
    "last_click": {
        "pointRendering": {
            "0": {
                "label": {
                    "render": "Aggiungi nuovo elemento"
                }
            }
        }
    },
    "map": {
        "description": "Una mappa, destinata ai turisti e che è sistemata in maniera permanente in uno spazio pubblico",
        "name": "Mappe",
        "presets": {
            "0": {
                "description": "Aggiungi una mappa mancante",
                "title": "una mappa"
            }
        },
        "tagRenderings": {
            "map-attribution": {
                "mappings": {
                    "0": {
                        "then": "L’attribuzione a OpenStreetMap è chiaramente specificata, inclusa la licenza ODBL"
                    },
                    "1": {
                        "then": "L’attribuzione a OpenStreetMap è chiaramente specificata ma la licenza non compare"
                    },
                    "2": {
                        "then": "Non era presente alcun cenno a OpenStreetMap ma qualcuno vi ha attaccato un adesivo di OpenStreetMap"
                    },
                    "3": {
                        "then": "Non c’è alcuna attribuzione"
                    },
                    "4": {
                        "then": "Non c’è alcuna attribuzione"
                    }
                },
                "question": "L’attribuzione a OpenStreetMap è presente?"
            },
            "map-map_source": {
                "mappings": {
                    "0": {
                        "then": "Questa mappa si basa su OpenStreetMap"
                    }
                },
                "question": "Su quali dati si basa questa mappa?",
                "render": "Questa mappa si basa su {map_source}"
            }
        },
        "title": {
            "render": "Mappa"
        }
    },
    "memorial": {
        "tagRenderings": {
            "start_date": {
                "render": "Piazzata in data {start_date}"
            }
        }
    },
    "nature_reserve": {
        "tagRenderings": {
            "Curator": {
                "question": "Chi è il curatore di questa riserva naturale?",
                "questionHint": "Rispetta la privacy (scrivi il nome solo se questo è noto pubblicamente)",
                "render": "{curator} è il curatore di questa riserva naturale"
            },
            "Dogs?": {
                "mappings": {
                    "0": {
                        "then": "I cani devono essere tenuti al guinzaglio"
                    },
                    "1": {
                        "then": "I cani non sono ammessi"
                    },
                    "2": {
                        "then": "I cani sono liberi di girare liberi"
                    }
                },
                "question": "I cani sono ammessi in questa riserva naturale?"
            },
            "Email": {
                "question": "Qual è l’indirizzo email a cui scrivere per fare domande o segnalare problemi su questa riserva naturale?",
                "questionHint": "Rispetta la privacy (compila l’indirizzo email personale solo se è stato reso pubblico)"
            },
            "Surface area": {
                "render": "Area: {_surface:ha} ha"
            },
            "phone": {
                "question": "Quale numero di telefono comporre per fare domande o segnalare problemi riguardanti questa riserva naturale?",
                "questionHint": "Rispetta la privacy (inserisci il numero di telefono privato solo se questo è noto pubblicamente)"
            }
        }
    },
    "picnic_table": {
        "description": "Il livello che mostra i tavoli da picnic",
        "name": "Tavoli da picnic",
        "presets": {
            "0": {
                "title": "una tavolo da picnic"
            }
        },
        "tagRenderings": {
            "picnic_table-material": {
                "mappings": {
                    "0": {
                        "then": "È un tavolo da picnic in legno"
                    },
                    "1": {
                        "then": "È un tavolo da picnic in cemento"
                    }
                },
                "question": "Di che materiale è fatto questo tavolo da picnic?",
                "render": "Questo tavolo da picnic è fatto di {material}"
            }
        },
        "title": {
            "render": "Tavolo da picnic"
        }
    },
    "playground": {
        "description": "Parchi giochi",
        "name": "Campi da gioco",
        "presets": {
            "0": {
                "title": "una campetto"
            }
        },
        "tagRenderings": {
            "Playground-wheelchair": {
                "mappings": {
                    "0": {
                        "then": "Completamente accessibile in sedia a rotelle"
                    },
                    "1": {
                        "then": "Accesso limitato in sedia a rotelle"
                    },
                    "2": {
                        "then": "Non accessibile in sedia a rotelle"
                    }
                },
                "question": "Il campetto è accessibile a persone in sedia a rotelle?"
            },
            "playground-access": {
                "mappings": {
                    "0": {
                        "then": "Accessibile pubblicamente"
                    },
                    "2": {
                        "then": "Accessibile solamente ai clienti dell’attività che lo gestisce"
                    },
                    "3": {
                        "then": "Accessibile solamente agli studenti della scuola"
                    },
                    "4": {
                        "then": "Non accessibile"
                    }
                },
                "question": "Questo parco giochi è pubblicamente accessibile?"
            },
            "playground-email": {
                "question": "Qual è l’indirizzo email del gestore di questo parco giochi?",
                "render": "<a href='mailto:{email}'>{email}</a>"
            },
            "playground-lit": {
                "mappings": {
                    "0": {
                        "then": "Questo parco giochi è illuminato di notte"
                    },
                    "1": {
                        "then": "Questo parco giochi non è illuminato di notte"
                    }
                },
                "question": "È illuminato di notte questo parco giochi?"
            },
            "playground-max_age": {
                "question": "Qual è l’età massima per accedere a questo parco giochi?",
                "render": "Accessibile ai bambini di età inferiore a {max_age}"
            },
            "playground-min_age": {
                "question": "Qual è l’età minima per accedere a questo parco giochi?",
                "render": "Accessibile ai bambini di almeno {min_age} anni"
            },
            "playground-opening_hours": {
                "mappings": {
                    "0": {
                        "then": "Si può accedere dall'alba al tramonto"
                    },
                    "1": {
                        "then": "Si può sempre accedere"
                    }
                },
                "question": "Quando si può accedere a questo campetto?"
            },
            "playground-operator": {
                "question": "Chi è il responsabile di questo parco giochi?",
                "render": "Gestito da {operator}"
            },
            "playground-phone": {
                "question": "Qual è il numero di telefono del gestore del campetto?",
                "render": "<a href='tel:{phone}'>{phone}</a>"
            },
            "playground-surface": {
                "mappings": {
                    "0": {
                        "then": "La superficie è <b>prato</b>"
                    },
                    "1": {
                        "then": "La superficie è <b>sabbia</b>"
                    },
                    "2": {
                        "then": "La superficie consiste di <b>trucioli di legno</b>"
                    },
                    "3": {
                        "then": "La superficie è <b>mattonelle regolari</b>"
                    },
                    "4": {
                        "then": "La superficie è <b>asfalto</b>"
                    },
                    "5": {
                        "then": "La superficie è <b>cemento</b>"
                    },
                    "6": {
                        "then": "La superficie è <b>non pavimentato</b>"
                    },
                    "7": {
                        "then": "La superficie è <b>pavimentato</b>"
                    }
                },
                "question": "Qual è la superficie di questo parco giochi?",
                "questionHint": "Se ve ne è più di una, seleziona quella predominante",
                "render": "La superficie è <b>{surface}</b>"
            }
        },
        "title": {
            "mappings": {
                "0": {
                    "then": "Parco giochi <i>{name}</i>"
                }
            },
            "render": "Parco giochi"
        }
    },
    "postboxes": {
        "description": "Questo livello mostra le buche delle lettere."
    },
    "public_bookcase": {
        "description": "Una vetrinetta ai bordi della strada contenente libri, aperta al pubblico",
        "name": "Microbiblioteche",
        "presets": {
            "0": {
                "title": "una microbiblioteca"
            }
        },
        "tagRenderings": {
            "bookcase-booktypes": {
                "mappings": {
                    "0": {
                        "then": "Principalmente libri per l'infanzia"
                    },
                    "1": {
                        "then": "Principalmente libri per persone in età adulta"
                    }
                },
                "question": "Che tipo di libri si possono trovare in questa microbiblioteca?"
            },
            "bookcase-is-accessible": {
                "mappings": {
                    "0": {
                        "then": "È ad accesso libero"
                    },
                    "1": {
                        "then": "L'accesso è riservato ai clienti"
                    }
                },
                "question": "Questa microbiblioteca è ad accesso libero?"
            },
            "bookcase-is-indoors": {
                "mappings": {
                    "0": {
                        "then": "Questa microbiblioteca si trova al chiuso"
                    },
                    "1": {
                        "then": "Questa microbiblioteca si trova all'aperto"
                    },
                    "2": {
                        "then": "Questa microbiblioteca si trova all'aperto"
                    }
                },
                "question": "Questa microbiblioteca si trova all'aperto?"
            },
            "public_bookcase-brand": {
                "mappings": {
                    "0": {
<<<<<<< HEAD
                        "then": "Questa microbiblioteca non fa parte di una rete"
=======
                        "then": "Fa parte della rete 'Little Free Library'"
                    },
                    "1": {
                        "then": "Questa biblioteca pubblica non fa parte di una rete"
>>>>>>> 5fe2e9b9
                    }
                },
                "question": "Questa microbiblioteca fa parte di una rete?",
                "render": "Questa microbiblioteca fa parte di {brand}"
            },
            "public_bookcase-capacity": {
                "question": "Quanti libri può contenere questa microbiblioteca?",
                "render": "Questa microbiblioteca può contenere fino a {capacity} libri"
            },
            "public_bookcase-name": {
                "mappings": {
                    "0": {
                        "then": "Questa microbiblioteca non ha un nome proprio"
                    }
                },
                "question": "Come si chiama questa microbiblioteca pubblica?",
                "render": "Questa microbiblioteca si chiama {name}"
            },
            "public_bookcase-operator": {
                "question": "Chi mantiene questa microbiblioteca?",
                "render": "È gestita da {operator}"
            },
            "public_bookcase-ref": {
                "mappings": {
                    "0": {
                        "then": "Questa biblioteca non fa parte di una rete"
                    }
                },
                "question": "Qual è il numero identificativo di questa microbiblioteca?",
                "render": "Il numero identificativo di questa microbiblioteca nella rete {brand} è {ref}"
            },
            "public_bookcase-start_date": {
                "question": "Quando è stata inaugurata questa microbiblioteca?",
                "render": "È stata inaugurata il {start_date}"
            },
            "public_bookcase-website": {
                "question": "C'è un sito web con maggiori informazioni su questa microbiblioteca?",
                "render": {
                    "special": {
                        "text": "Maggiori informazioni sul sito web"
                    }
                }
            }
        },
        "title": {
            "mappings": {
                "0": {
                    "then": "Microbiblioteca pubblica <i>{name}</i>"
                }
            },
            "render": "Microbiblioteca"
        }
    },
    "questions": {
        "tagRenderings": {
            "description": {
                "question": "C'è ancora qualche informazione importante che non è stato possibile fornire nelle domande precedenti? Aggiungila qui.",
                "questionHint": "Non ripetere informazioni già fornite"
            },
            "dog-access": {
                "mappings": {
                    "0": {
                        "then": "Cani ammessi"
                    },
                    "1": {
                        "then": "I cani <b>non</b> sono ammessi"
                    },
                    "2": {
                        "then": "Cani ammessi ma solo se tenuti al guinzaglio"
                    },
                    "3": {
                        "then": "I cani sono ammessi e possono andare in giro liberamente"
                    },
                    "4": {
                        "then": "I cani sono ammessi solo all'esterno"
                    }
                },
                "question": "I cani sono ammessi in quest’attività?"
            },
            "email": {
                "question": "Qual è l'indirizzo email di {title()}?"
            },
            "opening_hours": {
                "question": "Quali sono gli orari di apertura di {title()}?",
                "render": "<h3>Orari di apertura</h3>{opening_hours_table(opening_hours)}"
            },
            "payment-options": {
                "mappings": {
                    "0": {
                        "then": "I contanti sono accettati"
                    },
                    "1": {
                        "then": "I pagamenti con la carta sono accettati"
                    }
                },
                "question": "Quali metodi di pagamento sono accettati qui?"
            },
            "payment-options-advanced": {
                "override": {
                    "mappings+": {
                        "0": {
                            "then": "Pagamento effettuato utilizzando un'app dedicata"
                        }
                    }
                }
            },
            "phone": {
                "question": "Qual è il numero di telefono di {title()}?"
            },
            "single_level": {
                "mappings": {
                    "0": {
                        "then": "Si trova sotto il livello stradale"
                    },
                    "1": {
                        "then": "Si trova al pianoterra"
                    },
                    "2": {
                        "then": "Si trova al pianoterra"
                    },
                    "3": {
                        "then": "Si trova al primo piano"
                    }
                },
                "question": "A quale piano si trova questo elemento?",
                "render": "Si trova al piano numero {level}"
            },
            "website": {
                "question": "Qual è il sito web di {title()}?"
            },
            "wheelchair-access": {
                "mappings": {
                    "0": {
                        "then": "Questo luogo è stato adattato per favorire le persone in sedia a rotelle"
                    },
                    "1": {
                        "then": "Questo luogo è facilmente raggiungibile con una sedia a rotelle"
                    },
                    "2": {
                        "then": "È possibile raggiungere questo luogo con una sedia a rotella ma non è semplice"
                    },
                    "3": {
                        "then": "Questo luogo non è accessibile con una sedia a rotelle"
                    }
                },
                "question": "Questo luogo è accessibile con una sedia a rotelle?"
            },
            "wikipedia": {
                "mappings": {
                    "0": {
                        "then": "Nessuna pagina Wikipedia è ancora stata collegata"
                    },
                    "1": {
                        "then": "Nessuna pagina Wikipedia è ancora stata collegata"
                    }
                },
                "question": "Qual è l’elemento Wikidata corrispondente?"
            }
        }
    },
    "recycling": {
        "description": "Un livello con i contenitori e centri per la raccolta rifiuti riciclabili",
        "filter": {
            "1": {
                "options": {
                    "0": {
                        "question": "Tutti i tipi di rifiuti"
                    },
                    "1": {
                        "question": "Riciclo di batterie"
                    },
                    "2": {
                        "question": "Riciclo di confezioni per bevande"
                    },
                    "3": {
                        "question": "Riciclo di lattine"
                    },
                    "4": {
                        "question": "Riciclo di abiti"
                    },
                    "5": {
                        "question": "Riciclo di olio da cucina"
                    },
                    "6": {
                        "question": "Riciclo di olio da motore"
                    },
                    "8": {
                        "question": "Riciclo di umido"
                    },
                    "9": {
                        "question": "Riciclo di bottiglie di vetro"
                    },
                    "10": {
                        "question": "Riciclo di vetro"
                    },
                    "12": {
                        "question": "Riciclo di giornali"
                    },
                    "13": {
                        "question": "Riciclo di carta"
                    },
                    "14": {
                        "question": "Riciclo di bottiglie di plastica"
                    },
                    "15": {
                        "question": "Riciclo di confezioni di plastica"
                    },
                    "16": {
                        "question": "Riciclo di plastica"
                    },
                    "17": {
                        "question": "Riciclo di rottami metallici"
                    },
                    "18": {
                        "question": "Riciclo di piccoli elettrodomestici"
                    },
                    "19": {
                        "question": "Riciclo di secco"
                    },
                    "20": {
                        "question": "Riciclo di secco"
                    }
                }
            },
            "2": {
                "options": {
                    "0": {
                        "question": "Solo accesso pubblico"
                    }
                }
            }
        },
        "name": "Riciclo",
        "presets": {
            "0": {
                "title": "un contenitore per il riciclo"
            },
            "1": {
                "title": "un centro di riciclo"
            }
        },
        "tagRenderings": {
            "container-location": {
                "mappings": {
                    "0": {
                        "then": "E' un contenitore sotterraneo"
                    },
                    "1": {
                        "then": "Questo contenitore è al chiuso"
                    },
                    "2": {
                        "then": "Questo contenitore è all'aperto"
                    }
                },
                "question": "Dove si trova questo contenitore?"
            },
            "opening_hours_24_7": {
                "override": {
                    "question": "Quali sono gli orari di apertura di questo impianto di raccolta e riciclo?"
                }
            },
            "operator": {
                "question": "Quale azienda gestisce questo impianto di raccolta e riciclo?",
                "render": "Questa struttura di raccola e riciclo è gestita da {operator}"
            },
            "recycling-accepts": {
                "mappings": {
                    "0": {
                        "then": "Batterie"
                    },
                    "1": {
                        "then": "Cartoni per bevande"
                    },
                    "2": {
                        "then": "Lattine"
                    },
                    "3": {
                        "then": "Abiti"
                    },
                    "4": {
                        "then": "Olio da cucina"
                    },
                    "5": {
                        "then": "Olio di motore"
                    },
                    "7": {
                        "then": "Verde"
                    },
                    "8": {
                        "then": "Umido"
                    },
                    "9": {
                        "then": "Bottiglie di vetro"
                    },
                    "10": {
                        "then": "Vetro"
                    },
                    "12": {
                        "then": "Giornali"
                    },
                    "13": {
                        "then": "Carta"
                    },
                    "14": {
                        "then": "Bottiglie di platica"
                    },
                    "15": {
                        "then": "Confezioni di plastica"
                    },
                    "16": {
                        "then": "Plastica"
                    },
                    "19": {
                        "then": "Rottami metallici"
                    },
                    "20": {
                        "then": "Scarpe"
                    },
                    "21": {
                        "then": "Piccoli elettrodomestici"
                    },
                    "22": {
                        "then": "Piccoli elettrodomestici"
                    },
                    "23": {
                        "then": "Aghi e oggetti appuntiti"
                    },
                    "24": {
                        "then": "Secco"
                    }
                },
                "question": "Cosa si può riciclare qui?"
            },
            "recycling-centre-name": {
                "mappings": {
                    "0": {
                        "then": "Questo centro raccolta e riciclo rifiuti non ha un nome specifico"
                    }
                },
                "question": "Come si chiama questo centro raccolta e riciclo rifiuti?",
                "render": "Questo centro raccolta e riciclo rifiuti si chiama <b>{name}</b>"
            },
            "recycling-type": {
                "mappings": {
                    "0": {
                        "then": "Questo è un contenitore per il riciclo di rifiuti"
                    },
                    "1": {
                        "then": "Questo è un centro per la raccola e riciclo di rifiuti"
                    },
                    "2": {
                        "then": "Contenitore per lo smaltimento del secco"
                    }
                },
                "question": "Che tipo di raccolta è questo?"
            }
        },
        "title": {
            "mappings": {
                "0": {
                    "then": "Centro di riciclo rifiuti"
                },
                "1": {
                    "then": "Centro di riciclo rifiuti"
                },
                "2": {
                    "then": "Contenitore per il riciclo"
                }
            },
            "render": "Impianti di riciclo"
        }
    },
    "slow_roads": {
        "tagRenderings": {
            "slow_roads-surface": {
                "mappings": {
                    "0": {
                        "then": "La superficie è <b>erba</b>"
                    },
                    "1": {
                        "then": "La superficie è <b>terreno</b>"
                    },
                    "2": {
                        "then": "La superficie è <b>non pavimentata</b>"
                    },
                    "3": {
                        "then": "La superficie è <b>sabbia</b>"
                    },
                    "4": {
                        "then": "La superficie è <b>pietre irregolari</b>"
                    },
                    "5": {
                        "then": "La superficie è <b>asfalto</b>"
                    },
                    "6": {
                        "then": "La superficie è <b>calcestruzzo</b>"
                    },
                    "7": {
                        "then": "La superficie è <b>pavimentata</b>"
                    }
                },
                "render": "La superficie è <b>{surface}</b>"
            }
        }
    },
    "speed_camera": {
        "tagRenderings": {
            "camera_direction": {
                "question": "In quale direzione geografica punta questa videocamera?",
                "render": "Punta in direzione {direction}"
            }
        }
    },
    "sport_pitch": {
        "description": "Un campo sportivo",
        "name": "Campi sportivi",
        "presets": {
            "0": {
                "title": "una tavolo da tennistavolo"
            },
            "1": {
                "title": "una campo sportivo"
            }
        },
        "tagRenderings": {
            "sport-pitch-access": {
                "mappings": {
                    "0": {
                        "then": "Aperto al pubblico"
                    },
                    "1": {
                        "then": "Accesso limitato (p.es. solo con prenotazione, in certi orari, ...)"
                    },
                    "2": {
                        "then": "Accesso limitato ai membri dell'associazione"
                    },
                    "3": {
                        "then": "Privato - non aperto al pubblico"
                    },
                    "4": {
                        "then": "Aperto al pubblico"
                    }
                },
                "question": "Questo campo sportivo è aperto al pubblico?"
            },
            "sport-pitch-reservation": {
                "mappings": {
                    "0": {
                        "then": "La prenotazione è obbligatoria per usare questo campo sportivo"
                    },
                    "1": {
                        "then": "La prenotazione è consigliata per usare questo campo sportivo"
                    },
                    "2": {
                        "then": "La prenotazione è consentita, ma non è obbligatoria per usare questo campo sportivo"
                    },
                    "3": {
                        "then": "Non è possibile prenotare"
                    }
                },
                "question": "È necessario prenotarsi per usare questo campo sportivo?"
            },
            "sport_pitch-email": {
                "question": "Qual è l'indirizzo email del gestore?"
            },
            "sport_pitch-opening_hours": {
                "mappings": {
                    "1": {
                        "then": "Sempre aperto"
                    }
                },
                "question": "Quando è aperto questo campo sportivo?"
            },
            "sport_pitch-phone": {
                "question": "Qual è il numero di telefono del gestore?"
            },
            "sport_pitch-sport": {
                "mappings": {
                    "0": {
                        "then": "Qui si gioca a basket"
                    },
                    "1": {
                        "then": "Qui si gioca a calcio"
                    },
                    "2": {
                        "then": "Questo è un tavolo da ping pong"
                    },
                    "3": {
                        "then": "Qui si gioca a tennis"
                    },
                    "4": {
                        "then": "Qui si gioca a korfball"
                    },
                    "5": {
                        "then": "Qui si gioca a basket"
                    }
                },
                "question": "Quale sport si gioca qui?",
                "render": "Qui si gioca a {sport}"
            },
            "sport_pitch-surface": {
                "mappings": {
                    "0": {
                        "then": "La superficie è <b>erba</b>"
                    },
                    "1": {
                        "then": "La superficie è <b>sabbia</b>"
                    },
                    "2": {
                        "then": "La superficie è <b>pietre irregolari</b>"
                    },
                    "3": {
                        "then": "La superficie è <b>asfalto</b>"
                    },
                    "4": {
                        "then": "La superficie è <b>calcestruzzo</b>"
                    }
                },
                "question": "Qual è la superficie di questo campo sportivo?",
                "render": "La superficie è <b>{surface}</b>"
            }
        },
        "title": {
            "render": "Campo sportivo"
        }
    },
    "surveillance_camera": {
        "name": "Videocamere di sorveglianza",
        "tagRenderings": {
            "Camera type: fixed; panning; dome": {
                "mappings": {
                    "0": {
                        "then": "Una videocamera fissa (non semovente)"
                    },
                    "1": {
                        "then": "Una videocamera a cupola (che può ruotare)"
                    },
                    "2": {
                        "then": "Una videocamera panoramica"
                    }
                },
                "question": "Di che tipo di videocamera si tratta?"
            },
            "Level": {
                "question": "A che piano si trova questa videocamera?",
                "render": "Si trova al piano {level}"
            },
            "Operator": {
                "question": "Chi gestisce questa videocamera a circuito chiuso?",
                "render": "È gestita da {operator}"
            },
            "Surveillance type: public, outdoor, indoor": {
                "mappings": {
                    "0": {
                        "then": "Sorveglia un'area pubblica, come una strada, un ponte, una piazza, un parco, una stazione, un passaggio o un sottopasso pubblico, …"
                    },
                    "1": {
                        "then": "Sorveglia un'area esterna di proprietà privata (un parcheggio, una stazione di servizio, un cortile, un ingresso, un vialetto privato, ...)"
                    },
                    "2": {
                        "then": "Sorveglia un ambiente interno di proprietà privata, per esempio un negozio, un parcheggio sotterraneo privato, …"
                    }
                },
                "question": "Che cosa sorveglia questa videocamera?"
            },
            "Surveillance:zone": {
                "mappings": {
                    "0": {
                        "then": "Sorveglia un parcheggio"
                    },
                    "1": {
                        "then": "Sorveglia il traffico"
                    },
                    "2": {
                        "then": "Sorveglia un ingresso"
                    },
                    "3": {
                        "then": "Sorveglia un corridoio"
                    },
                    "4": {
                        "then": "Sorveglia una pensilina del trasporto pubblico"
                    },
                    "5": {
                        "then": "Sorveglia un negozio"
                    }
                },
                "question": "Che cosa è sorvegliato qui?",
                "render": "Sorveglia una {surveillance:zone}"
            },
            "camera:mount": {
                "mappings": {
                    "0": {
                        "then": "Questa telecamera è posizionata contro un muro"
                    },
                    "1": {
                        "then": "Questa telecamera è posizionata su un palo"
                    },
                    "2": {
                        "then": "Questa telecamera è posizionata sul soffitto"
                    },
                    "3": {
                        "then": "Questa telecamera è posizionata su un lampione"
                    },
                    "4": {
                        "then": "Questa telecamera è posizionata su un albero"
                    }
                },
                "question": "Com'è posizionata questa telecamera?",
                "render": "Metodo di montaggio: {camera:mount}"
            },
            "camera_direction": {
                "mappings": {
                    "0": {
                        "then": "Punta in direzione {direction}"
                    }
                },
                "question": "In quale direzione geografica punta questa videocamera?",
                "render": "Punta in direzione {camera:direction}"
            },
            "is_indoor": {
                "mappings": {
                    "0": {
                        "then": "Questa videocamera si trova al chiuso"
                    },
                    "1": {
                        "then": "Questa videocamera si trova all'aperto"
                    },
                    "2": {
                        "then": "Questa videocamera si trova probabilmente all'esterno"
                    }
                },
                "question": "Lo spazio pubblico sorvegliato da questa videocamera è all'aperto o al chiuso?"
            }
        },
        "title": {
            "render": "Videocamera di sorveglianza"
        }
    },
    "toilet": {
        "name": "Servizi igienici",
        "presets": {
            "0": {
                "title": "una servizi igienici aperti al pubblico"
            },
            "1": {
                "description": "Servizi igienici che hanno almeno una toilette accessibile a persone in sedia a rotelle",
                "title": "una servizi igienici accessibili per persone in sedia a rotelle"
            }
        },
        "tagRenderings": {
            "toilet-access": {
                "mappings": {
                    "0": {
                        "then": "Accesso pubblico"
                    },
                    "1": {
                        "then": "Accesso riservato ai clienti e alle clienti"
                    },
                    "2": {
                        "then": "Non accessibile"
                    },
                    "3": {
                        "then": "Accessibile, ma occorre chiedere una chiave per accedere"
                    },
                    "4": {
                        "then": "Accesso pubblico"
                    }
                },
                "question": "Questi servizi igienici sono aperti al pubblico?",
                "render": "L'accesso è {access}"
            },
            "toilet-changing_table:location": {
                "mappings": {
                    "0": {
                        "then": "Un fasciatoio è nei servizi igienici femminili"
                    },
                    "1": {
                        "then": "Un fasciatoio è nei servizi igienici maschili"
                    },
                    "2": {
                        "then": "Un fasciatoio è nei servizi igienici per persone in sedia a rotelle"
                    },
                    "3": {
                        "then": "Un fasciatoio è in una stanza dedicata"
                    }
                },
                "question": "Dove si trova il fasciatoio?",
                "render": "Il fasciatoio si trova presso {changing_table:location}"
            },
            "toilet-charge": {
                "question": "Quanto costa l'accesso a questi servizi igienici?",
                "render": "La tariffa è {charge}"
            },
            "toilets-changing-table": {
                "mappings": {
                    "0": {
                        "then": "È disponibile un fasciatoio"
                    },
                    "1": {
                        "then": "Non è disponibile un fasciatoio"
                    }
                },
                "question": "È disponibile un fasciatoio (per cambiare i pannolini)?"
            },
            "toilets-fee": {
                "mappings": {
                    "0": {
                        "then": "Questi servizi igienici sono a pagamento"
                    },
                    "1": {
                        "then": "Gratis"
                    }
                },
                "question": "Questi servizi igienici sono gratuiti?"
            },
            "toilets-type": {
                "mappings": {
                    "0": {
                        "then": "Ci sono solo WC con sedile"
                    },
                    "1": {
                        "then": "Ci sono solo urinali"
                    },
                    "2": {
                        "then": "Ci sono solo turche"
                    },
                    "3": {
                        "then": "Ci sono sia sedili, sia urinali"
                    }
                },
                "question": "Di che tipo di servizi igienici si tratta?"
            },
            "toilets-wheelchair": {
                "mappings": {
                    "0": {
                        "then": "C'è un WC riservato alle persone in sedia a rotelle"
                    },
                    "1": {
                        "then": "Non accessibile in sedia a rotelle"
                    }
                },
                "question": "C'è un WC riservato alle persone in sedia a rotelle?"
            }
        },
        "title": {
            "render": "Servizi igienici"
        }
    },
    "toilet_at_amenity": {
        "tagRenderings": {
            "toilet-access": {
                "mappings": {
                    "0": {
                        "then": "Accesso pubblico"
                    },
                    "3": {
                        "then": "Accessibile, ma occorre chiedere una chiave per accedere"
                    },
                    "4": {
                        "then": "Accesso pubblico"
                    }
                },
                "render": "L'accesso è {toilets:access}"
            },
            "toilet-charge": {
                "question": "Quanto costa l'accesso a questi servizi igienici?",
                "render": "La tariffa è {toilets:charge}"
            },
            "toilets-fee": {
                "mappings": {
                    "0": {
                        "then": "Questi servizi igienici sono a pagamento"
                    },
                    "1": {
                        "then": "Gratis"
                    }
                },
                "question": "Questi servizi igienici sono gratuiti?"
            },
            "toilets-wheelchair": {
                "mappings": {
                    "0": {
                        "then": "C'è un WC riservato alle persone in sedia a rotelle"
                    },
                    "1": {
                        "then": "Non accessibile in sedia a rotelle"
                    }
                },
                "question": "C'è un WC riservato alle persone in sedia a rotelle?"
            }
        }
    },
    "tree_node": {
        "name": "Albero",
        "presets": {
            "0": {
                "description": "Un albero di una specie con foglie larghe come la quercia o il pioppo.",
                "title": "una albero latifoglia"
            },
            "1": {
                "description": "Un albero di una specie con aghi come il pino o l’abete.",
                "title": "una albero aghifoglia"
            },
            "2": {
                "description": "Qualora non si sia sicuri se si tratta di un albero latifoglia o aghifoglia.",
                "title": "una albero"
            }
        },
        "tagRenderings": {
            "tree-decidouous": {
                "mappings": {
                    "0": {
                        "then": "Caduco: l’albero perde le sue foglie per un periodo dell’anno."
                    },
                    "1": {
                        "then": "Sempreverde."
                    }
                },
                "question": "È un sempreverde o caduco?"
            },
            "tree-denotation": {
                "mappings": {
                    "0": {
                        "then": "È un albero notevole per le sue dimensioni o per la posizione prominente. È utile alla navigazione."
                    },
                    "1": {
                        "then": "L’albero è un monumento naturale, ad esempio perché specialmente antico o appartenente a specie importanti."
                    },
                    "2": {
                        "then": "L’albero è usato per scopi agricoli, ad esempio in un frutteto."
                    },
                    "3": {
                        "then": "L’albero è in un parco o qualcosa di simile (cimitero, aree didattiche, etc.)."
                    },
                    "4": {
                        "then": "L’albero è un giardino residenziale."
                    },
                    "5": {
                        "then": "Fa parte di un viale alberato."
                    },
                    "6": {
                        "then": "L’albero si trova in un’area urbana."
                    },
                    "7": {
                        "then": "L’albero si trova fuori dall’area urbana."
                    }
                },
                "question": "Quanto significativo è questo albero? Scegli la prima risposta che corrisponde."
            },
            "tree-heritage": {
                "mappings": {
                    "0": {
                        "then": "Registrato come patrimonio da <i>Onroerend Erfgoed</i> Flanders"
                    },
                    "1": {
                        "then": "Registrato come patrimonio da <i>Direction du Patrimoine culturel</i> di Bruxelles"
                    },
                    "2": {
                        "then": "Registrato come patrimonio da un’organizzazione differente"
                    },
                    "3": {
                        "then": "Non è registrato come patrimonio"
                    },
                    "4": {
                        "then": "Registrato come patrimonio da un’organizzazione differente"
                    }
                },
                "question": "Quest’albero è registrato come patrimonio?"
            },
            "tree-leaf_type": {
                "mappings": {
                    "0": {
                        "then": "Latifoglia"
                    },
                    "1": {
                        "then": "Aghifoglia"
                    },
                    "2": {
                        "then": "Privo di foglie (permanente)"
                    }
                },
                "question": "Si tratta di un albero latifoglia o aghifoglia?"
            },
            "tree_node-name": {
                "mappings": {
                    "0": {
                        "then": "L’albero non ha un nome."
                    }
                },
                "question": "L’albero ha un nome?",
                "render": "Nome: {name}"
            },
            "tree_node-ref:OnroerendErfgoed": {
                "question": "Qual è l’ID rilasciato da Onroerend Erfgoed Flanders?",
                "render": "<img src=\"./assets/layers/tree_node/Onroerend_Erfgoed_logo_without_text.svg\" style=\"width:0.85em;height:1em;vertical-align:middle\" alt=\"\"/> Onroerend Erfgoed ID: <a href=\"https://id.erfgoed.net/erfgoedobjecten/{ref:OnroerendErfgoed}\">{ref:OnroerendErfgoed}</a>"
            },
            "tree_node-wikidata": {
                "question": "Qual è l’ID Wikidata per questo albero?",
                "render": "<img src=\"./assets/svg/wikidata.svg\" style=\"width:1em;height:0.56em;vertical-align:middle\" alt=\"\"/> Wikidata: <a href=\"http://www.wikidata.org/entity/{wikidata}\">{wikidata}</a>"
            }
        },
        "title": {
            "render": "Albero"
        }
    },
    "unit": {
        "units": {
            "0": {
                "applicableUnits": {
                    "0": {
                        "human": "{quantity} megawatt"
                    },
                    "1": {
                        "human": "{quantity} kilowatt"
                    },
                    "2": {
                        "human": "{quantity} watt"
                    },
                    "3": {
                        "human": "{quantity} gigawatt"
                    }
                }
            },
            "3": {
                "applicableUnits": {
                    "0": {
                        "human": "{quantity} metri"
                    },
                    "3": {
                        "human": "{quantity} piedi"
                    }
                }
            }
        }
    },
    "viewpoint": {
        "description": "Un punto panoramico che offre una bella vista. L'ideale è aggiungere un'immagine, se nessun'altra categoria è appropriata",
        "name": "Punto panoramico",
        "presets": {
            "0": {
                "title": "una punto panoramico"
            }
        },
        "tagRenderings": {
            "viewpoint-description": {
                "question": "Vuoi aggiungere una descrizione?"
            }
        },
        "title": {
            "render": "Punto panoramico"
        }
    },
    "waste_basket": {
        "description": "Questo è un cestino, un bidone dei rifiuti pubblico, dove puoi buttare via la tua spazzatura.",
        "filter": {
            "0": {
                "options": {
                    "0": {
                        "question": "Tutti i tipi"
                    },
                    "1": {
                        "question": "Cestino per sigarette"
                    },
                    "2": {
                        "question": "Cestino per medicinali"
                    },
                    "3": {
                        "question": "Cestino per escrementi dei cani"
                    },
                    "4": {
                        "question": "Cestino per la spazzatura"
                    },
                    "5": {
                        "question": "Cestino dei rifiuti per oggetti taglienti"
                    },
                    "6": {
                        "question": "Cestino per la plastica"
                    }
                }
            },
            "1": {
                "options": {
                    "0": {
                        "question": "Cestino per rifiuti con dispenser per sacchetti per escrementi dei cani"
                    }
                }
            }
        },
        "name": "Cestino dei rifiuti",
        "presets": {
            "0": {
                "title": "un cestino dei rifiuti"
            }
        },
        "tagRenderings": {
            "dispensing_dog_bags": {
                "mappings": {
                    "0": {
                        "then": "Questo cestino ha un distributore di sacchetti per escrementi dei cani"
                    },
                    "1": {
                        "then": "Questo cestino <b>non</b> ha un distributore di sacchetti per escrementi dei cani"
                    },
                    "2": {
                        "then": "Questo cestino <b>non</b> ha un distributore di sacchetti per escrementi dei cani"
                    }
                },
                "question": "Questo cestino ha un distributore di sacchetti per escrementi dei cani?"
            },
            "waste-basket-waste-types": {
                "mappings": {
                    "0": {
                        "then": "Un cestino rifiuti per uso generico"
                    },
                    "1": {
                        "then": "Un cestino rifiuti per uso generico"
                    },
                    "2": {
                        "then": "Un cestino rifiuti per escrementi di cani"
                    },
                    "3": {
                        "then": "Un cestino rifiuti per sigarette"
                    },
                    "4": {
                        "then": "Un cestino rifiuti per medicinali"
                    },
                    "5": {
                        "then": "Un cestino rifiuti per aghi e altri oggetti appuntiti"
                    },
                    "6": {
                        "then": "Un cestino rifiuti per la plastica"
                    },
                    "8": {
                        "then": "Un cestino rifiuti per la carta"
                    }
                },
                "question": "Che tipo di cestino dei rifiuti è questo?"
            }
        },
        "title": {
            "render": "Cestino dei rifiuti"
        }
    },
    "waste_disposal": {
        "description": "Cestino per lo smaltimento dei rifiuti, contenitore di dimensioni medio grandi per lo smaltimento dei rifiuti (domestici)",
        "filter": {
            "0": {
                "options": {
                    "0": {
                        "question": "Solo accesso pubblico"
                    }
                }
            }
        },
        "name": "Contenitori per la raccolta differenziata",
        "presets": {
            "0": {
                "description": "Cestino di dimensioni medio-grandi per lo smaltimento dei rifiuti (domestici)",
                "title": "un raccoglitore per lo smaltimento rifiuti"
            }
        },
        "tagRenderings": {
            "access": {
                "mappings": {
                    "0": {
                        "then": "Questo cestino può essere usato da chiunque"
                    },
                    "1": {
                        "then": "Questo cestino è privato"
                    },
                    "2": {
                        "then": "Questo cestino è solo per residenti"
                    }
                },
                "question": "Chi può utilizzare questo cestino per lo smaltimento dei rifiuti?",
                "render": "Accesso: {access}"
            },
            "disposal-location": {
                "mappings": {
                    "0": {
                        "then": "Questo è un contenitore sotterraneo"
                    },
                    "1": {
                        "then": "Questo contenitore è al chiuso"
                    },
                    "2": {
                        "then": "Questo contenitore è all'aperto"
                    }
                },
                "question": "Dove si trova questo contenitore?"
            }
        },
        "title": {
            "render": "Smaltimento rifiuti"
        }
    },
    "windturbine": {
        "name": "pala eolica",
        "presets": {
            "0": {
                "title": "una pala eolica"
            }
        },
        "tagRenderings": {
            "turbine-diameter": {
                "question": "Qual è il diametro (in metri) del rotore di questa pala eolica?",
                "render": "Il diametro del rotore di questa pala eolica è di {rotor:diameter} metri."
            },
            "turbine-height": {
                "question": "Qual è l’altezza (in metri e raggio del rotore incluso) di questa pala eolica?",
                "render": "L’altezza totale (raggio del rotore incluso) di questa pala eolica è di {height} metri."
            },
            "turbine-operator": {
                "question": "Chi gestisce questa pala eolica?",
                "render": "Questa pala eolica è gestita da {operator}."
            },
            "turbine-output": {
                "question": "Quant’è la potenza generata da questa pala eolica? (ad es. 2.3 MW)",
                "render": "La potenza generata da questa pala eolica è {generator:output:electricity}."
            },
            "turbine-start-date": {
                "question": "Quando è entrata in funzione questa pala eolica?",
                "render": "Questa pala eolica è entrata in funzione in data {start_date}."
            },
            "windturbine-fixme": {
                "render": "Informazioni supplementari per gli esperti di OpenStreetMap: {fixme}"
            }
        },
        "title": {
            "mappings": {
                "0": {
                    "then": "{name}"
                }
            },
            "render": "pala eolica"
        }
    }
}<|MERGE_RESOLUTION|>--- conflicted
+++ resolved
@@ -2010,14 +2010,10 @@
             "public_bookcase-brand": {
                 "mappings": {
                     "0": {
-<<<<<<< HEAD
-                        "then": "Questa microbiblioteca non fa parte di una rete"
-=======
                         "then": "Fa parte della rete 'Little Free Library'"
                     },
                     "1": {
                         "then": "Questa biblioteca pubblica non fa parte di una rete"
->>>>>>> 5fe2e9b9
                     }
                 },
                 "question": "Questa microbiblioteca fa parte di una rete?",
