{
<<<<<<< HEAD
=======
    "bench_at_pt": {
        "tagRenderings": {
            "1": {
                "render": "{name}"
            },
            "2": {
                "render": "Panca in piedi"
            }
        },
        "title": {
            "mappings": {
                "1": {
                    "then": "Panchina in un riparo"
                },
                "0": {
                    "then": "Panchina alla fermata del trasporto pubblico"
                }
            },
            "render": "Panchina"
        },
        "name": "Panchine alle fermate del trasporto pubblico"
    },
>>>>>>> 05ac48f8
    "bench": {
        "name": "Panchine",
        "title": {
            "render": "Panchina"
        },
        "tagRenderings": {
            "1": {
                "render": "Schienale",
                "mappings": {
                    "0": {
                        "then": "Schienale: Sì"
                    },
                    "1": {
                        "then": "Schienale: No"
                    }
                },
                "question": "Questa panchina ha lo schienale?"
            },
            "2": {
                "render": "{seats} posti",
                "question": "Quanti posti ha questa panchina?"
            },
            "3": {
                "render": "Materiale: {material}",
                "mappings": {
                    "0": {
                        "then": "Materiale: legno"
                    },
                    "1": {
                        "then": "Materiale: metallo"
                    },
                    "2": {
                        "then": "Materiale: pietra"
                    },
                    "3": {
                        "then": "Materiale: cemento"
                    },
                    "4": {
                        "then": "Materiale: plastica"
                    },
                    "5": {
                        "then": "Materiale: acciaio"
                    }
                },
                "question": "Di che materiale è fatta questa panchina?"
            },
            "4": {
                "question": "In che direzione si guarda quando si è seduti su questa panchina?",
                "render": "Quando si è seduti su questa panchina, si guarda verso {direction}°."
            },
            "5": {
                "render": "Colore: {colour}",
                "question": "Di che colore è questa panchina?",
                "mappings": {
                    "0": {
                        "then": "Colore: marrone"
                    },
                    "1": {
                        "then": "Colore: verde"
                    },
                    "2": {
                        "then": "Colore: grigio"
                    },
                    "3": {
                        "then": "Colore: bianco"
                    },
                    "4": {
                        "then": "Colore: rosso"
                    },
                    "5": {
                        "then": "Colore: nero"
                    },
                    "6": {
                        "then": "Colore: blu"
                    },
                    "7": {
                        "then": "Colore: giallo"
                    }
                }
            },
            "6": {
                "question": "Quando è stata verificata l’ultima volta questa panchina?",
                "render": "Questa panchina è stata controllata l’ultima volta in data {survey:date}"
            }
<<<<<<< HEAD
        }
    },
    "bench_at_pt": {
        "tagRenderings": {
            "1": {
                "render": "{name}"
            }
        }
=======
        },
        "title": {
            "render": "Panchina"
        },
        "name": "Panchine",
        "presets": {
            "0": {
                "description": "Aggiungi una nuova panchina",
                "title": "Panchina"
            }
        }
    },
    "bike_parking": {
        "tagRenderings": {
            "1": {
                "mappings": {
                    "1": {
                        "then": "Ferma-ruota <img style='width: 25%'' src='./assets/layers/bike_parking/wall_loops.svg'>"
                    },
                    "0": {
                        "then": "Ad arco <img style='width: 25%' src='./assets/layers/bike_parking/staple.svg'>"
                    },
                    "7": {
                        "then": "Una zona del pavimento che è marcata per il parcheggio delle bici"
                    },
                    "2": {
                        "then": "Blocca manubrio <img style='width: 25%'' src='./assets/layers/bike_parking/handlebar_holder.svg'>"
                    }
                },
                "render": "È un parcheggio bici del tipo: {bicycle_parking}",
                "question": "Di che tipo di parcheggio bici si tratta?"
            },
            "5": {
                "mappings": {
                    "2": {
                        "then": "Accesso limitato ai membri di una scuola, una compagnia o un’organizzazione"
                    },
                    "1": {
                        "then": "Accesso destinato principalmente ai visitatori di un’attività"
                    },
                    "0": {
                        "then": "Accessibile pubblicamente"
                    }
                },
                "render": "{access}",
                "question": "Chi può usare questo parcheggio bici?"
            },
            "4": {
                "render": "Posti per {capacity} bici"
            },
            "3": {
                "mappings": {
                    "1": {
                        "then": "Non è un parcheggio coperto"
                    },
                    "0": {
                        "then": "È un parcheggio coperto (ha un tetto)"
                    }
                },
                "question": "È un parcheggio coperto? Indicare “coperto” per parcheggi all’interno."
            },
            "2": {
                "mappings": {
                    "4": {
                        "then": "Parcheggio sul tetto"
                    },
                    "3": {
                        "then": "Parcheggio in superficie"
                    },
                    "2": {
                        "then": "Parcheggio in superficie"
                    },
                    "1": {
                        "then": "Parcheggio sotterraneo"
                    },
                    "0": {
                        "then": "Parcheggio sotterraneo"
                    }
                },
                "question": "Qual è la posizione relativa di questo parcheggio bici?"
            }
        },
        "title": {
            "render": "Parcheggio bici"
        },
        "presets": {
            "0": {
                "title": "Parcheggio bici"
            }
        },
        "name": "Parcheggio bici"
    },
    "bike_cafe": {
        "presets": {
            "0": {
                "title": "Caffè in bici"
            }
        },
        "tagRenderings": {
            "8": {
                "question": "Quando è aperto questo caffè in bici?"
            },
            "4": {
                "mappings": {
                    "1": {
                        "then": "Questo caffè in bici non ripara le bici"
                    },
                    "0": {
                        "then": "Questo caffè in bici ripara le bici"
                    }
                },
                "question": "Questo caffè in bici ripara le bici?"
            },
            "3": {
                "mappings": {
                    "0": {
                        "then": "Questo caffè in bici fornisce degli attrezzi per la riparazione fai-da-te"
                    },
                    "1": {
                        "then": "Questo caffè in bici non fornisce degli attrezzi per la riparazione fai-da-te"
                    }
                },
                "question": "Ci sono degli strumenti per riparare la propria bicicletta?"
            },
            "2": {
                "mappings": {
                    "1": {
                        "then": "Questo caffè in bici non offre una pompa per bici liberamente utilizzabile"
                    },
                    "0": {
                        "then": "Questo caffè in bici offre una pompa per bici liberamente utilizzabile"
                    }
                },
                "question": "Questo caffè in bici offre una pompa per bici che chiunque può utilizzare?"
            },
            "1": {
                "render": "Questo caffè in bici è chiamato {name}",
                "question": "Qual è il nome di questo caffè in bici?"
            },
            "7": {
                "question": "Qual è l’indirizzo email di {name}?"
            },
            "6": {
                "question": "Qual è il numero di telefono di {name}?"
            },
            "5": {
                "question": "Qual è il sito web di {name}?"
            }
        },
        "title": {
            "mappings": {
                "0": {
                    "then": "Caffè in bici <i>{name}</i>"
                }
            },
            "render": "Caffè in bici"
        },
        "name": "Caffè in bici"
    },
    "bicycle_library": {
        "presets": {
            "0": {
                "description": "Una “ciclo-teca” o “bici in prestito” (‘bicycle library’ in inglese) ha una collezione di bici che possno essere prestate"
            }
        },
        "tagRenderings": {
            "1": {
                "render": "Il “bici in prestito” è chiamato {name}",
                "question": "Qual è il nome di questo “bici in prestito”?"
            },
            "7": {
                "mappings": {
                    "2": {
                        "then": "Sono disponibili biciclette per disabili"
                    },
                    "1": {
                        "then": "Sono disponibili biciclette per adulti"
                    },
                    "0": {
                        "then": "Sono disponibili biciclette per bambini"
                    }
                },
                "question": "Chi può prendere in prestito le biciclette qua?"
            },
            "6": {
                "mappings": {
                    "1": {
                        "then": "Il prestito di una bicicletta costa 20€/anno più 20€ di garanzia"
                    },
                    "0": {
                        "then": "Il prestito di una bicicletta è gratuito"
                    }
                },
                "render": "Il prestito di una bicicletta costa {charge}",
                "question": "Quanto costa il prestito di una bicicletta?"
            }
        },
        "title": {
            "render": "Bici in prestito"
        },
        "name": "Bici in prestito",
        "description": "Una struttura dove le biciclette possono essere prestate per periodi di tempo più lunghi"
    },
    "nature_reserve": {
        "tagRenderings": {
            "5": {
                "mappings": {
                    "2": {
                        "then": "I cani sono liberi di girare liberi"
                    },
                    "1": {
                        "then": "I cani non sono ammessi"
                    },
                    "0": {
                        "then": "I cani devono essere tenuti al guinzaglio"
                    }
                },
                "question": "I cani sono ammessi in questa riserva naturale?"
            }
        }
    },
    "map": {
        "presets": {
            "0": {
                "description": "Aggiungi una mappa mancante",
                "title": "Mappa"
            }
        },
        "tagRenderings": {
            "2": {
                "mappings": {
                    "4": {
                        "then": "Non c’è alcuna attribuzione"
                    },
                    "3": {
                        "then": "Non c’è alcuna attribuzione"
                    },
                    "2": {
                        "then": "Non era presente alcun cenno a OpenStreetMap ma qualcuno vi ha attaccato un adesivo di OpenStreetMap"
                    },
                    "1": {
                        "then": "L’attribuzione a OpenStreetMap è chiaramente specificata ma la licenza non compare"
                    },
                    "0": {
                        "then": "L’attribuzione a OpenStreetMap è chiaramente specificata, inclusa la licenza ODBL"
                    }
                },
                "question": "L’attribuzione a OpenStreetMap è presente?"
            },
            "1": {
                "render": "Questa mappa si basa su {map_source}",
                "mappings": {
                    "0": {
                        "then": "Questa mappa si basa su OpenStreetMap"
                    }
                },
                "question": "Su quali dati si basa questa mappa?"
            }
        },
        "description": "Una mappa, destinata ai turisti e che è sistemata in maniera permanente in uno spazio pubblico",
        "title": {
            "render": "Mappa"
        },
        "name": "Mappe"
    },
    "information_board": {
        "presets": {
            "0": {
                "title": "Pannello informativo"
            }
        },
        "title": {
            "render": "Pannello informativo"
        },
        "name": "Pannelli informativi"
    },
    "ghost_bike": {
        "tagRenderings": {
            "5": {
                "render": "Piazzata in data {start_date}",
                "question": "Quando è stata installata questa bici fantasma?"
            },
            "4": {
                "render": "<i>{inscription}</i>",
                "question": "Che cosa è scritto sulla bici fantasma?"
            },
            "3": {
                "render": "<a href='{source}' target='_blank'>Sono disponibili ulteriori informazioni</a>",
                "question": "In quale pagina web si possono trovare informazioni sulla bici fantasma o l’incidente?"
            },
            "2": {
                "mappings": {
                    "0": {
                        "then": "Nessun nome scritto sulla bici"
                    }
                },
                "render": "In ricordo di {name}",
                "question": "A chi è dedicata questa bici fantasma?<span class='question-subtext'><br/>Rispetta la privacy (compila solo il nome se questo è stato ampiamente pubblicato o se è scritto sulla bici). Decidi se è il caso di non inserire il cognome.</span>"
            },
            "0": {
                "render": "Una <b>bici fantasma</b> (o ‘ghost bike’ in inglese) è il memoriale di un ciclista che è morto in un incidente stradale e che ha la forma di una bicicletta bianca piazzata in maniera stabile vicino al luogo dell’incidente."
            }
        },
        "presets": {
            "0": {
                "title": "Bici fantasma"
            }
        },
        "title": {
            "mappings": {
                "0": {
                    "then": "Bici fantasma in ricordo di {name}"
                }
            },
            "render": "Bici fantasma"
        },
        "name": "Bici fantasma"
    },
    "drinking_water": {
        "tagRenderings": {
            "3": {
                "render": "<a href='#{_closest_other_drinking_water_id}'>C’è un’altra fontanella a {_closest_other_drinking_water_distance} metri</a>"
            },
            "2": {
                "mappings": {
                    "1": {
                        "then": "Le bottiglie d’acqua potrebbero non entrare"
                    },
                    "0": {
                        "then": "È facile riempire d’acqua le bottiglie"
                    }
                },
                "question": "Quanto è facile riempire d’acqua le bottiglie?"
            },
            "1": {
                "mappings": {
                    "2": {
                        "then": "La fontanella è chiusa"
                    },
                    "1": {
                        "then": "La fontanella è guasta"
                    },
                    "0": {
                        "then": "La fontanella funziona"
                    }
                },
                "render": "Lo stato operativo è <i>{operational_status}</i>",
                "question": "Questo punto di acqua potabile è sempre funzionante?"
            }
        },
        "presets": {
            "0": {
                "title": "Acqua potabile"
            }
        },
        "title": {
            "render": "Acqua potabile"
        },
        "name": "Acqua potabile"
    },
    "bike_themed_object": {
        "title": {
            "mappings": {
                "1": {
                    "then": "Pista ciclabile"
                }
            },
            "render": "Oggetto relativo alle bici"
        },
        "name": "Oggetto relativo alle bici"
    },
    "bike_repair_station": {
        "presets": {
            "0": {
                "description": "Un dispositivo per gonfiare le proprie gomme in un luogo fisso pubblicamente accessibile.<h3>Esempi di pompe per biciclette</h3><div style='width: 100%; display: flex; align-items: stretch;'><img src='./assets/layers/bike_repair_station/pump_example_manual.jpg' style='height: 200px; width: auto;'/><img src='./assets/layers/bike_repair_station/pump_example.png' style='height: 200px; width: auto;'/><img src='./assets/layers/bike_repair_station/pump_example_round.jpg' style='height: 200px; width: auto;'/></div>",
                "title": "Pompa per bici"
            },
            "2": {
                "title": "Stazione di riparazione bici senza pompa"
            },
            "1": {
                "description": "Un dispositivo con attrezzi per riparare la tua bici e una pompa in un luogo fisso. Gli attrezzi sono spesso attaccati ad una catena per prevenire il furto.<h3>Esempio</h3><img src='./assets/layers/bike_repair_station/repair_station_example.jpg' height='200'/>",
                "title": "Stazione di riparazione bici e pompa"
            }
        },
        "tagRenderings": {
            "8": {
                "mappings": {
                    "1": {
                        "then": "Pompa elettrica"
                    },
                    "0": {
                        "then": "Pompa manuale"
                    }
                },
                "question": "Questa pompa per bici è elettrica?"
            },
            "7": {
                "mappings": {
                    "2": {
                        "then": "Schrader (valvola delle auto)"
                    },
                    "1": {
                        "then": "Dunlop"
                    },
                    "0": {
                        "then": "Sclaverand (detta anche Presta)"
                    }
                },
                "render": "Questa pompa è compatibile con le seguenti valvole: {valves}",
                "question": "Quali valvole sono supportate?"
            },
            "6": {
                "mappings": {
                    "1": {
                        "then": "La pompa per bici funziona"
                    },
                    "0": {
                        "then": "La pompa per bici è guasta"
                    }
                },
                "question": "La pompa per bici è sempre funzionante?"
            },
            "5": {
                "mappings": {
                    "1": {
                        "then": "Non c’è né un gancio né un supporto"
                    },
                    "0": {
                        "then": "C’è un gancio o un supporto"
                    }
                },
                "question": "Questa stazione bici ha un gancio per tenere sospesa la bici o un supporto per alzarla?"
            },
            "4": {
                "question": "Questa stazione di riparazione bici ha un attrezzo speciale per riparare la catena della bici?",
                "mappings": {
                    "0": {
                        "then": "È presente un utensile per riparare la catena"
                    },
                    "1": {
                        "then": "Non è presente un utensile per riparare la catena"
                    }
                }
            },
            "9": {
                "mappings": {
                    "2": {
                        "then": "C’è un manometro ma è rotto"
                    },
                    "1": {
                        "then": "Non c’è un manometro"
                    },
                    "0": {
                        "then": "C’è un manometro"
                    }
                },
                "question": "Questa pompa ha l’indicatore della pressione o il manometro?"
            },
            "3": {
                "mappings": {
                    "1": {
                        "then": "Sempre aperto"
                    },
                    "0": {
                        "then": "Sempre aperto"
                    }
                },
                "question": "Quando è aperto questo punto riparazione bici?"
            },
            "2": {
                "render": "Manutenuta da {operator}",
                "question": "Chi gestisce questa pompa per bici?"
            },
            "1": {
                "mappings": {
                    "2": {
                        "then": "Ci sono sia attrezzi che pompa presenti"
                    },
                    "1": {
                        "then": "Ci sono solo degli attrezzi (cacciaviti, pinze…) presenti"
                    },
                    "0": {
                        "then": "C’è solamente una pompa presente"
                    }
                },
                "question": "Quali servizi sono disponibili in questa stazione per bici?"
            }
        },
        "title": {
            "mappings": {
                "4": {
                    "then": "Pompa per bici"
                },
                "3": {
                    "then": "Pompa per bici <i>{name}</i>"
                },
                "2": {
                    "then": "Pompa rotta"
                },
                "1": {
                    "then": "Stazione riparazione bici"
                },
                "0": {
                    "then": "Stazione riparazione bici"
                }
            },
            "render": "Stazione bici (gonfiaggio & riparazione)"
        },
        "name": "Stazioni bici (riparazione, gonfiaggio o entrambi)"
    },
    "tree_node": {
        "tagRenderings": {
            "8": {
                "render": "<img src=\"./assets/svg/wikidata.svg\" style=\"width:1em;height:0.56em;vertical-align:middle\" alt=\"\"/> Wikidata: <a href=\"http://www.wikidata.org/entity/{wikidata}\">{wikidata}</a>",
                "question": "Qual è l’ID Wikidata per questo albero?"
            },
            "7": {
                "question": "Qual è l’ID rilasciato da Onroerend Erfgoed Flanders?",
                "render": "<img src=\"./assets/layers/tree_node/Onroerend_Erfgoed_logo_without_text.svg\" style=\"width:0.85em;height:1em;vertical-align:middle\" alt=\"\"/> Onroerend Erfgoed ID: <a href=\"https://id.erfgoed.net/erfgoedobjecten/{ref:OnroerendErfgoed}\">{ref:OnroerendErfgoed}</a>"
            },
            "6": {
                "mappings": {
                    "0": {
                        "then": "<img src=\"./assets/layers/tree_node/Onroerend_Erfgoed_logo_without_text.svg\" style=\"width:0.85em;height:1em;vertical-align:middle\" alt=\"\"/>Registrato come patrimonio da <i>Onroerend Erfgoed</i> Flanders"
                    },
                    "4": {
                        "then": "Registrato come patrimonio da un’organizzazione differente"
                    },
                    "3": {
                        "then": "Non è registrato come patrimonio"
                    },
                    "2": {
                        "then": "Registrato come patrimonio da un’organizzazione differente"
                    },
                    "1": {
                        "then": "Registrato come patrimonio da <i>Direction du Patrimoine culturel</i> di Bruxelles"
                    }
                },
                "question": "Quest’albero è registrato come patrimonio?"
            },
            "3": {
                "mappings": {
                    "3": {
                        "then": "L’albero è in un parco o qualcosa di simile (cimitero, aree didattiche, etc.)."
                    },
                    "2": {
                        "then": "L’albero è usato per scopi agricoli, ad esempio in un frutteto."
                    },
                    "1": {
                        "then": "L’albero è un monumento naturale, ad esempio perché specialmente antico o appartenente a specie importanti."
                    },
                    "0": {
                        "then": "È un albero notevole per le sue dimensioni o per la posizione prominente. È utile alla navigazione."
                    },
                    "7": {
                        "then": "L’albero si trova fuori dall’area urbana."
                    },
                    "6": {
                        "then": "L’albero si trova in un’area urbana."
                    },
                    "5": {
                        "then": "Fa parte di un viale alberato."
                    },
                    "4": {
                        "then": "L’albero è un giardino residenziale."
                    }
                },
                "question": "Quanto significativo è questo albero? Scegli la prima risposta che corrisponde."
            },
            "2": {
                "mappings": {
                    "2": {
                        "then": "<img src=\"./assets/themes/trees/leafless.svg\" style=\"width:1.5em;height:1.5em\" alt=\"\"/> Privo di foglie (permanente)"
                    },
                    "1": {
                        "then": "<img src=\"./assets/themes/trees/needleleaved.svg\" style=\"width:1.5em;height:1.5em\" alt=\"\"/> Aghifoglia"
                    },
                    "0": {
                        "then": "<img src=\"./assets/themes/trees/broadleaved.svg\" style=\"width:1.5em;height:1.5em\" alt=\"\"/> Latifoglia"
                    }
                },
                "question": "Si tratta di un albero latifoglia o aghifoglia?"
            },
            "1": {
                "mappings": {
                    "0": {
                        "then": "Altezza: {height}&nbsp;m"
                    }
                },
                "render": "Altezza: {height}"
            },
            "5": {
                "mappings": {
                    "0": {
                        "then": "L’albero non ha un nome."
                    }
                },
                "question": "L’albero ha un nome?",
                "render": "Nome: {name}"
            },
            "4": {
                "mappings": {
                    "1": {
                        "then": "Sempreverde."
                    },
                    "0": {
                        "then": "Caduco: l’albero perde le sue foglie per un periodo dell’anno."
                    }
                },
                "question": "È un sempreverde o caduco?"
            }
        },
        "presets": {
            "0": {
                "description": "Un albero di una specie con foglie larghe come la quercia o il pioppo.",
                "title": "Albero latifoglia"
            },
            "2": {
                "description": "Qualora non si sia sicuri se si tratta di un albero latifoglia o aghifoglia.",
                "title": "Albero"
            },
            "1": {
                "description": "Un albero di una specie con aghi come il pino o l’abete.",
                "title": "Albero aghifoglia"
            }
        },
        "title": {
            "mappings": {
                "0": {
                    "then": "<i>{name}</i>"
                }
            },
            "render": "Albero"
        },
        "name": "Albero"
    },
    "bike_shop": {
        "tagRenderings": {
            "12": {
                "mappings": {
                    "1": {
                        "then": "Questo negozio non vende bici usate"
                    },
                    "0": {
                        "then": "Questo negozio vende bici usate"
                    },
                    "2": {
                        "then": "Questo negozio vende solamente bici usate"
                    }
                },
                "question": "Questo negozio vende bici usate?"
            },
            "11": {
                "mappings": {
                    "1": {
                        "then": "Questo negozio non noleggia le bici"
                    },
                    "0": {
                        "then": "Questo negozio noleggia le bici"
                    }
                },
                "question": "Questo negozio noleggia le bici?"
            },
            "10": {
                "mappings": {
                    "3": {
                        "then": "Questo negozio ripara solo le biciclette di una certa marca"
                    },
                    "2": {
                        "then": "Questo negozio ripara solo le bici che sono state acquistate qua"
                    },
                    "1": {
                        "then": "Questo negozio non ripara bici"
                    },
                    "0": {
                        "then": "Questo negozio ripara bici"
                    }
                },
                "question": "Questo negozio ripara bici?"
            },
            "9": {
                "mappings": {
                    "1": {
                        "then": "Questo negozio non vende bici"
                    },
                    "0": {
                        "then": "Questo negozio vende bici"
                    }
                },
                "question": "Questo negozio vende bici?"
            },
            "5": {
                "question": "Qual è l’indirizzo email di {name}?"
            },
            "4": {
                "question": "Qual è il numero di telefono di {name}?"
            },
            "3": {
                "question": "Qual è il sito web di {name}?"
            },
            "2": {
                "render": "Questo negozio di biciclette è chiamato {name}",
                "question": "Qual è il nome di questo negozio di biciclette?"
            },
            "1": {
                "render": "Questo negozio è specializzato nella vendita di {shop} ed effettua attività relative alle biciclette"
            },
            "15": {
                "mappings": {
                    "2": {
                        "then": "Questo negozio non offre la pulizia della bicicletta"
                    },
                    "1": {
                        "then": "Questo negozio ha una struttura dove è possibile pulire la propria bici"
                    },
                    "0": {
                        "then": "Questo negozio lava le biciclette"
                    }
                },
                "question": "Vengono lavate le bici qua?"
            },
            "14": {
                "mappings": {
                    "2": {
                        "then": "Gli attrezzi per la riparazione fai-da-te sono disponibili solamente se hai acquistato/noleggiato la bici nel negozio"
                    },
                    "1": {
                        "then": "Questo negozio non offre degli attrezzi per la riparazione fai-da-te"
                    },
                    "0": {
                        "then": "Questo negozio offre degli attrezzi per la riparazione fai-da-te"
                    }
                },
                "question": "Sono presenti degli attrezzi per riparare la propria bici?"
            },
            "13": {
                "mappings": {
                    "2": {
                        "then": "C’è una pompa per bici, è mostrata come punto separato "
                    },
                    "1": {
                        "then": "Questo negozio non offre l’uso pubblico di una pompa per bici"
                    },
                    "0": {
                        "then": "Questo negozio offre l’uso pubblico di una pompa per bici"
                    }
                },
                "question": "Questo negozio offre l’uso a chiunque di una pompa per bici?"
            }
        },
        "description": "Un negozio che vende specificatamente biciclette o articoli similari",
        "title": {
            "mappings": {
                "5": {
                    "then": "Venditore/riparatore bici <i>{name}</i>"
                },
                "4": {
                    "then": "Negozio di biciclette <i>{name}</i>"
                },
                "3": {
                    "then": "Riparazione biciclette <i>{name</i>"
                },
                "2": {
                    "then": "Noleggio di biciclette <i>{name}</i>"
                },
                "0": {
                    "then": "Negozio di articoli sportivi <i>{name}</i>"
                }
            },
            "render": "Venditore/riparatore bici"
        },
        "name": "Venditore/riparatore bici",
        "presets": {
            "0": {
                "title": "Negozio/riparatore di bici"
            }
        }
    },
    "bike_monitoring_station": {
        "title": {
            "mappings": {
                "1": {
                    "then": "Stazione conta-bicicletta {ref}"
                },
                "0": {
                    "then": "Stazione conta-biciclette {name}"
                }
            },
            "render": "Stazione conta-biciclette"
        },
        "name": "Stazioni di monitoraggio"
    },
    "bike_cleaning": {
        "presets": {
            "0": {
                "title": "Servizio lavaggio bici"
            }
        },
        "title": {
            "mappings": {
                "0": {
                    "then": "Servizio lavaggio bici <i>{name}</i>"
                }
            },
            "render": "Servizio lavaggio bici"
        },
        "name": "Servizio lavaggio bici"
    },
    "bicycle_tube_vending_machine": {
        "tagRenderings": {
            "1": {
                "mappings": {
                    "2": {
                        "then": "Il distributore automatico è spento"
                    },
                    "1": {
                        "then": "Il distributore automatico è guasto"
                    },
                    "0": {
                        "then": "Il distributore automatico funziona"
                    }
                },
                "render": "Lo stato operativo è <i>{operational_status}</i>",
                "question": "Questo distributore automatico funziona ancora?"
            }
        },
        "presets": {
            "0": {
                "title": "Distributore automatico di camere d’aria per bici"
            }
        },
        "title": {
            "render": "Distributore automatico di camere d’aria per bici"
        },
        "name": "Distributore automatico di camere d’aria per bici"
    },
    "direction": {
        "description": "Questo livello visualizza le direzioni",
        "name": "Visualizzazione della direzione"
    },
    "defibrillator": {
        "tagRenderings": {
            "15": {
                "question": "C’è qualcosa di sbagliato riguardante come è stato mappato, che non si è potuto correggere qua? (lascia una nota agli esperti di OpenStreetMap)",
                "render": "Informazioni supplementari per gli esperti di OpenStreetMap: {fixme}"
            },
            "14": {
                "mappings": {
                    "0": {
                        "then": "Verificato oggi!"
                    }
                },
                "render": "Questo defibrillatore è stato verificato per l‘ultima volta in data {survey:date}",
                "question": "Quando è stato verificato per l’ultima volta questo defibrillatore?"
            },
            "13": {
                "question": "Vi sono altre informazioni utili agli utenti che non è stato possibile aggiungere prima? (lasciare vuoto in caso negativo)",
                "render": "Informazioni supplementari: {description}"
            },
            "12": {
                "mappings": {
                    "0": {
                        "then": "Aperto 24/7 (festivi inclusi)"
                    }
                },
                "question": "In quali orari è disponibile questo defibrillatore?",
                "render": "{opening_hours_table(opening_hours)}"
            },
            "11": {
                "question": "Qual è il numero di telefono per le domande riguardanti questo defibrillatore?",
                "render": "Numero di telefono per le domande su questo defibrillatore:<a href='tel:{phone}'>{phone}</a>"
            },
            "10": {
                "question": "Qual è l’indirizzo email per le domande riguardanti questo defibrillatore?",
                "render": "Indirizzo email per le domande su questo defibrillatore:<a href='mailto:{email}'>{email}</a>"
            },
            "9": {
                "question": "Qual è il numero identificativo ufficiale di questo dispositivo? (se visibile sul dispositivo)",
                "render": "Numero identificativo ufficiale di questo dispositivo:<i>{ref}</i>"
            },
            "8": {
                "mappings": {
                    "3": {
                        "then": "Questo defibrillatore non è raggiungibile con la sedia a rotelle"
                    },
                    "2": {
                        "then": "È possibile raggiungere questo defibrillatore con la sedia a rotelle ma non è semplice"
                    },
                    "1": {
                        "then": "Questo defibrillatore è facilmente raggiungibile con un sedia a rotelle"
                    },
                    "0": {
                        "then": "Questo defibrillatore è stato appositamente adattato per gli utenti con la sedia a rotelle"
                    }
                },
                "question": "Questo defibrillatore è accessibile con la sedia a rotelle?"
            },
            "7": {
                "question": "Indica più precisamente dove si trova il defibrillatore (in francese)",
                "render": "<i>Informazioni supplementari circa la posizione (in francese):</i><br/>{defibrillator:location:fr}"
            },
            "6": {
                "question": "Indica più precisamente dove si trova il defibrillatore (in inglese)",
                "render": "<i>Informazioni supplementari circa la posizione (in inglese):</i><br/>{defibrillator:location:en}"
            },
            "5": {
                "question": "Indica più precisamente dove si trova il defibrillatore (in lingua locale)",
                "render": "<i>Informazioni supplementari circa la posizione (in lingua locale):</i><br/>{defibrillator:location}"
            },
            "4": {
                "mappings": {
                    "1": {
                        "then": "Questo defibrillatore è al <b>primo piano</b>"
                    },
                    "0": {
                        "then": "Questo defibrillatore è al <b>pian terreno</b>"
                    }
                },
                "render": "Questo defibrillatore è al piano {level}",
                "question": "A che piano si trova questo defibrillatore?"
            },
            "3": {
                "mappings": {
                    "1": {
                        "then": "È un normale defibrillatore automatico"
                    },
                    "0": {
                        "then": "Questo è un defibrillatore manuale per professionisti"
                    }
                },
                "question": "Si tratta di un normale defibrillatore automatico o un defibrillatore manuale riservato ai professionisti?",
                "render": "Non vi sono informazioni riguardanti il tipo di questo dispositivo"
            },
            "2": {
                "mappings": {
                    "4": {
                        "then": "Non accessibile, potrebbe essere solo per uso professionale"
                    },
                    "3": {
                        "then": "Non accessibile al pubblico (ad esempio riservato al personale, ai proprietari, etc.)"
                    },
                    "2": {
                        "then": "Accessibile solo ai clienti"
                    },
                    "1": {
                        "then": "Pubblicamente accessibile"
                    },
                    "0": {
                        "then": "Pubblicamente accessibile"
                    }
                },
                "render": "Accesso è {access}",
                "question": "Questo defibrillatore è liberamente accessibile?"
            },
            "1": {
                "mappings": {
                    "1": {
                        "then": "Questo defibrillatore si trova all’esterno"
                    },
                    "0": {
                        "then": "Questo defibrillatore si trova all’interno"
                    }
                },
                "question": "Questo defibrillatore si trova all’interno?"
            }
        },
        "presets": {
            "0": {
                "title": "Defibrillatore"
            }
        },
        "title": {
            "render": "Defibrillatore"
        },
        "name": "Defibrillatori"
>>>>>>> 05ac48f8
    }
}<|MERGE_RESOLUTION|>--- conflicted
+++ resolved
@@ -1,29 +1,4 @@
 {
-<<<<<<< HEAD
-=======
-    "bench_at_pt": {
-        "tagRenderings": {
-            "1": {
-                "render": "{name}"
-            },
-            "2": {
-                "render": "Panca in piedi"
-            }
-        },
-        "title": {
-            "mappings": {
-                "1": {
-                    "then": "Panchina in un riparo"
-                },
-                "0": {
-                    "then": "Panchina alla fermata del trasporto pubblico"
-                }
-            },
-            "render": "Panchina"
-        },
-        "name": "Panchine alle fermate del trasporto pubblico"
-    },
->>>>>>> 05ac48f8
     "bench": {
         "name": "Panchine",
         "title": {
@@ -108,992 +83,999 @@
                 "question": "Quando è stata verificata l’ultima volta questa panchina?",
                 "render": "Questa panchina è stata controllata l’ultima volta in data {survey:date}"
             }
-<<<<<<< HEAD
+        },
+        "presets": {
+            "0": {
+                "title": "Panchina",
+                "description": "Aggiungi una nuova panchina"
+            }
         }
     },
     "bench_at_pt": {
+        "name": "Panchine alle fermate del trasporto pubblico",
+        "title": {
+            "render": "Panchina",
+            "mappings": {
+                "0": {
+                    "then": "Panchina alla fermata del trasporto pubblico"
+                },
+                "1": {
+                    "then": "Panchina in un riparo"
+                }
+            }
+        },
         "tagRenderings": {
             "1": {
                 "render": "{name}"
-            }
-        }
-=======
-        },
-        "title": {
-            "render": "Panchina"
-        },
-        "name": "Panchine",
-        "presets": {
-            "0": {
-                "description": "Aggiungi una nuova panchina",
-                "title": "Panchina"
-            }
-        }
-    },
-    "bike_parking": {
-        "tagRenderings": {
-            "1": {
-                "mappings": {
-                    "1": {
-                        "then": "Ferma-ruota <img style='width: 25%'' src='./assets/layers/bike_parking/wall_loops.svg'>"
-                    },
-                    "0": {
-                        "then": "Ad arco <img style='width: 25%' src='./assets/layers/bike_parking/staple.svg'>"
-                    },
-                    "7": {
-                        "then": "Una zona del pavimento che è marcata per il parcheggio delle bici"
-                    },
-                    "2": {
-                        "then": "Blocca manubrio <img style='width: 25%'' src='./assets/layers/bike_parking/handlebar_holder.svg'>"
-                    }
-                },
-                "render": "È un parcheggio bici del tipo: {bicycle_parking}",
-                "question": "Di che tipo di parcheggio bici si tratta?"
-            },
-            "5": {
-                "mappings": {
-                    "2": {
-                        "then": "Accesso limitato ai membri di una scuola, una compagnia o un’organizzazione"
-                    },
-                    "1": {
-                        "then": "Accesso destinato principalmente ai visitatori di un’attività"
-                    },
-                    "0": {
-                        "then": "Accessibile pubblicamente"
-                    }
-                },
-                "render": "{access}",
-                "question": "Chi può usare questo parcheggio bici?"
-            },
-            "4": {
-                "render": "Posti per {capacity} bici"
-            },
-            "3": {
-                "mappings": {
-                    "1": {
-                        "then": "Non è un parcheggio coperto"
-                    },
-                    "0": {
-                        "then": "È un parcheggio coperto (ha un tetto)"
-                    }
-                },
-                "question": "È un parcheggio coperto? Indicare “coperto” per parcheggi all’interno."
-            },
-            "2": {
-                "mappings": {
-                    "4": {
-                        "then": "Parcheggio sul tetto"
-                    },
-                    "3": {
-                        "then": "Parcheggio in superficie"
-                    },
-                    "2": {
-                        "then": "Parcheggio in superficie"
-                    },
-                    "1": {
-                        "then": "Parcheggio sotterraneo"
-                    },
-                    "0": {
-                        "then": "Parcheggio sotterraneo"
-                    }
-                },
-                "question": "Qual è la posizione relativa di questo parcheggio bici?"
-            }
-        },
-        "title": {
-            "render": "Parcheggio bici"
-        },
-        "presets": {
-            "0": {
-                "title": "Parcheggio bici"
-            }
-        },
-        "name": "Parcheggio bici"
+            },
+            "2": {
+                "render": "Panca in piedi"
+            }
+        }
+    },
+    "bicycle_library": {
+        "name": "Bici in prestito",
+        "title": {
+            "render": "Bici in prestito"
+        },
+        "description": "Una struttura dove le biciclette possono essere prestate per periodi di tempo più lunghi",
+        "tagRenderings": {
+            "1": {
+                "question": "Qual è il nome di questo “bici in prestito”?",
+                "render": "Il “bici in prestito” è chiamato {name}"
+            },
+            "6": {
+                "question": "Quanto costa il prestito di una bicicletta?",
+                "render": "Il prestito di una bicicletta costa {charge}",
+                "mappings": {
+                    "0": {
+                        "then": "Il prestito di una bicicletta è gratuito"
+                    },
+                    "1": {
+                        "then": "Il prestito di una bicicletta costa 20€/anno più 20€ di garanzia"
+                    }
+                }
+            },
+            "7": {
+                "question": "Chi può prendere in prestito le biciclette qua?",
+                "mappings": {
+                    "0": {
+                        "then": "Sono disponibili biciclette per bambini"
+                    },
+                    "1": {
+                        "then": "Sono disponibili biciclette per adulti"
+                    },
+                    "2": {
+                        "then": "Sono disponibili biciclette per disabili"
+                    }
+                }
+            }
+        },
+        "presets": {
+            "0": {
+                "description": "Una “ciclo-teca” o “bici in prestito” (‘bicycle library’ in inglese) ha una collezione di bici che possno essere prestate"
+            }
+        }
+    },
+    "bicycle_tube_vending_machine": {
+        "name": "Distributore automatico di camere d’aria per bici",
+        "title": {
+            "render": "Distributore automatico di camere d’aria per bici"
+        },
+        "presets": {
+            "0": {
+                "title": "Distributore automatico di camere d’aria per bici"
+            }
+        },
+        "tagRenderings": {
+            "1": {
+                "question": "Questo distributore automatico funziona ancora?",
+                "render": "Lo stato operativo è <i>{operational_status}</i>",
+                "mappings": {
+                    "0": {
+                        "then": "Il distributore automatico funziona"
+                    },
+                    "1": {
+                        "then": "Il distributore automatico è guasto"
+                    },
+                    "2": {
+                        "then": "Il distributore automatico è spento"
+                    }
+                }
+            }
+        }
     },
     "bike_cafe": {
-        "presets": {
-            "0": {
-                "title": "Caffè in bici"
-            }
-        },
-        "tagRenderings": {
-            "8": {
-                "question": "Quando è aperto questo caffè in bici?"
-            },
-            "4": {
-                "mappings": {
-                    "1": {
-                        "then": "Questo caffè in bici non ripara le bici"
-                    },
-                    "0": {
-                        "then": "Questo caffè in bici ripara le bici"
-                    }
-                },
-                "question": "Questo caffè in bici ripara le bici?"
-            },
-            "3": {
-                "mappings": {
-                    "0": {
-                        "then": "Questo caffè in bici fornisce degli attrezzi per la riparazione fai-da-te"
-                    },
-                    "1": {
-                        "then": "Questo caffè in bici non fornisce degli attrezzi per la riparazione fai-da-te"
-                    }
-                },
-                "question": "Ci sono degli strumenti per riparare la propria bicicletta?"
-            },
-            "2": {
-                "mappings": {
-                    "1": {
-                        "then": "Questo caffè in bici non offre una pompa per bici liberamente utilizzabile"
-                    },
-                    "0": {
-                        "then": "Questo caffè in bici offre una pompa per bici liberamente utilizzabile"
-                    }
-                },
-                "question": "Questo caffè in bici offre una pompa per bici che chiunque può utilizzare?"
-            },
-            "1": {
-                "render": "Questo caffè in bici è chiamato {name}",
-                "question": "Qual è il nome di questo caffè in bici?"
-            },
-            "7": {
-                "question": "Qual è l’indirizzo email di {name}?"
-            },
-            "6": {
-                "question": "Qual è il numero di telefono di {name}?"
-            },
-            "5": {
-                "question": "Qual è il sito web di {name}?"
-            }
-        },
-        "title": {
+        "name": "Caffè in bici",
+        "title": {
+            "render": "Caffè in bici",
             "mappings": {
                 "0": {
                     "then": "Caffè in bici <i>{name}</i>"
                 }
-            },
-            "render": "Caffè in bici"
-        },
-        "name": "Caffè in bici"
-    },
-    "bicycle_library": {
-        "presets": {
-            "0": {
-                "description": "Una “ciclo-teca” o “bici in prestito” (‘bicycle library’ in inglese) ha una collezione di bici che possno essere prestate"
-            }
-        },
-        "tagRenderings": {
-            "1": {
-                "render": "Il “bici in prestito” è chiamato {name}",
-                "question": "Qual è il nome di questo “bici in prestito”?"
+            }
+        },
+        "tagRenderings": {
+            "1": {
+                "question": "Qual è il nome di questo caffè in bici?",
+                "render": "Questo caffè in bici è chiamato {name}"
+            },
+            "2": {
+                "question": "Questo caffè in bici offre una pompa per bici che chiunque può utilizzare?",
+                "mappings": {
+                    "0": {
+                        "then": "Questo caffè in bici offre una pompa per bici liberamente utilizzabile"
+                    },
+                    "1": {
+                        "then": "Questo caffè in bici non offre una pompa per bici liberamente utilizzabile"
+                    }
+                }
+            },
+            "3": {
+                "question": "Ci sono degli strumenti per riparare la propria bicicletta?",
+                "mappings": {
+                    "0": {
+                        "then": "Questo caffè in bici fornisce degli attrezzi per la riparazione fai-da-te"
+                    },
+                    "1": {
+                        "then": "Questo caffè in bici non fornisce degli attrezzi per la riparazione fai-da-te"
+                    }
+                }
+            },
+            "4": {
+                "question": "Questo caffè in bici ripara le bici?",
+                "mappings": {
+                    "0": {
+                        "then": "Questo caffè in bici ripara le bici"
+                    },
+                    "1": {
+                        "then": "Questo caffè in bici non ripara le bici"
+                    }
+                }
+            },
+            "5": {
+                "question": "Qual è il sito web di {name}?"
+            },
+            "6": {
+                "question": "Qual è il numero di telefono di {name}?"
             },
             "7": {
-                "mappings": {
-                    "2": {
-                        "then": "Sono disponibili biciclette per disabili"
-                    },
-                    "1": {
-                        "then": "Sono disponibili biciclette per adulti"
-                    },
-                    "0": {
-                        "then": "Sono disponibili biciclette per bambini"
-                    }
-                },
-                "question": "Chi può prendere in prestito le biciclette qua?"
+                "question": "Qual è l’indirizzo email di {name}?"
+            },
+            "8": {
+                "question": "Quando è aperto questo caffè in bici?"
+            }
+        },
+        "presets": {
+            "0": {
+                "title": "Caffè in bici"
+            }
+        }
+    },
+    "bike_cleaning": {
+        "name": "Servizio lavaggio bici",
+        "title": {
+            "render": "Servizio lavaggio bici",
+            "mappings": {
+                "0": {
+                    "then": "Servizio lavaggio bici <i>{name}</i>"
+                }
+            }
+        },
+        "presets": {
+            "0": {
+                "title": "Servizio lavaggio bici"
+            }
+        }
+    },
+    "bike_monitoring_station": {
+        "name": "Stazioni di monitoraggio",
+        "title": {
+            "render": "Stazione conta-biciclette",
+            "mappings": {
+                "0": {
+                    "then": "Stazione conta-biciclette {name}"
+                },
+                "1": {
+                    "then": "Stazione conta-bicicletta {ref}"
+                }
+            }
+        }
+    },
+    "bike_parking": {
+        "name": "Parcheggio bici",
+        "presets": {
+            "0": {
+                "title": "Parcheggio bici"
+            }
+        },
+        "title": {
+            "render": "Parcheggio bici"
+        },
+        "tagRenderings": {
+            "1": {
+                "question": "Di che tipo di parcheggio bici si tratta?",
+                "render": "È un parcheggio bici del tipo: {bicycle_parking}",
+                "mappings": {
+                    "0": {
+                        "then": "Ad arco <img style='width: 25%' src='./assets/layers/bike_parking/staple.svg'>"
+                    },
+                    "1": {
+                        "then": "Ferma-ruota <img style='width: 25%'' src='./assets/layers/bike_parking/wall_loops.svg'>"
+                    },
+                    "2": {
+                        "then": "Blocca manubrio <img style='width: 25%'' src='./assets/layers/bike_parking/handlebar_holder.svg'>"
+                    },
+                    "7": {
+                        "then": "Una zona del pavimento che è marcata per il parcheggio delle bici"
+                    }
+                }
+            },
+            "2": {
+                "question": "Qual è la posizione relativa di questo parcheggio bici?",
+                "mappings": {
+                    "0": {
+                        "then": "Parcheggio sotterraneo"
+                    },
+                    "1": {
+                        "then": "Parcheggio sotterraneo"
+                    },
+                    "2": {
+                        "then": "Parcheggio in superficie"
+                    },
+                    "3": {
+                        "then": "Parcheggio in superficie"
+                    },
+                    "4": {
+                        "then": "Parcheggio sul tetto"
+                    }
+                }
+            },
+            "3": {
+                "question": "È un parcheggio coperto? Indicare “coperto” per parcheggi all’interno.",
+                "mappings": {
+                    "0": {
+                        "then": "È un parcheggio coperto (ha un tetto)"
+                    },
+                    "1": {
+                        "then": "Non è un parcheggio coperto"
+                    }
+                }
+            },
+            "4": {
+                "render": "Posti per {capacity} bici"
+            },
+            "5": {
+                "question": "Chi può usare questo parcheggio bici?",
+                "render": "{access}",
+                "mappings": {
+                    "0": {
+                        "then": "Accessibile pubblicamente"
+                    },
+                    "1": {
+                        "then": "Accesso destinato principalmente ai visitatori di un’attività"
+                    },
+                    "2": {
+                        "then": "Accesso limitato ai membri di una scuola, una compagnia o un’organizzazione"
+                    }
+                }
+            }
+        }
+    },
+    "bike_repair_station": {
+        "name": "Stazioni bici (riparazione, gonfiaggio o entrambi)",
+        "title": {
+            "render": "Stazione bici (gonfiaggio & riparazione)",
+            "mappings": {
+                "0": {
+                    "then": "Stazione riparazione bici"
+                },
+                "1": {
+                    "then": "Stazione riparazione bici"
+                },
+                "2": {
+                    "then": "Pompa rotta"
+                },
+                "3": {
+                    "then": "Pompa per bici <i>{name}</i>"
+                },
+                "4": {
+                    "then": "Pompa per bici"
+                }
+            }
+        },
+        "tagRenderings": {
+            "1": {
+                "question": "Quali servizi sono disponibili in questa stazione per bici?",
+                "mappings": {
+                    "0": {
+                        "then": "C’è solamente una pompa presente"
+                    },
+                    "1": {
+                        "then": "Ci sono solo degli attrezzi (cacciaviti, pinze…) presenti"
+                    },
+                    "2": {
+                        "then": "Ci sono sia attrezzi che pompa presenti"
+                    }
+                }
+            },
+            "2": {
+                "question": "Chi gestisce questa pompa per bici?",
+                "render": "Manutenuta da {operator}"
+            },
+            "3": {
+                "question": "Quando è aperto questo punto riparazione bici?",
+                "mappings": {
+                    "0": {
+                        "then": "Sempre aperto"
+                    },
+                    "1": {
+                        "then": "Sempre aperto"
+                    }
+                }
+            },
+            "4": {
+                "question": "Questa stazione di riparazione bici ha un attrezzo speciale per riparare la catena della bici?",
+                "mappings": {
+                    "0": {
+                        "then": "È presente un utensile per riparare la catena"
+                    },
+                    "1": {
+                        "then": "Non è presente un utensile per riparare la catena"
+                    }
+                }
+            },
+            "5": {
+                "question": "Questa stazione bici ha un gancio per tenere sospesa la bici o un supporto per alzarla?",
+                "mappings": {
+                    "0": {
+                        "then": "C’è un gancio o un supporto"
+                    },
+                    "1": {
+                        "then": "Non c’è né un gancio né un supporto"
+                    }
+                }
             },
             "6": {
-                "mappings": {
-                    "1": {
-                        "then": "Il prestito di una bicicletta costa 20€/anno più 20€ di garanzia"
-                    },
-                    "0": {
-                        "then": "Il prestito di una bicicletta è gratuito"
-                    }
-                },
-                "render": "Il prestito di una bicicletta costa {charge}",
-                "question": "Quanto costa il prestito di una bicicletta?"
-            }
-        },
-        "title": {
-            "render": "Bici in prestito"
-        },
-        "name": "Bici in prestito",
-        "description": "Una struttura dove le biciclette possono essere prestate per periodi di tempo più lunghi"
-    },
-    "nature_reserve": {
-        "tagRenderings": {
+                "question": "La pompa per bici è sempre funzionante?",
+                "mappings": {
+                    "0": {
+                        "then": "La pompa per bici è guasta"
+                    },
+                    "1": {
+                        "then": "La pompa per bici funziona"
+                    }
+                }
+            },
+            "7": {
+                "question": "Quali valvole sono supportate?",
+                "render": "Questa pompa è compatibile con le seguenti valvole: {valves}",
+                "mappings": {
+                    "0": {
+                        "then": "Sclaverand (detta anche Presta)"
+                    },
+                    "1": {
+                        "then": "Dunlop"
+                    },
+                    "2": {
+                        "then": "Schrader (valvola delle auto)"
+                    }
+                }
+            },
+            "8": {
+                "question": "Questa pompa per bici è elettrica?",
+                "mappings": {
+                    "0": {
+                        "then": "Pompa manuale"
+                    },
+                    "1": {
+                        "then": "Pompa elettrica"
+                    }
+                }
+            },
+            "9": {
+                "question": "Questa pompa ha l’indicatore della pressione o il manometro?",
+                "mappings": {
+                    "0": {
+                        "then": "C’è un manometro"
+                    },
+                    "1": {
+                        "then": "Non c’è un manometro"
+                    },
+                    "2": {
+                        "then": "C’è un manometro ma è rotto"
+                    }
+                }
+            }
+        },
+        "presets": {
+            "0": {
+                "title": "Pompa per bici",
+                "description": "Un dispositivo per gonfiare le proprie gomme in un luogo fisso pubblicamente accessibile.<h3>Esempi di pompe per biciclette</h3><div style='width: 100%; display: flex; align-items: stretch;'><img src='./assets/layers/bike_repair_station/pump_example_manual.jpg' style='height: 200px; width: auto;'/><img src='./assets/layers/bike_repair_station/pump_example.png' style='height: 200px; width: auto;'/><img src='./assets/layers/bike_repair_station/pump_example_round.jpg' style='height: 200px; width: auto;'/></div>"
+            },
+            "1": {
+                "title": "Stazione di riparazione bici e pompa",
+                "description": "Un dispositivo con attrezzi per riparare la tua bici e una pompa in un luogo fisso. Gli attrezzi sono spesso attaccati ad una catena per prevenire il furto.<h3>Esempio</h3><img src='./assets/layers/bike_repair_station/repair_station_example.jpg' height='200'/>"
+            },
+            "2": {
+                "title": "Stazione di riparazione bici senza pompa"
+            }
+        }
+    },
+    "bike_shop": {
+        "name": "Venditore/riparatore bici",
+        "title": {
+            "render": "Venditore/riparatore bici",
+            "mappings": {
+                "0": {
+                    "then": "Negozio di articoli sportivi <i>{name}</i>"
+                },
+                "2": {
+                    "then": "Noleggio di biciclette <i>{name}</i>"
+                },
+                "3": {
+                    "then": "Riparazione biciclette <i>{name</i>"
+                },
+                "4": {
+                    "then": "Negozio di biciclette <i>{name}</i>"
+                },
+                "5": {
+                    "then": "Venditore/riparatore bici <i>{name}</i>"
+                }
+            }
+        },
+        "description": "Un negozio che vende specificatamente biciclette o articoli similari",
+        "tagRenderings": {
+            "1": {
+                "render": "Questo negozio è specializzato nella vendita di {shop} ed effettua attività relative alle biciclette"
+            },
+            "2": {
+                "question": "Qual è il nome di questo negozio di biciclette?",
+                "render": "Questo negozio di biciclette è chiamato {name}"
+            },
+            "3": {
+                "question": "Qual è il sito web di {name}?"
+            },
+            "4": {
+                "question": "Qual è il numero di telefono di {name}?"
+            },
             "5": {
-                "mappings": {
-                    "2": {
-                        "then": "I cani sono liberi di girare liberi"
-                    },
-                    "1": {
-                        "then": "I cani non sono ammessi"
-                    },
-                    "0": {
-                        "then": "I cani devono essere tenuti al guinzaglio"
-                    }
-                },
-                "question": "I cani sono ammessi in questa riserva naturale?"
-            }
-        }
-    },
-    "map": {
-        "presets": {
-            "0": {
-                "description": "Aggiungi una mappa mancante",
-                "title": "Mappa"
-            }
-        },
-        "tagRenderings": {
-            "2": {
-                "mappings": {
+                "question": "Qual è l’indirizzo email di {name}?"
+            },
+            "9": {
+                "question": "Questo negozio vende bici?",
+                "mappings": {
+                    "0": {
+                        "then": "Questo negozio vende bici"
+                    },
+                    "1": {
+                        "then": "Questo negozio non vende bici"
+                    }
+                }
+            },
+            "10": {
+                "question": "Questo negozio ripara bici?",
+                "mappings": {
+                    "0": {
+                        "then": "Questo negozio ripara bici"
+                    },
+                    "1": {
+                        "then": "Questo negozio non ripara bici"
+                    },
+                    "2": {
+                        "then": "Questo negozio ripara solo le bici che sono state acquistate qua"
+                    },
+                    "3": {
+                        "then": "Questo negozio ripara solo le biciclette di una certa marca"
+                    }
+                }
+            },
+            "11": {
+                "question": "Questo negozio noleggia le bici?",
+                "mappings": {
+                    "0": {
+                        "then": "Questo negozio noleggia le bici"
+                    },
+                    "1": {
+                        "then": "Questo negozio non noleggia le bici"
+                    }
+                }
+            },
+            "12": {
+                "question": "Questo negozio vende bici usate?",
+                "mappings": {
+                    "0": {
+                        "then": "Questo negozio vende bici usate"
+                    },
+                    "1": {
+                        "then": "Questo negozio non vende bici usate"
+                    },
+                    "2": {
+                        "then": "Questo negozio vende solamente bici usate"
+                    }
+                }
+            },
+            "13": {
+                "question": "Questo negozio offre l’uso a chiunque di una pompa per bici?",
+                "mappings": {
+                    "0": {
+                        "then": "Questo negozio offre l’uso pubblico di una pompa per bici"
+                    },
+                    "1": {
+                        "then": "Questo negozio non offre l’uso pubblico di una pompa per bici"
+                    },
+                    "2": {
+                        "then": "C’è una pompa per bici, è mostrata come punto separato "
+                    }
+                }
+            },
+            "14": {
+                "question": "Sono presenti degli attrezzi per riparare la propria bici?",
+                "mappings": {
+                    "0": {
+                        "then": "Questo negozio offre degli attrezzi per la riparazione fai-da-te"
+                    },
+                    "1": {
+                        "then": "Questo negozio non offre degli attrezzi per la riparazione fai-da-te"
+                    },
+                    "2": {
+                        "then": "Gli attrezzi per la riparazione fai-da-te sono disponibili solamente se hai acquistato/noleggiato la bici nel negozio"
+                    }
+                }
+            },
+            "15": {
+                "question": "Vengono lavate le bici qua?",
+                "mappings": {
+                    "0": {
+                        "then": "Questo negozio lava le biciclette"
+                    },
+                    "1": {
+                        "then": "Questo negozio ha una struttura dove è possibile pulire la propria bici"
+                    },
+                    "2": {
+                        "then": "Questo negozio non offre la pulizia della bicicletta"
+                    }
+                }
+            }
+        },
+        "presets": {
+            "0": {
+                "title": "Negozio/riparatore di bici"
+            }
+        }
+    },
+    "bike_themed_object": {
+        "name": "Oggetto relativo alle bici",
+        "title": {
+            "render": "Oggetto relativo alle bici",
+            "mappings": {
+                "1": {
+                    "then": "Pista ciclabile"
+                }
+            }
+        }
+    },
+    "defibrillator": {
+        "name": "Defibrillatori",
+        "title": {
+            "render": "Defibrillatore"
+        },
+        "presets": {
+            "0": {
+                "title": "Defibrillatore"
+            }
+        },
+        "tagRenderings": {
+            "1": {
+                "question": "Questo defibrillatore si trova all’interno?",
+                "mappings": {
+                    "0": {
+                        "then": "Questo defibrillatore si trova all’interno"
+                    },
+                    "1": {
+                        "then": "Questo defibrillatore si trova all’esterno"
+                    }
+                }
+            },
+            "2": {
+                "question": "Questo defibrillatore è liberamente accessibile?",
+                "render": "Accesso è {access}",
+                "mappings": {
+                    "0": {
+                        "then": "Pubblicamente accessibile"
+                    },
+                    "1": {
+                        "then": "Pubblicamente accessibile"
+                    },
+                    "2": {
+                        "then": "Accessibile solo ai clienti"
+                    },
+                    "3": {
+                        "then": "Non accessibile al pubblico (ad esempio riservato al personale, ai proprietari, etc.)"
+                    },
                     "4": {
-                        "then": "Non c’è alcuna attribuzione"
+                        "then": "Non accessibile, potrebbe essere solo per uso professionale"
+                    }
+                }
+            },
+            "3": {
+                "render": "Non vi sono informazioni riguardanti il tipo di questo dispositivo",
+                "question": "Si tratta di un normale defibrillatore automatico o un defibrillatore manuale riservato ai professionisti?",
+                "mappings": {
+                    "0": {
+                        "then": "Questo è un defibrillatore manuale per professionisti"
+                    },
+                    "1": {
+                        "then": "È un normale defibrillatore automatico"
+                    }
+                }
+            },
+            "4": {
+                "question": "A che piano si trova questo defibrillatore?",
+                "render": "Questo defibrillatore è al piano {level}",
+                "mappings": {
+                    "0": {
+                        "then": "Questo defibrillatore è al <b>pian terreno</b>"
+                    },
+                    "1": {
+                        "then": "Questo defibrillatore è al <b>primo piano</b>"
+                    }
+                }
+            },
+            "5": {
+                "render": "<i>Informazioni supplementari circa la posizione (in lingua locale):</i><br/>{defibrillator:location}",
+                "question": "Indica più precisamente dove si trova il defibrillatore (in lingua locale)"
+            },
+            "6": {
+                "render": "<i>Informazioni supplementari circa la posizione (in inglese):</i><br/>{defibrillator:location:en}",
+                "question": "Indica più precisamente dove si trova il defibrillatore (in inglese)"
+            },
+            "7": {
+                "render": "<i>Informazioni supplementari circa la posizione (in francese):</i><br/>{defibrillator:location:fr}",
+                "question": "Indica più precisamente dove si trova il defibrillatore (in francese)"
+            },
+            "8": {
+                "question": "Questo defibrillatore è accessibile con la sedia a rotelle?",
+                "mappings": {
+                    "0": {
+                        "then": "Questo defibrillatore è stato appositamente adattato per gli utenti con la sedia a rotelle"
+                    },
+                    "1": {
+                        "then": "Questo defibrillatore è facilmente raggiungibile con un sedia a rotelle"
+                    },
+                    "2": {
+                        "then": "È possibile raggiungere questo defibrillatore con la sedia a rotelle ma non è semplice"
                     },
                     "3": {
-                        "then": "Non c’è alcuna attribuzione"
-                    },
-                    "2": {
-                        "then": "Non era presente alcun cenno a OpenStreetMap ma qualcuno vi ha attaccato un adesivo di OpenStreetMap"
-                    },
-                    "1": {
-                        "then": "L’attribuzione a OpenStreetMap è chiaramente specificata ma la licenza non compare"
-                    },
-                    "0": {
-                        "then": "L’attribuzione a OpenStreetMap è chiaramente specificata, inclusa la licenza ODBL"
-                    }
-                },
-                "question": "L’attribuzione a OpenStreetMap è presente?"
-            },
-            "1": {
-                "render": "Questa mappa si basa su {map_source}",
-                "mappings": {
-                    "0": {
-                        "then": "Questa mappa si basa su OpenStreetMap"
-                    }
-                },
-                "question": "Su quali dati si basa questa mappa?"
-            }
-        },
-        "description": "Una mappa, destinata ai turisti e che è sistemata in maniera permanente in uno spazio pubblico",
-        "title": {
-            "render": "Mappa"
-        },
-        "name": "Mappe"
-    },
-    "information_board": {
-        "presets": {
-            "0": {
-                "title": "Pannello informativo"
-            }
-        },
-        "title": {
-            "render": "Pannello informativo"
-        },
-        "name": "Pannelli informativi"
+                        "then": "Questo defibrillatore non è raggiungibile con la sedia a rotelle"
+                    }
+                }
+            },
+            "9": {
+                "render": "Numero identificativo ufficiale di questo dispositivo:<i>{ref}</i>",
+                "question": "Qual è il numero identificativo ufficiale di questo dispositivo? (se visibile sul dispositivo)"
+            },
+            "10": {
+                "render": "Indirizzo email per le domande su questo defibrillatore:<a href='mailto:{email}'>{email}</a>",
+                "question": "Qual è l’indirizzo email per le domande riguardanti questo defibrillatore?"
+            },
+            "11": {
+                "render": "Numero di telefono per le domande su questo defibrillatore:<a href='tel:{phone}'>{phone}</a>",
+                "question": "Qual è il numero di telefono per le domande riguardanti questo defibrillatore?"
+            },
+            "12": {
+                "render": "{opening_hours_table(opening_hours)}",
+                "question": "In quali orari è disponibile questo defibrillatore?",
+                "mappings": {
+                    "0": {
+                        "then": "Aperto 24/7 (festivi inclusi)"
+                    }
+                }
+            },
+            "13": {
+                "render": "Informazioni supplementari: {description}",
+                "question": "Vi sono altre informazioni utili agli utenti che non è stato possibile aggiungere prima? (lasciare vuoto in caso negativo)"
+            },
+            "14": {
+                "question": "Quando è stato verificato per l’ultima volta questo defibrillatore?",
+                "render": "Questo defibrillatore è stato verificato per l‘ultima volta in data {survey:date}",
+                "mappings": {
+                    "0": {
+                        "then": "Verificato oggi!"
+                    }
+                }
+            },
+            "15": {
+                "render": "Informazioni supplementari per gli esperti di OpenStreetMap: {fixme}",
+                "question": "C’è qualcosa di sbagliato riguardante come è stato mappato, che non si è potuto correggere qua? (lascia una nota agli esperti di OpenStreetMap)"
+            }
+        }
+    },
+    "direction": {
+        "name": "Visualizzazione della direzione",
+        "description": "Questo livello visualizza le direzioni"
+    },
+    "drinking_water": {
+        "name": "Acqua potabile",
+        "title": {
+            "render": "Acqua potabile"
+        },
+        "presets": {
+            "0": {
+                "title": "Acqua potabile"
+            }
+        },
+        "tagRenderings": {
+            "1": {
+                "question": "Questo punto di acqua potabile è sempre funzionante?",
+                "render": "Lo stato operativo è <i>{operational_status}</i>",
+                "mappings": {
+                    "0": {
+                        "then": "La fontanella funziona"
+                    },
+                    "1": {
+                        "then": "La fontanella è guasta"
+                    },
+                    "2": {
+                        "then": "La fontanella è chiusa"
+                    }
+                }
+            },
+            "2": {
+                "question": "Quanto è facile riempire d’acqua le bottiglie?",
+                "mappings": {
+                    "0": {
+                        "then": "È facile riempire d’acqua le bottiglie"
+                    },
+                    "1": {
+                        "then": "Le bottiglie d’acqua potrebbero non entrare"
+                    }
+                }
+            },
+            "3": {
+                "render": "<a href='#{_closest_other_drinking_water_id}'>C’è un’altra fontanella a {_closest_other_drinking_water_distance} metri</a>"
+            }
+        }
     },
     "ghost_bike": {
-        "tagRenderings": {
-            "5": {
-                "render": "Piazzata in data {start_date}",
-                "question": "Quando è stata installata questa bici fantasma?"
-            },
-            "4": {
-                "render": "<i>{inscription}</i>",
-                "question": "Che cosa è scritto sulla bici fantasma?"
-            },
-            "3": {
-                "render": "<a href='{source}' target='_blank'>Sono disponibili ulteriori informazioni</a>",
-                "question": "In quale pagina web si possono trovare informazioni sulla bici fantasma o l’incidente?"
-            },
-            "2": {
-                "mappings": {
-                    "0": {
-                        "then": "Nessun nome scritto sulla bici"
-                    }
-                },
-                "render": "In ricordo di {name}",
-                "question": "A chi è dedicata questa bici fantasma?<span class='question-subtext'><br/>Rispetta la privacy (compila solo il nome se questo è stato ampiamente pubblicato o se è scritto sulla bici). Decidi se è il caso di non inserire il cognome.</span>"
-            },
-            "0": {
-                "render": "Una <b>bici fantasma</b> (o ‘ghost bike’ in inglese) è il memoriale di un ciclista che è morto in un incidente stradale e che ha la forma di una bicicletta bianca piazzata in maniera stabile vicino al luogo dell’incidente."
-            }
-        },
-        "presets": {
-            "0": {
-                "title": "Bici fantasma"
-            }
-        },
-        "title": {
+        "name": "Bici fantasma",
+        "title": {
+            "render": "Bici fantasma",
             "mappings": {
                 "0": {
                     "then": "Bici fantasma in ricordo di {name}"
                 }
-            },
-            "render": "Bici fantasma"
-        },
-        "name": "Bici fantasma"
-    },
-    "drinking_water": {
-        "tagRenderings": {
+            }
+        },
+        "presets": {
+            "0": {
+                "title": "Bici fantasma"
+            }
+        },
+        "tagRenderings": {
+            "0": {
+                "render": "Una <b>bici fantasma</b> (o ‘ghost bike’ in inglese) è il memoriale di un ciclista che è morto in un incidente stradale e che ha la forma di una bicicletta bianca piazzata in maniera stabile vicino al luogo dell’incidente."
+            },
+            "2": {
+                "question": "A chi è dedicata questa bici fantasma?<span class='question-subtext'><br/>Rispetta la privacy (compila solo il nome se questo è stato ampiamente pubblicato o se è scritto sulla bici). Decidi se è il caso di non inserire il cognome.</span>",
+                "render": "In ricordo di {name}",
+                "mappings": {
+                    "0": {
+                        "then": "Nessun nome scritto sulla bici"
+                    }
+                }
+            },
             "3": {
-                "render": "<a href='#{_closest_other_drinking_water_id}'>C’è un’altra fontanella a {_closest_other_drinking_water_distance} metri</a>"
-            },
-            "2": {
-                "mappings": {
-                    "1": {
-                        "then": "Le bottiglie d’acqua potrebbero non entrare"
-                    },
-                    "0": {
-                        "then": "È facile riempire d’acqua le bottiglie"
-                    }
-                },
-                "question": "Quanto è facile riempire d’acqua le bottiglie?"
-            },
-            "1": {
-                "mappings": {
-                    "2": {
-                        "then": "La fontanella è chiusa"
-                    },
-                    "1": {
-                        "then": "La fontanella è guasta"
-                    },
-                    "0": {
-                        "then": "La fontanella funziona"
-                    }
-                },
-                "render": "Lo stato operativo è <i>{operational_status}</i>",
-                "question": "Questo punto di acqua potabile è sempre funzionante?"
-            }
-        },
-        "presets": {
-            "0": {
-                "title": "Acqua potabile"
-            }
-        },
-        "title": {
-            "render": "Acqua potabile"
-        },
-        "name": "Acqua potabile"
-    },
-    "bike_themed_object": {
-        "title": {
+                "question": "In quale pagina web si possono trovare informazioni sulla bici fantasma o l’incidente?",
+                "render": "<a href='{source}' target='_blank'>Sono disponibili ulteriori informazioni</a>"
+            },
+            "4": {
+                "question": "Che cosa è scritto sulla bici fantasma?",
+                "render": "<i>{inscription}</i>"
+            },
+            "5": {
+                "question": "Quando è stata installata questa bici fantasma?",
+                "render": "Piazzata in data {start_date}"
+            }
+        }
+    },
+    "information_board": {
+        "name": "Pannelli informativi",
+        "title": {
+            "render": "Pannello informativo"
+        },
+        "presets": {
+            "0": {
+                "title": "Pannello informativo"
+            }
+        }
+    },
+    "map": {
+        "name": "Mappe",
+        "title": {
+            "render": "Mappa"
+        },
+        "description": "Una mappa, destinata ai turisti e che è sistemata in maniera permanente in uno spazio pubblico",
+        "tagRenderings": {
+            "1": {
+                "question": "Su quali dati si basa questa mappa?",
+                "mappings": {
+                    "0": {
+                        "then": "Questa mappa si basa su OpenStreetMap"
+                    }
+                },
+                "render": "Questa mappa si basa su {map_source}"
+            },
+            "2": {
+                "question": "L’attribuzione a OpenStreetMap è presente?",
+                "mappings": {
+                    "0": {
+                        "then": "L’attribuzione a OpenStreetMap è chiaramente specificata, inclusa la licenza ODBL"
+                    },
+                    "1": {
+                        "then": "L’attribuzione a OpenStreetMap è chiaramente specificata ma la licenza non compare"
+                    },
+                    "2": {
+                        "then": "Non era presente alcun cenno a OpenStreetMap ma qualcuno vi ha attaccato un adesivo di OpenStreetMap"
+                    },
+                    "3": {
+                        "then": "Non c’è alcuna attribuzione"
+                    },
+                    "4": {
+                        "then": "Non c’è alcuna attribuzione"
+                    }
+                }
+            }
+        },
+        "presets": {
+            "0": {
+                "title": "Mappa",
+                "description": "Aggiungi una mappa mancante"
+            }
+        }
+    },
+    "nature_reserve": {
+        "tagRenderings": {
+            "5": {
+                "question": "I cani sono ammessi in questa riserva naturale?",
+                "mappings": {
+                    "0": {
+                        "then": "I cani devono essere tenuti al guinzaglio"
+                    },
+                    "1": {
+                        "then": "I cani non sono ammessi"
+                    },
+                    "2": {
+                        "then": "I cani sono liberi di girare liberi"
+                    }
+                }
+            }
+        }
+    },
+    "tree_node": {
+        "name": "Albero",
+        "title": {
+            "render": "Albero",
             "mappings": {
-                "1": {
-                    "then": "Pista ciclabile"
-                }
-            },
-            "render": "Oggetto relativo alle bici"
-        },
-        "name": "Oggetto relativo alle bici"
-    },
-    "bike_repair_station": {
-        "presets": {
-            "0": {
-                "description": "Un dispositivo per gonfiare le proprie gomme in un luogo fisso pubblicamente accessibile.<h3>Esempi di pompe per biciclette</h3><div style='width: 100%; display: flex; align-items: stretch;'><img src='./assets/layers/bike_repair_station/pump_example_manual.jpg' style='height: 200px; width: auto;'/><img src='./assets/layers/bike_repair_station/pump_example.png' style='height: 200px; width: auto;'/><img src='./assets/layers/bike_repair_station/pump_example_round.jpg' style='height: 200px; width: auto;'/></div>",
-                "title": "Pompa per bici"
-            },
-            "2": {
-                "title": "Stazione di riparazione bici senza pompa"
-            },
-            "1": {
-                "description": "Un dispositivo con attrezzi per riparare la tua bici e una pompa in un luogo fisso. Gli attrezzi sono spesso attaccati ad una catena per prevenire il furto.<h3>Esempio</h3><img src='./assets/layers/bike_repair_station/repair_station_example.jpg' height='200'/>",
-                "title": "Stazione di riparazione bici e pompa"
-            }
-        },
-        "tagRenderings": {
-            "8": {
-                "mappings": {
-                    "1": {
-                        "then": "Pompa elettrica"
-                    },
-                    "0": {
-                        "then": "Pompa manuale"
-                    }
-                },
-                "question": "Questa pompa per bici è elettrica?"
+                "0": {
+                    "then": "<i>{name}</i>"
+                }
+            }
+        },
+        "tagRenderings": {
+            "1": {
+                "render": "Altezza: {height}",
+                "mappings": {
+                    "0": {
+                        "then": "Altezza: {height}&nbsp;m"
+                    }
+                }
+            },
+            "2": {
+                "question": "Si tratta di un albero latifoglia o aghifoglia?",
+                "mappings": {
+                    "0": {
+                        "then": "<img src=\"./assets/themes/trees/broadleaved.svg\" style=\"width:1.5em;height:1.5em\" alt=\"\"/> Latifoglia"
+                    },
+                    "1": {
+                        "then": "<img src=\"./assets/themes/trees/needleleaved.svg\" style=\"width:1.5em;height:1.5em\" alt=\"\"/> Aghifoglia"
+                    },
+                    "2": {
+                        "then": "<img src=\"./assets/themes/trees/leafless.svg\" style=\"width:1.5em;height:1.5em\" alt=\"\"/> Privo di foglie (permanente)"
+                    }
+                }
+            },
+            "3": {
+                "question": "Quanto significativo è questo albero? Scegli la prima risposta che corrisponde.",
+                "mappings": {
+                    "0": {
+                        "then": "È un albero notevole per le sue dimensioni o per la posizione prominente. È utile alla navigazione."
+                    },
+                    "1": {
+                        "then": "L’albero è un monumento naturale, ad esempio perché specialmente antico o appartenente a specie importanti."
+                    },
+                    "2": {
+                        "then": "L’albero è usato per scopi agricoli, ad esempio in un frutteto."
+                    },
+                    "3": {
+                        "then": "L’albero è in un parco o qualcosa di simile (cimitero, aree didattiche, etc.)."
+                    },
+                    "4": {
+                        "then": "L’albero è un giardino residenziale."
+                    },
+                    "5": {
+                        "then": "Fa parte di un viale alberato."
+                    },
+                    "6": {
+                        "then": "L’albero si trova in un’area urbana."
+                    },
+                    "7": {
+                        "then": "L’albero si trova fuori dall’area urbana."
+                    }
+                }
+            },
+            "4": {
+                "question": "È un sempreverde o caduco?",
+                "mappings": {
+                    "0": {
+                        "then": "Caduco: l’albero perde le sue foglie per un periodo dell’anno."
+                    },
+                    "1": {
+                        "then": "Sempreverde."
+                    }
+                }
+            },
+            "5": {
+                "render": "Nome: {name}",
+                "question": "L’albero ha un nome?",
+                "mappings": {
+                    "0": {
+                        "then": "L’albero non ha un nome."
+                    }
+                }
+            },
+            "6": {
+                "question": "Quest’albero è registrato come patrimonio?",
+                "mappings": {
+                    "0": {
+                        "then": "<img src=\"./assets/layers/tree_node/Onroerend_Erfgoed_logo_without_text.svg\" style=\"width:0.85em;height:1em;vertical-align:middle\" alt=\"\"/>Registrato come patrimonio da <i>Onroerend Erfgoed</i> Flanders"
+                    },
+                    "1": {
+                        "then": "Registrato come patrimonio da <i>Direction du Patrimoine culturel</i> di Bruxelles"
+                    },
+                    "2": {
+                        "then": "Registrato come patrimonio da un’organizzazione differente"
+                    },
+                    "3": {
+                        "then": "Non è registrato come patrimonio"
+                    },
+                    "4": {
+                        "then": "Registrato come patrimonio da un’organizzazione differente"
+                    }
+                }
             },
             "7": {
-                "mappings": {
-                    "2": {
-                        "then": "Schrader (valvola delle auto)"
-                    },
-                    "1": {
-                        "then": "Dunlop"
-                    },
-                    "0": {
-                        "then": "Sclaverand (detta anche Presta)"
-                    }
-                },
-                "render": "Questa pompa è compatibile con le seguenti valvole: {valves}",
-                "question": "Quali valvole sono supportate?"
-            },
-            "6": {
-                "mappings": {
-                    "1": {
-                        "then": "La pompa per bici funziona"
-                    },
-                    "0": {
-                        "then": "La pompa per bici è guasta"
-                    }
-                },
-                "question": "La pompa per bici è sempre funzionante?"
-            },
-            "5": {
-                "mappings": {
-                    "1": {
-                        "then": "Non c’è né un gancio né un supporto"
-                    },
-                    "0": {
-                        "then": "C’è un gancio o un supporto"
-                    }
-                },
-                "question": "Questa stazione bici ha un gancio per tenere sospesa la bici o un supporto per alzarla?"
-            },
-            "4": {
-                "question": "Questa stazione di riparazione bici ha un attrezzo speciale per riparare la catena della bici?",
-                "mappings": {
-                    "0": {
-                        "then": "È presente un utensile per riparare la catena"
-                    },
-                    "1": {
-                        "then": "Non è presente un utensile per riparare la catena"
-                    }
-                }
-            },
-            "9": {
-                "mappings": {
-                    "2": {
-                        "then": "C’è un manometro ma è rotto"
-                    },
-                    "1": {
-                        "then": "Non c’è un manometro"
-                    },
-                    "0": {
-                        "then": "C’è un manometro"
-                    }
-                },
-                "question": "Questa pompa ha l’indicatore della pressione o il manometro?"
-            },
-            "3": {
-                "mappings": {
-                    "1": {
-                        "then": "Sempre aperto"
-                    },
-                    "0": {
-                        "then": "Sempre aperto"
-                    }
-                },
-                "question": "Quando è aperto questo punto riparazione bici?"
-            },
-            "2": {
-                "render": "Manutenuta da {operator}",
-                "question": "Chi gestisce questa pompa per bici?"
-            },
-            "1": {
-                "mappings": {
-                    "2": {
-                        "then": "Ci sono sia attrezzi che pompa presenti"
-                    },
-                    "1": {
-                        "then": "Ci sono solo degli attrezzi (cacciaviti, pinze…) presenti"
-                    },
-                    "0": {
-                        "then": "C’è solamente una pompa presente"
-                    }
-                },
-                "question": "Quali servizi sono disponibili in questa stazione per bici?"
-            }
-        },
-        "title": {
-            "mappings": {
-                "4": {
-                    "then": "Pompa per bici"
-                },
-                "3": {
-                    "then": "Pompa per bici <i>{name}</i>"
-                },
-                "2": {
-                    "then": "Pompa rotta"
-                },
-                "1": {
-                    "then": "Stazione riparazione bici"
-                },
-                "0": {
-                    "then": "Stazione riparazione bici"
-                }
-            },
-            "render": "Stazione bici (gonfiaggio & riparazione)"
-        },
-        "name": "Stazioni bici (riparazione, gonfiaggio o entrambi)"
-    },
-    "tree_node": {
-        "tagRenderings": {
+                "render": "<img src=\"./assets/layers/tree_node/Onroerend_Erfgoed_logo_without_text.svg\" style=\"width:0.85em;height:1em;vertical-align:middle\" alt=\"\"/> Onroerend Erfgoed ID: <a href=\"https://id.erfgoed.net/erfgoedobjecten/{ref:OnroerendErfgoed}\">{ref:OnroerendErfgoed}</a>",
+                "question": "Qual è l’ID rilasciato da Onroerend Erfgoed Flanders?"
+            },
             "8": {
                 "render": "<img src=\"./assets/svg/wikidata.svg\" style=\"width:1em;height:0.56em;vertical-align:middle\" alt=\"\"/> Wikidata: <a href=\"http://www.wikidata.org/entity/{wikidata}\">{wikidata}</a>",
                 "question": "Qual è l’ID Wikidata per questo albero?"
-            },
-            "7": {
-                "question": "Qual è l’ID rilasciato da Onroerend Erfgoed Flanders?",
-                "render": "<img src=\"./assets/layers/tree_node/Onroerend_Erfgoed_logo_without_text.svg\" style=\"width:0.85em;height:1em;vertical-align:middle\" alt=\"\"/> Onroerend Erfgoed ID: <a href=\"https://id.erfgoed.net/erfgoedobjecten/{ref:OnroerendErfgoed}\">{ref:OnroerendErfgoed}</a>"
-            },
-            "6": {
-                "mappings": {
-                    "0": {
-                        "then": "<img src=\"./assets/layers/tree_node/Onroerend_Erfgoed_logo_without_text.svg\" style=\"width:0.85em;height:1em;vertical-align:middle\" alt=\"\"/>Registrato come patrimonio da <i>Onroerend Erfgoed</i> Flanders"
-                    },
-                    "4": {
-                        "then": "Registrato come patrimonio da un’organizzazione differente"
-                    },
-                    "3": {
-                        "then": "Non è registrato come patrimonio"
-                    },
-                    "2": {
-                        "then": "Registrato come patrimonio da un’organizzazione differente"
-                    },
-                    "1": {
-                        "then": "Registrato come patrimonio da <i>Direction du Patrimoine culturel</i> di Bruxelles"
-                    }
-                },
-                "question": "Quest’albero è registrato come patrimonio?"
-            },
-            "3": {
-                "mappings": {
-                    "3": {
-                        "then": "L’albero è in un parco o qualcosa di simile (cimitero, aree didattiche, etc.)."
-                    },
-                    "2": {
-                        "then": "L’albero è usato per scopi agricoli, ad esempio in un frutteto."
-                    },
-                    "1": {
-                        "then": "L’albero è un monumento naturale, ad esempio perché specialmente antico o appartenente a specie importanti."
-                    },
-                    "0": {
-                        "then": "È un albero notevole per le sue dimensioni o per la posizione prominente. È utile alla navigazione."
-                    },
-                    "7": {
-                        "then": "L’albero si trova fuori dall’area urbana."
-                    },
-                    "6": {
-                        "then": "L’albero si trova in un’area urbana."
-                    },
-                    "5": {
-                        "then": "Fa parte di un viale alberato."
-                    },
-                    "4": {
-                        "then": "L’albero è un giardino residenziale."
-                    }
-                },
-                "question": "Quanto significativo è questo albero? Scegli la prima risposta che corrisponde."
-            },
-            "2": {
-                "mappings": {
-                    "2": {
-                        "then": "<img src=\"./assets/themes/trees/leafless.svg\" style=\"width:1.5em;height:1.5em\" alt=\"\"/> Privo di foglie (permanente)"
-                    },
-                    "1": {
-                        "then": "<img src=\"./assets/themes/trees/needleleaved.svg\" style=\"width:1.5em;height:1.5em\" alt=\"\"/> Aghifoglia"
-                    },
-                    "0": {
-                        "then": "<img src=\"./assets/themes/trees/broadleaved.svg\" style=\"width:1.5em;height:1.5em\" alt=\"\"/> Latifoglia"
-                    }
-                },
-                "question": "Si tratta di un albero latifoglia o aghifoglia?"
-            },
-            "1": {
-                "mappings": {
-                    "0": {
-                        "then": "Altezza: {height}&nbsp;m"
-                    }
-                },
-                "render": "Altezza: {height}"
-            },
-            "5": {
-                "mappings": {
-                    "0": {
-                        "then": "L’albero non ha un nome."
-                    }
-                },
-                "question": "L’albero ha un nome?",
-                "render": "Nome: {name}"
-            },
-            "4": {
-                "mappings": {
-                    "1": {
-                        "then": "Sempreverde."
-                    },
-                    "0": {
-                        "then": "Caduco: l’albero perde le sue foglie per un periodo dell’anno."
-                    }
-                },
-                "question": "È un sempreverde o caduco?"
-            }
-        },
-        "presets": {
-            "0": {
-                "description": "Un albero di una specie con foglie larghe come la quercia o il pioppo.",
-                "title": "Albero latifoglia"
-            },
-            "2": {
-                "description": "Qualora non si sia sicuri se si tratta di un albero latifoglia o aghifoglia.",
-                "title": "Albero"
-            },
-            "1": {
-                "description": "Un albero di una specie con aghi come il pino o l’abete.",
-                "title": "Albero aghifoglia"
-            }
-        },
-        "title": {
-            "mappings": {
-                "0": {
-                    "then": "<i>{name}</i>"
-                }
-            },
-            "render": "Albero"
-        },
-        "name": "Albero"
-    },
-    "bike_shop": {
-        "tagRenderings": {
-            "12": {
-                "mappings": {
-                    "1": {
-                        "then": "Questo negozio non vende bici usate"
-                    },
-                    "0": {
-                        "then": "Questo negozio vende bici usate"
-                    },
-                    "2": {
-                        "then": "Questo negozio vende solamente bici usate"
-                    }
-                },
-                "question": "Questo negozio vende bici usate?"
-            },
-            "11": {
-                "mappings": {
-                    "1": {
-                        "then": "Questo negozio non noleggia le bici"
-                    },
-                    "0": {
-                        "then": "Questo negozio noleggia le bici"
-                    }
-                },
-                "question": "Questo negozio noleggia le bici?"
-            },
-            "10": {
-                "mappings": {
-                    "3": {
-                        "then": "Questo negozio ripara solo le biciclette di una certa marca"
-                    },
-                    "2": {
-                        "then": "Questo negozio ripara solo le bici che sono state acquistate qua"
-                    },
-                    "1": {
-                        "then": "Questo negozio non ripara bici"
-                    },
-                    "0": {
-                        "then": "Questo negozio ripara bici"
-                    }
-                },
-                "question": "Questo negozio ripara bici?"
-            },
-            "9": {
-                "mappings": {
-                    "1": {
-                        "then": "Questo negozio non vende bici"
-                    },
-                    "0": {
-                        "then": "Questo negozio vende bici"
-                    }
-                },
-                "question": "Questo negozio vende bici?"
-            },
-            "5": {
-                "question": "Qual è l’indirizzo email di {name}?"
-            },
-            "4": {
-                "question": "Qual è il numero di telefono di {name}?"
-            },
-            "3": {
-                "question": "Qual è il sito web di {name}?"
-            },
-            "2": {
-                "render": "Questo negozio di biciclette è chiamato {name}",
-                "question": "Qual è il nome di questo negozio di biciclette?"
-            },
-            "1": {
-                "render": "Questo negozio è specializzato nella vendita di {shop} ed effettua attività relative alle biciclette"
-            },
-            "15": {
-                "mappings": {
-                    "2": {
-                        "then": "Questo negozio non offre la pulizia della bicicletta"
-                    },
-                    "1": {
-                        "then": "Questo negozio ha una struttura dove è possibile pulire la propria bici"
-                    },
-                    "0": {
-                        "then": "Questo negozio lava le biciclette"
-                    }
-                },
-                "question": "Vengono lavate le bici qua?"
-            },
-            "14": {
-                "mappings": {
-                    "2": {
-                        "then": "Gli attrezzi per la riparazione fai-da-te sono disponibili solamente se hai acquistato/noleggiato la bici nel negozio"
-                    },
-                    "1": {
-                        "then": "Questo negozio non offre degli attrezzi per la riparazione fai-da-te"
-                    },
-                    "0": {
-                        "then": "Questo negozio offre degli attrezzi per la riparazione fai-da-te"
-                    }
-                },
-                "question": "Sono presenti degli attrezzi per riparare la propria bici?"
-            },
-            "13": {
-                "mappings": {
-                    "2": {
-                        "then": "C’è una pompa per bici, è mostrata come punto separato "
-                    },
-                    "1": {
-                        "then": "Questo negozio non offre l’uso pubblico di una pompa per bici"
-                    },
-                    "0": {
-                        "then": "Questo negozio offre l’uso pubblico di una pompa per bici"
-                    }
-                },
-                "question": "Questo negozio offre l’uso a chiunque di una pompa per bici?"
-            }
-        },
-        "description": "Un negozio che vende specificatamente biciclette o articoli similari",
-        "title": {
-            "mappings": {
-                "5": {
-                    "then": "Venditore/riparatore bici <i>{name}</i>"
-                },
-                "4": {
-                    "then": "Negozio di biciclette <i>{name}</i>"
-                },
-                "3": {
-                    "then": "Riparazione biciclette <i>{name</i>"
-                },
-                "2": {
-                    "then": "Noleggio di biciclette <i>{name}</i>"
-                },
-                "0": {
-                    "then": "Negozio di articoli sportivi <i>{name}</i>"
-                }
-            },
-            "render": "Venditore/riparatore bici"
-        },
-        "name": "Venditore/riparatore bici",
-        "presets": {
-            "0": {
-                "title": "Negozio/riparatore di bici"
-            }
-        }
-    },
-    "bike_monitoring_station": {
-        "title": {
-            "mappings": {
-                "1": {
-                    "then": "Stazione conta-bicicletta {ref}"
-                },
-                "0": {
-                    "then": "Stazione conta-biciclette {name}"
-                }
-            },
-            "render": "Stazione conta-biciclette"
-        },
-        "name": "Stazioni di monitoraggio"
-    },
-    "bike_cleaning": {
-        "presets": {
-            "0": {
-                "title": "Servizio lavaggio bici"
-            }
-        },
-        "title": {
-            "mappings": {
-                "0": {
-                    "then": "Servizio lavaggio bici <i>{name}</i>"
-                }
-            },
-            "render": "Servizio lavaggio bici"
-        },
-        "name": "Servizio lavaggio bici"
-    },
-    "bicycle_tube_vending_machine": {
-        "tagRenderings": {
-            "1": {
-                "mappings": {
-                    "2": {
-                        "then": "Il distributore automatico è spento"
-                    },
-                    "1": {
-                        "then": "Il distributore automatico è guasto"
-                    },
-                    "0": {
-                        "then": "Il distributore automatico funziona"
-                    }
-                },
-                "render": "Lo stato operativo è <i>{operational_status}</i>",
-                "question": "Questo distributore automatico funziona ancora?"
-            }
-        },
-        "presets": {
-            "0": {
-                "title": "Distributore automatico di camere d’aria per bici"
-            }
-        },
-        "title": {
-            "render": "Distributore automatico di camere d’aria per bici"
-        },
-        "name": "Distributore automatico di camere d’aria per bici"
-    },
-    "direction": {
-        "description": "Questo livello visualizza le direzioni",
-        "name": "Visualizzazione della direzione"
-    },
-    "defibrillator": {
-        "tagRenderings": {
-            "15": {
-                "question": "C’è qualcosa di sbagliato riguardante come è stato mappato, che non si è potuto correggere qua? (lascia una nota agli esperti di OpenStreetMap)",
-                "render": "Informazioni supplementari per gli esperti di OpenStreetMap: {fixme}"
-            },
-            "14": {
-                "mappings": {
-                    "0": {
-                        "then": "Verificato oggi!"
-                    }
-                },
-                "render": "Questo defibrillatore è stato verificato per l‘ultima volta in data {survey:date}",
-                "question": "Quando è stato verificato per l’ultima volta questo defibrillatore?"
-            },
-            "13": {
-                "question": "Vi sono altre informazioni utili agli utenti che non è stato possibile aggiungere prima? (lasciare vuoto in caso negativo)",
-                "render": "Informazioni supplementari: {description}"
-            },
-            "12": {
-                "mappings": {
-                    "0": {
-                        "then": "Aperto 24/7 (festivi inclusi)"
-                    }
-                },
-                "question": "In quali orari è disponibile questo defibrillatore?",
-                "render": "{opening_hours_table(opening_hours)}"
-            },
-            "11": {
-                "question": "Qual è il numero di telefono per le domande riguardanti questo defibrillatore?",
-                "render": "Numero di telefono per le domande su questo defibrillatore:<a href='tel:{phone}'>{phone}</a>"
-            },
-            "10": {
-                "question": "Qual è l’indirizzo email per le domande riguardanti questo defibrillatore?",
-                "render": "Indirizzo email per le domande su questo defibrillatore:<a href='mailto:{email}'>{email}</a>"
-            },
-            "9": {
-                "question": "Qual è il numero identificativo ufficiale di questo dispositivo? (se visibile sul dispositivo)",
-                "render": "Numero identificativo ufficiale di questo dispositivo:<i>{ref}</i>"
-            },
-            "8": {
-                "mappings": {
-                    "3": {
-                        "then": "Questo defibrillatore non è raggiungibile con la sedia a rotelle"
-                    },
-                    "2": {
-                        "then": "È possibile raggiungere questo defibrillatore con la sedia a rotelle ma non è semplice"
-                    },
-                    "1": {
-                        "then": "Questo defibrillatore è facilmente raggiungibile con un sedia a rotelle"
-                    },
-                    "0": {
-                        "then": "Questo defibrillatore è stato appositamente adattato per gli utenti con la sedia a rotelle"
-                    }
-                },
-                "question": "Questo defibrillatore è accessibile con la sedia a rotelle?"
-            },
-            "7": {
-                "question": "Indica più precisamente dove si trova il defibrillatore (in francese)",
-                "render": "<i>Informazioni supplementari circa la posizione (in francese):</i><br/>{defibrillator:location:fr}"
-            },
-            "6": {
-                "question": "Indica più precisamente dove si trova il defibrillatore (in inglese)",
-                "render": "<i>Informazioni supplementari circa la posizione (in inglese):</i><br/>{defibrillator:location:en}"
-            },
-            "5": {
-                "question": "Indica più precisamente dove si trova il defibrillatore (in lingua locale)",
-                "render": "<i>Informazioni supplementari circa la posizione (in lingua locale):</i><br/>{defibrillator:location}"
-            },
-            "4": {
-                "mappings": {
-                    "1": {
-                        "then": "Questo defibrillatore è al <b>primo piano</b>"
-                    },
-                    "0": {
-                        "then": "Questo defibrillatore è al <b>pian terreno</b>"
-                    }
-                },
-                "render": "Questo defibrillatore è al piano {level}",
-                "question": "A che piano si trova questo defibrillatore?"
-            },
-            "3": {
-                "mappings": {
-                    "1": {
-                        "then": "È un normale defibrillatore automatico"
-                    },
-                    "0": {
-                        "then": "Questo è un defibrillatore manuale per professionisti"
-                    }
-                },
-                "question": "Si tratta di un normale defibrillatore automatico o un defibrillatore manuale riservato ai professionisti?",
-                "render": "Non vi sono informazioni riguardanti il tipo di questo dispositivo"
-            },
-            "2": {
-                "mappings": {
-                    "4": {
-                        "then": "Non accessibile, potrebbe essere solo per uso professionale"
-                    },
-                    "3": {
-                        "then": "Non accessibile al pubblico (ad esempio riservato al personale, ai proprietari, etc.)"
-                    },
-                    "2": {
-                        "then": "Accessibile solo ai clienti"
-                    },
-                    "1": {
-                        "then": "Pubblicamente accessibile"
-                    },
-                    "0": {
-                        "then": "Pubblicamente accessibile"
-                    }
-                },
-                "render": "Accesso è {access}",
-                "question": "Questo defibrillatore è liberamente accessibile?"
-            },
-            "1": {
-                "mappings": {
-                    "1": {
-                        "then": "Questo defibrillatore si trova all’esterno"
-                    },
-                    "0": {
-                        "then": "Questo defibrillatore si trova all’interno"
-                    }
-                },
-                "question": "Questo defibrillatore si trova all’interno?"
-            }
-        },
-        "presets": {
-            "0": {
-                "title": "Defibrillatore"
-            }
-        },
-        "title": {
-            "render": "Defibrillatore"
-        },
-        "name": "Defibrillatori"
->>>>>>> 05ac48f8
+            }
+        },
+        "presets": {
+            "0": {
+                "title": "Albero latifoglia",
+                "description": "Un albero di una specie con foglie larghe come la quercia o il pioppo."
+            },
+            "1": {
+                "title": "Albero aghifoglia",
+                "description": "Un albero di una specie con aghi come il pino o l’abete."
+            },
+            "2": {
+                "title": "Albero",
+                "description": "Qualora non si sia sicuri se si tratta di un albero latifoglia o aghifoglia."
+            }
+        }
     }
 }