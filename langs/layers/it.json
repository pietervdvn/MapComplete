--- conflicted
+++ resolved
@@ -642,11 +642,7 @@
                 }
             }
         },
-<<<<<<< HEAD
-        "name": "Venditore/riparatore bici",
-=======
         "name": "Venditore/riparatore di biciclette",
->>>>>>> 2532d3d6
         "presets": {
             "0": {
                 "title": "una negozio/riparatore di bici"
