--- conflicted
+++ resolved
@@ -745,7 +745,6 @@
             "render": "Oggetto relativo alle bici"
         }
     },
-<<<<<<< HEAD
     "charging_station": {
         "tagRenderings": {
             "Network": {
@@ -757,132 +756,130 @@
             }
         }
     },
-=======
->>>>>>> 027bf29a
     "defibrillator": {
+        "name": "Defibrillatori",
+        "presets": {
+            "0": {
+                "title": "Defibrillatore"
+            }
+        },
+        "tagRenderings": {
+            "defibrillator-access": {
+                "mappings": {
+                    "0": {
+                        "then": "Pubblicamente accessibile"
+                    },
+                    "1": {
+                        "then": "Pubblicamente accessibile"
+                    },
+                    "2": {
+                        "then": "Accessibile solo ai clienti"
+                    },
+                    "3": {
+                        "then": "Non accessibile al pubblico (ad esempio riservato al personale, ai proprietari, etc.)"
+                    },
+                    "4": {
+                        "then": "Non accessibile, potrebbe essere solo per uso professionale"
+                    }
+                },
+                "question": "Questo defibrillatore è liberamente accessibile?",
+                "render": "Accesso è {access}"
+            },
+            "defibrillator-defibrillator": {
+                "mappings": {
+                    "0": {
+                        "then": "Questo è un defibrillatore manuale per professionisti"
+                    },
+                    "1": {
+                        "then": "È un normale defibrillatore automatico"
+                    }
+                },
+                "question": "Si tratta di un normale defibrillatore automatico o un defibrillatore manuale riservato ai professionisti?",
+                "render": "Non vi sono informazioni riguardanti il tipo di questo dispositivo"
+            },
+            "defibrillator-defibrillator:location": {
+                "question": "Indica più precisamente dove si trova il defibrillatore (in lingua locale)",
+                "render": "<i>Informazioni supplementari circa la posizione (in lingua locale):</i><br/>{defibrillator:location}"
+            },
+            "defibrillator-defibrillator:location:en": {
+                "question": "Indica più precisamente dove si trova il defibrillatore (in inglese)",
+                "render": "<i>Informazioni supplementari circa la posizione (in inglese):</i><br/>{defibrillator:location:en}"
+            },
+            "defibrillator-defibrillator:location:fr": {
+                "question": "Indica più precisamente dove si trova il defibrillatore (in francese)",
+                "render": "<i>Informazioni supplementari circa la posizione (in francese):</i><br/>{defibrillator:location:fr}"
+            },
+            "defibrillator-description": {
+                "question": "Vi sono altre informazioni utili agli utenti che non è stato possibile aggiungere prima? (lasciare vuoto in caso negativo)",
+                "render": "Informazioni supplementari: {description}"
+            },
+            "defibrillator-email": {
+                "question": "Qual è l’indirizzo email per le domande riguardanti questo defibrillatore?",
+                "render": "Indirizzo email per le domande su questo defibrillatore:<a href='mailto:{email}'>{email}</a>"
+            },
+            "defibrillator-fixme": {
+                "question": "C’è qualcosa di sbagliato riguardante come è stato mappato, che non si è potuto correggere qua? (lascia una nota agli esperti di OpenStreetMap)",
+                "render": "Informazioni supplementari per gli esperti di OpenStreetMap: {fixme}"
+            },
+            "defibrillator-indoors": {
+                "mappings": {
+                    "0": {
+                        "then": "Questo defibrillatore si trova all’interno"
+                    },
+                    "1": {
+                        "then": "Questo defibrillatore si trova all’esterno"
+                    }
+                },
+                "question": "Questo defibrillatore si trova all’interno?"
+            },
+            "defibrillator-level": {
+                "mappings": {
+                    "0": {
+                        "then": "Questo defibrillatore è al <b>pian terreno</b>"
+                    },
+                    "1": {
+                        "then": "Questo defibrillatore è al <b>primo piano</b>"
+                    }
+                },
+                "question": "A che piano si trova questo defibrillatore?",
+                "render": "Questo defibrillatore è al piano {level}"
+            },
+            "defibrillator-opening_hours": {
+                "mappings": {
+                    "0": {
+                        "then": "Aperto 24/7 (festivi inclusi)"
+                    }
+                },
+                "question": "In quali orari è disponibile questo defibrillatore?",
+                "render": "{opening_hours_table(opening_hours)}"
+            },
+            "defibrillator-phone": {
+                "question": "Qual è il numero di telefono per le domande riguardanti questo defibrillatore?",
+                "render": "Numero di telefono per le domande su questo defibrillatore:<a href='tel:{phone}'>{phone}</a>"
+            },
+            "defibrillator-ref": {
+                "question": "Qual è il numero identificativo ufficiale di questo dispositivo? (se visibile sul dispositivo)",
+                "render": "Numero identificativo ufficiale di questo dispositivo:<i>{ref}</i>"
+            },
+            "defibrillator-survey:date": {
+                "mappings": {
+                    "0": {
+                        "then": "Verificato oggi!"
+                    }
+                },
+                "question": "Quando è stato verificato per l’ultima volta questo defibrillatore?",
+                "render": "Questo defibrillatore è stato verificato per l‘ultima volta in data {survey:date}"
+            }
+        },
+        "title": {
+            "render": "Defibrillatore"
+        },
         "icon": {
             "mappings": {
                 "0": {
                     "then": "./assets/layers/defibrillator/aed_checked.svg"
                 }
             }
-        },
-        "name": "Defibrillatori",
-        "presets": {
-            "0": {
-                "title": "Defibrillatore"
-            }
-        },
-        "tagRenderings": {
-            "defibrillator-access": {
-                "mappings": {
-                    "0": {
-                        "then": "Pubblicamente accessibile"
-                    },
-                    "1": {
-                        "then": "Pubblicamente accessibile"
-                    },
-                    "2": {
-                        "then": "Accessibile solo ai clienti"
-                    },
-                    "3": {
-                        "then": "Non accessibile al pubblico (ad esempio riservato al personale, ai proprietari, etc.)"
-                    },
-                    "4": {
-                        "then": "Non accessibile, potrebbe essere solo per uso professionale"
-                    }
-                },
-                "question": "Questo defibrillatore è liberamente accessibile?",
-                "render": "Accesso è {access}"
-            },
-            "defibrillator-defibrillator": {
-                "mappings": {
-                    "0": {
-                        "then": "Questo è un defibrillatore manuale per professionisti"
-                    },
-                    "1": {
-                        "then": "È un normale defibrillatore automatico"
-                    }
-                },
-                "question": "Si tratta di un normale defibrillatore automatico o un defibrillatore manuale riservato ai professionisti?",
-                "render": "Non vi sono informazioni riguardanti il tipo di questo dispositivo"
-            },
-            "defibrillator-defibrillator:location": {
-                "question": "Indica più precisamente dove si trova il defibrillatore (in lingua locale)",
-                "render": "<i>Informazioni supplementari circa la posizione (in lingua locale):</i><br/>{defibrillator:location}"
-            },
-            "defibrillator-defibrillator:location:en": {
-                "question": "Indica più precisamente dove si trova il defibrillatore (in inglese)",
-                "render": "<i>Informazioni supplementari circa la posizione (in inglese):</i><br/>{defibrillator:location:en}"
-            },
-            "defibrillator-defibrillator:location:fr": {
-                "question": "Indica più precisamente dove si trova il defibrillatore (in francese)",
-                "render": "<i>Informazioni supplementari circa la posizione (in francese):</i><br/>{defibrillator:location:fr}"
-            },
-            "defibrillator-description": {
-                "question": "Vi sono altre informazioni utili agli utenti che non è stato possibile aggiungere prima? (lasciare vuoto in caso negativo)",
-                "render": "Informazioni supplementari: {description}"
-            },
-            "defibrillator-email": {
-                "question": "Qual è l’indirizzo email per le domande riguardanti questo defibrillatore?",
-                "render": "Indirizzo email per le domande su questo defibrillatore:<a href='mailto:{email}'>{email}</a>"
-            },
-            "defibrillator-fixme": {
-                "question": "C’è qualcosa di sbagliato riguardante come è stato mappato, che non si è potuto correggere qua? (lascia una nota agli esperti di OpenStreetMap)",
-                "render": "Informazioni supplementari per gli esperti di OpenStreetMap: {fixme}"
-            },
-            "defibrillator-indoors": {
-                "mappings": {
-                    "0": {
-                        "then": "Questo defibrillatore si trova all’interno"
-                    },
-                    "1": {
-                        "then": "Questo defibrillatore si trova all’esterno"
-                    }
-                },
-                "question": "Questo defibrillatore si trova all’interno?"
-            },
-            "defibrillator-level": {
-                "mappings": {
-                    "0": {
-                        "then": "Questo defibrillatore è al <b>pian terreno</b>"
-                    },
-                    "1": {
-                        "then": "Questo defibrillatore è al <b>primo piano</b>"
-                    }
-                },
-                "question": "A che piano si trova questo defibrillatore?",
-                "render": "Questo defibrillatore è al piano {level}"
-            },
-            "defibrillator-opening_hours": {
-                "mappings": {
-                    "0": {
-                        "then": "Aperto 24/7 (festivi inclusi)"
-                    }
-                },
-                "question": "In quali orari è disponibile questo defibrillatore?",
-                "render": "{opening_hours_table(opening_hours)}"
-            },
-            "defibrillator-phone": {
-                "question": "Qual è il numero di telefono per le domande riguardanti questo defibrillatore?",
-                "render": "Numero di telefono per le domande su questo defibrillatore:<a href='tel:{phone}'>{phone}</a>"
-            },
-            "defibrillator-ref": {
-                "question": "Qual è il numero identificativo ufficiale di questo dispositivo? (se visibile sul dispositivo)",
-                "render": "Numero identificativo ufficiale di questo dispositivo:<i>{ref}</i>"
-            },
-            "defibrillator-survey:date": {
-                "mappings": {
-                    "0": {
-                        "then": "Verificato oggi!"
-                    }
-                },
-                "question": "Quando è stato verificato per l’ultima volta questo defibrillatore?",
-                "render": "Questo defibrillatore è stato verificato per l‘ultima volta in data {survey:date}"
-            }
-        },
-        "title": {
-            "render": "Defibrillatore"
         }
     },
     "direction": {
@@ -1322,17 +1319,6 @@
             "render": "Microbiblioteca"
         }
     },
-    "shops": {
-        "tagRenderings": {
-            "shops-shop": {
-                "mappings": {
-                    "5": {
-                        "then": "Autofficina"
-                    }
-                }
-            }
-        }
-    },
     "slow_roads": {
         "tagRenderings": {
             "slow_roads-surface": {
@@ -1835,5 +1821,16 @@
         "title": {
             "render": "Punto panoramico"
         }
+    },
+    "shops": {
+        "tagRenderings": {
+            "shops-shop": {
+                "mappings": {
+                    "5": {
+                        "then": "Autofficina"
+                    }
+                }
+            }
+        }
     }
 }