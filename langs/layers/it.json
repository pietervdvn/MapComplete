{
    "artwork": {
        "description": "Diverse opere d’arte",
        "name": "Opere d’arte",
        "presets": {
            "0": {
                "title": "Opera d’arte"
            }
        },
        "tagRenderings": {
            "artwork-artist_name": {
                "question": "Quale artista ha creato quest’opera?",
                "render": "Creato da {artist_name}"
            },
            "artwork-artwork_type": {
                "mappings": {
                    "0": {
                        "then": "Architettura"
                    },
                    "1": {
                        "then": "Murale"
                    },
                    "2": {
                        "then": "Dipinto"
                    },
                    "3": {
                        "then": "Scultura"
                    },
                    "4": {
                        "then": "Statua"
                    },
                    "5": {
                        "then": "Busto"
                    },
                    "6": {
                        "then": "Masso"
                    },
                    "7": {
                        "then": "Istallazione"
                    },
                    "8": {
                        "then": "Graffiti"
                    },
                    "9": {
                        "then": "Rilievo"
                    },
                    "10": {
                        "then": "Azulejo (ornamento decorativo piastrellato spagnolo)"
                    },
                    "11": {
                        "then": "Mosaico di piastrelle"
                    }
                },
                "question": "Che tipo di opera d’arte è questo?",
                "render": "Si tratta di un {artwork_type}"
            },
            "artwork-website": {
                "question": "Esiste un sito web con maggiori informazioni su quest’opera?",
                "render": "Ulteriori informazioni su <a href='{website}' target='_blank'>questo sito web</a>"
            },
            "artwork-wikidata": {
                "question": "Quale elemento Wikidata corrisponde a <b>quest’opera d’arte</b>?",
                "render": "Corrisponde a <a href='https://www.wikidata.org/wiki/{wikidata}' target='_blank'>{wikidata}</a>"
            }
        },
        "title": {
            "mappings": {
                "0": {
                    "then": "Opera <i>{name}</i>"
                }
            },
            "render": "Opera d’arte"
        }
    },
    "bench": {
        "name": "Panchine",
        "presets": {
            "0": {
                "title": "panchina"
            }
        },
        "tagRenderings": {
            "bench-backrest": {
                "mappings": {
                    "0": {
                        "then": "Schienale: Sì"
                    },
                    "1": {
                        "then": "Schienale: No"
                    }
                },
                "question": "Questa panchina ha lo schienale?",
                "render": "Schienale"
            },
            "bench-colour": {
                "mappings": {
                    "0": {
                        "then": "Colore: marrone"
                    },
                    "1": {
                        "then": "Colore: verde"
                    },
                    "2": {
                        "then": "Colore: grigio"
                    },
                    "3": {
                        "then": "Colore: bianco"
                    },
                    "4": {
                        "then": "Colore: rosso"
                    },
                    "5": {
                        "then": "Colore: nero"
                    },
                    "6": {
                        "then": "Colore: blu"
                    },
                    "7": {
                        "then": "Colore: giallo"
                    }
                },
                "question": "Di che colore è questa panchina?",
                "render": "Colore: {colour}"
            },
            "bench-direction": {
                "question": "In che direzione si guarda quando si è seduti su questa panchina?",
                "render": "Quando si è seduti su questa panchina, si guarda verso {direction}°."
            },
            "bench-material": {
                "mappings": {
                    "0": {
                        "then": "Materiale: legno"
                    },
                    "1": {
                        "then": "Materiale: metallo"
                    },
                    "2": {
                        "then": "Materiale: pietra"
                    },
                    "3": {
                        "then": "Materiale: cemento"
                    },
                    "4": {
                        "then": "Materiale: plastica"
                    },
                    "5": {
                        "then": "Materiale: acciaio"
                    }
                },
                "question": "Di che materiale è fatta questa panchina?",
                "render": "Materiale: {material}"
            },
            "bench-seats": {
                "question": "Quanti posti ha questa panchina?",
                "render": "{seats} posti"
            },
            "bench-survey:date": {
                "question": "Quando è stata verificata l’ultima volta questa panchina?",
                "render": "Questa panchina è stata controllata l’ultima volta in data {survey:date}"
            }
        },
        "title": {
            "render": "Panchina"
        }
    },
    "bench_at_pt": {
        "name": "Panchine alle fermate del trasporto pubblico",
        "tagRenderings": {
            "bench_at_pt-bench": {
                "render": "Panca in piedi"
            },
            "bench_at_pt-name": {
                "render": "{name}"
            }
        },
        "title": {
            "mappings": {
                "0": {
                    "then": "Panchina alla fermata del trasporto pubblico"
                },
                "1": {
                    "then": "Panchina in un riparo"
                }
            },
            "render": "Panchina"
        }
    },
    "bicycle_library": {
        "description": "Una struttura dove le biciclette possono essere prestate per periodi di tempo più lunghi",
        "name": "Bici in prestito",
        "presets": {
            "0": {
                "description": "Una ciclo-teca o «bici in prestito» ha una collezione di bici che possno essere prestate",
                "title": "Bici in prestito"
            }
        },
        "tagRenderings": {
            "bicycle-library-target-group": {
                "mappings": {
                    "0": {
                        "then": "Sono disponibili biciclette per bambini"
                    },
                    "1": {
                        "then": "Sono disponibili biciclette per adulti"
                    },
                    "2": {
                        "then": "Sono disponibili biciclette per disabili"
                    }
                },
                "question": "Chi può prendere in prestito le biciclette qua?"
            },
            "bicycle_library-charge": {
                "mappings": {
                    "0": {
                        "then": "Il prestito di una bicicletta è gratuito"
                    },
                    "1": {
                        "then": "Il prestito di una bicicletta costa 20 €/anno più 20 € di garanzia"
                    }
                },
                "question": "Quanto costa il prestito di una bicicletta?",
                "render": "Il prestito di una bicicletta costa {charge}"
            },
            "bicycle_library-name": {
                "question": "Qual è il nome di questo “bici in prestito”?",
                "render": "Il “bici in prestito” è chiamato {name}"
            }
        },
        "title": {
            "render": "Bici in prestito"
        }
    },
    "bicycle_tube_vending_machine": {
        "name": "Distributore automatico di camere d’aria per bici",
        "presets": {
            "0": {
                "title": "Distributore automatico di camere d’aria per bici"
            }
        },
        "tagRenderings": {
            "Still in use?": {
                "mappings": {
                    "0": {
                        "then": "Il distributore automatico funziona"
                    },
                    "1": {
                        "then": "Il distributore automatico è guasto"
                    },
                    "2": {
                        "then": "Il distributore automatico è spento"
                    }
                },
                "question": "Questo distributore automatico funziona ancora?",
                "render": "Lo stato operativo è <i>{operational_status}</i>"
            }
        },
        "title": {
            "render": "Distributore automatico di camere d’aria per bici"
        }
    },
    "bike_cafe": {
        "name": "Caffè in bici",
        "presets": {
            "0": {
                "title": "Caffè in bici"
            }
        },
        "tagRenderings": {
            "bike_cafe-bike-pump": {
                "mappings": {
                    "0": {
                        "then": "Questo caffè in bici offre una pompa per bici liberamente utilizzabile"
                    },
                    "1": {
                        "then": "Questo caffè in bici non offre una pompa per bici liberamente utilizzabile"
                    }
                },
                "question": "Questo caffè in bici offre una pompa per bici che chiunque può utilizzare?"
            },
            "bike_cafe-email": {
                "question": "Qual è l’indirizzo email di {name}?"
            },
            "bike_cafe-name": {
                "question": "Qual è il nome di questo caffè in bici?",
                "render": "Questo caffè in bici è chiamato {name}"
            },
            "bike_cafe-opening_hours": {
                "question": "Quando è aperto questo caffè in bici?"
            },
            "bike_cafe-phone": {
                "question": "Qual è il numero di telefono di {name}?"
            },
            "bike_cafe-repair-service": {
                "mappings": {
                    "0": {
                        "then": "Questo caffè in bici ripara le bici"
                    },
                    "1": {
                        "then": "Questo caffè in bici non ripara le bici"
                    }
                },
                "question": "Questo caffè in bici ripara le bici?"
            },
            "bike_cafe-repair-tools": {
                "mappings": {
                    "0": {
                        "then": "Questo caffè in bici fornisce degli attrezzi per la riparazione fai-da-te"
                    },
                    "1": {
                        "then": "Questo caffè in bici non fornisce degli attrezzi per la riparazione fai-da-te"
                    }
                },
                "question": "Ci sono degli strumenti per riparare la propria bicicletta?"
            },
            "bike_cafe-website": {
                "question": "Qual è il sito web di {name}?"
            }
        },
        "title": {
            "mappings": {
                "0": {
                    "then": "Caffè in bici <i>{name}</i>"
                }
            },
            "render": "Caffè in bici"
        }
    },
    "bike_cleaning": {
        "name": "Servizio lavaggio bici",
        "presets": {
            "0": {
                "title": "Servizio lavaggio bici"
            }
        },
        "title": {
            "mappings": {
                "0": {
                    "then": "Servizio lavaggio bici <i>{name}</i>"
                }
            },
            "render": "Servizio lavaggio bici"
        }
    },
    "bike_parking": {
        "name": "Parcheggio bici",
        "presets": {
            "0": {
                "title": "Parcheggio bici"
            }
        },
        "tagRenderings": {
            "Access": {
                "mappings": {
                    "0": {
                        "then": "Accessibile pubblicamente"
                    },
                    "1": {
                        "then": "Accesso destinato principalmente ai visitatori di un’attività"
                    },
                    "2": {
                        "then": "Accesso limitato ai membri di una scuola, una compagnia o un’organizzazione"
                    }
                },
                "question": "Chi può usare questo parcheggio bici?",
                "render": "{access}"
            },
            "Bicycle parking type": {
                "mappings": {
                    "0": {
                        "then": "Archetti <img style='width: 25%' src='./assets/layers/bike_parking/staple.svg'>"
                    },
                    "1": {
                        "then": "Scolapiatti <img style='width: 25%'' src='./assets/layers/bike_parking/wall_loops.svg'>"
                    },
                    "2": {
                        "then": "Blocca manubrio <img style='width: 25%'' src='./assets/layers/bike_parking/handlebar_holder.svg'>"
                    },
                    "3": {
                        "then": "Rastrelliera <img style='width: 25%'' src='./assets/layers/bike_parking/rack.svg'>"
                    },
                    "4": {
                        "then": "A due piani <img style='width: 25%'' src='./assets/layers/bike_parking/two_tier.svg'>"
                    },
                    "5": {
                        "then": "Rimessa <img style='width: 25%'' src='./assets/layers/bike_parking/shed.svg'>"
                    },
                    "6": {
                        "then": "Colonnina <img style='width: 25%'' src='./assets/layers/bike_parking/bollard.svg'>"
                    },
                    "7": {
                        "then": "Una zona del pavimento che è marcata per il parcheggio delle bici"
                    }
                },
                "question": "Di che tipo di parcheggio bici si tratta?",
                "render": "È un parcheggio bici del tipo: {bicycle_parking}"
            },
            "Capacity": {
                "question": "Quante biciclette entrano in questo parcheggio per bici (incluse le eventuali bici da trasporto)?",
                "render": "Posti per {capacity} bici"
            },
            "Cargo bike capacity?": {
                "question": "Quante bici da trasporto entrano in questo parcheggio per bici?",
                "render": "Questo parcheggio può contenere {capacity:cargo_bike} bici da trasporto"
            },
            "Cargo bike spaces?": {
                "mappings": {
                    "0": {
                        "then": "Questo parcheggio ha posto per bici da trasporto"
                    },
                    "1": {
                        "then": "Questo parcheggio ha posti destinati (ufficialmente) alle bici da trasporto."
                    },
                    "2": {
                        "then": "Il parcheggio delle bici da trasporto è proibito"
                    }
                },
                "question": "Questo parcheggio dispone di posti specifici per le bici da trasporto?"
            },
            "Is covered?": {
                "mappings": {
                    "0": {
                        "then": "È un parcheggio coperto (ha un tetto)"
                    },
                    "1": {
                        "then": "Non è un parcheggio coperto"
                    }
                },
                "question": "È un parcheggio coperto? Indicare “coperto” per parcheggi all’interno."
            },
            "Underground?": {
                "mappings": {
                    "0": {
                        "then": "Parcheggio sotterraneo"
                    },
                    "1": {
                        "then": "Parcheggio sotterraneo"
                    },
                    "2": {
                        "then": "Parcheggio in superficie"
                    },
                    "3": {
                        "then": "Parcheggio in superficie"
                    },
                    "4": {
                        "then": "Parcheggio sul tetto"
                    }
                },
                "question": "Qual è la posizione relativa di questo parcheggio bici?"
            }
        },
        "title": {
            "render": "Parcheggio bici"
        }
    },
    "bike_repair_station": {
<<<<<<< HEAD
        "icon": {
            "render": "./assets/layers/bike_repair_station/repair_station.svg"
        },
        "mapRendering": {
            "0": {
                "icon": {
                    "render": "./assets/layers/bike_repair_station/repair_station.svg"
                }
            }
        },
=======
>>>>>>> fa012b02
        "name": "Stazioni bici (riparazione, gonfiaggio o entrambi)",
        "presets": {
            "0": {
                "description": "Un dispositivo per gonfiare le proprie gomme in un luogo fisso pubblicamente accessibile.<h3>Esempi di pompe per biciclette</h3><div style='width: 100%; display: flex; align-items: stretch;'><img src='./assets/layers/bike_repair_station/pump_example_manual.jpg' style='height: 200px; width: auto;'/><img src='./assets/layers/bike_repair_station/pump_example.png' style='height: 200px; width: auto;'/><img src='./assets/layers/bike_repair_station/pump_example_round.jpg' style='height: 200px; width: auto;'/></div>",
                "title": "Pompa per bici"
            },
            "1": {
                "description": "Un dispositivo con attrezzi per riparare la tua bici e una pompa in un luogo fisso. Gli attrezzi sono spesso attaccati ad una catena per prevenire il furto.<h3>Esempio</h3><img src='./assets/layers/bike_repair_station/repair_station_example.jpg' height='200'/>",
                "title": "Stazione di riparazione bici e pompa"
            },
            "2": {
                "title": "Stazione di riparazione bici senza pompa"
            }
        },
        "tagRenderings": {
            "Operational status": {
                "mappings": {
                    "0": {
                        "then": "La pompa per bici è guasta"
                    },
                    "1": {
                        "then": "La pompa per bici funziona"
                    }
                },
                "question": "La pompa per bici è sempre funzionante?"
            },
            "bike_repair_station-available-services": {
                "mappings": {
                    "0": {
                        "then": "C’è solamente una pompa presente"
                    },
                    "1": {
                        "then": "Ci sono solo degli attrezzi (cacciaviti, pinze…) presenti"
                    },
                    "2": {
                        "then": "Ci sono sia attrezzi che pompa presenti"
                    }
                },
                "question": "Quali servizi sono disponibili in questa stazione per bici?"
            },
            "bike_repair_station-bike-chain-tool": {
                "mappings": {
                    "0": {
                        "then": "È presente un utensile per riparare la catena"
                    },
                    "1": {
                        "then": "Non è presente un utensile per riparare la catena"
                    }
                },
                "question": "Questa stazione di riparazione bici ha un attrezzo speciale per riparare la catena della bici?"
            },
            "bike_repair_station-bike-stand": {
                "mappings": {
                    "0": {
                        "then": "C’è un gancio o un supporto"
                    },
                    "1": {
                        "then": "Non c’è né un gancio né un supporto"
                    }
                },
                "question": "Questa stazione bici ha un gancio per tenere sospesa la bici o un supporto per alzarla?"
            },
            "bike_repair_station-electrical_pump": {
                "mappings": {
                    "0": {
                        "then": "Pompa manuale"
                    },
                    "1": {
                        "then": "Pompa elettrica"
                    }
                },
                "question": "Questa pompa per bici è elettrica?"
            },
            "bike_repair_station-manometer": {
                "mappings": {
                    "0": {
                        "then": "C’è un manometro"
                    },
                    "1": {
                        "then": "Non c’è un manometro"
                    },
                    "2": {
                        "then": "C’è un manometro ma è rotto"
                    }
                },
                "question": "Questa pompa ha l’indicatore della pressione o il manometro?"
            },
            "bike_repair_station-opening_hours": {
                "mappings": {
                    "0": {
                        "then": "Sempre aperto"
                    },
                    "1": {
                        "then": "Sempre aperto"
                    }
                },
                "question": "Quando è aperto questo punto riparazione bici?"
            },
            "bike_repair_station-operator": {
                "question": "Chi gestisce questa pompa per bici?",
                "render": "Manutenuta da {operator}"
            },
            "bike_repair_station-valves": {
                "mappings": {
                    "0": {
                        "then": "Sclaverand (detta anche Presta)"
                    },
                    "1": {
                        "then": "Dunlop"
                    },
                    "2": {
                        "then": "Schrader (valvola delle auto)"
                    }
                },
                "question": "Quali valvole sono supportate?",
                "render": "Questa pompa è compatibile con le seguenti valvole: {valves}"
            }
        },
        "title": {
            "mappings": {
                "0": {
                    "then": "Stazione riparazione bici"
                },
                "1": {
                    "then": "Stazione riparazione bici"
                },
                "2": {
                    "then": "Pompa rotta"
                },
                "3": {
                    "then": "Pompa per bici <i>{name}</i>"
                },
                "4": {
                    "then": "Pompa per bici"
                }
            },
            "render": "Stazione bici (gonfiaggio & riparazione)"
        }
    },
    "bike_shop": {
        "description": "Un negozio che vende specificatamente biciclette o articoli similari",
        "name": "Venditore/riparatore bici",
        "presets": {
            "0": {
                "title": "Negozio/riparatore di bici"
            }
        },
        "tagRenderings": {
            "bike_repair_bike-pump-service": {
                "mappings": {
                    "0": {
                        "then": "Questo negozio offre l’uso pubblico di una pompa per bici"
                    },
                    "1": {
                        "then": "Questo negozio non offre l’uso pubblico di una pompa per bici"
                    },
                    "2": {
                        "then": "C’è una pompa per bici, è mostrata come punto separato "
                    }
                },
                "question": "Questo negozio offre l’uso a chiunque di una pompa per bici?"
            },
            "bike_repair_bike-wash": {
                "mappings": {
                    "0": {
                        "then": "Questo negozio lava le biciclette"
                    },
                    "1": {
                        "then": "Questo negozio ha una struttura dove è possibile pulire la propria bici"
                    },
                    "2": {
                        "then": "Questo negozio non offre la pulizia della bicicletta"
                    }
                },
                "question": "Vengono lavate le bici qua?"
            },
            "bike_repair_rents-bikes": {
                "mappings": {
                    "0": {
                        "then": "Questo negozio noleggia le bici"
                    },
                    "1": {
                        "then": "Questo negozio non noleggia le bici"
                    }
                },
                "question": "Questo negozio noleggia le bici?"
            },
            "bike_repair_repairs-bikes": {
                "mappings": {
                    "0": {
                        "then": "Questo negozio ripara bici"
                    },
                    "1": {
                        "then": "Questo negozio non ripara bici"
                    },
                    "2": {
                        "then": "Questo negozio ripara solo le bici che sono state acquistate qua"
                    },
                    "3": {
                        "then": "Questo negozio ripara solo le biciclette di una certa marca"
                    }
                },
                "question": "Questo negozio ripara bici?"
            },
            "bike_repair_second-hand-bikes": {
                "mappings": {
                    "0": {
                        "then": "Questo negozio vende bici usate"
                    },
                    "1": {
                        "then": "Questo negozio non vende bici usate"
                    },
                    "2": {
                        "then": "Questo negozio vende solamente bici usate"
                    }
                },
                "question": "Questo negozio vende bici usate?"
            },
            "bike_repair_sells-bikes": {
                "mappings": {
                    "0": {
                        "then": "Questo negozio vende bici"
                    },
                    "1": {
                        "then": "Questo negozio non vende bici"
                    }
                },
                "question": "Questo negozio vende bici?"
            },
            "bike_repair_tools-service": {
                "mappings": {
                    "0": {
                        "then": "Questo negozio offre degli attrezzi per la riparazione fai-da-te"
                    },
                    "1": {
                        "then": "Questo negozio non offre degli attrezzi per la riparazione fai-da-te"
                    },
                    "2": {
                        "then": "Gli attrezzi per la riparazione fai-da-te sono disponibili solamente se hai acquistato/noleggiato la bici nel negozio"
                    }
                },
                "question": "Sono presenti degli attrezzi per riparare la propria bici?"
            },
            "bike_shop-email": {
                "question": "Qual è l’indirizzo email di {name}?"
            },
            "bike_shop-is-bicycle_shop": {
                "render": "Questo negozio è specializzato nella vendita di {shop} ed effettua attività relative alle biciclette"
            },
            "bike_shop-name": {
                "question": "Qual è il nome di questo negozio di biciclette?",
                "render": "Questo negozio di biciclette è chiamato {name}"
            },
            "bike_shop-phone": {
                "question": "Qual è il numero di telefono di {name}?"
            },
            "bike_shop-website": {
                "question": "Qual è il sito web di {name}?"
            }
        },
        "title": {
            "mappings": {
                "0": {
                    "then": "Negozio di articoli sportivi <i>{name}</i>"
                },
                "2": {
                    "then": "Noleggio di biciclette <i>{name}</i>"
                },
                "3": {
                    "then": "Riparazione biciclette <i>{name</i>"
                },
                "4": {
                    "then": "Negozio di biciclette <i>{name}</i>"
                },
                "5": {
                    "then": "Venditore/riparatore bici <i>{name}</i>"
                }
            },
            "render": "Venditore/riparatore bici"
        }
    },
    "bike_themed_object": {
        "name": "Oggetto relativo alle bici",
        "title": {
            "mappings": {
                "1": {
                    "then": "Pista ciclabile"
                }
            },
            "render": "Oggetto relativo alle bici"
        }
    },
    "charging_station": {
        "description": "Una stazione di ricarica",
        "name": "Stazioni di ricarica",
        "tagRenderings": {
            "Network": {
                "question": "A quale rete appartiene questa stazione di ricarica?",
                "render": "{network}"
            },
            "OH": {
                "question": "Quali sono gli orari di apertura di questa stazione di ricarica?"
            }
        },
        "title": {
            "render": "Stazione di ricarica"
        }
    },
    "defibrillator": {
<<<<<<< HEAD
        "icon": {
            "mappings": {
                "0": {
                    "then": "./assets/layers/defibrillator/aed_checked.svg"
                }
            }
        },
        "mapRendering": {
            "0": {
                "icon": {
                    "mappings": {
                        "0": {
                            "then": "./assets/layers/defibrillator/aed_checked.svg"
                        }
                    }
                }
            }
        },
=======
>>>>>>> fa012b02
        "name": "Defibrillatori",
        "presets": {
            "0": {
                "title": "Defibrillatore"
            }
        },
        "tagRenderings": {
            "defibrillator-access": {
                "mappings": {
                    "0": {
                        "then": "Pubblicamente accessibile"
                    },
                    "1": {
                        "then": "Pubblicamente accessibile"
                    },
                    "2": {
                        "then": "Accessibile solo ai clienti"
                    },
                    "3": {
                        "then": "Non accessibile al pubblico (ad esempio riservato al personale, ai proprietari, etc.)"
                    },
                    "4": {
                        "then": "Non accessibile, potrebbe essere solo per uso professionale"
                    }
                },
                "question": "Questo defibrillatore è liberamente accessibile?",
                "render": "Accesso è {access}"
            },
            "defibrillator-defibrillator": {
                "mappings": {
                    "0": {
                        "then": "Questo è un defibrillatore manuale per professionisti"
                    },
                    "1": {
                        "then": "È un normale defibrillatore automatico"
                    }
                },
                "question": "Si tratta di un normale defibrillatore automatico o un defibrillatore manuale riservato ai professionisti?",
                "render": "Non vi sono informazioni riguardanti il tipo di questo dispositivo"
            },
            "defibrillator-defibrillator:location": {
                "question": "Indica più precisamente dove si trova il defibrillatore (in lingua locale)",
                "render": "<i>Informazioni supplementari circa la posizione (in lingua locale):</i><br/>{defibrillator:location}"
            },
            "defibrillator-defibrillator:location:en": {
                "question": "Indica più precisamente dove si trova il defibrillatore (in inglese)",
                "render": "<i>Informazioni supplementari circa la posizione (in inglese):</i><br/>{defibrillator:location:en}"
            },
            "defibrillator-defibrillator:location:fr": {
                "question": "Indica più precisamente dove si trova il defibrillatore (in francese)",
                "render": "<i>Informazioni supplementari circa la posizione (in francese):</i><br/>{defibrillator:location:fr}"
            },
            "defibrillator-description": {
                "question": "Vi sono altre informazioni utili agli utenti che non è stato possibile aggiungere prima? (lasciare vuoto in caso negativo)",
                "render": "Informazioni supplementari: {description}"
            },
            "defibrillator-email": {
                "question": "Qual è l’indirizzo email per le domande riguardanti questo defibrillatore?",
                "render": "Indirizzo email per le domande su questo defibrillatore:<a href='mailto:{email}'>{email}</a>"
            },
            "defibrillator-fixme": {
                "question": "C’è qualcosa di sbagliato riguardante come è stato mappato, che non si è potuto correggere qua? (lascia una nota agli esperti di OpenStreetMap)",
                "render": "Informazioni supplementari per gli esperti di OpenStreetMap: {fixme}"
            },
            "defibrillator-indoors": {
                "mappings": {
                    "0": {
                        "then": "Questo defibrillatore si trova all’interno"
                    },
                    "1": {
                        "then": "Questo defibrillatore si trova all’esterno"
                    }
                },
                "question": "Questo defibrillatore si trova all’interno?"
            },
            "defibrillator-level": {
                "mappings": {
                    "0": {
                        "then": "Questo defibrillatore è al <b>pian terreno</b>"
                    },
                    "1": {
                        "then": "Questo defibrillatore è al <b>primo piano</b>"
                    }
                },
                "question": "A che piano si trova questo defibrillatore?",
                "render": "Questo defibrillatore è al piano {level}"
            },
            "defibrillator-opening_hours": {
                "mappings": {
                    "0": {
                        "then": "Aperto 24/7 (festivi inclusi)"
                    }
                },
                "question": "In quali orari è disponibile questo defibrillatore?",
                "render": "{opening_hours_table(opening_hours)}"
            },
            "defibrillator-phone": {
                "question": "Qual è il numero di telefono per le domande riguardanti questo defibrillatore?",
                "render": "Numero di telefono per le domande su questo defibrillatore:<a href='tel:{phone}'>{phone}</a>"
            },
            "defibrillator-ref": {
                "question": "Qual è il numero identificativo ufficiale di questo dispositivo? (se visibile sul dispositivo)",
                "render": "Numero identificativo ufficiale di questo dispositivo:<i>{ref}</i>"
            },
            "defibrillator-survey:date": {
                "mappings": {
                    "0": {
                        "then": "Verificato oggi!"
                    }
                },
                "question": "Quando è stato verificato per l’ultima volta questo defibrillatore?",
                "render": "Questo defibrillatore è stato verificato per l‘ultima volta in data {survey:date}"
            }
        },
        "title": {
            "render": "Defibrillatore"
        }
    },
    "direction": {
        "description": "Questo livello visualizza le direzioni",
        "name": "Visualizzazione della direzione"
    },
    "drinking_water": {
        "name": "Acqua potabile",
        "presets": {
            "0": {
                "title": "acqua potabile"
            }
        },
        "tagRenderings": {
            "Bottle refill": {
                "mappings": {
                    "0": {
                        "then": "È facile riempire d’acqua le bottiglie"
                    },
                    "1": {
                        "then": "Le bottiglie d’acqua potrebbero non entrare"
                    }
                },
                "question": "Quanto è facile riempire d’acqua le bottiglie?"
            },
            "Still in use?": {
                "mappings": {
                    "0": {
                        "then": "La fontanella funziona"
                    },
                    "1": {
                        "then": "La fontanella è guasta"
                    },
                    "2": {
                        "then": "La fontanella è chiusa"
                    }
                },
                "question": "Questo punto di acqua potabile è sempre funzionante?",
                "render": "Lo stato operativo è <i>{operational_status}</i>"
            },
            "render-closest-drinking-water": {
                "render": "<a href='#{_closest_other_drinking_water_id}'>C’è un’altra fontanella a {_closest_other_drinking_water_distance} metri</a>"
            }
        },
        "title": {
            "render": "Acqua potabile"
        }
    },
    "ghost_bike": {
        "name": "Bici fantasma",
        "presets": {
            "0": {
                "title": "Bici fantasma"
            }
        },
        "tagRenderings": {
            "ghost-bike-explanation": {
                "render": "Una <b>bici fantasma</b> è il memoriale di un ciclista che è morto in un incidente stradale e che ha la forma di una bicicletta bianca piazzata in maniera stabile vicino al luogo dell’incidente."
            },
            "ghost_bike-inscription": {
                "question": "Che cosa è scritto sulla bici fantasma?",
                "render": "<i>{inscription}</i>"
            },
            "ghost_bike-name": {
                "mappings": {
                    "0": {
                        "then": "Nessun nome scritto sulla bici"
                    }
                },
                "question": "A chi è dedicata questa bici fantasma?<span class='question-subtext'><br/>Rispetta la privacy (compila solo il nome se questo è stato ampiamente pubblicato o se è scritto sulla bici). Decidi se è il caso di non inserire il cognome.</span>",
                "render": "In ricordo di {name}"
            },
            "ghost_bike-source": {
                "question": "In quale pagina web si possono trovare informazioni sulla bici fantasma o l’incidente?",
                "render": "<a href='{source}' target='_blank'>Sono disponibili ulteriori informazioni</a>"
            },
            "ghost_bike-start_date": {
                "question": "Quando è stata installata questa bici fantasma?",
                "render": "Piazzata in data {start_date}"
            }
        },
        "title": {
            "mappings": {
                "0": {
                    "then": "Bici fantasma in ricordo di {name}"
                }
            },
            "render": "Bici fantasma"
        }
    },
    "information_board": {
        "name": "Pannelli informativi",
        "presets": {
            "0": {
                "title": "pannello informativo"
            }
        },
        "title": {
            "render": "Pannello informativo"
        }
    },
    "map": {
        "description": "Una mappa, destinata ai turisti e che è sistemata in maniera permanente in uno spazio pubblico",
        "name": "Mappe",
        "presets": {
            "0": {
                "description": "Aggiungi una mappa mancante",
                "title": "Mappa"
            }
        },
        "tagRenderings": {
            "map-attribution": {
                "mappings": {
                    "0": {
                        "then": "L’attribuzione a OpenStreetMap è chiaramente specificata, inclusa la licenza ODBL"
                    },
                    "1": {
                        "then": "L’attribuzione a OpenStreetMap è chiaramente specificata ma la licenza non compare"
                    },
                    "2": {
                        "then": "Non era presente alcun cenno a OpenStreetMap ma qualcuno vi ha attaccato un adesivo di OpenStreetMap"
                    },
                    "3": {
                        "then": "Non c’è alcuna attribuzione"
                    },
                    "4": {
                        "then": "Non c’è alcuna attribuzione"
                    }
                },
                "question": "L’attribuzione a OpenStreetMap è presente?"
            },
            "map-map_source": {
                "mappings": {
                    "0": {
                        "then": "Questa mappa si basa su OpenStreetMap"
                    }
                },
                "question": "Su quali dati si basa questa mappa?",
                "render": "Questa mappa si basa su {map_source}"
            }
        },
        "title": {
            "render": "Mappa"
        }
    },
    "nature_reserve": {
        "tagRenderings": {
            "Curator": {
                "question": "Chi è il curatore di questa riserva naturale?<br/><span class='subtle'>Rispetta la privacy (scrivi il nome solo se questo è noto pubblicamente)",
                "render": "{curator} è il curatore di questa riserva naturale"
            },
            "Dogs?": {
                "mappings": {
                    "0": {
                        "then": "I cani devono essere tenuti al guinzaglio"
                    },
                    "1": {
                        "then": "I cani non sono ammessi"
                    },
                    "2": {
                        "then": "I cani sono liberi di girare liberi"
                    }
                },
                "question": "I cani sono ammessi in questa riserva naturale?"
            },
            "Email": {
                "question": "Qual è l’indirizzo email a cui scrivere per fare domande o segnalare problemi su questa riserva naturale?<br/><span class='subtle'>Rispetta la privacy (compila l’indirizzo email personale solo se è stato reso pubblico)",
                "render": "<a href='mailto:{email}' target='_blank'>{email}</a>"
            },
            "Surface area": {
                "render": "Area: {_surface:ha} ha"
            },
            "Website": {
                "question": "In quale pagina web si possono trovare altre informazioni riguardanti questa riserva naturale?"
            },
            "phone": {
                "question": "Quale numero di telefono comporre per fare domande o segnalare problemi riguardanti questa riserva naturale?br/><span class='subtle'>Rispetta la privacy (inserisci il numero di telefono privato solo se questo è noto pubblicamente)",
                "render": "<a href='tel:{email}' target='_blank'>{phone}</a>"
            }
        }
    },
    "picnic_table": {
        "description": "Il livello che mostra i tavoli da picnic",
        "name": "Tavoli da picnic",
        "presets": {
            "0": {
                "title": "tavolo da picnic"
            }
        },
        "tagRenderings": {
            "picnic_table-material": {
                "mappings": {
                    "0": {
                        "then": "È un tavolo da picnic in legno"
                    },
                    "1": {
                        "then": "È un tavolo da picnic in cemento"
                    }
                },
                "question": "Di che materiale è fatto questo tavolo da picnic?",
                "render": "Questo tavolo da picnic è fatto di {material}"
            }
        },
        "title": {
            "render": "Tavolo da picnic"
        }
    },
    "playground": {
        "description": "Parchi giochi",
        "name": "Campi da gioco",
        "presets": {
            "0": {
                "title": "Campetto"
            }
        },
        "tagRenderings": {
            "Playground-wheelchair": {
                "mappings": {
                    "0": {
                        "then": "Completamente accessibile in sedia a rotelle"
                    },
                    "1": {
                        "then": "Accesso limitato in sedia a rotelle"
                    },
                    "2": {
                        "then": "Non accessibile in sedia a rotelle"
                    }
                },
                "question": "Il campetto è accessibile a persone in sedia a rotelle?"
            },
            "playground-access": {
                "mappings": {
                    "0": {
                        "then": "Accessibile pubblicamente"
                    },
                    "1": {
                        "then": "Accessibile pubblicamente"
                    },
                    "2": {
                        "then": "Accessibile solamente ai clienti dell’attività che lo gestisce"
                    },
                    "3": {
                        "then": "Accessibile solamente agli studenti della scuola"
                    },
                    "4": {
                        "then": "Non accessibile"
                    }
                },
                "question": "Questo parco giochi è pubblicamente accessibile?"
            },
            "playground-email": {
                "question": "Qual è l’indirizzo email del gestore di questo parco giochi?",
                "render": "<a href='mailto:{email}'>{email}</a>"
            },
            "playground-lit": {
                "mappings": {
                    "0": {
                        "then": "Questo parco giochi è illuminato di notte"
                    },
                    "1": {
                        "then": "Questo parco giochi non è illuminato di notte"
                    }
                },
                "question": "È illuminato di notte questo parco giochi?"
            },
            "playground-max_age": {
                "question": "Qual è l’età massima per accedere a questo parco giochi?",
                "render": "Accessibile ai bambini di età inferiore a {max_age}"
            },
            "playground-min_age": {
                "question": "Qual è l’età minima per accedere a questo parco giochi?",
                "render": "Accessibile ai bambini di almeno {min_age} anni"
            },
            "playground-opening_hours": {
                "mappings": {
                    "0": {
                        "then": "Si può accedere dall'alba al tramonto"
                    },
                    "1": {
                        "then": "Si può sempre accedere"
                    },
                    "2": {
                        "then": "Si può sempre accedere"
                    }
                },
                "question": "Quando si può accedere a questo campetto?"
            },
            "playground-operator": {
                "question": "Chi è il responsabile di questo parco giochi?",
                "render": "Gestito da {operator}"
            },
            "playground-phone": {
                "question": "Qual è il numero di telefono del gestore del campetto?",
                "render": "<a href='tel:{phone}'>{phone}</a>"
            },
            "playground-surface": {
                "mappings": {
                    "0": {
                        "then": "La superficie è <b>prato</b>"
                    },
                    "1": {
                        "then": "La superficie è <b>sabbia</b>"
                    },
                    "2": {
                        "then": "La superficie consiste di <b>trucioli di legno</b>"
                    },
                    "3": {
                        "then": "La superficie è <b>mattonelle regolari</b>"
                    },
                    "4": {
                        "then": "La superficie è <b>asfalto</b>"
                    },
                    "5": {
                        "then": "La superficie è <b>cemento</b>"
                    },
                    "6": {
                        "then": "La superficie è <b>non pavimentato</b>"
                    },
                    "7": {
                        "then": "La superficie è <b>pavimentato</b>"
                    }
                },
                "question": "Qual è la superficie di questo parco giochi?<br/><i>Se ve ne è più di una, seleziona quella predominante</i>",
                "render": "La superficie è <b>{surface}</b>"
            }
        },
        "title": {
            "mappings": {
                "0": {
                    "then": "Parco giochi <i>{name}</i>"
                }
            },
            "render": "Parco giochi"
        }
    },
    "public_bookcase": {
        "description": "Una vetrinetta ai bordi della strada contenente libri, aperta al pubblico",
        "name": "Microbiblioteche",
        "presets": {
            "0": {
                "title": "Microbiblioteca"
            }
        },
        "tagRenderings": {
            "bookcase-booktypes": {
                "mappings": {
                    "0": {
                        "then": "Principalmente libri per l'infanzia"
                    },
                    "1": {
                        "then": "Principalmente libri per persone in età adulta"
                    },
                    "2": {
                        "then": "Sia libri per l'infanzia, sia per l'età adulta"
                    }
                },
                "question": "Che tipo di libri si possono trovare in questa microbiblioteca?"
            },
            "bookcase-is-accessible": {
                "mappings": {
                    "0": {
                        "then": "È ad accesso libero"
                    },
                    "1": {
                        "then": "L'accesso è riservato ai clienti"
                    }
                },
                "question": "Questa microbiblioteca è ad accesso libero?"
            },
            "bookcase-is-indoors": {
                "mappings": {
                    "0": {
                        "then": "Questa microbiblioteca si trova al chiuso"
                    },
                    "1": {
                        "then": "Questa microbiblioteca si trova all'aperto"
                    },
                    "2": {
                        "then": "Questa microbiblioteca si trova all'aperto"
                    }
                },
                "question": "Questa microbiblioteca si trova all'aperto?"
            },
            "public_bookcase-brand": {
                "mappings": {
                    "0": {
                        "then": "Fa parte della rete 'Little Free Library'"
                    },
                    "1": {
                        "then": "Questa microbiblioteca non fa parte di una rete"
                    }
                },
                "question": "Questa microbiblioteca fa parte di una rete?",
                "render": "Questa microbiblioteca fa parte di {brand}"
            },
            "public_bookcase-capacity": {
                "question": "Quanti libri può contenere questa microbiblioteca?",
                "render": "Questa microbiblioteca può contenere fino a {capacity} libri"
            },
            "public_bookcase-name": {
                "mappings": {
                    "0": {
                        "then": "Questa microbiblioteca non ha un nome proprio"
                    }
                },
                "question": "Come si chiama questa microbiblioteca pubblica?",
                "render": "Questa microbiblioteca si chiama {name}"
            },
            "public_bookcase-operator": {
                "question": "Chi mantiene questa microbiblioteca?",
                "render": "È gestita da {operator}"
            },
            "public_bookcase-ref": {
                "mappings": {
                    "0": {
                        "then": "Questa microbiblioteca non fa parte di una rete"
                    }
                },
                "question": "Qual è il numero identificativo di questa microbiblioteca?",
                "render": "Il numero identificativo di questa microbiblioteca nella rete {brand} è {ref}"
            },
            "public_bookcase-start_date": {
                "question": "Quando è stata inaugurata questa microbiblioteca?",
                "render": "È stata inaugurata il {start_date}"
            },
            "public_bookcase-website": {
                "question": "C'è un sito web con maggiori informazioni su questa microbiblioteca?",
                "render": "Maggiori informazioni sul <a href='{website}' target='_blank'>sito web</a>"
            }
        },
        "title": {
            "mappings": {
                "0": {
                    "then": "Microbiblioteca pubblica <i>{name}</i>"
                }
            },
            "render": "Microbiblioteca"
        }
    },
    "slow_roads": {
        "tagRenderings": {
            "slow_roads-surface": {
                "mappings": {
                    "0": {
                        "then": "La superficie è <b>erba</b>"
                    },
                    "1": {
                        "then": "La superficie è <b>terreno</b>"
                    },
                    "2": {
                        "then": "La superficie è <b>non pavimentata</b>"
                    },
                    "3": {
                        "then": "La superficie è <b>sabbia</b>"
                    },
                    "4": {
                        "then": "La superficie è <b>pietre irregolari</b>"
                    },
                    "5": {
                        "then": "La superficie è <b>asfalto</b>"
                    },
                    "6": {
                        "then": "La superficie è <b>calcestruzzo</b>"
                    },
                    "7": {
                        "then": "La superficie è <b>pavimentata</b>"
                    }
                },
                "render": "La superficie è <b>{surface}</b>"
            }
        }
    },
    "sport_pitch": {
        "description": "Un campo sportivo",
        "name": "Campi sportivi",
        "presets": {
            "0": {
                "title": "Tavolo da tennistavolo"
            },
            "1": {
                "title": "Campo sportivo"
            }
        },
        "tagRenderings": {
            "sport-pitch-access": {
                "mappings": {
                    "0": {
                        "then": "Aperto al pubblico"
                    },
                    "1": {
                        "then": "Accesso limitato (p.es. solo con prenotazione, in certi orari, ...)"
                    },
                    "2": {
                        "then": "Accesso limitato ai membri dell'associazione"
                    },
                    "3": {
                        "then": "Privato - non aperto al pubblico"
                    }
                },
                "question": "Questo campo sportivo è aperto al pubblico?"
            },
            "sport-pitch-reservation": {
                "mappings": {
                    "0": {
                        "then": "La prenotazione è obbligatoria per usare questo campo sportivo"
                    },
                    "1": {
                        "then": "La prenotazione è consigliata per usare questo campo sportivo"
                    },
                    "2": {
                        "then": "La prenotazione è consentita, ma non è obbligatoria per usare questo campo sportivo"
                    },
                    "3": {
                        "then": "Non è possibile prenotare"
                    }
                },
                "question": "È necessario prenotarsi per usare questo campo sportivo?"
            },
            "sport_pitch-email": {
                "question": "Qual è l'indirizzo email del gestore?"
            },
            "sport_pitch-opening_hours": {
                "mappings": {
                    "1": {
                        "then": "Sempre aperto"
                    }
                },
                "question": "Quando è aperto questo campo sportivo?"
            },
            "sport_pitch-phone": {
                "question": "Qual è il numero di telefono del gestore?"
            },
            "sport_pitch-sport": {
                "mappings": {
                    "0": {
                        "then": "Qui si gioca a basket"
                    },
                    "1": {
                        "then": "Qui si gioca a calcio"
                    },
                    "2": {
                        "then": "Questo è un tavolo da ping pong"
                    },
                    "3": {
                        "then": "Qui si gioca a tennis"
                    },
                    "4": {
                        "then": "Qui si gioca a korfball"
                    },
                    "5": {
                        "then": "Qui si gioca a basket"
                    }
                },
                "question": "Quale sport si gioca qui?",
                "render": "Qui si gioca a {sport}"
            },
            "sport_pitch-surface": {
                "mappings": {
                    "0": {
                        "then": "La superficie è <b>erba</b>"
                    },
                    "1": {
                        "then": "La superficie è <b>sabbia</b>"
                    },
                    "2": {
                        "then": "La superficie è <b>pietre irregolari</b>"
                    },
                    "3": {
                        "then": "La superficie è <b>asfalto</b>"
                    },
                    "4": {
                        "then": "La superficie è <b>calcestruzzo</b>"
                    }
                },
                "question": "Qual è la superficie di questo campo sportivo?",
                "render": "La superficie è <b>{surface}</b>"
            }
        },
        "title": {
            "render": "Campo sportivo"
        }
    },
    "surveillance_camera": {
        "name": "Videocamere di sorveglianza",
        "tagRenderings": {
            "Camera type: fixed; panning; dome": {
                "mappings": {
                    "0": {
                        "then": "Una videocamera fissa (non semovente)"
                    },
                    "1": {
                        "then": "Una videocamera a cupola (che può ruotare)"
                    },
                    "2": {
                        "then": "Una videocamera panoramica"
                    }
                },
                "question": "Di che tipo di videocamera si tratta?"
            },
            "Indoor camera? This isn't clear for 'public'-cameras": {
                "mappings": {
                    "0": {
                        "then": "Questa videocamera si trova al chiuso"
                    },
                    "1": {
                        "then": "Questa videocamera si trova all'aperto"
                    },
                    "2": {
                        "then": "Questa videocamera si trova probabilmente all'esterno"
                    }
                },
                "question": "Lo spazio pubblico sorvegliato da questa videocamera è all'aperto o al chiuso?"
            },
            "Level": {
                "question": "A che piano si trova questa videocamera?",
                "render": "Si trova al piano {level}"
            },
            "Operator": {
                "question": "Chi gestisce questa videocamera a circuito chiuso?",
                "render": "È gestita da {operator}"
            },
            "Surveillance type: public, outdoor, indoor": {
                "mappings": {
                    "0": {
                        "then": "Sorveglia un'area pubblica, come una strada, un ponte, una piazza, un parco, una stazione, un passaggio o un sottopasso pubblico, ..."
                    },
                    "1": {
                        "then": "Sorveglia un'area esterna di proprietà privata (un parcheggio, una stazione di servizio, un cortile, un ingresso, un vialetto privato, ...)"
                    },
                    "2": {
                        "then": "Sorveglia un ambiente interno di proprietà privata, per esempio un negozio, un parcheggio sotterraneo privato, ..."
                    }
                },
                "question": "Che cosa sorveglia questa videocamera"
            },
            "Surveillance:zone": {
                "mappings": {
                    "0": {
                        "then": "Sorveglia un parcheggio"
                    },
                    "1": {
                        "then": "Sorveglia il traffico"
                    },
                    "2": {
                        "then": "Sorveglia un ingresso"
                    },
                    "3": {
                        "then": "Sorveglia un corridoio"
                    },
                    "4": {
                        "then": "Sorveglia una pensilina del trasporto pubblico"
                    },
                    "5": {
                        "then": "Sorveglia un negozio"
                    }
                },
                "question": "Che cosa è sorvegliato qui?",
                "render": " Sorveglia una {surveillance:zone}"
            },
            "camera:mount": {
                "mappings": {
                    "0": {
                        "then": "Questa telecamera è posizionata contro un muro"
                    },
                    "1": {
                        "then": "Questa telecamera è posizionata su un palo"
                    },
                    "2": {
                        "then": "Questa telecamera è posizionata sul soffitto"
                    }
                },
                "question": "Com'è posizionata questa telecamera?",
                "render": "Metodo di montaggio: {mount}"
            },
            "direction. We don't ask this for a dome on a pole or ceiling as it has a 360° view": {
                "mappings": {
                    "0": {
                        "then": "Punta in direzione {direction}"
                    }
                },
                "question": "In quale direzione geografica punta questa videocamera?",
                "render": "Punta in direzione {camera:direction}"
            }
        },
        "title": {
            "render": "Videocamera di sorveglianza"
        }
    },
    "toilet": {
        "name": "Servizi igienici",
        "presets": {
            "0": {
                "description": "Servizi igienici aperti al pubblico",
                "title": "servizi igienici"
            },
            "1": {
                "description": "Servizi igienici che hanno almeno una toilette accessibile a persone in sedia a rotelle",
                "title": "servizi igienici accessibili per persone in sedia a rotelle"
            }
        },
        "tagRenderings": {
            "toilet-access": {
                "mappings": {
                    "0": {
                        "then": "Accesso pubblico"
                    },
                    "1": {
                        "then": "Accesso riservato ai clienti e alle clienti"
                    },
                    "2": {
                        "then": "Non accessibile"
                    },
                    "3": {
                        "then": "Accessibile, ma occorre chiedere una chiave per accedere"
                    },
                    "4": {
                        "then": "Accesso pubblico"
                    }
                },
                "question": "Questi servizi igienici sono aperti al pubblico?",
                "render": "L'accesso è {access}"
            },
            "toilet-changing_table:location": {
                "mappings": {
                    "0": {
                        "then": "Il fasciatoio è nei servizi igienici femminili. "
                    },
                    "1": {
                        "then": "Il fasciatoio è nei servizi igienici maschili. "
                    },
                    "2": {
                        "then": "Il fasciatoio è nei servizi igienici per persone in sedia a rotelle. "
                    },
                    "3": {
                        "then": "Il fasciatoio è in una stanza dedicata. "
                    }
                },
                "question": "Dove si trova il fasciatoio?",
                "render": "Il fasciatoio si trova presso {changing_table:location}"
            },
            "toilet-charge": {
                "question": "Quanto costa l'accesso a questi servizi igienici?",
                "render": "La tariffa è {charge}"
            },
            "toilets-changing-table": {
                "mappings": {
                    "0": {
                        "then": "È disponibile un fasciatoio"
                    },
                    "1": {
                        "then": "Non è disponibile un fasciatoio"
                    }
                },
                "question": "È disponibile un fasciatoio (per cambiare i pannolini)?"
            },
            "toilets-fee": {
                "mappings": {
                    "0": {
                        "then": "Questi servizi igienici sono a pagamento"
                    },
                    "1": {
                        "then": "Gratis"
                    }
                },
                "question": "Questi servizi igienici sono gratuiti?"
            },
            "toilets-type": {
                "mappings": {
                    "0": {
                        "then": "Ci sono solo WC con sedile"
                    },
                    "1": {
                        "then": "Ci sono solo urinali"
                    },
                    "2": {
                        "then": "Ci sono solo turche"
                    },
                    "3": {
                        "then": "Ci sono sia sedili, sia urinali"
                    }
                },
                "question": "Di che tipo di servizi igienici si tratta?"
            },
            "toilets-wheelchair": {
                "mappings": {
                    "0": {
                        "then": "C'è un WC riservato alle persone in sedia a rotelle"
                    },
                    "1": {
                        "then": "Non accessibile in sedia a rotelle"
                    }
                },
                "question": "C'è un WC riservato alle persone in sedia a rotelle"
            }
        },
        "title": {
            "render": "Servizi igienici"
        }
    },
    "tree_node": {
        "name": "Albero",
        "presets": {
            "0": {
                "description": "Un albero di una specie con foglie larghe come la quercia o il pioppo.",
                "title": "Albero latifoglia"
            },
            "1": {
                "description": "Un albero di una specie con aghi come il pino o l’abete.",
                "title": "Albero aghifoglia"
            },
            "2": {
                "description": "Qualora non si sia sicuri se si tratta di un albero latifoglia o aghifoglia.",
                "title": "Albero"
            }
        },
        "tagRenderings": {
            "tree-decidouous": {
                "mappings": {
                    "0": {
                        "then": "Caduco: l’albero perde le sue foglie per un periodo dell’anno."
                    },
                    "1": {
                        "then": "Sempreverde."
                    }
                },
                "question": "È un sempreverde o caduco?"
            },
            "tree-denotation": {
                "mappings": {
                    "0": {
                        "then": "È un albero notevole per le sue dimensioni o per la posizione prominente. È utile alla navigazione."
                    },
                    "1": {
                        "then": "L’albero è un monumento naturale, ad esempio perché specialmente antico o appartenente a specie importanti."
                    },
                    "2": {
                        "then": "L’albero è usato per scopi agricoli, ad esempio in un frutteto."
                    },
                    "3": {
                        "then": "L’albero è in un parco o qualcosa di simile (cimitero, aree didattiche, etc.)."
                    },
                    "4": {
                        "then": "L’albero è un giardino residenziale."
                    },
                    "5": {
                        "then": "Fa parte di un viale alberato."
                    },
                    "6": {
                        "then": "L’albero si trova in un’area urbana."
                    },
                    "7": {
                        "then": "L’albero si trova fuori dall’area urbana."
                    }
                },
                "question": "Quanto significativo è questo albero? Scegli la prima risposta che corrisponde."
            },
            "tree-height": {
                "mappings": {
                    "0": {
                        "then": "Altezza: {height}&nbsp;m"
                    }
                },
                "render": "Altezza: {height}"
            },
            "tree-heritage": {
                "mappings": {
                    "0": {
                        "then": "<img src=\"./assets/layers/tree_node/Onroerend_Erfgoed_logo_without_text.svg\" style=\"width:0.85em;height:1em;vertical-align:middle\" alt=\"\"/>Registrato come patrimonio da <i>Onroerend Erfgoed</i> Flanders"
                    },
                    "1": {
                        "then": "Registrato come patrimonio da <i>Direction du Patrimoine culturel</i> di Bruxelles"
                    },
                    "2": {
                        "then": "Registrato come patrimonio da un’organizzazione differente"
                    },
                    "3": {
                        "then": "Non è registrato come patrimonio"
                    },
                    "4": {
                        "then": "Registrato come patrimonio da un’organizzazione differente"
                    }
                },
                "question": "Quest’albero è registrato come patrimonio?"
            },
            "tree-leaf_type": {
                "mappings": {
                    "0": {
                        "then": "<img src=\"./assets/themes/trees/broadleaved.svg\" style=\"width:1.5em;height:1.5em\" alt=\"\"/> Latifoglia"
                    },
                    "1": {
                        "then": "<img src=\"./assets/themes/trees/needleleaved.svg\" style=\"width:1.5em;height:1.5em\" alt=\"\"/> Aghifoglia"
                    },
                    "2": {
                        "then": "<img src=\"./assets/themes/trees/leafless.svg\" style=\"width:1.5em;height:1.5em\" alt=\"\"/> Privo di foglie (permanente)"
                    }
                },
                "question": "Si tratta di un albero latifoglia o aghifoglia?"
            },
            "tree_node-name": {
                "mappings": {
                    "0": {
                        "then": "L’albero non ha un nome."
                    }
                },
                "question": "L’albero ha un nome?",
                "render": "Nome: {name}"
            },
            "tree_node-ref:OnroerendErfgoed": {
                "question": "Qual è l’ID rilasciato da Onroerend Erfgoed Flanders?",
                "render": "<img src=\"./assets/layers/tree_node/Onroerend_Erfgoed_logo_without_text.svg\" style=\"width:0.85em;height:1em;vertical-align:middle\" alt=\"\"/> Onroerend Erfgoed ID: <a href=\"https://id.erfgoed.net/erfgoedobjecten/{ref:OnroerendErfgoed}\">{ref:OnroerendErfgoed}</a>"
            },
            "tree_node-wikidata": {
                "question": "Qual è l’ID Wikidata per questo albero?",
                "render": "<img src=\"./assets/svg/wikidata.svg\" style=\"width:1em;height:0.56em;vertical-align:middle\" alt=\"\"/> Wikidata: <a href=\"http://www.wikidata.org/entity/{wikidata}\">{wikidata}</a>"
            }
        },
        "title": {
            "mappings": {
                "0": {
                    "then": "<i>{name}</i>"
                }
            },
            "render": "Albero"
        }
    },
    "viewpoint": {
        "description": "Un punto panoramico che offre una bella vista. L'ideale è aggiungere un'immagine, se nessun'altra categoria è appropriata",
        "name": "Punto panoramico",
        "presets": {
            "0": {
                "title": "Punto panoramico"
            }
        },
        "tagRenderings": {
            "viewpoint-description": {
                "question": "Vuoi aggiungere una descrizione?"
            }
        },
        "title": {
            "render": "Punto panoramico"
        }
    }
}<|MERGE_RESOLUTION|>--- conflicted
+++ resolved
@@ -453,9 +453,143 @@
         }
     },
     "bike_repair_station": {
-<<<<<<< HEAD
-        "icon": {
-            "render": "./assets/layers/bike_repair_station/repair_station.svg"
+        "name": "Stazioni bici (riparazione, gonfiaggio o entrambi)",
+        "presets": {
+            "0": {
+                "description": "Un dispositivo per gonfiare le proprie gomme in un luogo fisso pubblicamente accessibile.<h3>Esempi di pompe per biciclette</h3><div style='width: 100%; display: flex; align-items: stretch;'><img src='./assets/layers/bike_repair_station/pump_example_manual.jpg' style='height: 200px; width: auto;'/><img src='./assets/layers/bike_repair_station/pump_example.png' style='height: 200px; width: auto;'/><img src='./assets/layers/bike_repair_station/pump_example_round.jpg' style='height: 200px; width: auto;'/></div>",
+                "title": "Pompa per bici"
+            },
+            "1": {
+                "description": "Un dispositivo con attrezzi per riparare la tua bici e una pompa in un luogo fisso. Gli attrezzi sono spesso attaccati ad una catena per prevenire il furto.<h3>Esempio</h3><img src='./assets/layers/bike_repair_station/repair_station_example.jpg' height='200'/>",
+                "title": "Stazione di riparazione bici e pompa"
+            },
+            "2": {
+                "title": "Stazione di riparazione bici senza pompa"
+            }
+        },
+        "tagRenderings": {
+            "Operational status": {
+                "mappings": {
+                    "0": {
+                        "then": "La pompa per bici è guasta"
+                    },
+                    "1": {
+                        "then": "La pompa per bici funziona"
+                    }
+                },
+                "question": "La pompa per bici è sempre funzionante?"
+            },
+            "bike_repair_station-available-services": {
+                "mappings": {
+                    "0": {
+                        "then": "C’è solamente una pompa presente"
+                    },
+                    "1": {
+                        "then": "Ci sono solo degli attrezzi (cacciaviti, pinze…) presenti"
+                    },
+                    "2": {
+                        "then": "Ci sono sia attrezzi che pompa presenti"
+                    }
+                },
+                "question": "Quali servizi sono disponibili in questa stazione per bici?"
+            },
+            "bike_repair_station-bike-chain-tool": {
+                "mappings": {
+                    "0": {
+                        "then": "È presente un utensile per riparare la catena"
+                    },
+                    "1": {
+                        "then": "Non è presente un utensile per riparare la catena"
+                    }
+                },
+                "question": "Questa stazione di riparazione bici ha un attrezzo speciale per riparare la catena della bici?"
+            },
+            "bike_repair_station-bike-stand": {
+                "mappings": {
+                    "0": {
+                        "then": "C’è un gancio o un supporto"
+                    },
+                    "1": {
+                        "then": "Non c’è né un gancio né un supporto"
+                    }
+                },
+                "question": "Questa stazione bici ha un gancio per tenere sospesa la bici o un supporto per alzarla?"
+            },
+            "bike_repair_station-electrical_pump": {
+                "mappings": {
+                    "0": {
+                        "then": "Pompa manuale"
+                    },
+                    "1": {
+                        "then": "Pompa elettrica"
+                    }
+                },
+                "question": "Questa pompa per bici è elettrica?"
+            },
+            "bike_repair_station-manometer": {
+                "mappings": {
+                    "0": {
+                        "then": "C’è un manometro"
+                    },
+                    "1": {
+                        "then": "Non c’è un manometro"
+                    },
+                    "2": {
+                        "then": "C’è un manometro ma è rotto"
+                    }
+                },
+                "question": "Questa pompa ha l’indicatore della pressione o il manometro?"
+            },
+            "bike_repair_station-opening_hours": {
+                "mappings": {
+                    "0": {
+                        "then": "Sempre aperto"
+                    },
+                    "1": {
+                        "then": "Sempre aperto"
+                    }
+                },
+                "question": "Quando è aperto questo punto riparazione bici?"
+            },
+            "bike_repair_station-operator": {
+                "question": "Chi gestisce questa pompa per bici?",
+                "render": "Manutenuta da {operator}"
+            },
+            "bike_repair_station-valves": {
+                "mappings": {
+                    "0": {
+                        "then": "Sclaverand (detta anche Presta)"
+                    },
+                    "1": {
+                        "then": "Dunlop"
+                    },
+                    "2": {
+                        "then": "Schrader (valvola delle auto)"
+                    }
+                },
+                "question": "Quali valvole sono supportate?",
+                "render": "Questa pompa è compatibile con le seguenti valvole: {valves}"
+            }
+        },
+        "title": {
+            "mappings": {
+                "0": {
+                    "then": "Stazione riparazione bici"
+                },
+                "1": {
+                    "then": "Stazione riparazione bici"
+                },
+                "2": {
+                    "then": "Pompa rotta"
+                },
+                "3": {
+                    "then": "Pompa per bici <i>{name}</i>"
+                },
+                "4": {
+                    "then": "Pompa per bici"
+                }
+            },
+            "render": "Stazione bici (gonfiaggio & riparazione)"
         },
         "mapRendering": {
             "0": {
@@ -463,146 +597,6 @@
                     "render": "./assets/layers/bike_repair_station/repair_station.svg"
                 }
             }
-        },
-=======
->>>>>>> fa012b02
-        "name": "Stazioni bici (riparazione, gonfiaggio o entrambi)",
-        "presets": {
-            "0": {
-                "description": "Un dispositivo per gonfiare le proprie gomme in un luogo fisso pubblicamente accessibile.<h3>Esempi di pompe per biciclette</h3><div style='width: 100%; display: flex; align-items: stretch;'><img src='./assets/layers/bike_repair_station/pump_example_manual.jpg' style='height: 200px; width: auto;'/><img src='./assets/layers/bike_repair_station/pump_example.png' style='height: 200px; width: auto;'/><img src='./assets/layers/bike_repair_station/pump_example_round.jpg' style='height: 200px; width: auto;'/></div>",
-                "title": "Pompa per bici"
-            },
-            "1": {
-                "description": "Un dispositivo con attrezzi per riparare la tua bici e una pompa in un luogo fisso. Gli attrezzi sono spesso attaccati ad una catena per prevenire il furto.<h3>Esempio</h3><img src='./assets/layers/bike_repair_station/repair_station_example.jpg' height='200'/>",
-                "title": "Stazione di riparazione bici e pompa"
-            },
-            "2": {
-                "title": "Stazione di riparazione bici senza pompa"
-            }
-        },
-        "tagRenderings": {
-            "Operational status": {
-                "mappings": {
-                    "0": {
-                        "then": "La pompa per bici è guasta"
-                    },
-                    "1": {
-                        "then": "La pompa per bici funziona"
-                    }
-                },
-                "question": "La pompa per bici è sempre funzionante?"
-            },
-            "bike_repair_station-available-services": {
-                "mappings": {
-                    "0": {
-                        "then": "C’è solamente una pompa presente"
-                    },
-                    "1": {
-                        "then": "Ci sono solo degli attrezzi (cacciaviti, pinze…) presenti"
-                    },
-                    "2": {
-                        "then": "Ci sono sia attrezzi che pompa presenti"
-                    }
-                },
-                "question": "Quali servizi sono disponibili in questa stazione per bici?"
-            },
-            "bike_repair_station-bike-chain-tool": {
-                "mappings": {
-                    "0": {
-                        "then": "È presente un utensile per riparare la catena"
-                    },
-                    "1": {
-                        "then": "Non è presente un utensile per riparare la catena"
-                    }
-                },
-                "question": "Questa stazione di riparazione bici ha un attrezzo speciale per riparare la catena della bici?"
-            },
-            "bike_repair_station-bike-stand": {
-                "mappings": {
-                    "0": {
-                        "then": "C’è un gancio o un supporto"
-                    },
-                    "1": {
-                        "then": "Non c’è né un gancio né un supporto"
-                    }
-                },
-                "question": "Questa stazione bici ha un gancio per tenere sospesa la bici o un supporto per alzarla?"
-            },
-            "bike_repair_station-electrical_pump": {
-                "mappings": {
-                    "0": {
-                        "then": "Pompa manuale"
-                    },
-                    "1": {
-                        "then": "Pompa elettrica"
-                    }
-                },
-                "question": "Questa pompa per bici è elettrica?"
-            },
-            "bike_repair_station-manometer": {
-                "mappings": {
-                    "0": {
-                        "then": "C’è un manometro"
-                    },
-                    "1": {
-                        "then": "Non c’è un manometro"
-                    },
-                    "2": {
-                        "then": "C’è un manometro ma è rotto"
-                    }
-                },
-                "question": "Questa pompa ha l’indicatore della pressione o il manometro?"
-            },
-            "bike_repair_station-opening_hours": {
-                "mappings": {
-                    "0": {
-                        "then": "Sempre aperto"
-                    },
-                    "1": {
-                        "then": "Sempre aperto"
-                    }
-                },
-                "question": "Quando è aperto questo punto riparazione bici?"
-            },
-            "bike_repair_station-operator": {
-                "question": "Chi gestisce questa pompa per bici?",
-                "render": "Manutenuta da {operator}"
-            },
-            "bike_repair_station-valves": {
-                "mappings": {
-                    "0": {
-                        "then": "Sclaverand (detta anche Presta)"
-                    },
-                    "1": {
-                        "then": "Dunlop"
-                    },
-                    "2": {
-                        "then": "Schrader (valvola delle auto)"
-                    }
-                },
-                "question": "Quali valvole sono supportate?",
-                "render": "Questa pompa è compatibile con le seguenti valvole: {valves}"
-            }
-        },
-        "title": {
-            "mappings": {
-                "0": {
-                    "then": "Stazione riparazione bici"
-                },
-                "1": {
-                    "then": "Stazione riparazione bici"
-                },
-                "2": {
-                    "then": "Pompa rotta"
-                },
-                "3": {
-                    "then": "Pompa per bici <i>{name}</i>"
-                },
-                "4": {
-                    "then": "Pompa per bici"
-                }
-            },
-            "render": "Stazione bici (gonfiaggio & riparazione)"
         }
     },
     "bike_shop": {
@@ -762,12 +756,12 @@
         "description": "Una stazione di ricarica",
         "name": "Stazioni di ricarica",
         "tagRenderings": {
+            "OH": {
+                "question": "Quali sono gli orari di apertura di questa stazione di ricarica?"
+            },
             "Network": {
                 "question": "A quale rete appartiene questa stazione di ricarica?",
                 "render": "{network}"
-            },
-            "OH": {
-                "question": "Quali sono gli orari di apertura di questa stazione di ricarica?"
             }
         },
         "title": {
@@ -775,13 +769,122 @@
         }
     },
     "defibrillator": {
-<<<<<<< HEAD
-        "icon": {
-            "mappings": {
-                "0": {
-                    "then": "./assets/layers/defibrillator/aed_checked.svg"
-                }
-            }
+        "name": "Defibrillatori",
+        "presets": {
+            "0": {
+                "title": "Defibrillatore"
+            }
+        },
+        "tagRenderings": {
+            "defibrillator-access": {
+                "mappings": {
+                    "0": {
+                        "then": "Pubblicamente accessibile"
+                    },
+                    "1": {
+                        "then": "Pubblicamente accessibile"
+                    },
+                    "2": {
+                        "then": "Accessibile solo ai clienti"
+                    },
+                    "3": {
+                        "then": "Non accessibile al pubblico (ad esempio riservato al personale, ai proprietari, etc.)"
+                    },
+                    "4": {
+                        "then": "Non accessibile, potrebbe essere solo per uso professionale"
+                    }
+                },
+                "question": "Questo defibrillatore è liberamente accessibile?",
+                "render": "Accesso è {access}"
+            },
+            "defibrillator-defibrillator": {
+                "mappings": {
+                    "0": {
+                        "then": "Questo è un defibrillatore manuale per professionisti"
+                    },
+                    "1": {
+                        "then": "È un normale defibrillatore automatico"
+                    }
+                },
+                "question": "Si tratta di un normale defibrillatore automatico o un defibrillatore manuale riservato ai professionisti?",
+                "render": "Non vi sono informazioni riguardanti il tipo di questo dispositivo"
+            },
+            "defibrillator-defibrillator:location": {
+                "question": "Indica più precisamente dove si trova il defibrillatore (in lingua locale)",
+                "render": "<i>Informazioni supplementari circa la posizione (in lingua locale):</i><br/>{defibrillator:location}"
+            },
+            "defibrillator-defibrillator:location:en": {
+                "question": "Indica più precisamente dove si trova il defibrillatore (in inglese)",
+                "render": "<i>Informazioni supplementari circa la posizione (in inglese):</i><br/>{defibrillator:location:en}"
+            },
+            "defibrillator-defibrillator:location:fr": {
+                "question": "Indica più precisamente dove si trova il defibrillatore (in francese)",
+                "render": "<i>Informazioni supplementari circa la posizione (in francese):</i><br/>{defibrillator:location:fr}"
+            },
+            "defibrillator-description": {
+                "question": "Vi sono altre informazioni utili agli utenti che non è stato possibile aggiungere prima? (lasciare vuoto in caso negativo)",
+                "render": "Informazioni supplementari: {description}"
+            },
+            "defibrillator-email": {
+                "question": "Qual è l’indirizzo email per le domande riguardanti questo defibrillatore?",
+                "render": "Indirizzo email per le domande su questo defibrillatore:<a href='mailto:{email}'>{email}</a>"
+            },
+            "defibrillator-fixme": {
+                "question": "C’è qualcosa di sbagliato riguardante come è stato mappato, che non si è potuto correggere qua? (lascia una nota agli esperti di OpenStreetMap)",
+                "render": "Informazioni supplementari per gli esperti di OpenStreetMap: {fixme}"
+            },
+            "defibrillator-indoors": {
+                "mappings": {
+                    "0": {
+                        "then": "Questo defibrillatore si trova all’interno"
+                    },
+                    "1": {
+                        "then": "Questo defibrillatore si trova all’esterno"
+                    }
+                },
+                "question": "Questo defibrillatore si trova all’interno?"
+            },
+            "defibrillator-level": {
+                "mappings": {
+                    "0": {
+                        "then": "Questo defibrillatore è al <b>pian terreno</b>"
+                    },
+                    "1": {
+                        "then": "Questo defibrillatore è al <b>primo piano</b>"
+                    }
+                },
+                "question": "A che piano si trova questo defibrillatore?",
+                "render": "Questo defibrillatore è al piano {level}"
+            },
+            "defibrillator-opening_hours": {
+                "mappings": {
+                    "0": {
+                        "then": "Aperto 24/7 (festivi inclusi)"
+                    }
+                },
+                "question": "In quali orari è disponibile questo defibrillatore?",
+                "render": "{opening_hours_table(opening_hours)}"
+            },
+            "defibrillator-phone": {
+                "question": "Qual è il numero di telefono per le domande riguardanti questo defibrillatore?",
+                "render": "Numero di telefono per le domande su questo defibrillatore:<a href='tel:{phone}'>{phone}</a>"
+            },
+            "defibrillator-ref": {
+                "question": "Qual è il numero identificativo ufficiale di questo dispositivo? (se visibile sul dispositivo)",
+                "render": "Numero identificativo ufficiale di questo dispositivo:<i>{ref}</i>"
+            },
+            "defibrillator-survey:date": {
+                "mappings": {
+                    "0": {
+                        "then": "Verificato oggi!"
+                    }
+                },
+                "question": "Quando è stato verificato per l’ultima volta questo defibrillatore?",
+                "render": "Questo defibrillatore è stato verificato per l‘ultima volta in data {survey:date}"
+            }
+        },
+        "title": {
+            "render": "Defibrillatore"
         },
         "mapRendering": {
             "0": {
@@ -793,125 +896,6 @@
                     }
                 }
             }
-        },
-=======
->>>>>>> fa012b02
-        "name": "Defibrillatori",
-        "presets": {
-            "0": {
-                "title": "Defibrillatore"
-            }
-        },
-        "tagRenderings": {
-            "defibrillator-access": {
-                "mappings": {
-                    "0": {
-                        "then": "Pubblicamente accessibile"
-                    },
-                    "1": {
-                        "then": "Pubblicamente accessibile"
-                    },
-                    "2": {
-                        "then": "Accessibile solo ai clienti"
-                    },
-                    "3": {
-                        "then": "Non accessibile al pubblico (ad esempio riservato al personale, ai proprietari, etc.)"
-                    },
-                    "4": {
-                        "then": "Non accessibile, potrebbe essere solo per uso professionale"
-                    }
-                },
-                "question": "Questo defibrillatore è liberamente accessibile?",
-                "render": "Accesso è {access}"
-            },
-            "defibrillator-defibrillator": {
-                "mappings": {
-                    "0": {
-                        "then": "Questo è un defibrillatore manuale per professionisti"
-                    },
-                    "1": {
-                        "then": "È un normale defibrillatore automatico"
-                    }
-                },
-                "question": "Si tratta di un normale defibrillatore automatico o un defibrillatore manuale riservato ai professionisti?",
-                "render": "Non vi sono informazioni riguardanti il tipo di questo dispositivo"
-            },
-            "defibrillator-defibrillator:location": {
-                "question": "Indica più precisamente dove si trova il defibrillatore (in lingua locale)",
-                "render": "<i>Informazioni supplementari circa la posizione (in lingua locale):</i><br/>{defibrillator:location}"
-            },
-            "defibrillator-defibrillator:location:en": {
-                "question": "Indica più precisamente dove si trova il defibrillatore (in inglese)",
-                "render": "<i>Informazioni supplementari circa la posizione (in inglese):</i><br/>{defibrillator:location:en}"
-            },
-            "defibrillator-defibrillator:location:fr": {
-                "question": "Indica più precisamente dove si trova il defibrillatore (in francese)",
-                "render": "<i>Informazioni supplementari circa la posizione (in francese):</i><br/>{defibrillator:location:fr}"
-            },
-            "defibrillator-description": {
-                "question": "Vi sono altre informazioni utili agli utenti che non è stato possibile aggiungere prima? (lasciare vuoto in caso negativo)",
-                "render": "Informazioni supplementari: {description}"
-            },
-            "defibrillator-email": {
-                "question": "Qual è l’indirizzo email per le domande riguardanti questo defibrillatore?",
-                "render": "Indirizzo email per le domande su questo defibrillatore:<a href='mailto:{email}'>{email}</a>"
-            },
-            "defibrillator-fixme": {
-                "question": "C’è qualcosa di sbagliato riguardante come è stato mappato, che non si è potuto correggere qua? (lascia una nota agli esperti di OpenStreetMap)",
-                "render": "Informazioni supplementari per gli esperti di OpenStreetMap: {fixme}"
-            },
-            "defibrillator-indoors": {
-                "mappings": {
-                    "0": {
-                        "then": "Questo defibrillatore si trova all’interno"
-                    },
-                    "1": {
-                        "then": "Questo defibrillatore si trova all’esterno"
-                    }
-                },
-                "question": "Questo defibrillatore si trova all’interno?"
-            },
-            "defibrillator-level": {
-                "mappings": {
-                    "0": {
-                        "then": "Questo defibrillatore è al <b>pian terreno</b>"
-                    },
-                    "1": {
-                        "then": "Questo defibrillatore è al <b>primo piano</b>"
-                    }
-                },
-                "question": "A che piano si trova questo defibrillatore?",
-                "render": "Questo defibrillatore è al piano {level}"
-            },
-            "defibrillator-opening_hours": {
-                "mappings": {
-                    "0": {
-                        "then": "Aperto 24/7 (festivi inclusi)"
-                    }
-                },
-                "question": "In quali orari è disponibile questo defibrillatore?",
-                "render": "{opening_hours_table(opening_hours)}"
-            },
-            "defibrillator-phone": {
-                "question": "Qual è il numero di telefono per le domande riguardanti questo defibrillatore?",
-                "render": "Numero di telefono per le domande su questo defibrillatore:<a href='tel:{phone}'>{phone}</a>"
-            },
-            "defibrillator-ref": {
-                "question": "Qual è il numero identificativo ufficiale di questo dispositivo? (se visibile sul dispositivo)",
-                "render": "Numero identificativo ufficiale di questo dispositivo:<i>{ref}</i>"
-            },
-            "defibrillator-survey:date": {
-                "mappings": {
-                    "0": {
-                        "then": "Verificato oggi!"
-                    }
-                },
-                "question": "Quando è stato verificato per l’ultima volta questo defibrillatore?",
-                "render": "Questo defibrillatore è stato verificato per l‘ultima volta in data {survey:date}"
-            }
-        },
-        "title": {
-            "render": "Defibrillatore"
         }
     },
     "direction": {
