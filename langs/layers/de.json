--- conflicted
+++ resolved
@@ -6781,16 +6781,6 @@
                 }
             },
             "10": {
-<<<<<<< HEAD
-=======
-                "options": {
-                    "0": {
-                        "question": "Nicht bearbeitet zuletzt von {search}"
-                    }
-                }
-            },
-            "11": {
->>>>>>> 07ffa16f
                 "options": {
                     "0": {
                         "question": "Zuletzt bearbeitet von {search}"
