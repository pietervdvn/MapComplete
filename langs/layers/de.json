{
    "artwork": {
        "description": "Verschiedene Kunstwerke",
        "name": "Kunstwerke",
        "presets": {
            "0": {
                "title": "Kunstwerk"
            }
        },
        "tagRenderings": {
            "artwork-artist_name": {
                "question": "Welcher Künstler hat das geschaffen?",
                "render": "Erstellt von {artist_name}"
            },
            "artwork-artwork_type": {
                "mappings": {
                    "0": {
                        "then": "Architektur"
                    },
                    "1": {
                        "then": "Wandbild"
                    },
                    "2": {
                        "then": "Malerei"
                    },
                    "3": {
                        "then": "Skulptur"
                    },
                    "4": {
                        "then": "Statue"
                    },
                    "5": {
                        "then": "Büste"
                    },
                    "6": {
                        "then": "Stein"
                    },
                    "7": {
                        "then": "Installation"
                    },
                    "8": {
                        "then": "Graffiti"
                    },
                    "9": {
                        "then": "Relief"
                    },
                    "10": {
                        "then": "Azulejo (spanische dekorative Fliesenarbeit)"
                    },
                    "11": {
                        "then": "Fliesenarbeit"
                    }
                },
                "question": "Was ist die Art dieses Kunstwerks?",
                "render": "Dies ist ein {artwork_type}"
            },
            "artwork-website": {
                "question": "Gibt es eine Website mit weiteren Informationen über dieses Kunstwerk?",
                "render": "Weitere Informationen auf <a href='{website}' target='_blank'>dieser Webseite</a>"
            },
            "artwork-wikidata": {
                "question": "Welcher Wikidata-Eintrag entspricht <b>diesem Kunstwerk</b>?",
                "render": "Entspricht <a href='https://www.wikidata.org/wiki/{wikidata}' target='_blank'>{wikidata}</a>"
            }
        },
        "title": {
            "mappings": {
                "0": {
                    "then": "Kunstwerk <i>{name}</i>"
                }
            },
            "render": "Kunstwerk"
        }
    },
    "barrier": {
        "description": "Hindernisse beim Fahrradfahren, wie zum Beispiel Poller und Fahrrad Barrieren",
        "name": "Hindernisse",
        "presets": {
            "0": {
                "description": "Ein Poller auf der Straße",
                "title": "Poller"
            },
            "1": {
                "description": "Fahrradhindernis, das Radfahrer abbremst",
                "title": "Fahrradhindernis"
            }
        },
        "tagRenderings": {
            "Bollard type": {
                "mappings": {
                    "0": {
                        "then": "Entfernbarer Poller"
                    },
                    "1": {
                        "then": "Feststehender Poller"
                    },
                    "2": {
                        "then": "Umlegbarer Poller"
                    },
                    "3": {
                        "then": "Flexibler Poller, meist aus Kunststoff"
                    },
                    "4": {
                        "then": "Ausfahrender Poller"
                    }
                },
                "question": "Um was für einen Poller handelt es sich?"
            },
            "Cycle barrier type": {
                "mappings": {
                    "0": {
                        "then": "Einfach, nur zwei Barrieren mit einem Zwischenraum <img src='./assets/themes/cycle_infra/Cycle_barrier_single.png' style='width:8em'>"
                    },
                    "1": {
                        "then": "Doppelt, zwei Barrieren hintereinander <img src='./assets/themes/cycle_infra/Cycle_barrier_double.png' style='width:8em'>"
                    },
                    "2": {
                        "then": "Dreifach, drei Barrieren hintereinander <img src='./assets/themes/cycle_infra/Cycle_barrier_triple.png' style='width:8em'>"
                    }
                },
                "question": "Um welche Art Fahrradhindernis handelt es sich?"
            },
            "MaxWidth": {
                "question": "Welche Durchfahrtsbreite hat das Hindernis?",
                "render": "Maximale Durchfahrtsbreite: {maxwidth:physical} m"
            },
            "Overlap (cyclebarrier)": {
                "question": "Wie stark überschneiden sich die Barrieren?",
                "render": "Überschneidung: {overlap} m"
            },
            "Space between barrier (cyclebarrier)": {
                "question": "Wie groß ist der Abstand zwischen den Barrieren (entlang der Straße)?",
                "render": "Abstand zwischen den Barrieren (entlang der Straße): {width:separation} m"
            },
            "Width of opening (cyclebarrier)": {
                "question": "Wie breit ist die kleinste Öffnung neben den Barrieren?",
                "render": "Breite der Öffnung: {width:opening} m"
            },
            "bicycle=yes/no": {
                "mappings": {
                    "0": {
                        "then": "Ein Radfahrer kann hindurchfahren."
                    },
                    "1": {
                        "then": "Ein Radfahrer kann nicht hindurchfahren."
                    }
                },
                "question": "Kann ein Radfahrer das Hindernis passieren?"
            }
        },
        "title": {
            "mappings": {
                "0": {
                    "then": "Poller"
                },
                "1": {
                    "then": "Barriere für Radfahrer"
                }
            },
            "render": "Hindernis"
        }
    },
    "bench": {
        "name": "Sitzbänke",
        "presets": {
            "0": {
                "title": "sitzbank"
            }
        },
        "tagRenderings": {
            "bench-backrest": {
                "mappings": {
                    "0": {
                        "then": "Rückenlehne: Ja"
                    },
                    "1": {
                        "then": "Rückenlehne: Nein"
                    }
                },
                "question": "Hat diese Bank eine Rückenlehne?",
                "render": "Rückenlehne"
            },
            "bench-colour": {
                "mappings": {
                    "0": {
                        "then": "Farbe: braun"
                    },
                    "1": {
                        "then": "Farbe: grün"
                    },
                    "2": {
                        "then": "Farbe: grau"
                    },
                    "3": {
                        "then": "Farbe: weiß"
                    },
                    "4": {
                        "then": "Farbe: rot"
                    },
                    "5": {
                        "then": "Farbe: schwarz"
                    },
                    "6": {
                        "then": "Farbe: blau"
                    },
                    "7": {
                        "then": "Farbe: gelb"
                    }
                },
                "question": "Welche Farbe hat diese Sitzbank?",
                "render": "Farbe: {colour}"
            },
            "bench-direction": {
                "question": "In welche Richtung schaut man, wenn man auf der Bank sitzt?",
                "render": "Wenn man auf der Bank sitzt, schaut man in Richtung {direction}°."
            },
            "bench-material": {
                "mappings": {
                    "0": {
                        "then": "Material: Holz"
                    },
                    "1": {
                        "then": "Material: Metall"
                    },
                    "2": {
                        "then": "Material: Stein"
                    },
                    "3": {
                        "then": "Material: Beton"
                    },
                    "4": {
                        "then": "Material: Kunststoff"
                    },
                    "5": {
                        "then": "Material: Stahl"
                    }
                },
                "question": "Aus welchem Material besteht die Sitzbank (Sitzfläche)?",
                "render": "Material: {material}"
            },
            "bench-seats": {
                "question": "Wie viele Sitzplätze hat diese Bank?",
                "render": "{seats} Sitzplätze"
            },
            "bench-survey:date": {
                "question": "Wann wurde diese Bank zuletzt überprüft?",
                "render": "Diese Bank wurde zuletzt überprüft am {survey:date}"
            }
        },
        "title": {
            "render": "Sitzbank"
        }
    },
    "bench_at_pt": {
        "name": "Sitzbänke bei Haltestellen",
        "tagRenderings": {
            "bench_at_pt-bench": {
                "render": "Stehbank"
            },
            "bench_at_pt-name": {
                "render": "{name}"
            }
        },
        "title": {
            "mappings": {
                "0": {
                    "then": "Sitzbank bei Haltestelle"
                },
                "1": {
                    "then": "Sitzbank in Unterstand"
                }
            },
            "render": "Sitzbank"
        }
    },
    "bicycle_library": {
        "description": "Eine Einrichtung, in der Fahrräder für längere Zeit geliehen werden können",
        "name": "Fahrradbibliothek",
        "presets": {
            "0": {
                "description": "Eine Fahrradbibliothek verfügt über eine Sammlung von Fahrrädern, die ausgeliehen werden können",
                "title": "Fahrradbibliothek"
            }
        },
        "tagRenderings": {
            "bicycle-library-target-group": {
                "mappings": {
                    "0": {
                        "then": "Fahrräder für Kinder verfügbar"
                    },
                    "1": {
                        "then": "Fahrräder für Erwachsene verfügbar"
                    },
                    "2": {
                        "then": "Fahrräder für Behinderte verfügbar"
                    }
                },
                "question": "Wer kann hier Fahrräder ausleihen?"
            },
            "bicycle_library-charge": {
                "mappings": {
                    "0": {
                        "then": "Das Ausleihen eines Fahrrads ist kostenlos"
                    },
                    "1": {
                        "then": "Das Ausleihen eines Fahrrads kostet 20€ pro Jahr und 20€ Gebühr"
                    }
                },
                "question": "Wie viel kostet das Ausleihen eines Fahrrads?",
                "render": "Das Ausleihen eines Fahrrads kostet {charge}"
            },
            "bicycle_library-name": {
                "question": "Wie lautet der Name dieser Fahrradbibliothek?",
                "render": "Diese Fahrradbibliothek heißt {name}"
            }
        },
        "title": {
            "render": "Fahrradbibliothek"
        }
    },
    "bicycle_tube_vending_machine": {
        "name": "Fahrradschlauch-Automat",
        "presets": {
            "0": {
                "title": "Fahrradschlauch-Automat"
            }
        },
        "tagRenderings": {
            "Still in use?": {
                "mappings": {
                    "0": {
                        "then": "Dieser Automat funktioniert"
                    },
                    "1": {
                        "then": "Dieser Automat ist kaputt"
                    },
                    "2": {
                        "then": "Dieser Automat ist geschlossen"
                    }
                },
                "question": "Ist dieser Automat noch in Betrieb?",
                "render": "Der Betriebszustand ist <i>{operational_status</i>"
            }
        },
        "title": {
            "render": "Fahrradschlauch-Automat"
        }
    },
    "bike_cafe": {
        "name": "Fahrrad-Café",
        "presets": {
            "0": {
                "title": "Fahrrad-Café"
            }
        },
        "tagRenderings": {
            "bike_cafe-bike-pump": {
                "mappings": {
                    "0": {
                        "then": "Dieses Fahrrad-Café bietet eine Fahrradpumpe an, die von jedem benutzt werden kann"
                    },
                    "1": {
                        "then": "Dieses Fahrrad-Café bietet keine Fahrradpumpe an, die von jedem benutzt werden kann"
                    }
                },
                "question": "Bietet dieses Fahrrad-Café eine Fahrradpumpe an, die von jedem benutzt werden kann?"
            },
            "bike_cafe-email": {
                "question": "Wie lautet die E-Mail-Adresse von {name}?"
            },
            "bike_cafe-name": {
                "question": "Wie heißt dieses Fahrrad-Café?",
                "render": "Dieses Fahrrad-Café heißt {name}"
            },
            "bike_cafe-opening_hours": {
                "question": "Wann ist dieses Fahrradcafé geöffnet?"
            },
            "bike_cafe-phone": {
                "question": "Wie lautet die Telefonnummer von {name}?"
            },
            "bike_cafe-repair-service": {
                "mappings": {
                    "0": {
                        "then": "Dieses Fahrrad-Café repariert Fahrräder"
                    },
                    "1": {
                        "then": "Dieses Fahrrad-Café repariert keine Fahrräder"
                    }
                },
                "question": "Repariert dieses Fahrrad-Café Fahrräder?"
            },
            "bike_cafe-repair-tools": {
                "mappings": {
                    "0": {
                        "then": "Dieses Fahrrad-Café bietet Werkzeuge für die selbständige Reparatur an"
                    },
                    "1": {
                        "then": "Dieses Fahrrad-Café bietet keine Werkzeuge für die selbständige Reparatur an"
                    }
                },
                "question": "Gibt es hier Werkzeuge, um das eigene Fahrrad zu reparieren?"
            },
            "bike_cafe-website": {
                "question": "Was ist die Webseite von {name}?"
            }
        },
        "title": {
            "mappings": {
                "0": {
                    "then": "Fahrrad-Café <i>{name}</i>"
                }
            },
            "render": "Fahrrad-Café"
        }
    },
    "bike_cleaning": {
        "name": "Fahrrad-Reinigungsdienst",
        "presets": {
            "0": {
                "title": "Fahrrad-Reinigungsdienst"
            }
        },
        "title": {
            "mappings": {
                "0": {
                    "then": "Fahrrad-Reinigungsdienst<i>{name}</i>"
                }
            },
            "render": "Fahrrad-Reinigungsdienst"
        }
    },
    "bike_parking": {
        "name": "Fahrrad-Parkplätze",
        "presets": {
            "0": {
                "title": "Fahrrad-Parkplätze"
            }
        },
        "tagRenderings": {
            "Access": {
                "mappings": {
                    "0": {
                        "then": "Öffentlich zugänglich"
                    },
                    "1": {
                        "then": "Der Zugang ist in erster Linie für Besucher eines Unternehmens bestimmt"
                    },
                    "2": {
                        "then": "Der Zugang ist beschränkt auf Mitglieder einer Schule, eines Unternehmens oder einer Organisation"
                    }
                },
                "question": "Wer kann diesen Fahrradparplatz nutzen?",
                "render": "{access}"
            },
            "Bicycle parking type": {
                "mappings": {
                    "0": {
                        "then": "Fahrradbügel <img style='width: 25%'' src='./assets/layers/bike_parking/staple.svg'>"
                    },
                    "1": {
                        "then": "Metallgestänge <img style='width: 25%'' src='./assets/layers/bike_parking/wall_loops.svg'>"
                    },
                    "2": {
                        "then": "Halter für Fahrradlenker <img style='width: 25%'' src='./assets/layers/bike_parking/handlebar_holder.svg'>"
                    },
                    "3": {
                        "then": "Gestell <img style='width: 25%'' src='./assets/layers/bike_parking/rack.svg'>"
                    },
                    "4": {
                        "then": "Zweistufig <img style='width: 25%'' src='./assets/layers/bike_parking/two_tier.svg'>"
                    },
                    "5": {
                        "then": "Schuppen <img style='width: 25%'' src='./assets/layers/bike_parking/shed.svg'>"
                    },
                    "6": {
                        "then": "Poller <img style='width: 25%'' src='./assets/layers/bike_parking/bollard.svg'>"
                    },
                    "7": {
                        "then": "Ein Bereich auf dem Boden, der für das Abstellen von Fahrrädern gekennzeichnet ist"
                    }
                },
                "question": "Was ist die Art dieses Fahrrad-Parkplatzes?",
                "render": "Dies ist ein Fahrrad-Parkplatz der Art: {bicycle_parking}"
            },
            "Capacity": {
                "question": "Wie viele Fahrräder passen auf diesen Fahrrad-Parkplatz (einschließlich möglicher Lastenfahrräder)?",
                "render": "Platz für {capacity} Fahrräder"
            },
            "Cargo bike capacity?": {
                "question": "Wie viele Lastenfahrräder passen auf diesen Fahrrad-Parkplatz?",
                "render": "Auf diesen Parkplatz passen {capacity:cargo_bike} Lastenfahrräder"
            },
            "Cargo bike spaces?": {
                "mappings": {
                    "0": {
                        "then": "Dieser Parkplatz bietet Platz für Lastenfahrräder"
                    },
                    "1": {
                        "then": "Dieser Parkplatz verfügt über ausgewiesene (offizielle) Plätze für Lastenfahrräder."
                    },
                    "2": {
                        "then": "Es ist nicht erlaubt, Lastenfahrräder zu parken"
                    }
                },
                "question": "Gibt es auf diesem Fahrrad-Parkplatz Plätze für Lastenfahrräder?"
            },
            "Is covered?": {
                "mappings": {
                    "0": {
                        "then": "Dieser Parkplatz ist überdacht (er hat ein Dach)"
                    },
                    "1": {
                        "then": "Dieser Parkplatz ist nicht überdacht"
                    }
                },
                "question": "Ist dieser Parkplatz überdacht? Wählen Sie auch \"überdacht\" für Innenparkplätze."
            },
            "Underground?": {
                "mappings": {
                    "0": {
                        "then": "Tiefgarage"
                    },
                    "1": {
                        "then": "Tiefgarage"
                    },
                    "2": {
                        "then": "Ebenerdiges Parken"
                    },
                    "3": {
                        "then": "Ebenerdiges Parken"
                    },
                    "4": {
                        "then": "Parkplatz auf dem Dach"
                    }
                },
                "question": "Wo befinden sich diese Fahrradabstellplätze?"
            }
        },
        "title": {
            "render": "Fahrrad-Parkplätze"
        }
    },
    "bike_repair_station": {
        "name": "Fahrradstationen (Reparatur, Pumpe oder beides)",
        "presets": {
            "0": {
                "description": "Ein Gerät zum Aufpumpen von Reifen an einem festen Standort im öffentlichen Raum.<h3>Beispiele für Fahrradpumpen</h3><div style='width: 100%; display: flex; align-items: stretch;'><img src='./assets/layers/bike_repair_station/pump_example_manual.jpg' style='height: 200px; width: auto;'/><img src='./assets/layers/bike_repair_station/pump_example.png' style='height: 200px; width: auto;'/><img src='./assets/layers/bike_repair_station/pump_example_round.jpg' style='height: 200px; width: auto;'/></div>",
                "title": "Fahrradpumpe"
            },
            "1": {
                "description": "Ein Gerät mit Werkzeugen zur Reparatur von Fahrrädern kombiniert mit einer Pumpe an einem festen Standort. Die Werkzeuge sind oft mit Ketten gegen Diebstahl gesichert.<h3>Beispiel</h3><img src='./assets/layers/bike_repair_station/repair_station_example.jpg' height='200'/>",
                "title": "Fahrrad-Reparaturstation und Pumpe"
            },
            "2": {
                "title": "Fahrrad-Reparaturstation ohne Pumpe"
            }
        },
        "tagRenderings": {
            "Operational status": {
                "mappings": {
                    "0": {
                        "then": "Die Fahrradpumpe ist kaputt"
                    },
                    "1": {
                        "then": "Die Fahrradpumpe ist betriebsbereit"
                    }
                },
                "question": "Ist die Fahrradpumpe noch funktionstüchtig?"
            },
            "bike_repair_station-available-services": {
                "mappings": {
                    "0": {
                        "then": "Es ist nur eine Pumpe vorhanden"
                    },
                    "1": {
                        "then": "Es sind nur Werkzeuge (Schraubenzieher, Zangen...) vorhanden"
                    },
                    "2": {
                        "then": "Es sind sowohl Werkzeuge als auch eine Pumpe vorhanden"
                    }
                },
                "question": "Welche Einrichtungen stehen an dieser Fahrradstation zur Verfügung?"
            },
            "bike_repair_station-bike-chain-tool": {
                "mappings": {
                    "0": {
                        "then": "Es gibt ein Kettenwerkzeug"
                    },
                    "1": {
                        "then": "Es gibt kein Kettenwerkzeug"
                    }
                },
                "question": "Verfügt diese Fahrrad-Reparaturstation über Spezialwerkzeug zur Reparatur von Fahrradketten?"
            },
            "bike_repair_station-bike-stand": {
                "mappings": {
                    "0": {
                        "then": "Es gibt einen Haken oder Ständer"
                    },
                    "1": {
                        "then": "Es gibt keinen Haken oder Ständer"
                    }
                },
                "question": "Hat diese Fahrradstation einen Haken, an dem Sie Ihr Fahrrad aufhängen können, oder einen Ständer, um es anzuheben?"
            },
            "bike_repair_station-electrical_pump": {
                "mappings": {
                    "0": {
                        "then": "Manuelle Pumpe"
                    },
                    "1": {
                        "then": "Elektrische Pumpe"
                    }
                },
                "question": "Ist dies eine elektrische Fahrradpumpe?"
            },
            "bike_repair_station-email": {
                "question": "Wie lautet die E-Mail-Adresse des Betreuers?"
            },
            "bike_repair_station-manometer": {
                "mappings": {
                    "0": {
                        "then": "Es gibt ein Manometer"
                    },
                    "1": {
                        "then": "Es gibt kein Manometer"
                    },
                    "2": {
                        "then": "Es gibt ein Manometer, aber es ist kaputt"
                    }
                },
                "question": "Verfügt die Pumpe über einen Druckanzeiger oder ein Manometer?"
            },
            "bike_repair_station-opening_hours": {
                "mappings": {
                    "0": {
                        "then": "Immer geöffnet"
                    },
                    "1": {
                        "then": "Immer geöffnet"
                    }
                },
                "question": "Wann ist diese Fahrradreparaturstelle geöffnet?"
            },
            "bike_repair_station-operator": {
                "question": "Wer wartet diese Fahrradpumpe?",
                "render": "Gewartet von {operator}"
            },
            "bike_repair_station-phone": {
                "question": "Wie lautet die Telefonnummer des Betreibers?"
            },
            "bike_repair_station-valves": {
                "mappings": {
                    "0": {
                        "then": "Sklaverand (auch bekannt als Presta)"
                    },
                    "1": {
                        "then": "Dunlop"
                    },
                    "2": {
                        "then": "Schrader (Autos)"
                    }
                },
                "question": "Welche Ventile werden unterstützt?",
                "render": "Diese Pumpe unterstützt die folgenden Ventile: {valves}"
            }
        },
        "title": {
            "mappings": {
                "0": {
                    "then": "Fahrrad-Reparaturstation"
                },
                "1": {
                    "then": "Fahrrad-Reparaturstation"
                },
                "2": {
                    "then": "Kaputte Pumpe"
                },
                "3": {
                    "then": "Fahrradpumpe <i>{name}</i>"
                },
                "4": {
                    "then": "Fahrradpumpe"
                }
            },
            "render": "Fahrradstation (Pumpe & Reparatur)"
        }
    },
    "bike_shop": {
        "description": "Ein Geschäft, das speziell Fahrräder oder verwandte Artikel verkauft",
        "name": "Fahrradwerkstatt/geschäft",
        "presets": {
            "0": {
                "title": "Fahrradwerkstatt/geschäft"
            }
        },
        "tagRenderings": {
            "bike_repair_bike-pump-service": {
                "mappings": {
                    "0": {
                        "then": "Dieses Geschäft bietet eine Fahrradpumpe für alle an"
                    },
                    "1": {
                        "then": "Dieses Geschäft bietet für niemanden eine Fahrradpumpe an"
                    },
                    "2": {
                        "then": "Es gibt eine Fahrradpumpe, sie wird als separater Punkt angezeigt "
                    }
                },
                "question": "Bietet dieses Geschäft eine Fahrradpumpe zur Benutzung für alle an?"
            },
            "bike_repair_bike-wash": {
                "mappings": {
                    "0": {
                        "then": "Dieses Geschäft reinigt Fahrräder"
                    },
                    "1": {
                        "then": "Dieser Laden hat eine Anlage, in der man Fahrräder selbst reinigen kann"
                    },
                    "2": {
                        "then": "Dieser Laden bietet keine Fahrradreinigung an"
                    }
                },
                "question": "Werden hier Fahrräder gewaschen?"
            },
            "bike_repair_rents-bikes": {
                "mappings": {
                    "0": {
                        "then": "Dieses Geschäft vermietet Fahrräder"
                    },
                    "1": {
                        "then": "Dieses Geschäft vermietet keine Fahrräder"
                    }
                },
                "question": "Vermietet dieser Laden Fahrräder?"
            },
            "bike_repair_repairs-bikes": {
                "mappings": {
                    "0": {
                        "then": "Dieses Geschäft repariert Fahrräder"
                    },
                    "1": {
                        "then": "Dieses Geschäft repariert keine Fahrräder"
                    },
                    "2": {
                        "then": "Dieses Geschäft repariert nur hier gekaufte Fahrräder"
                    },
                    "3": {
                        "then": "Dieses Geschäft repariert nur Fahrräder einer bestimmten Marke"
                    }
                },
                "question": "Repariert dieses Geschäft Fahrräder?"
            },
            "bike_repair_second-hand-bikes": {
                "mappings": {
                    "0": {
                        "then": "Dieses Geschäft verkauft gebrauchte Fahrräder"
                    },
                    "1": {
                        "then": "Dieses Geschäft verkauft keine gebrauchten Fahrräder"
                    },
                    "2": {
                        "then": "Dieses Geschäft verkauft nur gebrauchte Fahrräder"
                    }
                },
                "question": "Verkauft dieses Geschäft gebrauchte Fahrräder?"
            },
            "bike_repair_sells-bikes": {
                "mappings": {
                    "0": {
                        "then": "Dieses Geschäft verkauft Fahrräder"
                    },
                    "1": {
                        "then": "Dieses Geschäft verkauft keine Fahrräder"
                    }
                },
                "question": "Verkauft dieser Laden Fahrräder?"
            },
            "bike_repair_tools-service": {
                "mappings": {
                    "0": {
                        "then": "Dieses Geschäft bietet Werkzeuge für die Heimwerkerreparatur an"
                    },
                    "1": {
                        "then": "Dieses Geschäft bietet keine Werkzeuge für Heimwerkerreparaturen an"
                    },
                    "2": {
                        "then": "Werkzeuge für die Selbstreparatur sind nur verfügbar, wenn Sie das Fahrrad im Laden gekauft/gemietet haben"
                    }
                },
                "question": "Gibt es hier Werkzeuge, um das eigene Fahrrad zu reparieren?"
            },
            "bike_shop-email": {
                "question": "Wie lautet die E-Mail-Adresse von {name}?"
            },
            "bike_shop-is-bicycle_shop": {
                "render": "Dieses Geschäft ist auf den Verkauf von {shop} spezialisiert und im Bereich Fahrrad tätig"
            },
            "bike_shop-name": {
                "question": "Wie heißt dieser Fahrradladen?",
                "render": "Dieses Fahrradgeschäft heißt {name}"
            },
            "bike_shop-phone": {
                "question": "Wie lautet die Telefonnummer von {name}?"
            },
            "bike_shop-website": {
                "question": "Was ist die Webseite von {name}?"
            }
        },
        "title": {
            "mappings": {
                "0": {
                    "then": "Sportartikelgeschäft <i>{name}</i>"
                },
                "2": {
                    "then": "Fahrradverleih<i>{name}</i>"
                },
                "3": {
                    "then": "Fahrradwerkstatt <i>{name}</i>"
                },
                "4": {
                    "then": "Fahrradgeschäft <i>{name}</i>"
                },
                "5": {
                    "then": "Fahrradwerkstatt/geschäft <i>{name}</i>"
                }
            },
            "render": "Fahrradwerkstatt/geschäft"
        }
    },
    "bike_themed_object": {
        "name": "Mit Fahrrad zusammenhängendes Objekt",
        "title": {
            "mappings": {
                "1": {
                    "then": "Radweg"
                }
            },
            "render": "Mit Fahrrad zusammenhängendes Objekt"
        }
    },
    "binocular": {
        "description": "Fernglas",
        "name": "Ferngläser",
        "presets": {
            "0": {
                "description": "Ein fest installiertes Teleskop oder Fernglas, für die öffentliche Nutzung. <img src='./assets/layers/binocular/binoculars_example.jpg' style='height: 300px; width: auto; display: block;' />",
                "title": "Ferngläser"
            }
        },
        "tagRenderings": {
            "binocular-charge": {
                "mappings": {
                    "0": {
                        "then": "Kostenlose Nutzung"
                    }
                },
                "question": "Wie viel muss man für die Nutzung dieser Ferngläser bezahlen?",
                "render": "Die Benutzung dieses Fernglases kostet {charge}"
            },
            "binocular-direction": {
                "question": "In welche Richtung blickt man, wenn man durch dieses Fernglas schaut?",
                "render": "Blick in Richtung {direction}°"
            }
        },
        "title": {
            "render": "Ferngläser"
        }
    },
    "birdhide": {
        "filter": {
            "0": {
                "options": {
                    "0": {
                        "question": "Zugänglich für Rollstuhlfahrer"
                    }
                }
            }
        }
    },
    "cafe_pub": {
        "filter": {
            "0": {
                "options": {
                    "0": {
                        "question": "Jetzt geöffnet"
                    }
                }
            }
        },
        "name": "Cafés und Kneipen",
        "presets": {
            "0": {
                "title": "Kneipe"
            },
            "1": {
                "title": "Bar"
            },
            "2": {
                "title": "Café"
            }
        },
        "tagRenderings": {
            "Classification": {
                "question": "Was ist das für ein Café"
            },
            "Name": {
                "question": "Wie heißt diese Kneipe?",
                "render": "Diese Kneipe heißt {name}"
            }
        },
        "title": {
            "mappings": {
                "0": {
                    "then": "<i>{name}</i>"
                }
            }
        }
    },
    "charging_station": {
        "description": "Eine Ladestation",
        "filter": {
            "0": {
                "options": {
                    "0": {
                        "question": "Alle Fahrzeugtypen"
                    },
                    "1": {
                        "question": "Ladestation für Fahrräder"
                    },
                    "2": {
                        "question": "Ladestation für Autos"
                    }
                }
            },
            "1": {
                "options": {
                    "0": {
                        "question": "Nur funktionierende Ladestationen"
                    }
                }
            },
            "2": {
                "options": {
                    "0": {
                        "question": "Alle Anschlüsse"
                    },
                    "3": {
                        "question": "Hat einen <div style='display: inline-block'><b><b>Chademo</b></b> <img style='width:1rem; display: inline-block' src='./assets/layers/charging_station/Chademo_type4.svg'/></div> Stecker"
                    },
                    "7": {
                        "question": "Hat einen <div style='display: inline-block'><b><b>Tesla Supercharger</b></b> <img style='width:1rem; display: inline-block' src='./assets/layers/charging_station/Tesla-hpwc-model-s.svg'/></div> Stecker"
                    }
                }
            }
        },
        "name": "Ladestationen",
        "presets": {
            "0": {
                "title": "Ladestation"
            }
        },
        "tagRenderings": {
            "Auth phone": {
                "question": "Wie lautet die Telefonnummer für den Authentifizierungsanruf oder die SMS?",
                "render": "Authentifizierung durch Anruf oder SMS an <a href='tel:{authentication:phone_call:number}'>{authentication:phone_call:number}</a>"
            },
            "Authentication": {
                "mappings": {
                    "0": {
                        "then": "Authentifizierung durch eine Mitgliedskarte"
                    },
                    "1": {
                        "then": "Authentifizierung durch eine App"
                    },
                    "2": {
                        "then": "Authentifizierung per Anruf ist möglich"
                    },
                    "3": {
                        "then": "Authentifizierung per Anruf ist möglich"
                    },
                    "4": {
                        "then": "Authentifizierung über NFC ist möglich"
                    },
                    "5": {
                        "then": "Authentifizierung über Geldkarte ist möglich"
                    },
                    "6": {
                        "then": "Authentifizierung per Debitkarte ist möglich"
                    },
                    "7": {
                        "then": "Das Aufladen ist hier (auch) ohne Authentifizierung möglich"
                    }
                },
                "question": "Welche Authentifizierung ist an der Ladestation möglich?"
            },
            "Available_charging_stations (generated)": {
                "mappings": {
                    "5": {
                        "then": "<div class='flex'><img class='w-12 mx-4' src='./assets/layers/charging_station/Chademo_type4.svg'/> <span><b>Chademo</b></span></div>"
                    },
                    "6": {
                        "then": "<div class='flex'><img class='w-12 mx-4' src='./assets/layers/charging_station/Type1_J1772.svg'/> <span><b>Typ 1 mit Kabel</b> (J1772)</span></div>"
                    },
                    "7": {
                        "then": "<div class='flex'><img class='w-12 mx-4' src='./assets/layers/charging_station/Type1_J1772.svg'/> <span><b>Typ 1 mit Kabel</b> (J1772)</span></div>"
                    },
                    "8": {
                        "then": "<div class='flex'><img class='w-12 mx-4' src='./assets/layers/charging_station/Type1_J1772.svg'/> <span><b>Typ 1 <i>ohne</i> Kabel</b> (J1772)</span></div>"
                    },
                    "9": {
                        "then": "<div class='flex'><img class='w-12 mx-4' src='./assets/layers/charging_station/Type1_J1772.svg'/> <span><b>Typ 1 <i>ohne</i> Kabel</b> (J1772)</span></div>"
                    },
                    "10": {
                        "then": "<div class='flex'><img class='w-12 mx-4' src='./assets/layers/charging_station/Type1-ccs.svg'/> <span><b>Typ 1 CCS</b> (auch bekannt als Typ 1 Combo)</span></div>"
                    },
                    "11": {
                        "then": "<div class='flex'><img class='w-12 mx-4' src='./assets/layers/charging_station/Type1-ccs.svg'/> <span><b>Typ 1 CCS</b> (auch bekannt als Typ 1 Combo)</span></div>"
                    },
                    "12": {
                        "then": "<div class='flex'><img class='w-12 mx-4' src='./assets/layers/charging_station/Tesla-hpwc-model-s.svg'/> <span><b>Tesla Supercharger</b></span></div>"
                    },
                    "13": {
                        "then": "<div class='flex'><img class='w-12 mx-4' src='./assets/layers/charging_station/Tesla-hpwc-model-s.svg'/> <span><b>Tesla Supercharger</b></span></div>"
                    },
                    "14": {
                        "then": "<div class='flex'><img class='w-12 mx-4' src='./assets/layers/charging_station/Type2_socket.svg'/> <span><b>Typ 2</b> (Mennekes)</span></div>"
                    },
                    "15": {
                        "then": "<div class='flex'><img class='w-12 mx-4' src='./assets/layers/charging_station/Type2_socket.svg'/> <span><b>Typ 2</b> (Mennekes)</span></div>"
                    },
                    "16": {
                        "then": "<div class='flex'><img class='w-12 mx-4' src='./assets/layers/charging_station/Type2_CCS.svg'/> <span><b>Typ 2 CCS</b> (Mennekes)</span></div>"
                    },
                    "17": {
                        "then": "<div class='flex'><img class='w-12 mx-4' src='./assets/layers/charging_station/Type2_CCS.svg'/> <span><b>Typ 2 CCS</b> (Mennekes)</span></div>"
                    },
                    "18": {
                        "then": "<div class='flex'><img class='w-12 mx-4' src='./assets/layers/charging_station/Type2_tethered.svg'/> <span><b>Typ 2 mit Kabel</b> (Mennekes)</span></div>"
                    },
                    "19": {
                        "then": "<div class='flex'><img class='w-12 mx-4' src='./assets/layers/charging_station/Type2_tethered.svg'/> <span><b>Typ 2 mit Kabel</b> (Mennekes)</span></div>"
                    },
                    "20": {
                        "then": "<div class='flex'><img class='w-12 mx-4' src='./assets/layers/charging_station/Type2_CCS.svg'/> <span><b>Tesla Supercharger CCS</b> (Typ 2 CSS)</span></div>"
                    },
                    "21": {
                        "then": "<div class='flex'><img class='w-12 mx-4' src='./assets/layers/charging_station/Type2_CCS.svg'/> <span><b>Tesla Supercharger CCS</b> (Typ 2 CSS)</span></div>"
                    },
                    "26": {
                        "then": "<div class='flex'><img class='w-12 mx-4' src='./assets/layers/charging_station/usb_port.svg'/> <span><b>USB</b> zum Laden von Smartphones oder Elektrokleingeräten</span></div>"
                    },
                    "27": {
                        "then": "<div class='flex'><img class='w-12 mx-4' src='./assets/layers/charging_station/usb_port.svg'/> <span><b>USB</b> zum Laden von Smartphones und Elektrokleingeräten</span></div>"
                    },
                    "30": {
                        "then": "<div class='flex'><img class='w-12 mx-4' src='./assets/layers/charging_station/bosch-5pin.svg'/> <span><b>Bosch Active Connect mit 5 Pins</b> und Kabel</span></div>"
                    },
                    "31": {
                        "then": "<div class='flex'><img class='w-12 mx-4' src='./assets/layers/charging_station/bosch-5pin.svg'/> <span><b>Bosch Active Connect mit 5 Pins</b> und Kabel</span></div>"
                    }
                },
                "question": "Welche Ladestationen gibt es hier?"
            },
            "Network": {
                "mappings": {
                    "0": {
                        "then": "Nicht Teil eines größeren Netzwerks"
                    },
                    "1": {
                        "then": "Nicht Teil eines größeren Netzwerks"
                    }
                },
                "question": "Ist diese Ladestation Teil eines Netzwerks?",
                "render": "Teil des Netzwerks <b>{network}</b>"
            },
            "OH": {
                "mappings": {
                    "0": {
                        "then": "durchgehend geöffnet (auch an Feiertagen)"
                    }
                },
                "question": "Wann ist diese Ladestation geöffnet?"
            },
            "Operational status": {
                "mappings": {
                    "0": {
                        "then": "Diese Ladestation funktioniert"
                    },
                    "1": {
                        "then": "Diese Ladestation ist kaputt"
                    },
                    "2": {
                        "then": "Hier ist eine Ladestation geplant"
                    },
                    "3": {
                        "then": "Hier wird eine Ladestation gebaut"
                    },
                    "4": {
                        "then": "Diese Ladestation wurde dauerhaft deaktiviert und wird nicht mehr benutzt, ist aber noch sichtbar"
                    }
                },
                "question": "Ist dieser Ladepunkt in Betrieb?"
            },
            "Operator": {
                "mappings": {
                    "0": {
                        "then": "Eigentlich ist {operator} das Netzwerk"
                    }
                },
                "question": "Wer ist der Betreiber dieser Ladestation?",
                "render": "Diese Ladestation wird betrieben von {operator}"
            },
            "Parking:fee": {
                "mappings": {
                    "0": {
                        "then": "Keine zusätzlichen Parkgebühren beim Laden"
                    },
                    "1": {
                        "then": "Beim Laden ist eine zusätzliche Parkgebühr zu entrichten"
                    }
                },
                "question": "Muss man beim Laden eine Parkgebühr bezahlen?"
            },
            "Type": {
                "mappings": {
                    "0": {
                        "then": "<b>Fahrräder</b> können hier geladen werden"
                    },
                    "1": {
                        "then": "<b>Autos</b> können hier geladen werden"
                    },
                    "2": {
                        "then": "<b> Roller</b> können hier geladen werden"
                    },
                    "3": {
                        "then": "<b>Lastkraftwagen</b> (LKW) können hier geladen werden"
                    },
                    "4": {
                        "then": "<b>Busse</b> können hier geladen werden"
                    }
                },
                "question": "Welche Fahrzeuge dürfen hier geladen werden?"
            },
            "access": {
                "question": "Wer darf diese Ladestation benutzen?",
                "render": "Zugang ist {access}"
            },
            "capacity": {
                "question": "Wie viele Fahrzeuge können hier gleichzeitig geladen werden?",
                "render": "{capacity} Fahrzeuge können hier gleichzeitig geladen werden"
            },
            "email": {
                "question": "Wie ist die Email-Adresse des Betreibers?",
                "render": "Bei Problemen senden Sie eine E-Mail an <a href='mailto:{email}'>{email}</a>"
            },
            "maxstay": {
                "mappings": {
                    "0": {
                        "then": "Keine Höchstparkdauer"
                    }
                },
                "question": "Was ist die Höchstdauer des Aufenthalts hier?",
                "render": "Die maximale Parkzeit beträgt <b>{canonical(maxstay)}</b>"
            },
            "payment-options": {
                "override": {
                    "mappings+": {
                        "0": {
                            "then": "Bezahlung mit einer speziellen App"
                        },
                        "1": {
                            "then": "Bezahlung mit einer Mitgliedskarte"
                        }
                    }
                }
            },
            "phone": {
                "question": "Welche Nummer kann man anrufen, wenn es ein Problem mit dieser Ladestation gibt?",
                "render": "Bei Problemen, anrufen unter <a href='tel:{phone}'>{phone}</a>"
            },
            "ref": {
                "question": "Wie lautet die Kennung dieser Ladestation?",
                "render": "Die Kennziffer ist <b>{ref}</b>"
            },
            "website": {
                "question": "Wie ist die Webseite des Betreibers?",
                "render": "Weitere Informationen auf <a href='{website}'>{website}</a>"
            }
        },
        "title": {
            "render": "Ladestation"
        },
        "units": {
            "0": {
                "applicableUnits": {
                    "0": {
                        "human": " Minuten",
                        "humanSingular": " Minute"
                    },
                    "1": {
                        "human": " Stunden",
                        "humanSingular": " Stunde"
                    },
                    "2": {
                        "human": " Tage",
                        "humanSingular": " Tag"
                    }
                }
            },
            "1": {
                "applicableUnits": {
                    "0": {
                        "human": "Volt"
                    }
                }
            },
            "3": {
                "applicableUnits": {
                    "0": {
                        "human": "Kilowatt"
                    },
                    "1": {
                        "human": "Megawatt"
                    }
                }
            }
        }
    },
    "crossings": {
        "description": "Übergänge für Fußgänger und Radfahrer",
        "name": "Kreuzungen",
        "presets": {
            "0": {
                "description": "Kreuzung für Fußgänger und/oder Radfahrer",
                "title": "Kreuzung"
            },
            "1": {
                "description": "Ampel an einer Straße",
                "title": "Ampel"
            }
        },
        "tagRenderings": {
            "crossing-bicycle-allowed": {
                "mappings": {
                    "0": {
                        "then": "Radfahrer können diese Kreuzung nutzen"
                    },
                    "1": {
                        "then": "Radfahrer können diese Kreuzung nicht nutzen"
                    }
                },
                "question": "Können Radfahrer diese Kreuzung nutzen?"
            },
<<<<<<< HEAD
            "crossing-button": {
=======
            "crossing-is-zebra": {
                "mappings": {
                    "0": {
                        "then": "Dies ist ein Zebrastreifen"
                    },
                    "1": {
                        "then": "Dies ist kein Zebrastreifen"
                    }
                },
                "question": "Ist das ein Zebrastreifen?"
            },
            "crossing-tactile": {
                "mappings": {
                    "0": {
                        "then": "An dieser Kreuzung gibt es ein Blindenleitsystem"
                    },
                    "1": {
                        "then": "Diese Kreuzung hat kein Blindenleitsystem"
                    },
                    "2": {
                        "then": "Diese Kreuzung hat taktile Pflasterung, ist aber nicht korrekt"
                    }
                },
                "question": "Gibt es an dieser Kreuzung ein Blindenleitsystem?"
            },
            "crossing-type": {
>>>>>>> 49ed230c
                "mappings": {
                    "1": {
                        "then": "Diese Ampel hat keine Taste, um ein grünes Signal anzufordern."
                    }
                },
                "question": "Hat diese Ampel eine Taste, um ein grünes Signal anzufordern?"
            },
            "crossing-continue-through-red": {
                "mappings": {
                    "0": {
                        "then": "Ein Radfahrer kann bei roter Ampel geradeaus fahren <img src='./assets/layers/crossings/Belgian_road_sign_B23.svg' style='width: 3em'>"
                    },
                    "1": {
                        "then": "Ein Radfahrer kann bei roter Ampel geradeaus fahren"
                    },
                    "2": {
                        "then": "Ein Radfahrer kann bei roter Ampel nicht geradeaus fahren"
                    }
                },
                "question": "Kann ein Radfahrer bei roter Ampel geradeaus fahren?"
            },
            "crossing-has-island": {
                "mappings": {
                    "0": {
                        "then": "Der Übergang hat eine Verkehrsinsel"
                    },
                    "1": {
                        "then": "Diese Ampel hat eine Taste, um ein grünes Signal anzufordern"
                    }
                },
                "question": "Gibt es an diesem Übergang eine Verkehrsinsel?"
            },
            "crossing-is-zebra": {
                "mappings": {
                    "0": {
                        "then": "Dies ist ein Zebrastreifen"
                    },
                    "1": {
                        "then": "Dies ist kein Zebrastreifen"
                    }
                },
                "question": "Ist das ein Zebrastreifen?"
            },
            "crossing-right-turn-through-red": {
                "mappings": {
                    "0": {
                        "then": "Ein Radfahrer kann bei roter Ampel rechts abbiegen <img src='./assets/layers/crossings/Belgian_road_sign_B22.svg' style='width: 3em'>"
                    },
                    "1": {
                        "then": "Ein Radfahrer kann bei roter Ampel rechts abbiegen"
                    },
                    "2": {
                        "then": "Ein Radfahrer kann bei roter Ampel nicht rechts abbiegen"
                    }
                },
                "question": "Kann ein Radfahrer bei roter Ampel rechts abbiegen?"
            },
            "crossing-tactile": {
                "mappings": {
                    "0": {
                        "then": "An dieser Kreuzung gibt es ein Blindenleitsystem"
                    },
                    "1": {
<<<<<<< HEAD
                        "then": "Diese Kreuzung hat kein Blindenleitsystem"
=======
                        "then": "Diese Ampel hat keine Taste, um ein grünes Signal anzufordern."
                    },
                    "0": {
                        "then": "Diese Ampel hat eine Taste, um ein grünes Signal anzufordern"
>>>>>>> 49ed230c
                    }
                },
                "question": "Gibt es an dieser Kreuzung ein Blindenleitsystem?"
            },
            "crossing-type": {
                "mappings": {
                    "0": {
                        "then": "Kreuzungen ohne Ampeln"
                    },
                    "1": {
                        "then": "Kreuzungen mit Ampeln"
                    },
                    "2": {
                        "then": "Zebrastreifen"
                    }
                },
                "question": "Was ist das für eine Kreuzung?"
            }
        },
        "title": {
            "mappings": {
                "0": {
                    "then": "Ampel"
                },
                "1": {
                    "then": "Kreuzung mit Ampeln"
                }
            },
            "render": "Kreuzung"
        }
    },
    "cycleways_and_roads": {
        "name": "Radwege und Straßen",
        "tagRenderings": {
            "Cycleway type for a road": {
                "mappings": {
                    "0": {
                        "then": "Es gibt eine geteilte Fahrspur"
                    },
                    "1": {
                        "then": "Es gibt eine Spur neben der Straße (getrennt durch eine Straßenmarkierung)"
                    },
                    "2": {
                        "then": "Es gibt einen Weg, aber keinen Radweg, der auf der Karte getrennt von dieser Straße eingezeichnet ist."
                    },
                    "3": {
                        "then": "Hier ist ein getrennter Radweg vorhanden"
                    },
                    "4": {
                        "then": "Es gibt keinen Radweg"
                    },
                    "5": {
                        "then": "Es gibt keinen Radweg"
                    }
                },
                "question": "Was für ein Radweg ist hier?"
            },
            "Cycleway:smoothness": {
                "mappings": {
                    "0": {
                        "then": "Geeignet für dünne Rollen: Rollerblades, Skateboard"
                    },
                    "1": {
                        "then": "Geeignet für dünne Reifen: Rennrad"
                    },
                    "2": {
                        "then": "Geeignet für normale Reifen: Fahrrad, Rollstuhl, Scooter"
                    },
                    "3": {
                        "then": "Geeignet für breite Reifen: Trekkingfahrrad, Auto, Rikscha"
                    },
                    "4": {
                        "then": "Geeignet für Fahrzeuge mit großer Bodenfreiheit: leichte Geländewagen"
                    },
                    "5": {
                        "then": "Geeignet für Geländefahrzeuge: schwerer Geländewagen"
                    },
                    "6": {
                        "then": "Geeignet für Geländefahrzeuge: Traktor, ATV"
                    },
                    "7": {
                        "then": "Unpassierbar / Keine bereiften Fahrzeuge"
                    }
                },
                "question": "Wie eben ist dieser Radweg?"
            },
            "Cycleway:surface": {
                "mappings": {
                    "0": {
                        "then": "Dieser Radweg hat keinen festen Belag"
                    },
                    "1": {
                        "then": "Dieser Radweg hat einen festen Belag"
                    },
                    "2": {
                        "then": "Der Radweg ist aus Asphalt"
                    },
                    "3": {
                        "then": "Dieser Fahrradweg besteht aus ebenen Pflastersteinen"
                    },
                    "4": {
                        "then": "Der Radweg ist aus Beton"
                    },
                    "5": {
                        "then": "Dieser Radweg besteht aus Kopfsteinpflaster"
                    },
                    "6": {
                        "then": "Dieser Fahrradweg besteht aus unregelmäßigem, unbehauenem Kopfsteinpflaster"
                    },
                    "7": {
                        "then": "Dieser Fahrradweg besteht aus regelmäßigem, behauenem Kopfsteinpflaster"
                    },
                    "8": {
                        "then": "Der Radweg ist aus Holz"
                    },
                    "9": {
                        "then": "Der Radweg ist aus Schotter"
                    },
                    "10": {
                        "then": "Dieser Radweg besteht aus feinem Schotter"
                    },
                    "11": {
                        "then": "Der Radweg ist aus Kies"
                    },
                    "12": {
                        "then": "Dieser Radweg besteht aus Rohboden"
                    }
                },
                "question": "Was ist der Belag dieses Radwegs?",
                "render": "Der Radweg ist aus {cycleway:surface}"
            },
            "Is this a cyclestreet? (For a road)": {
                "mappings": {
                    "0": {
                        "then": "Dies ist eine Fahrradstraße in einer 30km/h Zone."
                    },
                    "1": {
                        "then": "Dies ist eine Fahrradstraße"
                    },
                    "2": {
                        "then": "Dies ist keine Fahrradstraße."
                    }
                },
                "question": "Ist das eine Fahrradstraße"
            },
            "Maxspeed (for road)": {
                "mappings": {
                    "0": {
                        "then": "Die Höchstgeschwindigkeit ist 20 km/h"
                    },
                    "1": {
                        "then": "Die Höchstgeschwindigkeit ist 30 km/h"
                    },
                    "2": {
                        "then": "Die Höchstgeschwindigkeit ist 50 km/h"
                    },
                    "3": {
                        "then": "Die Höchstgeschwindigkeit ist 70 km/h"
                    },
                    "4": {
                        "then": "Die Höchstgeschwindigkeit ist 90 km/h"
                    }
                },
                "question": "Was ist die Höchstgeschwindigkeit auf dieser Straße?",
                "render": "Die Höchstgeschwindigkeit auf dieser Straße beträgt {maxspeed} km/h"
            },
            "Surface of the road": {
                "mappings": {
                    "0": {
                        "then": "Dieser Radweg ist nicht befestigt"
                    },
                    "1": {
                        "then": "Dieser Radweg hat einen festen Belag"
                    },
                    "2": {
                        "then": "Der Radweg ist aus Asphalt"
                    },
                    "3": {
                        "then": "Dieser Fahrradweg besteht aus ebenen Pflastersteinen"
                    },
                    "4": {
                        "then": "Der Radweg ist aus Beton"
                    },
                    "5": {
                        "then": "Dieser Radweg besteht aus Kopfsteinpflaster"
                    },
                    "6": {
                        "then": "Dieser Fahrradweg besteht aus unregelmäßigem, unbehauenem Kopfsteinpflaster"
                    },
                    "7": {
                        "then": "Dieser Fahrradweg besteht aus regelmäßigem, behauenem Kopfsteinpflaster"
                    },
                    "8": {
                        "then": "Der Radweg ist aus Holz"
                    },
                    "9": {
                        "then": "Der Radweg ist aus Schotter"
                    },
                    "10": {
                        "then": "Dieser Radweg besteht aus feinem Schotter"
                    },
                    "11": {
                        "then": "Der Radweg ist aus Kies"
                    },
                    "12": {
                        "then": "Dieser Radweg besteht aus Rohboden"
                    }
                },
                "question": "Was ist der Belag dieser Straße?",
                "render": "Der Radweg ist aus {surface}"
            },
            "Surface of the street": {
                "mappings": {
                    "0": {
                        "then": "Geeignet für dünne Rollen: Rollerblades, Skateboard"
                    },
                    "1": {
                        "then": "Geeignet für dünne Reifen: Rennrad"
                    },
                    "2": {
                        "then": "Geeignet für normale Reifen: Fahrrad, Rollstuhl, Scooter"
                    },
                    "3": {
                        "then": "Geeignet für breite Reifen: Trekkingfahrrad, Auto, Rikscha"
                    },
                    "4": {
                        "then": "Geeignet für Fahrzeuge mit großer Bodenfreiheit: leichte Geländewagen"
                    },
                    "5": {
                        "then": "Geeignet für Geländefahrzeuge: schwerer Geländewagen"
                    },
                    "6": {
                        "then": "Geeignet für spezielle Geländewagen: Traktor, ATV"
                    },
                    "7": {
                        "then": "Unpassierbar / Keine bereiften Fahrzeuge"
                    }
                },
                "question": "Wie eben ist diese Straße?"
            },
            "cyclelan-segregation": {
                "mappings": {
                    "0": {
                        "then": "Der Radweg ist abgegrenzt durch eine gestrichelte Linie"
                    },
                    "1": {
                        "then": "Der Radweg ist abgegrenzt durch eine durchgezogene Linie"
                    },
                    "2": {
                        "then": "Der Radweg ist abgegrenzt durch eine Parkspur"
                    },
                    "3": {
                        "then": "Dieser Radweg ist getrennt durch einen Bordstein"
                    }
                },
                "question": "Wie ist der Radweg von der Straße abgegrenzt?"
            },
            "cycleway-lane-track-traffic-signs": {
                "mappings": {
                    "0": {
                        "then": "Vorgeschriebener Radweg <img src='./assets/themes/cycle_infra/Belgian_road_sign_D07.svg' style='width: 3em'>"
                    },
                    "1": {
                        "then": "Vorgeschriebener Radweg (mit Zusatzschild)<br><img src='./assets/themes/cycle_infra/Belgian_road_sign_D07.svg' style='width: 3em'> "
                    },
                    "2": {
                        "then": "Getrennter Fuß-/Radweg <img src='./assets/themes/cycle_infra/Belgian_road_sign_D09.svg' style='width: 3em'>"
                    },
                    "3": {
                        "then": "Gemeinsamer Fuß-/Radweg <img src='./assets/themes/cycle_infra/Belgian_road_sign_D10.svg' style='width: 3em'>"
                    },
                    "4": {
                        "then": "Kein Verkehrsschild vorhanden"
                    }
                },
                "question": "Welches Verkehrszeichen hat dieser Radweg?"
            },
            "cycleway-segregation": {
                "mappings": {
                    "0": {
                        "then": "Der Radweg ist abgegrenzt durch eine gestrichelte Linie"
                    },
                    "1": {
                        "then": "Der Radweg ist abgegrenzt durch eine durchgezogene Linie"
                    },
                    "2": {
                        "then": "Der Radweg ist abgegrenzt durch eine Parkspur"
                    },
                    "3": {
                        "then": "Dieser Radweg ist getrennt durch einen Bordstein"
                    }
                },
                "question": "Wie ist der Radweg von der Straße abgegrenzt?"
            },
            "cycleway-traffic-signs": {
                "mappings": {
                    "0": {
                        "then": "Vorgeschriebener Radweg <img src='./assets/themes/cycle_infra/Belgian_road_sign_D07.svg' style='width: 3em'>"
                    },
                    "1": {
                        "then": "Vorgeschriebener Radweg (mit Zusatzschild)<br><img src='./assets/themes/cycle_infra/Belgian_road_sign_D07.svg' style='width: 3em'> "
                    },
                    "2": {
                        "then": "Getrennter Fuß-/Radweg <img src='./assets/themes/cycle_infra/Belgian_road_sign_D09.svg' style='width: 3em'>"
                    },
                    "3": {
                        "then": "Gemeinsamer Fuß-/Radweg <img src='./assets/themes/cycle_infra/Belgian_road_sign_D10.svg' style='width: 3em'>"
                    },
                    "4": {
                        "then": "Kein Verkehrsschild vorhanden"
                    }
                },
                "question": "Welches Verkehrszeichen hat dieser Radweg?"
            },
            "cycleway-traffic-signs-D7-supplementary": {
                "mappings": {
                    "1": {
                        "then": "<img src='./assets/themes/cycle_infra/Belgian_traffic_sign_M13.svg' style='width: 3em'>"
                    },
                    "6": {
                        "then": "Kein zusätzliches Verkehrszeichen vorhanden"
                    }
                },
                "question": "Hat das Verkehrszeichen D7 (<img src='./assets/themes/cycle_infra/Belgian_road_sign_D07.svg' style='width: 1.5em'>) ein Zusatzzeichen?"
            },
            "cycleway-traffic-signs-supplementary": {
                "mappings": {
                    "6": {
                        "then": "Kein zusätzliches Verkehrszeichen vorhanden"
                    }
                },
                "question": "Hat das Verkehrszeichen D7 (<img src='./assets/themes/cycle_infra/Belgian_road_sign_D07.svg' style='width: 1.5em'>) ein Zusatzzeichen?"
            },
            "cycleways_and_roads-cycleway:buffer": {
                "question": "Wie breit ist der Abstand zwischen Radweg und Straße?",
                "render": "Der Sicherheitsabstand zu diesem Radweg beträgt {cycleway:buffer} m"
            },
            "is lit?": {
                "mappings": {
                    "0": {
                        "then": "Diese Straße ist beleuchtet"
                    },
                    "1": {
                        "then": "Diese Straße ist nicht beleuchtet"
                    },
                    "2": {
                        "then": "Diese Straße ist nachts beleuchtet"
                    },
                    "3": {
                        "then": "Diese Straße ist durchgehend beleuchtet"
                    }
                },
                "question": "Ist diese Straße beleuchtet?"
<<<<<<< HEAD
=======
            },
            "cycleways_and_roads-cycleway:buffer": {
                "question": "Wie breit ist der Abstand zwischen Radweg und Straße?",
                "render": "Der Sicherheitsabstand zu diesem Radweg beträgt {cycleway:buffer} m"
            },
            "width:carriageway": {
                "render": "Die Fahrbahnbreite dieser Straße beträgt <strong>{width:carriageway}m</strong>",
                "question": "Wie groß ist die Fahrbahnbreite dieser Straße (in Metern)?<br/><span class='subtle'>Diese wird von Bordstein zu Bordstein gemessen und schließt daher die Breite von parallelen Parkspuren ein</span>"
>>>>>>> 49ed230c
            }
        },
        "title": {
            "mappings": {
                "0": {
                    "then": "Radweg"
                },
                "2": {
                    "then": "Fahrradspur"
                },
                "3": {
                    "then": "Radweg neben der Straße"
                },
                "4": {
                    "then": "Fahrradstraße"
                },
                "1": {
                    "then": "Gemeinsame Fahrspur"
                }
            },
            "render": "Radwege"
        }
    },
    "defibrillator": {
        "name": "Defibrillatoren",
        "presets": {
            "0": {
                "title": "Defibrillator"
            }
        },
        "tagRenderings": {
            "defibrillator-access": {
                "mappings": {
                    "0": {
                        "then": "Öffentlich zugänglich"
                    },
                    "1": {
                        "then": "Öffentlich zugänglich"
                    },
                    "2": {
                        "then": "Nur für Kunden zugänglich"
                    },
                    "3": {
                        "then": "Nicht für die Öffentlichkeit zugänglich (z.B. nur für das Personal, die Eigentümer, ...)"
                    },
                    "4": {
                        "then": "Nicht zugänglich, möglicherweise nur für betriebliche Nutzung"
                    }
                },
                "question": "Ist dieser Defibrillator frei zugänglich?",
                "render": "Zugang ist {access}"
            },
            "defibrillator-defibrillator": {
                "mappings": {
                    "0": {
                        "then": "Dies ist ein manueller Defibrillator für den professionellen Einsatz"
                    },
                    "1": {
                        "then": "Dies ist ein normaler automatischer Defibrillator"
                    }
                },
                "question": "Ist dies ein normaler automatischer Defibrillator oder ein manueller Defibrillator nur für Profis?",
                "render": "Es gibt keine Informationen über den Gerätetyp"
            },
            "defibrillator-defibrillator:location": {
                "question": "Bitte geben Sie einige Erläuterungen dazu, wo der Defibrillator zu finden ist (in der lokalen Sprache)",
                "render": "<i>Zusätzliche Informationen über den Standort (in der Landessprache):</i><br/>{defibrillator:location}"
            },
            "defibrillator-defibrillator:location:en": {
                "question": "Bitte geben Sie einige Erläuterungen dazu, wo der Defibrillator zu finden ist (auf Englisch)",
                "render": "<i>Zusätzliche Informationen über den Standort (auf Englisch):</i><br/>{defibrillator:location}"
            },
            "defibrillator-defibrillator:location:fr": {
                "question": "Bitte geben Sie einige Erläuterungen dazu, wo der Defibrillator zu finden ist (auf Französisch)",
                "render": "<i>Zusätzliche Informationen zum Standort (auf Französisch):</i><br/>{defibrillator:Standort:fr}"
            },
            "defibrillator-description": {
                "question": "Gibt es nützliche Informationen für Benutzer, die Sie oben nicht beschreiben konnten? (leer lassen, wenn nein)",
                "render": "Zusätzliche Informationen: {description}"
            },
            "defibrillator-email": {
                "question": "Wie lautet die E-Mail für Fragen zu diesem Defibrillator?",
                "render": "E-Mail für Fragen zu diesem Defibrillator: <a href='mailto:{email}'>{email}</a>"
            },
            "defibrillator-fixme": {
                "question": "Gibt es einen Fehler in der Kartierung, den Sie hier nicht beheben konnten? (hinterlasse eine Notiz an OpenStreetMap-Experten)",
                "render": "Zusätzliche Informationen für OpenStreetMap-Experten: {fixme}"
            },
            "defibrillator-indoors": {
                "mappings": {
                    "0": {
                        "then": "Dieser Defibrillator befindet sich im Gebäude"
                    },
                    "1": {
                        "then": "Dieser Defibrillator befindet sich im Freien"
                    }
                },
                "question": "Befindet sich dieser Defibrillator im Gebäude?"
            },
            "defibrillator-level": {
                "mappings": {
                    "0": {
                        "then": "Dieser Defibrillator befindet sich im <b>Erdgeschoss</b>"
                    },
                    "1": {
                        "then": "Dieser Defibrillator befindet sich in der <b>ersten Etage</b>"
                    }
                },
                "question": "In welchem Stockwerk befindet sich dieser Defibrillator?",
                "render": "Dieser Defibrallator befindet sich im {level}. Stockwerk"
            },
            "defibrillator-opening_hours": {
                "mappings": {
                    "0": {
                        "then": "24/7 geöffnet (auch an Feiertagen)"
                    }
                },
                "question": "Zu welchen Zeiten ist dieser Defibrillator verfügbar?",
                "render": "{opening_hours_table(opening_hours)}"
            },
            "defibrillator-phone": {
                "question": "Wie lautet die Telefonnummer für Fragen zu diesem Defibrillator?",
                "render": "Telefonnummer für Fragen zu diesem Defibrillator: <a href='tel:{phone}'>{phone}</a>"
            },
            "defibrillator-ref": {
                "question": "Wie lautet die offizielle Identifikationsnummer des Geräts? (falls am Gerät sichtbar)",
                "render": "Offizielle Identifikationsnummer des Geräts: <i>{ref}</i>"
            },
            "defibrillator-survey:date": {
                "mappings": {
                    "0": {
                        "then": "Heute überprüft!"
                    }
                },
                "question": "Wann wurde dieser Defibrillator zuletzt überprüft?",
                "render": "Dieser Defibrillator wurde zuletzt am {survey:date} überprüft"
            }
        },
        "title": {
            "render": "Defibrillator"
        }
    },
    "direction": {
        "description": "Diese Ebene visualisiert Richtungen",
        "name": "Visualisierung der Richtung"
    },
    "drinking_water": {
        "name": "Trinkwasserstelle",
        "presets": {
            "0": {
                "title": "Trinkwasserstelle"
            }
        },
        "tagRenderings": {
            "Bottle refill": {
                "mappings": {
                    "0": {
                        "then": "Es ist einfach, Wasserflaschen nachzufüllen"
                    },
                    "1": {
                        "then": "Wasserflaschen passen möglicherweise nicht"
                    }
                },
                "question": "Wie einfach ist es, Wasserflaschen zu füllen?"
            },
            "Still in use?": {
                "mappings": {
                    "0": {
                        "then": "Diese Trinkwasserstelle funktioniert"
                    },
                    "1": {
                        "then": "Diese Trinkwasserstelle ist kaputt"
                    },
                    "2": {
                        "then": "Diese Trinkwasserstelle wurde geschlossen"
                    }
                },
                "question": "Ist diese Trinkwasserstelle noch in Betrieb?",
                "render": "Der Betriebsstatus ist <i>{operational_status</i>"
            },
            "render-closest-drinking-water": {
                "render": "<a href='#{_closest_other_drinking_water_id}'>Eine weitere Trinkwasserstelle liegt {_closest_other_drinking_water_distance} Meter entfernt</a>"
            }
        },
        "title": {
            "render": "Trinkwasserstelle"
        }
    },
    "etymology": {
        "description": "Alle Objekte, die eine bekannte Namensherkunft haben",
        "tagRenderings": {
            "simple etymology": {
                "mappings": {
                    "0": {
                        "then": "Der Ursprung dieses Namens ist in der gesamten Literatur unbekannt"
                    }
                },
                "question": "Wonach ist dieses Objekt benannt?<br/><span class='subtle'>Das könnte auf einem Straßenschild stehen</span>",
                "render": "Benannt nach {name:etymology}"
            },
            "wikipedia-etymology": {
                "question": "Was ist das Wikidata-Element, nach dem dieses Objekt benannt ist?",
                "render": "<h3>Wikipedia Artikel zur Namensherkunft</h3>{wikipedia(name:etymology:wikidata):max-height:20rem}"
            }
        },
        "name": "Hat eine Namensherkunft"
    },
    "food": {
        "filter": {
            "0": {
                "options": {
                    "0": {
                        "question": "Aktuell geöffnet"
                    }
                }
            },
            "1": {
                "options": {
                    "0": {
                        "question": "Hat vegetarische Speisen"
                    }
                }
            },
            "2": {
                "options": {
                    "0": {
                        "question": "Bietet vegan Speisen an"
                    }
                }
            },
            "3": {
                "options": {
                    "0": {
                        "question": "Hat halal Speisen"
                    }
                }
            }
        },
        "name": "Restaurants und Fast Food",
        "presets": {
            "0": {
                "description": "Ein klassisches Speiselokal mit Sitzgelegenheiten, in dem vollständige Mahlzeiten von Kellnern serviert werden",
                "title": "Restaurant"
            },
            "1": {
                "title": "Schnellimbiss",
                "description": "Ein Lebensmittelunternehmen, das sich auf schnellen Thekendienst und Essen zum Mitnehmen konzentriert"
            },
            "2": {
                "title": "Pommesbude"
            }
        },
        "tagRenderings": {
            "Cuisine": {
                "mappings": {
                    "0": {
                        "then": "Dies ist eine Pizzeria"
                    },
                    "1": {
                        "then": "Dies ist eine Pommesbude"
                    },
                    "2": {
                        "then": "Bietet vorwiegend Pastagerichte an"
                    }
                },
                "question": "Welches Essen gibt es hier?",
                "render": "An diesem Ort gibt es hauptsächlich {cuisine}"
            },
            "Fastfood vs restaurant": {
                "question": "Um was für ein Geschäft handelt es sich?"
            },
            "Name": {
                "question": "Wie heißt dieses Restaurant?",
                "render": "Das Restaurant heißt {name}"
            },
            "Takeaway": {
                "mappings": {
                    "0": {
                        "then": "Dieses Geschäft bietet nur Artikel zur Mitnahme an"
                    },
                    "1": {
                        "then": "Mitnahme möglich"
                    },
                    "2": {
                        "then": "Mitnahme nicht möglich"
                    }
                },
                "question": "Ist an diesem Ort Mitnahme möglich?"
            },
            "Vegetarian (no friture)": {
                "question": "Gibt es im das Restaurant vegetarische Speisen?"
            },
            "friture-take-your-container": {
                "mappings": {
                    "0": {
                        "then": "Sie können <b>ihre eigenen Behälter</b> mitbringen, um Ihre Bestellung zu erhalten, was Einwegverpackungsmaterial und damit Abfall spart"
                    }
                },
                "question": "Wenn Sie Ihr eigenes Behältnis mitbringen (z. B. einen Kochtopf und kleine Töpfe), wird es dann zum Verpacken Ihrer Bestellung verwendet?<br/>"
            },
            "halal (no friture)": {
                "mappings": {
                    "0": {
                        "then": "Hier gibt es keine halal Speisen"
                    },
                    "1": {
                        "then": "Hier gibt es wenige halal Speisen"
                    },
                    "2": {
                        "then": "Es gibt halal Speisen"
                    },
                    "3": {
                        "then": "Es gibt ausschließlich halal Speisen"
                    }
                },
                "question": "Gibt es im das Restaurant halal Speisen?"
<<<<<<< HEAD
=======
            },
            "Vegetarian (no friture)": {
                "question": "Gibt es im das Restaurant vegetarische Speisen?"
            },
            "friture-take-your-container": {
                "mappings": {
                    "0": {
                        "then": "Sie können <b>ihre eigenen Behälter</b> mitbringen, um Ihre Bestellung zu erhalten, was Einwegverpackungsmaterial und damit Abfall spart"
                    },
                    "2": {
                        "then": "Sie <b>müssen</b> Ihren eigenen Behälter mitbringen, um hier zu bestellen."
                    },
                    "1": {
                        "then": "Das Mitbringen eines eigenen Containers ist <b>nicht erlaubt</b>"
                    }
                },
                "question": "Wenn Sie Ihr eigenes Behältnis mitbringen (z. B. einen Kochtopf und kleine Töpfe), wird es dann zum Verpacken Ihrer Bestellung verwendet?<br/>"
>>>>>>> 49ed230c
            }
        },
        "title": {
            "mappings": {
                "0": {
                    "then": "Restaurant <i>{name}</i>"
                },
                "1": {
                    "then": "Schnellrestaurant<i>{name}</i>"
                }
            }
        }
    },
    "ghost_bike": {
        "name": "Geisterräder",
        "presets": {
            "0": {
                "title": "Geisterrad"
            }
        },
        "tagRenderings": {
            "ghost-bike-explanation": {
                "render": "Ein <b>Geisterrad</b> ist ein weißes Fahrrad, dass zum Gedenken eines tödlich verunglückten Radfahrers vor Ort aufgestellt wurde."
            },
            "ghost_bike-inscription": {
                "question": "Wie lautet die Inschrift auf diesem Geisterrad?",
                "render": "<i>{inscription}</i>"
            },
            "ghost_bike-name": {
                "mappings": {
                    "0": {
                        "then": "Auf dem Fahrrad ist kein Name angegeben"
                    }
                },
                "question": "An wen erinnert dieses Geisterrad?<span class='question-subtext'><br/>Bitte respektieren Sie die Privatsphäre - geben Sie den Namen nur an, wenn er weit verbreitet oder auf dem Fahrrad markiert ist. Den Familiennamen können Sie weglassen.</span>",
                "render": "Im Gedenken an {name}"
            },
            "ghost_bike-source": {
                "question": "Auf welcher Webseite kann man mehr Informationen über das Geisterrad oder den Unfall finden?",
                "render": "<a href='{source}' target='_blank'>Mehr Informationen</a>"
            },
            "ghost_bike-start_date": {
                "question": "Wann wurde dieses Geisterrad aufgestellt?",
                "render": "Aufgestellt am {start_date}"
            }
        },
        "title": {
            "mappings": {
                "0": {
                    "then": "Geisterrad im Gedenken an {name}"
                }
            },
            "render": "Geisterrad"
        }
    },
    "information_board": {
        "name": "Informationstafeln",
        "presets": {
            "0": {
                "title": "informationstafel"
            }
        },
        "title": {
            "render": "Informationstafel"
        }
    },
    "map": {
        "description": "Eine Karte, die für Touristen gedacht ist und dauerhaft im öffentlichen Raum aufgestellt ist",
        "name": "Karten",
        "presets": {
            "0": {
                "description": "Fehlende Karte hinzufügen",
                "title": "Karte"
            }
        },
        "tagRenderings": {
            "map-attribution": {
                "mappings": {
                    "0": {
                        "then": "OpenStreetMap ist eindeutig attributiert, einschließlich der ODBL-Lizenz"
                    },
                    "1": {
                        "then": "OpenStreetMap ist eindeutig attributiert, aber die Lizenz wird nicht erwähnt"
                    },
                    "2": {
                        "then": "OpenStreetMap wurde nicht erwähnt, aber jemand hat einen OpenStreetMap-Aufkleber darauf geklebt"
                    },
                    "3": {
                        "then": "Es gibt überhaupt keine Namensnennung"
                    },
                    "4": {
                        "then": "Es gibt überhaupt keine Namensnennung"
                    }
                },
                "question": "Ist die OpenStreetMap-Attribution vorhanden?"
            },
            "map-map_source": {
                "mappings": {
                    "0": {
                        "then": "Diese Karte basiert auf OpenStreetMap"
                    }
                },
                "question": "Auf welchen Daten basiert diese Karte?",
                "render": "Diese Karte basiert auf {map_source}"
            }
        },
        "title": {
            "render": "Karte"
        }
    },
    "nature_reserve": {
        "tagRenderings": {
            "Curator": {
                "question": "Wer ist der Verwalter dieses Naturschutzgebietes?<br/><span class='subtle'>Respektieren Sie die Privatsphäre - geben Sie nur dann einen Namen an, wenn dieser allgemein bekannt ist"
            },
            "Dogs?": {
                "mappings": {
                    "0": {
                        "then": "Hunde müssen angeleint sein"
                    },
                    "1": {
                        "then": "Hunde sind nicht erlaubt"
                    },
                    "2": {
                        "then": "Hunde dürfen frei herumlaufen"
                    }
                },
                "question": "Sind Hunde in diesem Naturschutzgebiet erlaubt?"
            },
            "Email": {
                "render": "<a href='mailto:{email}' target='_blank'>{email}</a>",
                "question": "An welche Email-Adresse kann man sich bei Fragen und Problemen zu diesem Naturschutzgebiet wenden?<br/><span class='subtle'>Respektieren Sie die Privatsphäre - geben Sie nur dann eine persönliche Email-Adresse an, wenn diese allgemein bekannt ist"
            },
            "Surface area": {
                "render": "Grundfläche: {_surface:ha}ha"
            },
            "Website": {
                "question": "Auf welcher Webseite kann man mehr Informationen über dieses Naturschutzgebiet finden?"
            },
            "phone": {
<<<<<<< HEAD
                "render": "<a href='tel:{email}' target='_blank'>{phone}</a>"
=======
                "render": "<a href='tel:{email}' target='_blank'>{phone}</a>",
                "question": "Welche Telefonnummer kann man bei Fragen und Problemen zu diesem Naturschutzgebiet anrufen?<br/><span class='subtle'>Respektieren Sie die Privatsphäre - geben Sie nur eine Telefonnummer an, wenn diese allgemein bekannt ist"
            },
            "Curator": {
                "question": "Wer ist der Verwalter dieses Naturschutzgebietes?<br/><span class='subtle'>Respektieren Sie die Privatsphäre - geben Sie nur dann einen Namen an, wenn dieser allgemein bekannt ist",
                "render": "{curator} ist der Pfleger dieses Naturschutzgebietes"
            },
            "Surface area": {
                "render": "Grundfläche: {_surface:ha}ha"
>>>>>>> 49ed230c
            }
        }
    },
    "observation_tower": {
        "description": "Türme zur Aussicht auf die umgebende Landschaft",
        "name": "Aussichtstürme",
        "presets": {
            "0": {
                "title": "Beobachtungsturm"
            }
        },
        "tagRenderings": {
            "Fee": {
                "mappings": {
                    "0": {
                        "then": "Eintritt kostenlos"
                    }
                },
                "question": "Was kostet der Zugang zu diesem Turm?",
                "render": "Der Besuch des Turms kostet <b>{charge}</b>"
            },
            "Height": {
                "question": "Wie hoch ist dieser Turm?",
                "render": "Dieser Turm ist {height} hoch"
            },
            "Operator": {
                "question": "Wer betreibt diesen Turm?",
                "render": "Betrieben von <b>{operator}</b>"
            },
            "name": {
                "mappings": {
                    "0": {
                        "then": "Dieser Turm hat keinen eigenen Namen"
                    }
                },
                "question": "Wie heißt dieser Turm?",
                "render": "Der Name dieses Turms lautet <b>{name}</b>"
            }
        },
        "title": {
            "mappings": {
                "0": {
                    "then": "<b>{name}</b>"
                }
            },
            "render": "Beobachtungsturm"
        },
        "units": {
            "0": {
                "applicableUnits": {
                    "0": {
                        "human": " Meter"
                    }
                }
            }
        }
    },
    "picnic_table": {
        "description": "Die Ebene zeigt Picknicktische an",
        "name": "Picknick-Tische",
        "presets": {
            "0": {
                "title": "picknicktisch"
            }
        },
        "tagRenderings": {
            "picnic_table-material": {
                "mappings": {
                    "0": {
                        "then": "Dies ist ein Picknicktisch aus Holz"
                    },
                    "1": {
                        "then": "Dies ist ein Picknicktisch aus Beton"
                    }
                },
                "question": "Aus welchem Material besteht dieser Picknicktisch?",
                "render": "Dieser Picknicktisch besteht aus {material}"
            }
        },
        "title": {
            "render": "Picknick-Tisch"
        }
    },
    "playground": {
        "description": "Spielplätze",
        "name": "Spielplätze",
        "presets": {
            "0": {
                "title": "Spielplatz"
            }
        },
        "tagRenderings": {
            "Playground-wheelchair": {
                "mappings": {
                    "0": {
                        "then": "Vollständig zugänglich für Rollstuhlfahrer"
                    },
                    "1": {
                        "then": "Eingeschränkte Zugänglichkeit für Rollstuhlfahrer"
                    },
                    "2": {
                        "then": "Nicht zugänglich für Rollstuhlfahrer"
                    }
                },
                "question": "Ist dieser Spielplatz für Rollstuhlfahrer zugänglich?"
            },
            "playground-access": {
                "mappings": {
                    "0": {
                        "then": "Zugänglich für die Allgemeinheit"
                    },
                    "1": {
                        "then": "Zugänglich für die Allgemeinheit"
                    },
                    "2": {
                        "then": "Nur für Kunden des Betreibers zugänglich"
                    },
                    "3": {
                        "then": "Nur für Schüler der Schule zugänglich"
                    },
                    "4": {
                        "then": "Nicht zugänglich"
                    }
                },
                "question": "Ist dieser Spielplatz für die Allgemeinheit zugänglich?"
            },
            "playground-email": {
                "question": "Wie lautet die E-Mail Adresse des Spielplatzbetreuers?",
                "render": "<a href='mailto:{email}'>{email}</a>"
            },
            "playground-lit": {
                "mappings": {
                    "0": {
                        "then": "Dieser Spielplatz ist nachts beleuchtet"
                    },
                    "1": {
                        "then": "Dieser Spielplatz ist nachts nicht beleuchtet"
                    }
                },
                "question": "Ist dieser Spielplatz nachts beleuchtet?"
            },
            "playground-max_age": {
                "question": "Bis zu welchem Alter dürfen Kinder auf diesem Spielplatz spielen?",
                "render": "Zugang nur für Kinder bis maximal {max_age}"
            },
            "playground-min_age": {
                "question": "Ab welchem Alter dürfen Kinder auf diesem Spielplatz spielen?",
                "render": "Zugang nur für Kinder ab {min_age} Jahren"
            },
            "playground-opening_hours": {
                "mappings": {
                    "0": {
                        "then": "Zugänglich von Sonnenaufgang bis Sonnenuntergang"
                    },
                    "1": {
                        "then": "Immer zugänglich"
                    },
                    "2": {
                        "then": "Immer zugänglich"
                    }
                },
                "question": "Wann ist dieser Spielplatz zugänglich?"
            },
            "playground-operator": {
                "question": "Wer betreibt diesen Spielplatz?",
                "render": "Betrieben von {operator}"
            },
            "playground-phone": {
                "question": "Wie lautet die Telefonnummer vom Betreiber des Spielplatzes?",
                "render": "<a href='tel:{phone}'>{phone}</a>"
            },
            "playground-surface": {
                "mappings": {
                    "0": {
                        "then": "Die Oberfläche ist <b>Gras</b>"
                    },
                    "1": {
                        "then": "Die Oberfläche ist <b>Sand</b>"
                    },
                    "2": {
                        "then": "Die Oberfläche besteht aus <b>Holzschnitzeln</b>"
                    },
                    "3": {
                        "then": "Die Oberfläche ist <b>Pflastersteine</b>"
                    },
                    "4": {
                        "then": "Die Oberfläche ist <b>Asphalt</b>"
                    },
                    "5": {
                        "then": "Die Oberfläche ist <b>Beton</b>"
                    },
                    "6": {
                        "then": "Die Oberfläche ist <b>unbefestigt</b>"
                    },
                    "7": {
                        "then": "Die Oberfläche ist <b>befestigt</b>"
                    }
                },
                "question": "Welche Oberfläche hat dieser Spielplatz?<br/><i>Wenn es mehrere gibt, wähle die am häufigsten vorkommende aus</i>",
                "render": "Die Oberfläche ist <b>{surface}</b>"
            }
        },
        "title": {
            "mappings": {
                "0": {
                    "then": "Spielplatz <i>{name}</i>"
                }
            },
            "render": "Spielplatz"
        }
    },
    "public_bookcase": {
        "description": "Ein Bücherschrank am Straßenrand mit Büchern, für jedermann zugänglich",
        "filter": {
            "2": {
                "options": {
                    "0": {
                        "question": "Innen oder Außen"
                    }
                }
            }
        },
        "name": "Bücherschränke",
        "presets": {
            "0": {
                "title": "Bücherschrank"
            }
        },
        "tagRenderings": {
            "bookcase-booktypes": {
                "mappings": {
                    "0": {
                        "then": "Vorwiegend Kinderbücher"
                    },
                    "1": {
                        "then": "Vorwiegend Bücher für Erwachsene"
                    },
                    "2": {
                        "then": "Sowohl Bücher für Kinder als auch für Erwachsene"
                    }
                },
                "question": "Welche Art von Büchern sind in diesem öffentlichen Bücherschrank zu finden?"
            },
            "bookcase-is-accessible": {
                "mappings": {
                    "0": {
                        "then": "Öffentlich zugänglich"
                    },
                    "1": {
                        "then": "Nur für Kunden zugänglich"
                    }
                },
                "question": "Ist dieser öffentliche Bücherschrank frei zugänglich?"
            },
            "bookcase-is-indoors": {
                "mappings": {
                    "0": {
                        "then": "Dieser Bücherschrank befindet sich im Innenbereich"
                    },
                    "1": {
                        "then": "Dieser Bücherschrank befindet sich im Freien"
                    },
                    "2": {
                        "then": "Dieser Bücherschrank befindet sich im Freien"
                    }
                },
                "question": "Befindet sich dieser Bücherschrank im Freien?"
            },
            "public_bookcase-brand": {
                "mappings": {
                    "0": {
                        "then": "Teil des Netzwerks 'Little Free Library'"
                    },
                    "1": {
                        "then": "Dieser öffentliche Bücherschrank ist nicht Teil eines größeren Netzwerks"
                    }
                },
                "question": "Ist dieser öffentliche Bücherschrank Teil eines größeren Netzwerks?",
                "render": "Dieser Bücherschrank ist Teil von {brand}"
            },
            "public_bookcase-capacity": {
                "question": "Wie viele Bücher passen in diesen öffentlichen Bücherschrank?",
                "render": "{capacity} Bücher passen in diesen Bücherschrank"
            },
            "public_bookcase-name": {
                "mappings": {
                    "0": {
                        "then": "Dieser Bücherschrank hat keinen Namen"
                    }
                },
                "question": "Wie heißt dieser öffentliche Bücherschrank?",
                "render": "Der Name dieses Bücherschrank lautet {name}"
            },
            "public_bookcase-operator": {
                "question": "Wer unterhält diesen öffentlichen Bücherschrank?",
                "render": "Betrieben von {operator}"
            },
            "public_bookcase-ref": {
                "mappings": {
                    "0": {
                        "then": "Dieser Bücherschrank ist nicht Teil eines größeren Netzwerks"
                    }
                },
                "question": "Wie lautet die Referenznummer dieses öffentlichen Bücherschranks?",
                "render": "Die Referenznummer dieses öffentlichen Bücherschranks innerhalb {brand} lautet {ref}"
            },
            "public_bookcase-start_date": {
                "question": "Wann wurde dieser öffentliche Bücherschrank installiert?",
                "render": "Installiert am {start_date}"
            },
            "public_bookcase-website": {
                "question": "Gibt es eine Website mit weiteren Informationen über diesen öffentlichen Bücherschrank?",
                "render": "Weitere Informationen auf <a href='{website}' target='_blank'>der Webseite</a>"
            }
        },
        "title": {
            "mappings": {
                "0": {
                    "then": "Öffentlicher Bücherschrank <i>{name}</i>"
                }
            },
            "render": "Bücherschrank"
        }
    },
    "shops": {
        "description": "Ein Geschäft",
        "name": "Geschäft",
        "presets": {
            "0": {
                "description": "Ein neues Geschäft hinzufügen",
                "title": "Geschäft"
            }
        },
        "tagRenderings": {
            "shops-email": {
                "question": "Wie ist die Email-Adresse dieses Geschäfts?"
            },
            "shops-name": {
                "question": "Wie ist der Name dieses Geschäfts?"
            },
            "shops-opening_hours": {
                "question": "Wie sind die Öffnungszeiten dieses Geschäfts?"
            },
            "shops-phone": {
                "question": "Wie ist die Telefonnummer?",
                "render": "<a href='tel:{phone}'>{phone}</a>"
            },
            "shops-shop": {
                "mappings": {
                    "0": {
                        "then": "Lebensmittelladen"
                    },
                    "1": {
                        "then": "Supermarkt"
                    },
                    "2": {
                        "then": "Bekleidungsgeschäft"
                    },
                    "3": {
                        "then": "Friseur"
                    },
                    "4": {
                        "then": "Bäckerei"
                    },
                    "5": {
                        "then": "Autoreparatur (Werkstatt)"
                    },
                    "6": {
                        "then": "Autohändler"
                    }
                },
                "question": "Was wird in diesem Geschäft verkauft?",
                "render": "Dieses Geschäft verkauft {shop}"
            },
            "shops-website": {
                "question": "Wie lautet die Webseite dieses Geschäfts?",
                "render": "<a href='{website}'>{website}</a>"
            }
        },
        "title": {
            "mappings": {
                "0": {
                    "then": "{name}"
                },
                "1": {
                    "then": "{shop}"
                }
            },
            "render": "Geschäft"
        }
    },
    "slow_roads": {
        "tagRenderings": {
            "slow_roads-surface": {
                "mappings": {
                    "0": {
                        "then": "Die Oberfläche ist <b>Gras</b>"
                    },
                    "1": {
                        "then": "Die Oberfläche ist <b>Erde</b>"
                    },
                    "2": {
                        "then": "Die Oberfläche ist <b>ohne festen Belag</b>"
                    },
                    "3": {
                        "then": "Die Oberfläche ist <b>Sand</b>"
                    },
                    "4": {
                        "then": "Die Oberfläche ist aus <b>Pflastersteinen</b>"
                    },
                    "5": {
                        "then": "Die Oberfläche ist <b>Asphalt</b>"
                    },
                    "6": {
                        "then": "Die Oberfläche ist <b>Beton</b>"
                    },
                    "7": {
                        "then": "Die Oberfläche ist <b>gepflastert</b>"
                    }
                },
                "render": "Die Oberfläche ist <b>{surface}</b>"
            }
        }
    },
    "sport_pitch": {
        "description": "Ein Sportplatz",
        "name": "Sportplätze",
        "presets": {
            "0": {
                "title": "Tischtennisplatte"
            },
            "1": {
                "title": "Sportplatz"
            }
        },
        "tagRenderings": {
            "sport-pitch-access": {
                "mappings": {
                    "0": {
                        "then": "Öffentlicher Zugang"
                    },
                    "1": {
                        "then": "Eingeschränkter Zugang (z. B. nur mit Termin, zu bestimmten Zeiten, ...)"
                    },
                    "2": {
                        "then": "Zugang nur für Vereinsmitglieder"
                    },
                    "3": {
                        "then": "Privat - kein öffentlicher Zugang"
                    }
                },
                "question": "Ist dieser Sportplatz öffentlich zugänglich?"
            },
            "sport-pitch-reservation": {
                "mappings": {
                    "0": {
                        "then": "Für die Nutzung des Sportplatzes ist eine Voranmeldung erforderlich"
                    },
                    "1": {
                        "then": "Für die Nutzung des Sportplatzes wird eine Voranmeldung empfohlen"
                    },
                    "2": {
                        "then": "Eine Voranmeldung ist möglich, aber nicht notwendig, um diesen Sportplatz zu nutzen"
                    },
                    "3": {
                        "then": "Termine nach Vereinbarung nicht möglich"
                    }
                },
                "question": "Muss man einen Termin vereinbaren, um diesen Sportplatz zu benutzen?"
            },
            "sport_pitch-email": {
                "question": "Wie ist die Email-Adresse des Betreibers?"
            },
            "sport_pitch-opening_hours": {
                "mappings": {
                    "1": {
                        "then": "Immer zugänglich"
                    }
                },
                "question": "Wann ist dieser Sportplatz zugänglich?"
            },
            "sport_pitch-phone": {
                "question": "Wie ist die Telefonnummer des Betreibers?"
            },
            "sport_pitch-sport": {
                "mappings": {
                    "0": {
                        "then": "Hier wird Basketball gespielt"
                    },
                    "1": {
                        "then": "Hier wird Fußball gespielt"
                    },
                    "2": {
                        "then": "Dies ist eine Tischtennisplatte"
                    },
                    "3": {
                        "then": "Hier wird Tennis gespielt"
                    },
                    "4": {
                        "then": "Hier wird Kopfball gespielt"
                    },
                    "5": {
                        "then": "Hier wird Basketball gespielt"
                    }
                },
                "question": "Welche Sportarten können hier gespielt werden?",
                "render": "Hier wird {sport} gespielt"
            },
            "sport_pitch-surface": {
                "mappings": {
                    "0": {
                        "then": "Die Oberfläche ist <b>Gras</b>"
                    },
                    "1": {
                        "then": "Die Oberfläche ist <b>Sand</b>"
                    },
                    "2": {
                        "then": "Die Oberfläche ist aus <b>Pflastersteinen</b>"
                    },
                    "3": {
                        "then": "Die Oberfläche ist <b>Asphalt</b>"
                    },
                    "4": {
                        "then": "Die Oberfläche ist <b>Beton</b>"
                    }
                },
                "question": "Was ist die Oberfläche dieses Sportplatzes?",
                "render": "Die Oberfläche ist <b>{surface}</b>"
            }
        },
        "title": {
            "render": "Sportplatz"
        }
    },
    "surveillance_camera": {
        "name": "Überwachungskameras",
        "tagRenderings": {
            "Camera type: fixed; panning; dome": {
                "mappings": {
                    "0": {
                        "then": "Eine fest montierte (nicht bewegliche) Kamera"
                    },
                    "1": {
                        "then": "Eine Kuppelkamera (drehbar)"
                    },
                    "2": {
                        "then": "Eine bewegliche Kamera"
                    }
                },
                "question": "Um welche Kameratyp handelt se sich?"
            },
            "Indoor camera? This isn't clear for 'public'-cameras": {
                "mappings": {
                    "0": {
                        "then": "Diese Kamera befindet sich im Innenraum"
                    },
                    "1": {
                        "then": "Diese Kamera befindet sich im Freien"
                    },
                    "2": {
                        "then": "Diese Kamera ist möglicherweise im Freien"
                    }
                },
                "question": "Handelt es sich bei dem von dieser Kamera überwachten öffentlichen Raum um einen Innen- oder Außenbereich?"
            },
            "Level": {
                "question": "Auf welcher Ebene befindet sich diese Kamera?",
                "render": "Befindet sich auf Ebene {level}"
            },
            "Operator": {
                "question": "Wer betreibt diese CCTV Kamera?",
                "render": "Betrieben von {operator}"
            },
            "Surveillance type: public, outdoor, indoor": {
                "mappings": {
                    "1": {
                        "then": "Ein privater Außenbereich wird überwacht (z. B. ein Parkplatz, eine Tankstelle, ein Innenhof, ein Eingang, eine private Einfahrt, ...)"
                    },
                    "2": {
                        "then": "Ein privater Innenbereich wird überwacht, z. B. ein Geschäft, eine private Tiefgarage, ..."
                    }
                },
                "question": "Um was für eine Überwachungskamera handelt es sich"
            },
            "Surveillance:zone": {
                "mappings": {
                    "0": {
                        "then": "Überwacht einen Parkplatz"
                    },
                    "1": {
                        "then": "Überwacht den Verkehr"
                    },
                    "2": {
                        "then": "Überwacht einen Eingang"
                    },
                    "3": {
                        "then": "Überwacht einen Gang"
                    },
                    "4": {
                        "then": "Überwacht eine Haltestelle"
                    },
                    "5": {
                        "then": "Überwacht ein Geschäft"
                    }
                },
                "question": "Was genau wird hier überwacht?",
                "render": " Überwacht ein/e {surveillance:zone}"
            },
            "camera:mount": {
                "mappings": {
                    "0": {
                        "then": "Diese Kamera ist an einer Wand montiert"
                    },
                    "1": {
                        "then": "Diese Kamera ist an einer Stange montiert"
                    },
                    "2": {
                        "then": "Diese Kamera ist an der Decke montiert"
                    }
<<<<<<< HEAD
                },
                "question": "Wie ist diese Kamera montiert?",
                "render": "Montageart: {mount}"
=======
                }
            },
            "Surveillance type: public, outdoor, indoor": {
                "question": "Um was für eine Überwachungskamera handelt es sich",
                "mappings": {
                    "2": {
                        "then": "Ein privater Innenbereich wird überwacht, z. B. ein Geschäft, eine private Tiefgarage, ..."
                    },
                    "1": {
                        "then": "Ein privater Außenbereich wird überwacht (z. B. ein Parkplatz, eine Tankstelle, ein Innenhof, ein Eingang, eine private Einfahrt, ...)"
                    },
                    "0": {
                        "then": "Überwacht wird ein öffentlicher Bereich, z. B. eine Straße, eine Brücke, ein Platz, ein Park, ein Bahnhof, ein öffentlicher Korridor oder Tunnel,..."
                    }
                }
>>>>>>> 49ed230c
            },
            "direction. We don't ask this for a dome on a pole or ceiling as it has a 360° view": {
                "question": "In welche Himmelsrichtung ist diese Kamera ausgerichtet?"
            }
        },
        "title": {
            "render": "Überwachungskamera"
        }
    },
    "toilet": {
        "filter": {
            "0": {
                "options": {
                    "0": {
                        "question": "Rollstuhlgerecht"
                    }
                }
            },
            "1": {
                "options": {
                    "0": {
                        "question": "Hat einen Wickeltisch"
                    }
                }
            },
            "2": {
                "options": {
                    "0": {
                        "question": "Nutzung kostenlos"
                    }
                }
            }
        },
        "name": "Toiletten",
        "presets": {
            "0": {
                "description": "Eine öffentlich zugängliche Toilette",
                "title": "toilette"
            },
            "1": {
                "description": "Eine Toilettenanlage mit mindestens einer rollstuhlgerechten Toilette",
                "title": "toiletten mit rollstuhlgerechter Toilette"
            }
        },
        "tagRenderings": {
            "toilet-access": {
                "mappings": {
                    "0": {
                        "then": "Öffentlicher Zugang"
                    },
                    "1": {
                        "then": "Nur Zugang für Kunden"
                    },
                    "2": {
                        "then": "Nicht zugänglich"
                    },
                    "3": {
                        "then": "Zugänglich, aber man muss einen Schlüssel für die Eingabe verlangen"
                    },
                    "4": {
                        "then": "Öffentlicher Zugang"
                    }
                },
                "question": "Sind diese Toiletten öffentlich zugänglich?",
                "render": "Zugang ist {access}"
            },
            "toilet-changing_table:location": {
                "mappings": {
                    "0": {
                        "then": "Der Wickeltisch befindet sich in der Damentoilette. "
                    },
                    "1": {
                        "then": "Der Wickeltisch befindet sich in der Herrentoilette. "
                    },
                    "2": {
                        "then": "Der Wickeltisch befindet sich in der Toilette für Rollstuhlfahrer. "
                    },
                    "3": {
                        "then": "Der Wickeltisch befindet sich in einem eigenen Raum. "
                    }
                },
                "question": "Wo befindet sich der Wickeltisch?",
                "render": "Die Wickeltabelle befindet sich in {changing_table:location}"
            },
            "toilet-charge": {
                "question": "Wie viel muss man für diese Toiletten bezahlen?",
                "render": "Die Gebühr beträgt {charge}"
            },
            "toilet-handwashing": {
                "mappings": {
                    "0": {
                        "then": "Diese Toilette verfügt über ein Waschbecken"
                    },
                    "1": {
                        "then": "Diese Toilette verfügt über <b>kein</b> Waschbecken"
                    }
                },
                "question": "Verfügt diese Toilette über ein Waschbecken?"
            },
            "toilet-has-paper": {
                "mappings": {
                    "1": {
                        "then": "Für diese Toilette müssen Sie Ihr eigenes Toilettenpapier mitbringen"
                    }
                },
                "question": "Muss man für diese Toilette sein eigenes Toilettenpapier mitbringen?"
            },
            "toilets-changing-table": {
                "mappings": {
                    "0": {
                        "then": "Ein Wickeltisch ist verfügbar"
                    },
                    "1": {
                        "then": "Es ist kein Wickeltisch verfügbar"
                    }
                },
                "question": "Ist ein Wickeltisch (zum Wechseln der Windeln) vorhanden?"
            },
            "toilets-fee": {
                "mappings": {
                    "0": {
                        "then": "Dies sind bezahlte Toiletten"
                    },
                    "1": {
                        "then": "Kostenlose Nutzung"
                    }
                },
                "question": "Können diese Toiletten kostenlos benutzt werden?"
            },
            "toilets-type": {
                "mappings": {
                    "0": {
                        "then": "Es gibt nur Sitztoiletten"
                    },
                    "1": {
                        "then": "Hier gibt es nur Pissoirs"
                    },
                    "2": {
                        "then": "Es gibt hier nur Hocktoiletten"
                    },
                    "3": {
                        "then": "Sowohl Sitztoiletten als auch Pissoirs sind hier verfügbar"
                    }
                },
                "question": "Welche Art von Toiletten sind das?"
            },
            "toilets-wheelchair": {
                "mappings": {
                    "0": {
                        "then": "Es gibt eine Toilette für Rollstuhlfahrer"
                    },
                    "1": {
                        "then": "Kein Zugang für Rollstuhlfahrer"
                    }
                },
                "question": "Gibt es eine Toilette für Rollstuhlfahrer?"
            }
        },
        "title": {
            "render": "Toilette"
        }
    },
    "trail": {
        "name": "Wanderwege",
        "tagRenderings": {
            "Color": {
                "mappings": {
                    "0": {
                        "then": "Blauer Weg"
                    },
                    "1": {
                        "then": "Roter Weg"
                    },
                    "2": {
                        "then": "Grüner Weg"
                    },
                    "3": {
                        "then": "Gelber Weg"
                    }
                }
            },
            "trail-length": {
                "render": "Der Wanderweg ist {_length:km} Kilometer lang"
            }
        },
        "title": {
            "render": "Wanderweg"
        }
    },
    "tree_node": {
        "name": "Baum",
        "presets": {
            "0": {
                "description": "Ein Baum mit Blättern, z. B. Eiche oder Buche.",
                "title": "Laubbaum"
            },
            "1": {
                "description": "Ein Baum mit Nadeln, z. B. Kiefer oder Fichte.",
                "title": "Nadelbaum"
            },
            "2": {
                "description": "Wenn Sie nicht sicher sind, ob es sich um einen Laubbaum oder einen Nadelbaum handelt.",
                "title": "Baum"
            }
        },
        "tagRenderings": {
            "tree-decidouous": {
                "mappings": {
                    "0": {
                        "then": "Laubabwerfend: Der Baum verliert für eine gewisse Zeit des Jahres seine Blätter."
                    },
                    "1": {
                        "then": "immergrüner Baum."
                    }
                },
                "question": "Ist dies ein Nadelbaum oder ein Laubbaum?"
            },
            "tree-denotation": {
                "mappings": {
                    "0": {
                        "then": "Der Baum ist aufgrund seiner Größe oder seiner markanten Lage bedeutsam. Er ist nützlich zur Orientierung."
                    },
                    "1": {
                        "then": "Der Baum ist ein Naturdenkmal, z. B. weil er besonders alt ist oder zu einer wertvollen Art gehört."
                    },
                    "2": {
                        "then": "Der Baum wird für landwirtschaftliche Zwecke genutzt, z. B. in einer Obstplantage."
                    },
                    "3": {
                        "then": "Der Baum steht in einem Park oder ähnlichem (Friedhof, Schulgelände, ...)."
                    },
                    "5": {
                        "then": "Dieser Baum steht entlang einer Straße."
                    },
                    "7": {
                        "then": "Dieser Baum steht außerhalb eines städtischen Gebiets."
                    }
                },
                "question": "Wie bedeutsam ist dieser Baum? Wählen Sie die erste Antwort, die zutrifft."
            },
            "tree-height": {
                "mappings": {
                    "0": {
                        "then": "Höhe: {height}&nbsp;m"
                    }
                },
                "render": "Höhe: {height}"
            },
            "tree-heritage": {
                "mappings": {
                    "0": {
                        "then": "<img src=\"./assets/layers/tree_node/Onroerend_Erfgoed_logo_without_text.svg\" style=\"width:0.85em;height:1em;vertical-align:middle\" alt=\"\"/> Als Denkmal registriert von der <i>Onroerend Erfgoed</i> Flandern"
                    },
                    "1": {
                        "then": "Als Denkmal registriert von der <i>Direction du Patrimoine culturel</i> Brüssel"
                    },
<<<<<<< HEAD
                    "3": {
                        "then": "Nicht als Denkmal registriert"
=======
                    "4": {
                        "then": "Von einer anderen Organisation als Denkmal registriert"
                    },
                    "2": {
                        "then": "Von einer anderen Organisation als Denkmal registriert"
>>>>>>> 49ed230c
                    }
                },
                "question": "Ist dieser Baum ein Naturdenkmal?"
            },
            "tree-leaf_type": {
                "mappings": {
                    "0": {
                        "then": "<img src=\"./assets/themes/trees/broadleaved.svg\" style=\"width:1.5em;height:1.5em\" alt=\"\"/> Laubbaum"
                    },
                    "1": {
                        "then": "<img src=\"./assets/themes/trees/needleleaved.svg\" style=\"width:1.5em;height:1.5em\" alt=\"\"/> Nadelbaum"
                    },
                    "2": {
                        "then": "<img src=\"./assets/themes/trees/leafless.svg\" style=\"width:1.5em;height:1.5em\" alt=\"\"/> Dauerhaft blattlos"
                    }
                },
                "question": "Ist dies ein Laub- oder Nadelbaum?"
            },
            "tree_node-name": {
                "mappings": {
                    "0": {
                        "then": "Der Baum hat keinen Namen."
                    }
                },
                "question": "Hat der Baum einen Namen?",
                "render": "Name: {name}"
            },
            "tree_node-ref:OnroerendErfgoed": {
                "question": "Wie lautet die Kennung der Onroerend Erfgoed Flanders?",
                "render": ""
            },
            "tree_node-wikidata": {
                "question": "Was ist das passende Wikidata Element zu diesem Baum?"
            }
        },
        "title": {
            "mappings": {
                "0": {
                    "then": "<i>{name}</i>"
                }
            },
            "render": "Baum"
        }
    },
    "viewpoint": {
        "description": "Ein schöner Aussichtspunkt oder eine schöne Aussicht. Ideal zum Hinzufügen eines Bildes, wenn keine andere Kategorie passt",
        "name": "Aussichtspunkt",
        "presets": {
            "0": {
                "title": "Aussichtspunkt"
            }
        },
        "tagRenderings": {
            "viewpoint-description": {
                "question": "Möchten Sie eine Beschreibung hinzufügen?"
            }
        },
        "title": {
            "render": "Aussichtspunkt"
        }
    },
    "visitor_information_centre": {
        "description": "Ein Besucherzentrum bietet Informationen über eine bestimmte Attraktion oder Sehenswürdigkeit, an der es sich befindet.",
        "name": "Besucherinformationszentrum",
        "title": {
            "mappings": {
                "1": {
                    "then": "{name}"
                }
            },
            "render": "{name}"
        }
    },
    "waste_basket": {
        "description": "Dies ist ein öffentlicher Abfalleimer, in den Sie Ihren Müll entsorgen können.",
        "iconSize": {
            "mappings": {
                "0": {
                    "then": "Abfalleimer"
                }
            }
        },
        "name": "Abfalleimer",
        "presets": {
            "0": {
                "title": "Abfalleimer"
            }
        },
        "tagRenderings": {
            "dispensing_dog_bags": {
                "mappings": {
                    "0": {
                        "then": "Dieser Abfalleimer verfügt über einen Spender für (Hunde-)Kotbeutel"
                    },
                    "1": {
                        "then": "Dieser Abfalleimer <b>hat keinen</b> Spender für (Hunde-)Kotbeutel"
                    },
                    "2": {
                        "then": "Dieser Abfalleimer <b>hat keinen</b> Spender für (Hunde-)Kotbeutel"
                    }
                },
                "question": "Verfügt dieser Abfalleimer über einen Spender für (Hunde-)Kotbeutel?"
            },
            "waste-basket-waste-types": {
                "mappings": {
                    "0": {
                        "then": "Ein Abfalleimer für allgemeinen Müll"
                    },
                    "1": {
                        "then": "Ein Abfalleimer für allgemeinen Müll"
                    },
                    "2": {
                        "then": "Ein Abfalleimer für Hundekot"
                    },
                    "3": {
                        "then": "Mülleimer für Zigaretten"
                    },
                    "4": {
                        "then": "Mülleimer für Drogen"
                    },
                    "5": {
                        "then": "Ein Abfalleimer für Nadeln und andere scharfe Gegenstände"
                    }
                },
                "question": "Um was für einen Abfalleimer handelt es sich?"
            }
        },
        "title": {
            "render": "Abfalleimer"
        }
    },
    "watermill": {
        "name": "Wassermühle"
    }
}<|MERGE_RESOLUTION|>--- conflicted
+++ resolved
@@ -1150,18 +1150,22 @@
                 "question": "Wie viele Fahrzeuge können hier gleichzeitig geladen werden?",
                 "render": "{capacity} Fahrzeuge können hier gleichzeitig geladen werden"
             },
-            "email": {
-                "question": "Wie ist die Email-Adresse des Betreibers?",
-                "render": "Bei Problemen senden Sie eine E-Mail an <a href='mailto:{email}'>{email}</a>"
-            },
             "maxstay": {
+                "render": "Die maximale Parkzeit beträgt <b>{canonical(maxstay)}</b>",
+                "question": "Was ist die Höchstdauer des Aufenthalts hier?",
                 "mappings": {
                     "0": {
                         "then": "Keine Höchstparkdauer"
                     }
-                },
-                "question": "Was ist die Höchstdauer des Aufenthalts hier?",
-                "render": "Die maximale Parkzeit beträgt <b>{canonical(maxstay)}</b>"
+                }
+            },
+            "ref": {
+                "render": "Die Kennziffer ist <b>{ref}</b>",
+                "question": "Wie lautet die Kennung dieser Ladestation?"
+            },
+            "website": {
+                "render": "Weitere Informationen auf <a href='{website}'>{website}</a>",
+                "question": "Wie ist die Webseite des Betreibers?"
             },
             "payment-options": {
                 "override": {
@@ -1175,17 +1179,13 @@
                     }
                 }
             },
+            "email": {
+                "question": "Wie ist die Email-Adresse des Betreibers?",
+                "render": "Bei Problemen senden Sie eine E-Mail an <a href='mailto:{email}'>{email}</a>"
+            },
             "phone": {
-                "question": "Welche Nummer kann man anrufen, wenn es ein Problem mit dieser Ladestation gibt?",
-                "render": "Bei Problemen, anrufen unter <a href='tel:{phone}'>{phone}</a>"
-            },
-            "ref": {
-                "question": "Wie lautet die Kennung dieser Ladestation?",
-                "render": "Die Kennziffer ist <b>{ref}</b>"
-            },
-            "website": {
-                "question": "Wie ist die Webseite des Betreibers?",
-                "render": "Weitere Informationen auf <a href='{website}'>{website}</a>"
+                "render": "Bei Problemen, anrufen unter <a href='tel:{phone}'>{phone}</a>",
+                "question": "Welche Nummer kann man anrufen, wenn es ein Problem mit dieser Ladestation gibt?"
             }
         },
         "title": {
@@ -1252,124 +1252,94 @@
                 },
                 "question": "Können Radfahrer diese Kreuzung nutzen?"
             },
-<<<<<<< HEAD
+            "crossing-is-zebra": {
+                "mappings": {
+                    "0": {
+                        "then": "Dies ist ein Zebrastreifen"
+                    },
+                    "1": {
+                        "then": "Dies ist kein Zebrastreifen"
+                    }
+                },
+                "question": "Ist das ein Zebrastreifen?"
+            },
+            "crossing-tactile": {
+                "mappings": {
+                    "0": {
+                        "then": "An dieser Kreuzung gibt es ein Blindenleitsystem"
+                    },
+                    "1": {
+                        "then": "Diese Kreuzung hat kein Blindenleitsystem"
+                    },
+                    "2": {
+                        "then": "Diese Kreuzung hat taktile Pflasterung, ist aber nicht korrekt"
+                    }
+                },
+                "question": "Gibt es an dieser Kreuzung ein Blindenleitsystem?"
+            },
+            "crossing-type": {
+                "mappings": {
+                    "0": {
+                        "then": "Kreuzungen ohne Ampeln"
+                    },
+                    "1": {
+                        "then": "Kreuzungen mit Ampeln"
+                    },
+                    "2": {
+                        "then": "Zebrastreifen"
+                    }
+                },
+                "question": "Was ist das für eine Kreuzung?"
+            },
+            "crossing-continue-through-red": {
+                "mappings": {
+                    "0": {
+                        "then": "Ein Radfahrer kann bei roter Ampel geradeaus fahren <img src='./assets/layers/crossings/Belgian_road_sign_B23.svg' style='width: 3em'>"
+                    },
+                    "1": {
+                        "then": "Ein Radfahrer kann bei roter Ampel geradeaus fahren"
+                    },
+                    "2": {
+                        "then": "Ein Radfahrer kann bei roter Ampel nicht geradeaus fahren"
+                    }
+                },
+                "question": "Kann ein Radfahrer bei roter Ampel geradeaus fahren?"
+            },
+            "crossing-has-island": {
+                "mappings": {
+                    "0": {
+                        "then": "Der Übergang hat eine Verkehrsinsel"
+                    },
+                    "1": {
+                        "then": "Diese Ampel hat eine Taste, um ein grünes Signal anzufordern"
+                    }
+                },
+                "question": "Gibt es an diesem Übergang eine Verkehrsinsel?"
+            },
+            "crossing-right-turn-through-red": {
+                "mappings": {
+                    "0": {
+                        "then": "Ein Radfahrer kann bei roter Ampel rechts abbiegen <img src='./assets/layers/crossings/Belgian_road_sign_B22.svg' style='width: 3em'>"
+                    },
+                    "1": {
+                        "then": "Ein Radfahrer kann bei roter Ampel rechts abbiegen"
+                    },
+                    "2": {
+                        "then": "Ein Radfahrer kann bei roter Ampel nicht rechts abbiegen"
+                    }
+                },
+                "question": "Kann ein Radfahrer bei roter Ampel rechts abbiegen?"
+            },
             "crossing-button": {
-=======
-            "crossing-is-zebra": {
-                "mappings": {
-                    "0": {
-                        "then": "Dies ist ein Zebrastreifen"
-                    },
-                    "1": {
-                        "then": "Dies ist kein Zebrastreifen"
-                    }
-                },
-                "question": "Ist das ein Zebrastreifen?"
-            },
-            "crossing-tactile": {
-                "mappings": {
-                    "0": {
-                        "then": "An dieser Kreuzung gibt es ein Blindenleitsystem"
-                    },
-                    "1": {
-                        "then": "Diese Kreuzung hat kein Blindenleitsystem"
-                    },
-                    "2": {
-                        "then": "Diese Kreuzung hat taktile Pflasterung, ist aber nicht korrekt"
-                    }
-                },
-                "question": "Gibt es an dieser Kreuzung ein Blindenleitsystem?"
-            },
-            "crossing-type": {
->>>>>>> 49ed230c
-                "mappings": {
+                "question": "Hat diese Ampel eine Taste, um ein grünes Signal anzufordern?",
+                "mappings": {
+                    "0": {
+                        "then": "Diese Ampel hat eine Taste, um ein grünes Signal anzufordern"
+                    },
                     "1": {
                         "then": "Diese Ampel hat keine Taste, um ein grünes Signal anzufordern."
                     }
-                },
-                "question": "Hat diese Ampel eine Taste, um ein grünes Signal anzufordern?"
-            },
-            "crossing-continue-through-red": {
-                "mappings": {
-                    "0": {
-                        "then": "Ein Radfahrer kann bei roter Ampel geradeaus fahren <img src='./assets/layers/crossings/Belgian_road_sign_B23.svg' style='width: 3em'>"
-                    },
-                    "1": {
-                        "then": "Ein Radfahrer kann bei roter Ampel geradeaus fahren"
-                    },
-                    "2": {
-                        "then": "Ein Radfahrer kann bei roter Ampel nicht geradeaus fahren"
-                    }
-                },
-                "question": "Kann ein Radfahrer bei roter Ampel geradeaus fahren?"
-            },
-            "crossing-has-island": {
-                "mappings": {
-                    "0": {
-                        "then": "Der Übergang hat eine Verkehrsinsel"
-                    },
-                    "1": {
-                        "then": "Diese Ampel hat eine Taste, um ein grünes Signal anzufordern"
-                    }
-                },
-                "question": "Gibt es an diesem Übergang eine Verkehrsinsel?"
-            },
-            "crossing-is-zebra": {
-                "mappings": {
-                    "0": {
-                        "then": "Dies ist ein Zebrastreifen"
-                    },
-                    "1": {
-                        "then": "Dies ist kein Zebrastreifen"
-                    }
-                },
-                "question": "Ist das ein Zebrastreifen?"
-            },
-            "crossing-right-turn-through-red": {
-                "mappings": {
-                    "0": {
-                        "then": "Ein Radfahrer kann bei roter Ampel rechts abbiegen <img src='./assets/layers/crossings/Belgian_road_sign_B22.svg' style='width: 3em'>"
-                    },
-                    "1": {
-                        "then": "Ein Radfahrer kann bei roter Ampel rechts abbiegen"
-                    },
-                    "2": {
-                        "then": "Ein Radfahrer kann bei roter Ampel nicht rechts abbiegen"
-                    }
-                },
-                "question": "Kann ein Radfahrer bei roter Ampel rechts abbiegen?"
-            },
-            "crossing-tactile": {
-                "mappings": {
-                    "0": {
-                        "then": "An dieser Kreuzung gibt es ein Blindenleitsystem"
-                    },
-                    "1": {
-<<<<<<< HEAD
-                        "then": "Diese Kreuzung hat kein Blindenleitsystem"
-=======
-                        "then": "Diese Ampel hat keine Taste, um ein grünes Signal anzufordern."
-                    },
-                    "0": {
-                        "then": "Diese Ampel hat eine Taste, um ein grünes Signal anzufordern"
->>>>>>> 49ed230c
-                    }
-                },
-                "question": "Gibt es an dieser Kreuzung ein Blindenleitsystem?"
-            },
-            "crossing-type": {
-                "mappings": {
-                    "0": {
-                        "then": "Kreuzungen ohne Ampeln"
-                    },
-                    "1": {
-                        "then": "Kreuzungen mit Ampeln"
-                    },
-                    "2": {
-                        "then": "Zebrastreifen"
-                    }
-                },
-                "question": "Was ist das für eine Kreuzung?"
+                }
             }
         },
         "title": {
@@ -1481,8 +1451,8 @@
                         "then": "Dieser Radweg besteht aus Rohboden"
                     }
                 },
-                "question": "Was ist der Belag dieses Radwegs?",
-                "render": "Der Radweg ist aus {cycleway:surface}"
+                "render": "Der Radweg ist aus {cycleway:surface}",
+                "question": "Was ist der Belag dieses Radwegs?"
             },
             "Is this a cyclestreet? (For a road)": {
                 "mappings": {
@@ -1516,8 +1486,8 @@
                         "then": "Die Höchstgeschwindigkeit ist 90 km/h"
                     }
                 },
-                "question": "Was ist die Höchstgeschwindigkeit auf dieser Straße?",
-                "render": "Die Höchstgeschwindigkeit auf dieser Straße beträgt {maxspeed} km/h"
+                "render": "Die Höchstgeschwindigkeit auf dieser Straße beträgt {maxspeed} km/h",
+                "question": "Was ist die Höchstgeschwindigkeit auf dieser Straße?"
             },
             "Surface of the road": {
                 "mappings": {
@@ -1561,8 +1531,8 @@
                         "then": "Dieser Radweg besteht aus Rohboden"
                     }
                 },
-                "question": "Was ist der Belag dieser Straße?",
-                "render": "Der Radweg ist aus {surface}"
+                "render": "Der Radweg ist aus {surface}",
+                "question": "Was ist der Belag dieser Straße?"
             },
             "Surface of the street": {
                 "mappings": {
@@ -1685,38 +1655,31 @@
                     }
                 },
                 "question": "Hat das Verkehrszeichen D7 (<img src='./assets/themes/cycle_infra/Belgian_road_sign_D07.svg' style='width: 1.5em'>) ein Zusatzzeichen?"
+            },
+            "is lit?": {
+                "mappings": {
+                    "0": {
+                        "then": "Diese Straße ist beleuchtet"
+                    },
+                    "1": {
+                        "then": "Diese Straße ist nicht beleuchtet"
+                    },
+                    "2": {
+                        "then": "Diese Straße ist nachts beleuchtet"
+                    },
+                    "3": {
+                        "then": "Diese Straße ist durchgehend beleuchtet"
+                    }
+                },
+                "question": "Ist diese Straße beleuchtet?"
             },
             "cycleways_and_roads-cycleway:buffer": {
                 "question": "Wie breit ist der Abstand zwischen Radweg und Straße?",
                 "render": "Der Sicherheitsabstand zu diesem Radweg beträgt {cycleway:buffer} m"
             },
-            "is lit?": {
-                "mappings": {
-                    "0": {
-                        "then": "Diese Straße ist beleuchtet"
-                    },
-                    "1": {
-                        "then": "Diese Straße ist nicht beleuchtet"
-                    },
-                    "2": {
-                        "then": "Diese Straße ist nachts beleuchtet"
-                    },
-                    "3": {
-                        "then": "Diese Straße ist durchgehend beleuchtet"
-                    }
-                },
-                "question": "Ist diese Straße beleuchtet?"
-<<<<<<< HEAD
-=======
-            },
-            "cycleways_and_roads-cycleway:buffer": {
-                "question": "Wie breit ist der Abstand zwischen Radweg und Straße?",
-                "render": "Der Sicherheitsabstand zu diesem Radweg beträgt {cycleway:buffer} m"
-            },
             "width:carriageway": {
                 "render": "Die Fahrbahnbreite dieser Straße beträgt <strong>{width:carriageway}m</strong>",
                 "question": "Wie groß ist die Fahrbahnbreite dieser Straße (in Metern)?<br/><span class='subtle'>Diese wird von Bordstein zu Bordstein gemessen und schließt daher die Breite von parallelen Parkspuren ein</span>"
->>>>>>> 49ed230c
             }
         },
         "title": {
@@ -1724,6 +1687,9 @@
                 "0": {
                     "then": "Radweg"
                 },
+                "1": {
+                    "then": "Gemeinsame Fahrspur"
+                },
                 "2": {
                     "then": "Fahrradspur"
                 },
@@ -1732,9 +1698,6 @@
                 },
                 "4": {
                     "then": "Fahrradstraße"
-                },
-                "1": {
-                    "then": "Gemeinsame Fahrspur"
                 }
             },
             "render": "Radwege"
@@ -1778,8 +1741,8 @@
                         "then": "Dies ist ein normaler automatischer Defibrillator"
                     }
                 },
-                "question": "Ist dies ein normaler automatischer Defibrillator oder ein manueller Defibrillator nur für Profis?",
-                "render": "Es gibt keine Informationen über den Gerätetyp"
+                "render": "Es gibt keine Informationen über den Gerätetyp",
+                "question": "Ist dies ein normaler automatischer Defibrillator oder ein manueller Defibrillator nur für Profis?"
             },
             "defibrillator-defibrillator:location": {
                 "question": "Bitte geben Sie einige Erläuterungen dazu, wo der Defibrillator zu finden ist (in der lokalen Sprache)",
@@ -1909,13 +1872,13 @@
         "description": "Alle Objekte, die eine bekannte Namensherkunft haben",
         "tagRenderings": {
             "simple etymology": {
+                "render": "Benannt nach {name:etymology}",
+                "question": "Wonach ist dieses Objekt benannt?<br/><span class='subtle'>Das könnte auf einem Straßenschild stehen</span>",
                 "mappings": {
                     "0": {
                         "then": "Der Ursprung dieses Namens ist in der gesamten Literatur unbekannt"
                     }
-                },
-                "question": "Wonach ist dieses Objekt benannt?<br/><span class='subtle'>Das könnte auf einem Straßenschild stehen</span>",
-                "render": "Benannt nach {name:etymology}"
+                }
             },
             "wikipedia-etymology": {
                 "question": "Was ist das Wikidata-Element, nach dem dieses Objekt benannt ist?",
@@ -1955,11 +1918,10 @@
                 }
             }
         },
-        "name": "Restaurants und Fast Food",
         "presets": {
             "0": {
-                "description": "Ein klassisches Speiselokal mit Sitzgelegenheiten, in dem vollständige Mahlzeiten von Kellnern serviert werden",
-                "title": "Restaurant"
+                "title": "Restaurant",
+                "description": "Ein klassisches Speiselokal mit Sitzgelegenheiten, in dem vollständige Mahlzeiten von Kellnern serviert werden"
             },
             "1": {
                 "title": "Schnellimbiss",
@@ -2006,6 +1968,23 @@
                 },
                 "question": "Ist an diesem Ort Mitnahme möglich?"
             },
+            "halal (no friture)": {
+                "mappings": {
+                    "0": {
+                        "then": "Hier gibt es keine halal Speisen"
+                    },
+                    "1": {
+                        "then": "Hier gibt es wenige halal Speisen"
+                    },
+                    "2": {
+                        "then": "Es gibt halal Speisen"
+                    },
+                    "3": {
+                        "then": "Es gibt ausschließlich halal Speisen"
+                    }
+                },
+                "question": "Gibt es im das Restaurant halal Speisen?"
+            },
             "Vegetarian (no friture)": {
                 "question": "Gibt es im das Restaurant vegetarische Speisen?"
             },
@@ -2013,46 +1992,15 @@
                 "mappings": {
                     "0": {
                         "then": "Sie können <b>ihre eigenen Behälter</b> mitbringen, um Ihre Bestellung zu erhalten, was Einwegverpackungsmaterial und damit Abfall spart"
+                    },
+                    "1": {
+                        "then": "Das Mitbringen eines eigenen Containers ist <b>nicht erlaubt</b>"
+                    },
+                    "2": {
+                        "then": "Sie <b>müssen</b> Ihren eigenen Behälter mitbringen, um hier zu bestellen."
                     }
                 },
                 "question": "Wenn Sie Ihr eigenes Behältnis mitbringen (z. B. einen Kochtopf und kleine Töpfe), wird es dann zum Verpacken Ihrer Bestellung verwendet?<br/>"
-            },
-            "halal (no friture)": {
-                "mappings": {
-                    "0": {
-                        "then": "Hier gibt es keine halal Speisen"
-                    },
-                    "1": {
-                        "then": "Hier gibt es wenige halal Speisen"
-                    },
-                    "2": {
-                        "then": "Es gibt halal Speisen"
-                    },
-                    "3": {
-                        "then": "Es gibt ausschließlich halal Speisen"
-                    }
-                },
-                "question": "Gibt es im das Restaurant halal Speisen?"
-<<<<<<< HEAD
-=======
-            },
-            "Vegetarian (no friture)": {
-                "question": "Gibt es im das Restaurant vegetarische Speisen?"
-            },
-            "friture-take-your-container": {
-                "mappings": {
-                    "0": {
-                        "then": "Sie können <b>ihre eigenen Behälter</b> mitbringen, um Ihre Bestellung zu erhalten, was Einwegverpackungsmaterial und damit Abfall spart"
-                    },
-                    "2": {
-                        "then": "Sie <b>müssen</b> Ihren eigenen Behälter mitbringen, um hier zu bestellen."
-                    },
-                    "1": {
-                        "then": "Das Mitbringen eines eigenen Containers ist <b>nicht erlaubt</b>"
-                    }
-                },
-                "question": "Wenn Sie Ihr eigenes Behältnis mitbringen (z. B. einen Kochtopf und kleine Töpfe), wird es dann zum Verpacken Ihrer Bestellung verwendet?<br/>"
->>>>>>> 49ed230c
             }
         },
         "title": {
@@ -2064,7 +2012,8 @@
                     "then": "Schnellrestaurant<i>{name}</i>"
                 }
             }
-        }
+        },
+        "name": "Restaurants und Fast Food"
     },
     "ghost_bike": {
         "name": "Geisterräder",
@@ -2165,9 +2114,6 @@
     },
     "nature_reserve": {
         "tagRenderings": {
-            "Curator": {
-                "question": "Wer ist der Verwalter dieses Naturschutzgebietes?<br/><span class='subtle'>Respektieren Sie die Privatsphäre - geben Sie nur dann einen Namen an, wenn dieser allgemein bekannt ist"
-            },
             "Dogs?": {
                 "mappings": {
                     "0": {
@@ -2186,16 +2132,10 @@
                 "render": "<a href='mailto:{email}' target='_blank'>{email}</a>",
                 "question": "An welche Email-Adresse kann man sich bei Fragen und Problemen zu diesem Naturschutzgebiet wenden?<br/><span class='subtle'>Respektieren Sie die Privatsphäre - geben Sie nur dann eine persönliche Email-Adresse an, wenn diese allgemein bekannt ist"
             },
-            "Surface area": {
-                "render": "Grundfläche: {_surface:ha}ha"
-            },
             "Website": {
                 "question": "Auf welcher Webseite kann man mehr Informationen über dieses Naturschutzgebiet finden?"
             },
             "phone": {
-<<<<<<< HEAD
-                "render": "<a href='tel:{email}' target='_blank'>{phone}</a>"
-=======
                 "render": "<a href='tel:{email}' target='_blank'>{phone}</a>",
                 "question": "Welche Telefonnummer kann man bei Fragen und Problemen zu diesem Naturschutzgebiet anrufen?<br/><span class='subtle'>Respektieren Sie die Privatsphäre - geben Sie nur eine Telefonnummer an, wenn diese allgemein bekannt ist"
             },
@@ -2205,7 +2145,6 @@
             },
             "Surface area": {
                 "render": "Grundfläche: {_surface:ha}ha"
->>>>>>> 49ed230c
             }
         }
     },
@@ -2224,8 +2163,8 @@
                         "then": "Eintritt kostenlos"
                     }
                 },
-                "question": "Was kostet der Zugang zu diesem Turm?",
-                "render": "Der Besuch des Turms kostet <b>{charge}</b>"
+                "render": "Der Besuch des Turms kostet <b>{charge}</b>",
+                "question": "Was kostet der Zugang zu diesem Turm?"
             },
             "Height": {
                 "question": "Wie hoch ist dieser Turm?",
@@ -2348,12 +2287,12 @@
                 "question": "Ist dieser Spielplatz nachts beleuchtet?"
             },
             "playground-max_age": {
-                "question": "Bis zu welchem Alter dürfen Kinder auf diesem Spielplatz spielen?",
-                "render": "Zugang nur für Kinder bis maximal {max_age}"
+                "render": "Zugang nur für Kinder bis maximal {max_age}",
+                "question": "Bis zu welchem Alter dürfen Kinder auf diesem Spielplatz spielen?"
             },
             "playground-min_age": {
-                "question": "Ab welchem Alter dürfen Kinder auf diesem Spielplatz spielen?",
-                "render": "Zugang nur für Kinder ab {min_age} Jahren"
+                "render": "Zugang nur für Kinder ab {min_age} Jahren",
+                "question": "Ab welchem Alter dürfen Kinder auf diesem Spielplatz spielen?"
             },
             "playground-opening_hours": {
                 "mappings": {
@@ -2374,8 +2313,8 @@
                 "render": "Betrieben von {operator}"
             },
             "playground-phone": {
-                "question": "Wie lautet die Telefonnummer vom Betreiber des Spielplatzes?",
-                "render": "<a href='tel:{phone}'>{phone}</a>"
+                "render": "<a href='tel:{phone}'>{phone}</a>",
+                "question": "Wie lautet die Telefonnummer vom Betreiber des Spielplatzes?"
             },
             "playground-surface": {
                 "mappings": {
@@ -2531,8 +2470,6 @@
         }
     },
     "shops": {
-        "description": "Ein Geschäft",
-        "name": "Geschäft",
         "presets": {
             "0": {
                 "description": "Ein neues Geschäft hinzufügen",
@@ -2540,18 +2477,9 @@
             }
         },
         "tagRenderings": {
-            "shops-email": {
-                "question": "Wie ist die Email-Adresse dieses Geschäfts?"
-            },
-            "shops-name": {
-                "question": "Wie ist der Name dieses Geschäfts?"
-            },
-            "shops-opening_hours": {
-                "question": "Wie sind die Öffnungszeiten dieses Geschäfts?"
-            },
             "shops-phone": {
-                "question": "Wie ist die Telefonnummer?",
-                "render": "<a href='tel:{phone}'>{phone}</a>"
+                "render": "<a href='tel:{phone}'>{phone}</a>",
+                "question": "Wie ist die Telefonnummer?"
             },
             "shops-shop": {
                 "mappings": {
@@ -2583,6 +2511,15 @@
             "shops-website": {
                 "question": "Wie lautet die Webseite dieses Geschäfts?",
                 "render": "<a href='{website}'>{website}</a>"
+            },
+            "shops-opening_hours": {
+                "question": "Wie sind die Öffnungszeiten dieses Geschäfts?"
+            },
+            "shops-email": {
+                "question": "Wie ist die Email-Adresse dieses Geschäfts?"
+            },
+            "shops-name": {
+                "question": "Wie ist der Name dieses Geschäfts?"
             }
         },
         "title": {
@@ -2595,7 +2532,9 @@
                 }
             },
             "render": "Geschäft"
-        }
+        },
+        "name": "Geschäft",
+        "description": "Ein Geschäft"
     },
     "slow_roads": {
         "tagRenderings": {
@@ -2676,64 +2615,64 @@
                 },
                 "question": "Muss man einen Termin vereinbaren, um diesen Sportplatz zu benutzen?"
             },
+            "sport_pitch-opening_hours": {
+                "mappings": {
+                    "1": {
+                        "then": "Immer zugänglich"
+                    }
+                },
+                "question": "Wann ist dieser Sportplatz zugänglich?"
+            },
+            "sport_pitch-sport": {
+                "mappings": {
+                    "0": {
+                        "then": "Hier wird Basketball gespielt"
+                    },
+                    "1": {
+                        "then": "Hier wird Fußball gespielt"
+                    },
+                    "2": {
+                        "then": "Dies ist eine Tischtennisplatte"
+                    },
+                    "3": {
+                        "then": "Hier wird Tennis gespielt"
+                    },
+                    "4": {
+                        "then": "Hier wird Kopfball gespielt"
+                    },
+                    "5": {
+                        "then": "Hier wird Basketball gespielt"
+                    }
+                },
+                "question": "Welche Sportarten können hier gespielt werden?",
+                "render": "Hier wird {sport} gespielt"
+            },
+            "sport_pitch-surface": {
+                "mappings": {
+                    "0": {
+                        "then": "Die Oberfläche ist <b>Gras</b>"
+                    },
+                    "1": {
+                        "then": "Die Oberfläche ist <b>Sand</b>"
+                    },
+                    "2": {
+                        "then": "Die Oberfläche ist aus <b>Pflastersteinen</b>"
+                    },
+                    "3": {
+                        "then": "Die Oberfläche ist <b>Asphalt</b>"
+                    },
+                    "4": {
+                        "then": "Die Oberfläche ist <b>Beton</b>"
+                    }
+                },
+                "render": "Die Oberfläche ist <b>{surface}</b>",
+                "question": "Was ist die Oberfläche dieses Sportplatzes?"
+            },
             "sport_pitch-email": {
                 "question": "Wie ist die Email-Adresse des Betreibers?"
             },
-            "sport_pitch-opening_hours": {
-                "mappings": {
-                    "1": {
-                        "then": "Immer zugänglich"
-                    }
-                },
-                "question": "Wann ist dieser Sportplatz zugänglich?"
-            },
             "sport_pitch-phone": {
                 "question": "Wie ist die Telefonnummer des Betreibers?"
-            },
-            "sport_pitch-sport": {
-                "mappings": {
-                    "0": {
-                        "then": "Hier wird Basketball gespielt"
-                    },
-                    "1": {
-                        "then": "Hier wird Fußball gespielt"
-                    },
-                    "2": {
-                        "then": "Dies ist eine Tischtennisplatte"
-                    },
-                    "3": {
-                        "then": "Hier wird Tennis gespielt"
-                    },
-                    "4": {
-                        "then": "Hier wird Kopfball gespielt"
-                    },
-                    "5": {
-                        "then": "Hier wird Basketball gespielt"
-                    }
-                },
-                "question": "Welche Sportarten können hier gespielt werden?",
-                "render": "Hier wird {sport} gespielt"
-            },
-            "sport_pitch-surface": {
-                "mappings": {
-                    "0": {
-                        "then": "Die Oberfläche ist <b>Gras</b>"
-                    },
-                    "1": {
-                        "then": "Die Oberfläche ist <b>Sand</b>"
-                    },
-                    "2": {
-                        "then": "Die Oberfläche ist aus <b>Pflastersteinen</b>"
-                    },
-                    "3": {
-                        "then": "Die Oberfläche ist <b>Asphalt</b>"
-                    },
-                    "4": {
-                        "then": "Die Oberfläche ist <b>Beton</b>"
-                    }
-                },
-                "question": "Was ist die Oberfläche dieses Sportplatzes?",
-                "render": "Die Oberfläche ist <b>{surface}</b>"
             }
         },
         "title": {
@@ -2779,17 +2718,6 @@
                 "question": "Wer betreibt diese CCTV Kamera?",
                 "render": "Betrieben von {operator}"
             },
-            "Surveillance type: public, outdoor, indoor": {
-                "mappings": {
-                    "1": {
-                        "then": "Ein privater Außenbereich wird überwacht (z. B. ein Parkplatz, eine Tankstelle, ein Innenhof, ein Eingang, eine private Einfahrt, ...)"
-                    },
-                    "2": {
-                        "then": "Ein privater Innenbereich wird überwacht, z. B. ein Geschäft, eine private Tiefgarage, ..."
-                    }
-                },
-                "question": "Um was für eine Überwachungskamera handelt es sich"
-            },
             "Surveillance:zone": {
                 "mappings": {
                     "0": {
@@ -2815,6 +2743,8 @@
                 "render": " Überwacht ein/e {surveillance:zone}"
             },
             "camera:mount": {
+                "question": "Wie ist diese Kamera montiert?",
+                "render": "Montageart: {mount}",
                 "mappings": {
                     "0": {
                         "then": "Diese Kamera ist an einer Wand montiert"
@@ -2825,27 +2755,21 @@
                     "2": {
                         "then": "Diese Kamera ist an der Decke montiert"
                     }
-<<<<<<< HEAD
-                },
-                "question": "Wie ist diese Kamera montiert?",
-                "render": "Montageart: {mount}"
-=======
                 }
             },
             "Surveillance type: public, outdoor, indoor": {
                 "question": "Um was für eine Überwachungskamera handelt es sich",
                 "mappings": {
+                    "0": {
+                        "then": "Überwacht wird ein öffentlicher Bereich, z. B. eine Straße, eine Brücke, ein Platz, ein Park, ein Bahnhof, ein öffentlicher Korridor oder Tunnel,..."
+                    },
+                    "1": {
+                        "then": "Ein privater Außenbereich wird überwacht (z. B. ein Parkplatz, eine Tankstelle, ein Innenhof, ein Eingang, eine private Einfahrt, ...)"
+                    },
                     "2": {
                         "then": "Ein privater Innenbereich wird überwacht, z. B. ein Geschäft, eine private Tiefgarage, ..."
-                    },
-                    "1": {
-                        "then": "Ein privater Außenbereich wird überwacht (z. B. ein Parkplatz, eine Tankstelle, ein Innenhof, ein Eingang, eine private Einfahrt, ...)"
-                    },
-                    "0": {
-                        "then": "Überwacht wird ein öffentlicher Bereich, z. B. eine Straße, eine Brücke, ein Platz, ein Park, ein Bahnhof, ein öffentlicher Korridor oder Tunnel,..."
-                    }
-                }
->>>>>>> 49ed230c
+                    }
+                }
             },
             "direction. We don't ask this for a dome on a pole or ceiling as it has a 360° view": {
                 "question": "In welche Himmelsrichtung ist diese Kamera ausgerichtet?"
@@ -2934,7 +2858,66 @@
                 "question": "Wie viel muss man für diese Toiletten bezahlen?",
                 "render": "Die Gebühr beträgt {charge}"
             },
+            "toilets-changing-table": {
+                "mappings": {
+                    "0": {
+                        "then": "Ein Wickeltisch ist verfügbar"
+                    },
+                    "1": {
+                        "then": "Es ist kein Wickeltisch verfügbar"
+                    }
+                },
+                "question": "Ist ein Wickeltisch (zum Wechseln der Windeln) vorhanden?"
+            },
+            "toilets-fee": {
+                "mappings": {
+                    "0": {
+                        "then": "Dies sind bezahlte Toiletten"
+                    },
+                    "1": {
+                        "then": "Kostenlose Nutzung"
+                    }
+                },
+                "question": "Können diese Toiletten kostenlos benutzt werden?"
+            },
+            "toilets-type": {
+                "mappings": {
+                    "0": {
+                        "then": "Es gibt nur Sitztoiletten"
+                    },
+                    "1": {
+                        "then": "Hier gibt es nur Pissoirs"
+                    },
+                    "2": {
+                        "then": "Es gibt hier nur Hocktoiletten"
+                    },
+                    "3": {
+                        "then": "Sowohl Sitztoiletten als auch Pissoirs sind hier verfügbar"
+                    }
+                },
+                "question": "Welche Art von Toiletten sind das?"
+            },
+            "toilets-wheelchair": {
+                "mappings": {
+                    "0": {
+                        "then": "Es gibt eine Toilette für Rollstuhlfahrer"
+                    },
+                    "1": {
+                        "then": "Kein Zugang für Rollstuhlfahrer"
+                    }
+                },
+                "question": "Gibt es eine Toilette für Rollstuhlfahrer?"
+            },
+            "toilet-has-paper": {
+                "question": "Muss man für diese Toilette sein eigenes Toilettenpapier mitbringen?",
+                "mappings": {
+                    "1": {
+                        "then": "Für diese Toilette müssen Sie Ihr eigenes Toilettenpapier mitbringen"
+                    }
+                }
+            },
             "toilet-handwashing": {
+                "question": "Verfügt diese Toilette über ein Waschbecken?",
                 "mappings": {
                     "0": {
                         "then": "Diese Toilette verfügt über ein Waschbecken"
@@ -2942,66 +2925,7 @@
                     "1": {
                         "then": "Diese Toilette verfügt über <b>kein</b> Waschbecken"
                     }
-                },
-                "question": "Verfügt diese Toilette über ein Waschbecken?"
-            },
-            "toilet-has-paper": {
-                "mappings": {
-                    "1": {
-                        "then": "Für diese Toilette müssen Sie Ihr eigenes Toilettenpapier mitbringen"
-                    }
-                },
-                "question": "Muss man für diese Toilette sein eigenes Toilettenpapier mitbringen?"
-            },
-            "toilets-changing-table": {
-                "mappings": {
-                    "0": {
-                        "then": "Ein Wickeltisch ist verfügbar"
-                    },
-                    "1": {
-                        "then": "Es ist kein Wickeltisch verfügbar"
-                    }
-                },
-                "question": "Ist ein Wickeltisch (zum Wechseln der Windeln) vorhanden?"
-            },
-            "toilets-fee": {
-                "mappings": {
-                    "0": {
-                        "then": "Dies sind bezahlte Toiletten"
-                    },
-                    "1": {
-                        "then": "Kostenlose Nutzung"
-                    }
-                },
-                "question": "Können diese Toiletten kostenlos benutzt werden?"
-            },
-            "toilets-type": {
-                "mappings": {
-                    "0": {
-                        "then": "Es gibt nur Sitztoiletten"
-                    },
-                    "1": {
-                        "then": "Hier gibt es nur Pissoirs"
-                    },
-                    "2": {
-                        "then": "Es gibt hier nur Hocktoiletten"
-                    },
-                    "3": {
-                        "then": "Sowohl Sitztoiletten als auch Pissoirs sind hier verfügbar"
-                    }
-                },
-                "question": "Welche Art von Toiletten sind das?"
-            },
-            "toilets-wheelchair": {
-                "mappings": {
-                    "0": {
-                        "then": "Es gibt eine Toilette für Rollstuhlfahrer"
-                    },
-                    "1": {
-                        "then": "Kein Zugang für Rollstuhlfahrer"
-                    }
-                },
-                "question": "Gibt es eine Toilette für Rollstuhlfahrer?"
+                }
             }
         },
         "title": {
@@ -3063,29 +2987,6 @@
                 },
                 "question": "Ist dies ein Nadelbaum oder ein Laubbaum?"
             },
-            "tree-denotation": {
-                "mappings": {
-                    "0": {
-                        "then": "Der Baum ist aufgrund seiner Größe oder seiner markanten Lage bedeutsam. Er ist nützlich zur Orientierung."
-                    },
-                    "1": {
-                        "then": "Der Baum ist ein Naturdenkmal, z. B. weil er besonders alt ist oder zu einer wertvollen Art gehört."
-                    },
-                    "2": {
-                        "then": "Der Baum wird für landwirtschaftliche Zwecke genutzt, z. B. in einer Obstplantage."
-                    },
-                    "3": {
-                        "then": "Der Baum steht in einem Park oder ähnlichem (Friedhof, Schulgelände, ...)."
-                    },
-                    "5": {
-                        "then": "Dieser Baum steht entlang einer Straße."
-                    },
-                    "7": {
-                        "then": "Dieser Baum steht außerhalb eines städtischen Gebiets."
-                    }
-                },
-                "question": "Wie bedeutsam ist dieser Baum? Wählen Sie die erste Antwort, die zutrifft."
-            },
             "tree-height": {
                 "mappings": {
                     "0": {
@@ -3102,16 +3003,14 @@
                     "1": {
                         "then": "Als Denkmal registriert von der <i>Direction du Patrimoine culturel</i> Brüssel"
                     },
-<<<<<<< HEAD
+                    "2": {
+                        "then": "Von einer anderen Organisation als Denkmal registriert"
+                    },
                     "3": {
                         "then": "Nicht als Denkmal registriert"
-=======
+                    },
                     "4": {
                         "then": "Von einer anderen Organisation als Denkmal registriert"
-                    },
-                    "2": {
-                        "then": "Von einer anderen Organisation als Denkmal registriert"
->>>>>>> 49ed230c
                     }
                 },
                 "question": "Ist dieser Baum ein Naturdenkmal?"
@@ -3145,6 +3044,29 @@
             },
             "tree_node-wikidata": {
                 "question": "Was ist das passende Wikidata Element zu diesem Baum?"
+            },
+            "tree-denotation": {
+                "mappings": {
+                    "0": {
+                        "then": "Der Baum ist aufgrund seiner Größe oder seiner markanten Lage bedeutsam. Er ist nützlich zur Orientierung."
+                    },
+                    "1": {
+                        "then": "Der Baum ist ein Naturdenkmal, z. B. weil er besonders alt ist oder zu einer wertvollen Art gehört."
+                    },
+                    "2": {
+                        "then": "Der Baum wird für landwirtschaftliche Zwecke genutzt, z. B. in einer Obstplantage."
+                    },
+                    "3": {
+                        "then": "Der Baum steht in einem Park oder ähnlichem (Friedhof, Schulgelände, ...)."
+                    },
+                    "5": {
+                        "then": "Dieser Baum steht entlang einer Straße."
+                    },
+                    "7": {
+                        "then": "Dieser Baum steht außerhalb eines städtischen Gebiets."
+                    }
+                },
+                "question": "Wie bedeutsam ist dieser Baum? Wählen Sie die erste Antwort, die zutrifft."
             }
         },
         "title": {
@@ -3174,7 +3096,6 @@
         }
     },
     "visitor_information_centre": {
-        "description": "Ein Besucherzentrum bietet Informationen über eine bestimmte Attraktion oder Sehenswürdigkeit, an der es sich befindet.",
         "name": "Besucherinformationszentrum",
         "title": {
             "mappings": {
@@ -3183,7 +3104,8 @@
                 }
             },
             "render": "{name}"
-        }
+        },
+        "description": "Ein Besucherzentrum bietet Informationen über eine bestimmte Attraktion oder Sehenswürdigkeit, an der es sich befindet."
     },
     "waste_basket": {
         "description": "Dies ist ein öffentlicher Abfalleimer, in den Sie Ihren Müll entsorgen können.",
@@ -3201,20 +3123,6 @@
             }
         },
         "tagRenderings": {
-            "dispensing_dog_bags": {
-                "mappings": {
-                    "0": {
-                        "then": "Dieser Abfalleimer verfügt über einen Spender für (Hunde-)Kotbeutel"
-                    },
-                    "1": {
-                        "then": "Dieser Abfalleimer <b>hat keinen</b> Spender für (Hunde-)Kotbeutel"
-                    },
-                    "2": {
-                        "then": "Dieser Abfalleimer <b>hat keinen</b> Spender für (Hunde-)Kotbeutel"
-                    }
-                },
-                "question": "Verfügt dieser Abfalleimer über einen Spender für (Hunde-)Kotbeutel?"
-            },
             "waste-basket-waste-types": {
                 "mappings": {
                     "0": {
@@ -3237,6 +3145,20 @@
                     }
                 },
                 "question": "Um was für einen Abfalleimer handelt es sich?"
+            },
+            "dispensing_dog_bags": {
+                "question": "Verfügt dieser Abfalleimer über einen Spender für (Hunde-)Kotbeutel?",
+                "mappings": {
+                    "0": {
+                        "then": "Dieser Abfalleimer verfügt über einen Spender für (Hunde-)Kotbeutel"
+                    },
+                    "1": {
+                        "then": "Dieser Abfalleimer <b>hat keinen</b> Spender für (Hunde-)Kotbeutel"
+                    },
+                    "2": {
+                        "then": "Dieser Abfalleimer <b>hat keinen</b> Spender für (Hunde-)Kotbeutel"
+                    }
+                }
             }
         },
         "title": {
