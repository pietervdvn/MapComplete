{
    "address": {
        "description": "Adressen",
        "name": "Bekannte Adressen in OSM",
        "tagRenderings": {
            "fixme": {
                "question": "Was sollte hier korrigiert werden? Bitte erläutern"
            },
            "housenumber": {
                "mappings": {
                    "0": {
                        "then": "Dieses Gebäude hat keine Hausnummer"
                    }
                },
                "question": "Wie lautet die Nummer dieses Hauses?",
                "render": "Die Hausnummer ist <b>{addr:housenumber}</b>"
            },
            "street": {
                "question": "In welcher Straße befindet sich diese Adresse?",
                "render": "Diese Adresse befindet sich in der Straße <b>{addr:street}</b>"
            }
        },
        "title": {
            "render": "Bekannte Adresse"
        }
    },
    "ambulancestation": {
        "description": "Eine Rettungswache ist ein Ort, an dem Rettungsfahrzeuge, medizinische Ausrüstung, persönliche Schutzausrüstung und anderes medizinisches Material untergebracht sind.",
        "name": "Rettungswachen",
        "presets": {
            "0": {
                "description": "Eine Rettungsstation der Karte hinzufügen",
                "title": "eine Rettungswache"
            }
        },
        "tagRenderings": {
            "ambulance-agency": {
                "question": "Wer betreibt die Rettungswache?",
                "render": "Die Rettungswache wird betrieben von {operator}."
            },
            "ambulance-name": {
                "question": "Wie heißt die Rettungswache?",
                "render": "Diese Rettungswache heißt {name}."
            },
            "ambulance-operator-type": {
                "mappings": {
                    "0": {
                        "then": "Die Rettungswache wird von einer Behörde betrieben."
                    },
                    "1": {
                        "then": "Die Rettungswache wird von einer gemeinnützigen Organisation betrieben."
                    },
                    "2": {
                        "then": "Die Rettungswache wird von einer Freiwilligenorganisation betrieben."
                    },
                    "3": {
                        "then": "Die Rettungswache wird von einer privaten Organisation betrieben."
                    }
                },
                "question": "Wie kann der Betreiber der Rettungswache eingestuft werden?",
                "render": "Der Betreiber ist eine {operator:type}."
            },
            "ambulance-place": {
                "question": "Wo befindet sich die Rettungswache? (z. B. Name von Stadtviertel, Dorf oder Stadt)",
                "render": "Diese Rettungswache befindet sich in {addr:place}."
            },
            "ambulance-street": {
                "question": "In welcher Straße liegt die Rettungswache?",
                "render": "Dieser Bahnhof liegt an der Straße {addr:street}."
            }
        },
        "title": {
            "render": "Rettungswache"
        }
    },
    "artwork": {
        "description": "Eine freie Karte mit Statuen, Büsten, Graffitis und anderen Kunstwerken auf der ganzen Welt",
        "name": "Kunstwerke",
        "presets": {
            "0": {
                "title": "ein Kunstwerk"
            }
        },
        "tagRenderings": {
            "artwork-artist_name": {
                "question": "Wer hat das Kunstwerk erschaffen?",
                "render": "Erstellt von {artist_name}"
            },
            "artwork-artwork_type": {
                "mappings": {
                    "0": {
                        "then": "Architektur"
                    },
                    "1": {
                        "then": "Wandbild"
                    },
                    "2": {
                        "then": "Malerei"
                    },
                    "3": {
                        "then": "Skulptur"
                    },
                    "4": {
                        "then": "Statue"
                    },
                    "5": {
                        "then": "Büste"
                    },
                    "6": {
                        "then": "Stein"
                    },
                    "7": {
                        "then": "Installation"
                    },
                    "8": {
                        "then": "Graffiti"
                    },
                    "9": {
                        "then": "Relief"
                    },
                    "10": {
                        "then": "Azulejo (spanische dekorative Fliesenarbeit)"
                    },
                    "11": {
                        "then": "Fliesenarbeit"
                    }
                },
                "question": "Um welche Art Kunstwerk handelt es sich?",
                "render": "Dies ist ein {artwork_type}"
            },
            "artwork-website": {
                "question": "Auf welcher Webseite gibt es weitere Informationen zum Kunstwerk?",
                "render": "Weitere Informationen auf <a href='{website}' target='_blank'>dieser Webseite</a>"
            },
            "artwork-wikidata": {
                "question": "Gibt es ein Wikidata Element für <b>dieses Kunstwerk</b>?",
                "render": "Entspricht <a href='https://www.wikidata.org/wiki/{wikidata}' target='_blank'>{wikidata}</a>"
            }
        },
        "title": {
            "mappings": {
                "0": {
                    "then": "Kunstwerk <i>{name}</i>"
                }
            },
            "render": "Kunstwerk"
        }
    },
    "barrier": {
        "description": "Hindernisse beim Fahrradfahren, wie zum Beispiel Poller und Fahrrad Barrieren",
        "name": "Hindernisse",
        "presets": {
            "0": {
                "description": "Ein Poller auf der Straße",
                "title": "einen Poller"
            },
            "1": {
                "description": "Fahrradhindernis, das Radfahrer abbremst",
                "title": "ein Fahrradhindernis"
            }
        },
        "tagRenderings": {
            "Bollard type": {
                "mappings": {
                    "0": {
                        "then": "Entfernbarer Poller"
                    },
                    "1": {
                        "then": "Feststehender Poller"
                    },
                    "2": {
                        "then": "Umlegbarer Poller"
                    },
                    "3": {
                        "then": "Flexibler Poller, meist aus Kunststoff"
                    },
                    "4": {
                        "then": "Ausfahrender Poller"
                    }
                },
                "question": "Um was für einen Poller handelt es sich?"
            },
            "Cycle barrier type": {
                "mappings": {
                    "0": {
                        "then": "Einfach, nur zwei Barrieren mit einem Zwischenraum"
                    },
                    "1": {
                        "then": "Doppelt, zwei Barrieren hintereinander"
                    },
                    "2": {
                        "then": "Dreifach, drei Barrieren hintereinander"
                    },
                    "3": {
                        "then": "Eine Durchfahrtsbeschränkung, Durchfahrtsbreite ist oben kleiner als unten"
                    }
                },
                "question": "Um welche Art Fahrradhindernis handelt es sich?"
            },
            "MaxWidth": {
                "question": "Welche Durchfahrtsbreite hat das Hindernis?",
                "render": "Maximale Durchfahrtsbreite: {maxwidth:physical} m"
            },
            "Overlap (cyclebarrier)": {
                "question": "Wie stark überschneiden sich die Barrieren?",
                "render": "Überschneidung: {overlap} m"
            },
            "Space between barrier (cyclebarrier)": {
                "question": "Wie groß ist der Abstand zwischen den Barrieren (entlang der Straße)?",
                "render": "Abstand zwischen den Barrieren (entlang der Straße): {width:separation} m"
            },
            "Width of opening (cyclebarrier)": {
                "question": "Wie breit ist die kleinste Öffnung neben den Barrieren?",
                "render": "Breite der Öffnung: {width:opening} m"
            },
            "barrier_type": {
                "mappings": {
                    "0": {
                        "then": "Dies ist ein einzelner Poller auf der Straße"
                    },
                    "1": {
                        "then": "Dies ist eine Fahrradbarriere, die Radfahrer abbremst"
                    }
                }
            },
            "bicycle=yes/no": {
                "mappings": {
                    "0": {
                        "then": "Ein Radfahrer kann hindurchfahren."
                    },
                    "1": {
                        "then": "Ein Radfahrer kann nicht hindurchfahren."
                    }
                },
                "question": "Kann ein Radfahrer das Hindernis passieren?"
            }
        },
        "title": {
            "mappings": {
                "0": {
                    "then": "Poller"
                },
                "1": {
                    "then": "Barriere für Radfahrer"
                }
            },
            "render": "Hindernis"
        }
    },
    "bench": {
        "description": "Diese Karte stellt Sitzbänke aus Holz, Metall, Stein, … dar und stellt ein paar Fragen, um weitere Informationen zu ergänzen.",
        "name": "Sitzbänke",
        "presets": {
            "0": {
                "title": "eine Sitzbank"
            }
        },
        "tagRenderings": {
            "bench-backrest": {
                "mappings": {
                    "0": {
                        "then": "Die Sitzbank hat eine Rückenlehne"
                    },
                    "1": {
                        "then": "Die Sitzbank hat keine Rückenlehne"
                    }
                },
                "question": "Hat diese Sitzbank eine Rückenlehne?"
            },
            "bench-colour": {
                "mappings": {
                    "0": {
                        "then": "Farbe: braun"
                    },
                    "1": {
                        "then": "Farbe: grün"
                    },
                    "2": {
                        "then": "Farbe: grau"
                    },
                    "3": {
                        "then": "Farbe: weiß"
                    },
                    "4": {
                        "then": "Farbe: rot"
                    },
                    "5": {
                        "then": "Farbe: schwarz"
                    },
                    "6": {
                        "then": "Farbe: blau"
                    },
                    "7": {
                        "then": "Farbe: gelb"
                    }
                },
                "question": "Welche Farbe hat diese Sitzbank?",
                "render": "Farbe: {colour}"
            },
            "bench-direction": {
                "question": "In welche Richtung schaut man, wenn man auf der Bank sitzt?",
                "render": "Wenn man auf der Bank sitzt, schaut man in Richtung {direction}°."
            },
            "bench-material": {
                "mappings": {
                    "0": {
                        "then": "Die Sitzfläche ist aus Holz"
                    },
                    "1": {
                        "then": "Die Sitzfläche ist aus Metall"
                    },
                    "2": {
                        "then": "Die Sitzfläche ist aus Stein"
                    },
                    "3": {
                        "then": "Die Sitzfläche ist aus Beton"
                    },
                    "4": {
                        "then": "Die Sitzfläche ist aus Kunststoff"
                    },
                    "5": {
                        "then": "Die Sitzfläche ist aus Stahl"
                    }
                },
                "question": "Aus welchem Material ist die Sitzfläche der Bank?",
                "render": "Material: {material}"
            },
            "bench-seats": {
                "question": "Wie viele Sitzplätze hat diese Bank?",
                "render": "{seats} Sitzplätze"
            },
            "bench-survey:date": {
                "question": "Wann wurde diese Bank zuletzt überprüft?",
                "render": "Diese Bank wurde zuletzt überprüft am {survey:date}"
            }
        },
        "title": {
            "render": "Sitzbank"
        }
    },
    "bench_at_pt": {
        "description": "Eine Ebene mit allen Haltestellen des öffentlichen Nahverkehrs, die über eine Sitzbank verfügen",
        "name": "Sitzbänke an Haltestellen",
        "tagRenderings": {
            "bench_at_pt-bench_type": {
                "mappings": {
                    "0": {
                        "then": "Hier gibt es eine normale Sitzbank"
                    },
                    "1": {
                        "then": "Hier gibt es eine Stehbank zum Anlehnen"
                    },
                    "2": {
                        "then": "Hier gibt es keine Bank"
                    }
                },
                "question": "Was ist das für eine Bank?"
            },
            "bench_at_pt-name": {
                "render": "{name}"
            }
        },
        "title": {
            "mappings": {
                "0": {
                    "then": "Sitzbank bei Haltestelle"
                },
                "1": {
                    "then": "Sitzbank in Unterstand"
                }
            },
            "render": "Sitzbank"
        }
    },
    "bicycle_library": {
        "description": "Eine Einrichtung, in der Fahrräder für längere Zeit geliehen werden können",
        "name": "Fahrradbibliotheken",
        "presets": {
            "0": {
                "description": "Eine Fahrradbibliothek verfügt über eine Sammlung von Fahrrädern, die ausgeliehen werden können",
                "title": "eine Fahrradbibliothek"
            }
        },
        "tagRenderings": {
            "bicycle-library-target-group": {
                "mappings": {
                    "0": {
                        "then": "Fahrräder für Kinder verfügbar"
                    },
                    "1": {
                        "then": "Fahrräder für Erwachsene verfügbar"
                    },
                    "2": {
                        "then": "Fahrräder für Behinderte verfügbar"
                    }
                },
                "question": "Wer kann hier Fahrräder ausleihen?"
            },
            "bicycle_library-charge": {
                "mappings": {
                    "0": {
                        "then": "Das Ausleihen eines Fahrrads ist kostenlos"
                    },
                    "1": {
                        "then": "Das Ausleihen eines Fahrrads kostet 20€ pro Jahr und 20€ Gebühr"
                    }
                },
                "question": "Wie viel kostet das Ausleihen eines Fahrrads?",
                "render": "Das Ausleihen eines Fahrrads kostet {charge}"
            },
            "bicycle_library-name": {
                "question": "Wie lautet der Name dieser Fahrradbibliothek?",
                "render": "Diese Fahrradbibliothek heißt {name}"
            }
        },
        "title": {
            "render": "Fahrradbibliothek"
        }
    },
    "bicycle_rental": {
        "deletion": {
            "extraDeleteReasons": {
                "0": {
                    "explanation": "{title()} ist dauerhaft geschlossen"
                }
            },
            "nonDeleteMappings": {
                "0": {
                    "then": "Dieser Fahrradladen vermietete früher Fahrräder, aber jetzt nicht mehr"
                }
            }
        },
        "description": "Fahrradverleihstationen",
        "name": "Fahrradverleih",
        "presets": {
            "0": {
                "description": "Ein Geschäft, das sich auf den Fahrradverleih konzentriert",
                "title": "ein Geschäft mit Fahrradverleih"
            },
            "1": {
                "title": "eine Fahrradleihstation"
            }
        },
        "tagRenderings": {
            "9": {
                "renderings": {
                    "0": {
                        "question": "Wie viele type_plural können hier gemietet werden?",
                        "render": "{capacity:bicycle_type} type_plural können hier gemietet werden"
                    }
                },
                "rewrite": {
                    "into": {
                        "0": {
                            "1": "Stadträder"
                        },
                        "1": {
                            "1": "Elektrofahrräder"
                        },
                        "2": {
                            "1": "Kinderfahrräder"
                        },
                        "3": {
                            "1": "BMX-Räder"
                        },
                        "4": {
                            "1": "Mountainbikes"
                        },
                        "5": {
                            "1": "Fahrradtaschen"
                        },
                        "6": {
                            "1": "Tandems"
                        }
                    }
                }
            },
            "bicycle-types": {
                "mappings": {
                    "0": {
                        "then": "Normale Stadtfahrräder können hier gemietet werden"
                    },
                    "1": {
                        "then": "Elektrofahrräder können hier gemietet werden"
                    },
                    "2": {
                        "then": "BMX-Räder können hier gemietet werden"
                    },
                    "3": {
                        "then": "Mountainbikes können hier gemietet werden"
                    },
                    "4": {
                        "then": "Kinderfahrräder können hier gemietet werden"
                    },
                    "5": {
                        "then": "Tandems können hier gemietet werden"
                    },
                    "6": {
                        "then": "Rennräder können hier gemietet werden"
                    },
                    "7": {
                        "then": "Fahrradhelme können hier gemietet werden"
                    }
                },
                "question": "Welche Art von Fahrrädern und Zubehör wird hier vermietet?",
                "render": "{rental} können hier gemietet werden"
            },
            "bicycle_rental_type": {
                "mappings": {
                    "0": {
                        "then": "Dies ist ein Geschäft, dessen Schwerpunkt auf dem Fahrradverleih liegt"
                    },
                    "1": {
                        "then": "Dies ist ein Geschäft, das verschiedene Gegenstände und/oder Fahrzeuge vermietet. Es vermietet auch Fahrräder, aber das ist nicht der Hauptschwerpunkt"
                    },
                    "2": {
                        "then": "Dies ist ein Geschäft, das Fahrräder verkauft oder repariert, aber auch Fahrräder vermietet"
                    },
                    "3": {
                        "then": "Dies ist eine automatisierte Radstation, bei der Fahrräder mechanisch in einer Struktur verriegelt werden"
                    },
                    "4": {
                        "then": "Dies ist ein Automat, der Schlüssel ausgibt und annimmt, eventuell nach Authentifizierung und/oder Bezahlung. Die Fahrräder sind in der Nähe geparkt"
                    },
                    "5": {
                        "then": "Dies ist ein Rückgabepunkt, z. B. ein reservierter Fahrradstellplatz, der deutlich als solcher gekennzeichnet ist"
                    }
                },
                "question": "Was ist das für ein Fahrradverleih?"
            }
        },
        "title": {
            "mappings": {
                "0": {
                    "then": "{name}"
                }
            },
            "render": "Fahrradverleih"
        }
    },
    "bicycle_tube_vending_machine": {
        "description": "Eine Ebene mit Automaten für Fahrradschläuche (entweder spezielle Fahrradschlauch-Automaten oder klassische Automaten mit Fahrradschläuchen und optional zusätzlichen fahrradbezogenen Gegenständen wie Lampen, Handschuhe, Schlösser, …)",
        "name": "Automaten für Fahrradschläuche",
        "presets": {
            "0": {
                "title": "einen Fahrradschlauch-Automaten"
            }
        },
        "tagRenderings": {
            "Still in use?": {
                "mappings": {
                    "0": {
                        "then": "Dieser Automat ist in Betrieb"
                    },
                    "1": {
                        "then": "Dieser Automat ist kaputt"
                    },
                    "2": {
                        "then": "Dieser Automat ist geschlossen"
                    }
                },
                "question": "Ist dieser Automat in Betrieb?",
                "render": "Der Betriebszustand ist <i>{operational_status}</i>"
            }
        },
        "title": {
            "render": "Fahrradschlauch-Automat"
        }
    },
    "bike_cafe": {
        "description": "Ein Fahrradcafé ist ein Café, das auf Radfahrer ausgerichtet ist, zum Beispiel mit Dienstleistungen wie einer Pumpe, mit viel fahrradbezogener Dekoration, …",
        "name": "Fahrrad-Cafés",
        "presets": {
            "0": {
                "title": "ein Fahrrad-Café"
            }
        },
        "tagRenderings": {
            "bike_cafe-bike-pump": {
                "mappings": {
                    "0": {
                        "then": "Das Fahrrad-Café hat eine Fahrradpumpe, die von jedem benutzt werden kann"
                    },
                    "1": {
                        "then": "Das Fahrrad-Café hat keine Fahrradpumpe, die von jedem benutzt werden kann"
                    }
                },
                "question": "Hat das Fahrrad-Café eine Fahrradpumpe, die von jedem benutzt werden kann?"
            },
            "bike_cafe-email": {
                "question": "Wie lautet die E-Mail-Adresse von {name}?"
            },
            "bike_cafe-name": {
                "question": "Wie heißt das Fahrrad-Café?",
                "render": "Das Fahrrad-Café heißt {name}"
            },
            "bike_cafe-opening_hours": {
                "question": "Wann ist dieses Fahrradcafé geöffnet?"
            },
            "bike_cafe-phone": {
                "question": "Wie lautet die Telefonnummer von {name}?"
            },
            "bike_cafe-repair-service": {
                "mappings": {
                    "0": {
                        "then": "Das Fahrrad-Café repariert Fahrräder"
                    },
                    "1": {
                        "then": "Das Fahrrad-Café repariert keine Fahrräder"
                    }
                },
                "question": "Repariert das Fahrrad-Café Fahrräder?"
            },
            "bike_cafe-repair-tools": {
                "mappings": {
                    "0": {
                        "then": "Das Fahrrad-Café bietet Werkzeug für die selbständige Reparatur an"
                    },
                    "1": {
                        "then": "Das Fahrrad-Café bietet kein Werkzeug für die selbständige Reparatur an"
                    }
                },
                "question": "Gibt es hier Werkzeug, um das eigene Fahrrad zu reparieren?"
            },
            "bike_cafe-website": {
                "question": "Wie lautet die Webseite von {name}?"
            }
        },
        "title": {
            "mappings": {
                "0": {
                    "then": "Fahrrad-Café <i>{name}</i>"
                }
            },
            "render": "Fahrrad-Café"
        }
    },
    "bike_cleaning": {
        "description": "Eine Ebene mit Einrichtungen, in denen man sein Fahrrad reinigen kann",
        "name": "Fahrrad-Reinigungsdienste",
        "presets": {
            "0": {
                "title": "eine Fahrrad-Reinigung"
            }
        },
        "tagRenderings": {
            "bike_cleaning-charge": {
                "mappings": {
                    "0": {
                        "then": "Kostenloser Reinigungsservice"
                    },
                    "1": {
                        "then": "Kostenlose Nutzung"
                    },
                    "2": {
                        "then": "Der Reinigungsservice ist kostenpflichtig"
                    }
                },
                "question": "Wie viel kostet die Nutzung des Reinigungsdienstes?",
                "render": "Die Nutzung des Reinigungsdienstes kostet {charge}"
            },
            "bike_cleaning-service:bicycle:cleaning:charge": {
                "mappings": {
                    "0": {
                        "then": "Der Reinigungsservice ist kostenlos"
                    },
                    "1": {
                        "then": "Kostenlose Nutzung"
                    },
                    "2": {
                        "then": "Der Reinigungsdienst ist kostenpflichtig, aber der Betrag ist nicht bekannt"
                    }
                },
                "question": "Wie viel kostet die Nutzung des Reinigungsdienstes?",
                "render": "Nutzung des Reinigungsservice kostet {service:bicycle:cleaning:charge}"
            }
        },
        "title": {
            "mappings": {
                "0": {
                    "then": "Fahrrad-Reinigungsdienst<i>{name}</i>"
                }
            },
            "render": "Fahrrad-Reinigungsdienst"
        }
    },
    "bike_parking": {
        "description": "Eine Ebene, die anzeigt, wo Sie Ihr Fahrrad abstellen können",
        "name": "Fahrrad-Parkplätze",
        "presets": {
            "0": {
                "title": "einen Fahrrad-Parkplatz"
            }
        },
        "tagRenderings": {
            "Access": {
                "mappings": {
                    "0": {
                        "then": "Der Parkplatz darf öffentlich genutzt werden"
                    },
                    "1": {
                        "then": "Der Parkplatz darf von Kunden des Unternehmens genutzt werden"
                    },
                    "2": {
                        "then": "Der Parkplatz darf nur von Mitgliedern einer Schule, Firma oder Organisation genutzt werden"
                    }
                },
                "question": "Wer darf den Parkplatz nutzen?",
                "render": "{access}"
            },
            "Bicycle parking type": {
                "mappings": {
                    "0": {
                        "then": "Fahrradbügel"
                    },
                    "1": {
                        "then": "Metallgestänge"
                    },
                    "2": {
                        "then": "Halter für Fahrradlenker"
                    },
                    "3": {
                        "then": "Gestell"
                    },
                    "4": {
                        "then": "Zweistufig"
                    },
                    "5": {
                        "then": "Schuppen"
                    },
                    "6": {
                        "then": "Poller"
                    },
                    "7": {
                        "then": "Ein Bereich auf dem Boden, der für das Abstellen von Fahrrädern gekennzeichnet ist"
                    }
                },
                "question": "Was ist die Art dieses Fahrrad-Parkplatzes?",
                "render": "Dies ist ein Fahrrad-Parkplatz der Art: {bicycle_parking}"
            },
            "Capacity": {
                "question": "Wie viele Fahrräder passen auf diesen Fahrrad-Parkplatz (einschließlich möglicher Lastenfahrräder)?",
                "render": "Der Parkplatz bietet Platz für {capacity} Fahrräder"
            },
            "Cargo bike capacity?": {
                "question": "Wie viele Lastenfahrräder passen auf diesen Fahrrad-Parkplatz?",
                "render": "Auf diesen Parkplatz passen {capacity:cargo_bike} Lastenfahrräder"
            },
            "Cargo bike spaces?": {
                "mappings": {
                    "0": {
                        "then": "Der Parkplatz hat Stellflächen für Lastenfahrräder"
                    },
                    "1": {
                        "then": "Der Parkplatz hat ausgewiesene (offizielle) Stellflächen für Lastenfahrräder."
                    },
                    "2": {
                        "then": "Der Parkplatz bietet keine Stellflächen für Lastenfahrräder"
                    }
                },
                "question": "Hat der Parkplatz Stellflächen für Lastenfahrräder?"
            },
            "Is covered?": {
                "mappings": {
                    "0": {
                        "then": "Der Parkplatz ist überdacht"
                    },
                    "1": {
                        "then": "Der Parkplatz ist nicht überdacht"
                    }
                },
                "question": "Ist der Parkplatz überdacht? Wählen Sie auch \"überdacht\" für Parkplätze in Innenräumen."
            },
            "Underground?": {
                "mappings": {
                    "0": {
                        "then": "In einer Tiefgarage"
                    },
                    "1": {
                        "then": "Auf einem ebenerdigen Parkplatz"
                    },
                    "2": {
                        "then": "Auf einem Parkplatz auf dem Dach"
                    },
                    "3": {
                        "then": "Ebenerdiges Parken"
                    }
                },
                "question": "Wo befinden sich diese Fahrradabstellplätze?"
            }
        },
        "title": {
            "render": "Fahrrad-Parkplätze"
        }
    },
    "bike_repair_station": {
        "description": "Eine Ebene mit Fahrradpumpen und Werkzeugständern für die Fahrradreparatur",
        "name": "Fahrradstationen (Reparatur, Pumpe oder beides)",
        "presets": {
            "0": {
                "description": "Ein Gerät zum Aufpumpen von Reifen an einem festen Standort im öffentlichen Raum.",
                "title": "eine Fahrradpumpe"
            },
            "1": {
                "description": "Ein Gerät mit Werkzeugen zur Reparatur von Fahrrädern kombiniert mit einer Pumpe an einem festen Standort. Die Werkzeuge sind oft mit Ketten gegen Diebstahl gesichert.",
                "title": "eine Fahrrad-Reparaturstation mit Pumpe"
            },
            "2": {
                "description": "Werkzeug, um Ihr Fahrrad im öffentlichen Raum zu reparieren (ohne Pumpe). Die Werkzeuge sind gegen Diebstahl gesichert.",
                "title": "eine Fahrrad-Reparaturstation ohne Pumpe"
            }
        },
        "tagRenderings": {
            "Email maintainer": {
                "render": "<a href='mailto:{email}?subject=Fahrradpumpe kaputt&body=Hallo,%0D%0A%0D%0AMit dieser E-Mail möchte ich Ihnen mitteilen, dass die Fahrradpumpe, die sich unter https://mapcomplete.osm.be/cyclofix?lat={_lat}%26lon={_lon}%26z=18%23{id} befindet, kaputt ist.'>Melde diese Fahrradpumpe als kaputt</a>"
            },
            "Operational status": {
                "mappings": {
                    "0": {
                        "then": "Die Fahrradpumpe ist kaputt"
                    },
                    "1": {
                        "then": "Die Fahrradpumpe ist betriebsbereit"
                    }
                },
                "question": "Ist die Fahrradpumpe noch funktionstüchtig?"
            },
            "access": {
                "mappings": {
                    "0": {
                        "then": "Die Reparaturstation darf öffentlich genutzt werden"
                    },
                    "1": {
                        "then": "Öffentlich zugänglich"
                    },
                    "2": {
                        "then": "Die Reparaturstation darf nur von Kunden genutzt werden"
                    },
                    "3": {
                        "then": "Die Reparaturstation darf nicht öffentlich genutzt werden"
                    },
                    "4": {
                        "then": "Nicht für die Allgemeinheit zugänglich"
                    }
                },
                "question": "Wer darf die Reparaturstation nutzen?"
            },
            "bike_repair_station-available-services": {
                "mappings": {
                    "0": {
                        "then": "Es ist nur eine Pumpe vorhanden"
                    },
                    "1": {
                        "then": "Es ist nur Werkzeug (Schraubenzieher, Zangen, …) vorhanden"
                    },
                    "2": {
                        "then": "Es sind sowohl Werkzeuge als auch eine Pumpe vorhanden"
                    }
                },
                "question": "Welche Geräte sind hier vorhanden?"
            },
            "bike_repair_station-bike-chain-tool": {
                "mappings": {
                    "0": {
                        "then": "Es gibt ein Kettenwerkzeug"
                    },
                    "1": {
                        "then": "Es gibt kein Kettenwerkzeug"
                    }
                },
                "question": "Verfügt diese Fahrrad-Reparaturstation über Spezialwerkzeug zur Reparatur von Fahrradketten?"
            },
            "bike_repair_station-bike-stand": {
                "mappings": {
                    "0": {
                        "then": "Es gibt einen Haken oder Ständer"
                    },
                    "1": {
                        "then": "Es gibt keinen Haken oder Ständer"
                    }
                },
                "question": "Hat diese Fahrradstation einen Haken, an dem Sie Ihr Fahrrad aufhängen können, oder einen Ständer, um es anzuheben?"
            },
            "bike_repair_station-electrical_pump": {
                "mappings": {
                    "0": {
                        "then": "Manuelle Pumpe"
                    },
                    "1": {
                        "then": "Elektrische Pumpe"
                    }
                },
                "question": "Ist dies eine elektrische Fahrradpumpe?"
            },
            "bike_repair_station-email": {
                "question": "Wie lautet die E-Mail-Adresse des Betreibers?"
            },
            "bike_repair_station-manometer": {
                "mappings": {
                    "0": {
                        "then": "Es gibt ein Manometer"
                    },
                    "1": {
                        "then": "Es gibt kein Manometer"
                    },
                    "2": {
                        "then": "Es gibt ein Manometer, aber es ist kaputt"
                    }
                },
                "question": "Verfügt die Pumpe über einen Druckanzeiger oder ein Manometer?"
            },
            "bike_repair_station-opening_hours": {
                "mappings": {
                    "0": {
                        "then": "Die Station ist durchgehend geöffnet"
                    }
                },
                "question": "Wann ist die Fahrradreparaturstation geöffnet?"
            },
            "bike_repair_station-operator": {
                "question": "Wer betreibt die Reparaturstation?",
                "render": "Gewartet von {operator}"
            },
            "bike_repair_station-phone": {
                "question": "Wie lautet die Telefonnummer des Betreibers?"
            },
            "bike_repair_station-valves": {
                "mappings": {
                    "0": {
                        "then": "Sklaverand-/Presta-Ventile (für Rennräder)"
                    },
                    "1": {
                        "then": "Dunlopventile"
                    },
                    "2": {
                        "then": "Schrader-Ventile (für Autos und Mountainbikes)"
                    }
                },
                "question": "Welche Ventile werden unterstützt?",
                "render": "Diese Pumpe unterstützt die folgenden Ventile: {valves}"
            }
        },
        "title": {
            "mappings": {
                "0": {
                    "then": "Fahrrad-Reparaturstation"
                },
                "1": {
                    "then": "Fahrrad-Reparaturstation"
                },
                "2": {
                    "then": "Kaputte Pumpe"
                },
                "3": {
                    "then": "Fahrradpumpe <i>{name}</i>"
                },
                "4": {
                    "then": "Fahrradpumpe"
                }
            },
            "render": "Fahrradstation (Pumpe & Reparatur)"
        }
    },
    "bike_shop": {
        "description": "Ein Geschäft, das speziell Fahrräder oder verwandte Artikel verkauft",
        "name": "Fahrradgeschäfte und -werkstätten",
        "presets": {
            "0": {
                "title": "eine Fahrradwerkstatt bzw. ein Fahrradgeschäft"
            }
        },
        "tagRenderings": {
            "bike_repair_bike-pump-service": {
                "mappings": {
                    "0": {
                        "then": "Im Geschäft gibt es eine öffentlich nutzbare Luftpumpe"
                    },
                    "1": {
                        "then": "Im Geschäft gibt es keine öffentlich nutzbare Luftpumpe"
                    },
                    "2": {
                        "then": "Es gibt eine Luftpumpe, sie ist als separater Punkt eingetragen "
                    }
                },
                "question": "Gibt es im Geschäft eine öffentlich nutzbare Luftpumpe?"
            },
            "bike_repair_bike-wash": {
                "mappings": {
                    "0": {
                        "then": "Das Geschäft bietet Fahrradreinigungen an"
                    },
                    "1": {
                        "then": "Im Geschäft können Fahrräder selbst gereinigt werden"
                    },
                    "2": {
                        "then": "Das Geschäft bietet keine Fahrradreinigungen an"
                    }
                },
                "question": "Bietet das Geschäft Fahrradreinigungen an?"
            },
            "bike_repair_rents-bikes": {
                "mappings": {
                    "0": {
                        "then": "Das Geschäft vermietet Fahrräder"
                    },
                    "1": {
                        "then": "Das Geschäft vermietet keine Fahrräder"
                    }
                },
                "question": "Vermietet das Geschäft Fahrräder?"
            },
            "bike_repair_repairs-bikes": {
                "mappings": {
                    "0": {
                        "then": "Das Geschäft repariert Fahrräder"
                    },
                    "1": {
                        "then": "Das Geschäft repariert keine Fahrräder"
                    },
                    "2": {
                        "then": "Das Geschäft repariert nur hier gekaufte Fahrräder"
                    },
                    "3": {
                        "then": "Das Geschäft repariert nur Fahrräder einer bestimmten Marke"
                    }
                },
                "question": "Repariert das Geschäft Fahrräder?"
            },
            "bike_repair_second-hand-bikes": {
                "mappings": {
                    "0": {
                        "then": "Das Geschäft verkauft auch gebrauchte Fahrräder"
                    },
                    "1": {
                        "then": "Das Geschäft verkauft keine gebrauchten Fahrräder"
                    },
                    "2": {
                        "then": "Das Geschäft verkauft ausschließlich gebrauchte Fahrräder"
                    }
                },
                "question": "Verkauft das Geschäft gebrauchte Fahrräder?"
            },
            "bike_repair_sells-bikes": {
                "mappings": {
                    "0": {
                        "then": "Das Geschäft verkauft Fahrräder"
                    },
                    "1": {
                        "then": "Das Geschäft verkauft keine Fahrräder"
                    }
                },
                "question": "Verkauft das Geschäft Fahrräder?"
            },
            "bike_repair_tools-service": {
                "mappings": {
                    "0": {
                        "then": "Das Geschäft bietet Werkzeug an, um das eigene Fahrrad zu reparieren"
                    },
                    "1": {
                        "then": "Das Geschäft bietet kein Werkzeug an, um das eigene Fahrrad zu reparieren"
                    },
                    "2": {
                        "then": "Das Geschäft bietet nur Werkzeug an, um das eigene Fahrrad zu reparieren, wenn es dort gekauft/gemietet wurde"
                    }
                },
                "question": "Gibt es hier Werkzeug, um das eigene Fahrrad zu reparieren?"
            },
            "bike_shop-access": {
                "render": "Nur zugänglich für {access}"
            },
            "bike_shop-email": {
                "question": "Wie lautet die E-Mail-Adresse von {name}?"
            },
            "bike_shop-is-bicycle_shop": {
                "mappings": {
                    "0": {
                        "then": "Dieses Geschäft konzentriert sich auf die Vermietung"
                    }
                },
                "render": "Dieses Geschäft ist auf den Verkauf von {shop} spezialisiert und im Bereich Fahrrad tätig"
            },
            "bike_shop-name": {
                "question": "Wie heißt das Geschäft?",
                "render": "Das Geschäft heißt {name}"
            },
            "bike_shop-phone": {
                "question": "Wie lautet die Telefonnummer von {name}?"
            },
            "bike_shop-website": {
                "question": "Wie lautet die Webseite von {name}?"
            }
        },
        "title": {
            "mappings": {
                "0": {
                    "then": "Sportartikelgeschäft <i>{name}</i>"
                },
                "1": {
                    "then": "Geschäfte"
                },
                "2": {
                    "then": "Fahrradverleih<i>{name}</i>"
                },
                "3": {
                    "then": "Fahrradwerkstatt <i>{name}</i>"
                },
                "4": {
                    "then": "Fahrradgeschäft <i>{name}</i>"
                },
                "5": {
                    "then": "Fahrradwerkstatt/geschäft <i>{name}</i>"
                }
            },
            "render": "Fahrradwerkstatt/geschäft"
        }
    },
    "bike_themed_object": {
        "description": "Eine Ebene mit Objekten zum Thema Fahrrad, die zu keiner anderen Ebene passen",
        "name": "Weitere fahrradbezogene Objekte",
        "title": {
            "mappings": {
                "1": {
                    "then": "Radweg"
                }
            },
            "render": "Mit Fahrrad zusammenhängendes Objekt"
        }
    },
    "binocular": {
        "description": "Ferngläser",
        "name": "Ferngläser",
        "presets": {
            "0": {
                "description": "Ein fest installiertes Teleskop oder Fernglas, für die öffentliche Nutzung. <img src='./assets/layers/binocular/binoculars_example.jpg' style='height: 300px; width: auto; display: block;' />",
                "title": "ein Fernglas"
            }
        },
        "tagRenderings": {
            "binocular-charge": {
                "mappings": {
                    "0": {
                        "then": "Kostenlose Nutzung"
                    }
                },
                "question": "Wie viel muss man für die Nutzung dieser Ferngläser bezahlen?",
                "render": "Die Benutzung dieses Fernglases kostet {charge}"
            },
            "binocular-direction": {
                "question": "In welche Richtung blickt man, wenn man durch dieses Fernglas schaut?",
                "render": "Blick in Richtung {direction}°"
            }
        },
        "title": {
            "render": "Ferngläser"
        }
    },
    "birdhide": {
        "description": "Ein Vogelbeobachtungsturm",
        "filter": {
            "0": {
                "options": {
                    "0": {
                        "question": "Zugänglich für Rollstuhlfahrer"
                    }
                }
            },
            "1": {
                "options": {
                    "0": {
                        "question": "Nur überdachte Vogelbeobachtungsstellen"
                    }
                }
            }
        },
        "name": "Orte zur Vogelbeobachtung",
        "presets": {
            "0": {
                "description": "Ein überdachter Unterstand, in dem man bequem Vögel beobachten kann",
                "title": "ein Gebäude zur Vogelbeobachtung"
            },
            "1": {
                "description": "Ein Schirm oder eine Wand mit Öffnungen zum Beobachten von Vögeln",
                "title": "einen Sichtschutz zur Vogelbeobachtung"
            }
        },
        "tagRenderings": {
            "bird-hide-shelter-or-wall": {
                "mappings": {
                    "0": {
                        "then": "Sichtschutz zur Vogelbeobachtung"
                    },
                    "1": {
                        "then": "Vogelbeobachtungsturm"
                    },
                    "2": {
                        "then": "Turm zur Vogelbeobachtung"
                    },
                    "3": {
                        "then": "Unterstand zur Vogelbeobachtung"
                    }
                },
                "question": "Ist dies nur ein Sichtschutz oder ein überdachter Unterstand zur Vogelbeobachtung?"
            },
            "bird-hide-wheelchair": {
                "mappings": {
                    "0": {
                        "then": "Für Rollstuhlfahrer gibt es besondere Vorrichtungen"
                    },
                    "1": {
                        "then": "Der Ort ist rollstuhlgerecht gestaltet"
                    },
                    "2": {
                        "then": "Der Ort ist nur eingeschränkt rollstuhlgerecht gestaltet"
                    },
                    "3": {
                        "then": "Nicht zugänglich für Rollstuhlfahrer"
                    }
                },
                "question": "Ist der Ort rollstuhlgerecht gestaltet?"
            },
            "birdhide-operator": {
                "mappings": {
                    "0": {
                        "then": "Betrieben von Natuurpunt"
                    },
                    "1": {
                        "then": "Betrieben von einer Forst- bzw. Naturschutzbehörde"
                    }
                },
                "question": "Wer betreibt diesen Ort zur Vogelbeobachtung?",
                "render": "Betrieben von {operator}"
            }
        },
        "title": {
            "mappings": {
                "1": {
                    "then": "Vogelbeobachtungsplatz {name}"
                },
                "2": {
                    "then": "Vogelversteck {name}"
                }
            },
            "render": "Ort zur Vogelbeobachtung"
        }
    },
    "cafe_pub": {
        "deletion": {
            "extraDeleteReasons": {
                "0": {
                    "explanation": "{title()} wurde dauerhaft geschlossen"
                }
            }
        },
        "description": "Eine Ebene mit Cafés und Kneipen, in denen man sich auf ein Getränk treffen kann. Die Ebene fragt nach einigen relevanten Eigenschaften",
        "filter": {
            "0": {
                "options": {
                    "0": {
                        "question": "Derzeit geöffnet"
                    }
                }
            }
        },
        "name": "Cafés und Kneipen",
        "presets": {
            "0": {
                "description": "Eine Kneipe, in der vor allem Bier in ruhiger, entspannter Atmosphäre getrunken wird",
                "title": "eine Kneipe"
            },
            "1": {
                "description": "Eine modernere und kommerzielle <b>Bar</b>, möglicherweise mit einer Musik- und Lichtinstallation",
                "title": "eine Bar"
            },
            "2": {
                "description": "Ein <b>Café</b>, um in ruhiger Umgebung Tee, Kaffee oder ein alkoholisches Getränk zu trinken",
                "title": "ein Café"
            },
            "3": {
                "description": "Ein <b>Club</b> oder eine Diskothek mit Fokus auf Tanzen, Musik von einem DJ mit begleitender Lichtshow und einer Bar, an der man (alkoholische) Getränke bekommt",
                "title": "einen Club oder eine Diskothek"
            }
        },
        "tagRenderings": {
            "Classification": {
                "mappings": {
                    "0": {
                        "then": "Eine Kneipe, in der vor allem Bier in ruhiger, entspannter Atmosphäre getrunken wird"
                    },
                    "1": {
                        "then": "Eine modernere und kommerzielle <b>Bar</b>, möglicherweise mit einer Musik- und Lichtinstallation"
                    },
                    "2": {
                        "then": "Ein <b>Café</b>, um in ruhiger Umgebung Tee, Kaffee oder ein alkoholisches Getränk zu trinken"
                    },
                    "3": {
                        "then": "Ein <b>Restaurant</b>, in dem man ordentlich essen kann"
                    },
                    "4": {
                        "then": "Ein Außenbereich mit Bierausschank, typischerweise in Deutschland"
                    },
                    "5": {
                        "then": "Dies ist ein <b>Club</b> oder eine Disco mit Fokus auf Tanzen, Musik von einem DJ mit begleitender Lichtshow und einer Bar, an der man (alkoholische) Getränke bekommt"
                    }
                },
                "question": "Was ist das für ein Café?"
            },
            "Name": {
                "question": "Wie heißt diese Kneipe?",
                "render": "Diese Kneipe heißt {name}"
            }
        },
        "title": {
            "mappings": {
                "0": {
                    "then": "<i>{name}</i>"
                }
            },
            "render": "Kneipe"
        }
    },
    "charging_station": {
        "description": "Eine Ladestation",
        "filter": {
            "0": {
                "options": {
                    "0": {
                        "question": "Ladestationen für alle Fahrzeugtypen"
                    },
                    "1": {
                        "question": "Ladestationen für Fahrräder"
                    },
                    "2": {
                        "question": "Ladestationen für Autos"
                    }
                }
            },
            "1": {
                "options": {
                    "0": {
                        "question": "Nur Ladestationen in Betrieb"
                    }
                }
            },
            "2": {
                "options": {
                    "0": {
                        "question": "Alle Anschlüsse"
                    },
                    "1": {
                        "question": "Verfügt über einen <div style='display: inline-block'><b><b>Schuko-Stecker</b> ohne Erdungsstift (CEE7/4 Typ F)</b><img style='width:1rem; display: inline-block' src='./assets/layers/charging_station/CEE7_4F.svg'/></div>"
                    },
                    "2": {
                        "question": "Verfügt über einen <div style='display: inline-block'><b><b>europäischen Netzstecker</b> mit Erdungsstift (CEE7/4 Typ E)</b> <img style='width:1rem; display: inline-block' src='./assets/layers/charging_station/TypeE.svg'/></div> Anschluss"
                    },
                    "3": {
                        "question": "Verfügt über einen <div style='display: inline-block'><b><b>Chademo</b></b> <img style='width:1rem; display: inline-block' src='./assets/layers/charging_station/Chademo_type4.svg'/></div> Stecker"
                    },
                    "4": {
                        "question": "Verfügt über einen <div style='display: inline-block'><b><b>Typ 1 </b> (J1772)</b> <img style='width:1rem; display: inline-block' src='./assets/layers/charging_station/Type1_J1772.svg'/></div> Stecker mit Kabel"
                    },
                    "5": {
                        "question": "Verfügt über einen <div style='display: inline-block'><b>Typ 1 (J1772)</b>Stecker <i>ohne</i> Kabel<img style='width:1rem; display: inline-block' src='./assets/layers/charging_station/Type1_J1772.svg'/></div>"
                    },
                    "6": {
                        "question": "Verfügt über einen <div style='display: inline-block'><b>Typ 1 CCS (Typ 1 Combo)</b><img style='width:1rem; display: inline-block' src='./assets/layers/charging_station/Type1-ccs.svg'/></div> Stecker"
                    },
                    "7": {
                        "question": "Verfügt über einen <div style='display: inline-block'><b><b>Tesla Supercharger</b></b> <img style='width:1rem; display: inline-block' src='./assets/layers/charging_station/Tesla-hpwc-model-s.svg'/></div> Stecker"
                    },
                    "8": {
                        "question": "Hat einen <div style='display: inline-block'><b><b>Typ 2</b> (Mennekes)</b> <img style='width:1rem; display: inline-block' src='./assets/layers/charging_station/Type2_socket.svg'/></div> Anschluss"
                    },
                    "9": {
                        "question": "Hat einen <div style='display: inline-block'><b><b>Typ 2 CCS</b> (Mennekes)</b> <img style='width:1rem; display: inline-block' src='./assets/layers/charging_station/Type2_CCS.svg'/></div> Anschluss"
                    },
                    "10": {
                        "question": "Hat einen <div style='display: inline-block'><b><b>Typ 2</b> (Mennekes)</b> <img style='width:1rem; display: inline-block' src='./assets/layers/charging_station/Type2_tethered.svg'/></div> Anschluss mit Kabel"
                    },
                    "11": {
                        "question": "Hat einen <div style='display: inline-block'><b><b>Tesla Supercharger CCS</b> (Typ 2 CSS vonTesla)</b> <img style='width:1rem; display: inline-block' src='./assets/layers/charging_station/Type2_CCS.svg'/></div> Anschluss"
                    },
                    "12": {
                        "question": "Hat einen <div style='display: inline-block'><b><b>Tesla Supercharger (Destination)</b></b> <img style='width:1rem; display: inline-block' src='./assets/layers/charging_station/Tesla-hpwc-model-s.svg'/></div> Anschluss"
                    },
                    "13": {
                        "question": "Hat einen <div style='display: inline-block'><b><b>Tesla Supercharger (Destination)</b> (Typ 2 von Tesla)</b> <img style='width:1rem; display: inline-block' src='./assets/layers/charging_station/Type2_tethered.svg'/></div> Anschluss mit Kabel"
                    },
                    "14": {
                        "question": "Hat einen <div style='display: inline-block'><b><b>USB</b>-Anschluss zum Aufladen von Telefonen und kleinen Elektrogeräten</b> <img style='width:1rem; display: inline-block' src='./assets/layers/charging_station/usb_port.svg'/></div>"
                    },
                    "15": {
                        "question": "Hat einen <div style='display: inline-block'><b><b>Bosch Active Connect Anschluss mit 3 Pins</b></b> <img style='width:1rem; display: inline-block' src='./assets/layers/charging_station/bosch-3pin.svg'/></div> und Kabel"
                    },
                    "16": {
                        "question": "Hat einen <div style='display: inline-block'><b><b>Bosch Active Connect Anschluss mit 5 Pins</b></b> <img style='width:1rem; display: inline-block' src='./assets/layers/charging_station/bosch-5pin.svg'/></div> und Kabel"
                    }
                }
            }
        },
        "name": "Ladestationen",
        "presets": {
            "0": {
                "title": "eine Ladestation für Elektrofahrräder mit einer normalen europäischen Steckdose <img src='./assets/layers/charging_station/typee.svg' style='width: 2rem; height: 2rem; float: left; background: white; border-radius: 1rem; margin-right: 0.5rem'/> (zum Laden von Elektrofahrrädern)"
            },
            "1": {
                "title": "eine ladestation für e-bikes"
            }
        },
        "tagRenderings": {
            "Auth phone": {
                "question": "Wie lautet die Telefonnummer für den Authentifizierungsanruf oder die SMS?",
                "render": "Authentifizierung durch Anruf oder SMS an <a href='tel:{authentication:phone_call:number}'>{authentication:phone_call:number}</a>"
            },
            "Authentication": {
                "mappings": {
                    "0": {
                        "then": "Authentifizierung per Mitgliedskarte"
                    },
                    "1": {
                        "then": "Authentifizierung per App"
                    },
                    "2": {
                        "then": "Authentifizierung per Anruf ist möglich"
                    },
                    "3": {
                        "then": "Authentifizierung per SMS ist möglich"
                    },
                    "4": {
                        "then": "Authentifizierung per NFC ist möglich"
                    },
                    "5": {
                        "then": "Authentifizierung per Geldkarte ist möglich"
                    },
                    "6": {
                        "then": "Authentifizierung per Kreditkarte ist möglich"
                    },
                    "7": {
                        "then": "Das Laden ist hier (auch) ohne Authentifizierung möglich"
                    }
                },
                "question": "Welche Art der Authentifizierung ist an der Ladestation möglich?"
            },
            "Available_charging_stations (generated)": {
                "mappings": {
                    "0": {
                        "then": "<b>Schuko-Stecker</b> ohne Erdungsstift (CEE7/4 Typ F)"
                    },
                    "1": {
                        "then": "<b>Schuko-Stecker</b> ohne Erdungsstift (CEE7/4 Typ F)"
                    },
                    "2": {
                        "then": "<b>Europäischer Netzstecker</b> mit Erdungsstift (CEE7/4 Typ E)"
                    },
                    "3": {
                        "then": "<b>Europäischer Netzstecker</b> mit Erdungsstift (CEE7/4 Typ E)"
                    },
                    "4": {
                        "then": "<b>Chademo-Anschluss</b>"
                    },
                    "5": {
                        "then": "<b>Chademo-Anschluss</b>"
                    },
                    "6": {
                        "then": "<b>Typ 1 mit Kabel</b> (J1772)"
                    },
                    "7": {
                        "then": "<b>Typ 1 mit Kabel</b> (J1772)"
                    },
                    "8": {
                        "then": "<b>Typ 1 <i>ohne</i> Kabel</b> (J1772)"
                    },
                    "9": {
                        "then": "<b> Typ 1 <i>ohne </i> Kabel</b> (J1772)"
                    },
                    "10": {
                        "then": "<b>Typ 1 CCS</b> (Typ 1 Combo)"
                    },
                    "11": {
                        "then": "<b> Typ 1 CCS </b> (auch bekannt als Typ 1 Combo)"
                    },
                    "12": {
                        "then": "<b>Tesla Supercharger</b>"
                    },
                    "13": {
                        "then": "<b>Tesla Supercharger</b>"
                    },
                    "14": {
                        "then": "<b>Typ 2</b> (Mennekes)"
                    },
                    "15": {
                        "then": "<b>Typ 2</b> (Mennekes)"
                    },
                    "16": {
                        "then": "<b>Typ 2 CCS</b> (Mennekes)"
                    },
                    "17": {
                        "then": "<b>Typ 2 CCS</b> (mennekes)"
                    },
                    "18": {
                        "then": "<b>Typ 2 mit Kabel</b> (Mennekes)"
                    },
                    "19": {
                        "then": "<b>Typ 2 mit Kabel</b> (mennekes)"
                    },
                    "20": {
                        "then": "<b>Tesla Supercharger CCS</b> (Typ 2 CSS von Tesla)"
                    },
                    "21": {
                        "then": "<b>Tesla Supercharger CCS</b> (ein Markenzeichen von type2_css)"
                    },
                    "22": {
                        "then": "<b>Tesla Supercharger (Destination)</b>"
                    },
                    "23": {
                        "then": "<b>Tesla Supercharger (Destination)</b>"
                    },
                    "24": {
                        "then": "<b>Tesla Supercharger (Destination)</b> (Typ 2 mit Kabel von Tesla)"
                    },
                    "25": {
                        "then": "<b>Tesla supercharger (Destination)</b> (Typ 2 mit Kabel von Tesla)"
                    },
                    "26": {
                        "then": "<b>USB</b> zum Aufladen von Handys und kleinen Elektrogeräten"
                    },
                    "27": {
                        "then": "<b>USB</b> zum Aufladen von Handys und kleinen Elektrogeräten"
                    },
                    "28": {
                        "then": "<b>Bosch Active Connect mit 3 Pins</b> und Kabel"
                    },
                    "29": {
                        "then": "<b> Bosch Active Connect mit 3 Pins </b> und Kabel"
                    },
                    "30": {
                        "then": "<b>Bosch Active Connect mit 5 Pins</b> und Kabel"
                    },
                    "31": {
                        "then": "<b> Bosch Active Connect mit 5 Pins </b> und Kabel"
                    }
                },
                "question": "Welche Ladeanschlüsse gibt es hier?"
            },
            "Network": {
                "mappings": {
                    "0": {
                        "then": "Nicht Teil eines größeren Netzwerks, z. B. weil die Ladestation von einem lokalen Unternehmen betrieben wird"
                    },
                    "1": {
                        "then": "Nicht Teil eines größeren Netzwerks"
                    }
                },
                "question": "Ist diese Ladestation Teil eines Netzwerks?",
                "render": "Teil des Netzwerks <b>{network}</b>"
            },
            "OH": {
                "mappings": {
                    "0": {
                        "then": "Die Station ist durchgehend geöffnet (einschließlich Feiertage)"
                    }
                },
                "question": "Wann ist diese Ladestation geöffnet?"
            },
            "Operational status": {
                "mappings": {
                    "0": {
                        "then": "Die Station ist in Betrieb"
                    },
                    "1": {
                        "then": "Die Station ist defekt"
                    },
                    "2": {
                        "then": "Die Station ist erst in Planung"
                    },
                    "3": {
                        "then": "Die Station ist aktuell im Bau"
                    },
                    "4": {
                        "then": "Die Station ist dauerhaft geschlossen und nicht mehr in Nutzung, aber noch sichtbar"
                    }
                },
                "question": "Ist die Station in Betrieb?"
            },
            "Operator": {
                "mappings": {
                    "0": {
                        "then": "Eigentlich ist {operator} das Netzwerk"
                    }
                },
                "question": "Wer ist der Betreiber dieser Ladestation?",
                "render": "Die Station wird betrieben von {operator}"
            },
            "Parking:fee": {
                "mappings": {
                    "0": {
                        "then": "Keine zusätzlichen Parkkosten während des Ladens"
                    },
                    "1": {
                        "then": "Während des Ladens ist eine zusätzliche Parkgebühr zu entrichten"
                    }
                },
                "question": "Muss man während des Ladens eine Parkgebühr bezahlen?"
            },
            "Type": {
                "mappings": {
                    "0": {
                        "then": "Hier können <b>Fahrräder</b> laden"
                    },
                    "1": {
                        "then": "Hier können <b>Autos</b> laden"
                    },
                    "2": {
                        "then": "Hier können <b>Roller</b> laden"
                    },
                    "3": {
                        "then": "Hier können <b>LKW</b> laden"
                    },
                    "4": {
                        "then": "Hier können <b>Busse</b> laden"
                    }
                },
                "question": "Welche Fahrzeuge können hier laden?"
            },
            "access": {
                "mappings": {
                    "0": {
                        "then": "Jeder kann die Station nutzen (eventuell gegen Bezahlung)"
                    },
                    "1": {
                        "then": "Jeder kann diese Ladestation nutzen (eventuell gegen Bezahlung)"
                    },
                    "2": {
                        "then": "Nur Kunden des Ortes, zu dem diese Station gehört, können diese Ladestation nutzen<br/><span class='subtle'>Z.B. eine von einem Hotel betriebene Ladestation, die nur von dessen Gästen genutzt werden kann</span>"
                    },
                    "3": {
                        "then": "Für den Zugang zur Station muss ein <b>Schlüssel</b> angefordert werden<br/><span class='subtle'>z.B. eine von einem Hotel betriebene Ladestation, die nur von dessen Gästen genutzt werden kann, die an der Rezeption einen Schlüssel erhalten, um die Ladestation aufzuschließen</span>"
                    },
                    "4": {
                        "then": "Die Station ist nicht für die Allgemeinheit zugänglich (z. B. nur für die Eigentümer, Mitarbeiter, …)"
                    }
                },
                "question": "Wer darf diese Ladestation benutzen?",
                "render": "Zugang ist {access}"
            },
            "capacity": {
                "question": "Wie viele Fahrzeuge können hier gleichzeitig laden?",
                "render": "Hier können {capacity} Fahrzeuge gleichzeitig laden"
            },
            "charge": {
                "question": "Wie viel muss man für die Nutzung dieser Ladestation bezahlen?",
                "render": "Die Nutzung dieser Ladestation kostet <b>{charge}</b>"
            },
            "current-0": {
                "mappings": {
                    "0": {
                        "then": "<b>Schuko-Steckdose</b> ohne Erdungsstift (CEE7/4 Typ F) liefert 16 A"
                    }
                },
                "question": "Welche Stromstärke liefern die Anschlüsse mit <div style='display: inline-block'><b><b>Schuko-Stecker</b> ohne Schutzkontakt (CEE7/4 Typ F)</b> <img style='width:1rem; display: inline-block' src='./assets/layers/charging_station/CEE7_4F.svg'/></div>?",
                "render": "<div style='display: inline-block'><b><b>Schuko-Stecker</b> ohne Erdungsstift (CEE7/4 Typ F)</b> <img style='width:1rem; display: inline-block' src='./assets/layers/charging_station/CEE7_4F.svg'/></div> liefert maximal {socket:schuko:current} A"
            },
            "current-1": {
                "mappings": {
                    "0": {
                        "then": "<b>Europäischer Wandstecker</b> mit Erdungsstift (CEE7/4 Typ E) liefert maximal 16 A"
                    }
                },
                "question": "Welche Stromstärke bieten die Anschlüsse mit <div style='display: inline-block'><b><b>europäischem Stecker</b> mit Schutzkontakt (CEE7/4 Typ E)</b> <img style='width:1rem; display: inline-block' src='./assets/layers/charging_station/TypeE.svg'/></div>?",
                "render": "<div style='display: inline-block'><b><b>Europäischer Wandstecker</b> mit Erdungsstift (CEE7/4 Typ E)</b> <img style='width:1rem; display: inline-block' src='./assets/layers/charging_station/TypeE.svg'/></div> liefert maximal {socket:typee:current} A"
            },
            "current-10": {
                "mappings": {
                    "0": {
                        "then": "<b>Tesla Supercharger CCS</b> (Typ 2 CSS) liefert maximal 125 A"
                    },
                    "1": {
                        "then": "<b>Tesla Supercharger CCS</b> (Typ 2 CSS) liefert maximal 350 A"
                    }
                },
                "question": "Welche Stromstärke bieten die Anschlüsse mit <div style='display: inline-block'><b><b>Tesla Supercharger CCS</b> (Typ2 CSS von Tesla)</b> <img style='width:1rem; display: inline-block' src='./assets/layers/charging_station/Type2_CCS.svg'/></div>?",
                "render": "<div style='display: inline-block'><b><b>Tesla Supercharger CCS</b> (Typ 2 CSS)</b> <img style='width:1rem; display: inline-block' src='./assets/layers/charging_station/Type2_CCS.svg'/></div> liefert maximal {socket:tesla_supercharger_ccs:current} A"
            },
            "current-11": {
                "mappings": {
                    "0": {
                        "then": "<b>Tesla Supercharger (Destination)</b> liefert maximal 125 A"
                    },
                    "1": {
                        "then": "<b>Tesla Supercharger (Destination)</b> liefert maximal 350 A"
                    }
                },
                "question": "Welche Stromstärke liefern die Anschlüsse mit <div style='display: inline-block'><b><b>Tesla Supercharger (Destination)</b></b> <img style='width:1rem; display: inline-block' src='./assets/layers/charging_station/Tesla-hpwc-model-s.svg'/></div>?",
                "render": "<div style='display: inline-block'><b><b>Tesla Supercharger (Destination)</b></b> <img style='width:1rem; display: inline-block' src='./assets/layers/charging_station/Tesla-hpwc-model-s.svg'/></div> liefert maximal {socket:tesla_destination:current} A"
            },
            "current-12": {
                "mappings": {
                    "0": {
                        "then": "<b>Tesla Supercharger (Destination)</b> (Typ 2 mit Kabel) liefert maximal 16 A"
                    },
                    "1": {
                        "then": "<b>Tesla Supercharger (Destination)</b> (Typ 2 mit Kabel von Tesla) liefert maximal 32 A"
                    }
                },
                "question": "Welche Stromstärke liefern die Stecker mit <div style='display: inline-block'><b><b>Tesla Supercharger (Destination)</b> (Typ 2 mit Kabel von Tesla)</b> <img style='width:1rem; display: inline-block' src='./assets/layers/charging_station/Type2_tethered.svg'/></div>?",
                "render": "<div style='display: inline-block'><b><b>Tesla Supercharger (Destination)</b> (Typ 2 mit Kabel von Tesla)</b> <img style='width:1rem; display: inline-block' src='./assets/layers/charging_station/Type2_tethered.svg'/></div> liefert maximal {socket:tesla_destination:current} A"
            },
            "current-13": {
                "mappings": {
                    "0": {
                        "then": "<b>USB</b> zum Laden von Handys und kleinen Elektrogeräten liefert maximal 1 A"
                    },
                    "1": {
                        "then": "<b>USB</b> zum Laden von Handys und kleinen Elektrogeräten liefert maximal 2 A"
                    }
                },
                "question": "Welche Stromstärke liefern die Stecker mit <div style='display: inline-block'><b><b>USB</b> zum Laden von Handys und kleinen Elektrogeräten</b> <img style='width:1rem; display: inline-block' src='./assets/layers/charging_station/usb_port.svg'/></div>?",
                "render": "<div style='display: inline-block'><b><b>USB</b> zum Aufladen von Telefonen und kleinen Elektrogeräten</b> <img style='width:1rem; display: inline-block' src='./assets/layers/charging_station/usb_port.svg'/></div> liefert maximal {socket:USB-A:current} A"
            },
            "current-14": {
                "question": "Welche Stromstärke liefern die Stecker mit <div style='display: inline-block'><b><b>Bosch Active Connect mit 3 Pins</b> und Kabel</b> <img style='width:1rem; display: inline-block' src='./assets/layers/charging_station/bosch-3pin.svg'/></div>?",
                "render": "<div style='display: inline-block'><b><b>Bosch Active Connect mit 3 Pins</b> und Kabel</b> <img style='width:1rem; display: inline-block' src='./assets/layers/charging_station/bosch-3pin.svg'/></div> liefern maximal {socket:bosch_3pin:current} A"
            },
            "current-15": {
                "question": "Welche Stromstärke liefern die Stecker mit <div style='display: inline-block'><b><b>Bosch Active Connect mit 5 Pins</b> und Kabel</b> <img style='width:1rem; display: inline-block' src='./assets/layers/charging_station/bosch-5pin.svg'/></div>?",
                "render": "<div style='display: inline-block'><b><b>Bosch Active Connect mit 5 Pins</b> und Kabel</b> <img style='width:1rem; display: inline-block' src='./assets/layers/charging_station/bosch-5pin.svg'/></div> liefern maximal {socket:bosch_5pin:current} A"
            },
            "current-2": {
                "mappings": {
                    "0": {
                        "then": "<b>Chademo</b> liefert maximal 120 A"
                    }
                },
                "question": "Welche Stromstärke liefern die Stecker mit <div style='display: inline-block'><b><b>Chademo</b></b> <img style='width:1rem; display: inline-block' src='./assets/layers/charging_station/Chademo_type4.svg'/></div>?",
                "render": "<div style='display: inline-block'><b><b>Chademo</b></b> <img style='width:1rem; display: inline-block' src='./assets/layers/charging_station/Chademo_type4.svg'/></div> liefert maximal {socket:chademo:current} A"
            },
            "current-3": {
                "mappings": {
                    "0": {
                        "then": "<b>Typ 1 mit Kabel</b> (J1772) liefert maximal 32 A"
                    }
                },
                "question": "Welche Stromstärke liefern die Stecker mit <div style='display: inline-block'><b><b>Typ 1 mit Kabel</b> (J1772)</b> <img style='width:1rem; display: inline-block' src='./assets/layers/charging_station/Type1_J1772.svg'/></div>?",
                "render": "<div style='display: inline-block'><b><b>Typ 1 mit Kabel</b> (J1772)</b> <img style='width:1rem; display: inline-block' src='./assets/layers/charging_station/Type1_J1772.svg'/></div> liefert maximal {socket:type1_cable:current} A"
            },
            "current-4": {
                "mappings": {
                    "0": {
                        "then": "<b>Typ 1 <i>ohne</i> Kabel</b> (J1772) liefert maximal 32 A"
                    }
                },
                "question": "Welche Stromstärke liefern die Stecker mit <div style='display: inline-block'><b><b>Typ 1 <i>ohne</i> Kabel</b> (J1772)</b> <img style='width:1rem; display: inline-block' src='./assets/layers/charging_station/Type1_J1772.svg'/></div>?",
                "render": "<div style='display: inline-block'><b><b>Typ 1 <i>ohne</i> Kabel</b> (J1772)</b> <img style='width:1rem; display: inline-block' src='./assets/layers/charging_station/Type1_J1772.svg'/></div> liefert maximal {socket:type1:current} A"
            },
            "current-5": {
                "mappings": {
                    "0": {
                        "then": "<b>Typ 1 CCS</b> (Typ 1 Combo) liefert maximal 50 A"
                    },
                    "1": {
                        "then": "<b>Typ 1 CCS</b> (Typ 1 Combo) liefert maximal 125 A"
                    }
                },
                "question": "Welche Stromstärke liefern die Stecker mit <div style='display: inline-block'><b><b>Typ 1 CCS</b> (Typ 1 Combo)</b> <img style='width:1rem; display: inline-block' src='./assets/layers/charging_station/Type1-ccs.svg'/></div>?",
                "render": "<div style='display: inline-block'><b><b>Typ 1 CCS</b> (Typ 1 Combo)</b> <img style='width:1rem; display: inline-block' src='./assets/layers/charging_station/Type1-ccs.svg'/></div> liefert maximal {socket:type1_combo:current} A"
            },
            "current-6": {
                "mappings": {
                    "0": {
                        "then": "<b>Tesla Supercharger</b> liefert maximal 125 A"
                    },
                    "1": {
                        "then": "<b>Tesla Supercharger</b> liefert maximal 350 A"
                    }
                },
                "question": "Welche Stromstärke liefern die Stecker mit <div style='display: inline-block'><b><b>Tesla Supercharger</b></b> <img style='width:1rem; display: inline-block' src='./assets/layers/charging_station/Tesla-hpwc-model-s.svg'/></div>?",
                "render": "<div style='display: inline-block'><b><b>Tesla Supercharger</b></b> <img style='width:1rem; display: inline-block' src='./assets/layers/charging_station/Tesla-hpwc-model-s.svg'/></div> liefert maximal {socket:tesla_supercharger:current} A"
            },
            "current-7": {
                "mappings": {
                    "0": {
                        "then": "<b>Typ 2</b> (Mennekes) liefert maximal 16 A"
                    },
                    "1": {
                        "then": "<b>Typ 2</b> (Mennekes) liefert maximal 32 A"
                    }
                },
                "question": "Welche Stromstärke liefern die Stecker mit <div style='display: inline-block'><b><b>Typ 2</b> (Mennekes)</b> <img style='width:1rem; display: inline-block' src='./assets/layers/charging_station/Type2_socket.svg'/></div>?",
                "render": "<div style='display: inline-block'><b><b>Typ 2</b> (Mennekes)</b> <img style='width:1rem; display: inline-block' src='./assets/layers/charging_station/Type2_socket.svg'/></div> liefert maximal {socket:type2:current} A"
            },
            "current-8": {
                "mappings": {
                    "0": {
                        "then": "<b>Typ 2 CCS</b> (Mennekes) liefert maximal 125 A"
                    },
                    "1": {
                        "then": "<b>Typ 2 CCS</b> (Mennekes) liefert maximal 350 A"
                    }
                },
                "question": "Welche Stromstärke liefern die Stecker mit <div style='display: inline-block'><b><b>Typ 2 CCS</b> (Mennekes)</b> <img style='width:1rem; display: inline-block' src='./assets/layers/charging_station/Type2_CCS.svg'/></div>?",
                "render": "<div style='display: inline-block'><b><b>Typ 2 CCS</b> (Mennekes)</b> <img style='width:1rem; display: inline-block' src='./assets/layers/charging_station/Type2_CCS.svg'/></div> liefern maximal {socket:type2_combo:current} A"
            },
            "current-9": {
                "mappings": {
                    "0": {
                        "then": "<b>Typ 2 mit Kabel</b> (Mennekes) liefert maximal 16 A"
                    },
                    "1": {
                        "then": "<b>Typ 2 mit Kabel</b> (Mennekes) liefert maximal 32 A"
                    }
                },
                "question": "Welche Stromstärke liefern die Stecker mit <div style='display: inline-block'><b><b>Typ 2 mit Kabel</b> (Mennekes)</b> <img style='width:1rem; display: inline-block' src='./assets/layers/charging_station/Type2_tethered.svg'/></div>?",
                "render": "<div style='display: inline-block'><b><b>Typ 2 mit Kabel</b> (Mennekes)</b> <img style='width:1rem; display: inline-block' src='./assets/layers/charging_station/Type2_tethered.svg'/></div> liefert maximal {socket:type2_cable:current} A"
            },
            "email": {
                "question": "Wie lautet die E-Mail-Adresse des Betreibers?",
                "render": "Bei Problemen senden Sie bitte eine E-Mail an <a href='mailto:{email}'>{email}</a>"
            },
            "fee": {
                "mappings": {
                    "0": {
                        "then": "Die Nutzung ist kostenlos, keine Authentifizierung erforderlich"
                    },
                    "1": {
                        "then": "Die Nutzung ist kostenlos, Authentifizierung erforderlich"
                    },
                    "2": {
                        "then": "Kostenlose Nutzung"
                    },
                    "3": {
                        "then": "Die Nutzung ist kostenpflichtig, aber für Kunden des Betreibers der Einrichtung, wie Hotel, Krankenhaus, … kostenlos"
                    },
                    "4": {
                        "then": "Die Nutzung ist kostenpflichtig"
                    }
                },
                "question": "Muss man für die Nutzung dieser Ladestation bezahlen?"
            },
            "maxstay": {
                "mappings": {
                    "0": {
                        "then": "Keine Höchstparkdauer"
                    }
                },
                "question": "Wie lange darf man hier maximal parken?",
                "render": "Die maximale Parkdauer beträgt <b>{canonical(maxstay)}</b>"
            },
            "phone": {
                "question": "Welche Nummer kann man anrufen, wenn es ein Problem mit dieser Ladestation gibt?",
                "render": "Bei Problemen, anrufen unter <a href='tel:{phone}'>{phone}</a>"
            },
            "plugs-0": {
                "question": "Wie viele Stecker vom Typ <div style='display: inline-block'><b><b>Schuko-Stecker</b> ohne Erdungsstift (CEE7/4 Typ F)</b> <img style='width:1rem; display: inline-block' src='./assets/layers/charging_station/CEE7_4F.svg'/></div> sind hier vorhanden?",
                "render": "Hier sind <b class='text-xl'>{socket:schuko}</b> Stecker des Typs <div style='display: inline-block'><b><b>Schuko-Stecker</b> ohne Erdungsstift (CEE7/4 Typ F)</b> <img style='width:1rem; display: inline-block' src='./assets/layers/charging_station/CEE7_4F.svg'/></div> vorhanden"
            },
            "plugs-1": {
                "question": "Wie viele Stecker des Typs <div style='display: inline-block'><b><b>Europäischer Wandstecker</b> mit Erdungsstift (CEE7/4 Typ E)</b> <img style='width:1rem; display: inline-block' src='./assets/layers/charging_station/TypeE.svg'/></div> sind hier vorhanden?",
                "render": "Hier sind <b class='text-xl'>{socket:typee}</b> Stecker des Typs <div style='display: inline-block'><b><b>Europäischer Wandstecker</b> mit Erdungsstift (CEE7/4 Typ E)</b> <img style='width:1rem; display: inline-block' src='./assets/layers/charging_station/TypeE.svg'/></div> vorhanden"
            },
            "plugs-10": {
                "question": "Wie viele Stecker des Typs <div style='display: inline-block'><b><b>Tesla Supercharger CCS</b> (Typ 2 CSS von Tesla)</b> <img style='width:1rem; display: inline-block' src='./assets/layers/charging_station/Type2_CCS.svg'/></div> sind hier vorhanden?",
                "render": "Hier sind <b class='text-xl'>{socket:tesla_supercharger_ccs}</b> Stecker des Typs <div style='display: inline-block'><b><b>Tesla Supercharger CCS</b> (Typ2 CSS von Tesla)</b> <img style='width:1rem; display: inline-block' src='./assets/layers/charging_station/Type2_CCS.svg'/></div> vorhanden"
            },
            "plugs-11": {
                "question": "Wie viele Stecker des Typs <div style='display: inline-block'><b><b>Tesla Supercharger (Destination)</b></b> <img style='width:1rem; display: inline-block' src='./assets/layers/charging_station/Tesla-hpwc-model-s.svg'/></div> sind hier vorhanden?",
                "render": "Hier sind <b class='text-xl'>{socket:tesla_destination}</b> Stecker des Typs <div style='display: inline-block'><b><b>Tesla Supercharger (Destination)</b></b> <img style='width:1rem; display: inline-block' src='./assets/layers/charging_station/Tesla-hpwc-model-s.svg'/></div> vorhanden"
            },
            "plugs-12": {
                "question": "Wie viele Stecker des Typs <div style='display: inline-block'><b><b>Tesla Supercharger (Destination)</b> (Typ 2 Stecker mit Kabel von Tesla)</b> <img style='width:1rem; display: inline-block' src='./assets/layers/charging_station/Type2_tethered.svg'/></div> sind hier vorhanden?",
                "render": "Hier sind <b class='text-xl'>{socket:tesla_destination}</b> Stecker des Typs <div style='display: inline-block'><b><b>Tesla Supercharger (Destination)</b> (Typ 2 Stecker mit Kabel von Tesla)</b> <img style='width:1rem; display: inline-block' src='./assets/layers/charging_station/Type2_tethered.svg'/></div> vorhanden"
            },
            "plugs-13": {
                "question": "Wie viele Stecker des Typs <div style='display: inline-block'><b><b>USB</b> zum Aufladen von Telefonen und kleinen elektronischen Geräten</b> <img style='width:1rem; display: inline-block' src='./assets/layers/charging_station/usb_port.svg'/></div> sind hier vorhanden?",
                "render": "Hier sind <b class='text-xl'>{socket:USB-A}</b>-Stecker des Typs <div style='display: inline-block'><b><b>USB</b> zum Aufladen von Telefonen und kleinen elektronischen Geräten</b><img style='width:1rem; display: inline-block' src='./assets/layers/charging_station/usb_port.svg'/></div> vorhanden"
            },
            "plugs-14": {
                "question": "Wie viele Stecker des Typs <div style='display: inline-block'><b><b>Bosch Active Connect mit 3 Stiften</b> und Kabel</b> <img style='width:1rem; display: inline-block' src='./assets/layers/charging_station/bosch-3pin.svg'/></div> sind hier vorhanden?",
                "render": "Hier sind <b class='text-xl'>{socket:bosch_3pin}</b>-Stecker des Typs <div style='display: inline-block'><b><b>Bosch Active Connect mit 3 Stiften</b> und Kabel</b><img style='width:1rem; display: inline-block' src='./assets/layers/charging_station/bosch-3pin.svg'/></div> vorhanden"
            },
            "plugs-15": {
                "question": "Wie viele Stecker des Typs <div style='display: inline-block'><b><b>Bosch Active Connect mit 5 Stiften</b> und Kabel</b> <img style='width:1rem; display: inline-block' src='./assets/layers/charging_station/bosch-5pin.svg'/></div> sind hier vorhanden?",
                "render": "Hier sind <b class='text-xl'>{socket:bosch_5pin}</b>-Stecker des Typs <div style='display: inline-block'><b><b>Bosch Active Connect mit 5 Stiften</b> und Kabel</b><img style='width:1rem; display: inline-block' src='./assets/layers/charging_station/bosch-5pin.svg'/></div> vorhanden"
            },
            "plugs-2": {
                "question": "Wie viele Stecker des Typs <div style='display: inline-block'><b><b>Chademo</b></b> <img style='width:1rem; display: inline-block' src='./assets/layers/charging_station/Chademo_type4.svg'/></div> sind hier vorhanden?",
                "render": "Hier sind <b class='text-xl'>{socket:chademo}</b> Stecker des Typs <div style='display: inline-block'><b><b>Chademo</b></b> <img style='width:1rem; display: inline-block' src='./assets/layers/charging_station/Chademo_type4.svg'/></div> vorhanden"
            },
            "plugs-3": {
                "question": "Wie viele Stecker vom Typ <div style='display: inline-block'><b><b>Typ 1 mit Kabel</b> (J1772)</b> <img style='width:1rem; display: inline-block' src='./assets/layers/charging_station/Type1_J1772.svg'/></div> sind hier vorhanden?",
                "render": "Hier sind <b class='text-xl'>{socket:type1_cable}</b> Stecker vom Typ <div style='display: inline-block'><b><b>Typ 1 mit Kabel</b> (J1772)</b> <img style='width:1rem; display: inline-block' src='./assets/layers/charging_station/Type1_J1772.svg'/></div> vorhanden"
            },
            "plugs-4": {
                "question": "Wie viele Stecker des Typs <div style='display: inline-block'><b><b>Typ 1 <i>ohne</i> Kabel</b> (J1772)</b> <img style='width:1rem; display: inline-block' src='./assets/layers/charging_station/Type1_J1772.svg'/></div> sind hier vorhanden?",
                "render": "Hier sind <b class='text-xl'>{socket:type1}</b> Stecker des Typs <div style='display: inline-block'><b><b>Typ 1 <i>ohne</i> Kabel</b> (J1772)</b> <img style='width:1rem; display: inline-block' src='./assets/layers/charging_station/Type1_J1772.svg'/></div> vorhanden"
            },
            "plugs-5": {
                "question": "Wie viele Stecker des Typs <div style='display: inline-block'><b><b>Typ 1 CCS</b> (Typ 1 Combo)</b> <img style='width:1rem; display: inline-block' src='./assets/layers/charging_station/Type1-ccs.svg'/></div> sind hier vorhanden?",
                "render": "Hier sind <b class='text-xl'>{socket:type1_combo}</b> Stecker des Typs <div style='display: inline-block'><b><b>Typ 1 CCS</b> (Typ 1 Combo)</b> <img style='width:1rem; display: inline-block' src='./assets/layers/charging_station/Type1-ccs.svg'/></div> vorhanden"
            },
            "plugs-6": {
                "question": "Wie viele Stecker des Typs <div style='display: inline-block'><b><b>Tesla Supercharger</b></b> <img style='width:1rem; display: inline-block' src='./assets/layers/charging_station/Tesla-hpwc-model-s.svg'/></div> sind hier vorhanden?",
                "render": "Hier sind <b class='text-xl'>{socket:tesla_supercharger}</b> Stecker des Typs <div style='display: inline-block'><b><b>Tesla Supercharger</b></b> <img style='width:1rem; display: inline-block' src='./assets/layers/charging_station/Tesla-hpwc-model-s.svg'/></div> vorhanden"
            },
            "plugs-7": {
                "question": "Wie viele Stecker des Typs <div style='display: inline-block'><b><b>Typ 2</b> (Mennekes)</b> <img style='width:1rem; display: inline-block' src='./assets/layers/charging_station/Type2_socket.svg'/></div> sind hier vorhanden?",
                "render": "Hier sind <b class='text-xl'>{socket:type2}</b> Stecker des Typs <div style='display: inline-block'><b><b>Typ 2</b> (Mennekes)</b><img style='width:1rem; display: inline-block' src='./assets/layers/charging_station/Type2_socket.svg'/></div> vorhanden"
            },
            "plugs-8": {
                "question": "Wie viele Stecker des Typs <div style='display: inline-block'><b><b>Typ 2 CCS</b> (Mennekes)</b> <img style='width:1rem; display: inline-block' src='./assets/layers/charging_station/Type2_CCS.svg'/></div> sind hier vorhanden?",
                "render": "Hier sind <b class='text-xl'>{socket:type2_combo}</b> Stecker des Typs <div style='display: inline-block'><b><b>Typ 2 CCS</b> (Mennekes)</b> <img style='width:1rem; display: inline-block' src='./assets/layers/charging_station/Type2_CCS.svg'/></div> vorhanden"
            },
            "plugs-9": {
                "question": "Wie viele Stecker des Typs <div style='display: inline-block'><b><b>Typ 2 mit Kabel</b> (Mennekes)</b> <img style='width:1rem; display: inline-block' src='./assets/layers/charging_station/Type2_tethered.svg'/></div> sind hier vorhanden?",
                "render": "Hier sind <b class='text-xl'>{socket:type2_cable}</b> Stecker vom Typ <div style='display: inline-block'><b><b>Typ 2 mit Kabel</b> (Mennekes)</b> <img style='width:1rem; display: inline-block' src='./assets/layers/charging_station/Type2_tethered.svg'/></div> vorhanden"
            },
            "power-output-0": {
                "mappings": {
                    "0": {
                        "then": "<b>Schuko-Stecker</b> ohne Erdungsstift (CEE7/4 Typ F) liefert maximal 3,6 kw A"
                    }
                },
                "question": "Welche Leistung liefert ein einzelner <div style='display: inline-block'><b><b>Schuko-Stecker</b> ohne Erdungsstift (CEE7/4 Typ F)</b> <img style='width:1rem; display: inline-block' src='./assets/layers/charging_station/CEE7_4F.svg'/></div>?",
                "render": "<div style='display: inline-block'><b><b>Schuko-Stecker</b> ohne Erdungsstift (CEE7/4 Typ F)</b> <img style='width:1rem; display: inline-block' src='./assets/layers/charging_station/CEE7_4F.svg'/></div> liefert maximal {socket:schuko:output}"
            },
            "power-output-1": {
                "mappings": {
                    "0": {
                        "then": "<b>Europäischer Wandstecker</b> mit Erdungsstift (CEE7/4 Typ E) liefert maximal 3 kw A"
                    },
                    "1": {
                        "then": "<b>Europäischer Wandstecker</b> mit Erdungsstift (CEE7/4 Typ E) liefert maximal 22 kw A"
                    }
                },
                "question": "Welche Leistung liefert ein einzelner <div style='display: inline-block'><b><b>Europäischer Wandstecker</b> mit Erdungsstift (CEE7/4 Typ E)</b> <img style='width:1rem; display: inline-block' src='./assets/layers/charging_station/TypeE.svg'/></div>?",
                "render": "<div style='display: inline-block'><b><b>Europäischer Wandstecker</b> mit Erdungsstift (CEE7/4 Typ E)</b> <img style='width:1rem; display: inline-block' src='./assets/layers/charging_station/TypeE.svg'/></div> liefert maximal {socket:typee:output}"
            },
            "power-output-10": {
                "mappings": {
                    "0": {
                        "then": "<b>Tesla Supercharger CCS</b> (Typ 2 CSS von Tesla) liefert maximal 50 kw A"
                    }
                },
                "question": "Welche Leistung bietet ein einzelner Stecker des Typs <div style='display: inline-block'><b><b>Tesla Supercharger CCS</b> (Typ 2 CSS von Tesla)</b> <img style='width:1rem; display: inline-block' src='./assets/layers/charging_station/Type2_CCS.svg'/></div>?",
                "render": "<div style='display: inline-block'><b><b>Tesla Supercharger CCS</b> (Typ 2 CSS von Tesla)</b> <img style='width:1rem; display: inline-block' src='./assets/layers/charging_station/Type2_CCS.svg'/></div> liefert maximal {socket:tesla_supercharger_ccs:output}"
            },
            "power-output-11": {
                "mappings": {
                    "0": {
                        "then": "<b>Tesla Supercharger (Destination)</b> liefert maximal 120 kw A"
                    },
                    "1": {
                        "then": "<b>Tesla Supercharger (Destination)</b> liefert maximal 150 kw A"
                    },
                    "2": {
                        "then": "<b>Tesla Supercharger (Destination)</b> liefert maximal 250 kw A"
                    }
                },
                "question": "Welche Leistung bietet ein einzelner Stecker des Typs <div style='display: inline-block'><b><b>Tesla Supercharger (Destination)</b></b> <img style='width:1rem; display: inline-block' src='./assets/layers/charging_station/Tesla-hpwc-model-s.svg'/></div>?",
                "render": "<div style='display: inline-block'><b><b>Tesla Supercharger (Destination)</b></b> <img style='width:1rem; display: inline-block' src='./assets/layers/charging_station/Tesla-hpwc-model-s.svg'/></div> liefert maximal {socket:tesla_destination:output}"
            },
            "power-output-12": {
                "mappings": {
                    "0": {
                        "then": "<b>Tesla Supercharger (Destination)</b> (Typ 2 mit Kabel von Tesla) liefert maximal 11 kw A"
                    },
                    "1": {
                        "then": "<b>Tesla Supercharger (Destination)</b> (Typ 2 mit Kabel von Tesla) liefert maximal 22 kw A"
                    }
                },
                "question": "Welche Leistung bietet ein einzelner Stecker des Typs <div style='display: inline-block'><b><b>Tesla Supercharger (Destination)</b> (Typ 2 mit Kabel von Tesla)</b> <img style='width:1rem; display: inline-block' src='./assets/layers/charging_station/Type2_tethered.svg'/></div>?",
                "render": "<div style='display: inline-block'><b><b>Tesla Supercharger (Destination)</b> (Typ 2 mit Kabel von Tesla)</b> <img style='width:1rem; display: inline-block' src='./assets/layers/charging_station/Type2_tethered.svg'/></div> liefert maximal {socket:tesla_destination:output}"
            },
            "power-output-13": {
                "mappings": {
                    "0": {
                        "then": "<b>USB</b> zum Laden von Handys und kleinen Elektrogeräten liefert maximal 5w A"
                    },
                    "1": {
                        "then": "<b>USB</b> zum Laden von Handys und kleinen Elektrogeräten liefert maximal 10w A"
                    }
                },
                "question": "Welche Leistung bietet ein einzelner Stecker des Typs <div style='display: inline-block'><b><b>USB</b> zum Aufladen von Handys und kleinen Elektrogeräten</b> <img style='width:1rem; display: inline-block' src='./assets/layers/charging_station/usb_port.svg'/></div>?",
                "render": "<div style='display: inline-block'><b><b>USB</b> zum Aufladen von Telefonen und kleiner Elektrogeräte</b> <img style='width:1rem; display: inline-block' src='./assets/layers/charging_station/usb_port.svg'/></div> liefert maximal {socket:USB-A:output}"
            },
            "power-output-14": {
                "question": "Welche Leistung bietet ein einzelner Stecker vom Typ <div style='display: inline-block'><b><b>Bosch Active Connect mit 3 Pins</b> und Kabel</b> <img style='width:1rem; display: inline-block' src='./assets/layers/charging_station/bosch-3pin.svg'/></div>?",
                "render": "<div style='display: inline-block'><b><b>Bosch Active Connect mit 3 Pins</b> und Kabel</b> <img style='width:1rem; display: inline-block' src='./assets/layers/charging_station/bosch-3pin.svg'/></div> liefert maximal {socket:bosch_3pin:output}"
            },
            "power-output-15": {
                "question": "Welche Leistung bietet ein einzelner Stecker vom Typ <div style='display: inline-block'><b><b>Bosch Active Connect mit 5 Pins</b> und Kabel</b> <img style='width:1rem; display: inline-block' src='./assets/layers/charging_station/bosch-5pin.svg'/></div>?",
                "render": "<div style='display: inline-block'><b><b>Bosch Active Connect mit 5 Pins</b> und Kabel</b> <img style='width:1rem; display: inline-block' src='./assets/layers/charging_station/bosch-5pin.svg'/></div> liefert maximal {socket:bosch_5pin:output}"
            },
            "power-output-2": {
                "mappings": {
                    "0": {
                        "then": "<b>Chademo</b> liefert maximal 50 kw A"
                    }
                },
                "question": "Welche Leistung bietet ein einzelner Stecker vom Typ <div style='display: inline-block'><b><b>Chademo</b></b> <img style='width:1rem; display: inline-block' src='./assets/layers/charging_station/Chademo_type4.svg'/></div>?",
                "render": "<div style='display: inline-block'><b><b>Chademo</b></b> <img style='width:1rem; display: inline-block' src='./assets/layers/charging_station/Chademo_type4.svg'/></div> liefert maximal {socket:chademo:output}"
            },
            "power-output-3": {
                "mappings": {
                    "0": {
                        "then": "<b>Typ 1 mit Kabel</b> (J1772) liefert maximal 3,7 kw A"
                    },
                    "1": {
                        "then": "<b>Typ 1 mit Kabel</b> (J1772) liefert maximal 7 kw A"
                    }
                },
                "question": "Welche Leistung bietet ein einzelner Stecker vom Typ <div style='display: inline-block'><b><b>Typ 1 mit Kabel</b> (J1772)</b> <img style='width:1rem; display: inline-block' src='./assets/layers/charging_station/Type1_J1772.svg'/></div>?",
                "render": "<div style='display: inline-block'><b><b>Typ 1 mit Kabel</b> (J1772)</b> <img style='width:1rem; display: inline-block' src='./assets/layers/charging_station/Type1_J1772.svg'/></div> liefert maximal {socket:type1_cable:output}"
            },
            "power-output-4": {
                "mappings": {
                    "0": {
                        "then": "<b>Typ 1 <i>ohne</i> Kabel</b> (J1772) liefert maximal 3,7 kw A"
                    },
                    "1": {
                        "then": "<b>Typ 1 <i>ohne</i> Kabel</b> (J1772) liefert maximal 6,6 kw A"
                    },
                    "2": {
                        "then": "<b>Typ 1 <i>ohne</i> Kabel</b> (J1772) liefert maximal 7 kw A"
                    },
                    "3": {
                        "then": "<b>Typ 1 <i>ohne</i> Kabel</b> (J1772) liefert maximal 7,2 kw A"
                    }
                },
                "question": "Welche Leistung bietet ein einzelner Stecker vom Typ <div style='display: inline-block'><b><b>Typ 1 <i>ohne</i> Kabel</b> (J1772)</b> <img style='width:1rem; display: inline-block' src='./assets/layers/charging_station/Type1_J1772.svg'/></div>?",
                "render": "<div style='display: inline-block'><b><b>Typ 1 <i>ohne</i> Kabel</b> (J1772)</b> <img style='width:1rem; display: inline-block' src='./assets/layers/charging_station/Type1_J1772.svg'/></div> liefert maximal {socket:type1:output}"
            },
            "power-output-5": {
                "mappings": {
                    "0": {
                        "then": "<b>Typ 1 CCS</b> (Typ 1 Combo) liefert maximal 50 kw A"
                    },
                    "1": {
                        "then": "<b>Typ 1 CCS</b> (Typ 1 Combo) liefert maximal 62,5 kw A"
                    },
                    "2": {
                        "then": "<b>Typ 1 CCS</b> (Typ 1 Combo) liefert maximal 150 kw A"
                    },
                    "3": {
                        "then": "<b>Typ 1 CCS</b> (Typ 1 Combo) liefert maximal 350 kw A"
                    }
                },
                "question": "Welche Leistung bietet ein einzelner Stecker vom Typ <div style='display: inline-block'><b><b>Typ 1 CCS</b> (Typ 1 Combo)</b> <img style='width:1rem; display: inline-block' src='./assets/layers/charging_station/Type1-ccs.svg'/></div>?",
                "render": "<div style='display: inline-block'><b><b>Typ 1 CCS</b> (Typ 1 Combo)</b> <img style='width:1rem; display: inline-block' src='./assets/layers/charging_station/Type1-ccs.svg'/></div> liefert maximal {socket:type1_combo:output}"
            },
            "power-output-6": {
                "mappings": {
                    "0": {
                        "then": "<b>Tesla Supercharger</b> liefert maximal 120 kw A"
                    },
                    "1": {
                        "then": "<b>Tesla Supercharger</b> liefert maximal 150 kw A"
                    },
                    "2": {
                        "then": "<b>Tesla Supercharger</b> liefert maximal 250 kW A"
                    }
                },
                "question": "Welche Leistung bietet ein einzelner Stecker vom Typ <div style='display: inline-block'><b><b>Tesla Supercharger</b></b> <img style='width:1rem; display: inline-block' src='./assets/layers/charging_station/Tesla-hpwc-model-s.svg'/></div>?",
                "render": "<div style='display: inline-block'><b><b>Tesla Supercharger</b></b> <img style='width:1rem; display: inline-block' src='./assets/layers/charging_station/Tesla-hpwc-model-s.svg'/></div> liefert maximal {socket:tesla_supercharger:output}"
            },
            "power-output-7": {
                "mappings": {
                    "0": {
                        "then": "<b>Typ 2</b> (Mennekes) liefert maximal 11 kw A"
                    },
                    "1": {
                        "then": "<b>Typ 2</b> (Mennekes) liefert maximal 22 kw A"
                    }
                },
                "question": "Welche Leistung bietet ein einzelner Stecker vom Typ <div style='display: inline-block'><b><b>Typ 2</b> (Mennekes)</b> <img style='width:1rem; display: inline-block' src='./assets/layers/charging_station/Type2_socket.svg'/></div>?",
                "render": "<div style='display: inline-block'><b><b>Typ 2</b> (Mennekes)</b> <img style='width:1rem; display: inline-block' src='./assets/layers/charging_station/Type2_socket.svg'/></div> liefert maximal {socket:type2:output}"
            },
            "power-output-8": {
                "mappings": {
                    "0": {
                        "then": "<b>Typ 2 CCS</b> (Mennekes) liefert maximal 50 kw A"
                    }
                },
                "question": "Welche Leistung bietet ein einzelner Stecker vom Typ <div style='display: inline-block'><b><b>Typ 2 CCS</b> (Mennekes)</b> <img style='width:1rem; display: inline-block' src='./assets/layers/charging_station/Type2_CCS.svg'/></div>?",
                "render": "<div style='display: inline-block'><b><b>Typ 2 CCS</b> (Mennekes)</b> <img style='width:1rem; display: inline-block' src='./assets/layers/charging_station/Type2_CCS.svg'/></div> liefert maximal {socket:type2_combo:output}"
            },
            "power-output-9": {
                "mappings": {
                    "0": {
                        "then": "<b>Typ 2 mit Kabel</b> (Mennekes) liefert maximal 11 kw A"
                    },
                    "1": {
                        "then": "<b>Typ 2 mit Kabel</b> (Mennekes) liefert maximal 22 kw A"
                    }
                },
                "question": "Welche Leistung bietet ein einzelner Stecker vom Typ <div style='display: inline-block'><b><b>Typ 2 mit Kabel</b> (Mennekes)</b> <img style='width:1rem; display: inline-block' src='./assets/layers/charging_station/Type2_tethered.svg'/></div>?",
                "render": "<div style='display: inline-block'><b><b>Typ 2 mit Kabel</b> (Mennekes)</b> <img style='width:1rem; display: inline-block' src='./assets/layers/charging_station/Type2_tethered.svg'/></div> liefert maximal {socket:type2_cable:output}"
            },
            "questions": {
                "render": "<h3>Technische Fragen</h3>Die folgenden Fragen sind sehr technisch. Sie können sie gerne ignorieren<br/>{questions}"
            },
            "ref": {
                "question": "Welche Kennnummer hat die Ladestation?",
                "render": "Die Kennziffer ist <b>{ref}</b>"
            },
            "voltage-0": {
                "mappings": {
                    "0": {
                        "then": "<b>Schuko-Stecker</b> ohne Schutzkontakt (CEE7/4 Typ F) liefert 230 Volt"
                    }
                },
                "question": "Welche Spannung liefern die <div style='display: inline-block'><b><b>Schuko-Wandstecker</b> ohne Erdungsstift (CEE7/4 Typ F)</b> <img style='width:1rem; display: inline-block' src='./assets/layers/charging_station/CEE7_4F.svg'/></div>?",
                "render": "<div style='display: inline-block'><b><b>Schuko-Stecker</b> ohne Erdungsstift (CEE7/4 Typ F)</b> <img style='width:1rem; display: inline-block' src='./assets/layers/charging_station/CEE7_4F.svg'/></div> liefert {socket:schuko:voltage} Volt"
            },
            "voltage-1": {
                "mappings": {
                    "0": {
                        "then": "<b>Europäischer Netzstecker</b> mit Schutzkontakt (CEE7/4 Typ E) liefert 230 Volt"
                    }
                },
                "question": "Welche Spannung liefern die <div style='display: inline-block'><b><b>Europäischen Wandstecker</b> mit Erdungsstift (CEE7/4 Typ E)</b> <img style='width:1rem; display: inline-block' src='./assets/layers/charging_station/TypeE.svg'/></div>?",
                "render": "<div style='display: inline-block'><b><b>Europäischer Wandstecker</b> mit Erdungsstift (CEE7/4 Typ E)</b> <img style='width:1rem; display: inline-block' src='./assets/layers/charging_station/TypeE.svg'/></div> liefert {socket:typee:voltage} volt"
            },
            "voltage-10": {
                "mappings": {
                    "0": {
                        "then": "<b>Tesla Supercharger CCS</b> (Typ 2 CSS von Tesla) liefert 500 Volt"
                    },
                    "1": {
                        "then": "<b>Tesla Supercharger CCS</b> (Typ 2 CSS von Tesla) liefert 920 Volt"
                    }
                },
                "question": "Welche Spannung bieten die <div style='display: inline-block'><b><b>Tesla Supercharger CCS</b> (Typ 2 CSS von Tesla)</b> <img style='width:1rem; display: inline-block' src='./assets/layers/charging_station/Type2_CCS.svg'/></div>?",
                "render": "<div style='display: inline-block'><b><b>Tesla Supercharger CCS</b> (Typ 2 CSS von Tesla)</b> <img style='width:1rem; display: inline-block' src='./assets/layers/charging_station/Type2_CCS.svg'/></div> liefert {socket:tesla_supercharger_ccs:voltage} Volt"
            },
            "voltage-11": {
                "mappings": {
                    "0": {
                        "then": "<b>Tesla Supercharger (Destination)</b> liefert 480 Volt"
                    }
                },
                "question": "Welche Spannung bieten die <div style='display: inline-block'><b><b>Tesla Supercharger (Destination)</b></b> <img style='width:1rem; display: inline-block' src='./assets/layers/charging_station/Tesla-hpwc-model-s.svg'/></div>?",
                "render": "<div style='display: inline-block'><b><b>Tesla Supercharger (Destination)</b></b> <img style='width:1rem; display: inline-block' src='./assets/layers/charging_station/Tesla-hpwc-model-s.svg'/></div> liefert {socket:tesla_destination:voltage} Volt"
            },
            "voltage-12": {
                "mappings": {
                    "0": {
                        "then": "<b>Tesla Supercharger (Destination)</b> (Typ 2 mit Kabel von Tesla) liefert 230 Volt"
                    },
                    "1": {
                        "then": "<b>Tesla Supercharger (Destination)</b> (Typ 2 mit Kabel von Tesla) liefert 400 Volt"
                    }
                },
                "question": "Welche Spannung bieten die <div style='display: inline-block'><b><b>Tesla Supercharger (Destination)</b> (Typ 2 mit Kabel von Tesla)</b> <img style='width:1rem; display: inline-block' src='./assets/layers/charging_station/Type2_tethered.svg'/></div>?",
                "render": "<div style='display: inline-block'><b><b>Tesla Supercharger (Destination)</b> (Typ 2 mit Kabel von Tesla)</b> <img style='width:1rem; display: inline-block' src='./assets/layers/charging_station/Type2_tethered.svg'/></div> liefert {socket:tesla_destination:voltage} Volt"
            },
            "voltage-13": {
                "mappings": {
                    "0": {
                        "then": "<b>USB</b> zum Aufladen von Handys und kleinen Elektrogeräten liefert 5 Volt"
                    }
                },
                "question": "Welche Spannung liefern die Stecker mit <div style='display: inline-block'><b><b>USB</b> zum Laden von Handys und kleinen Elektrogeräten</b> <img style='width:1rem; display: inline-block' src='./assets/layers/charging_station/usb_port.svg'/></div>?",
                "render": "<div style='display: inline-block'><b><b>USB</b> zum Aufladen von Telefonen und kleinen Elektrogeräten</b> <img style='width:1rem; display: inline-block' src='./assets/layers/charging_station/usb_port.svg'/></div> liefert {socket:USB-A:voltage} Volt"
            },
            "voltage-14": {
                "question": "Welche Spannung bieten die Stecker mit <div style='display: inline-block'><b><b>Bosch Active Connect mit 3 Pins</b> und Kabel</b> <img style='width:1rem; display: inline-block' src='./assets/layers/charging_station/bosch-3pin.svg'/></div>?",
                "render": "<div style='display: inline-block'><b><b>Bosch Active Connect mit 3 Pins</b> und Kabel</b> <img style='width:1rem; display: inline-block' src='./assets/layers/charging_station/bosch-3pin.svg'/></div> liefert {socket:bosch_3pin:voltage} Volt"
            },
            "voltage-15": {
                "question": "Welche Spannung liefern die <div style='display: inline-block'><b><b>Bosch Active Connect mit 5 Pins</b> und Kabel</b> <img style='width:1rem; display: inline-block' src='./assets/layers/charging_station/bosch-5pin.svg'/></div>?",
                "render": "<div style='display: inline-block'><b><b>Bosch Active Connect mit 5 Pins</b> und Kabel</b> <img style='width:1rem; display: inline-block' src='./assets/layers/charging_station/bosch-5pin.svg'/></div> liefert {socket:bosch_5pin:voltage} Volt"
            },
            "voltage-2": {
                "mappings": {
                    "0": {
                        "then": "<b>Chademo</b> liefert 500 Volt"
                    }
                },
                "question": "Welche Spannung bieten die Stecker mit <div style='display: inline-block'><b><b>Chademo</b></b> <img style='width:1rem; display: inline-block' src='./assets/layers/charging_station/Chademo_type4.svg'/></div>?",
                "render": "<div style='display: inline-block'><b><b>Chademo</b></b> <img style='width:1rem; display: inline-block' src='./assets/layers/charging_station/Chademo_type4.svg'/></div> liefert {socket:chademo:voltage} Volt"
            },
            "voltage-3": {
                "mappings": {
                    "0": {
                        "then": "<b>Typ 1 mit Kabel</b> (J1772) liefert 200 Volt"
                    },
                    "1": {
                        "then": "<b>Typ 1 mit Kabel</b> (J1772) liefert 240 Volt"
                    }
                },
                "question": "Welche Spannung liefern die Stecker mit <div style='display: inline-block'><b><b>Typ 1 mit Kabel</b> (J1772)</b> <img style='width:1rem; display: inline-block' src='./assets/layers/charging_station/Type1_J1772.svg'/></div>?",
                "render": "<div style='display: inline-block'><b><b>Typ 1 mit Kabel</b> (J1772)</b> <img style='width:1rem; display: inline-block' src='./assets/layers/charging_station/Type1_J1772.svg'/></div> liefern {socket:type1_cable:voltage} Volt"
            },
            "voltage-4": {
                "mappings": {
                    "0": {
                        "then": "<b>Typ 1 <i>ohne</i> Kabel</b> (J1772) liefert 200 Volt"
                    },
                    "1": {
                        "then": "<b>Typ 1 <i>ohne</i> Kabel</b> (J1772) liefert 240 Volt"
                    }
                },
                "question": "Welche Spannung bieten die Stecker mit <div style='display: inline-block'><b><b>Typ 1 <i>ohne</i> Kabel</b> (J1772)</b> <img style='width:1rem; display: inline-block' src='./assets/layers/charging_station/Type1_J1772.svg'/></div>?",
                "render": "<div style='display: inline-block'><b><b>Typ 1 <i>ohne</i> Kabel</b> (J1772)</b> <img style='width:1rem; display: inline-block' src='./assets/layers/charging_station/Type1_J1772.svg'/></div> liefert {socket:type1:voltage} Volt"
            },
            "voltage-5": {
                "mappings": {
                    "0": {
                        "then": "<b>Typ 1 CCS</b> (Typ 1 Combo) liefert 400 Volt"
                    },
                    "1": {
                        "then": "<b>Typ 1 CCS</b> (Typ 1 Combo) liefert 1000 Volt"
                    }
                },
                "question": "Welche Spannung bieten die Stecker mit <div style='display: inline-block'><b><b>Typ 1 CCS</b> (Typ 1 Combo)</b> <img style='width:1rem; display: inline-block' src='./assets/layers/charging_station/Type1-ccs.svg'/></div>?",
                "render": "<div style='display: inline-block'><b><b>Typ 1 CCS</b> (Typ 1 Combo)</b> <img style='width:1rem; display: inline-block' src='./assets/layers/charging_station/Type1-ccs.svg'/></div> liefert {socket:type1_combo:voltage} Volt"
            },
            "voltage-6": {
                "mappings": {
                    "0": {
                        "then": "<b>Tesla Supercharger</b> liefert 480 Volt"
                    }
                },
                "question": "Welche Spannung bieten die Stecker mit <div style='display: inline-block'><b><b>Tesla Supercharger</b></b> <img style='width:1rem; display: inline-block' src='./assets/layers/charging_station/Tesla-hpwc-model-s.svg'/></div>?",
                "render": "<div style='display: inline-block'><b><b>Tesla Supercharger</b></b> <img style='width:1rem; display: inline-block' src='./assets/layers/charging_station/Tesla-hpwc-model-s.svg'/></div> liefert {socket:tesla_supercharger:voltage} Volt"
            },
            "voltage-7": {
                "mappings": {
                    "0": {
                        "then": "<b>Typ 2</b> (Mennekes) liefert 230 Volt"
                    },
                    "1": {
                        "then": "<b>Typ 2</b> (Mennekes) liefert 400 Volt"
                    }
                },
                "question": "Welche Spannung liefern die Stecker mit <div style='display: inline-block'><b><b>Typ 2</b> (Mennekes)</b> <img style='width:1rem; display: inline-block' src='./assets/layers/charging_station/Type2_socket.svg'/></div>?",
                "render": "<div style='display: inline-block'><b><b>Typ 2</b> (Mennekes)</b> <img style='width:1rem; display: inline-block' src='./assets/layers/charging_station/Type2_socket.svg'/></div> liefert {socket:type2:voltage} Volt"
            },
            "voltage-8": {
                "mappings": {
                    "0": {
                        "then": "<b>Typ 2 CCS</b> (Mennekes) liefert 500 Volt"
                    },
                    "1": {
                        "then": "<b>Typ 2 CCS</b> (Mennekes) liefert 920 Volt"
                    }
                },
                "question": "Welche Spannung liefern die Stecker mit <div style='display: inline-block'><b><b>Typ 2 CCS</b> (Mennekes)</b> <img style='width:1rem; display: inline-block' src='./assets/layers/charging_station/Type2_CCS.svg'/></div>?",
                "render": "<div style='display: inline-block'><b><b>Typ 2 CCS</b> (Mennekes)</b> <img style='width:1rem; display: inline-block' src='./assets/layers/charging_station/Type2_CCS.svg'/></div> liefert {socket:type2_combo:voltage} Volt"
            },
            "voltage-9": {
                "mappings": {
                    "0": {
                        "then": "<b>Typ 2 mit Kabel</b> (Mennekes) liefert 230 Volt"
                    },
                    "1": {
                        "then": "<b>Typ 2 mit Kabel</b> (Mennekes) liefert 400 Volt"
                    }
                },
                "question": "Welche Spannung liefern die Stecker mit <div style='display: inline-block'><b><b>Typ 2 mit Kabel</b> (Mennekes)</b> <img style='width:1rem; display: inline-block' src='./assets/layers/charging_station/Type2_tethered.svg'/></div>?",
                "render": "<div style='display: inline-block'><b><b>Typ 2 mit Kabel</b> (Mennekes)</b> <img style='width:1rem; display: inline-block' src='./assets/layers/charging_station/Type2_tethered.svg'/></div> liefert {socket:type2_cable:voltage} Volt"
            },
            "website": {
                "question": "Auf welcher Webseite kann man weitere Informationen über diese Ladestation finden?",
                "render": "Weitere Informationen unter <a href='{website}'>{website}</a>"
            }
        },
        "title": {
            "mappings": {
                "0": {
                    "then": "Ladestation für Elektrofahrräder"
                },
                "1": {
                    "then": "Ladestation für Autos"
                }
            },
            "render": "Ladestation"
        },
        "units": {
            "0": {
                "applicableUnits": {
                    "0": {
                        "human": " Minuten",
                        "humanSingular": " Minute"
                    },
                    "1": {
                        "human": " Stunden",
                        "humanSingular": " Stunde"
                    },
                    "2": {
                        "human": " Tage",
                        "humanSingular": " Tag"
                    }
                }
            },
            "1": {
                "applicableUnits": {
                    "0": {
                        "human": "Volt"
                    }
                }
            },
            "2": {
                "applicableUnits": {
                    "0": {
                        "human": "Ein"
                    }
                }
            },
            "3": {
                "applicableUnits": {
                    "0": {
                        "human": "Kilowatt"
                    },
                    "1": {
                        "human": "Megawatt"
                    }
                }
            }
        }
    },
    "climbing": {
        "description": "Eine Dummy-Ebene, die Tagrenderings enthält, die von den Kletterebenen gemeinsam genutzt werden",
        "tagRenderings": {
            "average_length": {
                "question": "Wie lang sind die Routen (durchschnittlich) in Metern?",
                "render": "Die Routen sind durchschnittlich <b>{canonical(climbing:length)}</b> lang"
            },
            "bouldering": {
                "mappings": {
                    "0": {
                        "then": "Hier kann gebouldert werden"
                    },
                    "1": {
                        "then": "Hier kann nicht gebouldert werden"
                    },
                    "2": {
                        "then": "Bouldern ist hier nur an wenigen Routen möglich"
                    },
                    "3": {
                        "then": "Hier gibt es {climbing:boulder} Boulder-Routen"
                    }
                },
                "question": "Kann hier gebouldert werden?"
            },
            "fee": {
                "mappings": {
                    "0": {
                        "then": "Das Klettern ist hier kostenlos"
                    },
                    "1": {
                        "then": "Zum Klettern ist eine Gebühr zu entrichten"
                    }
                },
                "question": "Ist das Klettern hier gebührenpflichtig?",
                "render": "Zum Klettern wird eine Gebühr von {charge} erhoben"
            },
            "max_bolts": {
                "question": "Wie viele Haken haben die Routen in {title()} maximal?",
                "render": "Die Sportkletterrouten hier haben maximal {climbing:bolts:max} Haken.<div class='subtle'>Dies ist ohne Relais und gibt an, wie viel Schnellspanner ein Kletterer braucht</div>"
            },
            "max_difficulty": {
                "question": "Welche Schwierigkeit hat hier die schwerste Route (französisch/belgisches System)?",
                "render": "Die schwierigste Route hat hier die Schwierigkeitsstufe {climbing:grade:french:max} (französisch/belgisches System)"
            },
            "min_difficulty": {
                "question": "Welche Schwierigkeit hat hier die leichteste Route (französisch/belgisches System)?",
                "render": "Die leichteste Route hat hier die Schwierigkeit {climbing:grade:french:min} (französisch/belgisches System)"
            },
            "sportclimbing": {
                "mappings": {
                    "0": {
                        "then": "Sportklettern ist hier möglich"
                    },
                    "1": {
                        "then": "Sportklettern ist hier nicht möglich"
                    },
                    "2": {
                        "then": "Hier gibt es {climbing:sport} Sportkletter-Routen"
                    }
                },
                "question": "Ist hier Sportklettern möglich (feste Ankerpunkte)?"
            },
            "toprope": {
                "mappings": {
                    "0": {
                        "then": "Toprope-Klettern ist hier möglich"
                    },
                    "1": {
                        "then": "Toprope-Climbing ist hier nicht möglich"
                    },
                    "2": {
                        "then": "Hier gibt es {climbing:toprope} Toprope-Routen"
                    }
                },
                "question": "Ist Toprope-Klettern hier möglich?"
            },
            "trad_climbing": {
                "mappings": {
                    "0": {
                        "then": "Traditionelles Klettern ist hier möglich"
                    },
                    "1": {
                        "then": "Traditionelles Klettern ist hier nicht möglich"
                    },
                    "2": {
                        "then": "Hier gibt es {climbing:traditional} Routen für traditionelles Klettern"
                    }
                },
                "question": "Ist hier traditionelles Klettern möglich (eigene Sicherung z.B. mit Klemmkleilen)?"
            },
            "website": {
                "question": "Gibt es eine (inoffizielle) Website mit mehr Informationen (z.B. Topos)?"
            }
        }
    },
    "climbing_area": {
        "description": "Ein Gebiet, in dem Klettern möglich ist, z. B. ein Felsen, ein Klettergarten, eine Boulderhalle, … Enthält eine Sammlung von Routen",
        "name": "Klettermöglichkeiten",
        "presets": {
            "0": {
                "description": "Eine Klettergelegenheit",
                "title": "eine klettermöglichkeit"
            }
        },
        "tagRenderings": {
            "Contained routes hist": {
                "render": "<h3>Schwierigkeitsübersicht</h3>{histogram(_difficulty_hist)}"
            },
            "Contained routes length hist": {
                "render": "<h3>Längenübersicht</h3>{histogram(_length_hist)}"
            },
            "Contained_climbing_routes": {
                "render": "<h3> Enthält {_contained_climbing_routes_count} Routen</h3> <ul>{_contained_climbing_routes}</ul>"
            },
            "Rock type (crag/rock/cliff only)": {
                "mappings": {
                    "0": {
                        "then": "Kalkstein"
                    }
                },
                "question": "Welchen Gesteinstyp gibt es hier?",
                "render": "Der Gesteinstyp ist {rock}"
            },
            "Type": {
                "mappings": {
                    "0": {
                        "then": "Ein Kletterfelsen - ein einzelner Felsen oder eine Klippe mit einer oder wenigen Kletterrouten, die ohne Seil sicher bestiegen werden können"
                    },
                    "1": {
                        "then": "Ein Kletterfelsen - ein einzelner Fels oder eine Klippe mit mindestens einigen Kletterrouten"
                    }
                }
            },
            "name": {
                "mappings": {
                    "0": {
                        "then": "Diese Klettergelegenheit hat keinen Namen"
                    }
                },
                "question": "Wie heißt diese Klettergelegenheit?",
                "render": "<strong>{name}</strong>"
            }
        },
        "title": {
            "mappings": {
                "0": {
                    "then": "Klettergarten <b>{name}</b>"
                },
                "1": {
                    "then": "Klettergebiet <b>{name}</b>"
                },
                "2": {
                    "then": "Klettergebiet"
                },
                "3": {
                    "then": "Klettermöglichkeit <b>{name}</b>"
                }
            },
            "render": "Klettermöglichkeit"
        }
    },
    "climbing_club": {
        "description": "Ein Kletterverein oder -organisation",
        "name": "Klettervereine",
        "presets": {
            "0": {
                "description": "Ein Kletterverein",
                "title": "eine kletterverein"
            },
            "1": {
                "description": "Eine Organisation, die sich mit dem Klettern beschäftigt",
                "title": "Eine Kletterorganisation"
            }
        },
        "tagRenderings": {
            "climbing_club-name": {
                "question": "Wie lautet der Name dieses Vereins oder Organisation?",
                "render": "<strong>{name}</strong>"
            }
        },
        "title": {
            "mappings": {
                "0": {
                    "then": "Kletter-Organisation"
                }
            },
            "render": "Kletterverein"
        }
    },
    "climbing_gym": {
        "description": "Eine Kletterhalle",
        "name": "Kletterhallen",
        "tagRenderings": {
            "Speed climbing?": {
                "mappings": {
                    "0": {
                        "then": "Hier gibt es eine Speedkletter-Wand"
                    },
                    "1": {
                        "then": "Hier gibt es keine Speedkletter-Wand"
                    },
                    "2": {
                        "then": "Hier gibt es {climbing:speed} Speedkletter-Routen"
                    }
                },
                "question": "Gibt es hier eine Speedkletter-Wand?"
            },
            "name": {
                "question": "Wie heißt diese Kletterhalle?"
            }
        },
        "title": {
            "mappings": {
                "0": {
                    "then": "Kletterhalle <strong>{name}</strong>"
                }
            },
            "render": "Kletterhalle"
        }
    },
    "climbing_opportunity": {
        "description": "Rückfallebene mit Orten, auf denen Klettern eventuell möglich ist. Sie wird erst angezeigt, wenn man stark hineinzoomt, um zu verhindern, dass Elemente doppelt hinzugefügt werden",
        "name": "Klettermöglichkeiten?",
        "tagRenderings": {
            "climbing-opportunity-name": {
                "render": "<strong>{name}</strong>"
            },
            "climbing-possible": {
                "mappings": {
                    "0": {
                        "then": "Hier kann geklettert werden"
                    },
                    "1": {
                        "then": "Hier kann nicht geklettert werden"
                    },
                    "2": {
                        "then": "Hier kann nicht geklettert werden"
                    }
                },
                "question": "Kann hier geklettert werden?"
            }
        },
        "title": {
            "render": "Klettermöglichkeit?"
        }
    },
    "climbing_route": {
        "description": "Eine einzelne Kletterroute und ihre Eigenschaften. Einige Eigenschaften werden von übergeordneten Objekten abgeleitet",
        "name": "Kletterrouten",
        "presets": {
            "0": {
                "title": "eine kletterroute"
            }
        },
        "tagRenderings": {
            "Difficulty": {
                "question": "Wie hoch ist der Schwierigkeitsgrad dieser Kletterroute nach dem französisch/belgischen System?",
                "render": "Die Schwierigkeit ist {climbing:grade:french} entsprechend des französisch/belgischen Systems"
            },
            "Length": {
                "question": "Wie lang ist diese Kletterroute (in Metern)?",
                "render": "Diese Route ist {canonical(climbing:length)} lang"
            },
            "Name": {
                "mappings": {
                    "0": {
                        "then": "Diese Kletterroute hat keinen Namen"
                    }
                },
                "question": "Wie heißt diese Kletterroute?",
                "render": "<strong>{name}</strong>"
            },
            "Rock type via embedded feature": {
                "render": "Der Gesteinstyp ist {_embedding_features_with_rock:rock}, wie <a href='#{_embedding_features_with_rock:id}'>auf dem umgebenden Felsen angegeben</a>"
            },
            "bolts": {
                "mappings": {
                    "0": {
                        "then": "Auf dieser Kletterroute sind keine Haken vorhanden"
                    }
                },
                "question": "Wie viele Haken gibt es auf dieser Kletterroute bevor der Umlenker bzw. Standhaken erreicht ist?",
                "render": "Diese Route hat {climbing:bolts} Haken <div class='subtle'>Dies ist ohne Relais und gibt an, wie viel Schnellspanner ein Kletterer braucht</div>"
            }
        },
        "title": {
            "mappings": {
                "0": {
                    "then": "Kleterroute <strong>{name}</strong>"
                }
            },
            "render": "Kleterroute"
        }
    },
    "crossings": {
        "description": "Übergänge für Fußgänger und Radfahrer",
        "name": "Kreuzungen",
        "presets": {
            "0": {
                "description": "Kreuzung für Fußgänger und/oder Radfahrer",
                "title": "eine Kreuzung"
            },
            "1": {
                "description": "Ampel an einer Straße",
                "title": "eine Ampel"
            }
        },
        "tagRenderings": {
            "crossing-bicycle-allowed": {
                "mappings": {
                    "0": {
                        "then": "Radfahrer können diese Kreuzung nutzen"
                    },
                    "1": {
                        "then": "Radfahrer können diese Kreuzung nicht nutzen"
                    }
                },
                "question": "Können Radfahrer diese Kreuzung nutzen?"
            },
            "crossing-button": {
                "mappings": {
                    "0": {
                        "then": "Diese Ampel hat eine Taste, um ein grünes Signal anzufordern"
                    },
                    "1": {
                        "then": "Diese Ampel hat keine Taste, um ein grünes Signal anzufordern"
                    }
                },
                "question": "Hat diese Ampel eine Taste, um ein grünes Signal anzufordern?"
            },
            "crossing-continue-through-red": {
                "mappings": {
                    "0": {
                        "then": "Ein Radfahrer kann bei roter Ampel geradeaus fahren"
                    },
                    "1": {
                        "then": "Radfahrer dürfen bei roter Ampel geradeaus fahren"
                    },
                    "2": {
                        "then": "Radfahrer dürfen bei roter Ampel nicht geradeaus fahren"
                    }
                },
                "question": "Dürfen Radfahrer bei roter Ampel geradeaus fahren?"
            },
            "crossing-has-island": {
                "mappings": {
                    "0": {
                        "then": "Der Übergang hat eine Verkehrsinsel"
                    },
                    "1": {
                        "then": "Diese Ampel hat eine Taste, um ein grünes Signal anzufordern"
                    }
                },
                "question": "Gibt es an diesem Übergang eine Verkehrsinsel?"
            },
            "crossing-is-zebra": {
                "mappings": {
                    "0": {
                        "then": "Dies ist ein Zebrastreifen"
                    },
                    "1": {
                        "then": "Dies ist kein Zebrastreifen"
                    }
                },
                "question": "Ist das ein Zebrastreifen?"
            },
            "crossing-right-turn-through-red": {
                "mappings": {
                    "0": {
                        "then": "Ein Radfahrer kann bei roter Ampel rechts abbiegen"
                    },
                    "1": {
                        "then": "Radfahrer dürfen bei roter Ampel rechts abbiegen"
                    },
                    "2": {
                        "then": "Radfahrer dürfen bei roter Ampel nicht rechts abbiegen"
                    }
                },
                "question": "Dürfen Radfahrer bei roter Ampel rechts abbiegen?"
            },
            "crossing-tactile": {
                "mappings": {
                    "0": {
                        "then": "An dieser Kreuzung gibt es ein Blindenleitsystem"
                    },
                    "1": {
                        "then": "Diese Kreuzung hat kein Blindenleitsystem"
                    },
                    "2": {
                        "then": "Diese Kreuzung hat taktile Pflasterung, ist aber nicht korrekt"
                    }
                },
                "question": "Gibt es an dieser Kreuzung ein Blindenleitsystem?"
            },
            "crossing-type": {
                "mappings": {
                    "0": {
                        "then": "Kreuzungen ohne Ampeln"
                    },
                    "1": {
                        "then": "Kreuzungen mit Ampeln"
                    },
                    "2": {
                        "then": "Zebrastreifen"
                    },
                    "3": {
                        "then": "Kreuzung ohne Kreuzungsmarkierungen"
                    }
                },
                "question": "Was ist das für eine Kreuzung?"
            }
        },
        "title": {
            "mappings": {
                "0": {
                    "then": "Ampel"
                },
                "1": {
                    "then": "Kreuzung mit Ampeln"
                }
            },
            "render": "Kreuzung"
        }
    },
    "cycleways_and_roads": {
        "description": "Infrastruktur, die man mit dem Fahrrad befahren kann, begleitet von diesbezüglichen Fragen",
        "name": "Radwege und Straßen",
        "tagRenderings": {
            "Cycleway type for a road": {
                "mappings": {
                    "0": {
                        "then": "Es gibt eine geteilte Fahrspur"
                    },
                    "1": {
                        "then": "Es gibt eine Spur neben der Straße (getrennt durch eine Straßenmarkierung)"
                    },
                    "2": {
                        "then": "Es gibt einen Weg, aber keinen Radweg, der auf der Karte getrennt von dieser Straße eingezeichnet ist."
                    },
                    "3": {
                        "then": "Hier ist ein getrennter Radweg vorhanden"
                    },
                    "4": {
                        "then": "Es gibt keinen Radweg"
                    },
                    "5": {
                        "then": "Es gibt keinen Radweg"
                    }
                },
                "question": "Was für ein Radweg ist hier?"
            },
            "Cycleway:smoothness": {
                "mappings": {
                    "0": {
                        "then": "Geeignet für dünne Rollen: Rollerblades, Skateboard"
                    },
                    "1": {
                        "then": "Geeignet für dünne Reifen: Rennrad"
                    },
                    "2": {
                        "then": "Geeignet für normale Reifen: Fahrrad, Rollstuhl, Scooter"
                    },
                    "3": {
                        "then": "Geeignet für breite Reifen: Trekkingfahrrad, Auto, Rikscha"
                    },
                    "4": {
                        "then": "Geeignet für Fahrzeuge mit großer Bodenfreiheit: leichte Geländewagen"
                    },
                    "5": {
                        "then": "Geeignet für Geländefahrzeuge: schwerer Geländewagen"
                    },
                    "6": {
                        "then": "Geeignet für Geländefahrzeuge: Traktor, ATV"
                    },
                    "7": {
                        "then": "Unpassierbar / Keine bereiften Fahrzeuge"
                    }
                },
                "question": "Wie eben ist dieser Radweg?"
            },
            "Cycleway:surface": {
                "mappings": {
                    "0": {
                        "then": "Dieser Radweg hat keinen festen Belag"
                    },
                    "1": {
                        "then": "Dieser Radweg hat einen festen Belag"
                    },
                    "2": {
                        "then": "Der Radweg ist aus Asphalt"
                    },
                    "3": {
                        "then": "Dieser Fahrradweg besteht aus ebenen Pflastersteinen"
                    },
                    "4": {
                        "then": "Der Radweg ist aus Beton"
                    },
                    "5": {
                        "then": "Dieser Radweg besteht aus Kopfsteinpflaster"
                    },
                    "6": {
                        "then": "Dieser Fahrradweg besteht aus unregelmäßigem, unbehauenem Kopfsteinpflaster"
                    },
                    "7": {
                        "then": "Dieser Fahrradweg besteht aus regelmäßigem, behauenem Kopfsteinpflaster"
                    },
                    "8": {
                        "then": "Der Radweg ist aus Holz"
                    },
                    "9": {
                        "then": "Der Radweg ist aus Schotter"
                    },
                    "10": {
                        "then": "Dieser Radweg besteht aus feinem Schotter"
                    },
                    "11": {
                        "then": "Der Radweg ist aus Kies"
                    },
                    "12": {
                        "then": "Dieser Radweg besteht aus Rohboden"
                    }
                },
                "question": "Was ist der Belag dieses Radwegs?",
                "render": "Der Radweg ist aus {cycleway:surface}"
            },
            "Is this a cyclestreet? (For a road)": {
                "mappings": {
                    "0": {
                        "then": "Dies ist eine Fahrradstraße in einer 30km/h Zone."
                    },
                    "1": {
                        "then": "Dies ist eine Fahrradstraße"
                    },
                    "2": {
                        "then": "Dies ist keine Fahrradstraße."
                    }
                },
                "question": "Ist das eine Fahrradstraße?"
            },
            "Maxspeed (for road)": {
                "mappings": {
                    "0": {
                        "then": "Die Höchstgeschwindigkeit ist 20 km/h"
                    },
                    "1": {
                        "then": "Die Höchstgeschwindigkeit ist 30 km/h"
                    },
                    "2": {
                        "then": "Die Höchstgeschwindigkeit ist 50 km/h"
                    },
                    "3": {
                        "then": "Die Höchstgeschwindigkeit ist 70 km/h"
                    },
                    "4": {
                        "then": "Die Höchstgeschwindigkeit ist 90 km/h"
                    }
                },
                "question": "Was ist die Höchstgeschwindigkeit auf dieser Straße?",
                "render": "Die Höchstgeschwindigkeit auf dieser Straße beträgt {maxspeed} km/h"
            },
            "Surface of the road": {
                "mappings": {
                    "0": {
                        "then": "Dieser Radweg ist nicht befestigt"
                    },
                    "1": {
                        "then": "Dieser Radweg hat einen festen Belag"
                    },
                    "2": {
                        "then": "Der Radweg ist aus Asphalt"
                    },
                    "3": {
                        "then": "Dieser Fahrradweg besteht aus ebenen Pflastersteinen"
                    },
                    "4": {
                        "then": "Der Radweg ist aus Beton"
                    },
                    "5": {
                        "then": "Dieser Radweg besteht aus Kopfsteinpflaster"
                    },
                    "6": {
                        "then": "Dieser Fahrradweg besteht aus unregelmäßigem, unbehauenem Kopfsteinpflaster"
                    },
                    "7": {
                        "then": "Dieser Fahrradweg besteht aus regelmäßigem, behauenem Kopfsteinpflaster"
                    },
                    "8": {
                        "then": "Der Radweg ist aus Holz"
                    },
                    "9": {
                        "then": "Der Radweg ist aus Schotter"
                    },
                    "10": {
                        "then": "Dieser Radweg besteht aus feinem Schotter"
                    },
                    "11": {
                        "then": "Der Radweg ist aus Kies"
                    },
                    "12": {
                        "then": "Dieser Radweg besteht aus Rohboden"
                    }
                },
                "question": "Was ist der Belag dieser Straße?",
                "render": "Der Radweg ist aus {surface}"
            },
            "Surface of the street": {
                "mappings": {
                    "0": {
                        "then": "Geeignet für dünne Rollen: Rollerblades, Skateboard"
                    },
                    "1": {
                        "then": "Geeignet für dünne Reifen: Rennrad"
                    },
                    "2": {
                        "then": "Geeignet für normale Reifen: Fahrrad, Rollstuhl, Scooter"
                    },
                    "3": {
                        "then": "Geeignet für breite Reifen: Trekkingfahrrad, Auto, Rikscha"
                    },
                    "4": {
                        "then": "Geeignet für Fahrzeuge mit großer Bodenfreiheit: leichte Geländewagen"
                    },
                    "5": {
                        "then": "Geeignet für Geländefahrzeuge: schwerer Geländewagen"
                    },
                    "6": {
                        "then": "Geeignet für spezielle Geländewagen: Traktor, ATV"
                    },
                    "7": {
                        "then": "Unpassierbar / Keine bereiften Fahrzeuge"
                    }
                },
                "question": "Wie eben ist diese Straße?"
            },
            "cyclelan-segregation": {
                "mappings": {
                    "0": {
                        "then": "Der Radweg ist abgegrenzt durch eine gestrichelte Linie"
                    },
                    "1": {
                        "then": "Der Radweg ist abgegrenzt durch eine durchgezogene Linie"
                    },
                    "2": {
                        "then": "Der Radweg ist abgegrenzt durch eine Parkspur"
                    },
                    "3": {
                        "then": "Dieser Radweg ist getrennt durch einen Bordstein"
                    }
                },
                "question": "Wie ist der Radweg von der Straße abgegrenzt?"
            },
            "cycleway-lane-track-traffic-signs": {
                "mappings": {
                    "0": {
                        "then": "Vorgeschriebener Radweg"
                    },
                    "1": {
                        "then": "Vorgeschriebener Radweg (mit Zusatzschild)<br>"
                    },
                    "2": {
                        "then": "Getrennter Fuß-/Radweg"
                    },
                    "3": {
                        "then": "Gemeinsamer Fuß-/Radweg"
                    },
                    "4": {
                        "then": "Kein Verkehrsschild vorhanden"
                    }
                },
                "question": "Welches Verkehrszeichen hat dieser Radweg?"
            },
            "cycleway-segregation": {
                "mappings": {
                    "0": {
                        "then": "Der Radweg ist abgegrenzt durch eine gestrichelte Linie"
                    },
                    "1": {
                        "then": "Der Radweg ist abgegrenzt durch eine durchgezogene Linie"
                    },
                    "2": {
                        "then": "Der Radweg ist abgegrenzt durch eine Parkspur"
                    },
                    "3": {
                        "then": "Dieser Radweg ist getrennt durch einen Bordstein"
                    }
                },
                "question": "Wie ist der Radweg von der Straße abgegrenzt?"
            },
            "cycleway-traffic-signs": {
                "mappings": {
                    "0": {
                        "then": "Vorgeschriebener Radweg"
                    },
                    "1": {
                        "then": "Vorgeschriebener Radweg (mit Zusatzschild)<br>"
                    },
                    "2": {
                        "then": "Getrennter Fuß-/Radweg"
                    },
                    "3": {
                        "then": "Gemeinsamer Fuß-/Radweg"
                    },
                    "4": {
                        "then": "Verpflichtender Radweg"
                    },
                    "5": {
                        "then": "Verpflichtender (Moped-)Radweg"
                    },
                    "6": {
                        "then": "Radweg ohne Nutzungspflicht"
                    },
                    "7": {
                        "then": "Kein Verkehrsschild vorhanden"
                    }
                },
                "question": "Welches Verkehrszeichen hat dieser Radweg?"
            },
            "cycleway-traffic-signs-supplementary": {
                "mappings": {
                    "0": {
                        "then": "Mopeds müssen den Radweg benutzen"
                    },
                    "1": {
                        "then": "Speed-Pedelecs müssen den Radweg benutzen"
                    },
                    "2": {
                        "then": "Mopeds und Speed-Pedelecs müssen den Radweg benutzen"
                    },
                    "3": {
                        "then": "Mopeds sind nicht zulässig"
                    },
                    "4": {
                        "then": "Speed-Pedelecs sind nicht zulässig"
                    },
                    "5": {
                        "then": "Mopeds und Speed-Pedelecs sind nicht zulässig"
                    },
                    "6": {
                        "then": "Kein zusätzliches Verkehrszeichen vorhanden"
                    }
                },
                "question": "Hat das Verkehrszeichen D7 (<img src='./assets/layers/cycleways_and_roads/traffic_sign/be/Belgian_road_sign_D07.svg' style='width: 1.5em'>) ein Zusatzzeichen?"
            },
            "cycleways_and_roads-cycleway:buffer": {
                "question": "Wie breit ist der Abstand zwischen Radweg und Straße?",
                "render": "Der Sicherheitsabstand zu diesem Radweg beträgt {cycleway:buffer} m"
            },
            "is lit?": {
                "mappings": {
                    "0": {
                        "then": "Diese Straße ist beleuchtet"
                    },
                    "1": {
                        "then": "Diese Straße ist nicht beleuchtet"
                    },
                    "2": {
                        "then": "Diese Straße ist nachts beleuchtet"
                    },
                    "3": {
                        "then": "Diese Straße ist durchgehend beleuchtet"
                    }
                },
                "question": "Ist diese Straße beleuchtet?"
            },
            "width:carriageway": {
                "question": "Wie groß ist die Fahrbahnbreite dieser Straße (in Metern)?<br/><span class='subtle'>Diese wird von Bordstein zu Bordstein gemessen und schließt daher die Breite von parallelen Parkspuren ein</span>",
                "render": "Die Fahrbahnbreite dieser Straße beträgt <strong>{width:carriageway}m</strong>"
            }
        },
        "title": {
            "mappings": {
                "0": {
                    "then": "Radweg"
                },
                "1": {
                    "then": "Gemeinsame Fahrspur"
                },
                "2": {
                    "then": "Fahrradspur"
                },
                "3": {
                    "then": "Radweg neben der Straße"
                },
                "4": {
                    "then": "Fahrradstraße"
                }
            },
            "render": "Radwege"
        }
    },
    "defibrillator": {
        "description": "Eine Ebene mit Defibrillatoren, die in Notfällen eingesetzt werden können. Diese Ebene enthält öffentliche Defibrillatoren, aber auch Defibrillatoren, bei denen möglicherweise Personal benötigt wird, um das Gerät zu holen",
        "name": "Defibrillatoren",
        "presets": {
            "0": {
                "title": "einen Defibrillator"
            },
            "1": {
                "title": "einen wandseitig befestigten Defibrillator"
            }
        },
        "tagRenderings": {
            "defibrillator-access": {
                "mappings": {
                    "0": {
                        "then": "Der Defibrillator ist öffentlich zugänglich"
                    },
                    "1": {
                        "then": "Öffentlich zugänglich"
                    },
                    "2": {
                        "then": "Der Defibrillator ist nur für Kunden zugänglich"
                    },
                    "3": {
                        "then": "Der Defibrillator ist nicht öffentlich zugänglich (z.B. nur für Personal, Eigentümer, …)"
                    },
                    "4": {
                        "then": "Der Defibrillator ist nicht zugänglich, möglicherweise nur für betriebliche Nutzung"
                    }
                },
                "question": "Ist der Defibrillator frei zugänglich?",
                "render": "Zugang ist {access}"
            },
            "defibrillator-defibrillator": {
                "mappings": {
                    "0": {
                        "then": "Es gibt keine Informationen über den Gerätetyp"
                    },
                    "1": {
                        "then": "Dies ist ein manueller Defibrillator für den professionellen Einsatz"
                    },
                    "2": {
                        "then": "Dies ist ein normaler automatischer Defibrillator"
                    },
                    "3": {
                        "then": "Dies ist eine besondere Art von Defibrillator: {defibrillator}"
                    }
                },
                "question": "Ist dies ein normaler automatischer Defibrillator oder ein manueller Defibrillator nur für Profis?"
            },
            "defibrillator-defibrillator:location": {
                "question": "Bitte geben Sie einen Hinweis, wo genau der Defibrillator zu finden ist (in lokaler Sprache)",
                "render": "<i>Zusätzliche Informationen über den Standort (in der Landessprache):</i><br/>{defibrillator:location}"
            },
            "defibrillator-defibrillator:location:en": {
                "question": "Bitte geben Sie einen Hinweis, wo der Defibrillator zu finden ist (auf Englisch)",
                "render": "<i>Zusätzliche Informationen über den Standort (auf Englisch):</i><br/>{defibrillator:location:en}"
            },
            "defibrillator-defibrillator:location:fr": {
                "question": "Bitte geben Sie einige Erläuterungen dazu, wo der Defibrillator zu finden ist (auf Französisch)",
                "render": "<i>Zusätzliche Informationen zum Standort (auf Französisch):</i><br/>{defibrillator:location:fr}"
            },
            "defibrillator-description": {
                "question": "Gibt es nützliche Informationen für Benutzer, die Sie oben nicht beschreiben konnten? (leer lassen, wenn nein)",
                "render": "Zusätzliche Informationen: {description}"
            },
            "defibrillator-email": {
                "question": "Wie lautet die E-Mail für Fragen zu diesem Defibrillator?",
                "render": "E-Mail für Fragen zu diesem Defibrillator: <a href='mailto:{email}'>{email}</a>"
            },
            "defibrillator-fixme": {
                "question": "Gibt es einen Fehler in der Kartierung, den Sie hier nicht beheben konnten? (hinterlasse eine Notiz für OpenStreetMap-Experten)",
                "render": "Zusätzliche Informationen für OpenStreetMap-Experten: {fixme}"
            },
            "defibrillator-indoors": {
                "mappings": {
                    "0": {
                        "then": "Der Defibrillator befindet sich in einem Gebäude"
                    },
                    "1": {
                        "then": "Der Defibrillator befindet sich im Freien"
                    }
                },
                "question": "Befindet sich der Defibrillator in einem Gebäude?"
            },
            "defibrillator-level": {
                "mappings": {
                    "0": {
                        "then": "Der Defibrillator befindet sich im <b>Erdgeschoss</b>"
                    },
                    "1": {
                        "then": "Der Defibrillator befindet sich in der <b>ersten Etage</b>"
                    }
                },
                "question": "Auf welcher Etage befindet sich der Defibrillator?",
                "render": "Dieser Defibrallator befindet sich im {level}. Stockwerk"
            },
            "defibrillator-opening_hours": {
                "mappings": {
                    "0": {
                        "then": "24/7 geöffnet (auch an Feiertagen)"
                    }
                },
                "question": "Zu welchen Zeiten ist der Defibrillator verfügbar?",
                "render": "{opening_hours_table(opening_hours)}"
            },
            "defibrillator-phone": {
                "question": "Wie lautet die Telefonnummer für Fragen zu diesem Defibrillator?",
                "render": "Telefonnummer für Fragen zu diesem Defibrillator: <a href='tel:{phone}'>{phone}</a>"
            },
            "defibrillator-ref": {
                "question": "Wie lautet die offizielle Identifikationsnummer des Geräts? (falls am Gerät sichtbar)",
                "render": "Offizielle Identifikationsnummer des Geräts: <i>{ref}</i>"
            },
            "defibrillator-survey:date": {
                "mappings": {
                    "0": {
                        "then": "Heute überprüft!"
                    }
                },
                "question": "Wann wurde der Defibrillator zuletzt überprüft?",
                "render": "Dieser Defibrillator wurde zuletzt am {survey:date} überprüft"
            }
        },
        "title": {
            "render": "Defibrillator"
        }
    },
    "direction": {
        "description": "Diese Ebene visualisiert Richtungen",
        "name": "Aufnahmewinkel der Kamera anzeigen"
    },
    "dogpark": {
        "name": "Hundeparks",
        "presets": {
            "0": {
                "description": "Ein Ort ohne Leinenzwang für Hunde",
                "title": "Ein Hundepark"
            }
        },
        "tagRenderings": {
            "Name": {
                "question": "Wie lautet der Name dieses Hundeparks?",
                "render": "Denne hundeskov hedder {name}"
            },
            "dogarea": {
                "render": "Der Hundepark ist {_surface:ha} ha groß"
            },
            "dogpark-fenced": {
                "mappings": {
                    "0": {
                        "then": "Dieser Hundepark ist komplett umzäunt"
                    },
                    "1": {
                        "then": "Dieser Hundepark ist nicht komplett umzäunt"
                    }
                },
                "question": "Ist dieser Hundepark umzäunt?"
            },
            "smalldogs": {
                "mappings": {
                    "0": {
                        "then": "Hat einen separaten Bereich für Hundewelpen und kleine Hunde"
                    },
                    "1": {
                        "then": "Hat <strong>keinen</strong> separaten Bereich für Hundewelpen und kleine Hunde"
                    }
                },
                "question": "Hat der Hundepark einen separaten Bereich für Hundewelpen und kleine Hunde?"
            }
        },
        "title": {
            "render": "Hundepark"
        }
    },
    "drinking_water": {
        "deletion": {
            "nonDeleteMappings": {
                "0": {
                    "then": "Dies ist ein Zierbrunnen, dessen Wasser für den Menschen nicht trinkbar ist"
                },
                "1": {
                    "then": "Dies ist ein Wasserhahn oder eine Wasserpumpe mit nicht trinkbarem Wasser.<div class='subtle'>Beispiele sind Wasserhähne mit Regenwasser zum Zapfen von Wasser für nahe gelegene Pflanzen</div>"
                }
            }
        },
        "description": "Eine Ebene mit Trinkwasserbrunnen",
        "name": "Trinkwasserstellen",
        "presets": {
            "0": {
                "title": "eine Trinkwasserstelle"
            }
        },
        "tagRenderings": {
            "Bottle refill": {
                "mappings": {
                    "0": {
                        "then": "Wasserflaschen können hier problemlos gefüllt werden"
                    },
                    "1": {
                        "then": "Wasserflaschen können hier nicht oder nur sehr aufwändig gefüllt werden"
                    }
                },
                "question": "Wie einfach hier das Befüllen von Wasserflaschen?"
            },
            "Still in use?": {
                "mappings": {
                    "0": {
                        "then": "Diese Trinkwasserstelle ist in Betrieb"
                    },
                    "1": {
                        "then": "Diese Trinkwasserstelle ist kaputt"
                    },
                    "2": {
                        "then": "Diese Trinkwasserstelle wurde geschlossen"
                    }
                },
                "question": "Ist diese Trinkwasserstelle noch in Betrieb?",
                "render": "Der Betriebsstatus ist <i>{operational_status}</i>"
            },
            "render-closest-drinking-water": {
                "render": "<a href='#{_closest_other_drinking_water_id}'>Eine weitere Trinkwasserstelle befindet sich in {_closest_other_drinking_water_distance} Meter</a>"
            }
        },
        "title": {
            "render": "Trinkwasserstelle"
        }
    },
    "entrance": {
        "description": "Eine Ebene, die Eingänge anzeigt und die Möglichkeit bietet, weitere Daten zu erheben, die z. B. für Rollstuhlfahrer wichtig sind (aber auch für Radfahrer, Lieferpersonal, …)",
        "name": "Eingänge",
        "tagRenderings": {
            "Door_type": {
                "mappings": {
                    "0": {
                        "then": "Der Türtyp ist nicht bekannt"
                    },
                    "1": {
                        "then": "Der Eingang hat eine normale Tür mit seitlichem Anschlag"
                    },
                    "2": {
                        "then": "Der Eingang hat eine Karusselltür, die sich um ihre eigene Achse dreht"
                    },
                    "3": {
                        "then": "Der Eingang hat eine Schiebetür, bei der sich die Tür zur Seite bewegt"
                    },
                    "4": {
                        "then": "Der Eingang hat ein Rolltor, das von oben nach unten rollt, typischerweise für Garagen"
                    },
                    "5": {
                        "then": "Der Eingang hat eine keine Tür"
                    }
                },
                "question": "Welche Tür gibt es an diesem Eingang?<br/><span class='subtle'>Ob die Tür automatisiert ist oder nicht, wird in der nächsten Frage gefragt</span>"
            },
            "Entrance type": {
                "mappings": {
                    "0": {
                        "then": "Der Eingangstyp ist nicht bekannt"
                    },
                    "1": {
                        "then": "Dies ist eine Innentür, die Räume oder Gänge innerhalb eines Gebäudes verbindet"
                    },
                    "2": {
                        "then": "Dies ist der Haupteingang"
                    },
                    "3": {
                        "then": "Dies ist ein Nebeneingang"
                    },
                    "4": {
                        "then": "Dies ist ein Diensteingang - normalerweise nur für Mitarbeiter, Anlieferung, …"
                    },
                    "5": {
                        "then": "Dies ist ein Ausgang, ohne Zutrittsmöglichkeit"
                    },
                    "6": {
                        "then": "Dies ist ein Eingang, an dem man nur hineingehen kann (aber nicht hinausgehen)"
                    },
                    "7": {
                        "then": "Dies ist ein Notausgang"
                    },
                    "8": {
                        "then": "Dies ist ein Eingang zu einem privaten Haus"
                    }
                },
                "question": "Um welchen Eingangstyp handelt es sich hier?"
            },
            "automatic_door": {
                "mappings": {
                    "0": {
                        "then": "Dies ist eine Automatiktür"
                    },
                    "1": {
                        "then": "Diese Tür ist <b>nicht</b> automatisiert"
                    },
                    "2": {
                        "then": "Diese Tür öffnet sich automatisch, wenn <b>Bewegung</b> erkannt wird"
                    },
                    "3": {
                        "then": "Diese Tür öffnet sich automatisch, wenn ein <b>Sensor im Boden</b> ausgelöst wird"
                    },
                    "4": {
                        "then": "Diese Tür öffnet sich automatisch, wenn ein <b>Taster betätigt wird</b>"
                    },
                    "5": {
                        "then": "Diese Tür dreht sich durchgehend automatisch, hat aber einen<b>Knopf, um die Drehgeschwindigkeit zu reduzieren</b>, z.B. für Rollstuhlnutzer"
                    },
                    "6": {
                        "then": "Diese Tür dreht sich durchgehend automatisch"
                    },
                    "7": {
                        "then": "Diese Tür wird von Mitarbeitern geöffnet auf Anfrage <b>per Rufknopf</b>"
                    },
                    "8": {
                        "then": "Diese Tür wird von Mitarbeitern geöffnet auf Anfrage"
                    }
                }
            },
            "width": {
                "question": "Wie breit ist diese Tür bzw. dieser Eingang?",
                "render": "Diese Tür hat eine Durchgangsbreite von {canonical(width)} Meter"
            }
        },
        "title": {
            "render": "Eingang"
        }
    },
    "etymology": {
        "description": "Alle Objekte, die eine bekannte Namensherkunft haben",
        "name": "Objekte mit Informationen zur Namensherkunft",
        "tagRenderings": {
            "etymology_multi_apply": {
                "render": "{multi_apply(_same_name_ids, name:etymology:wikidata;name:etymology, Automatische Datenübernahme auf alle Segmente mit demselben Namen, true)}"
            },
            "simple etymology": {
                "mappings": {
                    "0": {
                        "then": "Der Ursprung dieses Namens ist in der gesamten Literatur unbekannt"
                    }
                },
                "question": "Wonach ist dieses Objekt benannt?<br/><span class='subtle'>Das könnte auf einem Straßenschild stehen</span>",
                "render": "Benannt nach {name:etymology}"
            },
            "street-name-sign-image": {
                "render": "{image_carousel(image:streetsign)}<br/>{image_upload(image:streetsign, Bild eines Straßenschildes hinzufügen)}"
            },
            "wikipedia": {
                "render": "Zu dieser <b>Straße</b> existiert ein Wikipedia-Artikel:<br/>{wikipedia():max-height:25rem}"
            },
            "wikipedia-etymology": {
                "question": "Was ist das Wikidata-Element, nach dem dieses Objekt benannt ist?",
                "render": "<h3>Wikipedia Artikel zur Namensherkunft</h3>{wikipedia(name:etymology:wikidata):max-height:20rem}"
            },
            "zoeken op inventaris onroerend erfgoed": {
                "render": "<a href='https://inventaris.onroerenderfgoed.be/erfgoedobjecten?tekst={name}' target='_blank'>Suche auf inventaris onroerend erfgoed</a>"
            }
        }
    },
    "extinguisher": {
        "description": "Kartenebene zur Anzeige von Hydranten.",
        "name": "Feuerlöscher",
        "presets": {
            "0": {
                "description": "Ein Feuerlöscher ist ein kleines, tragbares Gerät, das dazu dient, ein Feuer zu löschen",
                "title": "einen Feuerlöscher"
            }
        },
        "tagRenderings": {
            "extinguisher-location": {
                "mappings": {
                    "0": {
                        "then": "Im Innenraum vorhanden."
                    },
                    "1": {
                        "then": "Im Außenraum vorhanden."
                    }
                },
                "question": "Wo befindet er sich?",
                "render": "Standort: {location}"
            }
        },
        "title": {
            "render": "Feuerlöscher"
        }
    },
    "fire_station": {
        "description": "Kartenebene zur Darstellung von Feuerwachen.",
        "name": "Feuerwachen",
        "presets": {
            "0": {
                "description": "Eine Feuerwache ist ein Ort, an dem die Feuerwehrfahrzeuge und die Feuerwehrleute untergebracht sind, wenn sie nicht im Einsatz sind.",
                "title": "eine Feuerwache"
            }
        },
        "tagRenderings": {
            "station-agency": {
                "mappings": {
                    "0": {
                        "then": "Brandschutzbehörde"
                    }
                },
                "question": "Welche Organisation betreibt diese Station?",
                "render": "Diese Station wird betrieben von {operator}."
            },
            "station-name": {
                "question": "Wie ist der Name der Feuerwache?",
                "render": "Der Name der Feuerwache ist {name}."
            },
            "station-operator": {
                "mappings": {
                    "0": {
                        "then": "Die Station wird von einer Behörde betrieben."
                    },
                    "1": {
                        "then": "Die Feuerwache wird von einer gemeinnützigen Organisation betrieben."
                    },
                    "2": {
                        "then": "Die Feuerwache wird von einer Freiwilligenorganisation betrieben."
                    },
                    "3": {
                        "then": "Die Feuerwache wird von einer privaten Organisation betrieben."
                    }
                },
                "question": "Wie kann der Betreiber der Feuerwache eingestuft werden?",
                "render": "Der Betreiber ist {operator:type}."
            },
            "station-place": {
                "question": "Wo befindet sich die Station? (z. B. Name des Viertels, des Dorfes oder der Stadt)",
                "render": "Diese Station befindet sich innerhalb von {addr:place}."
            },
            "station-street": {
                "question": " In welcher Straße ist die Feuerwache?",
                "render": "Die Feuerwache liegt an der Straße namens {addr:street}."
            }
        },
        "title": {
            "render": "Feuerwache"
        }
    },
    "food": {
        "deletion": {
            "extraDeleteReasons": {
                "0": {
                    "explanation": "{title()} wurde dauerhaft geschlossen"
                }
            }
        },
        "description": "Eine Ebene mit Restaurants und Fast-Food-Einrichtungen (mit speziellem Rendering für Pommesbuden)",
        "filter": {
            "0": {
                "options": {
                    "0": {
                        "question": "Aktuell geöffnet"
                    }
                }
            },
            "1": {
                "options": {
                    "0": {
                        "question": "Vegetarische Gerichte im Angebot"
                    }
                }
            },
            "2": {
                "options": {
                    "0": {
                        "question": "Vegane Gerichte im Angebot"
                    }
                }
            },
            "3": {
                "options": {
                    "0": {
                        "question": "Halal Gerichte im Angebot"
                    }
                }
            },
            "4": {
                "options": {
                    "0": {
                        "question": "Akzeptiert Bargeld"
                    }
                }
            },
            "5": {
                "options": {
                    "0": {
                        "question": "Akzeptiert Kartenzahlung"
                    }
                }
            }
        },
        "name": "Restaurants und Imbisse",
        "presets": {
            "0": {
                "description": "Ein klassisches Speiselokal mit Sitzgelegenheiten, in dem vollständige Mahlzeiten von Kellnern serviert werden",
                "title": "ein Restaurant"
            },
            "1": {
                "description": "Ein Lebensmittelunternehmen, das sich auf schnellen Thekendienst und Essen zum Mitnehmen konzentriert",
                "title": "ein Schnellimbiss"
            },
            "2": {
                "description": "Eine Pommesbude",
                "title": "eine Pommesbude"
            }
        },
        "tagRenderings": {
            "Cuisine": {
                "mappings": {
                    "0": {
                        "then": "Dies ist eine Pizzeria"
                    },
                    "1": {
                        "then": "Dies ist eine Pommesbude"
                    },
                    "2": {
                        "then": "Bietet vorwiegend Pastagerichte an"
                    },
                    "3": {
                        "then": "Das ist ein Dönerladen"
                    },
                    "4": {
                        "then": "Dies ist ein Sandwichladen"
                    },
                    "5": {
                        "then": "Hier werden Burger serviert"
                    },
                    "6": {
                        "then": "Hier wird Sushi serviert"
                    },
                    "7": {
                        "then": "Hier wird Kaffee serviert"
                    },
                    "8": {
                        "then": "Dies ist ein italienisches Restaurant (das mehr als nur Pasta und Pizza serviert)"
                    },
                    "9": {
                        "then": "Hier werden französische Gerichte serviert"
                    },
                    "10": {
                        "then": "Hier werden chinesische Gerichte serviert"
                    },
                    "11": {
                        "then": "Hier werden griechische Gerichte serviert"
                    },
                    "12": {
                        "then": "Hier werden indische Gerichte serviert"
                    },
                    "13": {
                        "then": "Hier werden türkische Gerichte serviert"
                    },
                    "14": {
                        "then": "Hier werden thailändische Gerichte serviert"
                    }
                },
                "question": "Welches Essen gibt es hier?",
                "render": "An diesem Ort gibt es hauptsächlich {cuisine}"
            },
            "Fastfood vs restaurant": {
                "mappings": {
                    "0": {
                        "then": "Es handelt sich um einen Schnellimbiss, mit Fokus auf schnelle Bedienung am Tresen. Sitzmöglichkeiten sind begrenzt und funktional."
                    },
                    "1": {
                        "then": "Es handelt sich um ein <b>Restaurant</b>, mit Fokus auf eine nette Atmosphäre und Tischbedienung"
                    }
                },
                "question": "Um was für einen Ort handelt es sich?"
            },
            "Name": {
                "question": "Wie heißt dieses Restaurant?",
                "render": "Das Restaurant heißt {name}"
            },
            "Takeaway": {
                "mappings": {
                    "0": {
                        "then": "Hier werden Gerichte ausschließlich zum Mitnehmen angeboten"
                    },
                    "1": {
                        "then": "Hier werden Gerichte auch zum Mitnehmen angeboten"
                    },
                    "2": {
                        "then": "Hier werden Gerichte nicht zum Mitnehmen angeboten"
                    }
                },
                "question": "Werden Gerichte zum Mitnehmen angeboten?"
            },
            "Vegan (no friture)": {
                "mappings": {
                    "0": {
                        "then": "Hier werden keine veganen Gerichte angeboten"
                    },
                    "1": {
                        "then": "Hier werden nur wenige vegane Gerichte angeboten"
                    },
                    "2": {
                        "then": "Hier werden vegane Gerichte angeboten"
                    },
                    "3": {
                        "then": "Hier werden ausschließlich vegane Gerichte angeboten"
                    }
                },
                "question": "Werden hier vegane Gerichte angeboten?"
            },
            "Vegetarian (no friture)": {
                "mappings": {
                    "0": {
                        "then": "Hier werden keine vegetarischen Gerichte angeboten"
                    },
                    "1": {
                        "then": "Hier werden nur wenige vegetarische Gerichte angeboten"
                    },
                    "2": {
                        "then": "Hier werden vegetarische Gerichte angeboten"
                    },
                    "3": {
                        "then": "Hier werden ausschließlich vegetarische Gerichte angeboten"
                    }
                },
                "question": "Werden hier vegetarische Gerichte angeboten?"
            },
            "delivery": {
                "mappings": {
                    "0": {
                        "then": "Dieses Unternehmen liefert nach Hause (eventuell über eine dritte Partei)"
                    },
                    "1": {
                        "then": "Dieses Unternehmen liefert nicht nach Hause"
                    }
                },
                "question": "Liefert {title()} ihr Essen nach Hause?"
            },
            "friture-oil": {
                "mappings": {
                    "0": {
                        "then": "Es wird pflanzliches Fett zum Frittieren verwendet"
                    },
                    "1": {
                        "then": "Es wird tierisches Fett zum Frittieren verwendet"
                    }
                },
                "question": "Wird in dieser Pommesbude pflanzliches oder tierisches Fett zum Frittieren verwendet?"
            },
            "friture-take-your-container": {
                "mappings": {
                    "0": {
                        "then": "Sie können <b>ihre eigenen Behälter</b> mitbringen, um Ihre Bestellung zu erhalten, was Einwegverpackungsmaterial und damit Abfall spart"
                    },
                    "1": {
                        "then": "Das Mitbringen eines eigenen Containers ist <b>nicht erlaubt</b>"
                    },
                    "2": {
                        "then": "Sie <b>müssen</b> Ihren eigenen Behälter mitbringen, um hier zu bestellen."
                    }
                },
                "question": "Wenn Sie Ihr eigenes Behältnis mitbringen (z. B. einen Kochtopf und kleine Töpfe), wird es dann zum Verpacken Ihrer Bestellung verwendet?<br/>"
            },
            "friture-vegan": {
                "mappings": {
                    "0": {
                        "then": "Vegane Snacks sind erhältlich"
                    },
                    "1": {
                        "then": "Eine kleine Auswahl an veganen Snacks ist verfügbar"
                    },
                    "2": {
                        "then": "Es sind keine veganen Snacks verfügbar"
                    }
                },
                "question": "Gibt es in dieser Pommesbude auch vegane Snacks?"
            },
            "friture-vegetarian": {
                "mappings": {
                    "0": {
                        "then": "Vegetarische Snacks sind erhältlich"
                    },
                    "1": {
                        "then": "Nur eine kleine Auswahl an Snacks ist vegetarisch"
                    },
                    "2": {
                        "then": "Es sind keine vegetarischen Snacks erhältlich"
                    }
                },
                "question": "Hat dieser Frittenladen vegetarische Snacks?"
            },
            "halal (no friture)": {
                "mappings": {
                    "0": {
                        "then": "Hier werden keine halal Gerichte angeboten"
                    },
                    "1": {
                        "then": "Hier werden nur wenige halal Gerichte angeboten"
                    },
                    "2": {
                        "then": "Hier werden halal Gerichte angeboten"
                    },
                    "3": {
                        "then": "Hier werden ausschließlich halal Gerichte angeboten"
                    }
                },
                "question": "Werden hier halal Gerichte angeboten?"
            }
        },
        "title": {
            "mappings": {
                "0": {
                    "then": "Restaurant <i>{name}</i>"
                },
                "1": {
                    "then": "Schnellimbiss <i>{name}</i>"
                },
                "2": {
                    "then": "Schnellimbiss"
                }
            },
            "render": "Restaurant"
        }
    },
    "ghost_bike": {
        "description": "Eine Ebene mit Gedenkstätten für Radfahrer, die bei Verkehrsunfällen ums Leben gekommen sind",
        "name": "Geisterräder",
        "presets": {
            "0": {
                "title": "eine geisterrad"
            }
        },
        "tagRenderings": {
            "ghost-bike-explanation": {
                "render": "Ein <b>Geisterrad</b> ist ein Denkmal für einen Radfahrer, der bei einem Verkehrsunfall ums Leben kam, in Form eines weißen Fahrrades, das dauerhaft in der Nähe des Unfallortes aufgestellt wird."
            },
            "ghost_bike-inscription": {
                "question": "Wie lautet die Inschrift auf diesem Geisterrad?",
                "render": "<i>{inscription}</i>"
            },
            "ghost_bike-name": {
                "mappings": {
                    "0": {
                        "then": "Am Fahrrad ist kein Name angegeben"
                    }
                },
                "question": "An wen erinnert dieses Geisterrad?<span class='question-subtext'><br/>Bitte respektieren Sie die Privatsphäre - geben Sie den Namen nur an, wenn er weit verbreitet oder auf dem Fahrrad markiert ist. Den Familiennamen können Sie weglassen.</span>",
                "render": "Im Gedenken an {name}"
            },
            "ghost_bike-source": {
                "question": "Auf welcher Webseite kann man mehr Informationen über das Geisterrad oder den Unfall finden?",
                "render": "<a href='{source}' target='_blank'>Mehr Informationen</a>"
            },
            "ghost_bike-start_date": {
                "question": "Wann wurde dieses Geisterrad aufgestellt?",
                "render": "Aufgestellt am {start_date}"
            }
        },
        "title": {
            "mappings": {
                "0": {
                    "then": "Geisterrad im Gedenken an {name}"
                }
            },
            "render": "Geisterrad"
        }
    },
    "gps_track": {
        "name": "Zurückgelegte Strecke anzeigen",
        "tagRenderings": {
            "Privacy notice": {
                "render": "Dies ist der Weg, den Sie seit dem Besuch dieser Webseite zurückgelegt haben. Keine Sorge - diese Daten sind nur für Sie sichtbar und für niemanden sonst. Ihre Standortdaten werden niemals an ein anderes Gerät gesendet."
            }
        }
    },
    "grass_in_parks": {
        "description": "Sucht nach allen zugänglichen Grasflächen in öffentlichen Parks - dies sind 'Grünzonen'"
    },
    "hackerspace": {
        "description": "Hackerspace",
        "name": "Hackerspaces",
        "presets": {
            "0": {
                "description": "Ein Hackerspace ist ein Ort, an dem sich Menschen treffen, die sich für Software interessieren",
                "title": "einen Hackerspace"
            },
            "1": {
                "description": "Ein Makerspace ist ein Ort, an dem Heimwerker-Enthusiasten zusammenkommen, um mit Elektronik zu experimentieren, wie Arduino, LED-Strips, …",
                "title": "einen Makerspace"
            }
        },
        "tagRenderings": {
            "6": {
                "renderings": {
                    "0": {
                        "mappings": {
                            "0": {
                                "then": "In diesem Hackerspace gibt es {device-name}"
                            },
                            "1": {
                                "then": "In diesem Hackerspace gibt es kein {negative-name}"
                            }
                        },
                        "question": "Gibt es {device-name} in diesem Hackerspace?"
                    }
                },
                "rewrite": {
                    "into": {
                        "0": {
                            "1": "einen 3D-Drucker",
                            "2": "3D-Drucker"
                        },
                        "1": {
                            "1": "einen Laserschneider",
                            "2": "Laserschneider"
                        },
                        "2": {
                            "1": "eine CNC-Fräse",
                            "2": "CNC-Fräse"
                        }
                    }
                }
            },
            "hackerspaces-name": {
                "question": "Wie lautet der Name dieses Hackerspace?",
                "render": "Dieser Hackerspace heißt <b>{name}</b>"
            },
            "hackerspaces-opening_hours": {
                "mappings": {
                    "0": {
                        "then": "durchgehend geöffnet"
                    }
                },
                "question": "Wann hat dieser Hackerspace geöffnet?",
                "render": "{opening_hours_table()}"
            },
            "hackerspaces-start_date": {
                "question": "Wann wurde dieser Hackerspace gegründet?",
                "render": "Dieser Hackerspace wurde gegründet am {start_date}"
            },
            "hs-club-mate": {
                "mappings": {
                    "0": {
                        "then": "In diesem Hackerspace gibt es Club Mate"
                    },
                    "1": {
                        "then": "In diesem Hackerspace gibt es kein Club Mate"
                    }
                },
                "question": "Gibt es in diesem Hackerspace Club Mate?"
            },
            "is_makerspace": {
                "mappings": {
                    "0": {
                        "then": "Dies ist ein Makerspace"
                    },
                    "1": {
                        "then": "Dies ist ein traditioneller (softwareorientierter) Hackerspace"
                    }
                },
                "question": "Ist dies ein Hackerspace oder ein Makerspace?"
            }
        },
        "title": {
            "mappings": {
                "0": {
                    "then": " {name}"
                }
            },
            "render": "Hackerspace"
        }
    },
    "hydrant": {
        "description": "Kartenebene zur Anzeige von Hydranten.",
        "name": "Hydranten",
        "presets": {
            "0": {
                "description": "Ein Hydrant ist ein Anschlusspunkt, an dem die Feuerwehr Wasser zapfen kann. Er kann sich unterirdisch befinden.",
                "title": "einen Hydranten"
            }
        },
        "tagRenderings": {
            "hydrant-color": {
                "mappings": {
                    "0": {
                        "then": "Die Farbe des Hydranten ist unbekannt."
                    },
                    "1": {
                        "then": "Die Farbe des Hydranten ist gelb."
                    },
                    "2": {
                        "then": "Die Farbe des Hydranten ist rot."
                    }
                },
                "question": "Welche Farbe hat der Hydrant?",
                "render": "Der Hydrant hat die Farbe {colour}"
            },
            "hydrant-state": {
                "mappings": {
                    "0": {
                        "then": "Der Hydrant ist (ganz oder teilweise) in Betrieb"
                    },
                    "1": {
                        "then": "Der Hydrant ist nicht mehr in Betrieb"
                    },
                    "2": {
                        "then": "Der Hydrant wurde entfernt"
                    }
                },
                "question": "Ist dieser Hydrant noch in Betrieb?"
            },
            "hydrant-type": {
                "mappings": {
                    "0": {
                        "then": "Der Typ des Hydranten ist unbekannt."
                    },
                    "1": {
                        "then": "Überflurhydrant."
                    },
                    "2": {
                        "then": "Druckloses Rohr."
                    },
                    "3": {
                        "then": "Wandhydrant."
                    },
                    "4": {
                        "then": "Unterflurhydrant."
                    }
                },
                "question": "Welche Bauform hat der Hydrant?",
                "render": " Hydranten-Typ: {fire_hydrant:type}"
            }
        },
        "title": {
            "render": "Hydrant"
        }
    },
    "information_board": {
        "description": "Eine Ebene mit touristischen, straßenseitigen Informationstafeln (z. B. mit Informationen über die Landschaft, ein Gebäude, ein Merkmal, eine Karte, …)",
        "name": "Informationstafeln",
        "presets": {
            "0": {
                "title": "eine Informationstafel"
            }
        },
        "title": {
            "render": "Informationstafel"
        }
    },
    "kindergarten_childcare": {
        "name": "Kindergärten und Kinderkrippen",
        "presets": {
            "0": {
                "title": "einen Kindergarten"
            },
            "1": {
                "title": "eine Kinderkrippe"
            }
        },
        "tagRenderings": {
            "5": {
                "override": {
                    "question": "Wann ist diese Kinderbetreuung geöffnet?"
                }
            },
            "capacity": {
                "question": "Wie viele Kinder können hier maximal angemeldet werden?",
                "render": "Diese Einrichtung bietet Platz für {capacity} Kinder"
            },
            "childcare-type": {
                "mappings": {
                    "0": {
                        "then": "Dies ist ein Kindergarten (auch bekannt als <i>Vorschule</i>), in dem kleine Kinder eine Früherziehung erhalten."
                    },
                    "1": {
                        "then": "Dies ist eine Kinderbetreuungseinrichtung, z. B. ein Kinderkrippe oder eine Tagesmutter, in der Kleinkinder betreut werden. Sie bieten keine Ausbildung an und werden oft als Privatunternehmen geführt"
                    }
                },
                "question": "Um welche Art von Einrichtung handelt es sich?"
            }
        },
        "title": {
            "mappings": {
                "0": {
                    "then": "Kindergarten {name}"
                },
                "1": {
                    "then": "Kinderkrippe {name}"
                }
            }
        }
    },
    "map": {
        "description": "Eine Karte, die für Touristen gedacht ist und dauerhaft im öffentlichen Raum aufgestellt ist",
        "name": "Karten",
        "presets": {
            "0": {
                "description": "Fehlende Karte hinzufügen",
                "title": "eine Karte"
            }
        },
        "tagRenderings": {
            "map-attribution": {
                "mappings": {
                    "0": {
                        "then": "OpenStreetMap ist eindeutig attributiert, einschließlich der ODBL-Lizenz"
                    },
                    "1": {
                        "then": "OpenStreetMap ist eindeutig attributiert, aber die Lizenz wird nicht erwähnt"
                    },
                    "2": {
                        "then": "OpenStreetMap wurde nicht erwähnt, aber jemand hat einen OpenStreetMap-Aufkleber darauf geklebt"
                    },
                    "3": {
                        "then": "Es gibt überhaupt keine Namensnennung"
                    },
                    "4": {
                        "then": "Es gibt überhaupt keine Namensnennung"
                    }
                },
                "question": "Ist die OpenStreetMap-Attribution vorhanden?"
            },
            "map-map_source": {
                "mappings": {
                    "0": {
                        "then": "Diese Karte basiert auf OpenStreetMap"
                    }
                },
                "question": "Auf welchen Daten basiert diese Karte?",
                "render": "Diese Karte basiert auf {map_source}"
            }
        },
        "title": {
            "render": "Karte"
        }
    },
    "maxspeed": {
        "description": "Zeigt die zulässige Geschwindigkeit für jede Straße an",
        "name": "Höchstgeschwindigkeit",
        "tagRenderings": {
            "maxspeed-maxspeed": {
                "mappings": {
                    "0": {
                        "then": "Dies ist eine Wohnstraße, auf der eine Höchstgeschwindigkeit von 20 km/h gilt"
                    }
                },
                "question": "Wie hoch ist die zulässige Höchstgeschwindigkeit, die man auf dieser Straße fahren darf?",
                "render": "Die zulässige Höchstgeschwindigkeit auf dieser Straße ist {maxspeed}"
            }
        },
        "title": {
            "mappings": {
                "0": {
                    "then": "Straße ohne Namen"
                }
            }
        },
        "units": {
            "0": {
                "applicableUnits": {
                    "0": {
                        "human": "Kilometer/Stunde",
                        "humanShort": "km/h"
                    },
                    "1": {
                        "human": "Meilen/Stunde",
                        "humanShort": "mph"
                    }
                }
            }
        }
    },
    "nature_reserve": {
        "description": "Ein Naturschutzgebiet ist ein Gebiet, das der Natur überlassen wurde",
        "filter": {
            "0": {
                "options": {
                    "0": {
                        "question": "Frei zugänglich"
                    }
                }
            },
            "1": {
                "options": {
                    "0": {
                        "question": "Alle Naturschutzgebiete"
                    },
                    "1": {
                        "question": "Hunde dürfen frei herumlaufen"
                    },
                    "2": {
                        "question": "Hunde nur erlaubt, wenn sie angeleint sind"
                    }
                }
            }
        },
        "name": "Naturschutzgebiete",
        "presets": {
            "0": {
                "description": "Ein fehlendes Naturschutzgebiet hinzufügen",
                "title": "ein Schutzgebiet"
            }
        },
        "tagRenderings": {
            "Access tag": {
                "mappings": {
                    "0": {
                        "then": "Das Gebiet ist öffentlich zugänglich"
                    },
                    "1": {
                        "then": "Das Gebiet ist nicht zugänglich"
                    },
                    "2": {
                        "then": "Das Gebiet ist privat und nicht zugänglich"
                    },
                    "3": {
                        "then": "Das Gebiet ist privat aber zugänglich"
                    },
                    "4": {
                        "then": "Das Gebiet ist nur während Führungen oder organisierten Aktivitäten zugänglich"
                    },
                    "5": {
                        "then": "Das Gebiet ist nur gegen Bezahlung zugänglich"
                    }
                },
                "question": "Ist das Gebiet öffentlich zugänglich?",
                "render": "Zugang zu diesem Naturschutzgebiet: {access:description}"
            },
            "Curator": {
                "question": "Wer verwaltet dieses Gebiet?<br/><span class='subtle'>Respektieren Sie die Privatsphäre. Geben Sie nur dann einen Namen an, wenn dieser allgemein bekannt ist",
                "render": "{curator} ist der Pfleger dieses Naturschutzgebietes"
            },
            "Dogs?": {
                "mappings": {
                    "0": {
                        "then": "Hunde müssen angeleint sein"
                    },
                    "1": {
                        "then": "Hunde sind nicht erlaubt"
                    },
                    "2": {
                        "then": "Hunde dürfen frei herumlaufen"
                    }
                },
                "question": "Sind Hunde in diesem Naturschutzgebiet erlaubt?"
            },
            "Editable description": {
                "question": "Gibt es zusätzliche Informationen?",
                "render": "Zusätzliche Informationen: <i>{description:0}</i>"
            },
            "Email": {
                "question": "An welche Email-Adresse kann man sich bei Fragen und Problemen zu diesem Gebiet wenden?<br/><span class='subtle'>Respektieren Sie die Privatsphäre. Geben Sie nur dann eine persönliche Email-Adresse an, wenn diese allgemein bekannt ist",
                "render": "<a href='mailto:{email}' target='_blank'>{email}</a>"
            },
            "Name tag": {
                "mappings": {
                    "0": {
                        "then": "Das Gebiet hat keinen Namen"
                    }
                },
                "question": "Wie heißt das Gebiet?",
                "render": "Dieses Gebiet heißt {name}"
            },
            "Non-editable description": {
                "render": "Zusätzliche Informationen: <i>{description}</i>"
            },
            "Operator tag": {
                "mappings": {
                    "0": {
                        "then": "Das Gebiet wird betrieben von Natuurpunt"
                    },
                    "1": {
                        "then": "Betrieben von {operator}"
                    },
                    "2": {
                        "then": "Das Gebiet wird betrieben von <i>Agentschap Natuur en Bos</i>"
                    }
                },
                "question": "Wer betreibt das Gebiet?",
                "render": "Betrieben von {operator}"
            },
            "Surface area": {
                "render": "Grundfläche: {_surface:ha}ha"
            },
            "phone": {
                "question": "Welche Telefonnummer kann man bei Fragen und Problemen zu diesem Gebiet anrufen?<br/><span class='subtle'>Respektieren Sie die Privatsphäre. Geben Sie nur dann eine Telefonnummer an, wenn diese allgemein bekannt ist"
            }
        },
        "title": {
            "render": "Naturschutzgebiet"
        }
    },
    "note": {
        "filter": {
            "0": {
                "options": {
                    "0": {
                        "question": "Sollte {search} im ersten Kommentar erwähnen"
                    }
                }
            },
            "1": {
                "options": {
                    "0": {
                        "question": "Sollte <b>nicht</b> {search} im ersten Kommentar erwähnen"
                    }
                }
            },
            "2": {
                "options": {
                    "0": {
                        "question": "Erstellt von {search}"
                    }
                }
            },
            "3": {
                "options": {
                    "0": {
                        "question": "<b>Nicht</b> erstellt von {search}"
                    }
                }
            },
            "4": {
                "options": {
                    "0": {
                        "question": "Zuletzt bearbeitet von {search}"
                    }
                }
            },
            "5": {
                "options": {
                    "0": {
                        "question": "Zuletzt bearbeitet nach dem {search}"
                    }
                }
            },
            "6": {
                "options": {
                    "0": {
                        "question": "Erstellt vor dem {search}"
                    }
                }
            },
            "7": {
                "options": {
                    "0": {
                        "question": "Erstellt nach dem {search}"
                    }
                }
            },
            "8": {
                "options": {
                    "0": {
                        "question": "Nur Notizen anzeigen, die anonym erstellt wurden"
                    }
                }
            },
            "9": {
                "options": {
                    "0": {
                        "question": "Nur offene Notizen anzeigen"
                    }
                }
            },
            "10": {
                "options": {
                    "0": {
                        "question": "Alle Notizen"
                    },
                    "1": {
                        "question": "Importnotizen ausblenden"
                    },
                    "2": {
                        "question": "Nur Importnotizen anzeigen"
                    }
                }
            }
        },
        "name": "OpenStreetMap-Hinweise",
        "tagRenderings": {
            "nearby-images": {
                "render": {
                    "before": "<h3>Bilder aus der Nähe</h3>Die folgenden Bilder sind mit Geotags versehene Bilder aus der Nähe und könnten für die Bearbeitung dieser Notiz hilfreich sein."
                }
            },
            "report-contributor": {
                "render": "<a href='https://www.openstreetmap.org/reports/new?reportable_id={_first_user_id}&reportable_type=User' target='_blank' class='subtle'>{_first_user} als Spam melden</a>"
            },
            "report-note": {
                "render": "<a href='https://www.openstreetmap.org/reports/new?reportable_id={id}&reportable_type=Note' target='_blank'>Notiz als Spam oder unangemessen melden</a>"
            }
        },
        "title": {
            "mappings": {
                "0": {
                    "then": "Geschlossene Notiz"
                }
            },
            "render": "Notiz"
        }
    },
    "observation_tower": {
        "description": "Türme zur Aussicht auf die umgebende Landschaft",
        "name": "Aussichtstürme",
        "tagRenderings": {
            "Fee": {
                "mappings": {
                    "0": {
                        "then": "Eintritt kostenlos"
                    }
                },
                "question": "Was kostet der Zugang zu diesem Turm?",
                "render": "Der Besuch des Turms kostet <b>{charge}</b>"
            },
            "Height": {
                "question": "Wie hoch ist dieser Turm?",
                "render": "Dieser Turm ist {height} hoch"
            },
            "Operator": {
                "question": "Wer betreibt den Turm?",
                "render": "Betrieben von <b>{operator}</b>"
            },
            "access": {
                "mappings": {
                    "0": {
                        "then": "Der Turm ist öffentlich zugänglich"
                    },
                    "1": {
                        "then": "Der Turm darf nur in Begleitung eines Führers betreten werden"
                    }
                },
                "question": "Darf der Turm betreten werden?"
            },
            "elevator": {
                "mappings": {
                    "0": {
                        "then": "Dieser Turm verfügt über einen Aufzug, der die Besucher nach oben bringt"
                    },
                    "1": {
                        "then": "Dieser Turm hat keinen Aufzug"
                    }
                },
                "question": "Hat dieser Turm einen Aufzug?"
            },
            "name": {
                "mappings": {
                    "0": {
                        "then": "Der Turm hat keinen eigenen Namen"
                    }
                },
                "question": "Wie ist der Name des Turms?",
                "render": "Der Name des Turms ist <b>{name}</b>"
            },
            "step_count": {
                "question": "Wie viele einzelne Stufen muss man erklimmen, um die Spitze des Turms zu erreichen?",
                "render": "Dieser Turm hat {step_count} Stufen, um die Spitze zu erreichen"
            }
        },
        "title": {
            "mappings": {
                "0": {
                    "then": "<b>{name}</b>"
                }
            },
            "render": "Beobachtungsturm"
        },
        "units": {
            "0": {
                "applicableUnits": {
                    "0": {
                        "human": " Meter"
                    }
                }
            }
        }
    },
    "parking": {
        "description": "Eine Ebene mit Parkplätzen",
        "name": "Parkplätze",
        "presets": {
            "0": {
                "title": "ein Parkplatz"
            }
        },
        "title": {
            "render": "Parkplatz"
        }
    },
    "pedestrian_path": {
        "description": "Fußgängerwege, insbesondere für die Navigation in Gebäuden und die Aufnahme von Eingängen in diese Ebene",
        "name": "Fußgängerwege"
    },
    "picnic_table": {
        "description": "Die Ebene zeigt Picknicktische an",
        "name": "Picknick-Tische",
        "presets": {
            "0": {
                "title": "einen Picknick-Tisch"
            }
        },
        "tagRenderings": {
            "picnic_table-material": {
                "mappings": {
                    "0": {
                        "then": "Dies ist ein Picknicktisch aus Holz"
                    },
                    "1": {
                        "then": "Dies ist ein Picknicktisch aus Beton"
                    },
                    "2": {
                        "then": "Dieser Picknicktisch ist aus (recyceltem) Kunststoff hergestellt"
                    }
                },
                "question": "Aus welchem Material besteht dieser Picknicktisch?",
                "render": "Dieser Picknicktisch besteht aus {material}"
            }
        },
        "title": {
            "render": "Picknick-Tisch"
        }
    },
    "playground": {
        "deletion": {
            "nonDeleteMappings": {
                "0": {
                    "then": "Dies ist ein Schulhof - ein (Außen-)Bereich, auf dem die Schüler einer Schule in den Pausen spielen können und der nicht öffentlich zugänglich ist"
                }
            }
        },
        "description": "Spielplätze",
        "name": "Spielplätze",
        "presets": {
            "0": {
                "title": "einen Spielplatz"
            }
        },
        "tagRenderings": {
            "Playground-wheelchair": {
                "mappings": {
                    "0": {
                        "then": "Vollständig zugänglich für Rollstuhlfahrer"
                    },
                    "1": {
                        "then": "Eingeschränkte Zugänglichkeit für Rollstuhlfahrer"
                    },
                    "2": {
                        "then": "Nicht zugänglich für Rollstuhlfahrer"
                    }
                },
                "question": "Ist der Spielplatz für Rollstuhlfahrer zugänglich?"
            },
            "playground-access": {
                "mappings": {
                    "0": {
                        "then": "Der Spielplatz ist öffentlich zugänglich"
                    },
                    "1": {
                        "then": "Der Spielplatz ist <b>gebührenpflichtig</b>"
                    },
                    "2": {
                        "then": "Der Spielplatz ist nur für Kunden zugänglich"
                    },
                    "3": {
                        "then": "Nur für Schüler der Schule zugänglich"
                    },
                    "4": {
                        "then": "Der Spielplatz ist nicht öffentlich zugänglich"
                    },
                    "5": {
                        "then": "Dies ist ein Schulhof - ein Außenbereich, auf dem die Schüler in den Pausen spielen können; er ist jedoch für die Öffentlichkeit nicht zugänglich"
                    }
                },
                "question": "Ist der Spielplatz öffentlich zugänglich?"
            },
            "playground-email": {
                "question": "Wie lautet die E-Mail Adresse des Spielplatzbetreuers?",
                "render": "<a href='mailto:{email}'>{email}</a>"
            },
            "playground-lit": {
                "mappings": {
                    "0": {
                        "then": "Der Spielplatz wird nachts beleuchtet"
                    },
                    "1": {
                        "then": "Der Spielplatz wird nachts nicht beleuchtet"
                    }
                },
                "question": "Wird der Spielplatz nachts beleuchtet?"
            },
            "playground-max_age": {
                "question": "Bis zu welchem Alter dürfen Kinder auf dem Spielplatz spielen?",
                "render": "Zugang nur für Kinder bis maximal {max_age}"
            },
            "playground-min_age": {
                "question": "Ab welchem Alter dürfen Kinder auf dem Spielplatz spielen?",
                "render": "Zugang nur für Kinder ab {min_age} Jahren"
            },
            "playground-opening_hours": {
                "mappings": {
                    "0": {
                        "then": "Zugänglich von Sonnenaufgang bis Sonnenuntergang"
                    },
                    "1": {
                        "then": "Immer zugänglich"
                    }
                },
                "question": "Wann ist dieser Spielplatz zugänglich?"
            },
            "playground-operator": {
                "question": "Wer betreibt den Spielplatz?",
                "render": "Betrieben von {operator}"
            },
            "playground-phone": {
                "question": "Wie lautet die Telefonnummer vom Betreiber des Spielplatzes?",
                "render": "<a href='tel:{phone}'>{phone}</a>"
            },
            "playground-surface": {
                "mappings": {
                    "0": {
                        "then": "Der Bodenbelag ist aus <b>Gras</b>"
                    },
                    "1": {
                        "then": "Der Bodenbelag ist aus <b>Sand</b>"
                    },
                    "2": {
                        "then": "Der Bodenbelag ist aus <b>Holzschnitzeln</b>"
                    },
                    "3": {
                        "then": "Der Bodenbelag ist aus <b>Pflastersteinen</b>"
                    },
                    "4": {
                        "then": "Der Bodenbelag ist aus <b>Asphalt</b>"
                    },
                    "5": {
                        "then": "Der Bodenbelag ist aus <b>Beton</b>"
                    },
                    "6": {
                        "then": "Die Oberfläche ist <b>unbefestigt</b>"
                    },
                    "7": {
                        "then": "Die Oberfläche ist <b>befestigt</b>"
                    }
                },
                "question": "Welchen Bodenbelag hat dieser Spielplatz?<br/><i>Wenn es mehrere gibt, wähle den am häufigsten vorkommende aus</i>",
                "render": "Die Oberfläche ist <b>{surface}</b>"
            }
        },
        "title": {
            "mappings": {
                "0": {
                    "then": "Spielplatz <i>{name}</i>"
                }
            },
            "render": "Spielplatz"
        }
    },
    "public_bookcase": {
        "description": "Ein Bücherschrank am Straßenrand mit Büchern, für jedermann zugänglich",
        "filter": {
            "2": {
                "options": {
                    "0": {
                        "question": "Innen oder Außen"
                    }
                }
            }
        },
        "name": "Bücherschränke",
        "presets": {
            "0": {
                "title": "einen Bücherschrank"
            }
        },
        "tagRenderings": {
            "bookcase-booktypes": {
                "mappings": {
                    "0": {
                        "then": "Vorwiegend Kinderbücher"
                    },
                    "1": {
                        "then": "Vorwiegend Bücher für Erwachsene"
                    }
                },
                "question": "Welche Bücher kann man im Bücherschrank finden?",
                "render": "An diesem Ort gibt es hauptsächlich {books}"
            },
            "bookcase-is-accessible": {
                "mappings": {
                    "0": {
                        "then": "Öffentlich zugänglich"
                    },
                    "1": {
                        "then": "Nur für Kunden zugänglich"
                    }
                },
                "question": "Ist dieser öffentliche Bücherschrank frei zugänglich?"
            },
            "bookcase-is-indoors": {
                "mappings": {
                    "0": {
                        "then": "Der Bücherschrank befindet sich im Innenbereich"
                    },
                    "1": {
                        "then": "Dieser Bücherschrank befindet sich im Freien"
                    },
                    "2": {
                        "then": "Der Bücherschrank befindet sich im Freien"
                    }
                },
                "question": "Befindet sich der Bücherschrank im Freien?"
            },
            "public_bookcase-brand": {
                "mappings": {
                    "0": {
                        "then": "Der Bücherschrank gehört zum Netzwerk 'Little Free Library'"
                    },
                    "1": {
                        "then": "Der Bücherschrank gehört zu keinem Netzwerk"
                    }
                },
                "question": "Gehört der Bücherschrank zu einem Netzwerk?",
                "render": "Dieser Bücherschrank ist Teil von {brand}"
            },
            "public_bookcase-capacity": {
                "question": "Wie viele Bücher passen in den Bücherschrank?",
                "render": "In den Bücherschrank passen ca. {capacity} Bücher"
            },
            "public_bookcase-name": {
                "mappings": {
                    "0": {
                        "then": "Der Bücherschrank hat keinen Namen"
                    }
                },
                "question": "Wie lautet der Name des Bücherschranks?",
                "render": "Der Name des Bücherschranks lautet {name}"
            },
            "public_bookcase-operator": {
                "question": "Wer betreibt den Bücherschrank?",
                "render": "Betrieben von {operator}"
            },
            "public_bookcase-ref": {
                "mappings": {
                    "0": {
                        "then": "Dieser Bücherschrank ist nicht Teil eines größeren Netzwerks"
                    }
                },
                "question": "Wie lautet die Referenznummer dieses öffentlichen Bücherschranks?",
                "render": "Die Referenznummer dieses öffentlichen Bücherschranks innerhalb {brand} lautet {ref}"
            },
            "public_bookcase-start_date": {
                "question": "Wann wurde der Bücherschrank aufgebaut?",
                "render": "Installiert am {start_date}"
            },
            "public_bookcase-website": {
                "question": "Auf welcher Webseite findet man Informationen zu diesem Bücherschrank?",
                "render": "Weitere Informationen auf <a href='{website}' target='_blank'>der Webseite</a>"
            }
        },
        "title": {
            "mappings": {
                "0": {
                    "then": "Öffentlicher Bücherschrank <i>{name}</i>"
                }
            },
            "render": "Bücherschrank"
        }
    },
    "recycling": {
        "description": "Eine Ebene mit Recyclingcontainern und -zentren",
        "filter": {
            "0": {
                "options": {
                    "0": {
                        "question": "Derzeit geöffnet"
                    }
                }
            },
            "1": {
                "options": {
                    "0": {
                        "question": "Alle Recyclingarten"
                    },
                    "1": {
                        "question": "Recycling von Batterien"
                    },
                    "2": {
                        "question": "Recycling von Getränkekartons"
                    },
                    "3": {
                        "question": "Recycling von Dosen"
                    },
                    "4": {
                        "question": "Recycling von Kleidung"
                    },
                    "5": {
                        "question": "Recycling von Speiseöl"
                    },
                    "6": {
                        "question": "Recycling von Motoröl"
                    },
                    "7": {
                        "question": "Recycling von Grünabfällen"
                    },
                    "8": {
                        "question": "Recycling von Glasflaschen"
                    },
                    "9": {
                        "question": "Recycling von Glas"
                    },
                    "10": {
                        "question": "Recycling von Zeitungen"
                    },
                    "11": {
                        "question": "Recycling von Papier"
                    },
                    "12": {
                        "question": "Recycling von Plastikflaschen"
                    },
                    "13": {
                        "question": "Recycling von Kunststoffverpackungen"
                    },
                    "14": {
                        "question": "Recycling von Kunststoffen"
                    },
                    "15": {
                        "question": "Recycling von Metallschrott"
                    },
                    "16": {
                        "question": "Recycling von Elektrokleingeräten"
                    },
                    "17": {
                        "question": "Recycling von Restabfällen"
                    }
                }
            }
        },
        "name": "Recyclingeinrichtungen",
        "presets": {
            "0": {
                "title": "einen Recyclingcontainer"
            },
            "1": {
                "title": "einen Wertstoffhof"
            }
        },
        "tagRenderings": {
            "container-location": {
                "mappings": {
                    "0": {
                        "then": "Dies ist ein Unterflurcontainer"
                    },
                    "1": {
                        "then": "Dieser Container befindet sich in einem Gebäude"
                    },
                    "2": {
                        "then": "Der Container befindet sich im Freien"
                    }
                },
                "question": "Wo befindet sich dieser Container?"
            },
            "opening_hours": {
                "mappings": {
                    "0": {
                        "then": "24/7"
                    }
                },
                "question": "Wie sind die Öffnungszeiten dieser Recyclinganlage?"
            },
            "operator": {
                "question": "Welches Unternehmen betreibt diese Recyclinganlage?",
                "render": "Diese Recyclinganlage wird betrieben von {operator}"
            },
            "recycling-accepts": {
                "mappings": {
                    "0": {
                        "then": "Batterien können hier recycelt werden"
                    },
                    "1": {
                        "then": "Getränkekartons können hier recycelt werden"
                    },
                    "2": {
                        "then": "Dosen können hier recycelt werden"
                    },
                    "3": {
                        "then": "Kleidung kann hier recycelt werden"
                    },
                    "4": {
                        "then": "Speiseöl kann hier recycelt werden"
                    },
                    "5": {
                        "then": "Motoröl kann hier recycelt werden"
                    },
                    "6": {
                        "then": "Grünabfälle können hier recycelt werden"
                    },
                    "7": {
                        "then": "Bio-Abfall kann hier recycelt werden"
                    },
                    "8": {
                        "then": "Glasflaschen können hier recycelt werden"
                    },
                    "9": {
                        "then": "Glas kann hier recycelt werden"
                    },
                    "10": {
                        "then": "Zeitungen können hier recycelt werden"
                    },
                    "11": {
                        "then": "Papier kann hier recycelt werden"
                    },
                    "12": {
                        "then": "Plastikflaschen können hier recycelt werden"
                    },
                    "13": {
                        "then": "Kunststoffverpackungen können hier recycelt werden"
                    },
                    "14": {
                        "then": "Kunststoff kann hier recycelt werden"
                    },
                    "15": {
                        "then": "Metallschrott kann hier recycelt werden"
                    },
                    "16": {
                        "then": "Schuhe können hier recycelt werden"
                    },
                    "17": {
                        "then": "Elektrokleingeräte können hier recycelt werden"
                    },
                    "18": {
                        "then": "Elektrokleingeräte können hier recycelt werden"
                    },
                    "19": {
                        "then": "Nadeln können hier recycelt werden"
                    },
                    "20": {
                        "then": "Restmüll kann hier recycelt werden"
                    }
                },
                "question": "Was kann hier recycelt werden?"
            },
            "recycling-centre-name": {
                "mappings": {
                    "0": {
                        "then": "Dieser Wertstoffhof hat keinen bestimmten Namen"
                    }
                },
                "question": "Wie lautet der Name dieses Wertstoffhofs?",
                "render": "Dieser Wertstoffhof heißt <b>{name}</b>"
            },
            "recycling-type": {
                "mappings": {
                    "0": {
                        "then": "Dies ist ein Recycling-Container"
                    },
                    "1": {
                        "then": "Dies ist ein Wertstoffhof"
                    },
                    "2": {
                        "then": "Dies ist ein Abfallbehälter für Restmüll"
                    }
                },
                "question": "Um welche Recyclingeinrichtung handelt es sich?"
            }
        },
        "title": {
            "mappings": {
                "0": {
                    "then": "Wertstoffhof"
                },
                "1": {
                    "then": "Wertstoffhof"
                },
                "2": {
                    "then": "Recyclingcontainer"
                }
            },
            "render": "Recyclinganlage"
        }
    },
    "school": {
        "name": "Grund- und weiterführende Schulen",
        "presets": {
            "0": {
                "title": "eine Grundschule oder weiterführende Schule"
            }
        },
        "tagRenderings": {
            "capacity": {
                "question": "Wie viele Schüler können sich maximal an dieser Schule anmelden?",
                "render": "Diese Schule kann höchstens {capacity} Schüler aufnehmen"
            },
            "education-level-belgium": {
                "mappings": {
                    "0": {
                        "then": "Es handelt sich um eine Schule mit einer Kindergartenabteilung, in der kleine Kinder eine Ausbildung erhalten, die auf das Lesen und Schreiben vorbereitet."
                    },
                    "1": {
                        "then": "In dieser Schule lernt man grundlegende Fähigkeiten wie Lesen, Schreiben und Rechnen. <div class='subtle'>Schüler besuchen die Schule in der Regel im Alter von 6 bis 12 Jahren</div>"
                    }
                }
            }
        }
    },
    "shops": {
        "deletion": {
            "extraDeleteReasons": {
                "0": {
                    "explanation": "{title()} wurde dauerhaft geschlossen"
                }
            }
        },
        "description": "Ein Geschäft",
        "filter": {
            "0": {
                "options": {
                    "0": {
                        "question": "Nur Geschäfte, die {search} verkaufen"
                    }
                }
            },
            "1": {
                "options": {
                    "0": {
                        "question": "Nur Geschäfte mit dem Namen {search} anzeigen"
                    }
                }
            },
            "2": {
                "options": {
                    "0": {
                        "question": "Akzeptiert Bargeld"
                    }
                }
            },
            "3": {
                "options": {
                    "0": {
                        "question": "Akzeptiert Kartenzahlung"
                    }
                }
            }
        },
        "name": "Geschäfte",
        "presets": {
            "0": {
                "description": "Ein neues Geschäft hinzufügen",
                "title": "ein Geschäft"
            }
        },
        "tagRenderings": {
            "shops-email": {
                "question": "Wie ist die Email-Adresse dieses Geschäfts?",
                "render": "<a href='mailto:{email}'>{email}</a>"
            },
            "shops-name": {
                "question": "Wie ist der Name dieses Geschäfts?"
            },
            "shops-opening_hours": {
                "question": "Wie sind die Öffnungszeiten dieses Geschäfts?",
                "render": "{opening_hours_table(opening_hours)}"
            },
            "shops-phone": {
                "question": "Wie lautet die Telefonnummer?",
                "render": "<a href='tel:{phone}'>{phone}</a>"
            },
            "shops-shop": {
                "mappings": {
                    "0": {
                        "then": "Lebensmittelladen"
                    },
                    "1": {
                        "then": "Supermarkt"
                    },
                    "2": {
                        "then": "Bekleidungsgeschäft"
                    },
                    "3": {
                        "then": "Friseur"
                    },
                    "4": {
                        "then": "Bäckerei"
                    },
                    "5": {
                        "then": "Autowerkstatt"
                    },
                    "6": {
                        "then": "Autohändler"
                    }
                },
                "question": "Was wird in diesem Geschäft verkauft?",
                "render": "Dieses Geschäft verkauft {shop}"
            },
            "shops-website": {
                "question": "Wie lautet die Webseite dieses Geschäfts?",
                "render": "<a href='{website}'>{website}</a>"
            }
        },
        "title": {
            "mappings": {
                "0": {
                    "then": "{name}"
                },
                "1": {
                    "then": "{shop}"
                }
            },
            "render": "Geschäft"
        }
    },
    "slow_roads": {
        "description": "Alle autofreien Straßen",
        "tagRenderings": {
            "slow_roads-surface": {
                "mappings": {
                    "0": {
                        "then": "Die Oberfläche ist <b>Gras</b>"
                    },
                    "1": {
                        "then": "Die Oberfläche ist <b>Erde</b>"
                    },
                    "2": {
                        "then": "Die Oberfläche ist <b>ohne festen Belag</b>"
                    },
                    "3": {
                        "then": "Die Oberfläche ist <b>Sand</b>"
                    },
                    "4": {
                        "then": "Die Oberfläche ist aus <b>Pflastersteinen</b>"
                    },
                    "5": {
                        "then": "Die Oberfläche ist <b>Asphalt</b>"
                    },
                    "6": {
                        "then": "Die Oberfläche ist <b>Beton</b>"
                    },
                    "7": {
                        "then": "Die Oberfläche ist <b>gepflastert</b>"
                    }
                },
                "render": "Die Oberfläche ist <b>{surface}</b>"
            }
        }
    },
    "sport_pitch": {
        "description": "Ein Sportplatz",
        "name": "Sportplätze",
        "presets": {
            "0": {
                "title": "eine Tischtennisplatte"
            },
            "1": {
                "title": "einen Sportplatz"
            }
        },
        "tagRenderings": {
            "sport-pitch-access": {
                "mappings": {
                    "0": {
                        "then": "Der Sportplatz ist öffentlich zugänglich"
                    },
                    "1": {
                        "then": "Der Sportplatz ist nur eingeschränkt zugänglich (z. B. nur mit Termin, nur zu bestimmten Zeiten, …)"
                    },
                    "2": {
                        "then": "Der Sportplatz ist nur für Vereinsmitglieder zugänglich"
                    },
                    "3": {
                        "then": "Der Sportplatz ist nicht öffentlich zugänglich (es ist ein privater Sportplatz)"
                    }
                },
                "question": "Ist der Sportplatz öffentlich zugänglich?"
            },
            "sport-pitch-reservation": {
                "mappings": {
                    "0": {
                        "then": "Eine Voranmeldung zur Nutzung des Sportplatzes ist erforderlich"
                    },
                    "1": {
                        "then": "Eine Voranmeldung zur Nutzung des Sportplatzes wird empfohlen"
                    },
                    "2": {
                        "then": "Eine Voranmeldung zur Nutzung des Sportplatzes ist möglich, aber nicht erforderlich"
                    },
                    "3": {
                        "then": "Eine Voranmeldung zur Nutzung des Sportplatzes ist nicht möglich"
                    }
                },
                "question": "Muss man einen Termin vereinbaren, um den Sportplatz nutzen zu dürfen?"
            },
            "sport_pitch-email": {
                "question": "Wie lautet die Email-Adresse des Betreibers?"
            },
            "sport_pitch-opening_hours": {
                "mappings": {
                    "1": {
                        "then": "Immer zugänglich"
                    }
                },
                "question": "Wann ist dieser Sportplatz zugänglich?"
            },
            "sport_pitch-phone": {
                "question": "Wie lautet die Telefonnummer des Betreibers?"
            },
            "sport_pitch-sport": {
                "mappings": {
                    "0": {
                        "then": "Hier wird Basketball gespielt"
                    },
                    "1": {
                        "then": "Hier wird Fußball gespielt"
                    },
                    "2": {
                        "then": "Dies ist eine Tischtennisplatte"
                    },
                    "3": {
                        "then": "Hier wird Tennis gespielt"
                    },
                    "4": {
                        "then": "Hier wird Kopfball gespielt"
                    },
                    "5": {
                        "then": "Hier wird Basketball gespielt"
                    }
                },
                "question": "Welche Sportarten können hier gespielt werden?",
                "render": "Hier wird {sport} gespielt"
            },
            "sport_pitch-surface": {
                "mappings": {
                    "0": {
                        "then": "Der Belag ist aus <b>Gras</b>"
                    },
                    "1": {
                        "then": "Der Belag ist aus <b>Sand</b>"
                    },
                    "2": {
                        "then": "Der Belag ist aus <b>Pflastersteinen</b>"
                    },
                    "3": {
                        "then": "Der Belag ist aus <b>Asphalt</b>"
                    },
                    "4": {
                        "then": "Der Belag ist aus <b>Beton</b>"
                    }
                },
                "question": "Welchen Belag hat der Sportplatz?",
                "render": "Der Belag ist <b>{surface}</b>"
            }
        },
        "title": {
            "render": "Sportplatz"
        }
    },
    "street_lamps": {
        "description": "Eine Ebene mit Straßenbeleuchtung",
        "name": "Straßenlaternen",
        "presets": {
            "0": {
                "title": "eine Straßenlaterne"
            }
        },
        "tagRenderings": {
            "colour": {
                "mappings": {
                    "0": {
                        "then": "Diese Lampe strahlt weißes Licht aus"
                    },
                    "1": {
                        "then": "Diese Lampe strahlt grünes Licht aus"
                    },
                    "2": {
                        "then": "Diese Lampe strahlt orangefarbenes Licht aus"
                    }
                },
                "question": "Welche Lichtfarbe strahlt diese Lampe aus?",
                "render": "Diese Lampe strahlt {light:colour} Licht aus"
            },
            "count": {
                "mappings": {
                    "0": {
                        "then": "Diese Straßenlaterne hat 1 Leuchte"
                    },
                    "1": {
                        "then": "Diese Straßenlaterne hat 2 Leuchten"
                    }
                },
                "question": "Wie viele Leuchten hat diese Straßenlaterne?",
                "render": "Diese Straßenlaterne hat {light:count} Leuchten"
            },
            "direction": {
                "question": "Wohin leuchtet diese Straßenlaterne?",
                "render": "Diese Straßenlaterne leuchtet in Richtung {light:direction}"
            },
            "lamp_mount": {
                "mappings": {
                    "0": {
                        "then": "Diese Straßenlaterne sitzt auf einem geraden Mast"
                    },
                    "1": {
                        "then": "Diese Straßenlaterne sitzt am Ende eines gebogenen Mastes"
                    }
                },
                "question": "Wie ist diese Straßenlaterne am Mast befestigt?"
            },
            "lit": {
                "mappings": {
                    "0": {
                        "then": "Diese Straßenlaterne leuchtet nachts"
                    },
                    "1": {
                        "then": "Diese Straßenlaterne leuchtet durchgehend"
                    },
                    "2": {
                        "then": "Diese Straßenlaterne leuchtet bewegungsgesteuert"
                    },
                    "3": {
                        "then": "Diese Straßenlaterne leuchtet bei Bedarf (z. B. mit einem Taster)"
                    }
                },
                "question": "Wann leuchtet diese Straßenlaterne?"
            },
            "method": {
                "mappings": {
                    "0": {
                        "then": "Diese Straßenlaterne leuchtet elektrisch"
                    },
                    "1": {
                        "then": "Diese Straßenlaterne verwendet LEDs"
                    },
                    "2": {
                        "then": "Diese Straßenlaterne verwendet Glühlampenlicht"
                    },
                    "3": {
                        "then": "Diese Straßenlaterne verwendet Halogenlicht"
                    },
                    "4": {
                        "then": "Diese Straßenlaterne verwendet Entladungslampen (unbekannter Typ)"
                    },
                    "5": {
                        "then": "Diese Straßenlaterne verwendet eine Quecksilberdampflampe (leicht bläulich)"
                    },
                    "6": {
                        "then": "Diese Straßenlaterne verwendet Halogen-Metalldampflampen (hellweiß)"
                    },
                    "7": {
                        "then": "Diese Straßenlaterne verwendet Leuchtstoffröhren"
                    },
                    "8": {
                        "then": "Diese Straßenlaterne verwendet Natriumdampflampen (unbekannter Typ)"
                    },
                    "9": {
                        "then": "Diese Straßenlaterne verwendet Niederdruck-Natriumdampflampen (einfarbig orange)"
                    },
                    "10": {
                        "then": "Diese Straßenlaterne verwendet Hochdruck-Natriumdampflampen (orange mit weiß)"
                    },
                    "11": {
                        "then": "Diese Straßenlaterne wird mit Gas beleuchtet"
                    }
                },
                "question": "Mit welcher Art von Beleuchtung arbeitet diese Straßenlaterne?"
            },
            "ref": {
                "question": "Wie lautet die Referenznummer dieser Straßenlaterne?",
                "render": "Diese Straßenlaterne hat die Referenznummer {ref}"
            },
            "support": {
                "mappings": {
                    "0": {
                        "then": "Die Straßenlaterne ist an einem Kabel befestigt"
                    },
                    "1": {
                        "then": "Die Straßenlaterne ist an einer Decke befestigt"
                    },
                    "2": {
                        "then": "Die Straßenlaterne ist am Boden befestigt"
                    },
                    "3": {
                        "then": "Die Straßenlaterne ist an einem kurzen Mast (< 1,5m) befestigt"
                    },
                    "4": {
                        "then": "Die Straßenlaterne ist an einem Mast befestigt"
                    },
                    "5": {
                        "then": "Die Straßenlaterne ist direkt an der Wand befestigt"
                    },
                    "6": {
                        "then": "Die Straßenlaterne ist mit einer Metallstange an der Wand befestigt"
                    }
                },
                "question": "Wie ist diese Straßenlaterne befestigt?"
            }
        },
        "title": {
            "mappings": {
                "0": {
                    "then": "Straßenlaterne {ref}"
                }
            },
            "render": "Straßenlaterne"
        }
    },
    "surveillance_camera": {
        "description": "Diese Ebene zeigt die Überwachungskameras an und ermöglicht es, Informationen zu aktualisieren und neue Kameras hinzuzufügen",
        "name": "Überwachungskameras",
        "presets": {
            "0": {
                "title": "eine Überwachungskamera"
            },
            "1": {
                "title": "eine an einer Wand montierte Überwachungskamera"
            }
        },
        "tagRenderings": {
            "Camera type: fixed; panning; dome": {
                "mappings": {
                    "0": {
                        "then": "Eine fest montierte (nicht bewegliche) Kamera"
                    },
                    "1": {
                        "then": "Eine Kuppelkamera (drehbar)"
                    },
                    "2": {
                        "then": "Eine bewegliche Kamera"
                    }
                },
                "question": "Um welchen Kameratyp handelt es sich?"
            },
            "Level": {
                "question": "Auf welcher Ebene befindet sich diese Kamera?",
                "render": "Befindet sich auf Ebene {level}"
            },
            "Operator": {
                "question": "Wer betreibt diese Kamera?",
                "render": "Betrieben von {operator}"
            },
            "Surveillance type: public, outdoor, indoor": {
                "mappings": {
                    "0": {
                        "then": "Die Kamera überwacht einen öffentlichen Bereich, z. B. Straßen, Brücken, Plätze, Parks, Bahnhöfe, öffentliche Gänge oder Tunnel, …"
                    },
                    "1": {
                        "then": "Die Kamera überwacht einen privaten Außenbereich, z.B. Parkplätze, Tankstellen, Innenhöfe, Eingänge, private Einfahrten, …"
                    },
                    "2": {
                        "then": "Die Kamera überwacht einen privaten Innenbereich, z. B. Geschäfte, private Tiefgaragen, …"
                    }
                },
                "question": "Was überwacht diese Kamera?"
            },
            "Surveillance:zone": {
                "mappings": {
                    "0": {
                        "then": "Überwacht einen Parkplatz"
                    },
                    "1": {
                        "then": "Überwacht den Verkehr"
                    },
                    "2": {
                        "then": "Überwacht einen Eingang"
                    },
                    "3": {
                        "then": "Überwacht einen Gang"
                    },
                    "4": {
                        "then": "Überwacht eine Haltestelle"
                    },
                    "5": {
                        "then": "Überwacht ein Geschäft"
                    }
                },
                "question": "Was genau wird hier überwacht?",
                "render": "Überwacht ein/e {surveillance:zone}"
            },
            "camera:mount": {
                "mappings": {
                    "0": {
                        "then": "Diese Kamera ist an einer Wand befestigt"
                    },
                    "1": {
                        "then": "Diese Kamera ist an einer Stange befestigt"
                    },
                    "2": {
                        "then": "Diese Kamera ist an der Decke befestigt"
                    },
                    "3": {
                        "then": "Diese Kamera ist an einer Laterne befestigt"
                    },
                    "4": {
                        "then": "Diese Kamera ist an einem Baum befestigt"
                    }
                },
                "question": "Woran ist diese Kamera befestigt?",
                "render": "Montageart: {camera:mount}"
            },
            "camera_direction": {
                "mappings": {
                    "0": {
                        "then": "filmt in Himmelsrichtung {direction}"
                    }
                },
                "question": "In welche Himmelsrichtung filmt diese Kamera?",
                "render": "filmt in Himmelsrichtung {camera:direction}"
            },
            "is_indoor": {
                "mappings": {
                    "0": {
                        "then": "Diese Kamera befindet sich im Innenraum"
                    },
                    "1": {
                        "then": "Diese Kamera befindet sich im Freien"
                    },
                    "2": {
                        "then": "Diese Kamera ist möglicherweise im Freien"
                    }
                },
                "question": "Handelt es sich bei dem von dieser Kamera überwachten öffentlichen Raum um einen Innen- oder Außenbereich?"
            }
        },
        "title": {
            "render": "Überwachungskamera"
        }
    },
    "toilet": {
        "description": "Eine Ebene mit (öffentlichen) Toiletten",
        "filter": {
            "0": {
                "options": {
                    "0": {
                        "question": "Rollstuhlgerecht"
                    }
                }
            },
            "1": {
                "options": {
                    "0": {
                        "question": "Mit Wickeltisch"
                    }
                }
            },
            "2": {
                "options": {
                    "0": {
                        "question": "Nutzung kostenlos"
                    }
                }
            },
            "3": {
                "options": {
                    "0": {
                        "question": "Derzeit geöffnet"
                    }
                }
            }
        },
        "name": "Toiletten",
        "presets": {
            "0": {
                "title": "eine öffentliche Toilette"
            },
            "1": {
                "description": "Eine Toilettenanlage mit mindestens einer rollstuhlgerechten Toilette",
                "title": "eine barrierefreie Toilette"
            }
        },
        "tagRenderings": {
            "Opening-hours": {
                "mappings": {
                    "0": {
                        "then": "Durchgehend geöffnet"
                    }
                },
                "question": "Wann sind diese Toiletten geöffnet?"
            },
            "toilet-access": {
                "mappings": {
                    "0": {
                        "then": "Der Zugang ist öffentlich"
                    },
                    "1": {
                        "then": "Der Zugang ist nur für Kunden"
                    },
                    "2": {
                        "then": "Der Zugang ist nicht erlaubt oder nicht möglich"
                    },
                    "3": {
                        "then": "Der Zugang ist möglich, aber man muss nach einen Schlüssel fragen"
                    },
                    "4": {
                        "then": "Öffentlicher Zugang"
                    }
                },
                "question": "Ist die Toilette öffentlich zugänglich?",
                "render": "Zugang ist {access}"
            },
            "toilet-changing_table:location": {
                "mappings": {
                    "0": {
                        "then": "Der Wickeltisch befindet sich in der Damentoilette. "
                    },
                    "1": {
                        "then": "Der Wickeltisch befindet sich in der Herrentoilette. "
                    },
                    "2": {
                        "then": "Der Wickeltisch befindet sich in der Toilette für Rollstuhlfahrer. "
                    },
                    "3": {
                        "then": "Der Wickeltisch befindet sich in einem eigenen Raum. "
                    }
                },
                "question": "Wo befindet sich der Wickeltisch?",
                "render": "Die Wickeltabelle befindet sich in {changing_table:location}"
            },
            "toilet-charge": {
                "question": "Wie viel muss man für die Nutzung bezahlen?",
                "render": "Die Gebühr beträgt {charge}"
            },
            "toilet-handwashing": {
                "mappings": {
                    "0": {
                        "then": "Die Toilette hat ein Handwaschbecken"
                    },
                    "1": {
                        "then": "Die Toilette hat <b>kein</b> Handwaschbecken"
                    }
                },
                "question": "Gibt es hier ein Handwaschbecken?"
            },
            "toilet-has-paper": {
                "mappings": {
                    "0": {
                        "then": "Die Toilette ist in der Regel mit Toilettenpapier ausgestattet"
                    },
                    "1": {
                        "then": "Die Toilette ist nicht mit Toilettenpapier ausgestattet, man muss es selbst mitbringen"
                    }
                },
                "question": "Ist Toilettenpapier vorhanden?"
            },
            "toilets-changing-table": {
                "mappings": {
                    "0": {
                        "then": "Ein Wickeltisch ist verfügbar"
                    },
                    "1": {
                        "then": "Es ist kein Wickeltisch verfügbar"
                    }
                },
                "question": "Ist hier ein Wickeltisch (zum Wechseln von Babywindeln) vorhanden?"
            },
            "toilets-fee": {
                "mappings": {
                    "0": {
                        "then": "Die Nutzung ist gebührenpflichtig"
                    },
                    "1": {
                        "then": "Die Nutzung ist kostenlos"
                    }
                },
                "question": "Können diese Toiletten kostenlos benutzt werden?"
            },
            "toilets-type": {
                "mappings": {
                    "0": {
                        "then": "Hier gibt es nur Toiletten zum Sitzen"
                    },
                    "1": {
                        "then": "Hier gibt es nur Urinale zum Stehen"
                    },
                    "2": {
                        "then": "Hier gibt es nur Toiletten zum Hocken"
                    },
                    "3": {
                        "then": "Hier gibt es Sitztoiletten und Urinale"
                    }
                },
                "question": "Welche Toiletten gibt es hier?"
            },
            "toilets-wheelchair": {
                "mappings": {
                    "0": {
                        "then": "Rollstuhlfahrer können die Toilette benutzen"
                    },
                    "1": {
                        "then": "Rollstuhlfahrer können die Toilette nicht benutzen"
                    }
                },
                "question": "Können Rollstuhlfahrer die Toilette benutzen?"
            }
        },
        "title": {
            "render": "Toilette"
        }
    },
    "trail": {
        "name": "Wanderwege",
        "tagRenderings": {
            "Color": {
                "mappings": {
                    "0": {
                        "then": "Blauer Weg"
                    },
                    "1": {
                        "then": "Roter Weg"
                    },
                    "2": {
                        "then": "Grüner Weg"
                    },
                    "3": {
                        "then": "Gelber Weg"
                    }
                }
            },
            "trail-length": {
                "render": "Der Wanderweg ist {_length:km} Kilometer lang"
            }
        },
        "title": {
            "render": "Wanderweg"
        }
    },
    "tree_node": {
        "description": "Eine Ebene, die Bäume zeigt",
        "name": "Bäume",
        "presets": {
            "0": {
                "description": "Ein Baum mit Blättern, z. B. Eiche oder Buche.",
                "title": "ein Laubbaum"
            },
            "1": {
                "description": "Ein Baum mit Nadeln, z. B. Kiefer oder Fichte.",
                "title": "ein Nadelbaum"
            },
            "2": {
                "description": "Wenn Sie nicht sicher sind, ob es sich um einen Laubbaum oder einen Nadelbaum handelt.",
                "title": "ein Baum"
            }
        },
        "tagRenderings": {
            "tree-decidouous": {
                "mappings": {
                    "0": {
                        "then": "Laubabwerfend: Der Baum verliert für eine gewisse Zeit des Jahres seine Blätter."
                    },
                    "1": {
                        "then": "immergrüner Baum."
                    }
                },
                "question": "Ist dies ein Nadelbaum oder ein Laubbaum?"
            },
            "tree-denotation": {
                "mappings": {
                    "0": {
                        "then": "Der Baum ist aufgrund seiner Größe oder seiner markanten Lage bedeutsam. Er ist nützlich zur Orientierung."
                    },
                    "1": {
                        "then": "Der Baum ist ein Naturdenkmal, z. B. weil er besonders alt ist oder zu einer wertvollen Art gehört."
                    },
                    "2": {
                        "then": "Der Baum wird für landwirtschaftliche Zwecke genutzt, z. B. in einer Obstplantage."
                    },
                    "3": {
                        "then": "Der Baum steht in einem Park oder ähnlichem (Friedhof, Schulgelände, ...)."
                    },
                    "4": {
                        "then": "Der Baum steht in einem Wohngarten."
                    },
                    "5": {
                        "then": "Dieser Baum steht entlang einer Straße."
                    },
                    "6": {
                        "then": "Der Baum steht in einem städtischen Gebiet."
                    },
                    "7": {
                        "then": "Dieser Baum steht außerhalb eines städtischen Gebiets."
                    }
                },
                "question": "Wie bedeutsam ist dieser Baum? Wählen Sie die erste Antwort, die zutrifft."
            },
            "tree-height": {
                "mappings": {
                    "0": {
                        "then": "Höhe: {height}&nbsp;m"
                    }
                },
                "render": "Höhe: {height}"
            },
            "tree-heritage": {
                "mappings": {
                    "0": {
                        "then": "Als Denkmal registriert von der <i>Onroerend Erfgoed</i> Flandern"
                    },
                    "1": {
                        "then": "Als Denkmal registriert von der <i>Direction du Patrimoine culturel</i> Brüssel"
                    },
                    "2": {
                        "then": "Von einer anderen Organisation als Denkmal registriert"
                    },
                    "3": {
                        "then": "Nicht als Denkmal registriert"
                    },
                    "4": {
                        "then": "Von einer anderen Organisation als Denkmal registriert"
                    }
                },
                "question": "Ist dieser Baum ein Naturdenkmal?"
            },
            "tree-leaf_type": {
                "mappings": {
                    "0": {
                        "then": "Laubbaum"
                    },
                    "1": {
                        "then": "Nadelbaum"
                    },
                    "2": {
                        "then": "Dauerhaft blattlos"
                    }
                },
                "question": "Ist dies ein Laub- oder Nadelbaum?"
            },
            "tree-species-wikidata": {
                "question": "Um welche Baumart handelt es sich?"
            },
            "tree_node-name": {
                "mappings": {
                    "0": {
                        "then": "Der Baum hat keinen Namen."
                    }
                },
                "question": "Hat der Baum einen Namen?",
                "render": "Name: {name}"
            },
            "tree_node-ref:OnroerendErfgoed": {
                "question": "Wie lautet die Kennung der Onroerend Erfgoed Flanders?",
                "render": "<img src=\"./assets/layers/tree_node/Onroerend_Erfgoed_logo_without_text.svg\" style=\"width:0.85em;height:1em;vertical-align:middle\" alt=\"\"/> Onroerend Erfgoed Kennung: <a href=\"https://id.erfgoed.net/erfgoedobjecten/{ref:OnroerendErfgoed}\">{ref:OnroerendErfgoed}</a>"
            },
            "tree_node-wikidata": {
                "question": "Was ist das passende Wikidata Element zu diesem Baum?",
                "render": "<img src=\"./assets/svg/wikidata.svg\" style=\"width:1em;height:0.56em;vertical-align:middle\" alt=\"\"/> Wikidata: <a href=\"http://www.wikidata.org/entity/{wikidata}\">{wikidata}</a>"
            }
        },
        "title": {
            "render": "Baum"
        }
    },
    "veterinary": {
        "name": "Tierärzte",
        "presets": {
            "0": {
                "description": "ein Tierarzt, der Hunde behandelt",
                "title": "ein Tierarzt"
            }
        },
        "tagRenderings": {
            "vetName": {
                "question": "Wie lautet der Name dieses Tierarztes?",
                "render": "Denne dyrl&aelig; hedder {name}"
            }
        },
        "title": {
            "render": "Tierarzt"
        }
    },
    "viewpoint": {
        "description": "Ein schöner Aussichtspunkt oder eine schöne Aussicht. Ideal zum Hinzufügen eines Bildes, wenn keine andere Kategorie passt",
        "name": "Aussichtspunkte",
        "presets": {
            "0": {
                "title": "eine aussichtspunkt"
            }
        },
        "tagRenderings": {
            "viewpoint-description": {
                "question": "Möchten Sie eine Beschreibung hinzufügen?"
            }
        },
        "title": {
            "render": "Aussichtspunkt"
        }
    },
    "village_green": {
        "description": "Eine Ebene mit Dorfangern (kommunale Grünflächen, aber nicht wirklich Parks)"
    },
    "visitor_information_centre": {
        "description": "Ein Besucherzentrum bietet Informationen über eine bestimmte Attraktion oder Sehenswürdigkeit, an der es sich befindet.",
        "name": "Besucherinformationszentrum",
        "title": {
            "mappings": {
                "1": {
                    "then": "{name}"
                }
            },
            "render": "{name}"
        }
    },
    "walls_and_buildings": {
        "description": "Spezielle eingebaute Ebene, die alle Wände und Gebäude bereitstellt. Diese Ebene ist in Voreinstellungen für Objekte nützlich, die an Wänden platziert werden können (z. B. AEDs, Briefkästen, Eingänge, Adressen, Überwachungskameras, …). Diese Ebene ist standardmäßig unsichtbar und kann vom Benutzer nicht eingeschaltet werden.",
        "title": {
            "render": "Wand oder Gebäude"
        }
    },
    "waste_basket": {
        "description": "Dies ist ein öffentlicher Abfalleimer, in den Sie Ihren Müll entsorgen können.",
        "filter": {
            "0": {
                "options": {
                    "0": {
                        "question": "Alle Typen"
                    },
                    "1": {
                        "question": "Mülleimer für Zigaretten"
                    },
                    "2": {
                        "question": "Mülleimer für Drogen"
                    },
                    "3": {
                        "question": "Mülleimer für Hundekot"
                    },
                    "4": {
                        "question": "Mülleimer für allgemeinen Müll"
                    },
                    "5": {
                        "question": "Mülleimer für Nadeln und andere scharfe Gegenstände"
                    },
                    "6": {
                        "question": "Mülleimer für Plastik"
                    }
                }
            },
            "1": {
                "options": {
                    "0": {
                        "question": "Abfalleimer mit Spender für (Hunde-)Kotbeutel"
                    }
                }
            }
        },
        "mapRendering": {
            "0": {
                "iconSize": {
                    "mappings": {
                        "0": {
                            "then": "Abfalleimer"
                        }
                    }
                }
            }
        },
        "name": "Abfalleimer",
        "presets": {
            "0": {
                "title": "einen Abfalleimer"
            }
        },
        "tagRenderings": {
            "dispensing_dog_bags": {
                "mappings": {
                    "0": {
                        "then": "Der Abfalleimer hat einen Spender für (Hunde-)Kotbeutel"
                    },
                    "1": {
                        "then": "Der Abfalleimer <b>hat keinen</b> Spender für (Hunde-)Kotbeutel"
                    },
                    "2": {
                        "then": "Dieser Abfalleimer <b>hat keinen</b> Spender für (Hunde-)Kotbeutel"
                    }
                },
                "question": "Hat der Abfalleimer einen Spender für (Hunde-)Kotbeutel?"
            },
            "waste-basket-waste-types": {
                "mappings": {
                    "0": {
                        "then": "Ein Abfalleimer für allgemeinen Müll"
                    },
                    "1": {
                        "then": "Der Abfalleimer ist für allgemeinen Restmüll"
                    },
                    "2": {
                        "then": "Der Abfalleimer ist für Hundekot"
                    },
                    "3": {
                        "then": "Der Abfalleimer ist für Zigaretten"
                    },
                    "4": {
                        "then": "Der Abfalleimer ist für Drogen"
                    },
                    "5": {
                        "then": "Der Abfalleimer ist für Nadeln und andere scharfe Gegenstände"
                    },
                    "6": {
                        "then": "Der Abfalleimer ist für Plastik"
                    }
                },
                "question": "Um was für einen Abfalleimer handelt es sich?"
            }
        },
        "title": {
            "render": "Abfalleimer"
        }
    },
    "waste_disposal": {
        "description": "Entsorgungsbehälter, mittlerer bis großer Behälter zur Entsorgung von (Haushalts-)Abfällen",
        "filter": {
            "0": {
                "options": {
                    "0": {
                        "question": "Nur öffentliche Mülltonnen"
                    }
                }
            }
        },
        "name": "Mülltonnen",
        "presets": {
            "0": {
                "description": "Mittlere bis große Mülltonne für die Entsorgung von (Haushalts-)Abfällen",
                "title": "eine Mülltonne"
            }
        },
        "tagRenderings": {
            "access": {
                "mappings": {
                    "0": {
                        "then": "Jeder darf die Mülltonne nutzen"
                    },
                    "1": {
                        "then": "Niemand darf die Mülltonne nutzen (privat)"
                    },
                    "2": {
                        "then": "Nur Anwohner dürfen die Mülltonne nutzen"
                    }
                },
                "question": "Wer darf die Mülltonne nutzen?",
                "render": "Zugang: {access}"
            },
            "disposal-location": {
                "mappings": {
                    "0": {
                        "then": "Die Mülltonne befindet sich unter der Erde"
                    },
                    "1": {
                        "then": "Die Mülltonne befindet sich in einem Gebäude"
                    },
                    "2": {
                        "then": "Die Mülltonne befindet sich im Freien"
                    }
                },
                "question": "Wo befindet sich die Mülltonne?"
            }
        },
        "title": {
            "render": "Mülltonne"
        }
    },
    "watermill": {
        "name": "Wassermühlen"
    },
    "windturbine": {
        "description": "Moderne Windmühlen zur Stromerzeugung",
        "name": "Windräder",
        "presets": {
            "0": {
                "title": "ein Windrad"
            }
        },
        "tagRenderings": {
            "turbine-diameter": {
                "question": "Wie groß ist der Rotordurchmesser der Windturbine in Meter?",
                "render": "Der Rotordurchmesser der Windturbine ist {rotor:diameter} Meter."
            },
            "turbine-height": {
                "question": "Wie hoch ist das Windrad (inklusive Rotorradius) in Metern?",
                "render": "Die Gesamthöhe dieses Windrads beträgt (einschließlich Rotorradius) {height} Meter."
            },
            "turbine-operator": {
                "question": "Wer betreibt das Windrad?",
                "render": "Die Windturbine wird betrieben von {operator}."
            },
            "turbine-output": {
                "question": "Wieviel Strom erzeugt das Windrad? (z.B. 2.3 MW)",
                "render": "Das Windrad erzeugt {generator:output:electricity} Strom."
            },
            "turbine-start-date": {
                "question": "Wann wurde das Windrad in Betrieb genommen?",
                "render": "Das Windrad wurde am {start_date} in Betrieb genommen."
            }
        },
        "title": {
            "mappings": {
                "0": {
                    "then": "{name}"
                }
            },
            "render": "Windrad"
        },
        "units": {
            "0": {
                "applicableUnits": {
                    "0": {
                        "human": " Megawatt"
                    },
                    "1": {
                        "human": " Kilowatt"
                    },
                    "2": {
                        "human": " Watt"
                    },
                    "3": {
                        "human": " Gigawatt"
                    }
                }
            },
            "1": {
                "applicableUnits": {
                    "0": {
                        "human": " Meter"
                    }
                }
            }
        }
<<<<<<< HEAD
=======
    },
    "school": {
        "name": "Grund- und weiterführende Schulen",
        "tagRenderings": {
            "education-level-belgium": {
                "mappings": {
                    "0": {
                        "then": "Es handelt sich um eine Schule mit einer Kindergartenabteilung, in der kleine Kinder eine Ausbildung erhalten, die auf das Lesen und Schreiben vorbereitet."
                    },
                    "1": {
                        "then": "In dieser Schule lernt man grundlegende Fähigkeiten wie Lesen, Schreiben und Rechnen. <div class='subtle'>Schüler besuchen die Schule in der Regel im Alter von 6 bis 12 Jahren</div>"
                    },
                    "2": {
                        "then": "Dies ist eine weiterführende Schule, die alle Jahrgangsstufen anbietet"
                    },
                    "5": {
                        "then": "Dies ist eine weiterführende Schule, die <b>nicht</b> alle Klassenstufen hat, aber <b>fünfte und sechste</b> Klasse anbietet"
                    },
                    "6": {
                        "then": "Diese Schule bietet eine postsekundäre Ausbildung (z. B. ein siebtes oder achtes Spezialisierungsjahr)"
                    },
                    "3": {
                        "then": "Dies ist eine weiterführende Schule, die <b>nicht</b> alle Klassenstufen hat, aber <b>erste und zweite</b> Klasse anbietet"
                    },
                    "4": {
                        "then": "Dies ist eine weiterführende Schule, die <b>nicht</b> alle Klassenstufen hat, aber <b>dritte und vierte</b> Klasse anbietet"
                    }
                },
                "question": "Welches Bildungsniveau wird an dieser Schule vermittelt?"
            },
            "capacity": {
                "question": "Wie viele Schüler können sich maximal an dieser Schule anmelden?",
                "render": "Diese Schule kann höchstens {capacity} Schüler aufnehmen"
            },
            "target-audience": {
                "mappings": {
                    "2": {
                        "then": "Dies ist eine Schule, in der Erwachsene auf dem angegebenen Niveau unterrichtet werden."
                    },
                    "7": {
                        "then": "Dies ist eine Schule für Schüler mit Behinderungen"
                    },
                    "4": {
                        "then": "Dies ist eine Schule für Schüler mit Lernschwierigkeiten"
                    },
                    "5": {
                        "then": "Dies ist eine Schule für blinde oder sehbehinderte Schüler"
                    },
                    "6": {
                        "then": "Dies ist eine Schule für gehörlose oder hörgeschädigte Schüler"
                    },
                    "8": {
                        "then": "Dies ist eine Schule für Schüler mit besonderen Bedürfnissen"
                    },
                    "0": {
                        "then": "Es handelt sich um eine Schule, in der die Schüler Fähigkeiten auf ihrem altersgemäßen Niveau erlernen. <div>Es gibt wenig oder keine speziellen Einrichtungen für Schüler mit besonderen Bedürfnissen oder die Einrichtungen sind ad-hoc</div>"
                    },
                    "1": {
                        "then": "Dies ist eine Schule für Schüler ohne besondere Bedürfnisse<div class='subtle'>Dazu gehören auch Schüler, die den Kursen mit kleinen Ad-hoc-Maßnahmen folgen können</div>"
                    },
                    "3": {
                        "then": "Dies ist eine Schule für Schüler mit Autismus"
                    }
                },
                "question": "Richtet sich diese Schule an Schüler mit besonderem Förderbedarf? Über welche strukturellen Einrichtungen verfügt diese Schule?<div class='subtle'>Ad-hoc ",
                "render": "Diese Schule verfügt über Einrichtungen für Schüler mit {school:for}"
            },
            "gender": {
                "question": "Welche Geschlechter können sich an dieser Schule anmelden?",
                "mappings": {
                    "0": {
                        "then": "Sowohl Jungen als auch Mädchen können sich hier anmelden und gemeinsam unterrichtet werden"
                    },
                    "1": {
                        "then": "Hier können sich sowohl Jungen als auch Mädchen anmelden, aber sie werden getrennt unterrichtet (z. B. in verschiedenen Klassenräumen oder zu verschiedenen Zeiten)"
                    },
                    "2": {
                        "then": "Dies ist eine reine Jungenschule"
                    },
                    "3": {
                        "then": "Dies ist eine reine Mädchenschule"
                    }
                }
            },
            "language": {
                "render": "{school:language} ist die Hauptsprache von {title()}",
                "mappings": {
                    "0": {
                        "then": "Die Hauptsprache dieser Schule ist unbekannt"
                    }
                },
                "question": "Was ist die Hauptsprache dieser Schule?<div class='subtle'>Welche Sprache wird mit den Schülern in den nicht sprachbezogenen Kursen und mit der Verwaltung gesprochen?</div>"
            },
            "school-name": {
                "question": "Wie lautet der Name dieser Schule?",
                "render": "Diese Schule heißt {name}"
            }
        },
        "presets": {
            "0": {
                "title": "eine Grundschule oder weiterführende Schule"
            }
        },
        "title": {
            "render": "Schule <i>{name}</i>"
        }
    },
    "kindergarten_childcare": {
        "presets": {
            "1": {
                "title": "eine Kinderkrippe"
            },
            "0": {
                "title": "einen Kindergarten"
            }
        },
        "tagRenderings": {
            "childcare-type": {
                "question": "Um welche Art von Einrichtung handelt es sich?",
                "mappings": {
                    "0": {
                        "then": "Dies ist ein Kindergarten (auch bekannt als <i>Vorschule</i>), in dem kleine Kinder eine Früherziehung erhalten."
                    },
                    "1": {
                        "then": "Dies ist eine Kinderbetreuungseinrichtung, z. B. ein Kinderkrippe oder eine Tagesmutter, in der Kleinkinder betreut werden. Sie bieten keine Ausbildung an und werden oft als Privatunternehmen geführt"
                    }
                }
            },
            "5": {
                "override": {
                    "question": "Wann ist diese Kinderbetreuung geöffnet?"
                }
            },
            "capacity": {
                "render": "Diese Einrichtung bietet Platz für {capacity} Kinder",
                "question": "Wie viele Kinder können hier maximal angemeldet werden?"
            }
        },
        "name": "Kindergärten und Kinderkrippen",
        "title": {
            "mappings": {
                "0": {
                    "then": "Kindergarten {name}"
                },
                "1": {
                    "then": "Kinderkrippe {name}"
                }
            }
        }
    },
    "maxspeed": {
        "name": "Höchstgeschwindigkeit",
        "title": {
            "mappings": {
                "0": {
                    "then": "Straße ohne Namen"
                }
            }
        },
        "units": {
            "0": {
                "applicableUnits": {
                    "0": {
                        "humanShort": "km/h",
                        "human": "Kilometer/Stunde"
                    },
                    "1": {
                        "human": "Meilen/Stunde",
                        "humanShort": "mph"
                    }
                }
            }
        },
        "description": "Zeigt die zulässige Geschwindigkeit für jede Straße an",
        "tagRenderings": {
            "maxspeed-maxspeed": {
                "mappings": {
                    "0": {
                        "then": "Dies ist eine Wohnstraße, auf der eine Höchstgeschwindigkeit von 20 km/h gilt"
                    }
                },
                "question": "Wie hoch ist die zulässige Höchstgeschwindigkeit, die man auf dieser Straße fahren darf?",
                "render": "Die zulässige Höchstgeschwindigkeit auf dieser Straße ist {maxspeed}"
            }
        }
    },
    "tertiary_education": {
        "name": "Hochschulen und Universitäten",
        "tagRenderings": {
            "isced": {
                "mappings": {
                    "1": {
                        "then": "Hier werden Master-Abschlüsse verliehen"
                    },
                    "2": {
                        "then": "Hier werden die Doktortitel verliehen"
                    },
                    "0": {
                        "then": "Bachelor-Abschlüsse werden hier verliehen"
                    }
                },
                "question": "Welches Bildungsniveau wird hier gelehrt?"
            },
            "institution-kind": {
                "mappings": {
                    "0": {
                        "then": "Es handelt sich um eine postsekundäre, nicht-tertiäre Bildungseinrichtung. Man muss die Sekundarstufe abgeschlossen haben, um sich hier einzuschreiben, aber es werden keine Bachelor-Abschlüsse (oder höhere Abschlüsse) verliehen"
                    },
                    "1": {
                        "then": "Dies ist eine Universität, eine Einrichtung des tertiären Bildungsbereichs, an der Bachelor-Abschlüsse oder höhere Abschlüsse verliehen werden."
                    }
                },
                "question": "Was für eine Art von Institution ist das?"
            }
        },
        "presets": {
            "0": {
                "description": "Eine Einrichtung, an der tertiäre Bildung vermittelt wird (auf dem Niveau eines Bachelor-Abschlusses oder höher). Ein einziger Punkt pro Campus ist ausreichend - Gebäude und Fakultäten sollten nicht mit Universitätspunkten gekennzeichnet werden.",
                "title": "eine Universität"
            }
        },
        "title": {
            "mappings": {
                "1": {
                    "then": "(Fach)hochschule"
                },
                "2": {
                    "then": "Universität"
                },
                "3": {
                    "then": "Schule mit tertiärem Bildungsangebot"
                }
            }
        }
>>>>>>> 18650726
    }
}<|MERGE_RESOLUTION|>--- conflicted
+++ resolved
@@ -6123,8 +6123,6 @@
                 }
             }
         }
-<<<<<<< HEAD
-=======
     },
     "school": {
         "name": "Grund- und weiterführende Schulen",
@@ -6359,6 +6357,5 @@
                 }
             }
         }
->>>>>>> 18650726
     }
 }