{
    "address": {
        "description": "Adressen",
        "name": "Bekannte Adressen in OSM",
        "tagRenderings": {
            "fixme": {
                "question": "Was sollte hier korrigiert werden? Bitte erläutern"
            },
            "housenumber": {
                "mappings": {
                    "0": {
                        "then": "Dieses Gebäude hat keine Hausnummer"
                    }
                },
                "question": "Wie lautet die Nummer dieses Hauses?",
                "render": "Die Hausnummer ist <b>{addr:housenumber}</b>"
            },
            "street": {
                "question": "In welcher Straße befindet sich diese Adresse?",
                "render": "Diese Adresse befindet sich in der Straße <b>{addr:street}</b>"
            }
        },
        "title": {
            "render": "Bekannte Adresse"
        }
    },
    "ambulancestation": {
        "description": "Eine Rettungswache ist ein Ort, an dem Rettungsfahrzeuge, medizinische Ausrüstung, persönliche Schutzausrüstung und anderes medizinisches Material untergebracht sind.",
        "name": "Rettungswachen",
        "presets": {
            "0": {
                "description": "Eine Rettungsstation der Karte hinzufügen",
                "title": "eine Rettungswache"
            }
        },
        "tagRenderings": {
            "ambulance-agency": {
                "question": "Wer betreibt die Rettungswache?",
                "render": "Die Rettungswache wird betrieben von {operator}."
            },
            "ambulance-name": {
                "question": "Wie heißt die Rettungswache?",
                "render": "Diese Rettungswache heißt {name}."
            },
            "ambulance-operator-type": {
                "mappings": {
                    "0": {
                        "then": "Die Rettungswache wird von einer Behörde betrieben."
                    },
                    "1": {
                        "then": "Die Rettungswache wird von einer gemeinnützigen Organisation betrieben."
                    },
                    "2": {
                        "then": "Die Rettungswache wird von einer Freiwilligenorganisation betrieben."
                    },
                    "3": {
                        "then": "Die Rettungswache wird von einer privaten Organisation betrieben."
                    }
                },
                "question": "Wie kann der Betreiber der Rettungswache eingestuft werden?",
                "render": "Der Betreiber ist eine {operator:type}."
            },
            "ambulance-place": {
                "question": "Wo befindet sich die Rettungswache? (z. B. Name von Stadtviertel, Dorf oder Stadt)",
                "render": "Diese Rettungswache befindet sich in {addr:place}."
            },
            "ambulance-street": {
                "question": "In welcher Straße liegt die Rettungswache?",
                "render": "Dieser Bahnhof liegt an der Straße {addr:street}."
            }
        },
        "title": {
            "render": "Rettungswache"
        }
    },
    "artwork": {
        "description": "Eine freie Karte mit Statuen, Büsten, Graffitis und anderen Kunstwerken auf der ganzen Welt",
        "name": "Kunstwerke",
        "presets": {
            "0": {
                "title": "ein Kunstwerk"
            }
        },
        "tagRenderings": {
            "artwork-artist-wikidata": {
                "question": "Wer hat dieses Kunstwerk geschaffen?",
                "render": "Dieses Kunstwerk wurde geschaffen von {wikidata_label(artist:wikidata):font-weight:bold}<br/>{wikipedia(artist:wikidata)}"
            },
            "artwork-artist_name": {
                "question": "Wer hat das Kunstwerk erschaffen?",
                "render": "Erstellt von {artist_name}"
            },
            "artwork-artwork_type": {
                "mappings": {
                    "0": {
                        "then": "Architektur"
                    },
                    "1": {
                        "then": "Wandbild"
                    },
                    "2": {
                        "then": "Malerei"
                    },
                    "3": {
                        "then": "Skulptur"
                    },
                    "4": {
                        "then": "Statue"
                    },
                    "5": {
                        "then": "Büste"
                    },
                    "6": {
                        "then": "Stein"
                    },
                    "7": {
                        "then": "Installation"
                    },
                    "8": {
                        "then": "Graffiti"
                    },
                    "9": {
                        "then": "Relief"
                    },
                    "10": {
                        "then": "Azulejo (spanische dekorative Fliesenarbeit)"
                    },
                    "11": {
                        "then": "Fliesenarbeit"
                    },
                    "12": {
                        "then": "Holzschnitzerei"
                    }
                },
                "question": "Um welche Art Kunstwerk handelt es sich?",
                "render": "Dies ist ein {artwork_type}"
            },
            "artwork-website": {
                "question": "Auf welcher Webseite gibt es weitere Informationen zum Kunstwerk?",
                "render": "Weitere Informationen auf <a href='{website}' target='_blank'>dieser Webseite</a>"
            },
            "artwork_subject": {
                "question": "Was zeigt dieses Kunstwerk?",
                "render": "Das Kunstwerk zeigt {wikidata_label(subject:wikidata)}{wikipedia(subject:wikidata)}"
            }
        },
        "title": {
            "mappings": {
                "0": {
                    "then": "Kunstwerk <i>{name}</i>"
                }
            },
            "render": "Kunstwerk"
        }
    },
    "barrier": {
        "description": "Hindernisse beim Fahrradfahren, wie zum Beispiel Poller und Fahrrad Barrieren",
        "name": "Hindernisse",
        "presets": {
            "0": {
                "description": "Ein Poller auf der Straße",
                "title": "einen Poller"
            },
            "1": {
                "description": "Fahrradhindernis, das Radfahrer abbremst",
                "title": "ein Fahrradhindernis"
            }
        },
        "tagRenderings": {
            "Bollard type": {
                "mappings": {
                    "0": {
                        "then": "Entfernbarer Poller"
                    },
                    "1": {
                        "then": "Feststehender Poller"
                    },
                    "2": {
                        "then": "Umlegbarer Poller"
                    },
                    "3": {
                        "then": "Flexibler Poller, meist aus Kunststoff"
                    },
                    "4": {
                        "then": "Ausfahrender Poller"
                    }
                },
                "question": "Um was für einen Poller handelt es sich?"
            },
            "Cycle barrier type": {
                "mappings": {
                    "0": {
                        "then": "Einfach, nur zwei Barrieren mit einem Zwischenraum"
                    },
                    "1": {
                        "then": "Doppelt, zwei Barrieren hintereinander"
                    },
                    "2": {
                        "then": "Dreifach, drei Barrieren hintereinander"
                    },
                    "3": {
                        "then": "Eine Durchfahrtsbeschränkung, Durchfahrtsbreite ist oben kleiner als unten"
                    }
                },
                "question": "Um welche Art Fahrradhindernis handelt es sich?"
            },
            "MaxWidth": {
                "question": "Welche Durchfahrtsbreite hat das Hindernis?",
                "render": "Maximale Durchfahrtsbreite: {maxwidth:physical} m"
            },
            "Overlap (cyclebarrier)": {
                "question": "Wie stark überschneiden sich die Barrieren?",
                "render": "Überschneidung: {overlap} m"
            },
            "Space between barrier (cyclebarrier)": {
                "question": "Wie groß ist der Abstand zwischen den Barrieren (entlang der Straße)?",
                "render": "Abstand zwischen den Barrieren (entlang der Straße): {width:separation} m"
            },
            "Width of opening (cyclebarrier)": {
                "question": "Wie breit ist die kleinste Öffnung neben den Barrieren?",
                "render": "Breite der Öffnung: {width:opening} m"
            },
            "barrier_type": {
                "mappings": {
                    "0": {
                        "then": "Dies ist ein einzelner Poller auf der Straße"
                    },
                    "1": {
                        "then": "Dies ist eine Fahrradbarriere, die Radfahrer abbremst"
                    }
                }
            },
            "bicycle=yes/no": {
                "mappings": {
                    "0": {
                        "then": "Ein Radfahrer kann hindurchfahren."
                    },
                    "1": {
                        "then": "Ein Radfahrer kann nicht hindurchfahren."
                    }
                },
                "question": "Kann ein Radfahrer das Hindernis passieren?"
            }
        },
        "title": {
            "mappings": {
                "0": {
                    "then": "Poller"
                },
                "1": {
                    "then": "Barriere für Radfahrer"
                }
            },
            "render": "Hindernis"
        }
    },
    "bench": {
        "description": "Diese Karte stellt Sitzbänke aus Holz, Metall, Stein, … dar und stellt ein paar Fragen, um weitere Informationen zu ergänzen.",
        "name": "Sitzbänke",
        "presets": {
            "0": {
                "title": "eine Sitzbank"
            }
        },
        "tagRenderings": {
            "bench-backrest": {
                "mappings": {
                    "0": {
                        "then": "Die Sitzbank hat eine Rückenlehne"
                    },
                    "1": {
                        "then": "Die Sitzbank hat <b>keine</b> Rückenlehne"
                    }
                },
                "question": "Hat diese Sitzbank eine Rückenlehne?"
            },
            "bench-colour": {
                "mappings": {
                    "0": {
                        "then": "Farbe: braun"
                    },
                    "1": {
                        "then": "Farbe: grün"
                    },
                    "2": {
                        "then": "Farbe: grau"
                    },
                    "3": {
                        "then": "Farbe: weiß"
                    },
                    "4": {
                        "then": "Farbe: rot"
                    },
                    "5": {
                        "then": "Farbe: schwarz"
                    },
                    "6": {
                        "then": "Farbe: blau"
                    },
                    "7": {
                        "then": "Farbe: gelb"
                    }
                },
                "question": "Welche Farbe hat diese Sitzbank?",
                "render": "Farbe: {colour}"
            },
            "bench-direction": {
                "question": "In welche Richtung schaut man, wenn man auf der Bank sitzt?",
                "render": "Wenn man auf der Bank sitzt, schaut man in Richtung {direction}°."
            },
            "bench-material": {
                "mappings": {
                    "0": {
                        "then": "Die Sitzfläche ist aus Holz"
                    },
                    "1": {
                        "then": "Die Sitzfläche ist aus Metall"
                    },
                    "2": {
                        "then": "Die Sitzfläche ist aus Stein"
                    },
                    "3": {
                        "then": "Die Sitzfläche ist aus Beton"
                    },
                    "4": {
                        "then": "Die Sitzfläche ist aus Kunststoff"
                    },
                    "5": {
                        "then": "Die Sitzfläche ist aus Stahl"
                    }
                },
                "question": "Aus welchem Material ist die Sitzfläche der Bank?",
                "render": "Material: {material}"
            },
            "bench-seats": {
                "question": "Wie viele Sitzplätze hat diese Bank?",
                "render": "Die Sitzbank hat {seats} Sitzplätze"
            },
            "bench-survey:date": {
                "question": "Wann wurde diese Bank zuletzt überprüft?",
                "render": "Diese Bank wurde zuletzt überprüft am {survey:date}"
            }
        },
        "title": {
            "render": "Sitzbank"
        }
    },
    "bench_at_pt": {
        "description": "Eine Ebene mit allen Haltestellen des öffentlichen Nahverkehrs, die über eine Sitzbank verfügen",
        "name": "Sitzbänke an Haltestellen",
        "tagRenderings": {
            "bench_at_pt-bench_type": {
                "mappings": {
                    "0": {
                        "then": "Hier gibt es eine normale Sitzbank"
                    },
                    "1": {
                        "then": "Hier gibt es eine Stehbank zum Anlehnen"
                    },
                    "2": {
                        "then": "Hier gibt es keine Bank"
                    }
                },
                "question": "Was ist das für eine Bank?"
            },
            "bench_at_pt-name": {
                "render": "{name}"
            }
        },
        "title": {
            "mappings": {
                "0": {
                    "then": "Sitzbank bei Haltestelle"
                },
                "1": {
                    "then": "Sitzbank in Unterstand"
                }
            },
            "render": "Sitzbank"
        }
    },
    "bicycle_library": {
        "description": "Eine Einrichtung, in der Fahrräder für längere Zeit geliehen werden können",
        "name": "Fahrradbibliotheken",
        "presets": {
            "0": {
                "description": "Eine Fahrradbibliothek verfügt über eine Sammlung von Fahrrädern, die ausgeliehen werden können",
                "title": "eine Fahrradbibliothek"
            }
        },
        "tagRenderings": {
            "bicycle-library-target-group": {
                "mappings": {
                    "0": {
                        "then": "Fahrräder für Kinder verfügbar"
                    },
                    "1": {
                        "then": "Fahrräder für Erwachsene verfügbar"
                    },
                    "2": {
                        "then": "Fahrräder für Behinderte verfügbar"
                    }
                },
                "question": "Wer kann hier Fahrräder ausleihen?"
            },
            "bicycle_library-charge": {
                "mappings": {
                    "0": {
                        "then": "Das Ausleihen eines Fahrrads ist kostenlos"
                    },
                    "1": {
                        "then": "Das Ausleihen eines Fahrrads kostet 20€ pro Jahr und 20€ Gebühr"
                    }
                },
                "question": "Wie viel kostet das Ausleihen eines Fahrrads?",
                "render": "Das Ausleihen eines Fahrrads kostet {charge}"
            },
            "bicycle_library-name": {
                "question": "Wie lautet der Name dieser Fahrradbibliothek?",
                "render": "Diese Fahrradbibliothek heißt {name}"
            }
        },
        "title": {
            "render": "Fahrradbibliothek"
        }
    },
    "bicycle_rental": {
        "deletion": {
            "extraDeleteReasons": {
                "0": {
                    "explanation": "{title()} ist dauerhaft geschlossen"
                }
            },
            "nonDeleteMappings": {
                "0": {
                    "then": "Dieser Fahrradladen vermietete früher Fahrräder, aber jetzt nicht mehr"
                }
            }
        },
        "description": "Fahrradverleihstationen",
        "name": "Fahrradverleih",
        "presets": {
            "0": {
                "description": "Ein Geschäft, das sich auf den Fahrradverleih konzentriert",
                "title": "ein Geschäft mit Fahrradverleih"
            },
            "1": {
                "title": "eine Fahrradleihstation"
            }
        },
        "tagRenderings": {
            "bicycle-types": {
                "mappings": {
                    "0": {
                        "then": "Normale Stadtfahrräder können hier gemietet werden"
                    },
                    "1": {
                        "then": "Elektrofahrräder können hier gemietet werden"
                    },
                    "2": {
                        "then": "BMX-Räder können hier gemietet werden"
                    },
                    "3": {
                        "then": "Mountainbikes können hier gemietet werden"
                    },
                    "4": {
                        "then": "Kinderfahrräder können hier gemietet werden"
                    },
                    "5": {
                        "then": "Tandems können hier gemietet werden"
                    },
                    "6": {
                        "then": "Rennräder können hier gemietet werden"
                    },
                    "7": {
                        "then": "Fahrradhelme können hier gemietet werden"
                    }
                },
                "question": "Welche Art von Fahrrädern und Zubehör wird hier vermietet?",
                "render": "{rental} können hier gemietet werden"
            },
            "bicycle_rental_type": {
                "mappings": {
                    "0": {
                        "then": "Dies ist ein Geschäft, dessen Schwerpunkt auf dem Fahrradverleih liegt"
                    },
                    "1": {
                        "then": "Dies ist ein Geschäft, das verschiedene Gegenstände und/oder Fahrzeuge vermietet. Es vermietet auch Fahrräder, aber das ist nicht der Hauptschwerpunkt"
                    },
                    "2": {
                        "then": "Dies ist ein Geschäft, das Fahrräder verkauft oder repariert, aber auch Fahrräder vermietet"
                    },
                    "3": {
                        "then": "Dies ist eine automatisierte Radstation, bei der Fahrräder mechanisch in einer Struktur verriegelt werden"
                    },
                    "4": {
                        "then": "Dies ist ein Automat, der Schlüssel ausgibt und annimmt, eventuell nach Authentifizierung und/oder Bezahlung. Die Fahrräder sind in der Nähe geparkt"
                    },
                    "5": {
                        "then": "Dies ist ein Rückgabepunkt, z. B. ein reservierter Fahrradstellplatz, der deutlich als solcher gekennzeichnet ist"
                    }
                },
                "question": "Was ist das für ein Fahrradverleih?"
            },
            "rental_types": {
                "renderings": {
                    "0": {
                        "question": "Wie viele type_plural können hier gemietet werden?",
                        "render": "{capacity:bicycle_type} type_plural können hier gemietet werden"
                    }
                },
                "rewrite": {
                    "into": {
                        "0": {
                            "1": "Stadträder"
                        },
                        "1": {
                            "1": "Elektrofahrräder"
                        },
                        "2": {
                            "1": "Kinderfahrräder"
                        },
                        "3": {
                            "1": "BMX-Räder"
                        },
                        "4": {
                            "1": "Mountainbikes"
                        },
                        "5": {
                            "1": "Fahrradtaschen"
                        },
                        "6": {
                            "1": "Tandems"
                        }
                    }
                }
            }
        },
        "title": {
            "mappings": {
                "0": {
                    "then": "{name}"
                }
            },
            "render": "Fahrradverleih"
        }
    },
    "bicycle_tube_vending_machine": {
        "description": "Eine Ebene mit Automaten für Fahrradschläuche (entweder spezielle Fahrradschlauch-Automaten oder klassische Automaten mit Fahrradschläuchen und optional zusätzlichen fahrradbezogenen Gegenständen wie Lampen, Handschuhe, Schlösser, …)",
        "name": "Automaten für Fahrradschläuche",
        "presets": {
            "0": {
                "title": "einen Fahrradschlauch-Automaten"
            }
        },
        "tagRenderings": {
            "Still in use?": {
                "mappings": {
                    "0": {
                        "then": "Dieser Automat ist in Betrieb"
                    },
                    "1": {
                        "then": "Dieser Automat ist kaputt"
                    },
                    "2": {
                        "then": "Dieser Automat ist geschlossen"
                    }
                },
                "question": "Ist dieser Automat in Betrieb?",
                "render": "Der Betriebszustand ist <i>{operational_status}</i>"
            }
        },
        "title": {
            "render": "Fahrradschlauch-Automat"
        }
    },
    "bike_cafe": {
        "description": "Ein Fahrradcafé ist ein Café, das auf Radfahrer ausgerichtet ist, zum Beispiel mit Dienstleistungen wie einer Pumpe, mit viel fahrradbezogener Dekoration, …",
        "name": "Fahrrad-Cafés",
        "presets": {
            "0": {
                "title": "ein Fahrrad-Café"
            }
        },
        "tagRenderings": {
            "bike_cafe-bike-pump": {
                "mappings": {
                    "0": {
                        "then": "Das Fahrrad-Café hat eine Fahrradpumpe, die von jedem benutzt werden kann"
                    },
                    "1": {
                        "then": "Das Fahrrad-Café hat keine Fahrradpumpe, die von jedem benutzt werden kann"
                    }
                },
                "question": "Hat das Fahrrad-Café eine Fahrradpumpe, die von jedem benutzt werden kann?"
            },
            "bike_cafe-email": {
                "question": "Wie lautet die E-Mail-Adresse von {name}?"
            },
            "bike_cafe-name": {
                "question": "Wie heißt das Fahrrad-Café?",
                "render": "Das Fahrrad-Café heißt {name}"
            },
            "bike_cafe-opening_hours": {
                "question": "Wann ist dieses Fahrradcafé geöffnet?"
            },
            "bike_cafe-phone": {
                "question": "Wie lautet die Telefonnummer von {name}?"
            },
            "bike_cafe-repair-service": {
                "mappings": {
                    "0": {
                        "then": "Das Fahrrad-Café repariert Fahrräder"
                    },
                    "1": {
                        "then": "Das Fahrrad-Café repariert keine Fahrräder"
                    }
                },
                "question": "Repariert das Fahrrad-Café Fahrräder?"
            },
            "bike_cafe-repair-tools": {
                "mappings": {
                    "0": {
                        "then": "Das Fahrrad-Café bietet Werkzeug für die selbständige Reparatur an"
                    },
                    "1": {
                        "then": "Das Fahrrad-Café bietet kein Werkzeug für die selbständige Reparatur an"
                    }
                },
                "question": "Gibt es hier Werkzeug, um das eigene Fahrrad zu reparieren?"
            },
            "bike_cafe-website": {
                "question": "Wie lautet die Webseite von {name}?"
            }
        },
        "title": {
            "mappings": {
                "0": {
                    "then": "Fahrrad-Café <i>{name}</i>"
                }
            },
            "render": "Fahrrad-Café"
        }
    },
    "bike_cleaning": {
        "description": "Eine Ebene mit Einrichtungen, in denen man sein Fahrrad reinigen kann",
        "name": "Fahrrad-Reinigungsdienste",
        "presets": {
            "0": {
                "title": "eine Fahrrad-Reinigung"
            }
        },
        "tagRenderings": {
            "bike_cleaning-charge": {
                "mappings": {
                    "0": {
                        "then": "Kostenloser Reinigungsservice"
                    },
                    "1": {
                        "then": "Kostenlose Nutzung"
                    }
                },
                "question": "Wie viel kostet die Nutzung des Reinigungsdienstes?",
                "render": "Die Nutzung des Reinigungsdienstes kostet {charge}"
            },
            "bike_cleaning-service:bicycle:cleaning:charge": {
                "mappings": {
                    "0": {
                        "then": "Der Reinigungsservice ist kostenlos"
                    },
                    "1": {
                        "then": "Kostenlose Nutzung"
                    }
                },
                "question": "Wie viel kostet die Nutzung des Reinigungsdienstes?",
                "render": "Nutzung des Reinigungsservice kostet {service:bicycle:cleaning:charge}"
            }
        },
        "title": {
            "mappings": {
                "0": {
                    "then": "Fahrrad-Reinigungsdienst<i>{name}</i>"
                }
            },
            "render": "Fahrrad-Reinigungsdienst"
        }
    },
    "bike_parking": {
        "description": "Eine Ebene, die anzeigt, wo Sie Ihr Fahrrad abstellen können",
        "name": "Fahrrad-Parkplätze",
        "presets": {
            "0": {
                "title": "einen Fahrrad-Parkplatz"
            }
        },
        "tagRenderings": {
            "Access": {
                "mappings": {
                    "0": {
                        "then": "Der Parkplatz darf öffentlich genutzt werden"
                    },
                    "1": {
                        "then": "Der Parkplatz darf von Kunden des Unternehmens genutzt werden"
                    },
                    "2": {
                        "then": "Der Parkplatz darf nur von Mitgliedern einer Schule, Firma oder Organisation genutzt werden"
                    }
                },
                "question": "Wer darf den Parkplatz nutzen?",
                "render": "{access}"
            },
            "Bicycle parking type": {
                "mappings": {
                    "0": {
                        "then": "Fahrradbügel"
                    },
                    "1": {
                        "then": "Metallgestänge"
                    },
                    "2": {
                        "then": "Halter für Fahrradlenker"
                    },
                    "3": {
                        "then": "Gestell"
                    },
                    "4": {
                        "then": "Zweistufig"
                    },
                    "5": {
                        "then": "Schuppen"
                    },
                    "6": {
                        "then": "Poller"
                    },
                    "7": {
                        "then": "Ein Bereich auf dem Boden, der für das Abstellen von Fahrrädern gekennzeichnet ist"
                    }
                },
                "question": "Was ist die Art dieses Fahrrad-Parkplatzes?",
                "render": "Dies ist ein Fahrrad-Parkplatz der Art: {bicycle_parking}"
            },
            "Capacity": {
                "question": "Wie viele Fahrräder passen auf diesen Fahrrad-Parkplatz (einschließlich möglicher Lastenfahrräder)?",
                "render": "Der Parkplatz bietet Platz für {capacity} Fahrräder"
            },
            "Cargo bike capacity?": {
                "question": "Wie viele Lastenfahrräder passen auf diesen Fahrrad-Parkplatz?",
                "render": "Auf diesen Parkplatz passen {capacity:cargo_bike} Lastenfahrräder"
            },
            "Cargo bike spaces?": {
                "mappings": {
                    "0": {
                        "then": "Der Parkplatz hat Stellflächen für Lastenfahrräder"
                    },
                    "1": {
                        "then": "Der Parkplatz hat ausgewiesene (offizielle) Stellflächen für Lastenfahrräder."
                    },
                    "2": {
                        "then": "Der Parkplatz bietet keine Stellflächen für Lastenfahrräder"
                    }
                },
                "question": "Hat der Parkplatz Stellflächen für Lastenfahrräder?"
            },
            "Is covered?": {
                "mappings": {
                    "0": {
                        "then": "Der Parkplatz ist überdacht"
                    },
                    "1": {
                        "then": "Der Parkplatz ist nicht überdacht"
                    }
                },
                "question": "Ist der Parkplatz überdacht? Wählen Sie auch \"überdacht\" für Parkplätze in Innenräumen."
            },
            "Underground?": {
                "mappings": {
                    "0": {
                        "then": "In einer Tiefgarage"
                    },
                    "1": {
                        "then": "Auf einem ebenerdigen Parkplatz"
                    },
                    "2": {
                        "then": "Auf einem Parkplatz auf dem Dach"
                    },
                    "3": {
                        "then": "Ebenerdiges Parken"
                    }
                },
                "question": "Wo befinden sich diese Fahrradabstellplätze?"
            }
        },
        "title": {
            "render": "Fahrrad-Parkplätze"
        }
    },
    "bike_repair_station": {
        "description": "Eine Ebene mit Fahrradpumpen und Werkzeugständern für die Fahrradreparatur",
        "name": "Fahrradstationen (Reparatur, Pumpe oder beides)",
        "presets": {
            "0": {
                "description": "Ein Gerät zum Aufpumpen von Reifen an einem festen Standort im öffentlichen Raum.",
                "title": "eine Fahrradpumpe"
            },
            "1": {
                "description": "Ein Gerät mit Werkzeugen zur Reparatur von Fahrrädern kombiniert mit einer Pumpe an einem festen Standort. Die Werkzeuge sind oft mit Ketten gegen Diebstahl gesichert.",
                "title": "eine Fahrrad-Reparaturstation mit Pumpe"
            },
            "2": {
                "description": "Werkzeug, um Ihr Fahrrad im öffentlichen Raum zu reparieren (ohne Pumpe). Die Werkzeuge sind gegen Diebstahl gesichert.",
                "title": "eine Fahrrad-Reparaturstation ohne Pumpe"
            }
        },
        "tagRenderings": {
            "Operational status": {
                "mappings": {
                    "0": {
                        "then": "Die Fahrradpumpe ist kaputt"
                    },
                    "1": {
                        "then": "Die Fahrradpumpe ist betriebsbereit"
                    }
                },
                "question": "Ist die Fahrradpumpe noch funktionstüchtig?"
            },
            "access": {
                "mappings": {
                    "0": {
                        "then": "Die Reparaturstation darf öffentlich genutzt werden"
                    },
                    "1": {
                        "then": "Öffentlich zugänglich"
                    },
                    "2": {
                        "then": "Die Reparaturstation darf nur von Kunden genutzt werden"
                    },
                    "3": {
                        "then": "Die Reparaturstation darf nicht öffentlich genutzt werden"
                    },
                    "4": {
                        "then": "Nicht für die Allgemeinheit zugänglich"
                    }
                },
                "question": "Wer darf die Reparaturstation nutzen?"
            },
            "bike_repair_station-available-services": {
                "mappings": {
                    "0": {
                        "then": "Es ist nur eine Pumpe vorhanden"
                    },
                    "1": {
                        "then": "Es ist nur Werkzeug (Schraubenzieher, Zangen, …) vorhanden"
                    },
                    "2": {
                        "then": "Es sind sowohl Werkzeuge als auch eine Pumpe vorhanden"
                    }
                },
                "question": "Welche Geräte sind hier vorhanden?"
            },
            "bike_repair_station-bike-chain-tool": {
                "mappings": {
                    "0": {
                        "then": "Es gibt ein Kettenwerkzeug"
                    },
                    "1": {
                        "then": "Es gibt kein Kettenwerkzeug"
                    }
                },
                "question": "Verfügt diese Fahrrad-Reparaturstation über Spezialwerkzeug zur Reparatur von Fahrradketten?"
            },
            "bike_repair_station-bike-stand": {
                "mappings": {
                    "0": {
                        "then": "Es gibt einen Haken oder Ständer"
                    },
                    "1": {
                        "then": "Es gibt keinen Haken oder Ständer"
                    }
                },
                "question": "Hat diese Fahrradstation einen Haken, an dem Sie Ihr Fahrrad aufhängen können, oder einen Ständer, um es anzuheben?"
            },
            "bike_repair_station-electrical_pump": {
                "mappings": {
                    "0": {
                        "then": "Manuelle Pumpe"
                    },
                    "1": {
                        "then": "Elektrische Pumpe"
                    }
                },
                "question": "Ist dies eine elektrische Fahrradpumpe?"
            },
            "bike_repair_station-email": {
                "question": "Wie lautet die E-Mail-Adresse des Betreibers?"
            },
            "bike_repair_station-manometer": {
                "mappings": {
                    "0": {
                        "then": "Es gibt ein Manometer"
                    },
                    "1": {
                        "then": "Es gibt kein Manometer"
                    },
                    "2": {
                        "then": "Es gibt ein Manometer, aber es ist kaputt"
                    }
                },
                "question": "Verfügt die Pumpe über einen Druckanzeiger oder ein Manometer?"
            },
            "bike_repair_station-opening_hours": {
                "mappings": {
                    "0": {
                        "then": "Die Station ist durchgehend geöffnet"
                    }
                },
                "question": "Wann ist die Fahrradreparaturstation geöffnet?"
            },
            "bike_repair_station-operator": {
                "question": "Wer betreibt die Reparaturstation?",
                "render": "Gewartet von {operator}"
            },
            "bike_repair_station-phone": {
                "question": "Wie lautet die Telefonnummer des Betreibers?"
            },
            "bike_repair_station-valves": {
                "mappings": {
                    "0": {
                        "then": "Sklaverand-/Presta-Ventile (für Rennräder)"
                    },
                    "1": {
                        "then": "Dunlopventile"
                    },
                    "2": {
                        "then": "Schrader-Ventile (für Autos und Mountainbikes)"
                    }
                },
                "question": "Welche Ventile werden unterstützt?",
                "render": "Diese Pumpe unterstützt die folgenden Ventile: {valves}"
            },
            "send_email_about_broken_pump": {
                "render": {
                    "special": {
                        "body": "Hallo,\n\nMit dieser E-Mail möchte ich Ihnen mitteilen, dass die Fahrradpumpe, die sich unter https://mapcomplete.osm.be/cyclofix?lat={_lat}&lon={_lon}&z=18#{id} befindet, kaputt ist.\n\nMit freundlichen Grüßen",
                        "button_text": "Melde diese Fahrradpumpe als kaputt",
                        "subject": "Fahrradpumpe kaputt"
                    }
                }
            }
        },
        "title": {
            "mappings": {
                "0": {
                    "then": "Fahrrad-Reparaturstation"
                },
                "1": {
                    "then": "Fahrrad-Reparaturstation"
                },
                "2": {
                    "then": "Kaputte Pumpe"
                },
                "3": {
                    "then": "Fahrradpumpe <i>{name}</i>"
                },
                "4": {
                    "then": "Fahrradpumpe"
                }
            },
            "render": "Fahrradstation (Pumpe & Reparatur)"
        }
    },
    "bike_shop": {
        "description": "Ein Geschäft, das speziell Fahrräder oder verwandte Artikel verkauft",
        "name": "Fahrradgeschäfte und -werkstätten",
        "presets": {
            "0": {
                "title": "eine Fahrradwerkstatt bzw. ein Fahrradgeschäft"
            }
        },
        "tagRenderings": {
            "bike_repair_bike-pump-service": {
                "mappings": {
                    "0": {
                        "then": "Im Geschäft gibt es eine öffentlich nutzbare Luftpumpe"
                    },
                    "1": {
                        "then": "Im Geschäft gibt es keine öffentlich nutzbare Luftpumpe"
                    },
                    "2": {
                        "then": "Es gibt eine Luftpumpe, sie ist als separater Punkt eingetragen"
                    }
                },
                "question": "Gibt es im Geschäft eine öffentlich nutzbare Luftpumpe?"
            },
            "bike_repair_bike-wash": {
                "mappings": {
                    "0": {
                        "then": "Das Geschäft bietet Fahrradreinigungen an"
                    },
                    "1": {
                        "then": "Im Geschäft können Fahrräder selbst gereinigt werden"
                    },
                    "2": {
                        "then": "Das Geschäft bietet keine Fahrradreinigungen an"
                    }
                },
                "question": "Bietet das Geschäft Fahrradreinigungen an?"
            },
            "bike_repair_rents-bikes": {
                "mappings": {
                    "0": {
                        "then": "Das Geschäft vermietet Fahrräder"
                    },
                    "1": {
                        "then": "Das Geschäft vermietet keine Fahrräder"
                    }
                },
                "question": "Vermietet das Geschäft Fahrräder?"
            },
            "bike_repair_repairs-bikes": {
                "mappings": {
                    "0": {
                        "then": "Das Geschäft repariert Fahrräder"
                    },
                    "1": {
                        "then": "Das Geschäft repariert keine Fahrräder"
                    },
                    "2": {
                        "then": "Das Geschäft repariert nur hier gekaufte Fahrräder"
                    },
                    "3": {
                        "then": "Das Geschäft repariert nur Fahrräder einer bestimmten Marke"
                    }
                },
                "question": "Repariert das Geschäft Fahrräder?"
            },
            "bike_repair_second-hand-bikes": {
                "mappings": {
                    "0": {
                        "then": "Das Geschäft verkauft auch gebrauchte Fahrräder"
                    },
                    "1": {
                        "then": "Das Geschäft verkauft keine gebrauchten Fahrräder"
                    },
                    "2": {
                        "then": "Das Geschäft verkauft ausschließlich gebrauchte Fahrräder"
                    }
                },
                "question": "Verkauft das Geschäft gebrauchte Fahrräder?"
            },
            "bike_repair_sells-bikes": {
                "mappings": {
                    "0": {
                        "then": "Das Geschäft verkauft Fahrräder"
                    },
                    "1": {
                        "then": "Das Geschäft verkauft keine Fahrräder"
                    }
                },
                "question": "Verkauft das Geschäft Fahrräder?"
            },
            "bike_repair_tools-service": {
                "mappings": {
                    "0": {
                        "then": "Das Geschäft bietet Werkzeug an, um das eigene Fahrrad zu reparieren"
                    },
                    "1": {
                        "then": "Das Geschäft bietet kein Werkzeug an, um das eigene Fahrrad zu reparieren"
                    },
                    "2": {
                        "then": "Das Geschäft bietet nur Werkzeug an, um das eigene Fahrrad zu reparieren, wenn es dort gekauft/gemietet wurde"
                    }
                },
                "question": "Gibt es hier Werkzeug, um das eigene Fahrrad zu reparieren?"
            },
            "bike_shop-access": {
                "render": "Nur zugänglich für {access}"
            },
            "bike_shop-is-bicycle_shop": {
                "mappings": {
                    "0": {
                        "then": "Dieses Geschäft konzentriert sich auf die Vermietung"
                    }
                },
                "render": "Dieses Geschäft ist auf den Verkauf von {shop} spezialisiert und im Bereich Fahrrad tätig"
            },
            "bike_shop-name": {
                "question": "Wie heißt das Geschäft?",
                "render": "Das Geschäft heißt {name}"
            }
        },
        "title": {
            "mappings": {
                "0": {
                    "then": "Sportartikelgeschäft <i>{name}</i>"
                },
                "1": {
                    "then": "Geschäfte"
                },
                "2": {
                    "then": "Fahrradverleih<i>{name}</i>"
                },
                "3": {
                    "then": "Fahrradwerkstatt <i>{name}</i>"
                },
                "4": {
                    "then": "Fahrradgeschäft <i>{name}</i>"
                },
                "5": {
                    "then": "Fahrradwerkstatt/geschäft <i>{name}</i>"
                }
            },
            "render": "Fahrradwerkstatt/geschäft"
        }
    },
    "bike_themed_object": {
        "description": "Eine Ebene mit Objekten zum Thema Fahrrad, die zu keiner anderen Ebene passen",
        "name": "Weitere fahrradbezogene Objekte",
        "title": {
            "mappings": {
                "1": {
                    "then": "Radweg"
                }
            },
            "render": "Mit Fahrrad zusammenhängendes Objekt"
        }
    },
    "binocular": {
        "description": "Ferngläser",
        "name": "Ferngläser",
        "presets": {
            "0": {
                "description": "Ein fest installiertes Teleskop oder Fernglas, für die öffentliche Nutzung. <img src='./assets/layers/binocular/binoculars_example.jpg' style='height: 300px; width: auto; display: block;' />",
                "title": "ein Fernglas"
            }
        },
        "tagRenderings": {
            "binocular-charge": {
                "mappings": {
                    "0": {
                        "then": "Kostenlose Nutzung"
                    }
                },
                "question": "Wie viel muss man für die Nutzung dieser Ferngläser bezahlen?",
                "render": "Die Benutzung dieses Fernglases kostet {charge}"
            },
            "binocular-direction": {
                "question": "In welche Richtung blickt man, wenn man durch dieses Fernglas schaut?",
                "render": "Blick in Richtung {direction}°"
            }
        },
        "title": {
            "render": "Ferngläser"
        }
    },
    "birdhide": {
        "description": "Ein Vogelbeobachtungsturm",
        "filter": {
            "0": {
                "options": {
                    "0": {
                        "question": "Zugänglich für Rollstuhlfahrer"
                    }
                }
            },
            "1": {
                "options": {
                    "0": {
                        "question": "Nur überdachte Vogelbeobachtungsstellen"
                    }
                }
            }
        },
        "name": "Orte zur Vogelbeobachtung",
        "presets": {
            "0": {
                "description": "Ein überdachter Unterstand, in dem man bequem Vögel beobachten kann",
                "title": "ein Gebäude zur Vogelbeobachtung"
            },
            "1": {
                "description": "Ein Schirm oder eine Wand mit Öffnungen zum Beobachten von Vögeln",
                "title": "einen Sichtschutz zur Vogelbeobachtung"
            }
        },
        "tagRenderings": {
            "bird-hide-shelter-or-wall": {
                "mappings": {
                    "0": {
                        "then": "Sichtschutz zur Vogelbeobachtung"
                    },
                    "1": {
                        "then": "Vogelbeobachtungsturm"
                    },
                    "2": {
                        "then": "Turm zur Vogelbeobachtung"
                    },
                    "3": {
                        "then": "Unterstand zur Vogelbeobachtung"
                    }
                },
                "question": "Ist dies nur ein Sichtschutz oder ein überdachter Unterstand zur Vogelbeobachtung?"
            },
            "bird-hide-wheelchair": {
                "mappings": {
                    "0": {
                        "then": "Für Rollstuhlfahrer gibt es besondere Vorrichtungen"
                    },
                    "1": {
                        "then": "Der Ort ist rollstuhlgerecht gestaltet"
                    },
                    "2": {
                        "then": "Der Ort ist nur eingeschränkt rollstuhlgerecht gestaltet"
                    },
                    "3": {
                        "then": "Nicht zugänglich für Rollstuhlfahrer"
                    }
                },
                "question": "Ist der Ort rollstuhlgerecht gestaltet?"
            },
            "birdhide-operator": {
                "mappings": {
                    "0": {
                        "then": "Betrieben von Natuurpunt"
                    },
                    "1": {
                        "then": "Betrieben von einer Forst- bzw. Naturschutzbehörde"
                    }
                },
                "question": "Wer betreibt diesen Ort zur Vogelbeobachtung?",
                "render": "Betrieben von {operator}"
            }
        },
        "title": {
            "mappings": {
                "1": {
                    "then": "Vogelbeobachtungsplatz {name}"
                },
                "2": {
                    "then": "Vogelversteck {name}"
                }
            },
            "render": "Ort zur Vogelbeobachtung"
        }
    },
    "cafe_pub": {
        "deletion": {
            "extraDeleteReasons": {
                "0": {
                    "explanation": "{title()} wurde dauerhaft geschlossen"
                }
            }
        },
        "description": "Eine Ebene mit Cafés und Kneipen, in denen man sich auf ein Getränk treffen kann. Die Ebene fragt nach einigen relevanten Eigenschaften",
        "name": "Cafés und Kneipen",
        "presets": {
            "0": {
                "description": "Eine Kneipe, in der vor allem Bier in ruhiger, entspannter Atmosphäre getrunken wird",
                "title": "eine Kneipe"
            },
            "1": {
                "description": "Eine modernere und kommerzielle <b>Bar</b>, möglicherweise mit einer Musik- und Lichtinstallation",
                "title": "eine Bar"
            },
            "2": {
                "description": "Ein <b>Café</b>, um in ruhiger Umgebung Tee, Kaffee oder ein alkoholisches Getränk zu trinken",
                "title": "ein Café"
            },
            "3": {
                "description": "Ein <b>Club</b> oder eine Diskothek mit Fokus auf Tanzen, Musik von einem DJ mit begleitender Lichtshow und einer Bar, an der man (alkoholische) Getränke bekommt",
                "title": "einen Club oder eine Diskothek"
            }
        },
        "tagRenderings": {
            "Classification": {
                "mappings": {
                    "0": {
                        "then": "Eine Kneipe, in der vor allem Bier in ruhiger, entspannter Atmosphäre getrunken wird"
                    },
                    "1": {
                        "then": "Eine modernere und kommerzielle <b>Bar</b>, möglicherweise mit einer Musik- und Lichtinstallation"
                    },
                    "2": {
                        "then": "Ein <b>Café</b>, um in ruhiger Umgebung Tee, Kaffee oder ein alkoholisches Getränk zu trinken"
                    },
                    "3": {
                        "then": "Ein <b>Restaurant</b>, in dem man ordentlich essen kann"
                    },
                    "4": {
                        "then": "Ein Außenbereich mit Bierausschank, typischerweise in Deutschland"
                    },
                    "5": {
                        "then": "Dies ist ein <b>Club</b> oder eine Disco mit Fokus auf Tanzen, Musik von einem DJ mit begleitender Lichtshow und einer Bar, an der man (alkoholische) Getränke bekommt"
                    }
                },
                "question": "Was ist das für ein Café?"
            },
            "Name": {
                "question": "Wie heißt diese Kneipe?",
                "render": "Diese Kneipe heißt {name}"
            }
        },
        "title": {
            "mappings": {
                "0": {
                    "then": "<i>{name}</i>"
                }
            },
            "render": "Kneipe"
        }
    },
    "charging_station": {
        "description": "Eine Ladestation",
        "filter": {
            "0": {
                "options": {
                    "0": {
                        "question": "Ladestationen für alle Fahrzeugtypen"
                    },
                    "1": {
                        "question": "Ladestationen für Fahrräder"
                    },
                    "2": {
                        "question": "Ladestationen für Autos"
                    }
                }
            },
            "1": {
                "options": {
                    "0": {
                        "question": "Nur Ladestationen in Betrieb"
                    }
                }
            },
            "2": {
                "options": {
                    "0": {
                        "question": "Alle Anschlüsse"
                    },
                    "1": {
                        "question": "Verfügt über einen <div style='display: inline-block'><b><b>Schuko-Stecker</b> ohne Erdungsstift (CEE7/4 Typ F)</b><img style='width:1rem; display: inline-block' src='./assets/layers/charging_station/CEE7_4F.svg'/></div>"
                    },
                    "2": {
                        "question": "Verfügt über einen <div style='display: inline-block'><b><b>europäischen Netzstecker</b> mit Erdungsstift (CEE7/4 Typ E)</b> <img style='width:1rem; display: inline-block' src='./assets/layers/charging_station/TypeE.svg'/></div> Anschluss"
                    },
                    "3": {
                        "question": "Verfügt über einen <div style='display: inline-block'><b><b>Chademo</b></b> <img style='width:1rem; display: inline-block' src='./assets/layers/charging_station/Chademo_type4.svg'/></div> Stecker"
                    },
                    "4": {
                        "question": "Verfügt über einen <div style='display: inline-block'><b><b>Typ 1 </b> (J1772)</b> <img style='width:1rem; display: inline-block' src='./assets/layers/charging_station/Type1_J1772.svg'/></div> Stecker mit Kabel"
                    },
                    "5": {
                        "question": "Verfügt über einen <div style='display: inline-block'><b>Typ 1 (J1772)</b>Stecker <i>ohne</i> Kabel<img style='width:1rem; display: inline-block' src='./assets/layers/charging_station/Type1_J1772.svg'/></div>"
                    },
                    "6": {
                        "question": "Verfügt über einen <div style='display: inline-block'><b>Typ 1 CCS (Typ 1 Combo)</b><img style='width:1rem; display: inline-block' src='./assets/layers/charging_station/Type1-ccs.svg'/></div> Stecker"
                    },
                    "7": {
                        "question": "Verfügt über einen <div style='display: inline-block'><b><b>Tesla Supercharger</b></b> <img style='width:1rem; display: inline-block' src='./assets/layers/charging_station/Tesla-hpwc-model-s.svg'/></div> Stecker"
                    },
                    "8": {
                        "question": "Hat einen <div style='display: inline-block'><b><b>Typ 2</b> (Mennekes)</b> <img style='width:1rem; display: inline-block' src='./assets/layers/charging_station/Type2_socket.svg'/></div> Anschluss"
                    },
                    "9": {
                        "question": "Hat einen <div style='display: inline-block'><b><b>Typ 2 CCS</b> (Mennekes)</b> <img style='width:1rem; display: inline-block' src='./assets/layers/charging_station/Type2_CCS.svg'/></div> Anschluss"
                    },
                    "10": {
                        "question": "Hat einen <div style='display: inline-block'><b><b>Typ 2</b> (Mennekes)</b> <img style='width:1rem; display: inline-block' src='./assets/layers/charging_station/Type2_tethered.svg'/></div> Anschluss mit Kabel"
                    },
                    "11": {
                        "question": "Hat einen <div style='display: inline-block'><b><b>Tesla Supercharger CCS</b> (Typ 2 CSS vonTesla)</b> <img style='width:1rem; display: inline-block' src='./assets/layers/charging_station/Type2_CCS.svg'/></div> Anschluss"
                    },
                    "12": {
                        "question": "Hat einen <div style='display: inline-block'><b><b>Tesla Supercharger (Destination)</b></b> <img style='width:1rem; display: inline-block' src='./assets/layers/charging_station/Tesla-hpwc-model-s.svg'/></div> Anschluss"
                    },
                    "13": {
                        "question": "Hat einen <div style='display: inline-block'><b><b>Tesla Supercharger (Destination)</b> (Typ 2 von Tesla)</b> <img style='width:1rem; display: inline-block' src='./assets/layers/charging_station/Type2_tethered.svg'/></div> Anschluss mit Kabel"
                    },
                    "14": {
                        "question": "Hat einen <div style='display: inline-block'><b><b>USB</b>-Anschluss zum Aufladen von Telefonen und kleinen Elektrogeräten</b> <img style='width:1rem; display: inline-block' src='./assets/layers/charging_station/usb_port.svg'/></div>"
                    },
                    "15": {
                        "question": "Hat einen <div style='display: inline-block'><b><b>Bosch Active Connect Anschluss mit 3 Pins</b></b> <img style='width:1rem; display: inline-block' src='./assets/layers/charging_station/bosch-3pin.svg'/></div> und Kabel"
                    },
                    "16": {
                        "question": "Hat einen <div style='display: inline-block'><b><b>Bosch Active Connect Anschluss mit 5 Pins</b></b> <img style='width:1rem; display: inline-block' src='./assets/layers/charging_station/bosch-5pin.svg'/></div> und Kabel"
                    }
                }
            }
        },
        "name": "Ladestationen",
        "presets": {
            "0": {
                "title": "eine Ladestation für Elektrofahrräder mit einer normalen europäischen Steckdose <img src='./assets/layers/charging_station/typee.svg' style='width: 2rem; height: 2rem; float: left; background: white; border-radius: 1rem; margin-right: 0.5rem'/> (zum Laden von Elektrofahrrädern)"
            },
            "1": {
                "title": "Eine Ladestation für Elektrofahrzeuge"
            }
        },
        "tagRenderings": {
            "Auth phone": {
                "question": "Wie lautet die Telefonnummer für den Authentifizierungsanruf oder die SMS?",
                "render": "Authentifizierung durch Anruf oder SMS an <a href='tel:{authentication:phone_call:number}'>{authentication:phone_call:number}</a>"
            },
            "Authentication": {
                "mappings": {
                    "0": {
                        "then": "Authentifizierung per Mitgliedskarte"
                    },
                    "1": {
                        "then": "Authentifizierung per App"
                    },
                    "2": {
                        "then": "Authentifizierung per Anruf ist möglich"
                    },
                    "3": {
                        "then": "Authentifizierung per SMS ist möglich"
                    },
                    "4": {
                        "then": "Authentifizierung per NFC ist möglich"
                    },
                    "5": {
                        "then": "Authentifizierung per Geldkarte ist möglich"
                    },
                    "6": {
                        "then": "Authentifizierung per Kreditkarte ist möglich"
                    },
                    "7": {
                        "then": "Das Laden ist hier (auch) ohne Authentifizierung möglich"
                    }
                },
                "question": "Welche Art der Authentifizierung ist an der Ladestation möglich?"
            },
            "Available_charging_stations (generated)": {
                "mappings": {
                    "0": {
                        "then": "<b>Schuko-Stecker</b> ohne Erdungsstift (CEE7/4 Typ F)"
                    },
                    "1": {
                        "then": "<b>Schuko-Stecker</b> ohne Erdungsstift (CEE7/4 Typ F)"
                    },
                    "2": {
                        "then": "<b>Europäischer Netzstecker</b> mit Erdungsstift (CEE7/4 Typ E)"
                    },
                    "3": {
                        "then": "<b>Europäischer Netzstecker</b> mit Erdungsstift (CEE7/4 Typ E)"
                    },
                    "4": {
                        "then": "<b>Chademo-Anschluss</b>"
                    },
                    "5": {
                        "then": "<b>Chademo-Anschluss</b>"
                    },
                    "6": {
                        "then": "<b>Typ 1 mit Kabel</b> (J1772)"
                    },
                    "7": {
                        "then": "<b>Typ 1 mit Kabel</b> (J1772)"
                    },
                    "8": {
                        "then": "<b>Typ 1 <i>ohne</i> Kabel</b> (J1772)"
                    },
                    "9": {
                        "then": "<b> Typ 1 <i>ohne </i> Kabel</b> (J1772)"
                    },
                    "10": {
                        "then": "<b>Typ 1 CCS</b> (Typ 1 Combo)"
                    },
                    "11": {
                        "then": "<b> Typ 1 CCS </b> (auch bekannt als Typ 1 Combo)"
                    },
                    "12": {
                        "then": "<b>Tesla Supercharger</b>"
                    },
                    "13": {
                        "then": "<b>Tesla Supercharger</b>"
                    },
                    "14": {
                        "then": "<b>Typ 2</b> (Mennekes)"
                    },
                    "15": {
                        "then": "<b>Typ 2</b> (Mennekes)"
                    },
                    "16": {
                        "then": "<b>Typ 2 CCS</b> (Mennekes)"
                    },
                    "17": {
                        "then": "<b>Typ 2 CCS</b> (mennekes)"
                    },
                    "18": {
                        "then": "<b>Typ 2 mit Kabel</b> (Mennekes)"
                    },
                    "19": {
                        "then": "<b>Typ 2 mit Kabel</b> (mennekes)"
                    },
                    "20": {
                        "then": "<b>Tesla Supercharger CCS</b> (Typ 2 CSS von Tesla)"
                    },
                    "21": {
                        "then": "<b>Tesla Supercharger CCS</b> (ein Markenzeichen von type2_css)"
                    },
                    "22": {
                        "then": "<b>Tesla Supercharger (Destination)</b>"
                    },
                    "23": {
                        "then": "<b>Tesla Supercharger (Destination)</b>"
                    },
                    "24": {
                        "then": "<b>Tesla Supercharger (Destination)</b> (Typ 2 mit Kabel von Tesla)"
                    },
                    "25": {
                        "then": "<b>Tesla supercharger (Destination)</b> (Typ 2 mit Kabel von Tesla)"
                    },
                    "26": {
                        "then": "<b>USB</b> zum Aufladen von Handys und kleinen Elektrogeräten"
                    },
                    "27": {
                        "then": "<b>USB</b> zum Aufladen von Handys und kleinen Elektrogeräten"
                    },
                    "28": {
                        "then": "<b>Bosch Active Connect mit 3 Pins</b> und Kabel"
                    },
                    "29": {
                        "then": "<b> Bosch Active Connect mit 3 Pins </b> und Kabel"
                    },
                    "30": {
                        "then": "<b>Bosch Active Connect mit 5 Pins</b> und Kabel"
                    },
                    "31": {
                        "then": "<b> Bosch Active Connect mit 5 Pins </b> und Kabel"
                    }
                },
                "question": "Welche Ladeanschlüsse gibt es hier?"
            },
            "Network": {
                "mappings": {
                    "0": {
                        "then": "Nicht Teil eines größeren Netzwerks, z. B. weil die Ladestation von einem lokalen Unternehmen betrieben wird"
                    },
                    "1": {
                        "then": "Nicht Teil eines größeren Netzwerks"
                    }
                },
                "question": "Ist diese Ladestation Teil eines Netzwerks?",
                "render": "Teil des Netzwerks <b>{network}</b>"
            },
            "OH": {
                "mappings": {
                    "0": {
                        "then": "Die Station ist durchgehend geöffnet (einschließlich Feiertage)"
                    }
                },
                "question": "Wann ist diese Ladestation geöffnet?"
            },
            "Operational status": {
                "mappings": {
                    "0": {
                        "then": "Die Station ist in Betrieb"
                    },
                    "1": {
                        "then": "Die Station ist defekt"
                    },
                    "2": {
                        "then": "Die Station ist erst in Planung"
                    },
                    "3": {
                        "then": "Die Station ist aktuell im Bau"
                    },
                    "4": {
                        "then": "Die Station ist dauerhaft geschlossen und nicht mehr in Nutzung, aber noch sichtbar"
                    }
                },
                "question": "Ist die Station in Betrieb?"
            },
            "Operator": {
                "mappings": {
                    "0": {
                        "then": "Eigentlich ist {operator} das Netzwerk"
                    }
                },
                "question": "Wer ist der Betreiber dieser Ladestation?",
                "render": "Die Station wird betrieben von {operator}"
            },
            "Parking:fee": {
                "mappings": {
                    "0": {
                        "then": "Keine zusätzlichen Parkkosten während des Ladens"
                    },
                    "1": {
                        "then": "Während des Ladens ist eine zusätzliche Parkgebühr zu entrichten"
                    }
                },
                "question": "Muss man während des Ladens eine Parkgebühr bezahlen?"
            },
            "Type": {
                "mappings": {
                    "0": {
                        "then": "Hier können <b>Fahrräder</b> laden"
                    },
                    "1": {
                        "then": "Hier können <b>Autos</b> laden"
                    },
                    "2": {
                        "then": "Hier können <b>Roller</b> laden"
                    },
                    "3": {
                        "then": "Hier können <b>LKW</b> laden"
                    },
                    "4": {
                        "then": "Hier können <b>Busse</b> laden"
                    }
                },
                "question": "Welche Fahrzeuge können hier laden?"
            },
            "access": {
                "mappings": {
                    "0": {
                        "then": "Jeder kann die Station nutzen (eventuell gegen Bezahlung)"
                    },
                    "1": {
                        "then": "Jeder kann diese Ladestation nutzen (eventuell gegen Bezahlung)"
                    },
                    "2": {
                        "then": "Nur Kunden des Ortes, zu dem diese Station gehört, können diese Ladestation nutzen<br/><span class='subtle'>Z.B. eine von einem Hotel betriebene Ladestation, die nur von dessen Gästen genutzt werden kann</span>"
                    },
                    "3": {
                        "then": "Für den Zugang zur Station muss ein <b>Schlüssel</b> angefordert werden<br/><span class='subtle'>z.B. eine von einem Hotel betriebene Ladestation, die nur von dessen Gästen genutzt werden kann, die an der Rezeption einen Schlüssel erhalten, um die Ladestation aufzuschließen</span>"
                    },
                    "4": {
                        "then": "Die Station ist nicht für die Allgemeinheit zugänglich (z. B. nur für die Eigentümer, Mitarbeiter, …)"
                    }
                },
                "question": "Wer darf diese Ladestation benutzen?",
                "render": "Zugang ist {access}"
            },
            "capacity": {
                "question": "Wie viele Fahrzeuge können hier gleichzeitig laden?",
                "render": "Hier können {capacity} Fahrzeuge gleichzeitig laden"
            },
            "charge": {
                "question": "Wie viel muss man für die Nutzung dieser Ladestation bezahlen?",
                "render": "Die Nutzung dieser Ladestation kostet <b>{charge}</b>"
            },
            "current-0": {
                "mappings": {
                    "0": {
                        "then": "<b>Schuko-Steckdose</b> ohne Erdungsstift (CEE7/4 Typ F) liefert 16 A"
                    }
                },
                "question": "Welche Stromstärke liefern die Anschlüsse mit <div style='display: inline-block'><b><b>Schuko-Stecker</b> ohne Schutzkontakt (CEE7/4 Typ F)</b> <img style='width:1rem; display: inline-block' src='./assets/layers/charging_station/CEE7_4F.svg'/></div>?",
                "render": "<div style='display: inline-block'><b><b>Schuko-Stecker</b> ohne Erdungsstift (CEE7/4 Typ F)</b> <img style='width:1rem; display: inline-block' src='./assets/layers/charging_station/CEE7_4F.svg'/></div> liefert maximal {socket:schuko:current} A"
            },
            "current-1": {
                "mappings": {
                    "0": {
                        "then": "<b>Europäischer Wandstecker</b> mit Erdungsstift (CEE7/4 Typ E) liefert maximal 16 A"
                    }
                },
                "question": "Welche Stromstärke bieten die Anschlüsse mit <div style='display: inline-block'><b><b>europäischem Stecker</b> mit Schutzkontakt (CEE7/4 Typ E)</b> <img style='width:1rem; display: inline-block' src='./assets/layers/charging_station/TypeE.svg'/></div>?",
                "render": "<div style='display: inline-block'><b><b>Europäischer Wandstecker</b> mit Erdungsstift (CEE7/4 Typ E)</b> <img style='width:1rem; display: inline-block' src='./assets/layers/charging_station/TypeE.svg'/></div> liefert maximal {socket:typee:current} A"
            },
            "current-10": {
                "mappings": {
                    "0": {
                        "then": "<b>Tesla Supercharger CCS</b> (Typ 2 CSS) liefert maximal 125 A"
                    },
                    "1": {
                        "then": "<b>Tesla Supercharger CCS</b> (Typ 2 CSS) liefert maximal 350 A"
                    }
                },
                "question": "Welche Stromstärke bieten die Anschlüsse mit <div style='display: inline-block'><b><b>Tesla Supercharger CCS</b> (Typ2 CSS von Tesla)</b> <img style='width:1rem; display: inline-block' src='./assets/layers/charging_station/Type2_CCS.svg'/></div>?",
                "render": "<div style='display: inline-block'><b><b>Tesla Supercharger CCS</b> (Typ 2 CSS)</b> <img style='width:1rem; display: inline-block' src='./assets/layers/charging_station/Type2_CCS.svg'/></div> liefert maximal {socket:tesla_supercharger_ccs:current} A"
            },
            "current-11": {
                "mappings": {
                    "0": {
                        "then": "<b>Tesla Supercharger (Destination)</b> liefert maximal 125 A"
                    },
                    "1": {
                        "then": "<b>Tesla Supercharger (Destination)</b> liefert maximal 350 A"
                    }
                },
                "question": "Welche Stromstärke liefern die Anschlüsse mit <div style='display: inline-block'><b><b>Tesla Supercharger (Destination)</b></b> <img style='width:1rem; display: inline-block' src='./assets/layers/charging_station/Tesla-hpwc-model-s.svg'/></div>?",
                "render": "<div style='display: inline-block'><b><b>Tesla Supercharger (Destination)</b></b> <img style='width:1rem; display: inline-block' src='./assets/layers/charging_station/Tesla-hpwc-model-s.svg'/></div> liefert maximal {socket:tesla_destination:current} A"
            },
            "current-12": {
                "mappings": {
                    "0": {
                        "then": "<b>Tesla Supercharger (Destination)</b> (Typ 2 mit Kabel) liefert maximal 16 A"
                    },
                    "1": {
                        "then": "<b>Tesla Supercharger (Destination)</b> (Typ 2 mit Kabel von Tesla) liefert maximal 32 A"
                    }
                },
                "question": "Welche Stromstärke liefern die Stecker mit <div style='display: inline-block'><b><b>Tesla Supercharger (Destination)</b> (Typ 2 mit Kabel von Tesla)</b> <img style='width:1rem; display: inline-block' src='./assets/layers/charging_station/Type2_tethered.svg'/></div>?",
                "render": "<div style='display: inline-block'><b><b>Tesla Supercharger (Destination)</b> (Typ 2 mit Kabel von Tesla)</b> <img style='width:1rem; display: inline-block' src='./assets/layers/charging_station/Type2_tethered.svg'/></div> liefert maximal {socket:tesla_destination:current} A"
            },
            "current-13": {
                "mappings": {
                    "0": {
                        "then": "<b>USB</b> zum Laden von Handys und kleinen Elektrogeräten liefert maximal 1 A"
                    },
                    "1": {
                        "then": "<b>USB</b> zum Laden von Handys und kleinen Elektrogeräten liefert maximal 2 A"
                    }
                },
                "question": "Welche Stromstärke liefern die Stecker mit <div style='display: inline-block'><b><b>USB</b> zum Laden von Handys und kleinen Elektrogeräten</b> <img style='width:1rem; display: inline-block' src='./assets/layers/charging_station/usb_port.svg'/></div>?",
                "render": "<div style='display: inline-block'><b><b>USB</b> zum Aufladen von Telefonen und kleinen Elektrogeräten</b> <img style='width:1rem; display: inline-block' src='./assets/layers/charging_station/usb_port.svg'/></div> liefert maximal {socket:USB-A:current} A"
            },
            "current-14": {
                "question": "Welche Stromstärke liefern die Stecker mit <div style='display: inline-block'><b><b>Bosch Active Connect mit 3 Pins</b> und Kabel</b> <img style='width:1rem; display: inline-block' src='./assets/layers/charging_station/bosch-3pin.svg'/></div>?",
                "render": "<div style='display: inline-block'><b><b>Bosch Active Connect mit 3 Pins</b> und Kabel</b> <img style='width:1rem; display: inline-block' src='./assets/layers/charging_station/bosch-3pin.svg'/></div> liefern maximal {socket:bosch_3pin:current} A"
            },
            "current-15": {
                "question": "Welche Stromstärke liefern die Stecker mit <div style='display: inline-block'><b><b>Bosch Active Connect mit 5 Pins</b> und Kabel</b> <img style='width:1rem; display: inline-block' src='./assets/layers/charging_station/bosch-5pin.svg'/></div>?",
                "render": "<div style='display: inline-block'><b><b>Bosch Active Connect mit 5 Pins</b> und Kabel</b> <img style='width:1rem; display: inline-block' src='./assets/layers/charging_station/bosch-5pin.svg'/></div> liefern maximal {socket:bosch_5pin:current} A"
            },
            "current-2": {
                "mappings": {
                    "0": {
                        "then": "<b>Chademo</b> liefert maximal 120 A"
                    }
                },
                "question": "Welche Stromstärke liefern die Stecker mit <div style='display: inline-block'><b><b>Chademo</b></b> <img style='width:1rem; display: inline-block' src='./assets/layers/charging_station/Chademo_type4.svg'/></div>?",
                "render": "<div style='display: inline-block'><b><b>Chademo</b></b> <img style='width:1rem; display: inline-block' src='./assets/layers/charging_station/Chademo_type4.svg'/></div> liefert maximal {socket:chademo:current} A"
            },
            "current-3": {
                "mappings": {
                    "0": {
                        "then": "<b>Typ 1 mit Kabel</b> (J1772) liefert maximal 32 A"
                    }
                },
                "question": "Welche Stromstärke liefern die Stecker mit <div style='display: inline-block'><b><b>Typ 1 mit Kabel</b> (J1772)</b> <img style='width:1rem; display: inline-block' src='./assets/layers/charging_station/Type1_J1772.svg'/></div>?",
                "render": "<div style='display: inline-block'><b><b>Typ 1 mit Kabel</b> (J1772)</b> <img style='width:1rem; display: inline-block' src='./assets/layers/charging_station/Type1_J1772.svg'/></div> liefert maximal {socket:type1_cable:current} A"
            },
            "current-4": {
                "mappings": {
                    "0": {
                        "then": "<b>Typ 1 <i>ohne</i> Kabel</b> (J1772) liefert maximal 32 A"
                    }
                },
                "question": "Welche Stromstärke liefern die Stecker mit <div style='display: inline-block'><b><b>Typ 1 <i>ohne</i> Kabel</b> (J1772)</b> <img style='width:1rem; display: inline-block' src='./assets/layers/charging_station/Type1_J1772.svg'/></div>?",
                "render": "<div style='display: inline-block'><b><b>Typ 1 <i>ohne</i> Kabel</b> (J1772)</b> <img style='width:1rem; display: inline-block' src='./assets/layers/charging_station/Type1_J1772.svg'/></div> liefert maximal {socket:type1:current} A"
            },
            "current-5": {
                "mappings": {
                    "0": {
                        "then": "<b>Typ 1 CCS</b> (Typ 1 Combo) liefert maximal 50 A"
                    },
                    "1": {
                        "then": "<b>Typ 1 CCS</b> (Typ 1 Combo) liefert maximal 125 A"
                    }
                },
                "question": "Welche Stromstärke liefern die Stecker mit <div style='display: inline-block'><b><b>Typ 1 CCS</b> (Typ 1 Combo)</b> <img style='width:1rem; display: inline-block' src='./assets/layers/charging_station/Type1-ccs.svg'/></div>?",
                "render": "<div style='display: inline-block'><b><b>Typ 1 CCS</b> (Typ 1 Combo)</b> <img style='width:1rem; display: inline-block' src='./assets/layers/charging_station/Type1-ccs.svg'/></div> liefert maximal {socket:type1_combo:current} A"
            },
            "current-6": {
                "mappings": {
                    "0": {
                        "then": "<b>Tesla Supercharger</b> liefert maximal 125 A"
                    },
                    "1": {
                        "then": "<b>Tesla Supercharger</b> liefert maximal 350 A"
                    }
                },
                "question": "Welche Stromstärke liefern die Stecker mit <div style='display: inline-block'><b><b>Tesla Supercharger</b></b> <img style='width:1rem; display: inline-block' src='./assets/layers/charging_station/Tesla-hpwc-model-s.svg'/></div>?",
                "render": "<div style='display: inline-block'><b><b>Tesla Supercharger</b></b> <img style='width:1rem; display: inline-block' src='./assets/layers/charging_station/Tesla-hpwc-model-s.svg'/></div> liefert maximal {socket:tesla_supercharger:current} A"
            },
            "current-7": {
                "mappings": {
                    "0": {
                        "then": "<b>Typ 2</b> (Mennekes) liefert maximal 16 A"
                    },
                    "1": {
                        "then": "<b>Typ 2</b> (Mennekes) liefert maximal 32 A"
                    }
                },
                "question": "Welche Stromstärke liefern die Stecker mit <div style='display: inline-block'><b><b>Typ 2</b> (Mennekes)</b> <img style='width:1rem; display: inline-block' src='./assets/layers/charging_station/Type2_socket.svg'/></div>?",
                "render": "<div style='display: inline-block'><b><b>Typ 2</b> (Mennekes)</b> <img style='width:1rem; display: inline-block' src='./assets/layers/charging_station/Type2_socket.svg'/></div> liefert maximal {socket:type2:current} A"
            },
            "current-8": {
                "mappings": {
                    "0": {
                        "then": "<b>Typ 2 CCS</b> (Mennekes) liefert maximal 125 A"
                    },
                    "1": {
                        "then": "<b>Typ 2 CCS</b> (Mennekes) liefert maximal 350 A"
                    }
                },
                "question": "Welche Stromstärke liefern die Stecker mit <div style='display: inline-block'><b><b>Typ 2 CCS</b> (Mennekes)</b> <img style='width:1rem; display: inline-block' src='./assets/layers/charging_station/Type2_CCS.svg'/></div>?",
                "render": "<div style='display: inline-block'><b><b>Typ 2 CCS</b> (Mennekes)</b> <img style='width:1rem; display: inline-block' src='./assets/layers/charging_station/Type2_CCS.svg'/></div> liefern maximal {socket:type2_combo:current} A"
            },
            "current-9": {
                "mappings": {
                    "0": {
                        "then": "<b>Typ 2 mit Kabel</b> (Mennekes) liefert maximal 16 A"
                    },
                    "1": {
                        "then": "<b>Typ 2 mit Kabel</b> (Mennekes) liefert maximal 32 A"
                    }
                },
                "question": "Welche Stromstärke liefern die Stecker mit <div style='display: inline-block'><b><b>Typ 2 mit Kabel</b> (Mennekes)</b> <img style='width:1rem; display: inline-block' src='./assets/layers/charging_station/Type2_tethered.svg'/></div>?",
                "render": "<div style='display: inline-block'><b><b>Typ 2 mit Kabel</b> (Mennekes)</b> <img style='width:1rem; display: inline-block' src='./assets/layers/charging_station/Type2_tethered.svg'/></div> liefert maximal {socket:type2_cable:current} A"
            },
            "email": {
                "question": "Wie lautet die E-Mail-Adresse des Betreibers?",
                "render": "Bei Problemen senden Sie bitte eine E-Mail an <a href='mailto:{email}'>{email}</a>"
            },
            "fee": {
                "mappings": {
                    "0": {
                        "then": "Die Nutzung ist kostenlos, keine Authentifizierung erforderlich"
                    },
                    "1": {
                        "then": "Die Nutzung ist kostenlos, Authentifizierung erforderlich"
                    },
                    "2": {
                        "then": "Kostenlose Nutzung"
                    },
                    "3": {
                        "then": "Die Nutzung ist kostenpflichtig, aber für Kunden des Betreibers der Einrichtung, wie Hotel, Krankenhaus, … kostenlos"
                    },
                    "4": {
                        "then": "Die Nutzung ist kostenpflichtig"
                    }
                },
                "question": "Muss man für die Nutzung dieser Ladestation bezahlen?"
            },
            "maxstay": {
                "mappings": {
                    "0": {
                        "then": "Keine Höchstparkdauer"
                    }
                },
                "question": "Wie lange darf man hier maximal parken?",
                "render": "Die maximale Parkdauer beträgt <b>{canonical(maxstay)}</b>"
            },
            "phone": {
                "question": "Welche Nummer kann man anrufen, wenn es ein Problem mit dieser Ladestation gibt?",
                "render": "Bei Problemen, anrufen unter <a href='tel:{phone}'>{phone}</a>"
            },
            "plugs-0": {
                "question": "Wie viele Stecker vom Typ <div style='display: inline-block'><b><b>Schuko-Stecker</b> ohne Erdungsstift (CEE7/4 Typ F)</b> <img style='width:1rem; display: inline-block' src='./assets/layers/charging_station/CEE7_4F.svg'/></div> sind hier vorhanden?",
                "render": "Hier sind <b class='text-xl'>{socket:schuko}</b> Stecker des Typs <div style='display: inline-block'><b><b>Schuko-Stecker</b> ohne Erdungsstift (CEE7/4 Typ F)</b> <img style='width:1rem; display: inline-block' src='./assets/layers/charging_station/CEE7_4F.svg'/></div> vorhanden"
            },
            "plugs-1": {
                "question": "Wie viele Stecker des Typs <div style='display: inline-block'><b><b>Europäischer Wandstecker</b> mit Erdungsstift (CEE7/4 Typ E)</b> <img style='width:1rem; display: inline-block' src='./assets/layers/charging_station/TypeE.svg'/></div> sind hier vorhanden?",
                "render": "Hier sind <b class='text-xl'>{socket:typee}</b> Stecker des Typs <div style='display: inline-block'><b><b>Europäischer Wandstecker</b> mit Erdungsstift (CEE7/4 Typ E)</b> <img style='width:1rem; display: inline-block' src='./assets/layers/charging_station/TypeE.svg'/></div> vorhanden"
            },
            "plugs-10": {
                "question": "Wie viele Stecker des Typs <div style='display: inline-block'><b><b>Tesla Supercharger CCS</b> (Typ 2 CSS von Tesla)</b> <img style='width:1rem; display: inline-block' src='./assets/layers/charging_station/Type2_CCS.svg'/></div> sind hier vorhanden?",
                "render": "Hier sind <b class='text-xl'>{socket:tesla_supercharger_ccs}</b> Stecker des Typs <div style='display: inline-block'><b><b>Tesla Supercharger CCS</b> (Typ2 CSS von Tesla)</b> <img style='width:1rem; display: inline-block' src='./assets/layers/charging_station/Type2_CCS.svg'/></div> vorhanden"
            },
            "plugs-11": {
                "question": "Wie viele Stecker des Typs <div style='display: inline-block'><b><b>Tesla Supercharger (Destination)</b></b> <img style='width:1rem; display: inline-block' src='./assets/layers/charging_station/Tesla-hpwc-model-s.svg'/></div> sind hier vorhanden?",
                "render": "Hier sind <b class='text-xl'>{socket:tesla_destination}</b> Stecker des Typs <div style='display: inline-block'><b><b>Tesla Supercharger (Destination)</b></b> <img style='width:1rem; display: inline-block' src='./assets/layers/charging_station/Tesla-hpwc-model-s.svg'/></div> vorhanden"
            },
            "plugs-12": {
                "question": "Wie viele Stecker des Typs <div style='display: inline-block'><b><b>Tesla Supercharger (Destination)</b> (Typ 2 Stecker mit Kabel von Tesla)</b> <img style='width:1rem; display: inline-block' src='./assets/layers/charging_station/Type2_tethered.svg'/></div> sind hier vorhanden?",
                "render": "Hier sind <b class='text-xl'>{socket:tesla_destination}</b> Stecker des Typs <div style='display: inline-block'><b><b>Tesla Supercharger (Destination)</b> (Typ 2 Stecker mit Kabel von Tesla)</b> <img style='width:1rem; display: inline-block' src='./assets/layers/charging_station/Type2_tethered.svg'/></div> vorhanden"
            },
            "plugs-13": {
                "question": "Wie viele Stecker des Typs <div style='display: inline-block'><b><b>USB</b> zum Aufladen von Telefonen und kleinen elektronischen Geräten</b> <img style='width:1rem; display: inline-block' src='./assets/layers/charging_station/usb_port.svg'/></div> sind hier vorhanden?",
                "render": "Hier sind <b class='text-xl'>{socket:USB-A}</b>-Stecker des Typs <div style='display: inline-block'><b><b>USB</b> zum Aufladen von Telefonen und kleinen elektronischen Geräten</b><img style='width:1rem; display: inline-block' src='./assets/layers/charging_station/usb_port.svg'/></div> vorhanden"
            },
            "plugs-14": {
                "question": "Wie viele Stecker des Typs <div style='display: inline-block'><b><b>Bosch Active Connect mit 3 Stiften</b> und Kabel</b> <img style='width:1rem; display: inline-block' src='./assets/layers/charging_station/bosch-3pin.svg'/></div> sind hier vorhanden?",
                "render": "Hier sind <b class='text-xl'>{socket:bosch_3pin}</b>-Stecker des Typs <div style='display: inline-block'><b><b>Bosch Active Connect mit 3 Stiften</b> und Kabel</b><img style='width:1rem; display: inline-block' src='./assets/layers/charging_station/bosch-3pin.svg'/></div> vorhanden"
            },
            "plugs-15": {
                "question": "Wie viele Stecker des Typs <div style='display: inline-block'><b><b>Bosch Active Connect mit 5 Stiften</b> und Kabel</b> <img style='width:1rem; display: inline-block' src='./assets/layers/charging_station/bosch-5pin.svg'/></div> sind hier vorhanden?",
                "render": "Hier sind <b class='text-xl'>{socket:bosch_5pin}</b>-Stecker des Typs <div style='display: inline-block'><b><b>Bosch Active Connect mit 5 Stiften</b> und Kabel</b><img style='width:1rem; display: inline-block' src='./assets/layers/charging_station/bosch-5pin.svg'/></div> vorhanden"
            },
            "plugs-2": {
                "question": "Wie viele Stecker des Typs <div style='display: inline-block'><b><b>Chademo</b></b> <img style='width:1rem; display: inline-block' src='./assets/layers/charging_station/Chademo_type4.svg'/></div> sind hier vorhanden?",
                "render": "Hier sind <b class='text-xl'>{socket:chademo}</b> Stecker des Typs <div style='display: inline-block'><b><b>Chademo</b></b> <img style='width:1rem; display: inline-block' src='./assets/layers/charging_station/Chademo_type4.svg'/></div> vorhanden"
            },
            "plugs-3": {
                "question": "Wie viele Stecker vom Typ <div style='display: inline-block'><b><b>Typ 1 mit Kabel</b> (J1772)</b> <img style='width:1rem; display: inline-block' src='./assets/layers/charging_station/Type1_J1772.svg'/></div> sind hier vorhanden?",
                "render": "Hier sind <b class='text-xl'>{socket:type1_cable}</b> Stecker vom Typ <div style='display: inline-block'><b><b>Typ 1 mit Kabel</b> (J1772)</b> <img style='width:1rem; display: inline-block' src='./assets/layers/charging_station/Type1_J1772.svg'/></div> vorhanden"
            },
            "plugs-4": {
                "question": "Wie viele Stecker des Typs <div style='display: inline-block'><b><b>Typ 1 <i>ohne</i> Kabel</b> (J1772)</b> <img style='width:1rem; display: inline-block' src='./assets/layers/charging_station/Type1_J1772.svg'/></div> sind hier vorhanden?",
                "render": "Hier sind <b class='text-xl'>{socket:type1}</b> Stecker des Typs <div style='display: inline-block'><b><b>Typ 1 <i>ohne</i> Kabel</b> (J1772)</b> <img style='width:1rem; display: inline-block' src='./assets/layers/charging_station/Type1_J1772.svg'/></div> vorhanden"
            },
            "plugs-5": {
                "question": "Wie viele Stecker des Typs <div style='display: inline-block'><b><b>Typ 1 CCS</b> (Typ 1 Combo)</b> <img style='width:1rem; display: inline-block' src='./assets/layers/charging_station/Type1-ccs.svg'/></div> sind hier vorhanden?",
                "render": "Hier sind <b class='text-xl'>{socket:type1_combo}</b> Stecker des Typs <div style='display: inline-block'><b><b>Typ 1 CCS</b> (Typ 1 Combo)</b> <img style='width:1rem; display: inline-block' src='./assets/layers/charging_station/Type1-ccs.svg'/></div> vorhanden"
            },
            "plugs-6": {
                "question": "Wie viele Stecker des Typs <div style='display: inline-block'><b><b>Tesla Supercharger</b></b> <img style='width:1rem; display: inline-block' src='./assets/layers/charging_station/Tesla-hpwc-model-s.svg'/></div> sind hier vorhanden?",
                "render": "Hier sind <b class='text-xl'>{socket:tesla_supercharger}</b> Stecker des Typs <div style='display: inline-block'><b><b>Tesla Supercharger</b></b> <img style='width:1rem; display: inline-block' src='./assets/layers/charging_station/Tesla-hpwc-model-s.svg'/></div> vorhanden"
            },
            "plugs-7": {
                "question": "Wie viele Stecker des Typs <div style='display: inline-block'><b><b>Typ 2</b> (Mennekes)</b> <img style='width:1rem; display: inline-block' src='./assets/layers/charging_station/Type2_socket.svg'/></div> sind hier vorhanden?",
                "render": "Hier sind <b class='text-xl'>{socket:type2}</b> Stecker des Typs <div style='display: inline-block'><b><b>Typ 2</b> (Mennekes)</b><img style='width:1rem; display: inline-block' src='./assets/layers/charging_station/Type2_socket.svg'/></div> vorhanden"
            },
            "plugs-8": {
                "question": "Wie viele Stecker des Typs <div style='display: inline-block'><b><b>Typ 2 CCS</b> (Mennekes)</b> <img style='width:1rem; display: inline-block' src='./assets/layers/charging_station/Type2_CCS.svg'/></div> sind hier vorhanden?",
                "render": "Hier sind <b class='text-xl'>{socket:type2_combo}</b> Stecker des Typs <div style='display: inline-block'><b><b>Typ 2 CCS</b> (Mennekes)</b> <img style='width:1rem; display: inline-block' src='./assets/layers/charging_station/Type2_CCS.svg'/></div> vorhanden"
            },
            "plugs-9": {
                "question": "Wie viele Stecker des Typs <div style='display: inline-block'><b><b>Typ 2 mit Kabel</b> (Mennekes)</b> <img style='width:1rem; display: inline-block' src='./assets/layers/charging_station/Type2_tethered.svg'/></div> sind hier vorhanden?",
                "render": "Hier sind <b class='text-xl'>{socket:type2_cable}</b> Stecker vom Typ <div style='display: inline-block'><b><b>Typ 2 mit Kabel</b> (Mennekes)</b> <img style='width:1rem; display: inline-block' src='./assets/layers/charging_station/Type2_tethered.svg'/></div> vorhanden"
            },
            "power-output-0": {
                "mappings": {
                    "0": {
                        "then": "<b>Schuko-Stecker</b> ohne Erdungsstift (CEE7/4 Typ F) liefert maximal 3,6 kw A"
                    }
                },
                "question": "Welche Leistung liefert ein einzelner <div style='display: inline-block'><b><b>Schuko-Stecker</b> ohne Erdungsstift (CEE7/4 Typ F)</b> <img style='width:1rem; display: inline-block' src='./assets/layers/charging_station/CEE7_4F.svg'/></div>?",
                "render": "<div style='display: inline-block'><b><b>Schuko-Stecker</b> ohne Erdungsstift (CEE7/4 Typ F)</b> <img style='width:1rem; display: inline-block' src='./assets/layers/charging_station/CEE7_4F.svg'/></div> liefert maximal {socket:schuko:output}"
            },
            "power-output-1": {
                "mappings": {
                    "0": {
                        "then": "<b>Europäischer Wandstecker</b> mit Erdungsstift (CEE7/4 Typ E) liefert maximal 3 kw A"
                    },
                    "1": {
                        "then": "<b>Europäischer Wandstecker</b> mit Erdungsstift (CEE7/4 Typ E) liefert maximal 22 kw A"
                    }
                },
                "question": "Welche Leistung liefert ein einzelner <div style='display: inline-block'><b><b>Europäischer Wandstecker</b> mit Erdungsstift (CEE7/4 Typ E)</b> <img style='width:1rem; display: inline-block' src='./assets/layers/charging_station/TypeE.svg'/></div>?",
                "render": "<div style='display: inline-block'><b><b>Europäischer Wandstecker</b> mit Erdungsstift (CEE7/4 Typ E)</b> <img style='width:1rem; display: inline-block' src='./assets/layers/charging_station/TypeE.svg'/></div> liefert maximal {socket:typee:output}"
            },
            "power-output-10": {
                "mappings": {
                    "0": {
                        "then": "<b>Tesla Supercharger CCS</b> (Typ 2 CSS von Tesla) liefert maximal 50 kw A"
                    }
                },
                "question": "Welche Leistung bietet ein einzelner Stecker des Typs <div style='display: inline-block'><b><b>Tesla Supercharger CCS</b> (Typ 2 CSS von Tesla)</b> <img style='width:1rem; display: inline-block' src='./assets/layers/charging_station/Type2_CCS.svg'/></div>?",
                "render": "<div style='display: inline-block'><b><b>Tesla Supercharger CCS</b> (Typ 2 CSS von Tesla)</b> <img style='width:1rem; display: inline-block' src='./assets/layers/charging_station/Type2_CCS.svg'/></div> liefert maximal {socket:tesla_supercharger_ccs:output}"
            },
            "power-output-11": {
                "mappings": {
                    "0": {
                        "then": "<b>Tesla Supercharger (Destination)</b> liefert maximal 120 kw A"
                    },
                    "1": {
                        "then": "<b>Tesla Supercharger (Destination)</b> liefert maximal 150 kw A"
                    },
                    "2": {
                        "then": "<b>Tesla Supercharger (Destination)</b> liefert maximal 250 kw A"
                    }
                },
                "question": "Welche Leistung bietet ein einzelner Stecker des Typs <div style='display: inline-block'><b><b>Tesla Supercharger (Destination)</b></b> <img style='width:1rem; display: inline-block' src='./assets/layers/charging_station/Tesla-hpwc-model-s.svg'/></div>?",
                "render": "<div style='display: inline-block'><b><b>Tesla Supercharger (Destination)</b></b> <img style='width:1rem; display: inline-block' src='./assets/layers/charging_station/Tesla-hpwc-model-s.svg'/></div> liefert maximal {socket:tesla_destination:output}"
            },
            "power-output-12": {
                "mappings": {
                    "0": {
                        "then": "<b>Tesla Supercharger (Destination)</b> (Typ 2 mit Kabel von Tesla) liefert maximal 11 kw A"
                    },
                    "1": {
                        "then": "<b>Tesla Supercharger (Destination)</b> (Typ 2 mit Kabel von Tesla) liefert maximal 22 kw A"
                    }
                },
                "question": "Welche Leistung bietet ein einzelner Stecker des Typs <div style='display: inline-block'><b><b>Tesla Supercharger (Destination)</b> (Typ 2 mit Kabel von Tesla)</b> <img style='width:1rem; display: inline-block' src='./assets/layers/charging_station/Type2_tethered.svg'/></div>?",
                "render": "<div style='display: inline-block'><b><b>Tesla Supercharger (Destination)</b> (Typ 2 mit Kabel von Tesla)</b> <img style='width:1rem; display: inline-block' src='./assets/layers/charging_station/Type2_tethered.svg'/></div> liefert maximal {socket:tesla_destination:output}"
            },
            "power-output-13": {
                "mappings": {
                    "0": {
                        "then": "<b>USB</b> zum Laden von Handys und kleinen Elektrogeräten liefert maximal 5w A"
                    },
                    "1": {
                        "then": "<b>USB</b> zum Laden von Handys und kleinen Elektrogeräten liefert maximal 10w A"
                    }
                },
                "question": "Welche Leistung bietet ein einzelner Stecker des Typs <div style='display: inline-block'><b><b>USB</b> zum Aufladen von Handys und kleinen Elektrogeräten</b> <img style='width:1rem; display: inline-block' src='./assets/layers/charging_station/usb_port.svg'/></div>?",
                "render": "<div style='display: inline-block'><b><b>USB</b> zum Aufladen von Telefonen und kleiner Elektrogeräte</b> <img style='width:1rem; display: inline-block' src='./assets/layers/charging_station/usb_port.svg'/></div> liefert maximal {socket:USB-A:output}"
            },
            "power-output-14": {
                "question": "Welche Leistung bietet ein einzelner Stecker vom Typ <div style='display: inline-block'><b><b>Bosch Active Connect mit 3 Pins</b> und Kabel</b> <img style='width:1rem; display: inline-block' src='./assets/layers/charging_station/bosch-3pin.svg'/></div>?",
                "render": "<div style='display: inline-block'><b><b>Bosch Active Connect mit 3 Pins</b> und Kabel</b> <img style='width:1rem; display: inline-block' src='./assets/layers/charging_station/bosch-3pin.svg'/></div> liefert maximal {socket:bosch_3pin:output}"
            },
            "power-output-15": {
                "question": "Welche Leistung bietet ein einzelner Stecker vom Typ <div style='display: inline-block'><b><b>Bosch Active Connect mit 5 Pins</b> und Kabel</b> <img style='width:1rem; display: inline-block' src='./assets/layers/charging_station/bosch-5pin.svg'/></div>?",
                "render": "<div style='display: inline-block'><b><b>Bosch Active Connect mit 5 Pins</b> und Kabel</b> <img style='width:1rem; display: inline-block' src='./assets/layers/charging_station/bosch-5pin.svg'/></div> liefert maximal {socket:bosch_5pin:output}"
            },
            "power-output-2": {
                "mappings": {
                    "0": {
                        "then": "<b>Chademo</b> liefert maximal 50 kw A"
                    }
                },
                "question": "Welche Leistung bietet ein einzelner Stecker vom Typ <div style='display: inline-block'><b><b>Chademo</b></b> <img style='width:1rem; display: inline-block' src='./assets/layers/charging_station/Chademo_type4.svg'/></div>?",
                "render": "<div style='display: inline-block'><b><b>Chademo</b></b> <img style='width:1rem; display: inline-block' src='./assets/layers/charging_station/Chademo_type4.svg'/></div> liefert maximal {socket:chademo:output}"
            },
            "power-output-3": {
                "mappings": {
                    "0": {
                        "then": "<b>Typ 1 mit Kabel</b> (J1772) liefert maximal 3,7 kw A"
                    },
                    "1": {
                        "then": "<b>Typ 1 mit Kabel</b> (J1772) liefert maximal 7 kw A"
                    }
                },
                "question": "Welche Leistung bietet ein einzelner Stecker vom Typ <div style='display: inline-block'><b><b>Typ 1 mit Kabel</b> (J1772)</b> <img style='width:1rem; display: inline-block' src='./assets/layers/charging_station/Type1_J1772.svg'/></div>?",
                "render": "<div style='display: inline-block'><b><b>Typ 1 mit Kabel</b> (J1772)</b> <img style='width:1rem; display: inline-block' src='./assets/layers/charging_station/Type1_J1772.svg'/></div> liefert maximal {socket:type1_cable:output}"
            },
            "power-output-4": {
                "mappings": {
                    "0": {
                        "then": "<b>Typ 1 <i>ohne</i> Kabel</b> (J1772) liefert maximal 3,7 kw A"
                    },
                    "1": {
                        "then": "<b>Typ 1 <i>ohne</i> Kabel</b> (J1772) liefert maximal 6,6 kw A"
                    },
                    "2": {
                        "then": "<b>Typ 1 <i>ohne</i> Kabel</b> (J1772) liefert maximal 7 kw A"
                    },
                    "3": {
                        "then": "<b>Typ 1 <i>ohne</i> Kabel</b> (J1772) liefert maximal 7,2 kw A"
                    }
                },
                "question": "Welche Leistung bietet ein einzelner Stecker vom Typ <div style='display: inline-block'><b><b>Typ 1 <i>ohne</i> Kabel</b> (J1772)</b> <img style='width:1rem; display: inline-block' src='./assets/layers/charging_station/Type1_J1772.svg'/></div>?",
                "render": "<div style='display: inline-block'><b><b>Typ 1 <i>ohne</i> Kabel</b> (J1772)</b> <img style='width:1rem; display: inline-block' src='./assets/layers/charging_station/Type1_J1772.svg'/></div> liefert maximal {socket:type1:output}"
            },
            "power-output-5": {
                "mappings": {
                    "0": {
                        "then": "<b>Typ 1 CCS</b> (Typ 1 Combo) liefert maximal 50 kw A"
                    },
                    "1": {
                        "then": "<b>Typ 1 CCS</b> (Typ 1 Combo) liefert maximal 62,5 kw A"
                    },
                    "2": {
                        "then": "<b>Typ 1 CCS</b> (Typ 1 Combo) liefert maximal 150 kw A"
                    },
                    "3": {
                        "then": "<b>Typ 1 CCS</b> (Typ 1 Combo) liefert maximal 350 kw A"
                    }
                },
                "question": "Welche Leistung bietet ein einzelner Stecker vom Typ <div style='display: inline-block'><b><b>Typ 1 CCS</b> (Typ 1 Combo)</b> <img style='width:1rem; display: inline-block' src='./assets/layers/charging_station/Type1-ccs.svg'/></div>?",
                "render": "<div style='display: inline-block'><b><b>Typ 1 CCS</b> (Typ 1 Combo)</b> <img style='width:1rem; display: inline-block' src='./assets/layers/charging_station/Type1-ccs.svg'/></div> liefert maximal {socket:type1_combo:output}"
            },
            "power-output-6": {
                "mappings": {
                    "0": {
                        "then": "<b>Tesla Supercharger</b> liefert maximal 120 kw A"
                    },
                    "1": {
                        "then": "<b>Tesla Supercharger</b> liefert maximal 150 kw A"
                    },
                    "2": {
                        "then": "<b>Tesla Supercharger</b> liefert maximal 250 kW A"
                    }
                },
                "question": "Welche Leistung bietet ein einzelner Stecker vom Typ <div style='display: inline-block'><b><b>Tesla Supercharger</b></b> <img style='width:1rem; display: inline-block' src='./assets/layers/charging_station/Tesla-hpwc-model-s.svg'/></div>?",
                "render": "<div style='display: inline-block'><b><b>Tesla Supercharger</b></b> <img style='width:1rem; display: inline-block' src='./assets/layers/charging_station/Tesla-hpwc-model-s.svg'/></div> liefert maximal {socket:tesla_supercharger:output}"
            },
            "power-output-7": {
                "mappings": {
                    "0": {
                        "then": "<b>Typ 2</b> (Mennekes) liefert maximal 11 kw A"
                    },
                    "1": {
                        "then": "<b>Typ 2</b> (Mennekes) liefert maximal 22 kw A"
                    }
                },
                "question": "Welche Leistung bietet ein einzelner Stecker vom Typ <div style='display: inline-block'><b><b>Typ 2</b> (Mennekes)</b> <img style='width:1rem; display: inline-block' src='./assets/layers/charging_station/Type2_socket.svg'/></div>?",
                "render": "<div style='display: inline-block'><b><b>Typ 2</b> (Mennekes)</b> <img style='width:1rem; display: inline-block' src='./assets/layers/charging_station/Type2_socket.svg'/></div> liefert maximal {socket:type2:output}"
            },
            "power-output-8": {
                "mappings": {
                    "0": {
                        "then": "<b>Typ 2 CCS</b> (Mennekes) liefert maximal 50 kw A"
                    }
                },
                "question": "Welche Leistung bietet ein einzelner Stecker vom Typ <div style='display: inline-block'><b><b>Typ 2 CCS</b> (Mennekes)</b> <img style='width:1rem; display: inline-block' src='./assets/layers/charging_station/Type2_CCS.svg'/></div>?",
                "render": "<div style='display: inline-block'><b><b>Typ 2 CCS</b> (Mennekes)</b> <img style='width:1rem; display: inline-block' src='./assets/layers/charging_station/Type2_CCS.svg'/></div> liefert maximal {socket:type2_combo:output}"
            },
            "power-output-9": {
                "mappings": {
                    "0": {
                        "then": "<b>Typ 2 mit Kabel</b> (Mennekes) liefert maximal 11 kw A"
                    },
                    "1": {
                        "then": "<b>Typ 2 mit Kabel</b> (Mennekes) liefert maximal 22 kw A"
                    }
                },
                "question": "Welche Leistung bietet ein einzelner Stecker vom Typ <div style='display: inline-block'><b><b>Typ 2 mit Kabel</b> (Mennekes)</b> <img style='width:1rem; display: inline-block' src='./assets/layers/charging_station/Type2_tethered.svg'/></div>?",
                "render": "<div style='display: inline-block'><b><b>Typ 2 mit Kabel</b> (Mennekes)</b> <img style='width:1rem; display: inline-block' src='./assets/layers/charging_station/Type2_tethered.svg'/></div> liefert maximal {socket:type2_cable:output}"
            },
            "questions": {
                "render": "<h3>Technische Fragen</h3>Die folgenden Fragen sind sehr technisch. Sie können sie gerne ignorieren<br/>{questions}"
            },
            "ref": {
                "question": "Welche Kennnummer hat die Ladestation?",
                "render": "Die Kennziffer ist <b>{ref}</b>"
            },
            "voltage-0": {
                "mappings": {
                    "0": {
                        "then": "<b>Schuko-Stecker</b> ohne Schutzkontakt (CEE7/4 Typ F) liefert 230 Volt"
                    }
                },
                "question": "Welche Spannung liefern die <div style='display: inline-block'><b><b>Schuko-Wandstecker</b> ohne Erdungsstift (CEE7/4 Typ F)</b> <img style='width:1rem; display: inline-block' src='./assets/layers/charging_station/CEE7_4F.svg'/></div>?",
                "render": "<div style='display: inline-block'><b><b>Schuko-Stecker</b> ohne Erdungsstift (CEE7/4 Typ F)</b> <img style='width:1rem; display: inline-block' src='./assets/layers/charging_station/CEE7_4F.svg'/></div> liefert {socket:schuko:voltage} Volt"
            },
            "voltage-1": {
                "mappings": {
                    "0": {
                        "then": "<b>Europäischer Netzstecker</b> mit Schutzkontakt (CEE7/4 Typ E) liefert 230 Volt"
                    }
                },
                "question": "Welche Spannung liefern die <div style='display: inline-block'><b><b>Europäischen Wandstecker</b> mit Erdungsstift (CEE7/4 Typ E)</b> <img style='width:1rem; display: inline-block' src='./assets/layers/charging_station/TypeE.svg'/></div>?",
                "render": "<div style='display: inline-block'><b><b>Europäischer Wandstecker</b> mit Erdungsstift (CEE7/4 Typ E)</b> <img style='width:1rem; display: inline-block' src='./assets/layers/charging_station/TypeE.svg'/></div> liefert {socket:typee:voltage} volt"
            },
            "voltage-10": {
                "mappings": {
                    "0": {
                        "then": "<b>Tesla Supercharger CCS</b> (Typ 2 CSS von Tesla) liefert 500 Volt"
                    },
                    "1": {
                        "then": "<b>Tesla Supercharger CCS</b> (Typ 2 CSS von Tesla) liefert 920 Volt"
                    }
                },
                "question": "Welche Spannung bieten die <div style='display: inline-block'><b><b>Tesla Supercharger CCS</b> (Typ 2 CSS von Tesla)</b> <img style='width:1rem; display: inline-block' src='./assets/layers/charging_station/Type2_CCS.svg'/></div>?",
                "render": "<div style='display: inline-block'><b><b>Tesla Supercharger CCS</b> (Typ 2 CSS von Tesla)</b> <img style='width:1rem; display: inline-block' src='./assets/layers/charging_station/Type2_CCS.svg'/></div> liefert {socket:tesla_supercharger_ccs:voltage} Volt"
            },
            "voltage-11": {
                "mappings": {
                    "0": {
                        "then": "<b>Tesla Supercharger (Destination)</b> liefert 480 Volt"
                    }
                },
                "question": "Welche Spannung bieten die <div style='display: inline-block'><b><b>Tesla Supercharger (Destination)</b></b> <img style='width:1rem; display: inline-block' src='./assets/layers/charging_station/Tesla-hpwc-model-s.svg'/></div>?",
                "render": "<div style='display: inline-block'><b><b>Tesla Supercharger (Destination)</b></b> <img style='width:1rem; display: inline-block' src='./assets/layers/charging_station/Tesla-hpwc-model-s.svg'/></div> liefert {socket:tesla_destination:voltage} Volt"
            },
            "voltage-12": {
                "mappings": {
                    "0": {
                        "then": "<b>Tesla Supercharger (Destination)</b> (Typ 2 mit Kabel von Tesla) liefert 230 Volt"
                    },
                    "1": {
                        "then": "<b>Tesla Supercharger (Destination)</b> (Typ 2 mit Kabel von Tesla) liefert 400 Volt"
                    }
                },
                "question": "Welche Spannung bieten die <div style='display: inline-block'><b><b>Tesla Supercharger (Destination)</b> (Typ 2 mit Kabel von Tesla)</b> <img style='width:1rem; display: inline-block' src='./assets/layers/charging_station/Type2_tethered.svg'/></div>?",
                "render": "<div style='display: inline-block'><b><b>Tesla Supercharger (Destination)</b> (Typ 2 mit Kabel von Tesla)</b> <img style='width:1rem; display: inline-block' src='./assets/layers/charging_station/Type2_tethered.svg'/></div> liefert {socket:tesla_destination:voltage} Volt"
            },
            "voltage-13": {
                "mappings": {
                    "0": {
                        "then": "<b>USB</b> zum Aufladen von Handys und kleinen Elektrogeräten liefert 5 Volt"
                    }
                },
                "question": "Welche Spannung liefern die Stecker mit <div style='display: inline-block'><b><b>USB</b> zum Laden von Handys und kleinen Elektrogeräten</b> <img style='width:1rem; display: inline-block' src='./assets/layers/charging_station/usb_port.svg'/></div>?",
                "render": "<div style='display: inline-block'><b><b>USB</b> zum Aufladen von Telefonen und kleinen Elektrogeräten</b> <img style='width:1rem; display: inline-block' src='./assets/layers/charging_station/usb_port.svg'/></div> liefert {socket:USB-A:voltage} Volt"
            },
            "voltage-14": {
                "question": "Welche Spannung bieten die Stecker mit <div style='display: inline-block'><b><b>Bosch Active Connect mit 3 Pins</b> und Kabel</b> <img style='width:1rem; display: inline-block' src='./assets/layers/charging_station/bosch-3pin.svg'/></div>?",
                "render": "<div style='display: inline-block'><b><b>Bosch Active Connect mit 3 Pins</b> und Kabel</b> <img style='width:1rem; display: inline-block' src='./assets/layers/charging_station/bosch-3pin.svg'/></div> liefert {socket:bosch_3pin:voltage} Volt"
            },
            "voltage-15": {
                "question": "Welche Spannung liefern die <div style='display: inline-block'><b><b>Bosch Active Connect mit 5 Pins</b> und Kabel</b> <img style='width:1rem; display: inline-block' src='./assets/layers/charging_station/bosch-5pin.svg'/></div>?",
                "render": "<div style='display: inline-block'><b><b>Bosch Active Connect mit 5 Pins</b> und Kabel</b> <img style='width:1rem; display: inline-block' src='./assets/layers/charging_station/bosch-5pin.svg'/></div> liefert {socket:bosch_5pin:voltage} Volt"
            },
            "voltage-2": {
                "mappings": {
                    "0": {
                        "then": "<b>Chademo</b> liefert 500 Volt"
                    }
                },
                "question": "Welche Spannung bieten die Stecker mit <div style='display: inline-block'><b><b>Chademo</b></b> <img style='width:1rem; display: inline-block' src='./assets/layers/charging_station/Chademo_type4.svg'/></div>?",
                "render": "<div style='display: inline-block'><b><b>Chademo</b></b> <img style='width:1rem; display: inline-block' src='./assets/layers/charging_station/Chademo_type4.svg'/></div> liefert {socket:chademo:voltage} Volt"
            },
            "voltage-3": {
                "mappings": {
                    "0": {
                        "then": "<b>Typ 1 mit Kabel</b> (J1772) liefert 200 Volt"
                    },
                    "1": {
                        "then": "<b>Typ 1 mit Kabel</b> (J1772) liefert 240 Volt"
                    }
                },
                "question": "Welche Spannung liefern die Stecker mit <div style='display: inline-block'><b><b>Typ 1 mit Kabel</b> (J1772)</b> <img style='width:1rem; display: inline-block' src='./assets/layers/charging_station/Type1_J1772.svg'/></div>?",
                "render": "<div style='display: inline-block'><b><b>Typ 1 mit Kabel</b> (J1772)</b> <img style='width:1rem; display: inline-block' src='./assets/layers/charging_station/Type1_J1772.svg'/></div> liefern {socket:type1_cable:voltage} Volt"
            },
            "voltage-4": {
                "mappings": {
                    "0": {
                        "then": "<b>Typ 1 <i>ohne</i> Kabel</b> (J1772) liefert 200 Volt"
                    },
                    "1": {
                        "then": "<b>Typ 1 <i>ohne</i> Kabel</b> (J1772) liefert 240 Volt"
                    }
                },
                "question": "Welche Spannung bieten die Stecker mit <div style='display: inline-block'><b><b>Typ 1 <i>ohne</i> Kabel</b> (J1772)</b> <img style='width:1rem; display: inline-block' src='./assets/layers/charging_station/Type1_J1772.svg'/></div>?",
                "render": "<div style='display: inline-block'><b><b>Typ 1 <i>ohne</i> Kabel</b> (J1772)</b> <img style='width:1rem; display: inline-block' src='./assets/layers/charging_station/Type1_J1772.svg'/></div> liefert {socket:type1:voltage} Volt"
            },
            "voltage-5": {
                "mappings": {
                    "0": {
                        "then": "<b>Typ 1 CCS</b> (Typ 1 Combo) liefert 400 Volt"
                    },
                    "1": {
                        "then": "<b>Typ 1 CCS</b> (Typ 1 Combo) liefert 1000 Volt"
                    }
                },
                "question": "Welche Spannung bieten die Stecker mit <div style='display: inline-block'><b><b>Typ 1 CCS</b> (Typ 1 Combo)</b> <img style='width:1rem; display: inline-block' src='./assets/layers/charging_station/Type1-ccs.svg'/></div>?",
                "render": "<div style='display: inline-block'><b><b>Typ 1 CCS</b> (Typ 1 Combo)</b> <img style='width:1rem; display: inline-block' src='./assets/layers/charging_station/Type1-ccs.svg'/></div> liefert {socket:type1_combo:voltage} Volt"
            },
            "voltage-6": {
                "mappings": {
                    "0": {
                        "then": "<b>Tesla Supercharger</b> liefert 480 Volt"
                    }
                },
                "question": "Welche Spannung bieten die Stecker mit <div style='display: inline-block'><b><b>Tesla Supercharger</b></b> <img style='width:1rem; display: inline-block' src='./assets/layers/charging_station/Tesla-hpwc-model-s.svg'/></div>?",
                "render": "<div style='display: inline-block'><b><b>Tesla Supercharger</b></b> <img style='width:1rem; display: inline-block' src='./assets/layers/charging_station/Tesla-hpwc-model-s.svg'/></div> liefert {socket:tesla_supercharger:voltage} Volt"
            },
            "voltage-7": {
                "mappings": {
                    "0": {
                        "then": "<b>Typ 2</b> (Mennekes) liefert 230 Volt"
                    },
                    "1": {
                        "then": "<b>Typ 2</b> (Mennekes) liefert 400 Volt"
                    }
                },
                "question": "Welche Spannung liefern die Stecker mit <div style='display: inline-block'><b><b>Typ 2</b> (Mennekes)</b> <img style='width:1rem; display: inline-block' src='./assets/layers/charging_station/Type2_socket.svg'/></div>?",
                "render": "<div style='display: inline-block'><b><b>Typ 2</b> (Mennekes)</b> <img style='width:1rem; display: inline-block' src='./assets/layers/charging_station/Type2_socket.svg'/></div> liefert {socket:type2:voltage} Volt"
            },
            "voltage-8": {
                "mappings": {
                    "0": {
                        "then": "<b>Typ 2 CCS</b> (Mennekes) liefert 500 Volt"
                    },
                    "1": {
                        "then": "<b>Typ 2 CCS</b> (Mennekes) liefert 920 Volt"
                    }
                },
                "question": "Welche Spannung liefern die Stecker mit <div style='display: inline-block'><b><b>Typ 2 CCS</b> (Mennekes)</b> <img style='width:1rem; display: inline-block' src='./assets/layers/charging_station/Type2_CCS.svg'/></div>?",
                "render": "<div style='display: inline-block'><b><b>Typ 2 CCS</b> (Mennekes)</b> <img style='width:1rem; display: inline-block' src='./assets/layers/charging_station/Type2_CCS.svg'/></div> liefert {socket:type2_combo:voltage} Volt"
            },
            "voltage-9": {
                "mappings": {
                    "0": {
                        "then": "<b>Typ 2 mit Kabel</b> (Mennekes) liefert 230 Volt"
                    },
                    "1": {
                        "then": "<b>Typ 2 mit Kabel</b> (Mennekes) liefert 400 Volt"
                    }
                },
                "question": "Welche Spannung liefern die Stecker mit <div style='display: inline-block'><b><b>Typ 2 mit Kabel</b> (Mennekes)</b> <img style='width:1rem; display: inline-block' src='./assets/layers/charging_station/Type2_tethered.svg'/></div>?",
                "render": "<div style='display: inline-block'><b><b>Typ 2 mit Kabel</b> (Mennekes)</b> <img style='width:1rem; display: inline-block' src='./assets/layers/charging_station/Type2_tethered.svg'/></div> liefert {socket:type2_cable:voltage} Volt"
            },
            "website": {
                "question": "Auf welcher Webseite kann man weitere Informationen über diese Ladestation finden?",
                "render": "Weitere Informationen unter <a href='{website}'>{website}</a>"
            }
        },
        "title": {
            "mappings": {
                "0": {
                    "then": "Ladestation für Elektrofahrräder"
                },
                "1": {
                    "then": "Ladestation für Autos"
                }
            },
            "render": "Ladestation"
        },
        "units": {
            "0": {
                "applicableUnits": {
                    "0": {
                        "human": " Minuten",
                        "humanSingular": " Minute"
                    },
                    "1": {
                        "human": " Stunden",
                        "humanSingular": " Stunde"
                    },
                    "2": {
                        "human": " Tage",
                        "humanSingular": " Tag"
                    }
                }
            },
            "1": {
                "applicableUnits": {
                    "0": {
                        "human": "Volt"
                    }
                }
            },
            "2": {
                "applicableUnits": {
                    "0": {
                        "human": "Ein"
                    }
                }
            },
            "3": {
                "applicableUnits": {
                    "0": {
                        "human": "Kilowatt"
                    },
                    "1": {
                        "human": "Megawatt"
                    }
                }
            }
        }
    },
    "climbing": {
        "description": "Eine Dummy-Ebene, die Tagrenderings enthält, die von den Kletterebenen gemeinsam genutzt werden",
        "tagRenderings": {
            "average_length": {
                "question": "Wie lang sind die Routen (durchschnittlich) in Metern?",
                "render": "Die Routen sind durchschnittlich <b>{canonical(climbing:length)}</b> lang"
            },
            "bouldering": {
                "mappings": {
                    "0": {
                        "then": "Hier kann gebouldert werden"
                    },
                    "1": {
                        "then": "Hier kann nicht gebouldert werden"
                    },
                    "2": {
                        "then": "Bouldern ist hier nur an wenigen Routen möglich"
                    },
                    "3": {
                        "then": "Hier gibt es {climbing:boulder} Boulder-Routen"
                    }
                },
                "question": "Kann hier gebouldert werden?"
            },
            "fee": {
                "mappings": {
                    "0": {
                        "then": "Das Klettern ist hier kostenlos"
                    },
                    "1": {
                        "then": "Zum Klettern ist eine Gebühr zu zahlen"
                    }
                },
                "question": "Ist das Klettern hier gebührenpflichtig?",
                "render": "Zum Klettern wird eine Gebühr von {charge} erhoben"
            },
            "max_bolts": {
                "question": "Wie viele Haken haben die Routen in {title()} maximal?",
                "render": "Die Sportkletterrouten hier haben maximal {climbing:bolts:max} Haken.<div class='subtle'>Dies ist ohne Relais und gibt an, wie viel Schnellspanner ein Kletterer braucht</div>"
            },
            "max_difficulty": {
                "question": "Welche Schwierigkeit hat hier die schwerste Route (französisch/belgisches System)?",
                "render": "Die schwierigste Route hat hier die Schwierigkeitsstufe {climbing:grade:french:max} (französisch/belgisches System)"
            },
            "min_difficulty": {
                "question": "Welche Schwierigkeit hat hier die leichteste Route (französisch/belgisches System)?",
                "render": "Die leichteste Route hat hier die Schwierigkeit {climbing:grade:french:min} (französisch/belgisches System)"
            },
            "sportclimbing": {
                "mappings": {
                    "0": {
                        "then": "Sportklettern ist hier möglich"
                    },
                    "1": {
                        "then": "Sportklettern ist hier nicht möglich"
                    },
                    "2": {
                        "then": "Hier gibt es {climbing:sport} Sportkletter-Routen"
                    }
                },
                "question": "Ist hier Sportklettern möglich (feste Ankerpunkte)?"
            },
            "toprope": {
                "mappings": {
                    "0": {
                        "then": "Toprope-Klettern ist hier möglich"
                    },
                    "1": {
                        "then": "Toprope-Climbing ist hier nicht möglich"
                    },
                    "2": {
                        "then": "Hier gibt es {climbing:toprope} Toprope-Routen"
                    }
                },
                "question": "Ist Toprope-Klettern hier möglich?"
            },
            "trad_climbing": {
                "mappings": {
                    "0": {
                        "then": "Traditionelles Klettern ist hier möglich"
                    },
                    "1": {
                        "then": "Traditionelles Klettern ist hier nicht möglich"
                    },
                    "2": {
                        "then": "Hier gibt es {climbing:traditional} Routen für traditionelles Klettern"
                    }
                },
                "question": "Ist hier traditionelles Klettern möglich (eigene Sicherung z.B. mit Klemmkleilen)?"
            },
            "website": {
                "question": "Gibt es eine (inoffizielle) Website mit mehr Informationen (z.B. Topos)?"
            }
        }
    },
    "climbing_area": {
        "description": "Ein Gebiet, in dem Klettern möglich ist, z. B. ein Felsen, ein Klettergarten, eine Boulderhalle, … Enthält eine Sammlung von Routen",
        "name": "Klettereinrichtungen",
        "presets": {
            "0": {
                "description": "Eine Klettereinrichtung",
                "title": "eine Klettereinrichtung"
            }
        },
        "tagRenderings": {
            "Contained routes hist": {
                "render": "<h3>Schwierigkeitsübersicht</h3>{histogram(_difficulty_hist)}"
            },
            "Contained routes length hist": {
                "render": "<h3>Längenübersicht</h3>{histogram(_length_hist)}"
            },
            "Contained_climbing_routes": {
                "render": "<h3> Enthält {_contained_climbing_routes_count} Routen</h3> <ul>{_contained_climbing_routes}</ul>"
            },
            "Rock type (crag/rock/cliff only)": {
                "mappings": {
                    "0": {
                        "then": "Kalkstein"
                    }
                },
                "question": "Welchen Gesteinstyp gibt es hier?",
                "render": "Der Gesteinstyp ist {rock}"
            },
            "Type": {
                "mappings": {
                    "0": {
                        "then": "Ein Kletterfelsen - ein einzelner Felsen oder eine Klippe mit einer oder wenigen Kletterrouten, die ohne Seil sicher bestiegen werden können"
                    },
                    "1": {
                        "then": "Ein Kletterfelsen - ein einzelner Fels oder eine Klippe mit mindestens einigen Kletterrouten"
                    }
                }
            },
            "name": {
                "mappings": {
                    "0": {
                        "then": "Die Klettereinrichtung hat keinen Namen"
                    }
                },
                "question": "Wie heißt die Klettereinrichtung?",
                "render": "<strong>{name}</strong>"
            }
        },
        "title": {
            "mappings": {
                "0": {
                    "then": "Klettergarten <b>{name}</b>"
                },
                "1": {
                    "then": "Klettergebiet <b>{name}</b>"
                },
                "2": {
                    "then": "Klettergebiet"
                },
                "3": {
                    "then": "Klettereinrichtung <b>{name}</b>"
                }
            },
            "render": "Klettereinrichtung"
        }
    },
    "climbing_club": {
        "description": "Ein Kletterverein oder -organisation",
        "name": "Klettervereine",
        "presets": {
            "0": {
                "description": "Ein Kletterverein",
                "title": "einen Kletterverein"
            },
            "1": {
                "description": "Eine Organisation, die sich mit dem Klettern beschäftigt",
                "title": "Eine Kletterorganisation"
            }
        },
        "tagRenderings": {
            "climbing_club-name": {
                "question": "Wie lautet der Name dieses Vereins oder Organisation?",
                "render": "<strong>{name}</strong>"
            }
        },
        "title": {
            "mappings": {
                "0": {
                    "then": "Kletter-Organisation"
                }
            },
            "render": "Kletterverein"
        }
    },
    "climbing_gym": {
        "description": "Eine Kletterhalle",
        "name": "Kletterhallen",
        "tagRenderings": {
            "Speed climbing?": {
                "mappings": {
                    "0": {
                        "then": "Hier gibt es eine Speedkletter-Wand"
                    },
                    "1": {
                        "then": "Hier gibt es keine Speedkletter-Wand"
                    },
                    "2": {
                        "then": "Hier gibt es {climbing:speed} Speedkletter-Routen"
                    }
                },
                "question": "Gibt es hier eine Speedkletter-Wand?"
            },
            "name": {
                "question": "Wie heißt diese Kletterhalle?"
            }
        },
        "title": {
            "mappings": {
                "0": {
                    "then": "Kletterhalle <strong>{name}</strong>"
                }
            },
            "render": "Kletterhalle"
        }
    },
    "climbing_opportunity": {
        "description": "Rückfallebene mit Orten, auf denen Klettern eventuell möglich ist. Sie wird erst angezeigt, wenn man stark hineinzoomt, um zu verhindern, dass Elemente doppelt hinzugefügt werden",
        "name": "Klettermöglichkeiten?",
        "tagRenderings": {
            "climbing-opportunity-name": {
                "render": "<strong>{name}</strong>"
            },
            "climbing-possible": {
                "mappings": {
                    "0": {
                        "then": "Hier kann geklettert werden"
                    },
                    "1": {
                        "then": "Hier kann nicht geklettert werden"
                    },
                    "2": {
                        "then": "Hier kann nicht geklettert werden"
                    }
                },
                "question": "Kann hier geklettert werden?"
            }
        },
        "title": {
            "render": "Klettermöglichkeit?"
        }
    },
    "climbing_route": {
        "description": "Eine einzelne Kletterroute und ihre Eigenschaften. Einige Eigenschaften werden von übergeordneten Objekten abgeleitet",
        "name": "Kletterrouten",
        "presets": {
            "0": {
                "title": "eine Kletterroute"
            }
        },
        "tagRenderings": {
            "Difficulty": {
                "question": "Wie hoch ist der Schwierigkeitsgrad dieser Kletterroute nach dem französisch/belgischen System?",
                "render": "Die Schwierigkeit ist {climbing:grade:french} entsprechend des französisch/belgischen Systems"
            },
            "Length": {
                "question": "Wie lang ist diese Kletterroute (in Metern)?",
                "render": "Diese Route ist {canonical(climbing:length)} lang"
            },
            "Name": {
                "mappings": {
                    "0": {
                        "then": "Diese Kletterroute hat keinen Namen"
                    }
                },
                "question": "Wie heißt diese Kletterroute?",
                "render": "<strong>{name}</strong>"
            },
            "Rock type via embedded feature": {
                "render": "Der Gesteinstyp ist {_embedding_features_with_rock:rock}, wie <a href='#{_embedding_features_with_rock:id}'>auf dem umgebenden Felsen angegeben</a>"
            },
            "bolts": {
                "mappings": {
                    "0": {
                        "then": "Auf dieser Kletterroute sind keine Haken vorhanden"
                    }
                },
                "question": "Wie viele Haken gibt es auf dieser Kletterroute bevor der Umlenker bzw. Standhaken erreicht ist?",
                "render": "Diese Route hat {climbing:bolts} Haken <div class='subtle'>Dies ist ohne Relais und gibt an, wie viel Schnellspanner ein Kletterer braucht</div>"
            }
        },
        "title": {
            "mappings": {
                "0": {
                    "then": "Kleterroute <strong>{name}</strong>"
                }
            },
            "render": "Kleterroute"
        }
    },
    "crossings": {
        "description": "Übergänge für Fußgänger und Radfahrer",
        "name": "Kreuzungen",
        "presets": {
            "0": {
                "description": "Kreuzung für Fußgänger und/oder Radfahrer",
                "title": "eine Kreuzung"
            },
            "1": {
                "description": "Ampel an einer Straße",
                "title": "eine Ampel"
            }
        },
        "tagRenderings": {
            "crossing-bicycle-allowed": {
                "mappings": {
                    "0": {
                        "then": "Radfahrer können diese Kreuzung nutzen"
                    },
                    "1": {
                        "then": "Radfahrer können diese Kreuzung nicht nutzen"
                    }
                },
                "question": "Können Radfahrer diese Kreuzung nutzen?"
            },
            "crossing-button": {
                "mappings": {
                    "0": {
                        "then": "Diese Ampel hat eine Taste, um ein grünes Signal anzufordern"
                    },
                    "1": {
                        "then": "Diese Ampel hat keine Taste, um ein grünes Signal anzufordern"
                    }
                },
                "question": "Hat diese Ampel eine Taste, um ein grünes Signal anzufordern?"
            },
            "crossing-continue-through-red": {
                "mappings": {
                    "0": {
                        "then": "Ein Radfahrer kann bei roter Ampel geradeaus fahren"
                    },
                    "1": {
                        "then": "Radfahrer dürfen bei roter Ampel geradeaus fahren"
                    },
                    "2": {
                        "then": "Radfahrer dürfen bei roter Ampel nicht geradeaus fahren"
                    }
                },
                "question": "Dürfen Radfahrer bei roter Ampel geradeaus fahren?"
            },
            "crossing-has-island": {
                "mappings": {
                    "0": {
                        "then": "Der Übergang hat eine Verkehrsinsel"
                    },
                    "1": {
                        "then": "Diese Ampel hat eine Taste, um ein grünes Signal anzufordern"
                    }
                },
                "question": "Gibt es an diesem Übergang eine Verkehrsinsel?"
            },
            "crossing-is-zebra": {
                "mappings": {
                    "0": {
                        "then": "Dies ist ein Zebrastreifen"
                    },
                    "1": {
                        "then": "Dies ist kein Zebrastreifen"
                    }
                },
                "question": "Ist das ein Zebrastreifen?"
            },
            "crossing-right-turn-through-red": {
                "mappings": {
                    "0": {
                        "then": "Ein Radfahrer kann bei roter Ampel rechts abbiegen"
                    },
                    "1": {
                        "then": "Radfahrer dürfen bei roter Ampel rechts abbiegen"
                    },
                    "2": {
                        "then": "Radfahrer dürfen bei roter Ampel nicht rechts abbiegen"
                    }
                },
                "question": "Dürfen Radfahrer bei roter Ampel rechts abbiegen?"
            },
            "crossing-tactile": {
                "mappings": {
                    "0": {
                        "then": "An dieser Kreuzung gibt es ein Blindenleitsystem"
                    },
                    "1": {
                        "then": "Diese Kreuzung hat kein Blindenleitsystem"
                    },
                    "2": {
                        "then": "Diese Kreuzung hat taktile Pflasterung, ist aber nicht korrekt"
                    }
                },
                "question": "Gibt es an dieser Kreuzung ein Blindenleitsystem?"
            },
            "crossing-type": {
                "mappings": {
                    "0": {
                        "then": "Kreuzungen ohne Ampeln"
                    },
                    "1": {
                        "then": "Kreuzungen mit Ampeln"
                    },
                    "2": {
                        "then": "Zebrastreifen"
                    },
                    "3": {
                        "then": "Kreuzung ohne Kreuzungsmarkierungen"
                    }
                },
                "question": "Was ist das für eine Kreuzung?"
            }
        },
        "title": {
            "mappings": {
                "0": {
                    "then": "Ampel"
                },
                "1": {
                    "then": "Kreuzung mit Ampeln"
                }
            },
            "render": "Kreuzung"
        }
    },
    "cycleways_and_roads": {
        "description": "Infrastruktur, die man mit dem Fahrrad befahren kann, begleitet von diesbezüglichen Fragen",
        "name": "Radwege und Straßen",
        "tagRenderings": {
            "Cycleway type for a road": {
                "mappings": {
                    "0": {
                        "then": "Es gibt eine geteilte Fahrspur"
                    },
                    "1": {
                        "then": "Es gibt eine Spur neben der Straße (getrennt durch eine Straßenmarkierung)"
                    },
                    "2": {
                        "then": "Es gibt einen Weg, aber keinen Radweg, der auf der Karte getrennt von dieser Straße eingezeichnet ist."
                    },
                    "3": {
                        "then": "Hier ist ein getrennter Radweg vorhanden"
                    },
                    "4": {
                        "then": "Es gibt keinen Radweg"
                    },
                    "5": {
                        "then": "Es gibt keinen Radweg"
                    }
                },
                "question": "Was für ein Radweg ist hier?"
            },
            "Cycleway:smoothness": {
                "mappings": {
                    "0": {
                        "then": "Geeignet für dünne Rollen: Rollerblades, Skateboard"
                    },
                    "1": {
                        "then": "Geeignet für dünne Reifen: Rennrad"
                    },
                    "2": {
                        "then": "Geeignet für normale Reifen: Fahrrad, Rollstuhl, Scooter"
                    },
                    "3": {
                        "then": "Geeignet für breite Reifen: Trekkingfahrrad, Auto, Rikscha"
                    },
                    "4": {
                        "then": "Geeignet für Fahrzeuge mit großer Bodenfreiheit: leichte Geländewagen"
                    },
                    "5": {
                        "then": "Geeignet für Geländefahrzeuge: schwerer Geländewagen"
                    },
                    "6": {
                        "then": "Geeignet für Geländefahrzeuge: Traktor, ATV"
                    },
                    "7": {
                        "then": "Unpassierbar / Keine bereiften Fahrzeuge"
                    }
                },
                "question": "Wie eben ist dieser Radweg?"
            },
            "Cycleway:surface": {
                "mappings": {
                    "0": {
                        "then": "Dieser Radweg hat keinen festen Belag"
                    },
                    "1": {
                        "then": "Dieser Radweg hat einen festen Belag"
                    },
                    "2": {
                        "then": "Der Radweg ist aus Asphalt"
                    },
                    "3": {
                        "then": "Dieser Fahrradweg besteht aus ebenen Pflastersteinen"
                    },
                    "4": {
                        "then": "Der Radweg ist aus Beton"
                    },
                    "5": {
                        "then": "Dieser Radweg besteht aus Kopfsteinpflaster"
                    },
                    "6": {
                        "then": "Dieser Fahrradweg besteht aus unregelmäßigem, unbehauenem Kopfsteinpflaster"
                    },
                    "7": {
                        "then": "Dieser Fahrradweg besteht aus regelmäßigem, behauenem Kopfsteinpflaster"
                    },
                    "8": {
                        "then": "Der Radweg ist aus Holz"
                    },
                    "9": {
                        "then": "Der Radweg ist aus Schotter"
                    },
                    "10": {
                        "then": "Dieser Radweg besteht aus feinem Schotter"
                    },
                    "11": {
                        "then": "Der Radweg ist aus Kies"
                    },
                    "12": {
                        "then": "Dieser Radweg besteht aus Rohboden"
                    }
                },
                "question": "Was ist der Belag dieses Radwegs?",
                "render": "Der Radweg ist aus {cycleway:surface}"
            },
            "Is this a cyclestreet? (For a road)": {
                "mappings": {
                    "0": {
                        "then": "Dies ist eine Fahrradstraße in einer 30km/h Zone."
                    },
                    "1": {
                        "then": "Dies ist eine Fahrradstraße"
                    },
                    "2": {
                        "then": "Dies ist keine Fahrradstraße."
                    }
                },
                "question": "Ist das eine Fahrradstraße?"
            },
            "Maxspeed (for road)": {
                "mappings": {
                    "0": {
                        "then": "Die Höchstgeschwindigkeit ist 20 km/h"
                    },
                    "1": {
                        "then": "Die Höchstgeschwindigkeit ist 30 km/h"
                    },
                    "2": {
                        "then": "Die Höchstgeschwindigkeit ist 50 km/h"
                    },
                    "3": {
                        "then": "Die Höchstgeschwindigkeit ist 70 km/h"
                    },
                    "4": {
                        "then": "Die Höchstgeschwindigkeit ist 90 km/h"
                    }
                },
                "question": "Was ist die Höchstgeschwindigkeit auf dieser Straße?",
                "render": "Die Höchstgeschwindigkeit auf dieser Straße beträgt {maxspeed} km/h"
            },
            "Surface of the road": {
                "mappings": {
                    "0": {
                        "then": "Dieser Radweg ist nicht befestigt"
                    },
                    "1": {
                        "then": "Dieser Radweg hat einen festen Belag"
                    },
                    "2": {
                        "then": "Der Radweg ist aus Asphalt"
                    },
                    "3": {
                        "then": "Dieser Fahrradweg besteht aus ebenen Pflastersteinen"
                    },
                    "4": {
                        "then": "Der Radweg ist aus Beton"
                    },
                    "5": {
                        "then": "Dieser Radweg besteht aus Kopfsteinpflaster"
                    },
                    "6": {
                        "then": "Dieser Fahrradweg besteht aus unregelmäßigem, unbehauenem Kopfsteinpflaster"
                    },
                    "7": {
                        "then": "Dieser Fahrradweg besteht aus regelmäßigem, behauenem Kopfsteinpflaster"
                    },
                    "8": {
                        "then": "Der Radweg ist aus Holz"
                    },
                    "9": {
                        "then": "Der Radweg ist aus Schotter"
                    },
                    "10": {
                        "then": "Dieser Radweg besteht aus feinem Schotter"
                    },
                    "11": {
                        "then": "Der Radweg ist aus Kies"
                    },
                    "12": {
                        "then": "Dieser Radweg besteht aus Rohboden"
                    }
                },
                "question": "Was ist der Belag dieser Straße?",
                "render": "Der Radweg ist aus {surface}"
            },
            "Surface of the street": {
                "mappings": {
                    "0": {
                        "then": "Geeignet für dünne Rollen: Rollerblades, Skateboard"
                    },
                    "1": {
                        "then": "Geeignet für dünne Reifen: Rennrad"
                    },
                    "2": {
                        "then": "Geeignet für normale Reifen: Fahrrad, Rollstuhl, Scooter"
                    },
                    "3": {
                        "then": "Geeignet für breite Reifen: Trekkingfahrrad, Auto, Rikscha"
                    },
                    "4": {
                        "then": "Geeignet für Fahrzeuge mit großer Bodenfreiheit: leichte Geländewagen"
                    },
                    "5": {
                        "then": "Geeignet für Geländefahrzeuge: schwerer Geländewagen"
                    },
                    "6": {
                        "then": "Geeignet für spezielle Geländewagen: Traktor, ATV"
                    },
                    "7": {
                        "then": "Unpassierbar / Keine bereiften Fahrzeuge"
                    }
                },
                "question": "Wie eben ist diese Straße?"
            },
            "cyclelan-segregation": {
                "mappings": {
                    "0": {
                        "then": "Der Radweg ist abgegrenzt durch eine gestrichelte Linie"
                    },
                    "1": {
                        "then": "Der Radweg ist abgegrenzt durch eine durchgezogene Linie"
                    },
                    "2": {
                        "then": "Der Radweg ist abgegrenzt durch eine Parkspur"
                    },
                    "3": {
                        "then": "Dieser Radweg ist getrennt durch einen Bordstein"
                    }
                },
                "question": "Wie ist der Radweg von der Straße abgegrenzt?"
            },
            "cycleway-lane-track-traffic-signs": {
                "mappings": {
                    "0": {
                        "then": "Vorgeschriebener Radweg"
                    },
                    "1": {
                        "then": "Vorgeschriebener Radweg (mit Zusatzschild)<br>"
                    },
                    "2": {
                        "then": "Getrennter Fuß-/Radweg"
                    },
                    "3": {
                        "then": "Gemeinsamer Fuß-/Radweg"
                    },
                    "4": {
                        "then": "Kein Verkehrsschild vorhanden"
                    }
                },
                "question": "Welches Verkehrszeichen hat dieser Radweg?"
            },
            "cycleway-segregation": {
                "mappings": {
                    "0": {
                        "then": "Der Radweg ist abgegrenzt durch eine gestrichelte Linie"
                    },
                    "1": {
                        "then": "Der Radweg ist abgegrenzt durch eine durchgezogene Linie"
                    },
                    "2": {
                        "then": "Der Radweg ist abgegrenzt durch eine Parkspur"
                    },
                    "3": {
                        "then": "Dieser Radweg ist getrennt durch einen Bordstein"
                    }
                },
                "question": "Wie ist der Radweg von der Straße abgegrenzt?"
            },
            "cycleway-traffic-signs": {
                "mappings": {
                    "0": {
                        "then": "Vorgeschriebener Radweg"
                    },
                    "1": {
                        "then": "Vorgeschriebener Radweg (mit Zusatzschild)<br>"
                    },
                    "2": {
                        "then": "Getrennter Fuß-/Radweg"
                    },
                    "3": {
                        "then": "Gemeinsamer Fuß-/Radweg"
                    },
                    "4": {
                        "then": "Verpflichtender Radweg"
                    },
                    "5": {
                        "then": "Verpflichtender (Moped-)Radweg"
                    },
                    "6": {
                        "then": "Radweg ohne Nutzungspflicht"
                    },
                    "7": {
                        "then": "Kein Verkehrsschild vorhanden"
                    }
                },
                "question": "Welches Verkehrszeichen hat dieser Radweg?"
            },
            "cycleway-traffic-signs-supplementary": {
                "mappings": {
                    "0": {
                        "then": "Mopeds müssen den Radweg benutzen"
                    },
                    "1": {
                        "then": "Speed-Pedelecs müssen den Radweg benutzen"
                    },
                    "2": {
                        "then": "Mopeds und Speed-Pedelecs müssen den Radweg benutzen"
                    },
                    "3": {
                        "then": "Mopeds sind nicht zulässig"
                    },
                    "4": {
                        "then": "Speed-Pedelecs sind nicht zulässig"
                    },
                    "5": {
                        "then": "Mopeds und Speed-Pedelecs sind nicht zulässig"
                    },
                    "6": {
                        "then": "Kein zusätzliches Verkehrszeichen vorhanden"
                    }
                },
                "question": "Hat das Verkehrszeichen D7 (<img src='./assets/layers/cycleways_and_roads/traffic_sign/be/Belgian_road_sign_D07.svg' style='width: 1.5em'>) ein Zusatzzeichen?"
            },
            "cycleways_and_roads-cycleway:buffer": {
                "question": "Wie breit ist der Abstand zwischen Radweg und Straße?",
                "render": "Der Sicherheitsabstand zu diesem Radweg beträgt {cycleway:buffer} m"
            },
            "is lit?": {
                "mappings": {
                    "0": {
                        "then": "Diese Straße ist beleuchtet"
                    },
                    "1": {
                        "then": "Diese Straße ist nicht beleuchtet"
                    },
                    "2": {
                        "then": "Diese Straße ist nachts beleuchtet"
                    },
                    "3": {
                        "then": "Diese Straße ist durchgehend beleuchtet"
                    }
                },
                "question": "Ist diese Straße beleuchtet?"
            },
            "width:carriageway": {
                "question": "Wie groß ist die Fahrbahnbreite dieser Straße (in Metern)?<br/><span class='subtle'>Diese wird von Bordstein zu Bordstein gemessen und schließt daher die Breite von parallelen Parkspuren ein</span>",
                "render": "Die Fahrbahnbreite dieser Straße beträgt <strong>{width:carriageway}m</strong>"
            }
        },
        "title": {
            "mappings": {
                "0": {
                    "then": "Radweg {name}"
                },
                "1": {
                    "then": "Radweg"
                },
                "2": {
                    "then": "Straße mit gemeinsam genutzter Fahrspur {name}"
                },
                "3": {
                    "then": "Gemeinsame Fahrspur"
                },
                "4": {
                    "then": "Straße mit Fahrradstreifen {name}"
                },
                "5": {
                    "then": "Fahrradspur"
                },
                "6": {
                    "then": "Straße mit Radweg neben der Straße {name}"
                },
                "7": {
                    "then": "Radweg neben der Straße"
                },
                "8": {
                    "then": "Fahrradstraße {name}"
                },
                "9": {
                    "then": "Fahrradstraße"
                }
            },
            "render": "Weg"
        }
    },
    "defibrillator": {
        "description": "Eine Ebene mit Defibrillatoren, die in Notfällen eingesetzt werden können. Diese Ebene enthält öffentliche Defibrillatoren, aber auch Defibrillatoren, bei denen möglicherweise Personal benötigt wird, um das Gerät zu holen",
        "name": "Defibrillatoren",
        "presets": {
            "0": {
                "title": "einen Defibrillator"
            },
            "1": {
                "title": "einen wandseitig befestigten Defibrillator"
            }
        },
        "tagRenderings": {
            "defibrillator-access": {
                "mappings": {
                    "0": {
                        "then": "Der Defibrillator ist öffentlich zugänglich"
                    },
                    "1": {
                        "then": "Öffentlich zugänglich"
                    },
                    "2": {
                        "then": "Der Defibrillator ist nur für Kunden zugänglich"
                    },
                    "3": {
                        "then": "Der Defibrillator ist nicht öffentlich zugänglich (z.B. nur für Personal, Eigentümer, …)"
                    },
                    "4": {
                        "then": "Der Defibrillator ist nicht zugänglich, möglicherweise nur für betriebliche Nutzung"
                    }
                },
                "question": "Ist der Defibrillator frei zugänglich?",
                "render": "Zugang ist {access}"
            },
            "defibrillator-defibrillator": {
                "mappings": {
                    "0": {
                        "then": "Es gibt keine Informationen über den Gerätetyp"
                    },
                    "1": {
                        "then": "Dies ist ein manueller Defibrillator für den professionellen Einsatz"
                    },
                    "2": {
                        "then": "Dies ist ein normaler automatischer Defibrillator"
                    },
                    "3": {
                        "then": "Dies ist eine besondere Art von Defibrillator: {defibrillator}"
                    }
                },
                "question": "Ist dies ein normaler automatischer Defibrillator oder ein manueller Defibrillator nur für Profis?"
            },
            "defibrillator-defibrillator:location": {
                "question": "Bitte geben Sie einen Hinweis, wo genau der Defibrillator zu finden ist (in lokaler Sprache)",
                "render": "<i>Zusätzliche Informationen über den Standort (in der Landessprache):</i><br/>{defibrillator:location}"
            },
            "defibrillator-defibrillator:location:en": {
                "question": "Bitte geben Sie einen Hinweis, wo der Defibrillator zu finden ist (auf Englisch)",
                "render": "<i>Zusätzliche Informationen über den Standort (auf Englisch):</i><br/>{defibrillator:location:en}"
            },
            "defibrillator-defibrillator:location:fr": {
                "question": "Bitte geben Sie einige Erläuterungen dazu, wo der Defibrillator zu finden ist (auf Französisch)",
                "render": "<i>Zusätzliche Informationen zum Standort (auf Französisch):</i><br/>{defibrillator:location:fr}"
            },
            "defibrillator-description": {
                "question": "Gibt es nützliche Informationen für Benutzer, die Sie oben nicht beschreiben konnten? (leer lassen, wenn nein)",
                "render": "Zusätzliche Informationen: {description}"
            },
            "defibrillator-email": {
                "question": "Wie lautet die E-Mail für Fragen zu diesem Defibrillator?",
                "render": "E-Mail für Fragen zu diesem Defibrillator: <a href='mailto:{email}'>{email}</a>"
            },
            "defibrillator-fixme": {
                "question": "Gibt es einen Fehler in der Kartierung, den Sie hier nicht beheben konnten? (hinterlasse eine Notiz für OpenStreetMap-Experten)",
                "render": "Zusätzliche Informationen für OpenStreetMap-Experten: {fixme}"
            },
            "defibrillator-indoors": {
                "mappings": {
                    "0": {
                        "then": "Der Defibrillator befindet sich in einem Gebäude"
                    },
                    "1": {
                        "then": "Der Defibrillator befindet sich im Freien"
                    }
                },
                "question": "Befindet sich der Defibrillator in einem Gebäude?"
            },
            "defibrillator-level": {
                "mappings": {
                    "0": {
                        "then": "Der Defibrillator befindet sich im <b>Erdgeschoss</b>"
                    },
                    "1": {
                        "then": "Der Defibrillator befindet sich in der <b>ersten Etage</b>"
                    }
                },
                "question": "Auf welcher Etage befindet sich der Defibrillator?",
                "render": "Dieser Defibrallator befindet sich im {level}. Stockwerk"
            },
            "defibrillator-opening_hours": {
                "mappings": {
                    "0": {
                        "then": "24/7 geöffnet (auch an Feiertagen)"
                    }
                },
                "question": "Zu welchen Zeiten ist der Defibrillator verfügbar?",
                "render": "{opening_hours_table(opening_hours)}"
            },
            "defibrillator-phone": {
                "question": "Wie lautet die Telefonnummer für Fragen zu diesem Defibrillator?",
                "render": "Telefonnummer für Fragen zu diesem Defibrillator: <a href='tel:{phone}'>{phone}</a>"
            },
            "defibrillator-ref": {
                "question": "Wie lautet die offizielle Identifikationsnummer des Geräts? (falls am Gerät sichtbar)",
                "render": "Offizielle Identifikationsnummer des Geräts: <i>{ref}</i>"
            },
            "defibrillator-survey:date": {
                "mappings": {
                    "0": {
                        "then": "Heute überprüft!"
                    }
                },
                "question": "Wann wurde der Defibrillator zuletzt überprüft?",
                "render": "Dieser Defibrillator wurde zuletzt am {survey:date} überprüft"
            }
        },
        "title": {
            "render": "Defibrillator"
        }
    },
    "direction": {
        "description": "Diese Ebene visualisiert Richtungen",
        "name": "Aufnahmewinkel der Kamera anzeigen"
    },
    "doctors": {
        "description": "Diese Ebene zeigt Arztpraxen, Zahnärzte und andere Gesundheitseinrichtungen",
        "name": "Ärzte",
        "presets": {
            "0": {
                "title": "eine Arztpraxis"
            },
            "1": {
                "title": "eine Zahnarztpraxis"
            },
            "2": {
                "title": "Praxis eines Physiotherapeuten"
            }
        },
        "tagRenderings": {
            "name": {
                "question": "Wie heißt diese Arztpraxis?",
                "render": "Diese Arztpraxis heißt {name}"
            },
            "specialty": {
                "mappings": {
                    "0": {
                        "then": "Dies ist ein Allgemeinmediziner"
                    },
                    "1": {
                        "then": "Dies ist ein Gynäkologe"
                    },
                    "2": {
                        "then": "Dies ist ein Psychiater"
                    },
                    "3": {
                        "then": "Dies ist ein Kinderarzt"
                    }
                },
                "question": "Worauf ist dieser Arzt spezialisiert?",
                "render": "Dieser Arzt ist spezialisiert auf {healthcare:speciality}"
            }
        },
        "title": {
            "render": "Arztpraxis {name}"
        }
    },
    "dogpark": {
        "name": "Hundeparks",
        "presets": {
            "0": {
                "description": "Ein Ort ohne Leinenzwang für Hunde",
                "title": "Ein Hundepark"
            }
        },
        "tagRenderings": {
            "Name": {
                "question": "Wie lautet der Name dieses Hundeparks?",
                "render": "Denne hundeskov hedder {name}"
            },
            "dogarea": {
                "render": "Der Hundepark ist {_surface:ha} ha groß"
            },
            "dogpark-fenced": {
                "mappings": {
                    "0": {
                        "then": "Dieser Hundepark ist komplett umzäunt"
                    },
                    "1": {
                        "then": "Dieser Hundepark ist nicht komplett umzäunt"
                    }
                },
                "question": "Ist dieser Hundepark umzäunt?"
            },
            "smalldogs": {
                "mappings": {
                    "0": {
                        "then": "Hat einen separaten Bereich für Hundewelpen und kleine Hunde"
                    },
                    "1": {
                        "then": "Hat <strong>keinen</strong> separaten Bereich für Hundewelpen und kleine Hunde"
                    }
                },
                "question": "Hat der Hundepark einen separaten Bereich für Hundewelpen und kleine Hunde?"
            }
        },
        "title": {
            "render": "Hundepark"
        }
    },
    "drinking_water": {
        "deletion": {
            "nonDeleteMappings": {
                "0": {
                    "then": "Dies ist ein Zierbrunnen, dessen Wasser für den Menschen nicht trinkbar ist"
                },
                "1": {
                    "then": "Dies ist ein Wasserhahn oder eine Wasserpumpe mit nicht trinkbarem Wasser.<div class='subtle'>Beispiele sind Wasserhähne mit Regenwasser zum Zapfen von Wasser für nahe gelegene Pflanzen</div>"
                }
            }
        },
        "description": "Eine Ebene mit Trinkwasserbrunnen",
        "name": "Trinkwasserstellen",
        "presets": {
            "0": {
                "title": "eine Trinkwasserstelle"
            }
        },
        "tagRenderings": {
            "Bottle refill": {
                "mappings": {
                    "0": {
                        "then": "Wasserflaschen können hier problemlos gefüllt werden"
                    },
                    "1": {
                        "then": "Wasserflaschen können hier nicht oder nur sehr aufwändig gefüllt werden"
                    }
                },
                "question": "Wie einfach hier das Befüllen von Wasserflaschen?"
            },
            "Still in use?": {
                "mappings": {
                    "0": {
                        "then": "Diese Trinkwasserstelle ist in Betrieb"
                    },
                    "1": {
                        "then": "Diese Trinkwasserstelle ist kaputt"
                    },
                    "2": {
                        "then": "Diese Trinkwasserstelle wurde geschlossen"
                    }
                },
                "question": "Ist diese Trinkwasserstelle noch in Betrieb?",
                "render": "Der Betriebsstatus ist <i>{operational_status}</i>"
            },
            "render-closest-drinking-water": {
                "render": "<a href='#{_closest_other_drinking_water_id}'>Eine weitere Trinkwasserstelle befindet sich in {_closest_other_drinking_water_distance} Meter</a>"
            }
        },
        "title": {
            "render": "Trinkwasserstelle"
        }
    },
    "elevator": {
        "description": "Diese Ebene zeigt Aufzüge an und fragt nach dem Betriebsstatus und den Abmessungen des Aufzugs. Nützlich für Informationen zur Zugänglichkeit für Rollstuhlfahrer",
        "name": "Aufzug",
        "presets": {
            "0": {
                "title": "einen Aufzug"
            }
        },
        "tagRenderings": {
            "door-width": {
                "question": "Wie breit ist die Tür dieses Aufzugs?",
                "render": "Die Türen des Aufzugs haben eine Breite von {canonical(door:width)}"
            },
            "elevator-depth": {
                "question": "Wie tief ist die Kabine dieses Aufzugs?",
                "render": "Dieser Aufzug hat eine Kabinentiefe von {canonical(elevator:depth)}"
            },
            "elevator-width": {
                "question": "Wie breit ist die Kabine dieses Aufzugs?",
                "render": "Die Aufzugskabine hat eine Breite von {canonical(elevator:width)}"
            },
            "operational_status": {
                "mappings": {
                    "0": {
                        "then": "Dieser Aufzug ist kaputt"
                    },
                    "1": {
                        "then": "Dieser Aufzug ist außer Betrieb <span class='subtle'>z.B. wegen Renovierungsarbeiten</span>"
                    },
                    "2": {
                        "then": "Dieser Aufzug ist in Betrieb"
                    },
                    "3": {
                        "then": "Dieser Aufzug ist in Betrieb"
                    }
                },
                "question": "Ist dieser Aufzug in Betrieb?"
            }
        },
        "title": {
            "render": "Aufzug"
        },
        "units": {
            "0": {
                "applicableUnits": {
                    "0": {
                        "human": "Meter"
                    },
                    "1": {
                        "human": "Zentimeter"
                    }
                }
            }
        }
    },
    "entrance": {
        "description": "Eine Ebene, die Eingänge anzeigt und die Möglichkeit bietet, weitere Daten zu erheben, die z. B. für Rollstuhlfahrer wichtig sind (aber auch für Radfahrer, Lieferpersonal, …)",
        "name": "Eingänge",
        "presets": {
            "0": {
                "title": "einen Eingang"
            },
            "1": {
                "title": "eine Innentür"
            }
        },
        "tagRenderings": {
            "Door_type": {
                "mappings": {
                    "0": {
                        "then": "Der Türtyp ist nicht bekannt"
                    },
                    "1": {
                        "then": "Der Eingang hat eine normale Tür mit seitlichem Anschlag"
                    },
                    "2": {
                        "then": "Der Eingang hat eine Karusselltür, die sich um ihre eigene Achse dreht"
                    },
                    "3": {
                        "then": "Der Eingang hat eine Schiebetür, bei der sich die Tür zur Seite bewegt"
                    },
                    "4": {
                        "then": "Der Eingang hat ein Rolltor, das von oben nach unten rollt, typischerweise für Garagen"
                    },
                    "5": {
                        "then": "Der Eingang hat eine keine Tür"
                    }
                },
                "question": "Welche Tür gibt es an diesem Eingang?<br/><span class='subtle'>Ob die Tür automatisiert ist oder nicht, wird in der nächsten Frage gefragt</span>"
            },
            "Entrance type": {
                "mappings": {
                    "0": {
                        "then": "Der Eingangstyp ist nicht bekannt"
                    },
                    "1": {
                        "then": "Dies ist eine Innentür, die Räume oder Gänge innerhalb eines Gebäudes verbindet"
                    },
                    "2": {
                        "then": "Dies ist der Haupteingang"
                    },
                    "3": {
                        "then": "Dies ist ein Nebeneingang"
                    },
                    "4": {
                        "then": "Dies ist ein Diensteingang - normalerweise nur für Mitarbeiter, Anlieferung, …"
                    },
                    "5": {
                        "then": "Dies ist ein Ausgang, ohne Zutrittsmöglichkeit"
                    },
                    "6": {
                        "then": "Dies ist ein Eingang, an dem man nur hineingehen kann (aber nicht hinausgehen)"
                    },
                    "7": {
                        "then": "Dies ist ein Notausgang"
                    },
                    "8": {
                        "then": "Dies ist ein Eingang zu einem privaten Haus"
                    }
                },
                "question": "Um welchen Eingangstyp handelt es sich?"
            },
            "automatic_door": {
                "mappings": {
                    "0": {
                        "then": "Dies ist eine Automatiktür"
                    },
                    "1": {
                        "then": "Diese Tür ist <b>nicht</b> automatisiert"
                    },
                    "2": {
                        "then": "Diese Tür öffnet sich automatisch, wenn <b>Bewegung</b> erkannt wird"
                    },
                    "3": {
                        "then": "Diese Tür öffnet sich automatisch, wenn ein <b>Sensor im Boden</b> ausgelöst wird"
                    },
                    "4": {
                        "then": "Diese Tür öffnet sich automatisch, wenn ein <b>Taster betätigt wird</b>"
                    },
                    "5": {
                        "then": "Diese Tür dreht sich durchgehend automatisch, hat aber einen<b>Knopf, um die Drehgeschwindigkeit zu reduzieren</b>, z.B. für Rollstuhlnutzer"
                    },
                    "6": {
                        "then": "Diese Tür dreht sich durchgehend automatisch"
                    },
                    "7": {
                        "then": "Diese Tür wird von Mitarbeitern geöffnet auf Anfrage <b>per Rufknopf</b>"
                    },
                    "8": {
                        "then": "Diese Tür wird von Mitarbeitern geöffnet auf Anfrage"
                    }
                }
            },
            "kerb-height": {
                "freeform": {
                    "placeholder": "Höhe der Türschwelle"
                },
                "mappings": {
                    "0": {
                        "then": "Diese Tür hat keine Türschwelle"
                    }
                },
                "question": "Wie hoch ist die Türschwelle?",
                "render": "Die Höhe der Türschwelle ist {kerb:height}"
            },
            "width": {
                "question": "Wie breit ist diese Tür bzw. dieser Eingang?",
                "render": "Diese Tür hat eine Durchgangsbreite von {canonical(width)}"
            }
        },
        "title": {
            "render": "Eingang"
        },
        "units": {
            "0": {
                "applicableUnits": {
                    "0": {
                        "human": "Meter"
                    },
                    "1": {
                        "human": "Zentimeter"
                    }
                }
            }
        }
    },
    "etymology": {
        "description": "Alle Objekte, die eine bekannte Namensherkunft haben",
        "name": "Objekte mit Informationen zur Namensherkunft",
        "tagRenderings": {
            "etymology_multi_apply": {
                "render": "{multi_apply(_same_name_ids, name:etymology:wikidata;name:etymology, Automatische Datenübernahme auf alle Segmente mit demselben Namen, true)}"
            },
            "simple etymology": {
                "mappings": {
                    "0": {
                        "then": "Der Ursprung dieses Namens ist in der gesamten Literatur unbekannt"
                    }
                },
                "question": "Wonach ist dieses Objekt benannt?<br/><span class='subtle'>Das könnte auf einem Straßenschild stehen</span>",
                "render": "Benannt nach {name:etymology}"
            },
            "street-name-sign-image": {
                "render": "{image_carousel(image:streetsign)}<br/>{image_upload(image:streetsign, Bild eines Straßenschildes hinzufügen)}"
            },
            "wikipedia": {
                "render": "Zu dieser <b>Straße</b> existiert ein Wikipedia-Artikel:<br/>{wikipedia():max-height:25rem}"
            },
            "wikipedia-etymology": {
                "question": "Was ist das Wikidata-Element, nach dem dieses Objekt benannt ist?",
                "render": "<h3>Wikipedia Artikel zur Namensherkunft</h3>{wikipedia(name:etymology:wikidata):max-height:20rem}"
            },
            "zoeken op inventaris onroerend erfgoed": {
                "render": "<a href='https://inventaris.onroerenderfgoed.be/erfgoedobjecten?tekst={name}' target='_blank'>Suche auf inventaris onroerend erfgoed</a>"
            }
        }
    },
    "extinguisher": {
        "description": "Kartenebene zur Anzeige von Hydranten.",
        "name": "Feuerlöscher",
        "presets": {
            "0": {
                "description": "Ein Feuerlöscher ist ein kleines, tragbares Gerät, das dazu dient, ein Feuer zu löschen",
                "title": "einen Feuerlöscher"
            }
        },
        "tagRenderings": {
            "extinguisher-location": {
                "mappings": {
                    "0": {
                        "then": "Im Innenraum vorhanden."
                    },
                    "1": {
                        "then": "Im Außenraum vorhanden."
                    }
                },
                "question": "Wo befindet er sich?",
                "render": "Standort: {location}"
            }
        },
        "title": {
            "render": "Feuerlöscher"
        }
    },
    "filters": {
        "filter": {
            "0": {
                "options": {
                    "0": {
                        "question": "Aktuell geöffnet"
                    }
                }
            },
            "1": {
                "options": {
                    "0": {
                        "question": "Akzeptiert Bargeld"
                    }
                }
            },
            "2": {
                "options": {
                    "0": {
                        "question": "Akzeptiert Kartenzahlung"
                    }
                }
            },
            "3": {
                "options": {
                    "1": {
                        "question": "Hat mindestens ein Bild"
                    },
                    "2": {
                        "question": "Hat wahrscheinlich kein Bild"
                    }
                }
            },
            "4": {
                "options": {
                    "0": {
                        "question": "Mit taktilem Pflaster"
                    }
                }
            },
            "5": {
                "options": {
                    "0": {
                        "question": "Mit oder ohne taktilem Pflaster"
                    },
                    "1": {
                        "question": "Mit taktilem Pflaster"
                    },
                    "2": {
                        "question": "Ohne taktilem Pflaster"
                    },
                    "3": {
                        "question": "Keine Informationen über taktiles Pflaster"
                    }
                }
            }
        }
    },
    "fire_station": {
        "description": "Kartenebene zur Darstellung von Feuerwachen.",
        "name": "Feuerwachen",
        "presets": {
            "0": {
                "description": "Eine Feuerwache ist ein Ort, an dem die Feuerwehrfahrzeuge und die Feuerwehrleute untergebracht sind, wenn sie nicht im Einsatz sind.",
                "title": "eine Feuerwache"
            }
        },
        "tagRenderings": {
            "station-agency": {
                "mappings": {
                    "0": {
                        "then": "Brandschutzbehörde"
                    }
                },
                "question": "Welche Organisation betreibt diese Station?",
                "render": "Diese Station wird betrieben von {operator}."
            },
            "station-name": {
                "question": "Wie ist der Name der Feuerwache?",
                "render": "Der Name der Feuerwache ist {name}."
            },
            "station-operator": {
                "mappings": {
                    "0": {
                        "then": "Die Station wird von einer Behörde betrieben."
                    },
                    "1": {
                        "then": "Die Feuerwache wird von einer gemeinnützigen Organisation betrieben."
                    },
                    "2": {
                        "then": "Die Feuerwache wird von einer Freiwilligenorganisation betrieben."
                    },
                    "3": {
                        "then": "Die Feuerwache wird von einer privaten Organisation betrieben."
                    }
                },
                "question": "Wie kann der Betreiber der Feuerwache eingestuft werden?",
                "render": "Der Betreiber ist {operator:type}."
            },
            "station-place": {
                "question": "Wo befindet sich die Station? (z. B. Name des Viertels, des Dorfes oder der Stadt)",
                "render": "Diese Station befindet sich innerhalb von {addr:place}."
            },
            "station-street": {
                "question": " In welcher Straße ist die Feuerwache?",
                "render": "Die Feuerwache liegt an der Straße namens {addr:street}."
            }
        },
        "title": {
            "render": "Feuerwache"
        }
    },
    "food": {
        "deletion": {
            "extraDeleteReasons": {
                "0": {
                    "explanation": "{title()} wurde dauerhaft geschlossen"
                }
            },
            "nonDeleteMappings": {
                "0": {
                    "then": "Dies ist eigentlich eine Kneipe"
                },
                "1": {
                    "then": "Dies ist eigentlich ein Café"
                }
            }
        },
        "description": "Eine Ebene mit Restaurants und Fast-Food-Einrichtungen (mit speziellem Rendering für Pommesbuden)",
        "filter": {
            "1": {
                "options": {
                    "0": {
                        "question": "Vegetarische Gerichte im Angebot"
                    }
                }
            },
            "2": {
                "options": {
                    "0": {
                        "question": "Vegane Gerichte im Angebot"
                    }
                }
            },
            "3": {
                "options": {
                    "0": {
                        "question": "Halal Gerichte im Angebot"
                    }
                }
            }
        },
        "name": "Restaurants und Imbisse",
        "presets": {
            "0": {
                "description": "Ein klassisches Speiselokal mit Sitzgelegenheiten, in dem vollständige Mahlzeiten von Kellnern serviert werden",
                "title": "ein Restaurant"
            },
            "1": {
                "description": "Ein Lebensmittelunternehmen, das sich auf schnellen Thekendienst und Essen zum Mitnehmen konzentriert",
                "title": "ein Schnellimbiss"
            },
            "2": {
                "description": "Eine Pommesbude",
                "title": "eine Pommesbude"
            }
        },
        "tagRenderings": {
            "Cuisine": {
                "mappings": {
                    "0": {
                        "then": "Dies ist eine Pizzeria"
                    },
                    "1": {
                        "then": "Dies ist eine Pommesbude"
                    },
                    "2": {
                        "then": "Bietet vorwiegend Pastagerichte an"
                    },
                    "3": {
                        "then": "Das ist ein Dönerladen"
                    },
                    "4": {
                        "then": "Dies ist ein Sandwichladen"
                    },
                    "5": {
                        "then": "Hier werden Burger serviert"
                    },
                    "6": {
                        "then": "Hier wird Sushi serviert"
                    },
                    "7": {
                        "then": "Hier wird Kaffee serviert"
                    },
                    "8": {
                        "then": "Dies ist ein italienisches Restaurant (das mehr als nur Pasta und Pizza serviert)"
                    },
                    "9": {
                        "then": "Hier werden französische Gerichte serviert"
                    },
                    "10": {
                        "then": "Hier werden chinesische Gerichte serviert"
                    },
                    "11": {
                        "then": "Hier werden griechische Gerichte serviert"
                    },
                    "12": {
                        "then": "Hier werden indische Gerichte serviert"
                    },
                    "13": {
                        "then": "Hier werden türkische Gerichte serviert"
                    },
                    "14": {
                        "then": "Hier werden thailändische Gerichte serviert"
                    }
                },
                "question": "Welches Essen gibt es hier?",
                "render": "An diesem Ort gibt es hauptsächlich {cuisine}"
            },
            "Fastfood vs restaurant": {
                "mappings": {
                    "0": {
                        "then": "Es handelt sich um einen Schnellimbiss, mit Fokus auf schnelle Bedienung am Tresen. Sitzmöglichkeiten sind begrenzt und funktional."
                    },
                    "1": {
                        "then": "Es handelt sich um ein <b>Restaurant</b>, mit Fokus auf eine nette Atmosphäre und Tischbedienung"
                    }
                },
                "question": "Um was für einen Ort handelt es sich?"
            },
            "Name": {
                "question": "Wie heißt dieses Restaurant?",
                "render": "Das Restaurant heißt {name}"
            },
            "Takeaway": {
                "mappings": {
                    "0": {
                        "then": "Hier werden Gerichte ausschließlich zum Mitnehmen angeboten"
                    },
                    "1": {
                        "then": "Hier werden Gerichte auch zum Mitnehmen angeboten"
                    },
                    "2": {
                        "then": "Hier werden Gerichte nicht zum Mitnehmen angeboten"
                    }
                },
                "question": "Werden Gerichte zum Mitnehmen angeboten?"
            },
            "Vegan (no friture)": {
                "mappings": {
                    "0": {
                        "then": "Hier werden keine veganen Gerichte angeboten"
                    },
                    "1": {
                        "then": "Hier werden nur wenige vegane Gerichte angeboten"
                    },
                    "2": {
                        "then": "Hier werden vegane Gerichte angeboten"
                    },
                    "3": {
                        "then": "Hier werden ausschließlich vegane Gerichte angeboten"
                    }
                },
                "question": "Werden hier vegane Gerichte angeboten?"
            },
            "Vegetarian (no friture)": {
                "mappings": {
                    "0": {
                        "then": "Hier werden keine vegetarischen Gerichte angeboten"
                    },
                    "1": {
                        "then": "Hier werden nur wenige vegetarische Gerichte angeboten"
                    },
                    "2": {
                        "then": "Hier werden vegetarische Gerichte angeboten"
                    },
                    "3": {
                        "then": "Hier werden ausschließlich vegetarische Gerichte angeboten"
                    }
                },
                "question": "Werden hier vegetarische Gerichte angeboten?"
            },
            "delivery": {
                "mappings": {
                    "0": {
                        "then": "Dieses Unternehmen liefert nach Hause (eventuell über eine dritte Partei)"
                    },
                    "1": {
                        "then": "Dieses Unternehmen liefert nicht nach Hause"
                    }
                },
                "question": "Liefert {title()} ihr Essen nach Hause?"
            },
            "friture-oil": {
                "mappings": {
                    "0": {
                        "then": "Es wird pflanzliches Fett zum Frittieren verwendet"
                    },
                    "1": {
                        "then": "Es wird tierisches Fett zum Frittieren verwendet"
                    }
                },
                "question": "Wird in dieser Pommesbude pflanzliches oder tierisches Fett zum Frittieren verwendet?"
            },
            "friture-take-your-container": {
                "mappings": {
                    "0": {
                        "then": "Sie können <b>ihre eigenen Behälter</b> mitbringen, um Ihre Bestellung zu erhalten, was Einwegverpackungsmaterial und damit Abfall spart"
                    },
                    "1": {
                        "then": "Das Mitbringen eines eigenen Containers ist <b>nicht erlaubt</b>"
                    },
                    "2": {
                        "then": "Sie <b>müssen</b> Ihren eigenen Behälter mitbringen, um hier zu bestellen."
                    }
                },
                "question": "Wenn Sie Ihr eigenes Behältnis mitbringen (z. B. einen Kochtopf und kleine Töpfe), wird es dann zum Verpacken Ihrer Bestellung verwendet?<br/>"
            },
            "friture-vegan": {
                "mappings": {
                    "0": {
                        "then": "Vegane Snacks sind erhältlich"
                    },
                    "1": {
                        "then": "Eine kleine Auswahl an veganen Snacks ist verfügbar"
                    },
                    "2": {
                        "then": "Es sind keine veganen Snacks verfügbar"
                    }
                },
                "question": "Gibt es in dieser Pommesbude auch vegane Snacks?"
            },
            "friture-vegetarian": {
                "mappings": {
                    "0": {
                        "then": "Vegetarische Snacks sind erhältlich"
                    },
                    "1": {
                        "then": "Nur eine kleine Auswahl an Snacks ist vegetarisch"
                    },
                    "2": {
                        "then": "Es sind keine vegetarischen Snacks erhältlich"
                    }
                },
                "question": "Hat dieser Frittenladen vegetarische Snacks?"
            },
            "halal (no friture)": {
                "mappings": {
                    "0": {
                        "then": "Hier werden keine halal Gerichte angeboten"
                    },
                    "1": {
                        "then": "Hier werden nur wenige halal Gerichte angeboten"
                    },
                    "2": {
                        "then": "Hier werden halal Gerichte angeboten"
                    },
                    "3": {
                        "then": "Hier werden ausschließlich halal Gerichte angeboten"
                    }
                },
                "question": "Werden hier halal Gerichte angeboten?"
            }
        },
        "title": {
            "mappings": {
                "0": {
                    "then": "Restaurant <i>{name}</i>"
                },
                "1": {
                    "then": "Schnellimbiss <i>{name}</i>"
                },
                "2": {
                    "then": "Schnellimbiss"
                }
            },
            "render": "Restaurant"
        }
    },
    "ghost_bike": {
        "description": "Eine Ebene mit Gedenkstätten für Radfahrer, die bei Verkehrsunfällen ums Leben gekommen sind",
        "name": "Geisterräder",
        "presets": {
            "0": {
                "title": "eine geisterrad"
            }
        },
        "tagRenderings": {
            "ghost-bike-explanation": {
                "render": "Ein <b>Geisterrad</b> ist ein Denkmal für einen Radfahrer, der bei einem Verkehrsunfall ums Leben kam, in Form eines weißen Fahrrades, das dauerhaft in der Nähe des Unfallortes aufgestellt wird."
            },
            "ghost_bike-inscription": {
                "question": "Wie lautet die Inschrift auf diesem Geisterrad?",
                "render": "<i>{inscription}</i>"
            },
            "ghost_bike-name": {
                "mappings": {
                    "0": {
                        "then": "Am Fahrrad ist kein Name angegeben"
                    }
                },
                "question": "An wen erinnert dieses Geisterrad?<span class='question-subtext'><br/>Bitte respektieren Sie die Privatsphäre - geben Sie den Namen nur an, wenn er weit verbreitet oder auf dem Fahrrad markiert ist. Den Familiennamen können Sie weglassen.</span>",
                "render": "Im Gedenken an {name}"
            },
            "ghost_bike-source": {
                "question": "Auf welcher Webseite kann man mehr Informationen über das Geisterrad oder den Unfall finden?",
                "render": "<a href='{source}' target='_blank'>Mehr Informationen</a>"
            },
            "ghost_bike-start_date": {
                "question": "Wann wurde dieses Geisterrad aufgestellt?",
                "render": "Aufgestellt am {start_date}"
            }
        },
        "title": {
            "mappings": {
                "0": {
                    "then": "Geisterrad im Gedenken an {name}"
                }
            },
            "render": "Geisterrad"
        }
    },
    "governments": {
        "description": "Diese Ebene zeigt Gebäude der öffentlichen Verwaltung. Sie wurde im Auftrag für den Kunden von OSOC '22 erstellt",
        "name": "Öffentliche Verwaltung",
        "presets": {
            "0": {
                "title": "ein Büro der öffentlichen Verwaltung"
            }
        },
        "tagRenderings": {
            "name": {
                "question": "Wie lautet der Name dieser Behörde?",
                "render": "Der Name der Behörde lautet {name}"
            }
        },
        "title": {
            "render": "Behörde {name}"
        }
    },
    "gps_track": {
        "name": "Zurückgelegte Strecke anzeigen",
        "tagRenderings": {
            "Privacy notice": {
                "render": "Dies ist der Weg, den Sie seit dem Besuch dieser Webseite zurückgelegt haben. Keine Sorge - diese Daten sind nur für Sie sichtbar und für niemanden sonst. Ihre Standortdaten werden niemals an ein anderes Gerät gesendet."
            }
        }
    },
    "grass_in_parks": {
        "description": "Sucht nach allen zugänglichen Grasflächen in öffentlichen Parks - dies sind 'Grünzonen'"
    },
    "hackerspace": {
        "description": "Hackerspace",
        "name": "Hackerspaces",
        "presets": {
            "0": {
                "description": "Ein Hackerspace ist ein Ort, an dem sich Menschen treffen, die sich für Software interessieren",
                "title": "einen Hackerspace"
            },
            "1": {
                "description": "Ein Makerspace ist ein Ort, an dem Heimwerker-Enthusiasten zusammenkommen, um mit Elektronik zu experimentieren, wie Arduino, LED-Strips, …",
                "title": "einen Makerspace"
            }
        },
        "tagRenderings": {
            "available_devices": {
                "renderings": {
                    "0": {
                        "mappings": {
                            "0": {
                                "then": "In diesem Hackerspace gibt es {device-name}"
                            },
                            "1": {
                                "then": "In diesem Hackerspace gibt es kein {negative-name}"
                            }
                        },
                        "question": "Gibt es {device-name} in diesem Hackerspace?"
                    }
                },
                "rewrite": {
                    "into": {
                        "0": {
                            "1": "einen 3D-Drucker",
                            "2": "3D-Drucker"
                        },
                        "1": {
                            "1": "einen Laserschneider",
                            "2": "Laserschneider"
                        },
                        "2": {
                            "1": "eine CNC-Fräse",
                            "2": "CNC-Fräse"
                        }
                    }
                }
            },
            "hackerspaces-name": {
                "question": "Wie lautet der Name dieses Hackerspace?",
                "render": "Dieser Hackerspace heißt <b>{name}</b>"
            },
            "hackerspaces-opening_hours": {
                "mappings": {
                    "0": {
                        "then": "durchgehend geöffnet"
                    }
                },
                "question": "Wann hat dieser Hackerspace geöffnet?",
                "render": "{opening_hours_table()}"
            },
            "hackerspaces-start_date": {
                "question": "Wann wurde dieser Hackerspace gegründet?",
                "render": "Dieser Hackerspace wurde gegründet am {start_date}"
            },
            "hs-club-mate": {
                "mappings": {
                    "0": {
                        "then": "In diesem Hackerspace gibt es Club Mate"
                    },
                    "1": {
                        "then": "In diesem Hackerspace gibt es kein Club Mate"
                    }
                },
                "question": "Gibt es in diesem Hackerspace Club Mate?"
            },
            "is_makerspace": {
                "mappings": {
                    "0": {
                        "then": "Dies ist ein Makerspace"
                    },
                    "1": {
                        "then": "Dies ist ein traditioneller (softwareorientierter) Hackerspace"
                    }
                },
                "question": "Ist dies ein Hackerspace oder ein Makerspace?"
            }
        },
        "title": {
            "mappings": {
                "0": {
                    "then": " {name}"
                }
            },
            "render": "Hackerspace"
        }
    },
    "hospital": {
        "description": "Eine Ebene mit Krankenhäusern",
        "name": "Krankenhäuser",
        "tagRenderings": {
            "name": {
                "question": "Wie lautet der Name des Krankenhauses?",
                "render": "Der Name des Krankenhauses lautet {name}"
            }
        },
        "title": {
            "render": "Krankenhaus"
        }
    },
    "hotel": {
        "description": "Eine Ebene mit Hotels",
        "name": "Hotels",
        "presets": {
            "0": {
                "title": "ein Hotel"
            }
        },
        "tagRenderings": {
            "name": {
                "freeform": {
                    "placeholder": "Name des Hotels"
                },
                "question": "Wie lautet der Name des Hotels?",
                "render": "Der Name des Hotels lautet {name}"
            }
        },
        "title": {
            "mappings": {
                "0": {
                    "then": "Hotel {name}"
                }
            },
            "render": "Hotel"
        }
    },
    "hydrant": {
        "description": "Kartenebene zur Anzeige von Hydranten.",
        "name": "Hydranten",
        "presets": {
            "0": {
                "description": "Ein Hydrant ist ein Anschlusspunkt, an dem die Feuerwehr Wasser zapfen kann. Er kann sich unterirdisch befinden.",
                "title": "einen Hydranten"
            }
        },
        "tagRenderings": {
            "hydrant-color": {
                "mappings": {
                    "0": {
                        "then": "Die Farbe des Hydranten ist unbekannt."
                    },
                    "1": {
                        "then": "Die Farbe des Hydranten ist gelb."
                    },
                    "2": {
                        "then": "Die Farbe des Hydranten ist rot."
                    }
                },
                "question": "Welche Farbe hat der Hydrant?",
                "render": "Der Hydrant hat die Farbe {colour}"
            },
            "hydrant-couplings": {
                "freeform": {
                    "placeholder": "Art der Kupplung"
                },
                "mappings": {
                    "0": {
                        "then": "Storz-Kupplung"
                    },
                    "1": {
                        "then": "UNI-Kupplung"
                    },
                    "2": {
                        "then": "Barcelona-Kupplung"
                    }
                },
                "question": "Welche Art von Kupplungen hat dieser Hydrant?",
                "render": "Kupplungen: {couplings:type}"
            },
            "hydrant-couplings-diameters": {
                "freeform": {
                    "placeholder": "Kupplungsdurchmesser"
                },
                "question": "Welchen Durchmesser haben die Kupplungen dieses Hydranten?",
                "render": "Kupplungsdurchmesser: {couplings:diameters}"
            },
            "hydrant-diameter": {
                "freeform": {
                    "placeholder": "Rohrdurchmesser"
                },
                "question": "Was ist der Rohrdurchmesser dieses Hydranten?",
                "render": "Rohrdurchmesser: {canonical(fire_hydrant:diameter)}"
            },
            "hydrant-state": {
                "mappings": {
                    "0": {
                        "then": "Der Hydrant ist (ganz oder teilweise) in Betrieb"
                    },
                    "1": {
                        "then": "Der Hydrant ist nicht mehr in Betrieb"
                    },
                    "2": {
                        "then": "Der Hydrant wurde entfernt"
                    }
                },
                "question": "Ist dieser Hydrant noch in Betrieb?"
            },
            "hydrant-type": {
                "mappings": {
                    "0": {
                        "then": "Der Typ des Hydranten ist unbekannt."
                    },
                    "1": {
                        "then": "Überflurhydrant."
                    },
                    "2": {
                        "then": "Druckloses Rohr."
                    },
                    "3": {
                        "then": "Wandhydrant."
                    },
                    "4": {
                        "then": "Unterflurhydrant."
                    }
                },
                "question": "Welche Bauform hat der Hydrant?",
                "render": " Hydranten-Typ: {fire_hydrant:type}"
            }
        },
        "title": {
            "render": "Hydrant"
        },
        "units": {
            "0": {
                "applicableUnits": {
                    "0": {
                        "human": "Millimeter",
                        "humanSingular": "Millimeter"
                    }
                }
            }
        }
    },
    "indoors": {
        "description": "Grundlegende Innenraumkartierung: zeigt Umrisse von Räumen",
        "name": "Innenräume",
        "tagRenderings": {
            "name": {
                "freeform": {
                    "placeholder": "Name des Raums"
                },
                "question": "Wie lautet der Name dieses Raums?",
                "render": "Der Name des Raums lautet {name}"
            },
            "ref": {
                "freeform": {
                    "placeholder": "Raumnummer (z.B. '1.1' oder 'A1')"
                },
                "question": "Wie lautet die Nummer dieses Raums?",
                "render": "Dieser Raum hat die Raumnummer {ref}"
            }
        },
        "title": {
            "mappings": {
                "0": {
                    "then": "Innenraum {name}"
                },
                "1": {
                    "then": "Innenbereich {name}"
                },
                "2": {
                    "then": "Innenwand {name}"
                },
                "3": {
                    "then": "Innengang {name}"
                },
                "4": {
                    "then": "Innentür {name}"
                },
                "5": {
                    "then": "Geschoss {name}"
                }
            },
            "render": "Innenbereich {name}"
        }
    },
    "information_board": {
        "description": "Eine Ebene mit touristischen, straßenseitigen Informationstafeln (z. B. mit Informationen über die Landschaft, ein Gebäude, ein Merkmal, eine Karte, …)",
        "name": "Informationstafeln",
        "presets": {
            "0": {
                "title": "eine Informationstafel"
            }
        },
        "title": {
            "render": "Informationstafel"
        }
    },
    "kerbs": {
        "description": "Eine Ebene, die Bordsteine zeigt.",
        "filter": {
            "0": {
                "options": {
                    "0": {
                        "question": "Alle Arten von Bordsteinen"
                    },
                    "1": {
                        "question": "Erhöhter Bordstein (>3 cm)"
                    },
                    "2": {
                        "question": "Abgesenkter Bordstein (~3 cm)"
                    },
                    "3": {
                        "question": "Bündiger Bordstein (~0cm)"
                    },
                    "4": {
                        "question": "Kein Bordstein"
                    },
                    "5": {
                        "question": "Bordstein mit unbekannter Höhe"
                    }
                }
            }
        },
        "name": "Bordsteine",
        "presets": {
            "0": {
                "description": "Bordstein in einem Fußweg",
                "title": "einen Bordstein"
            }
        },
        "tagRenderings": {
            "kerb-height": {
                "freeform": {
                    "placeholder": "Höhe des Bordsteins"
                },
                "question": "Wie hoch ist der Bordstein?",
                "render": "Bordsteinhöhe: {kerb:height}"
            },
            "kerb-type": {
                "mappings": {
                    "0": {
                        "then": "Der Bordstein ist erhöht (>3 cm)"
                    },
                    "1": {
                        "then": "Der Bordstein ist abgesenkt (~3 cm)"
                    },
                    "2": {
                        "then": "Der Bordstein ist bündig (~0cm)"
                    },
                    "3": {
                        "then": "Hier gibt es keinen Bordstein"
                    },
                    "4": {
                        "then": "Es gibt einen Bordstein mit unbekannter Höhe"
                    }
                },
                "question": "Wie hoch ist der Bordstein?"
            },
            "tactile-paving": {
                "mappings": {
                    "0": {
                        "then": "Der Bordstein hat ein taktiles Pflaster."
                    },
                    "1": {
                        "then": "Der Bordstein hat kein taktiles Pflaster."
                    },
                    "2": {
                        "then": "Der Bordstein hat ein taktiles Pflaster, das aber falsch ist."
                    }
                },
                "question": "Gibt es am Bordstein ein taktiles Pflaster?"
            }
        },
        "title": {
            "render": "Bordstein"
        },
        "units": {
            "0": {
                "applicableUnits": {
                    "0": {
                        "human": "Zentimeter",
                        "humanSingular": "Zentimeter"
                    },
                    "1": {
                        "human": "Meter",
                        "humanSingular": "Meter"
                    }
                }
            }
        }
    },
    "kindergarten_childcare": {
        "name": "Kindergärten und Kinderkrippen",
        "presets": {
            "0": {
                "title": "einen Kindergarten"
            },
            "1": {
                "title": "eine Kinderkrippe"
            }
        },
        "tagRenderings": {
            "capacity": {
                "question": "Wie viele Kinder können hier maximal angemeldet werden?",
                "render": "Diese Einrichtung bietet Platz für {capacity} Kinder"
            },
            "childcare-type": {
                "mappings": {
                    "0": {
                        "then": "Dies ist ein Kindergarten (auch bekannt als <i>Vorschule</i>), in dem kleine Kinder eine Früherziehung erhalten."
                    },
                    "1": {
                        "then": "Dies ist eine Kinderbetreuungseinrichtung, z. B. ein Kinderkrippe oder eine Tagesmutter, in der Kleinkinder betreut werden. Sie bieten keine Ausbildung an und werden oft als Privatunternehmen geführt"
                    }
                },
                "question": "Um welche Art von Einrichtung handelt es sich?"
            },
            "name": {
                "question": "Wie lautet der Name dieser Einrichtung?",
                "render": "Diese Einrichtung hat den Namen <b>{name}</b>"
            },
            "opening_hours": {
                "override": {
                    "question": "Wann ist diese Kinderbetreuung geöffnet?"
                }
            }
        },
        "title": {
            "mappings": {
                "0": {
                    "then": "Kindergarten {name}"
                },
                "1": {
                    "then": "Kinderkrippe {name}"
                }
            }
        }
    },
    "map": {
        "description": "Eine Karte, die für Touristen gedacht ist und dauerhaft im öffentlichen Raum aufgestellt ist",
        "name": "Karten",
        "presets": {
            "0": {
                "description": "Fehlende Karte hinzufügen",
                "title": "eine Karte"
            }
        },
        "tagRenderings": {
            "map-attribution": {
                "mappings": {
                    "0": {
                        "then": "OpenStreetMap ist eindeutig attributiert, einschließlich der ODBL-Lizenz"
                    },
                    "1": {
                        "then": "OpenStreetMap ist eindeutig attributiert, aber die Lizenz wird nicht erwähnt"
                    },
                    "2": {
                        "then": "OpenStreetMap wurde nicht erwähnt, aber jemand hat einen OpenStreetMap-Aufkleber darauf geklebt"
                    },
                    "3": {
                        "then": "Es gibt überhaupt keine Namensnennung"
                    },
                    "4": {
                        "then": "Es gibt überhaupt keine Namensnennung"
                    }
                },
                "question": "Ist die OpenStreetMap-Attribution vorhanden?"
            },
            "map-map_source": {
                "mappings": {
                    "0": {
                        "then": "Diese Karte basiert auf OpenStreetMap"
                    }
                },
                "question": "Auf welchen Daten basiert diese Karte?",
                "render": "Diese Karte basiert auf {map_source}"
            }
        },
        "title": {
            "render": "Karte"
        }
    },
    "maproulette": {
        "description": "Ebene, die alle MapRoulette-Aufgaben zeigt",
        "filter": {
            "0": {
                "options": {
                    "0": {
                        "question": "Aufgaben mit allen Status anzeigen"
                    },
                    "1": {
                        "question": "Aufgaben anzeigen, die erstellt wurden"
                    },
                    "2": {
                        "question": "Aufgaben anzeigen, die erledigt wurden"
                    },
                    "3": {
                        "question": "Aufgaben anzeigen, die falsch positiv sind"
                    },
                    "4": {
                        "question": "Aufgaben anzeigen, die übersprungen wurden"
                    },
                    "5": {
                        "question": "Aufgaben anzeigen, die gelöscht wurden"
                    },
                    "6": {
                        "question": "Aufgaben anzeigen, die bereits erledigt wurden"
                    },
                    "7": {
                        "question": "Aufgaben anzeigen, die als zu schwierig markiert wurden"
                    },
                    "8": {
                        "question": "Aufgaben anzeigen, die deaktiviert wurden"
                    }
                }
            },
            "1": {
                "options": {
                    "0": {
                        "question": "Name der Kampagne enthält {search}"
                    }
                }
            },
            "2": {
                "options": {
                    "0": {
                        "question": "Kampagnen ID stimmt mit {search} überein"
                    }
                }
            }
        },
        "name": "MapRoulette-Aufgaben",
        "tagRenderings": {
            "status": {
                "mappings": {
                    "0": {
                        "then": "Aufgabe wurde erstellt"
                    },
                    "1": {
                        "then": "Aufgabe wurde erledigt"
                    },
                    "2": {
                        "then": "Aufgabe ist ein falsches Positiv"
                    },
                    "3": {
                        "then": "Aufgabe wurde übersprungen"
                    },
                    "4": {
                        "then": "Aufgabe wurde gelöscht"
                    },
                    "5": {
                        "then": "Aufgabe wurde bereits erledigt"
                    },
                    "6": {
                        "then": "Aufgabe wurde als zu schwer markiert"
                    },
                    "7": {
                        "then": "Aufgabe wurde deaktiviert"
                    }
                }
            }
        },
        "title": {
            "render": "MapRoulette-Element: {parentName}"
        }
    },
    "maproulette_challenge": {
        "description": "Ebene mit Aufgaben einer MapRoulette-Kampagne",
        "filter": {
            "0": {
                "options": {
                    "0": {
                        "question": "Aufgaben mit allen Status anzeigen"
                    },
                    "1": {
                        "question": "Aufgaben anzeigen, die erstellt wurden"
                    },
                    "2": {
                        "question": "Aufgaben anzeigen, die erledigt wurden"
                    },
                    "3": {
                        "question": "Aufgaben anzeigen, die falsch positiv sind"
                    },
                    "4": {
                        "question": "Aufgaben anzeigen, die übersprungen wurden"
                    },
                    "5": {
                        "question": "Aufgaben anzeigen, die gelöscht wurden"
                    },
                    "6": {
                        "question": "Aufgaben anzeigen, die bereits erledigt wurden"
                    },
                    "7": {
                        "question": "Aufgaben anzeigen, die als zu schwierig markiert wurden"
                    },
                    "8": {
                        "question": "Aufgaben anzeigen, die deaktiviert wurden"
                    }
                }
            }
        },
        "tagRenderings": {
            "status": {
                "mappings": {
                    "0": {
                        "then": "Aufgabe wurde erstellt"
                    },
                    "1": {
                        "then": "Aufgabe wurde erledigt"
                    },
                    "2": {
                        "then": "Aufgabe ist ein falsches Positiv"
                    },
                    "3": {
                        "then": "Aufgabe wurde übersprungen"
                    },
                    "4": {
                        "then": "Aufgabe wurde gelöscht"
                    },
                    "5": {
                        "then": "Aufgabe wurde bereits erledigt"
                    },
                    "6": {
                        "then": "Aufgabe wurde als zu schwer markiert"
                    },
                    "7": {
                        "then": "Aufgabe wurde deaktiviert"
                    }
                }
            }
        },
        "title": {
            "render": "Aufgabe in MapRoulette"
        }
    },
    "maxspeed": {
        "description": "Zeigt die zulässige Geschwindigkeit für jede Straße an",
        "name": "Höchstgeschwindigkeit",
        "tagRenderings": {
            "maxspeed-maxspeed": {
                "mappings": {
                    "0": {
                        "then": "Dies ist eine Wohnstraße, auf der eine Höchstgeschwindigkeit von 20 km/h gilt"
                    },
                    "1": {
                        "then": "Dies ist eine Wohnstraße, auf der eine Höchstgeschwindigkeit von 20 km/h gilt"
                    }
                },
                "question": "Wie hoch ist die zulässige Höchstgeschwindigkeit, die man auf dieser Straße fahren darf?",
                "render": "Die zulässige Höchstgeschwindigkeit auf dieser Straße beträgt {canonical(maxspeed)}"
            }
        },
        "title": {
            "mappings": {
                "0": {
                    "then": "Straße ohne Namen"
                }
            }
        },
        "units": {
            "0": {
                "applicableUnits": {
                    "0": {
                        "human": "Kilometer/Stunde",
                        "humanShort": "km/h"
                    },
                    "1": {
                        "human": "Meilen/Stunde",
                        "humanShort": "mph"
                    }
                }
            }
        }
    },
    "nature_reserve": {
        "description": "Ein Naturschutzgebiet ist ein Gebiet, das der Natur überlassen wurde",
        "filter": {
            "0": {
                "options": {
                    "0": {
                        "question": "Frei zugänglich"
                    }
                }
            },
            "1": {
                "options": {
                    "0": {
                        "question": "Alle Naturschutzgebiete"
                    },
                    "1": {
                        "question": "Hunde dürfen frei herumlaufen"
                    },
                    "2": {
                        "question": "Hunde nur erlaubt, wenn sie angeleint sind"
                    }
                }
            }
        },
        "name": "Naturschutzgebiete",
        "presets": {
            "0": {
                "description": "Ein fehlendes Naturschutzgebiet hinzufügen",
                "title": "ein Schutzgebiet"
            }
        },
        "tagRenderings": {
            "Access tag": {
                "mappings": {
                    "0": {
                        "then": "Das Gebiet ist öffentlich zugänglich"
                    },
                    "1": {
                        "then": "Das Gebiet ist nicht zugänglich"
                    },
                    "2": {
                        "then": "Das Gebiet ist privat und nicht zugänglich"
                    },
                    "3": {
                        "then": "Das Gebiet ist privat aber zugänglich"
                    },
                    "4": {
                        "then": "Das Gebiet ist nur während Führungen oder organisierten Aktivitäten zugänglich"
                    },
                    "5": {
                        "then": "Das Gebiet ist nur gegen Bezahlung zugänglich"
                    }
                },
                "question": "Ist das Gebiet öffentlich zugänglich?",
                "render": "Zugang zu diesem Naturschutzgebiet: {access:description}"
            },
            "Curator": {
                "question": "Wer verwaltet dieses Gebiet?<br/><span class='subtle'>Respektieren Sie die Privatsphäre. Geben Sie nur dann einen Namen an, wenn dieser allgemein bekannt ist",
                "render": "{curator} ist der Pfleger dieses Naturschutzgebietes"
            },
            "Dogs?": {
                "mappings": {
                    "0": {
                        "then": "Hunde müssen angeleint sein"
                    },
                    "1": {
                        "then": "Hunde sind nicht erlaubt"
                    },
                    "2": {
                        "then": "Hunde dürfen frei herumlaufen"
                    }
                },
                "question": "Sind Hunde in diesem Naturschutzgebiet erlaubt?"
            },
            "Editable description": {
                "question": "Gibt es zusätzliche Informationen?",
                "render": "Zusätzliche Informationen: <i>{description:0}</i>"
            },
            "Email": {
                "question": "An welche Email-Adresse kann man sich bei Fragen und Problemen zu diesem Gebiet wenden?<br/><span class='subtle'>Respektieren Sie die Privatsphäre. Geben Sie nur dann eine persönliche Email-Adresse an, wenn diese allgemein bekannt ist",
                "render": "<a href='mailto:{email}' target='_blank'>{email}</a>"
            },
            "Name tag": {
                "mappings": {
                    "0": {
                        "then": "Das Gebiet hat keinen Namen"
                    }
                },
                "question": "Wie heißt das Gebiet?",
                "render": "Dieses Gebiet heißt {name}"
            },
            "Non-editable description": {
                "render": "Zusätzliche Informationen: <i>{description}</i>"
            },
            "Operator tag": {
                "mappings": {
                    "0": {
                        "then": "Das Gebiet wird betrieben von Natuurpunt"
                    },
                    "1": {
                        "then": "Betrieben von {operator}"
                    },
                    "2": {
                        "then": "Das Gebiet wird betrieben von <i>Agentschap Natuur en Bos</i>"
                    }
                },
                "question": "Wer betreibt das Gebiet?",
                "render": "Betrieben von {operator}"
            },
            "Surface area": {
                "render": "Grundfläche: {_surface:ha}ha"
            },
            "phone": {
                "question": "Welche Telefonnummer kann man bei Fragen und Problemen zu diesem Gebiet anrufen?<br/><span class='subtle'>Respektieren Sie die Privatsphäre. Geben Sie nur dann eine Telefonnummer an, wenn diese allgemein bekannt ist"
            }
        },
        "title": {
            "render": "Naturschutzgebiet"
        }
    },
    "note": {
        "filter": {
            "0": {
                "options": {
                    "0": {
                        "question": "Sollte {search} im ersten Kommentar erwähnen"
                    }
                }
            },
            "1": {
                "options": {
                    "0": {
                        "question": "Sollte <b>nicht</b> {search} im ersten Kommentar erwähnen"
                    }
                }
            },
            "2": {
                "options": {
                    "0": {
                        "question": "Erstellt von {search}"
                    }
                }
            },
            "3": {
                "options": {
                    "0": {
                        "question": "<b>Nicht</b> erstellt von {search}"
                    }
                }
            },
            "4": {
                "options": {
                    "0": {
                        "question": "Zuletzt bearbeitet von {search}"
                    }
                }
            },
            "5": {
                "options": {
                    "0": {
                        "question": "Zuletzt bearbeitet nach dem {search}"
                    }
                }
            },
            "6": {
                "options": {
                    "0": {
                        "question": "Erstellt vor dem {search}"
                    }
                }
            },
            "7": {
                "options": {
                    "0": {
                        "question": "Erstellt nach dem {search}"
                    }
                }
            },
            "8": {
                "options": {
                    "0": {
                        "question": "Nur Notizen anzeigen, die anonym erstellt wurden"
                    }
                }
            },
            "9": {
                "options": {
                    "0": {
                        "question": "Nur offene Notizen anzeigen"
                    }
                }
            },
            "10": {
                "options": {
                    "0": {
                        "question": "Alle Notizen"
                    },
                    "1": {
                        "question": "Importnotizen ausblenden"
                    },
                    "2": {
                        "question": "Nur Importnotizen anzeigen"
                    }
                }
            }
        },
        "name": "OpenStreetMap-Hinweise",
        "tagRenderings": {
            "nearby-images": {
                "render": {
                    "before": "<h3>Bilder aus der Nähe</h3>Die folgenden Bilder sind mit Geotags versehene Bilder aus der Nähe und könnten für die Bearbeitung dieser Notiz hilfreich sein."
                }
            },
            "report-contributor": {
                "render": "<a href='https://www.openstreetmap.org/reports/new?reportable_id={_first_user_id}&reportable_type=User' target='_blank' class='subtle'>{_first_user} als Spam melden</a>"
            },
            "report-note": {
                "render": "<a href='https://www.openstreetmap.org/reports/new?reportable_id={id}&reportable_type=Note' target='_blank'>Notiz als Spam oder unangemessen melden</a>"
            }
        },
        "title": {
            "mappings": {
                "0": {
                    "then": "Geschlossene Notiz"
                }
            },
            "render": "Notiz"
        }
    },
    "observation_tower": {
        "description": "Türme zur Aussicht auf die umgebende Landschaft",
        "name": "Aussichtstürme",
        "tagRenderings": {
            "Fee": {
                "mappings": {
                    "0": {
                        "then": "Eintritt kostenlos"
                    }
                },
                "question": "Was kostet der Zugang zu diesem Turm?",
                "render": "Der Besuch des Turms kostet <b>{charge}</b>"
            },
            "Height": {
                "question": "Wie hoch ist dieser Turm?",
                "render": "Dieser Turm ist {height} hoch"
            },
            "Operator": {
                "question": "Wer betreibt den Turm?",
                "render": "Betrieben von <b>{operator}</b>"
            },
            "access": {
                "mappings": {
                    "0": {
                        "then": "Der Turm ist öffentlich zugänglich"
                    },
                    "1": {
                        "then": "Der Turm darf nur in Begleitung eines Führers betreten werden"
                    }
                },
                "question": "Darf der Turm betreten werden?"
            },
            "elevator": {
                "mappings": {
                    "0": {
                        "then": "Dieser Turm verfügt über einen Aufzug, der die Besucher nach oben bringt"
                    },
                    "1": {
                        "then": "Dieser Turm hat keinen Aufzug"
                    }
                },
                "question": "Hat dieser Turm einen Aufzug?"
            },
            "name": {
                "mappings": {
                    "0": {
                        "then": "Der Turm hat keinen eigenen Namen"
                    }
                },
                "question": "Wie ist der Name des Turms?",
                "render": "Der Name des Turms ist <b>{name}</b>"
            },
            "step_count": {
                "question": "Wie viele einzelne Stufen muss man erklimmen, um die Spitze des Turms zu erreichen?",
                "render": "Dieser Turm hat {step_count} Stufen, um die Spitze zu erreichen"
            }
        },
        "title": {
            "mappings": {
                "0": {
                    "then": "<b>{name}</b>"
                }
            },
            "render": "Beobachtungsturm"
        },
        "units": {
            "0": {
                "applicableUnits": {
                    "0": {
                        "human": " Meter"
                    }
                }
            }
        }
    },
    "parcel_lockers": {
        "description": "Ebene mit Paketschließfächern zum Abholen und Versenden von Paketen.",
        "name": "Paketschließfächer",
        "presets": {
            "0": {
                "title": "ein Paketschließfach"
            }
        },
        "tagRenderings": {
            "brand": {
                "freeform": {
                    "placeholder": "Marke"
                },
                "mappings": {
                    "0": {
                        "then": "Dies ist ein Amazon Locker"
                    },
                    "1": {
                        "then": "Dies ist eine DHL-Packstation"
                    },
                    "2": {
                        "then": "Dies ist eine DPD Pickup Station"
                    },
                    "3": {
                        "then": "Dies ist ein PostNL-Paketschließfach"
                    }
                },
                "question": "Welche Marke hat das Paketschließfach?",
                "render": "Dies ist ein Paketschließfach von {brand}"
            },
            "mail-in": {
                "mappings": {
                    "0": {
                        "then": "Sie können Pakete von diesem Paketschließfach aus versenden"
                    },
                    "1": {
                        "then": "Sie können <b>keine</b> Pakete von diesem Paketschließfach aus versenden"
                    }
                },
                "question": "Können Sie von diesem Paketschließfach aus Pakete versenden?"
            },
            "operator": {
                "freeform": {
                    "placeholder": "Betreiber"
                },
                "question": "Was ist der Betreiber des Paketschließfachs?",
                "render": "Dieses Paketschließfach wird von {operator} betrieben"
            },
            "pickup": {
                "mappings": {
                    "0": {
                        "then": "Sie können Pakete von diesem Paketschließfach abholen"
                    },
                    "1": {
                        "then": "Sie können <b>keine</b> Pakete von diesem Paketschließfach abholen"
                    }
                },
                "question": "Können Sie Pakete aus diesem Paketschließfach abholen?"
            },
            "ref": {
                "freeform": {
                    "placeholder": "Referenz"
                },
                "question": "Wie lautet die Referenznummer/Kennung dieses Paketschließfachs?",
                "render": "Dieses Paketschließfach hat die Kennnummer {ref}"
            }
        },
        "title": {
            "mappings": {
                "0": {
                    "then": "{brand} Paketschließfach"
                }
            },
            "render": "Paketschließfach"
        }
    },
    "parking": {
        "description": "Eine Ebene mit Parkplätzen",
        "name": "Parkplätze",
        "presets": {
            "0": {
                "title": "einen Parkplatz"
            }
        },
        "tagRenderings": {
            "capacity": {
                "freeform": {
                    "placeholder": "Anzahl der Parkplätze"
                },
                "question": "Wie viele Stellplätze gibt es auf diesem Parkplatz?",
                "render": "Es gibt {capacity} Stellplätze"
            },
            "capacity-disabled": {
                "freeform": {
                    "placeholder": "Anzahl barrierefreier Stellplätze"
                },
                "mappings": {
                    "0": {
                        "then": "Es gibt barrierefreie Stellplätze, aber die Anzahl ist unbekannt"
                    },
                    "1": {
                        "then": "Es gibt keine barrierefreien Stellplätze"
                    },
                    "2": {
                        "then": "Es gibt keine barrierefreien Stellplätze"
                    }
                },
                "question": "Wie viele barrierefreie Stellplätze gibt es auf diesem Parkplatz?",
                "render": "Es gibt {capacity:disabled} barrierefreie Stellplätze"
            },
            "parking-type": {
                "mappings": {
                    "0": {
                        "then": "Dies ist ein oberirdischer Parkplatz"
                    },
                    "1": {
                        "then": "Dies ist eine Parkbucht neben einer Straße"
                    },
                    "2": {
                        "then": "Dies ist eine Tiefgarage"
                    },
                    "3": {
                        "then": "Dies ist ein mehrstöckiges oberirdisches Parkhaus"
                    },
                    "4": {
                        "then": "Dies ist ein Parkdeck auf dem Dach"
                    },
                    "5": {
                        "then": "Dies ist eine Fahrspur zum Parken auf der Straße"
                    },
                    "6": {
                        "then": "Dies ist ein durch Carports überdachter Parkplatz"
                    },
                    "7": {
                        "then": "Dies ist ein Parkplatz bestehend aus Garagenboxen"
                    },
                    "8": {
                        "then": "Hier gibt es Parkmöglichkeiten auf einem kleinen Rastplatz"
                    },
                    "9": {
                        "then": "Hier gibt es Parkmöglichkeiten unter einer offenen Dachkonstruktion"
                    }
                },
                "question": "Was ist das für ein Parkplatz?"
            }
        },
        "title": {
            "render": "Parkplatz"
        }
    },
    "parking_spaces": {
        "description": "Ebene mit den einzelnen PKW Stellplätzen.",
        "name": "Stellplätze",
        "tagRenderings": {
            "capacity": {
                "mappings": {
                    "0": {
                        "then": "Dieser Parkplatz hat 1 Stellplatz."
                    }
                },
                "render": "Dieser Parkplatz hat {capacity} Stellplätze."
            },
            "type": {
                "mappings": {
                    "0": {
                        "then": "Dies ist ein normaler Stellplatz."
                    },
                    "1": {
                        "then": "Dies ist ein normaler Stellplatz."
                    },
                    "2": {
                        "then": "Dies ist ein Behindertenstellplatz."
                    },
                    "3": {
                        "then": "Dies ist ein privater Stellplatz."
                    },
                    "4": {
                        "then": "Dies ist ein Stellplatz, der für das Laden von Fahrzeugen reserviert ist."
                    },
                    "5": {
                        "then": "Dies ist ein Stellplatz, der für Lieferfahrzeuge reserviert ist."
                    },
                    "6": {
                        "then": "Dies ist ein Stellplatz, der für Lastkraftwagen reserviert ist."
                    },
                    "7": {
                        "then": "Dieser Stellplatz ist für Wohnwagen oder Wohnmobile reserviert."
                    },
                    "8": {
                        "then": "Dies ist ein Stellplatz, der für Busse reserviert ist."
                    },
                    "9": {
                        "then": "Dies ist ein Stellplatz, der für Motorräder reserviert ist."
                    },
                    "10": {
                        "then": "Dies ist ein Stellplatz, der für Eltern mit Kindern reserviert ist."
                    },
                    "11": {
                        "then": "Dies ist ein Stellplatz, der für das Personal reserviert ist."
                    },
                    "12": {
                        "then": "Dies ist ein Stellplatz, der für Taxis reserviert ist."
                    },
                    "13": {
                        "then": "Dies ist ein Stellplatz, der für Fahrzeuge mit Anhänger reserviert ist."
                    },
                    "14": {
                        "then": "Dies ist ein Stellplatz, der für Carsharing reserviert ist."
                    }
                },
                "question": "Welche Art von Stellplatz ist dies?"
            }
        },
        "title": {
            "render": "Stellplatz"
        }
    },
    "pedestrian_path": {
        "description": "Fußgängerwege, insbesondere für die Navigation in Gebäuden und die Aufnahme von Eingängen in diese Ebene",
        "name": "Fußgängerwege"
    },
    "pharmacy": {
        "description": "Eine Ebene mit Apotheken, die (wahrscheinlich) verschreibungspflichtige Medikamente ausgeben",
        "filter": {
            "0": {
                "options": {
                    "0": {
                        "question": "Bietet einen Durchfahr-Service an"
                    }
                }
            },
            "1": {
                "options": {
                    "0": {
                        "question": "Apotheke, die verschreibungspflichtige Arzneimittel ausgibt"
                    }
                }
            }
        },
        "name": "Apotheke",
        "tagRenderings": {
            "name": {
                "freeform": {
                    "placeholder": "Name der Apotheke"
                },
                "question": "Wie lautet der Name der Apotheke?",
                "render": "Der Name der Apotheke lautet {name}"
            },
            "wheelchair": {
                "mappings": {
                    "0": {
                        "then": "Die Apotheke ist für Rollstuhlfahrer leicht zugänglich"
                    },
                    "1": {
                        "then": "Die Apotheke ist für Rollstuhlfahrer nur schwer zugänglich"
                    },
                    "2": {
                        "then": "Die Apotheke ist für Rollstuhlfahrer nur eingeschränkt zugänglich"
                    }
                },
                "question": "Ist die Apotheke für Rollstuhlfahrer leicht zugänglich?"
            }
        },
        "title": {
            "mappings": {
                "0": {
                    "then": "Apotheke"
                }
            },
            "render": "{name}"
        }
    },
    "picnic_table": {
        "description": "Die Ebene zeigt Picknicktische an",
        "name": "Picknick-Tische",
        "presets": {
            "0": {
                "title": "einen Picknick-Tisch"
            }
        },
        "tagRenderings": {
            "picnic_table-material": {
                "mappings": {
                    "0": {
                        "then": "Dies ist ein Picknicktisch aus Holz"
                    },
                    "1": {
                        "then": "Dies ist ein Picknicktisch aus Beton"
                    },
                    "2": {
                        "then": "Dieser Picknicktisch ist aus (recyceltem) Kunststoff hergestellt"
                    }
                },
                "question": "Aus welchem Material besteht dieser Picknicktisch?",
                "render": "Dieser Picknicktisch besteht aus {material}"
            }
        },
        "title": {
            "render": "Picknick-Tisch"
        }
    },
    "playground": {
        "deletion": {
            "nonDeleteMappings": {
                "0": {
                    "then": "Dies ist ein Schulhof - ein (Außen-)Bereich, auf dem die Schüler einer Schule in den Pausen spielen können und der nicht öffentlich zugänglich ist"
                }
            }
        },
        "description": "Spielplätze",
        "name": "Spielplätze",
        "presets": {
            "0": {
                "title": "einen Spielplatz"
            }
        },
        "tagRenderings": {
            "Playground-wheelchair": {
                "mappings": {
                    "0": {
                        "then": "Vollständig zugänglich für Rollstuhlfahrer"
                    },
                    "1": {
                        "then": "Eingeschränkte Zugänglichkeit für Rollstuhlfahrer"
                    },
                    "2": {
                        "then": "Nicht zugänglich für Rollstuhlfahrer"
                    }
                },
                "question": "Ist der Spielplatz für Rollstuhlfahrer zugänglich?"
            },
            "playground-access": {
                "mappings": {
                    "0": {
                        "then": "Der Spielplatz ist öffentlich zugänglich"
                    },
                    "1": {
                        "then": "Der Spielplatz ist <b>gebührenpflichtig</b>"
                    },
                    "2": {
                        "then": "Der Spielplatz ist nur für Kunden zugänglich"
                    },
                    "3": {
                        "then": "Nur für Schüler der Schule zugänglich"
                    },
                    "4": {
                        "then": "Der Spielplatz ist nicht öffentlich zugänglich"
                    },
                    "5": {
                        "then": "Dies ist ein Schulhof - ein Außenbereich, auf dem die Schüler in den Pausen spielen können; er ist jedoch für die Öffentlichkeit nicht zugänglich"
                    }
                },
                "question": "Ist der Spielplatz öffentlich zugänglich?"
            },
            "playground-email": {
                "question": "Wie lautet die E-Mail Adresse des Spielplatzbetreuers?",
                "render": "<a href='mailto:{email}'>{email}</a>"
            },
            "playground-lit": {
                "mappings": {
                    "0": {
                        "then": "Der Spielplatz wird nachts beleuchtet"
                    },
                    "1": {
                        "then": "Der Spielplatz wird nachts nicht beleuchtet"
                    }
                },
                "question": "Wird der Spielplatz nachts beleuchtet?"
            },
            "playground-max_age": {
                "question": "Bis zu welchem Alter dürfen Kinder auf dem Spielplatz spielen?",
                "render": "Zugang nur für Kinder bis maximal {max_age}"
            },
            "playground-min_age": {
                "question": "Ab welchem Alter dürfen Kinder auf dem Spielplatz spielen?",
                "render": "Zugang nur für Kinder ab {min_age} Jahren"
            },
            "playground-opening_hours": {
                "mappings": {
                    "0": {
                        "then": "Zugänglich von Sonnenaufgang bis Sonnenuntergang"
                    },
                    "1": {
                        "then": "Immer zugänglich"
                    }
                },
                "question": "Wann ist dieser Spielplatz zugänglich?"
            },
            "playground-operator": {
                "question": "Wer betreibt den Spielplatz?",
                "render": "Betrieben von {operator}"
            },
            "playground-phone": {
                "question": "Wie lautet die Telefonnummer vom Betreiber des Spielplatzes?",
                "render": "<a href='tel:{phone}'>{phone}</a>"
            },
            "playground-surface": {
                "mappings": {
                    "0": {
                        "then": "Der Bodenbelag ist aus <b>Gras</b>"
                    },
                    "1": {
                        "then": "Der Bodenbelag ist aus <b>Sand</b>"
                    },
                    "2": {
                        "then": "Der Bodenbelag ist aus <b>Holzschnitzeln</b>"
                    },
                    "3": {
                        "then": "Der Bodenbelag ist aus <b>Pflastersteinen</b>"
                    },
                    "4": {
                        "then": "Der Bodenbelag ist aus <b>Asphalt</b>"
                    },
                    "5": {
                        "then": "Der Bodenbelag ist aus <b>Beton</b>"
                    },
                    "6": {
                        "then": "Die Oberfläche ist <b>unbefestigt</b>"
                    },
                    "7": {
                        "then": "Die Oberfläche ist <b>befestigt</b>"
                    }
                },
                "question": "Welchen Bodenbelag hat dieser Spielplatz?<br/><i>Wenn es mehrere gibt, wähle den am häufigsten vorkommende aus</i>",
                "render": "Die Oberfläche ist <b>{surface}</b>"
            }
        },
        "title": {
            "mappings": {
                "0": {
                    "then": "Spielplatz <i>{name}</i>"
                }
            },
            "render": "Spielplatz"
        }
    },
    "postboxes": {
        "description": "Die Ebene zeigt Briefkästen.",
        "name": "Briefkästen",
        "presets": {
            "0": {
                "title": "ein Briefkasten"
            }
        },
        "title": {
            "render": "Briefkasten"
        }
    },
    "postoffices": {
        "description": "Eine Ebene mit Postämtern.",
        "name": "Poststellen",
        "presets": {
            "0": {
                "title": "eine Poststelle"
            }
        },
        "tagRenderings": {
<<<<<<< HEAD
            "opening_hours": {
                "override": {
                    "question": "Wie sind die Öffnungszeiten dieser Poststelle?"
                }
=======
            "OH": {
                "mappings": {
                    "0": {
                        "then": "durchgehend geöffnet (auch an Feiertagen)"
                    }
                },
                "question": "Wie sind die Öffnungszeiten dieser Poststelle?",
                "render": "Öffnungszeiten: {opening_hours_table()}"
            },
            "parcel-from": {
                "question": "Können Sie hier Pakete versenden?",
                "render": "Sie können Pakete mit diesen Unternehmen versenden: {post_office:parcel_from}",
                "mappings": {
                    "1": {
                        "then": "Sie können hier keine Pakete versenden"
                    },
                    "0": {
                        "then": "Hier können Sie Pakete versenden"
                    }
                }
            },
            "parcel-pickup": {
                "mappings": {
                    "0": {
                        "then": "Hier können Sie verpasste Pakete abholen"
                    },
                    "1": {
                        "then": "Sie können hier keine verpassten Pakete abholen"
                    }
                },
                "render": "Sie können Pakete von diesen Unternehmen abholen: {post_office:parcel_pickup}",
                "question": "Können Sie hier verpasste Pakete abholen?"
            },
            "parcel-to": {
                "render": "Mit diesen Unternehmen können Sie Pakete zur Abholung hierher senden: {post_office:parcel_to}",
                "mappings": {
                    "1": {
                        "then": "Sie können keine Pakete zur Abholung hierher schicken"
                    },
                    "0": {
                        "then": "Sie können Pakete zur Abholung hierher schicken"
                    }
                },
                "question": "Können Sie Pakete zur Abholung hierher schicken?"
            },
            "partner-brand": {
                "mappings": {
                    "0": {
                        "then": "Dieser Standort bietet Dienstleistungen für DHL an"
                    },
                    "1": {
                        "then": "Dieser Standort bietet Dienstleistungen für DPD an"
                    },
                    "3": {
                        "then": "Dieser Standort bietet Dienstleistungen für UPS an"
                    },
                    "5": {
                        "then": "Dieser Standort ist ein Hermes PaketShop"
                    },
                    "6": {
                        "then": "Dieser Standort ist ein PostNL-Punkt"
                    },
                    "7": {
                        "then": "Dieser Standort bietet Dienstleistungen für bpost an"
                    },
                    "4": {
                        "then": "Dieser Standort ist ein DHL Paketshop"
                    },
                    "2": {
                        "then": "Dieser Standort bietet Dienstleistungen für GLS an"
                    }
                },
                "question": "Für welche Marke bietet dieser Standort Dienstleistungen an?",
                "render": "Dieser Standort bietet Dienstleistungen für {post_office:brand} an"
            },
            "post_partner": {
                "mappings": {
                    "0": {
                        "then": "Dieses Geschäft ist ein Post-Partner"
                    },
                    "1": {
                        "then": "Dieses Geschäft ist kein Post-Partner"
                    }
                },
                "question": "Ist dies ein Post-Partner?"
            },
            "stamps": {
                "mappings": {
                    "0": {
                        "then": "Sie können hier Briefmarken kaufen"
                    },
                    "1": {
                        "then": "Sie können hier keine Briefmarken kaufen"
                    }
                },
                "question": "Kann man hier Briefmarken kaufen?",
                "render": "Sie können Briefmarken folgender Unternehmen kaufen: {post_office:stamps}"
            },
            "letter-from": {
                "mappings": {
                    "1": {
                        "then": "Sie können hier keine Briefe aufgeben"
                    },
                    "0": {
                        "then": "Sie können Briefe hier aufgeben"
                    }
                },
                "question": "Können Sie hier einen Brief aufgeben?",
                "render": "Mit diesen Unternehmen können Sie Briefe aufgeben: {post_office:letter_from}"
>>>>>>> 168831ae
            }
        },
        "title": {
            "mappings": {
                "0": {
                    "then": "Postfiliale im Einzelhandel"
                },
                "1": {
                    "then": "Postfiliale im {name}"
                }
            },
            "render": "Poststelle"
        }
    },
    "public_bookcase": {
        "description": "Ein Bücherschrank am Straßenrand mit Büchern, für jedermann zugänglich",
        "filter": {
            "2": {
                "options": {
                    "0": {
                        "question": "Innen oder Außen"
                    }
                }
            }
        },
        "name": "Bücherschränke",
        "presets": {
            "0": {
                "title": "einen Bücherschrank"
            }
        },
        "tagRenderings": {
            "bookcase-booktypes": {
                "mappings": {
                    "0": {
                        "then": "Vorwiegend Kinderbücher"
                    },
                    "1": {
                        "then": "Vorwiegend Bücher für Erwachsene"
                    }
                },
                "question": "Welche Bücher kann man im Bücherschrank finden?",
                "render": "An diesem Ort gibt es hauptsächlich {books}"
            },
            "bookcase-is-accessible": {
                "mappings": {
                    "0": {
                        "then": "Öffentlich zugänglich"
                    },
                    "1": {
                        "then": "Nur für Kunden zugänglich"
                    }
                },
                "question": "Ist dieser öffentliche Bücherschrank frei zugänglich?"
            },
            "bookcase-is-indoors": {
                "mappings": {
                    "0": {
                        "then": "Der Bücherschrank befindet sich im Innenbereich"
                    },
                    "1": {
                        "then": "Dieser Bücherschrank befindet sich im Freien"
                    },
                    "2": {
                        "then": "Der Bücherschrank befindet sich im Freien"
                    }
                },
                "question": "Befindet sich der Bücherschrank im Freien?"
            },
            "public_bookcase-brand": {
                "mappings": {
                    "0": {
                        "then": "Der Bücherschrank gehört zum Netzwerk 'Little Free Library'"
                    },
                    "1": {
                        "then": "Der Bücherschrank gehört zu keinem Netzwerk"
                    }
                },
                "question": "Gehört der Bücherschrank zu einem Netzwerk?",
                "render": "Dieser Bücherschrank ist Teil von {brand}"
            },
            "public_bookcase-capacity": {
                "question": "Wie viele Bücher passen in den Bücherschrank?",
                "render": "In den Bücherschrank passen ca. {capacity} Bücher"
            },
            "public_bookcase-name": {
                "mappings": {
                    "0": {
                        "then": "Der Bücherschrank hat keinen Namen"
                    }
                },
                "question": "Wie lautet der Name des Bücherschranks?",
                "render": "Der Name des Bücherschranks lautet {name}"
            },
            "public_bookcase-operator": {
                "question": "Wer betreibt den Bücherschrank?",
                "render": "Betrieben von {operator}"
            },
            "public_bookcase-ref": {
                "mappings": {
                    "0": {
                        "then": "Dieser Bücherschrank ist nicht Teil eines größeren Netzwerks"
                    }
                },
                "question": "Wie lautet die Referenznummer dieses öffentlichen Bücherschranks?",
                "render": "Die Referenznummer dieses öffentlichen Bücherschranks innerhalb {brand} lautet {ref}"
            },
            "public_bookcase-start_date": {
                "question": "Wann wurde der Bücherschrank aufgebaut?",
                "render": "Installiert am {start_date}"
            },
            "public_bookcase-website": {
                "question": "Auf welcher Webseite findet man Informationen zu diesem Bücherschrank?",
                "render": "Weitere Informationen auf <a href='{website}' target='_blank'>der Webseite</a>"
            }
        },
        "title": {
            "mappings": {
                "0": {
                    "then": "Öffentlicher Bücherschrank <i>{name}</i>"
                }
            },
            "render": "Bücherschrank"
        }
    },
    "rainbow_crossings": {
        "description": "Eine Ebene mit Fußgängerüberwegen in Regenbogenfarben",
        "name": "Fußgängerüberwege in Regenbogenfarben",
        "presets": {
            "0": {
                "description": "Fußgängerüberweg",
                "title": "einen Überweg"
            }
        },
        "tagRenderings": {
            "crossing-with-rainbow": {
                "mappings": {
                    "0": {
                        "then": "Der Überweg hat eine Markierung in Regenbogenfarben"
                    },
                    "1": {
                        "then": "Hier gibt es kein Markierung in Regenbogenfarben"
                    },
                    "2": {
                        "then": "Hier gibt es kein Markierung in Regenbogenfarben"
                    }
                },
                "question": "Hat der Überweg eine Markierung in Regenbogenfarben?"
            }
        },
        "title": {
            "render": "Überweg"
        }
    },
    "reception_desk": {
        "description": "Eine Ebene, die Empfangstresen zeigt und Informationen zur Barrierefreiheit abfragt",
        "name": "Empfangstresen",
        "presets": {
            "0": {
                "title": "einen Empfangstresen"
            }
        },
        "tagRenderings": {
            "desk-height": {
                "question": "Wie hoch ist der Empfangstresen? <div class='subtle'>Gemessen vom Boden bis zur untersten nutzbaren Stelle des Tisches</div>",
                "render": "Die Höhe des Tresens beträgt <b>{canonical(desk:height)}</b>"
            }
        },
        "title": {
            "render": "Empfangstresen"
        },
        "units": {
            "0": {
                "applicableUnits": {
                    "0": {
                        "human": "Meter"
                    },
                    "1": {
                        "human": "Zentimeter"
                    }
                }
            }
        }
    },
    "recycling": {
        "description": "Eine Ebene mit Recyclingcontainern und -zentren",
        "filter": {
            "1": {
                "options": {
                    "0": {
                        "question": "Alle Recyclingarten"
                    },
                    "1": {
                        "question": "Recycling von Batterien"
                    },
                    "2": {
                        "question": "Recycling von Getränkekartons"
                    },
                    "3": {
                        "question": "Recycling von Dosen"
                    },
                    "4": {
                        "question": "Recycling von Kleidung"
                    },
                    "5": {
                        "question": "Recycling von Speiseöl"
                    },
                    "6": {
                        "question": "Recycling von Motoröl"
                    },
                    "7": {
                        "question": "Recycling von Grünabfällen"
                    },
                    "8": {
                        "question": "Recycling von Glasflaschen"
                    },
                    "9": {
                        "question": "Recycling von Glas"
                    },
                    "10": {
                        "question": "Recycling von Zeitungen"
                    },
                    "11": {
                        "question": "Recycling von Papier"
                    },
                    "12": {
                        "question": "Recycling von Plastikflaschen"
                    },
                    "13": {
                        "question": "Recycling von Kunststoffverpackungen"
                    },
                    "14": {
                        "question": "Recycling von Kunststoffen"
                    },
                    "15": {
                        "question": "Recycling von Metallschrott"
                    },
                    "16": {
                        "question": "Recycling von Elektrokleingeräten"
                    },
                    "17": {
                        "question": "Recycling von Restabfällen"
                    }
                }
            }
        },
        "name": "Recyclingeinrichtungen",
        "presets": {
            "0": {
                "title": "einen Recyclingcontainer"
            },
            "1": {
                "title": "einen Wertstoffhof"
            }
        },
        "tagRenderings": {
            "container-location": {
                "mappings": {
                    "0": {
                        "then": "Dies ist ein Unterflurcontainer"
                    },
                    "1": {
                        "then": "Dieser Container befindet sich in einem Gebäude"
                    },
                    "2": {
                        "then": "Der Container befindet sich im Freien"
                    }
                },
                "question": "Wo befindet sich dieser Container?"
            },
            "opening_hours": {
                "mappings": {
                    "0": {
                        "then": "24/7"
                    }
                },
                "question": "Wie sind die Öffnungszeiten dieser Recyclinganlage?"
            },
            "operator": {
                "question": "Welches Unternehmen betreibt diese Recyclinganlage?",
                "render": "Diese Recyclinganlage wird betrieben von {operator}"
            },
            "recycling-accepts": {
                "mappings": {
                    "0": {
                        "then": "Batterien können hier recycelt werden"
                    },
                    "1": {
                        "then": "Getränkekartons können hier recycelt werden"
                    },
                    "2": {
                        "then": "Dosen können hier recycelt werden"
                    },
                    "3": {
                        "then": "Kleidung kann hier recycelt werden"
                    },
                    "4": {
                        "then": "Speiseöl kann hier recycelt werden"
                    },
                    "5": {
                        "then": "Motoröl kann hier recycelt werden"
                    },
                    "6": {
                        "then": "Grünabfälle können hier recycelt werden"
                    },
                    "7": {
                        "then": "Bio-Abfall kann hier recycelt werden"
                    },
                    "8": {
                        "then": "Glasflaschen können hier recycelt werden"
                    },
                    "9": {
                        "then": "Glas kann hier recycelt werden"
                    },
                    "10": {
                        "then": "Zeitungen können hier recycelt werden"
                    },
                    "11": {
                        "then": "Papier kann hier recycelt werden"
                    },
                    "12": {
                        "then": "Plastikflaschen können hier recycelt werden"
                    },
                    "13": {
                        "then": "Kunststoffverpackungen können hier recycelt werden"
                    },
                    "14": {
                        "then": "Kunststoff kann hier recycelt werden"
                    },
                    "15": {
                        "then": "Metallschrott kann hier recycelt werden"
                    },
                    "16": {
                        "then": "Schuhe können hier recycelt werden"
                    },
                    "17": {
                        "then": "Elektrokleingeräte können hier recycelt werden"
                    },
                    "18": {
                        "then": "Elektrokleingeräte können hier recycelt werden"
                    },
                    "19": {
                        "then": "Nadeln können hier recycelt werden"
                    },
                    "20": {
                        "then": "Restmüll kann hier recycelt werden"
                    }
                },
                "question": "Was kann hier recycelt werden?"
            },
            "recycling-centre-name": {
                "mappings": {
                    "0": {
                        "then": "Dieser Wertstoffhof hat keinen bestimmten Namen"
                    }
                },
                "question": "Wie lautet der Name dieses Wertstoffhofs?",
                "render": "Dieser Wertstoffhof heißt <b>{name}</b>"
            },
            "recycling-type": {
                "mappings": {
                    "0": {
                        "then": "Dies ist ein Recycling-Container"
                    },
                    "1": {
                        "then": "Dies ist ein Wertstoffhof"
                    },
                    "2": {
                        "then": "Dies ist ein Abfallbehälter für Restmüll"
                    }
                },
                "question": "Um welche Recyclingeinrichtung handelt es sich?"
            }
        },
        "title": {
            "mappings": {
                "0": {
                    "then": "Wertstoffhof"
                },
                "1": {
                    "then": "Wertstoffhof"
                },
                "2": {
                    "then": "Recyclingcontainer"
                }
            },
            "render": "Recyclinganlage"
        }
    },
    "school": {
        "name": "Grund- und weiterführende Schulen",
        "presets": {
            "0": {
                "title": "eine Grundschule oder weiterführende Schule"
            }
        },
        "tagRenderings": {
            "capacity": {
                "question": "Wie viele Schüler können sich maximal an dieser Schule anmelden?",
                "render": "Diese Schule kann höchstens {capacity} Schüler aufnehmen"
            },
            "education-level-belgium": {
                "mappings": {
                    "0": {
                        "then": "Es handelt sich um eine Schule mit einer Kindergartenabteilung, in der kleine Kinder eine Ausbildung erhalten, die auf das Lesen und Schreiben vorbereitet."
                    },
                    "1": {
                        "then": "In dieser Schule lernt man grundlegende Fähigkeiten wie Lesen, Schreiben und Rechnen. <div class='subtle'>Schüler besuchen die Schule in der Regel im Alter von 6 bis 12 Jahren</div>"
                    },
                    "2": {
                        "then": "Dies ist eine weiterführende Schule, die alle Jahrgangsstufen anbietet"
                    },
                    "3": {
                        "then": "Dies ist eine weiterführende Schule, die <i>nicht</i> alle Klassenstufen hat, aber <b>erste und zweite</b> Klasse anbietet"
                    },
                    "4": {
                        "then": "Dies ist eine weiterführende Schule, die <i>nicht</i> alle Klassenstufen hat, aber <b>dritte und vierte</b> Klasse anbietet"
                    },
                    "5": {
                        "then": "Dies ist eine weiterführende Schule, die <i>nicht</i> alle Klassenstufen hat, aber <b>fünfte und sechste</b> Klasse anbietet"
                    },
                    "6": {
                        "then": "Diese Schule bietet eine postsekundäre Ausbildung (z. B. ein siebtes oder achtes Spezialisierungsjahr)"
                    }
                },
                "question": "Welches Bildungsniveau wird an dieser Schule vermittelt?"
            },
            "gender": {
                "mappings": {
                    "0": {
                        "then": "Sowohl Jungen als auch Mädchen können sich hier anmelden und gemeinsam unterrichtet werden"
                    },
                    "1": {
                        "then": "Hier können sich sowohl Jungen als auch Mädchen anmelden, aber sie werden getrennt unterrichtet (z. B. in verschiedenen Klassenräumen oder zu verschiedenen Zeiten)"
                    },
                    "2": {
                        "then": "Dies ist eine reine Jungenschule"
                    },
                    "3": {
                        "then": "Dies ist eine reine Mädchenschule"
                    }
                },
                "question": "Welche Geschlechter können sich an dieser Schule anmelden?"
            },
            "school-name": {
                "question": "Wie lautet der Name dieser Schule?",
                "render": "Diese Schule heißt {name}"
            },
            "target-audience": {
                "mappings": {
                    "0": {
                        "then": "Es handelt sich um eine Schule, in der die Schüler Fähigkeiten auf ihrem altersgemäßen Niveau erlernen. <div>Es gibt wenig oder keine speziellen Einrichtungen für Schüler mit besonderen Bedürfnissen oder die Einrichtungen sind ad-hoc</div>"
                    },
                    "1": {
                        "then": "Dies ist eine Schule für Schüler ohne besondere Bedürfnisse<div class='subtle'>Dazu gehören auch Schüler, die den Kursen mit kleinen Ad-hoc-Maßnahmen folgen können</div>"
                    },
                    "2": {
                        "then": "Dies ist eine Schule, in der Erwachsene auf dem angegebenen Niveau unterrichtet werden."
                    },
                    "3": {
                        "then": "Dies ist eine Schule für Schüler mit Autismus"
                    },
                    "4": {
                        "then": "Dies ist eine Schule für Schüler mit Lernschwierigkeiten"
                    },
                    "5": {
                        "then": "Dies ist eine Schule für blinde oder sehbehinderte Schüler"
                    },
                    "6": {
                        "then": "Dies ist eine Schule für gehörlose oder hörgeschädigte Schüler"
                    },
                    "7": {
                        "then": "Dies ist eine Schule für Schüler mit Behinderungen"
                    },
                    "8": {
                        "then": "Dies ist eine Schule für Schüler mit besonderen Bedürfnissen"
                    }
                },
                "question": "Richtet sich diese Schule an Schüler mit besonderem Förderbedarf? Über welche strukturellen Einrichtungen verfügt diese Schule?<div class='subtle'>Ad-hoc ",
                "render": "Diese Schule verfügt über Einrichtungen für Schüler mit {school:for}"
            },
            "wikidata.school-language": {
                "override": {
                    "+mappings": {
                        "0": {
                            "then": "Die Unterrichtssprache der Schule ist unbekannt"
                        }
                    },
                    "question": "Was ist die Hauptsprache dieser Schule?<div class='subtle'>Welche Sprache wird mit den Schülern in den nicht sprachbezogenen Kursen und mit der Verwaltung gesprochen?</div>"
                }
            }
        },
        "title": {
            "render": "Schule <i>{name}</i>"
        }
    },
    "shelter": {
        "description": "Eine Ebene, die verschiedene Bauformen von Unterständen zeigt",
        "name": "Unterstände",
        "tagRenderings": {
            "shelter-type": {
                "mappings": {
                    "0": {
                        "then": "Das ist ein Unterstand an einer Haltestelle für öffentliche Verkehrsmittel."
                    },
                    "1": {
                        "then": "Dies ist ein Unterstand zum Schutz vor Regen auf einem Picknickplatz."
                    },
                    "2": {
                        "then": "Das ist ein offener Gartenpavillon."
                    },
                    "3": {
                        "then": "Dies ist ein kleiner Unterstand, der vor allem für kurze Pausen gedacht ist. Normalerweise findet man ihn in Bergen oder an Straßen."
                    },
                    "4": {
                        "then": "Es handelt sich um einen an 3 Seiten geschlossenen Unterstand, der in erster Linie zum Campen gedacht ist."
                    },
                    "5": {
                        "then": "Das ist ein Pavillon"
                    }
                },
                "question": "Um welche Art von Unterstand handelt es sich?",
                "render": "Art des Unterstands: {shelter_type}"
            }
        },
        "title": {
            "render": "Unterstand"
        }
    },
    "shops": {
        "deletion": {
            "extraDeleteReasons": {
                "0": {
                    "explanation": "{title()} wurde dauerhaft geschlossen"
                }
            }
        },
        "description": "Ein Geschäft",
        "filter": {
            "1": {
                "options": {
                    "0": {
                        "question": "Nur Geschäfte, die {search} verkaufen"
                    }
                }
            },
            "2": {
                "options": {
                    "0": {
                        "question": "Nur Geschäfte mit dem Namen {search} anzeigen"
                    }
                }
            }
        },
        "name": "Geschäfte",
        "presets": {
            "0": {
                "description": "Ein neues Geschäft hinzufügen",
                "title": "ein Geschäft"
            }
        },
        "tagRenderings": {
            "copyshop-print-sizes": {
                "mappings": {
                    "0": {
                        "then": "Das Geschäft kann Unterlagen auf A4 Papier drucken"
                    },
                    "1": {
                        "then": "Das Geschäft kann Unterlagen auf A3 Papier drucken"
                    },
                    "2": {
                        "then": "Das Geschäft kann Unterlagen auf A2 Papier drucken"
                    },
                    "3": {
                        "then": "Das Geschäft kann Unterlagen auf A1 Papier drucken"
                    },
                    "4": {
                        "then": "Das Geschäft kann Unterlagen auf A0 Papier drucken"
                    }
                },
                "question": "Welche Papierformate bietet das Geschäft an?"
            },
            "id_presets.shop_types": {
                "override": {
                    "question": "Um was für ein Geschäft handelt es sich?",
                    "render": "Das ist ein {shop}"
                }
            },
            "shops-name": {
                "question": "Wie ist der Name dieses Geschäfts?",
                "render": "Der Name des Geschäfts lautet <i>{name}</i>"
            }
        },
        "title": {
            "mappings": {
                "0": {
                    "then": "{name}"
                },
                "1": {
                    "then": "{shop}"
                }
            },
            "render": "Geschäft"
        }
    },
    "slow_roads": {
        "description": "Alle autofreien Straßen",
        "tagRenderings": {
            "slow_roads-surface": {
                "mappings": {
                    "0": {
                        "then": "Die Oberfläche ist <b>Gras</b>"
                    },
                    "1": {
                        "then": "Die Oberfläche ist <b>Erde</b>"
                    },
                    "2": {
                        "then": "Die Oberfläche ist <b>ohne festen Belag</b>"
                    },
                    "3": {
                        "then": "Die Oberfläche ist <b>Sand</b>"
                    },
                    "4": {
                        "then": "Die Oberfläche ist aus <b>Pflastersteinen</b>"
                    },
                    "5": {
                        "then": "Die Oberfläche ist <b>Asphalt</b>"
                    },
                    "6": {
                        "then": "Die Oberfläche ist <b>Beton</b>"
                    },
                    "7": {
                        "then": "Die Oberfläche ist <b>gepflastert</b>"
                    }
                },
                "render": "Die Oberfläche ist <b>{surface}</b>"
            }
        }
    },
    "speed_camera": {
        "units": {
            "0": {
                "applicableUnits": {
                    "0": {
                        "human": "Kilometer/Stunde",
                        "humanShort": "km/h"
                    },
                    "1": {
                        "human": "Meilen/Stunde",
                        "humanShort": "mph"
                    }
                }
            }
        }
    },
    "speed_display": {
        "units": {
            "0": {
                "applicableUnits": {
                    "0": {
                        "human": "Kilometer/Stunde",
                        "humanShort": "km/h"
                    },
                    "1": {
                        "human": "Meilen/Stunde",
                        "humanShort": "mph"
                    }
                }
            }
        }
    },
    "sport_pitch": {
        "description": "Ein Sportplatz",
        "name": "Sportplätze",
        "presets": {
            "0": {
                "title": "eine Tischtennisplatte"
            },
            "1": {
                "title": "einen Sportplatz"
            }
        },
        "tagRenderings": {
            "sport-pitch-access": {
                "mappings": {
                    "0": {
                        "then": "Der Sportplatz ist öffentlich zugänglich"
                    },
                    "1": {
                        "then": "Der Sportplatz ist nur eingeschränkt zugänglich (z. B. nur mit Termin, nur zu bestimmten Zeiten, …)"
                    },
                    "2": {
                        "then": "Der Sportplatz ist nur für Vereinsmitglieder zugänglich"
                    },
                    "3": {
                        "then": "Der Sportplatz ist nicht öffentlich zugänglich (es ist ein privater Sportplatz)"
                    },
                    "4": {
                        "then": "Der Sportplatz ist öffentlich zugänglich"
                    }
                },
                "question": "Ist der Sportplatz öffentlich zugänglich?"
            },
            "sport-pitch-reservation": {
                "mappings": {
                    "0": {
                        "then": "Eine Voranmeldung zur Nutzung des Sportplatzes ist erforderlich"
                    },
                    "1": {
                        "then": "Eine Voranmeldung zur Nutzung des Sportplatzes wird empfohlen"
                    },
                    "2": {
                        "then": "Eine Voranmeldung zur Nutzung des Sportplatzes ist möglich, aber nicht erforderlich"
                    },
                    "3": {
                        "then": "Eine Voranmeldung zur Nutzung des Sportplatzes ist nicht möglich"
                    }
                },
                "question": "Muss man einen Termin vereinbaren, um den Sportplatz nutzen zu dürfen?"
            },
            "sport_pitch-email": {
                "question": "Wie lautet die Email-Adresse des Betreibers?"
            },
            "sport_pitch-opening_hours": {
                "mappings": {
                    "0": {
                        "then": "Immer zugänglich"
                    },
                    "1": {
                        "then": "Immer zugänglich"
                    }
                },
                "question": "Wann ist dieser Sportplatz zugänglich?"
            },
            "sport_pitch-phone": {
                "question": "Wie lautet die Telefonnummer des Betreibers?"
            },
            "sport_pitch-sport": {
                "mappings": {
                    "0": {
                        "then": "Hier wird Basketball gespielt"
                    },
                    "1": {
                        "then": "Hier wird Fußball gespielt"
                    },
                    "2": {
                        "then": "Dies ist eine Tischtennisplatte"
                    },
                    "3": {
                        "then": "Hier wird Tennis gespielt"
                    },
                    "4": {
                        "then": "Hier wird Kopfball gespielt"
                    },
                    "5": {
                        "then": "Hier wird Basketball gespielt"
                    }
                },
                "question": "Welche Sportarten können hier gespielt werden?",
                "render": "Hier wird {sport} gespielt"
            },
            "sport_pitch-surface": {
                "mappings": {
                    "0": {
                        "then": "Der Belag ist aus <b>Gras</b>"
                    },
                    "1": {
                        "then": "Der Belag ist aus <b>Sand</b>"
                    },
                    "2": {
                        "then": "Der Belag ist aus <b>Pflastersteinen</b>"
                    },
                    "3": {
                        "then": "Der Belag ist aus <b>Asphalt</b>"
                    },
                    "4": {
                        "then": "Der Belag ist aus <b>Beton</b>"
                    }
                },
                "question": "Welchen Belag hat der Sportplatz?",
                "render": "Der Belag ist <b>{surface}</b>"
            }
        },
        "title": {
            "render": "Sportplatz"
        }
    },
    "street_lamps": {
        "description": "Eine Ebene mit Straßenbeleuchtung",
        "name": "Straßenlaternen",
        "presets": {
            "0": {
                "title": "eine Straßenlaterne"
            }
        },
        "tagRenderings": {
            "colour": {
                "mappings": {
                    "0": {
                        "then": "Diese Lampe strahlt weißes Licht aus"
                    },
                    "1": {
                        "then": "Diese Lampe strahlt grünes Licht aus"
                    },
                    "2": {
                        "then": "Diese Lampe strahlt orangefarbenes Licht aus"
                    }
                },
                "question": "Welche Lichtfarbe strahlt diese Lampe aus?",
                "render": "Diese Lampe strahlt {light:colour} Licht aus"
            },
            "count": {
                "mappings": {
                    "0": {
                        "then": "Diese Straßenlaterne hat 1 Leuchte"
                    },
                    "1": {
                        "then": "Diese Straßenlaterne hat 2 Leuchten"
                    }
                },
                "question": "Wie viele Leuchten hat diese Straßenlaterne?",
                "render": "Diese Straßenlaterne hat {light:count} Leuchten"
            },
            "direction": {
                "question": "Wohin leuchtet diese Straßenlaterne?",
                "render": "Diese Straßenlaterne leuchtet in Richtung {light:direction}"
            },
            "lamp_mount": {
                "mappings": {
                    "0": {
                        "then": "Diese Straßenlaterne sitzt auf einem geraden Mast"
                    },
                    "1": {
                        "then": "Diese Straßenlaterne sitzt am Ende eines gebogenen Mastes"
                    }
                },
                "question": "Wie ist diese Straßenlaterne am Mast befestigt?"
            },
            "lit": {
                "mappings": {
                    "0": {
                        "then": "Diese Straßenlaterne leuchtet nachts"
                    },
                    "1": {
                        "then": "Diese Straßenlaterne leuchtet durchgehend"
                    },
                    "2": {
                        "then": "Diese Straßenlaterne leuchtet bewegungsgesteuert"
                    },
                    "3": {
                        "then": "Diese Straßenlaterne leuchtet bei Bedarf (z. B. mit einem Taster)"
                    }
                },
                "question": "Wann leuchtet diese Straßenlaterne?"
            },
            "method": {
                "mappings": {
                    "0": {
                        "then": "Diese Straßenlaterne leuchtet elektrisch"
                    },
                    "1": {
                        "then": "Diese Straßenlaterne verwendet LEDs"
                    },
                    "2": {
                        "then": "Diese Straßenlaterne verwendet Glühlampenlicht"
                    },
                    "3": {
                        "then": "Diese Straßenlaterne verwendet Halogenlicht"
                    },
                    "4": {
                        "then": "Diese Straßenlaterne verwendet Entladungslampen (unbekannter Typ)"
                    },
                    "5": {
                        "then": "Diese Straßenlaterne verwendet eine Quecksilberdampflampe (leicht bläulich)"
                    },
                    "6": {
                        "then": "Diese Straßenlaterne verwendet Halogen-Metalldampflampen (hellweiß)"
                    },
                    "7": {
                        "then": "Diese Straßenlaterne verwendet Leuchtstoffröhren"
                    },
                    "8": {
                        "then": "Diese Straßenlaterne verwendet Natriumdampflampen (unbekannter Typ)"
                    },
                    "9": {
                        "then": "Diese Straßenlaterne verwendet Niederdruck-Natriumdampflampen (einfarbig orange)"
                    },
                    "10": {
                        "then": "Diese Straßenlaterne verwendet Hochdruck-Natriumdampflampen (orange mit weiß)"
                    },
                    "11": {
                        "then": "Diese Straßenlaterne wird mit Gas beleuchtet"
                    }
                },
                "question": "Mit welcher Art von Beleuchtung arbeitet diese Straßenlaterne?"
            },
            "ref": {
                "question": "Wie lautet die Referenznummer dieser Straßenlaterne?",
                "render": "Diese Straßenlaterne hat die Referenznummer {ref}"
            },
            "support": {
                "mappings": {
                    "0": {
                        "then": "Die Straßenlaterne ist an einem Kabel befestigt"
                    },
                    "1": {
                        "then": "Die Straßenlaterne ist an einer Decke befestigt"
                    },
                    "2": {
                        "then": "Die Straßenlaterne ist am Boden befestigt"
                    },
                    "3": {
                        "then": "Die Straßenlaterne ist an einem kurzen Mast (< 1,5m) befestigt"
                    },
                    "4": {
                        "then": "Die Straßenlaterne ist an einem Mast befestigt"
                    },
                    "5": {
                        "then": "Die Straßenlaterne ist direkt an der Wand befestigt"
                    },
                    "6": {
                        "then": "Die Straßenlaterne ist mit einer Metallstange an der Wand befestigt"
                    }
                },
                "question": "Wie ist diese Straßenlaterne befestigt?"
            }
        },
        "title": {
            "mappings": {
                "0": {
                    "then": "Straßenlaterne {ref}"
                }
            },
            "render": "Straßenlaterne"
        }
    },
    "surveillance_camera": {
        "description": "Diese Ebene zeigt die Überwachungskameras an und ermöglicht es, Informationen zu aktualisieren und neue Kameras hinzuzufügen",
        "name": "Überwachungskameras",
        "presets": {
            "0": {
                "title": "eine Überwachungskamera"
            },
            "1": {
                "title": "eine an einer Wand montierte Überwachungskamera"
            }
        },
        "tagRenderings": {
            "Camera type: fixed; panning; dome": {
                "mappings": {
                    "0": {
                        "then": "Eine fest montierte (nicht bewegliche) Kamera"
                    },
                    "1": {
                        "then": "Eine Kuppelkamera (drehbar)"
                    },
                    "2": {
                        "then": "Eine bewegliche Kamera"
                    }
                },
                "question": "Um welchen Kameratyp handelt es sich?"
            },
            "Level": {
                "question": "Auf welcher Ebene befindet sich diese Kamera?",
                "render": "Befindet sich auf Ebene {level}"
            },
            "Operator": {
                "question": "Wer betreibt diese Kamera?",
                "render": "Betrieben von {operator}"
            },
            "Surveillance type: public, outdoor, indoor": {
                "mappings": {
                    "0": {
                        "then": "Die Kamera überwacht einen öffentlichen Bereich, z. B. Straßen, Brücken, Plätze, Parks, Bahnhöfe, öffentliche Gänge oder Tunnel, …"
                    },
                    "1": {
                        "then": "Die Kamera überwacht einen privaten Außenbereich (z.B. Parkplätze, Tankstellen, Innenhöfe, Eingänge, private Einfahrten, …)"
                    },
                    "2": {
                        "then": "Die Kamera überwacht einen privaten Innenbereich, z. B. Geschäfte, private Tiefgaragen, …"
                    }
                },
                "question": "Was überwacht diese Kamera?"
            },
            "Surveillance:zone": {
                "mappings": {
                    "0": {
                        "then": "Überwacht einen Parkplatz"
                    },
                    "1": {
                        "then": "Überwacht den Verkehr"
                    },
                    "2": {
                        "then": "Überwacht einen Eingang"
                    },
                    "3": {
                        "then": "Überwacht einen Gang"
                    },
                    "4": {
                        "then": "Überwacht eine Haltestelle"
                    },
                    "5": {
                        "then": "Überwacht ein Geschäft"
                    }
                },
                "question": "Was genau wird hier überwacht?",
                "render": "Überwacht ein/e {surveillance:zone}"
            },
            "camera:mount": {
                "mappings": {
                    "0": {
                        "then": "Diese Kamera ist an einer Wand befestigt"
                    },
                    "1": {
                        "then": "Diese Kamera ist an einer Stange befestigt"
                    },
                    "2": {
                        "then": "Diese Kamera ist an der Decke befestigt"
                    },
                    "3": {
                        "then": "Diese Kamera ist an einer Laterne befestigt"
                    },
                    "4": {
                        "then": "Diese Kamera ist an einem Baum befestigt"
                    }
                },
                "question": "Woran ist diese Kamera befestigt?",
                "render": "Montageart: {camera:mount}"
            },
            "camera_direction": {
                "mappings": {
                    "0": {
                        "then": "filmt in Himmelsrichtung {direction}"
                    }
                },
                "question": "In welche Himmelsrichtung filmt diese Kamera?",
                "render": "filmt in Himmelsrichtung {camera:direction}"
            },
            "is_indoor": {
                "mappings": {
                    "0": {
                        "then": "Diese Kamera befindet sich im Innenraum"
                    },
                    "1": {
                        "then": "Diese Kamera befindet sich im Freien"
                    },
                    "2": {
                        "then": "Diese Kamera ist möglicherweise im Freien"
                    }
                },
                "question": "Handelt es sich bei dem von dieser Kamera überwachten öffentlichen Raum um einen Innen- oder Außenbereich?"
            }
        },
        "title": {
            "render": "Überwachungskamera"
        }
    },
    "tertiary_education": {
        "name": "Hochschulen und Universitäten",
        "presets": {
            "0": {
                "description": "Eine Einrichtung, an der tertiäre Bildung vermittelt wird (auf dem Niveau eines Bachelor-Abschlusses oder höher). Ein einziger Punkt pro Campus ist ausreichend - Gebäude und Fakultäten sollten nicht mit Universitätspunkten gekennzeichnet werden.",
                "title": "eine Universität"
            }
        },
        "tagRenderings": {
            "institution-kind": {
                "mappings": {
                    "0": {
                        "then": "Es handelt sich um eine postsekundäre, nicht-tertiäre Bildungseinrichtung. Man muss die Sekundarstufe abgeschlossen haben, um sich hier einzuschreiben, aber es werden keine Bachelor-Abschlüsse (oder höhere Abschlüsse) verliehen"
                    },
                    "1": {
                        "then": "Dies ist eine Universität, eine Einrichtung des tertiären Bildungsbereichs, an der Bachelor-Abschlüsse oder höhere Abschlüsse verliehen werden."
                    }
                },
                "question": "Was für eine Art von Institution ist das?"
            },
            "isced": {
                "mappings": {
                    "0": {
                        "then": "Bachelor-Abschlüsse werden hier verliehen"
                    },
                    "1": {
                        "then": "Hier werden Master-Abschlüsse verliehen"
                    },
                    "2": {
                        "then": "Hier werden die Doktortitel verliehen"
                    }
                },
                "question": "Welche Bildungsabschlüsse werden hier verliehen?"
            }
        },
        "title": {
            "mappings": {
                "1": {
                    "then": "(Fach)hochschule"
                },
                "2": {
                    "then": "Universität"
                },
                "3": {
                    "then": "Schule mit tertiärem Bildungsangebot"
                }
            }
        }
    },
    "toilet": {
        "description": "Eine Ebene mit (öffentlichen) Toiletten",
        "filter": {
            "0": {
                "options": {
                    "0": {
                        "question": "Rollstuhlgerecht"
                    }
                }
            },
            "1": {
                "options": {
                    "0": {
                        "question": "Mit Wickeltisch"
                    }
                }
            },
            "2": {
                "options": {
                    "0": {
                        "question": "Nutzung kostenlos"
                    }
                }
            }
        },
        "name": "Toiletten",
        "presets": {
            "0": {
                "title": "eine öffentliche Toilette"
            },
            "1": {
                "description": "Eine Toilettenanlage mit mindestens einer rollstuhlgerechten Toilette",
                "title": "eine barrierefreie Toilette"
            }
        },
        "tagRenderings": {
            "opening_hours_24_7": {
                "override": {
                    "question": "Wann sind diese Toiletten geöffnet?"
                }
            },
            "toilet-access": {
                "mappings": {
                    "0": {
                        "then": "Der Zugang ist öffentlich"
                    },
                    "1": {
                        "then": "Der Zugang ist nur für Kunden"
                    },
                    "2": {
                        "then": "Der Zugang ist nicht erlaubt oder nicht möglich"
                    },
                    "3": {
                        "then": "Der Zugang ist möglich, aber man muss nach einen Schlüssel fragen"
                    },
                    "4": {
                        "then": "Öffentlicher Zugang"
                    }
                },
                "question": "Ist die Toilette öffentlich zugänglich?",
                "render": "Zugang ist {access}"
            },
            "toilet-changing_table:location": {
                "mappings": {
                    "0": {
                        "then": "Der Wickeltisch befindet sich in der Damentoilette. "
                    },
                    "1": {
                        "then": "Der Wickeltisch befindet sich in der Herrentoilette. "
                    },
                    "2": {
                        "then": "Der Wickeltisch befindet sich in der Toilette für Rollstuhlfahrer. "
                    },
                    "3": {
                        "then": "Der Wickeltisch befindet sich in einem eigenen Raum. "
                    }
                },
                "question": "Wo befindet sich der Wickeltisch?",
                "render": "Die Wickeltabelle befindet sich in {changing_table:location}"
            },
            "toilet-charge": {
                "question": "Wie viel muss man für die Nutzung bezahlen?",
                "render": "Die Gebühr beträgt {charge}"
            },
            "toilet-handwashing": {
                "mappings": {
                    "0": {
                        "then": "Die Toilette hat ein Handwaschbecken"
                    },
                    "1": {
                        "then": "Die Toilette hat <b>kein</b> Handwaschbecken"
                    }
                },
                "question": "Gibt es hier ein Handwaschbecken?"
            },
            "toilet-has-paper": {
                "mappings": {
                    "0": {
                        "then": "Die Toilette ist in der Regel mit Toilettenpapier ausgestattet"
                    },
                    "1": {
                        "then": "Die Toilette ist nicht mit Toilettenpapier ausgestattet, man muss es selbst mitbringen"
                    }
                },
                "question": "Ist Toilettenpapier vorhanden?"
            },
            "toilets-changing-table": {
                "mappings": {
                    "0": {
                        "then": "Ein Wickeltisch ist verfügbar"
                    },
                    "1": {
                        "then": "Es ist kein Wickeltisch verfügbar"
                    }
                },
                "question": "Ist hier ein Wickeltisch (zum Wechseln von Babywindeln) vorhanden?"
            },
            "toilets-fee": {
                "mappings": {
                    "0": {
                        "then": "Die Nutzung ist gebührenpflichtig"
                    },
                    "1": {
                        "then": "Die Nutzung ist kostenlos"
                    }
                },
                "question": "Können diese Toiletten kostenlos benutzt werden?"
            },
            "toilets-type": {
                "mappings": {
                    "0": {
                        "then": "Hier gibt es nur Toiletten zum Sitzen"
                    },
                    "1": {
                        "then": "Hier gibt es nur Urinale zum Stehen"
                    },
                    "2": {
                        "then": "Hier gibt es nur Toiletten zum Hocken"
                    },
                    "3": {
                        "then": "Hier gibt es Sitztoiletten und Urinale"
                    }
                },
                "question": "Welche Toiletten gibt es hier?"
            },
            "toilets-wheelchair": {
                "mappings": {
                    "0": {
                        "then": "Rollstuhlfahrer können die Toilette benutzen"
                    },
                    "1": {
                        "then": "Rollstuhlfahrer können die Toilette nicht benutzen"
                    },
                    "2": {
                        "then": "Es gibt nur eine barrierefreie Toilette für Rollstuhlfahrer"
                    }
                },
                "question": "Können Rollstuhlfahrer die Toilette benutzen?"
            },
            "wheelchair-door-width": {
                "question": "Wie breit ist die Tür zur rollstuhlgerechten Toilette?",
                "render": "Die Tür zur rollstuhlgerechten Toilette ist {canonical(door:width)} breit"
            }
        },
        "title": {
            "render": "Toilette"
        },
        "units": {
            "0": {
                "applicableUnits": {
                    "0": {
                        "human": "Meter"
                    },
                    "1": {
                        "human": "Zentimeter"
                    }
                }
            }
        }
    },
    "toilet_at_amenity": {
        "filter": {
            "0": {
                "options": {
                    "0": {
                        "question": "Rollstuhlgerecht"
                    }
                }
            },
            "1": {
                "options": {
                    "0": {
                        "question": "Mit Wickeltisch"
                    }
                }
            },
            "2": {
                "options": {
                    "0": {
                        "question": "Nutzung kostenlos"
                    }
                }
            }
        },
        "tagRenderings": {
            "toilet-access": {
                "mappings": {
                    "0": {
                        "then": "Der Zugang ist öffentlich"
                    },
                    "3": {
                        "then": "Der Zugang ist möglich, aber man muss nach einen Schlüssel fragen"
                    },
                    "4": {
                        "then": "Öffentlicher Zugang"
                    }
                },
                "render": "Zugang ist {toilets:access}"
            },
            "toilet-charge": {
                "question": "Wie viel muss man für die Nutzung bezahlen?",
                "render": "Die Gebühr beträgt {toilets:charge}"
            },
            "toilets-fee": {
                "mappings": {
                    "0": {
                        "then": "Die Nutzung ist gebührenpflichtig"
                    },
                    "1": {
                        "then": "Die Nutzung ist kostenlos"
                    }
                },
                "question": "Können diese Toiletten kostenlos benutzt werden?"
            },
            "toilets-wheelchair": {
                "mappings": {
                    "0": {
                        "then": "Rollstuhlfahrer können die Toilette benutzen"
                    },
                    "1": {
                        "then": "Rollstuhlfahrer können die Toilette nicht benutzen"
                    },
                    "2": {
                        "then": "Es gibt nur eine barrierefreie Toilette für Rollstuhlfahrer"
                    }
                },
                "question": "Können Rollstuhlfahrer die Toilette benutzen?"
            },
            "wheelchair-door-width": {
                "question": "Wie breit ist die Tür zur rollstuhlgerechten Toilette?",
                "render": "Die Tür zur rollstuhlgerechten Toilette ist {canonical(toilets:door:width)} breit"
            }
        },
        "units": {
            "0": {
                "applicableUnits": {
                    "0": {
                        "human": "Meter"
                    },
                    "1": {
                        "human": "Zentimeter"
                    }
                }
            }
        }
    },
    "trail": {
        "name": "Wanderwege",
        "tagRenderings": {
            "Color": {
                "mappings": {
                    "0": {
                        "then": "Blauer Weg"
                    },
                    "1": {
                        "then": "Roter Weg"
                    },
                    "2": {
                        "then": "Grüner Weg"
                    },
                    "3": {
                        "then": "Gelber Weg"
                    }
                }
            },
            "trail-length": {
                "render": "Der Wanderweg ist {_length:km} Kilometer lang"
            }
        },
        "title": {
            "render": "Wanderweg"
        }
    },
    "transit_routes": {
        "description": "Ebene mit Buslinien",
        "mapRendering": {
            "0": {
                "color": {
                    "render": "#ff0000"
                }
            }
        },
        "name": "Buslinien",
        "tagRenderings": {
            "colour": {
                "question": "Welche Farbe hat diese Buslinie?",
                "render": "Die Buslinie hat die Farbe {colour}"
            },
            "from": {
                "question": "Wo ist der Startpunkt dieser Buslinie?",
                "render": "Die Buslinie startet von {from}"
            },
            "name": {
                "question": "Wie lautet der Name der Buslinie? (z.B. Bus XX: Von => Über => Nach)"
            },
            "network": {
                "question": "Zu welchem Verkehrsverbund gehört die Buslinie?",
                "render": "Die Buslinie gehört zum Verkehrsverbund {network}"
            },
            "operator": {
                "question": "Welches Unternehmen betreibt die Buslinie?",
                "render": "Die Buslinie wird betrieben von {operator}"
            },
            "to": {
                "question": "Wo ist der Endpunkt der Buslinie?",
                "render": "Der Endpunkt der Buslinie ist {to}"
            },
            "via": {
                "question": "Über welchen Zwischenhalt fährt die Buslinie?",
                "render": "Die Buslinie fährt über {via}"
            }
        },
        "title": {
            "mappings": {
                "0": {
                    "then": "{name}"
                }
            },
            "render": "Buslinie"
        }
    },
    "transit_stops": {
        "description": "Ebene mit verschiedenen Arten von Haltestellen.",
        "name": "Haltestellen",
        "tagRenderings": {
            "bench": {
                "mappings": {
                    "0": {
                        "then": "Die Haltestelle hat eine Bank"
                    },
                    "1": {
                        "then": "Die Haltestelle hat keine Bank"
                    },
                    "2": {
                        "then": "Die Haltestelle hat eine Bank, die separat kartiert ist"
                    }
                },
                "question": "Gibt es an der Haltestelle eine Sitzbank?"
            },
            "bin": {
                "mappings": {
                    "0": {
                        "then": "Die Haltestelle hat einen Mülleimer"
                    },
                    "1": {
                        "then": "Die Haltestelle hat keinen Mülleimer"
                    },
                    "2": {
                        "then": "Die Haltestelle hat einen Mülleimer, der separat kartiert ist"
                    }
                },
                "question": "Hat die Haltestelle einen Mülleimer?"
            },
            "contained_routes": {
                "render": "<h3>{_contained_routes_count} Linien halten an der Haltestelle</h3> <ul>{_contained_routes}</ul>"
            },
            "departures_board": {
                "mappings": {
                    "0": {
                        "then": "Die Haltestelle hat einen Fahrplan, der nicht näher definiert ist"
                    },
                    "1": {
                        "then": "Die Haltestelle hat einen Fahrplan, der Abfahrtszeiten in Echtzeit anzeigt"
                    },
                    "2": {
                        "then": "Die Haltestelle hat einen Fahrplan, der Abfahrtszeiten in Echtzeit anzeigt"
                    },
                    "3": {
                        "then": "Die Haltestelle hat einen Fahrplan, der die regulären Abfahrtszeiten anzeigt"
                    },
                    "4": {
                        "then": "Die Haltestelle hat einen Fahrplan, der den Abstand zwischen Abfahrten anzeigt"
                    },
                    "5": {
                        "then": "Die Haltestelle hat keinen Fahrplan"
                    }
                }
            },
            "lit": {
                "mappings": {
                    "0": {
                        "then": "Die Haltestelle ist beleuchtet"
                    },
                    "1": {
                        "then": "Die Haltestelle ist nicht beleuchtet"
                    }
                },
                "question": "Ist die Haltestelle beleuchtet?"
            },
            "shelter": {
                "mappings": {
                    "0": {
                        "then": "Die Haltestelle hat einen Unterstand"
                    },
                    "1": {
                        "then": "Die Haltestelle hat keinen Unterstand"
                    },
                    "2": {
                        "then": "Die Haltestelle hat einen Unterstand, der separat kariert ist"
                    }
                },
                "question": "Hat die Haltestelle einen Unterstand?"
            },
            "stop_name": {
                "freeform": {
                    "placeholder": "Name der Haltestelle"
                },
                "mappings": {
                    "0": {
                        "then": "Die Haltestelle hat keinen Namen"
                    }
                },
                "question": "Wie lautet der Name der Haltestelle?",
                "render": "Der Name der Haltestelle lautet <b>{name}</b>"
            },
            "tactile_paving": {
                "mappings": {
                    "0": {
                        "then": "Die Haltestelle hat ein taktiles Pflaster"
                    },
                    "1": {
                        "then": "Die Haltestelle hat kein taktiles Pflaster"
                    }
                },
                "question": "Hat die Haltestelle hat ein taktiles Pflaster?"
            }
        },
        "title": {
            "mappings": {
                "0": {
                    "then": "Haltestelle {name}"
                }
            },
            "render": "Haltestelle"
        }
    },
    "tree_node": {
        "description": "Eine Ebene, die Bäume zeigt",
        "name": "Bäume",
        "presets": {
            "0": {
                "description": "Ein Baum mit Blättern, z. B. Eiche oder Buche.",
                "title": "ein Laubbaum"
            },
            "1": {
                "description": "Ein Baum mit Nadeln, z. B. Kiefer oder Fichte.",
                "title": "ein Nadelbaum"
            },
            "2": {
                "description": "Wenn Sie nicht sicher sind, ob es sich um einen Laubbaum oder einen Nadelbaum handelt.",
                "title": "ein Baum"
            }
        },
        "tagRenderings": {
            "tree-decidouous": {
                "mappings": {
                    "0": {
                        "then": "Laubabwerfend: Der Baum verliert für eine gewisse Zeit des Jahres seine Blätter."
                    },
                    "1": {
                        "then": "immergrüner Baum."
                    }
                },
                "question": "Ist dies ein Nadelbaum oder ein Laubbaum?"
            },
            "tree-denotation": {
                "mappings": {
                    "0": {
                        "then": "Der Baum ist aufgrund seiner Größe oder seiner markanten Lage bedeutsam. Er ist nützlich zur Orientierung."
                    },
                    "1": {
                        "then": "Der Baum ist ein Naturdenkmal, z. B. weil er besonders alt ist oder zu einer wertvollen Art gehört."
                    },
                    "2": {
                        "then": "Der Baum wird für landwirtschaftliche Zwecke genutzt, z. B. in einer Obstplantage."
                    },
                    "3": {
                        "then": "Der Baum steht in einem Park oder ähnlichem (Friedhof, Schulgelände, ...)."
                    },
                    "4": {
                        "then": "Der Baum steht in einem Wohngarten."
                    },
                    "5": {
                        "then": "Dieser Baum steht entlang einer Straße."
                    },
                    "6": {
                        "then": "Der Baum steht in einem städtischen Gebiet."
                    },
                    "7": {
                        "then": "Dieser Baum steht außerhalb eines städtischen Gebiets."
                    }
                },
                "question": "Wie bedeutsam ist dieser Baum? Wählen Sie die erste Antwort, die zutrifft."
            },
            "tree-height": {
                "mappings": {
                    "0": {
                        "then": "Höhe: {height}&nbsp;m"
                    }
                },
                "render": "Höhe: {height}"
            },
            "tree-heritage": {
                "mappings": {
                    "0": {
                        "then": "Als Denkmal registriert von der <i>Onroerend Erfgoed</i> Flandern"
                    },
                    "1": {
                        "then": "Als Denkmal registriert von der <i>Direction du Patrimoine culturel</i> Brüssel"
                    },
                    "2": {
                        "then": "Von einer anderen Organisation als Denkmal registriert"
                    },
                    "3": {
                        "then": "Nicht als Denkmal registriert"
                    },
                    "4": {
                        "then": "Von einer anderen Organisation als Denkmal registriert"
                    }
                },
                "question": "Ist dieser Baum ein Naturdenkmal?"
            },
            "tree-leaf_type": {
                "mappings": {
                    "0": {
                        "then": "Laubbaum"
                    },
                    "1": {
                        "then": "Nadelbaum"
                    },
                    "2": {
                        "then": "Dauerhaft blattlos"
                    }
                },
                "question": "Ist dies ein Laub- oder Nadelbaum?"
            },
            "tree-species-wikidata": {
                "question": "Um welche Baumart handelt es sich?"
            },
            "tree_node-name": {
                "mappings": {
                    "0": {
                        "then": "Der Baum hat keinen Namen."
                    }
                },
                "question": "Hat der Baum einen Namen?",
                "render": "Name: {name}"
            },
            "tree_node-ref:OnroerendErfgoed": {
                "question": "Wie lautet die Kennung der Onroerend Erfgoed Flanders?",
                "render": "<img src=\"./assets/layers/tree_node/Onroerend_Erfgoed_logo_without_text.svg\" style=\"width:0.85em;height:1em;vertical-align:middle\" alt=\"\"/> Onroerend Erfgoed Kennung: <a href=\"https://id.erfgoed.net/erfgoedobjecten/{ref:OnroerendErfgoed}\">{ref:OnroerendErfgoed}</a>"
            },
            "tree_node-wikidata": {
                "question": "Was ist das passende Wikidata Element zu diesem Baum?",
                "render": "<img src=\"./assets/svg/wikidata.svg\" style=\"width:1em;height:0.56em;vertical-align:middle\" alt=\"\"/> Wikidata: <a href=\"http://www.wikidata.org/entity/{wikidata}\">{wikidata}</a>"
            }
        },
        "title": {
            "render": "Baum"
        }
    },
    "veterinary": {
        "name": "Tierärzte",
        "presets": {
            "0": {
                "description": "ein Tierarzt, der Hunde behandelt",
                "title": "ein Tierarzt"
            }
        },
        "tagRenderings": {
            "vetName": {
                "question": "Wie lautet der Name dieses Tierarztes?",
                "render": "Denne dyrl&aelig; hedder {name}"
            }
        },
        "title": {
            "render": "Tierarzt"
        }
    },
    "viewpoint": {
        "description": "Ein schöner Aussichtspunkt oder eine schöne Aussicht. Ideal zum Hinzufügen eines Bildes, wenn keine andere Kategorie passt",
        "name": "Aussichtspunkte",
        "presets": {
            "0": {
                "title": "eine aussichtspunkt"
            }
        },
        "tagRenderings": {
            "viewpoint-description": {
                "question": "Möchten Sie eine Beschreibung hinzufügen?"
            }
        },
        "title": {
            "render": "Aussichtspunkt"
        }
    },
    "village_green": {
        "description": "Eine Ebene mit Dorfangern (kommunale Grünflächen, aber nicht wirklich Parks)"
    },
    "visitor_information_centre": {
        "description": "Ein Besucherzentrum bietet Informationen über eine bestimmte Attraktion oder Sehenswürdigkeit, an der es sich befindet.",
        "name": "Besucherinformationszentrum",
        "title": {
            "mappings": {
                "1": {
                    "then": "{name}"
                }
            },
            "render": "{name}"
        }
    },
    "walls_and_buildings": {
        "description": "Spezielle Ebene, die alle Wände und Gebäude bereitstellt. Diese Ebene ist nützlich in Voreinstellungen für Objekte, die an Wänden platziert werden können (z. B. AEDs, Briefkästen, Eingänge, Adressen, Überwachungskameras, ...). Diese Ebene ist standardmäßig unsichtbar und kann vom Benutzer nicht umgeschaltet werden.",
        "tagRenderings": {
            "entrance_info": {
                "mappings": {
                    "0": {
                        "then": "Es wurde kein Eingang markiert"
                    },
                    "1": {
                        "then": "Keiner der {_entrance_count} Eingänge hat bisher Angaben zur Breite"
                    }
                },
                "render": {
                    "after": "{_entrances_count_without_width_count} Eingänge haben keine Angaben zur Breite",
                    "before": "<h3>Eingänge</h3>Das Gebäude hat {_entrances_count} Eingänge:",
                    "special": {
                        "tagrendering": "Ein <a href='#{id}'>Eingang</a> von {canonical(width)}"
                    }
                }
            }
        },
        "title": {
            "render": "Wand oder Gebäude"
        },
        "units": {
            "0": {
                "applicableUnits": {
                    "0": {
                        "human": "Meter"
                    },
                    "1": {
                        "human": "Zentimeter"
                    }
                }
            }
        }
    },
    "waste_basket": {
        "description": "Dies ist ein öffentlicher Abfalleimer, in den Sie Ihren Müll entsorgen können.",
        "filter": {
            "0": {
                "options": {
                    "0": {
                        "question": "Alle Typen"
                    },
                    "1": {
                        "question": "Mülleimer für Zigaretten"
                    },
                    "2": {
                        "question": "Mülleimer für Drogen"
                    },
                    "3": {
                        "question": "Mülleimer für Hundekot"
                    },
                    "4": {
                        "question": "Mülleimer für allgemeinen Müll"
                    },
                    "5": {
                        "question": "Mülleimer für Nadeln und andere scharfe Gegenstände"
                    },
                    "6": {
                        "question": "Mülleimer für Plastik"
                    }
                }
            },
            "1": {
                "options": {
                    "0": {
                        "question": "Abfalleimer mit Spender für (Hunde-)Kotbeutel"
                    }
                }
            }
        },
        "mapRendering": {
            "0": {
                "iconSize": {
                    "mappings": {
                        "0": {
                            "then": "Abfalleimer"
                        }
                    }
                }
            }
        },
        "name": "Abfalleimer",
        "presets": {
            "0": {
                "title": "einen Abfalleimer"
            }
        },
        "tagRenderings": {
            "dispensing_dog_bags": {
                "mappings": {
                    "0": {
                        "then": "Der Abfalleimer hat einen Spender für (Hunde-)Kotbeutel"
                    },
                    "1": {
                        "then": "Der Abfalleimer <b>hat keinen</b> Spender für (Hunde-)Kotbeutel"
                    },
                    "2": {
                        "then": "Dieser Abfalleimer <b>hat keinen</b> Spender für (Hunde-)Kotbeutel"
                    }
                },
                "question": "Hat der Abfalleimer einen Spender für (Hunde-)Kotbeutel?"
            },
            "waste-basket-waste-types": {
                "mappings": {
                    "0": {
                        "then": "Ein Abfalleimer für allgemeinen Müll"
                    },
                    "1": {
                        "then": "Der Abfalleimer ist für allgemeinen Restmüll"
                    },
                    "2": {
                        "then": "Der Abfalleimer ist für Hundekot"
                    },
                    "3": {
                        "then": "Der Abfalleimer ist für Zigaretten"
                    },
                    "4": {
                        "then": "Der Abfalleimer ist für Drogen"
                    },
                    "5": {
                        "then": "Der Abfalleimer ist für Nadeln und andere scharfe Gegenstände"
                    },
                    "6": {
                        "then": "Der Abfalleimer ist für Plastik"
                    }
                },
                "question": "Um was für einen Abfalleimer handelt es sich?"
            }
        },
        "title": {
            "render": "Abfalleimer"
        }
    },
    "waste_disposal": {
        "description": "Entsorgungsbehälter, mittlerer bis großer Behälter zur Entsorgung von (Haushalts-)Abfällen",
        "filter": {
            "0": {
                "options": {
                    "0": {
                        "question": "Nur öffentliche Mülltonnen"
                    }
                }
            }
        },
        "name": "Mülltonnen",
        "presets": {
            "0": {
                "description": "Mittlere bis große Mülltonne für die Entsorgung von (Haushalts-)Abfällen",
                "title": "eine Mülltonne"
            }
        },
        "tagRenderings": {
            "access": {
                "mappings": {
                    "0": {
                        "then": "Jeder darf die Mülltonne nutzen"
                    },
                    "1": {
                        "then": "Niemand darf die Mülltonne nutzen (privat)"
                    },
                    "2": {
                        "then": "Nur Anwohner dürfen die Mülltonne nutzen"
                    }
                },
                "question": "Wer darf die Mülltonne nutzen?",
                "render": "Zugang: {access}"
            },
            "disposal-location": {
                "mappings": {
                    "0": {
                        "then": "Die Mülltonne befindet sich unter der Erde"
                    },
                    "1": {
                        "then": "Die Mülltonne befindet sich in einem Gebäude"
                    },
                    "2": {
                        "then": "Die Mülltonne befindet sich im Freien"
                    }
                },
                "question": "Wo befindet sich die Mülltonne?"
            }
        },
        "title": {
            "render": "Mülltonne"
        }
    },
    "watermill": {
        "name": "Wassermühlen"
    },
    "windturbine": {
        "description": "Moderne Windmühlen zur Stromerzeugung",
        "name": "Windräder",
        "presets": {
            "0": {
                "title": "ein Windrad"
            }
        },
        "tagRenderings": {
            "turbine-diameter": {
                "question": "Wie groß ist der Rotordurchmesser der Windturbine in Meter?",
                "render": "Der Rotordurchmesser der Windturbine ist {rotor:diameter} Meter."
            },
            "turbine-height": {
                "question": "Wie hoch ist das Windrad (inklusive Rotorradius) in Metern?",
                "render": "Die Gesamthöhe dieses Windrads beträgt (einschließlich Rotorradius) {height} Meter."
            },
            "turbine-operator": {
                "question": "Wer betreibt das Windrad?",
                "render": "Die Windturbine wird betrieben von {operator}."
            },
            "turbine-output": {
                "question": "Wieviel Strom erzeugt das Windrad? (z.B. 2.3 MW)",
                "render": "Das Windrad erzeugt {generator:output:electricity} Strom."
            },
            "turbine-start-date": {
                "question": "Wann wurde das Windrad in Betrieb genommen?",
                "render": "Das Windrad wurde am {start_date} in Betrieb genommen."
            }
        },
        "title": {
            "mappings": {
                "0": {
                    "then": "{name}"
                }
            },
            "render": "Windrad"
        },
        "units": {
            "0": {
                "applicableUnits": {
                    "0": {
                        "human": " Megawatt"
                    },
                    "1": {
                        "human": " Kilowatt"
                    },
                    "2": {
                        "human": " Watt"
                    },
                    "3": {
                        "human": " Gigawatt"
                    }
                }
            },
            "1": {
                "applicableUnits": {
                    "0": {
                        "human": " Meter"
                    }
                }
            }
        }
    }
}<|MERGE_RESOLUTION|>--- conflicted
+++ resolved
@@ -5510,12 +5510,11 @@
             }
         },
         "tagRenderings": {
-<<<<<<< HEAD
             "opening_hours": {
                 "override": {
                     "question": "Wie sind die Öffnungszeiten dieser Poststelle?"
                 }
-=======
+            },
             "OH": {
                 "mappings": {
                     "0": {
@@ -5625,7 +5624,6 @@
                 },
                 "question": "Können Sie hier einen Brief aufgeben?",
                 "render": "Mit diesen Unternehmen können Sie Briefe aufgeben: {post_office:letter_from}"
->>>>>>> 168831ae
             }
         },
         "title": {
