--- conflicted
+++ resolved
@@ -62,48 +62,12 @@
                 "render": "Diese Rettungswache befindet sich in {addr:place}."
             },
             "ambulance-street": {
-                "question": " Wie lautet der Name der Straße, in der sich die Rettungswache befindet?",
-                "render": "Dieser Bahnhof liegt an der Straße {addr:street}."
-            }
-        },
-        "title": {
-            "render": "Rettungswache"
-        },
-        "tagRenderings": {
-            "ambulance-agency": {
-                "question": "Welches Unternehmen betreibt diese Rettungswache?",
-                "render": "Diese Rettungswache wird betrieben von {operator}."
-            },
-            "ambulance-name": {
-                "question": "Wie heißt diese Rettungswache?",
-                "render": "Diese Rettungswache heißt {name}."
-            },
-            "ambulance-operator-type": {
-                "mappings": {
-                    "0": {
-                        "then": "Die Rettungswache wird von einer Behörde betrieben."
-                    },
-                    "1": {
-                        "then": "Die Rettungswache wird von einer gemeindenahen oder informellen Organisation betrieben."
-                    },
-                    "2": {
-                        "then": "Die Rettungswache wird von einer Freiwilligenorganisation betrieben."
-                    },
-                    "3": {
-                        "then": "Die Rettungswache wird von einer privaten Organisation betrieben."
-                    }
-                },
-                "question": "Wie kann der Betreiber der Rettungswache eingestuft werden?",
-                "render": "Der Betreiber ist eine {operator:type}."
-            },
-            "ambulance-place": {
-                "question": "Wo befindet sich die Rettungswache? (z. B. Name von Stadtviertel, Dorf oder Stadt)",
-                "render": "Diese Rettungswache befindet sich in {addr:place}."
-            },
-            "ambulance-street": {
                 "render": "Dieser Bahnhof liegt an der Straße {addr:street}.",
                 "question": " Wie lautet der Name der Straße, in der sich die Rettungswache befindet?"
             }
+        },
+        "title": {
+            "render": "Rettungswache"
         }
     },
     "artwork": {
@@ -1103,29 +1067,20 @@
                     "1": {
                         "question": "Verfügt über einen <div style='display: inline-block'><b><b>Schuko-Stecker</b> ohne Erdungsstift (CEE7/4 Typ F)</b><img style='width:1rem; display: inline-block' src='./assets/layers/charging_station/CEE7_4F.svg'/></div>"
                     },
-<<<<<<< HEAD
                     "3": {
                         "question": "Verfügt über einen <div style='display: inline-block'><b><b>Chademo</b></b> <img style='width:1rem; display: inline-block' src='./assets/layers/charging_station/Chademo_type4.svg'/></div> Stecker"
-=======
+                    },
+                    "4": {
+                        "question": "Verfügt über einen <div style='display: inline-block'><b><b>Typ 1 </b> (J1772)</b> <img style='width:1rem; display: inline-block' src='./assets/layers/charging_station/Type1_J1772.svg'/></div> Stecker mit Kabel"
+                    },
                     "5": {
                         "question": "Verfügt über einen <div style='display: inline-block'><b><b>Typ 1 (J1772) <img style='width:1rem; display: inline-block' src='./assets/layers/charging_station/Type1_J1772.svg'/></div> Stecker <i>ohne</i> Kabel</b>"
                     },
+                    "6": {
+                        "question": "Verfügt über einen <div style='display: inline-block'><b><b>Typ 1 CCS <img style='width:1rem; display: inline-block' src='./assets/layers/charging_station/Type1-ccs.svg'/></div> Stecker, auch bekannt als Typ 1 Combo</b>"
+                    },
                     "7": {
                         "question": "Verfügt über einen <div style='display: inline-block'><b><b>Tesla Supercharger</b></b> <img style='width:1rem; display: inline-block' src='./assets/layers/charging_station/Tesla-hpwc-model-s.svg'/></div> Stecker"
->>>>>>> cfaa50cc
-                    },
-                    "4": {
-                        "question": "Verfügt über einen <div style='display: inline-block'><b><b>Typ 1 </b> (J1772)</b> <img style='width:1rem; display: inline-block' src='./assets/layers/charging_station/Type1_J1772.svg'/></div> Stecker mit Kabel"
-                    },
-<<<<<<< HEAD
-                    "5": {
-                        "question": "Verfügt über einen <div style='display: inline-block'><b><b>Typ 1 (J1772) <img style='width:1rem; display: inline-block' src='./assets/layers/charging_station/Type1_J1772.svg'/></div> Stecker <i>ohne</i> Kabel</b>"
-                    },
-                    "6": {
-                        "question": "Verfügt über einen <div style='display: inline-block'><b><b>Typ 1 CCS <img style='width:1rem; display: inline-block' src='./assets/layers/charging_station/Type1-ccs.svg'/></div> Stecker, auch bekannt als Typ 1 Combo</b>"
-                    },
-                    "7": {
-                        "question": "Verfügt über einen <div style='display: inline-block'><b><b>Tesla Supercharger</b></b> <img style='width:1rem; display: inline-block' src='./assets/layers/charging_station/Tesla-hpwc-model-s.svg'/></div> Stecker"
                     }
                 }
             }
@@ -1134,31 +1089,11 @@
         "presets": {
             "1": {
                 "title": "Ladestation für e-bikes"
-            }
-        }
-=======
-                    "6": {
-                        "question": "Verfügt über einen <div style='display: inline-block'><b><b>Typ 1 CCS <img style='width:1rem; display: inline-block' src='./assets/layers/charging_station/Type1-ccs.svg'/></div> Stecker, auch bekannt als Typ 1 Combo</b>"
-                    },
-                    "3": {
-                        "question": "Verfügt über einen <div style='display: inline-block'><b><b>Chademo</b></b> <img style='width:1rem; display: inline-block' src='./assets/layers/charging_station/Chademo_type4.svg'/></div> Stecker"
-                    }
-                }
-            }
-        },
-        "presets": {
-            "1": {
-                "title": "Ladestation für e-bikes"
-            },
-            "3": {
-                "title": "Ladestation"
-            },
-            "2": {
-                "title": "Ladestation für Autos"
-            }
-        },
-        "name": "Ladestationen"
->>>>>>> cfaa50cc
+            },
+                "2": {
+                    "title": "Ladestation für Autos"
+                }
+        }
     },
     "crossings": {
         "description": "Übergänge für Fußgänger und Radfahrer",
