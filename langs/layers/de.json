--- conflicted
+++ resolved
@@ -923,6 +923,1959 @@
       }
     }
   },
+  "crossings": {
+    "description": "Übergänge für Fußgänger und Radfahrer",
+    "name": "Kreuzungen",
+    "presets": {
+      "0": {
+        "description": "Kreuzung für Fußgänger und/oder Radfahrer",
+        "title": "Kreuzung"
+      },
+      "1": {
+        "description": "Ampel an einer Straße",
+        "title": "Ampel"
+      }
+    },
+    "tagRenderings": {
+      "crossing-bicycle-allowed": {
+        "mappings": {
+          "0": {
+            "then": "Radfahrer können diese Kreuzung nutzen"
+          },
+          "1": {
+            "then": "Radfahrer können diese Kreuzung nicht nutzen"
+          }
+        },
+        "question": "Können Radfahrer diese Kreuzung nutzen?"
+      },
+      "crossing-button": {
+        "mappings": {
+          "0": {
+            "then": "Diese Ampel hat eine Taste, um ein grünes Signal anzufordern"
+          },
+          "1": {
+            "then": "Diese Ampel hat keine Taste, um ein grünes Signal anzufordern."
+          }
+        },
+        "question": "Hat diese Ampel eine Taste, um ein grünes Signal anzufordern?"
+      },
+      "crossing-continue-through-red": {
+        "mappings": {
+          "0": {
+            "then": "Ein Radfahrer kann bei roter Ampel geradeaus fahren <img src='./assets/layers/crossings/Belgian_road_sign_B23.svg' style='width: 3em'>"
+          },
+          "1": {
+            "then": "Ein Radfahrer kann bei roter Ampel geradeaus fahren"
+          },
+          "2": {
+            "then": "Ein Radfahrer kann bei roter Ampel nicht geradeaus fahren"
+          }
+        },
+        "question": "Kann ein Radfahrer bei roter Ampel geradeaus fahren?"
+      },
+      "crossing-has-island": {
+        "mappings": {
+          "0": {
+            "then": "Der Übergang hat eine Verkehrsinsel"
+          },
+          "1": {
+            "then": "Diese Ampel hat eine Taste, um ein grünes Signal anzufordern"
+          }
+        },
+        "question": "Gibt es an diesem Übergang eine Verkehrsinsel?"
+      },
+      "crossing-is-zebra": {
+        "mappings": {
+          "0": {
+            "then": "Dies ist ein Zebrastreifen"
+          },
+          "1": {
+            "then": "Dies ist kein Zebrastreifen"
+          }
+        },
+        "question": "Ist das ein Zebrastreifen?"
+      },
+      "crossing-right-turn-through-red": {
+        "mappings": {
+          "0": {
+            "then": "Ein Radfahrer kann bei roter Ampel rechts abbiegen <img src='./assets/layers/crossings/Belgian_road_sign_B22.svg' style='width: 3em'>"
+          },
+          "1": {
+            "then": "Ein Radfahrer kann bei roter Ampel rechts abbiegen"
+          },
+          "2": {
+            "then": "Ein Radfahrer kann bei roter Ampel nicht rechts abbiegen"
+          }
+        },
+        "question": "Kann ein Radfahrer bei roter Ampel rechts abbiegen?"
+      },
+      "crossing-tactile": {
+        "mappings": {
+          "0": {
+            "then": "An dieser Kreuzung gibt es ein Blindenleitsystem"
+          },
+          "1": {
+            "then": "Diese Kreuzung hat kein Blindenleitsystem"
+          },
+          "2": {
+            "then": "Diese Kreuzung hat taktile Pflasterung, ist aber nicht korrekt"
+          }
+        },
+        "question": "Gibt es an dieser Kreuzung ein Blindenleitsystem?"
+      },
+      "crossing-type": {
+        "mappings": {
+          "0": {
+            "then": "Kreuzungen ohne Ampeln"
+          },
+          "1": {
+            "then": "Kreuzungen mit Ampeln"
+          },
+          "2": {
+            "then": "Zebrastreifen"
+          }
+        },
+        "question": "Was ist das für eine Kreuzung?"
+      }
+    },
+    "title": {
+      "mappings": {
+        "0": {
+          "then": "Ampel"
+        },
+        "1": {
+          "then": "Kreuzung mit Ampeln"
+        }
+      },
+      "render": "Kreuzung"
+    }
+  },
+  "cycleways_and_roads": {
+    "name": "Radwege und Straßen",
+    "tagRenderings": {
+      "Cycleway type for a road": {
+        "mappings": {
+          "0": {
+            "then": "Es gibt eine geteilte Fahrspur"
+          },
+          "1": {
+            "then": "Es gibt eine Spur neben der Straße (getrennt durch eine Straßenmarkierung)"
+          },
+          "2": {
+            "then": "Es gibt einen Weg, aber keinen Radweg, der auf der Karte getrennt von dieser Straße eingezeichnet ist."
+          },
+          "3": {
+            "then": "Hier ist ein getrennter Radweg vorhanden"
+          },
+          "4": {
+            "then": "Es gibt keinen Radweg"
+          },
+          "5": {
+            "then": "Es gibt keinen Radweg"
+          }
+        },
+        "question": "Was für ein Radweg ist hier?"
+      },
+      "Cycleway:smoothness": {
+        "mappings": {
+          "0": {
+            "then": "Geeignet für dünne Rollen: Rollerblades, Skateboard"
+          },
+          "1": {
+            "then": "Geeignet für dünne Reifen: Rennrad"
+          },
+          "2": {
+            "then": "Geeignet für normale Reifen: Fahrrad, Rollstuhl, Scooter"
+          },
+          "3": {
+            "then": "Geeignet für breite Reifen: Trekkingfahrrad, Auto, Rikscha"
+          },
+          "4": {
+            "then": "Geeignet für Fahrzeuge mit großer Bodenfreiheit: leichte Geländewagen"
+          },
+          "5": {
+            "then": "Geeignet für Geländefahrzeuge: schwerer Geländewagen"
+          },
+          "6": {
+            "then": "Geeignet für Geländefahrzeuge: Traktor, ATV"
+          },
+          "7": {
+            "then": "Unpassierbar / Keine bereiften Fahrzeuge"
+          }
+        },
+        "question": "Wie eben ist dieser Radweg?"
+      },
+      "Cycleway:surface": {
+        "mappings": {
+          "0": {
+            "then": "Dieser Radweg hat keinen festen Belag"
+          },
+          "1": {
+            "then": "Dieser Radweg hat einen festen Belag"
+          },
+          "2": {
+            "then": "Der Radweg ist aus Asphalt"
+          },
+          "3": {
+            "then": "Dieser Fahrradweg besteht aus ebenen Pflastersteinen"
+          },
+          "4": {
+            "then": "Der Radweg ist aus Beton"
+          },
+          "5": {
+            "then": "Dieser Radweg besteht aus Kopfsteinpflaster"
+          },
+          "6": {
+            "then": "Dieser Fahrradweg besteht aus unregelmäßigem, unbehauenem Kopfsteinpflaster"
+          },
+          "7": {
+            "then": "Dieser Fahrradweg besteht aus regelmäßigem, behauenem Kopfsteinpflaster"
+          },
+          "8": {
+            "then": "Der Radweg ist aus Holz"
+          },
+          "9": {
+            "then": "Der Radweg ist aus Schotter"
+          },
+          "10": {
+            "then": "Dieser Radweg besteht aus feinem Schotter"
+          },
+          "11": {
+            "then": "Der Radweg ist aus Kies"
+          },
+          "12": {
+            "then": "Dieser Radweg besteht aus Rohboden"
+          }
+        },
+        "question": "Was ist der Belag dieses Radwegs?",
+        "render": "Der Radweg ist aus {cycleway:surface}"
+      },
+      "Is this a cyclestreet? (For a road)": {
+        "mappings": {
+          "0": {
+            "then": "Dies ist eine Fahrradstraße in einer 30km/h Zone."
+          },
+          "1": {
+            "then": "Dies ist eine Fahrradstraße"
+          },
+          "2": {
+            "then": "Dies ist keine Fahrradstraße."
+          }
+        },
+        "question": "Ist das eine Fahrradstraße?"
+      },
+      "Maxspeed (for road)": {
+        "mappings": {
+          "0": {
+            "then": "Die Höchstgeschwindigkeit ist 20 km/h"
+          },
+          "1": {
+            "then": "Die Höchstgeschwindigkeit ist 30 km/h"
+          },
+          "2": {
+            "then": "Die Höchstgeschwindigkeit ist 50 km/h"
+          },
+          "3": {
+            "then": "Die Höchstgeschwindigkeit ist 70 km/h"
+          },
+          "4": {
+            "then": "Die Höchstgeschwindigkeit ist 90 km/h"
+          }
+        },
+        "question": "Was ist die Höchstgeschwindigkeit auf dieser Straße?",
+        "render": "Die Höchstgeschwindigkeit auf dieser Straße beträgt {maxspeed} km/h"
+      },
+      "Surface of the road": {
+        "mappings": {
+          "0": {
+            "then": "Dieser Radweg ist nicht befestigt"
+          },
+          "1": {
+            "then": "Dieser Radweg hat einen festen Belag"
+          },
+          "2": {
+            "then": "Der Radweg ist aus Asphalt"
+          },
+          "3": {
+            "then": "Dieser Fahrradweg besteht aus ebenen Pflastersteinen"
+          },
+          "4": {
+            "then": "Der Radweg ist aus Beton"
+          },
+          "5": {
+            "then": "Dieser Radweg besteht aus Kopfsteinpflaster"
+          },
+          "6": {
+            "then": "Dieser Fahrradweg besteht aus unregelmäßigem, unbehauenem Kopfsteinpflaster"
+          },
+          "7": {
+            "then": "Dieser Fahrradweg besteht aus regelmäßigem, behauenem Kopfsteinpflaster"
+          },
+          "8": {
+            "then": "Der Radweg ist aus Holz"
+          },
+          "9": {
+            "then": "Der Radweg ist aus Schotter"
+          },
+          "10": {
+            "then": "Dieser Radweg besteht aus feinem Schotter"
+          },
+          "11": {
+            "then": "Der Radweg ist aus Kies"
+          },
+          "12": {
+            "then": "Dieser Radweg besteht aus Rohboden"
+          }
+        },
+        "question": "Was ist der Belag dieser Straße?",
+        "render": "Der Radweg ist aus {surface}"
+      },
+      "Surface of the street": {
+        "mappings": {
+          "0": {
+            "then": "Geeignet für dünne Rollen: Rollerblades, Skateboard"
+          },
+          "1": {
+            "then": "Geeignet für dünne Reifen: Rennrad"
+          },
+          "2": {
+            "then": "Geeignet für normale Reifen: Fahrrad, Rollstuhl, Scooter"
+          },
+          "3": {
+            "then": "Geeignet für breite Reifen: Trekkingfahrrad, Auto, Rikscha"
+          },
+          "4": {
+            "then": "Geeignet für Fahrzeuge mit großer Bodenfreiheit: leichte Geländewagen"
+          },
+          "5": {
+            "then": "Geeignet für Geländefahrzeuge: schwerer Geländewagen"
+          },
+          "6": {
+            "then": "Geeignet für spezielle Geländewagen: Traktor, ATV"
+          },
+          "7": {
+            "then": "Unpassierbar / Keine bereiften Fahrzeuge"
+          }
+        },
+        "question": "Wie eben ist diese Straße?"
+      },
+      "cyclelan-segregation": {
+        "mappings": {
+          "0": {
+            "then": "Der Radweg ist abgegrenzt durch eine gestrichelte Linie"
+          },
+          "1": {
+            "then": "Der Radweg ist abgegrenzt durch eine durchgezogene Linie"
+          },
+          "2": {
+            "then": "Der Radweg ist abgegrenzt durch eine Parkspur"
+          },
+          "3": {
+            "then": "Dieser Radweg ist getrennt durch einen Bordstein"
+          }
+        },
+        "question": "Wie ist der Radweg von der Straße abgegrenzt?"
+      },
+      "cycleway-lane-track-traffic-signs": {
+        "mappings": {
+          "0": {
+            "then": "Vorgeschriebener Radweg <img src='./assets/themes/cycle_infra/Belgian_road_sign_D07.svg' style='width: 3em'>"
+          },
+          "1": {
+            "then": "Vorgeschriebener Radweg (mit Zusatzschild)<br><img src='./assets/themes/cycle_infra/Belgian_road_sign_D07.svg' style='width: 3em'> "
+          },
+          "2": {
+            "then": "Getrennter Fuß-/Radweg <img src='./assets/themes/cycle_infra/Belgian_road_sign_D09.svg' style='width: 3em'>"
+          },
+          "3": {
+            "then": "Gemeinsamer Fuß-/Radweg <img src='./assets/themes/cycle_infra/Belgian_road_sign_D10.svg' style='width: 3em'>"
+          },
+          "4": {
+            "then": "Kein Verkehrsschild vorhanden"
+          }
+        },
+        "question": "Welches Verkehrszeichen hat dieser Radweg?"
+      },
+      "cycleway-segregation": {
+        "mappings": {
+          "0": {
+            "then": "Der Radweg ist abgegrenzt durch eine gestrichelte Linie"
+          },
+          "1": {
+            "then": "Der Radweg ist abgegrenzt durch eine durchgezogene Linie"
+          },
+          "2": {
+            "then": "Der Radweg ist abgegrenzt durch eine Parkspur"
+          },
+          "3": {
+            "then": "Dieser Radweg ist getrennt durch einen Bordstein"
+          }
+        },
+        "question": "Wie ist der Radweg von der Straße abgegrenzt?"
+      },
+      "cycleway-traffic-signs": {
+        "mappings": {
+          "0": {
+            "then": "Vorgeschriebener Radweg <img src='./assets/themes/cycle_infra/Belgian_road_sign_D07.svg' style='width: 3em'>"
+          },
+          "1": {
+            "then": "Vorgeschriebener Radweg (mit Zusatzschild)<br><img src='./assets/themes/cycle_infra/Belgian_road_sign_D07.svg' style='width: 3em'> "
+          },
+          "2": {
+            "then": "Getrennter Fuß-/Radweg <img src='./assets/themes/cycle_infra/Belgian_road_sign_D09.svg' style='width: 3em'>"
+          },
+          "3": {
+            "then": "Gemeinsamer Fuß-/Radweg <img src='./assets/themes/cycle_infra/Belgian_road_sign_D10.svg' style='width: 3em'>"
+          },
+          "4": {
+            "then": "Kein Verkehrsschild vorhanden"
+          }
+        },
+        "question": "Welches Verkehrszeichen hat dieser Radweg?"
+      },
+      "cycleway-traffic-signs-D7-supplementary": {
+        "mappings": {
+          "1": {
+            "then": "<img src='./assets/themes/cycle_infra/Belgian_traffic_sign_M13.svg' style='width: 3em'>"
+          },
+          "6": {
+            "then": "Kein zusätzliches Verkehrszeichen vorhanden"
+          }
+        },
+        "question": "Hat das Verkehrszeichen D7 (<img src='./assets/themes/cycle_infra/Belgian_road_sign_D07.svg' style='width: 1.5em'>) ein Zusatzzeichen?"
+      },
+      "cycleway-traffic-signs-supplementary": {
+        "mappings": {
+          "6": {
+            "then": "Kein zusätzliches Verkehrszeichen vorhanden"
+          }
+        },
+        "question": "Hat das Verkehrszeichen D7 (<img src='./assets/themes/cycle_infra/Belgian_road_sign_D07.svg' style='width: 1.5em'>) ein Zusatzzeichen?"
+      },
+      "cycleways_and_roads-cycleway:buffer": {
+        "question": "Wie breit ist der Abstand zwischen Radweg und Straße?",
+        "render": "Der Sicherheitsabstand zu diesem Radweg beträgt {cycleway:buffer} m"
+      },
+      "is lit?": {
+        "mappings": {
+          "0": {
+            "then": "Diese Straße ist beleuchtet"
+          },
+          "1": {
+            "then": "Diese Straße ist nicht beleuchtet"
+          },
+          "2": {
+            "then": "Diese Straße ist nachts beleuchtet"
+          },
+          "3": {
+            "then": "Diese Straße ist durchgehend beleuchtet"
+          }
+        },
+        "question": "Ist diese Straße beleuchtet?"
+      },
+      "width:carriageway": {
+        "question": "Wie groß ist die Fahrbahnbreite dieser Straße (in Metern)?<br/><span class='subtle'>Diese wird von Bordstein zu Bordstein gemessen und schließt daher die Breite von parallelen Parkspuren ein</span>",
+        "render": "Die Fahrbahnbreite dieser Straße beträgt <strong>{width:carriageway}m</strong>"
+      }
+    },
+    "title": {
+      "mappings": {
+        "0": {
+          "then": "Radweg"
+        },
+        "1": {
+          "then": "Gemeinsame Fahrspur"
+        },
+        "2": {
+          "then": "Fahrradspur"
+        },
+        "3": {
+          "then": "Radweg neben der Straße"
+        },
+        "4": {
+          "then": "Fahrradstraße"
+        }
+      },
+      "render": "Radwege"
+    }
+  },
+  "defibrillator": {
+    "name": "Defibrillatoren",
+    "presets": {
+      "0": {
+        "title": "Defibrillator"
+      }
+    },
+    "tagRenderings": {
+      "defibrillator-access": {
+        "mappings": {
+          "0": {
+            "then": "Öffentlich zugänglich"
+          },
+          "1": {
+            "then": "Öffentlich zugänglich"
+          },
+          "2": {
+            "then": "Nur für Kunden zugänglich"
+          },
+          "3": {
+            "then": "Nicht für die Öffentlichkeit zugänglich (z.B. nur für das Personal, die Eigentümer, ...)"
+          },
+          "4": {
+            "then": "Nicht zugänglich, möglicherweise nur für betriebliche Nutzung"
+          }
+        },
+        "question": "Ist dieser Defibrillator frei zugänglich?",
+        "render": "Zugang ist {access}"
+      },
+      "defibrillator-defibrillator": {
+        "mappings": {
+          "0": {
+            "then": "Dies ist ein manueller Defibrillator für den professionellen Einsatz"
+          },
+          "1": {
+            "then": "Dies ist ein normaler automatischer Defibrillator"
+          }
+        },
+        "question": "Ist dies ein normaler automatischer Defibrillator oder ein manueller Defibrillator nur für Profis?",
+        "render": "Es gibt keine Informationen über den Gerätetyp"
+      },
+      "defibrillator-defibrillator:location": {
+        "question": "Bitte geben Sie einige Erläuterungen dazu, wo der Defibrillator zu finden ist (in der lokalen Sprache)",
+        "render": "<i>Zusätzliche Informationen über den Standort (in der Landessprache):</i><br/>{defibrillator:location}"
+      },
+      "defibrillator-defibrillator:location:en": {
+        "question": "Bitte geben Sie einige Erläuterungen dazu, wo der Defibrillator zu finden ist (auf Englisch)",
+        "render": "<i>Zusätzliche Informationen über den Standort (auf Englisch):</i><br/>{defibrillator:location}"
+      },
+      "defibrillator-defibrillator:location:fr": {
+        "question": "Bitte geben Sie einige Erläuterungen dazu, wo der Defibrillator zu finden ist (auf Französisch)",
+        "render": "<i>Zusätzliche Informationen zum Standort (auf Französisch):</i><br/>{defibrillator:Standort:fr}"
+      },
+      "defibrillator-description": {
+        "question": "Gibt es nützliche Informationen für Benutzer, die Sie oben nicht beschreiben konnten? (leer lassen, wenn nein)",
+        "render": "Zusätzliche Informationen: {description}"
+      },
+      "defibrillator-email": {
+        "question": "Wie lautet die E-Mail für Fragen zu diesem Defibrillator?",
+        "render": "E-Mail für Fragen zu diesem Defibrillator: <a href='mailto:{email}'>{email}</a>"
+      },
+      "defibrillator-fixme": {
+        "question": "Gibt es einen Fehler in der Kartierung, den Sie hier nicht beheben konnten? (hinterlasse eine Notiz an OpenStreetMap-Experten)",
+        "render": "Zusätzliche Informationen für OpenStreetMap-Experten: {fixme}"
+      },
+      "defibrillator-indoors": {
+        "mappings": {
+          "0": {
+            "then": "Dieser Defibrillator befindet sich im Gebäude"
+          },
+          "1": {
+            "then": "Dieser Defibrillator befindet sich im Freien"
+          }
+        },
+        "question": "Befindet sich dieser Defibrillator im Gebäude?"
+      },
+      "defibrillator-level": {
+        "mappings": {
+          "0": {
+            "then": "Dieser Defibrillator befindet sich im <b>Erdgeschoss</b>"
+          },
+          "1": {
+            "then": "Dieser Defibrillator befindet sich in der <b>ersten Etage</b>"
+          }
+        },
+        "question": "In welchem Stockwerk befindet sich dieser Defibrillator?",
+        "render": "Dieser Defibrallator befindet sich im {level}. Stockwerk"
+      },
+      "defibrillator-opening_hours": {
+        "mappings": {
+          "0": {
+            "then": "24/7 geöffnet (auch an Feiertagen)"
+          }
+        },
+        "question": "Zu welchen Zeiten ist dieser Defibrillator verfügbar?",
+        "render": "{opening_hours_table(opening_hours)}"
+      },
+      "defibrillator-phone": {
+        "question": "Wie lautet die Telefonnummer für Fragen zu diesem Defibrillator?",
+        "render": "Telefonnummer für Fragen zu diesem Defibrillator: <a href='tel:{phone}'>{phone}</a>"
+      },
+      "defibrillator-ref": {
+        "question": "Wie lautet die offizielle Identifikationsnummer des Geräts? (falls am Gerät sichtbar)",
+        "render": "Offizielle Identifikationsnummer des Geräts: <i>{ref}</i>"
+      },
+      "defibrillator-survey:date": {
+        "mappings": {
+          "0": {
+            "then": "Heute überprüft!"
+          }
+        },
+        "question": "Wann wurde dieser Defibrillator zuletzt überprüft?",
+        "render": "Dieser Defibrillator wurde zuletzt am {survey:date} überprüft"
+      }
+    },
+    "title": {
+      "render": "Defibrillator"
+    }
+  },
+  "direction": {
+    "description": "Diese Ebene visualisiert Richtungen",
+    "name": "Visualisierung der Richtung"
+  },
+  "drinking_water": {
+    "name": "Trinkwasserstelle",
+    "presets": {
+      "0": {
+        "title": "trinkwasser"
+      }
+    },
+    "tagRenderings": {
+      "Bottle refill": {
+        "mappings": {
+          "0": {
+            "then": "Es ist einfach, Wasserflaschen nachzufüllen"
+          },
+          "1": {
+            "then": "Wasserflaschen passen möglicherweise nicht"
+          }
+        },
+        "question": "Wie einfach ist es, Wasserflaschen zu füllen?"
+      },
+      "Still in use?": {
+        "mappings": {
+          "0": {
+            "then": "Diese Trinkwasserstelle funktioniert"
+          },
+          "1": {
+            "then": "Diese Trinkwasserstelle ist kaputt"
+          },
+          "2": {
+            "then": "Diese Trinkwasserstelle wurde geschlossen"
+          }
+        },
+        "question": "Ist diese Trinkwasserstelle noch in Betrieb?",
+        "render": "Der Betriebsstatus ist <i>{operational_status</i>"
+      },
+      "render-closest-drinking-water": {
+        "render": "<a href='#{_closest_other_drinking_water_id}'>Ein weiterer Trinkwasserbrunnen befindet sich in {_closest_other_drinking_water_distance} Meter</a>"
+      }
+    },
+    "title": {
+      "render": "Trinkwasserstelle"
+    }
+  },
+  "etymology": {
+    "description": "Alle Objekte, die eine bekannte Namensherkunft haben",
+    "name": "Hat eine Namensherkunft",
+    "tagRenderings": {
+      "simple etymology": {
+        "mappings": {
+          "0": {
+            "then": "Der Ursprung dieses Namens ist in der gesamten Literatur unbekannt"
+          }
+        },
+        "question": "Wonach ist dieses Objekt benannt?<br/><span class='subtle'>Das könnte auf einem Straßenschild stehen</span>",
+        "render": "Benannt nach {name:etymology}"
+      },
+      "wikipedia-etymology": {
+        "question": "Was ist das Wikidata-Element, nach dem dieses Objekt benannt ist?",
+        "render": "<h3>Wikipedia Artikel zur Namensherkunft</h3>{wikipedia(name:etymology:wikidata):max-height:20rem}"
+      }
+    }
+  },
+  "food": {
+    "filter": {
+      "0": {
+        "options": {
+          "0": {
+            "question": "Aktuell geöffnet"
+          }
+        }
+      },
+      "1": {
+        "options": {
+          "0": {
+            "question": "Hat vegetarische Speisen"
+          }
+        }
+      },
+      "2": {
+        "options": {
+          "0": {
+            "question": "Bietet vegan Speisen an"
+          }
+        }
+      },
+      "3": {
+        "options": {
+          "0": {
+            "question": "Hat halal Speisen"
+          }
+        }
+      }
+    },
+    "name": "Restaurants und Fast Food",
+    "presets": {
+      "0": {
+        "description": "Ein klassisches Speiselokal mit Sitzgelegenheiten, in dem vollständige Mahlzeiten von Kellnern serviert werden",
+        "title": "Restaurant"
+      },
+      "1": {
+        "description": "Ein Lebensmittelunternehmen, das sich auf schnellen Thekendienst und Essen zum Mitnehmen konzentriert",
+        "title": "Schnellimbiss"
+      },
+      "2": {
+        "title": "Pommesbude"
+      }
+    },
+    "tagRenderings": {
+      "Cuisine": {
+        "mappings": {
+          "0": {
+            "then": "Dies ist eine Pizzeria"
+          },
+          "1": {
+            "then": "Dies ist eine Pommesbude"
+          },
+          "2": {
+            "then": "Bietet vorwiegend Pastagerichte an"
+          }
+        },
+        "question": "Welches Essen gibt es hier?",
+        "render": "An diesem Ort gibt es hauptsächlich {cuisine}"
+      },
+      "Fastfood vs restaurant": {
+        "question": "Um was für ein Geschäft handelt es sich?"
+      },
+      "Name": {
+        "question": "Wie heißt dieses Restaurant?",
+        "render": "Das Restaurant heißt {name}"
+      },
+      "Takeaway": {
+        "mappings": {
+          "0": {
+            "then": "Dieses Geschäft bietet nur Artikel zur Mitnahme an"
+          },
+          "1": {
+            "then": "Mitnahme möglich"
+          },
+          "2": {
+            "then": "Mitnahme nicht möglich"
+          }
+        },
+        "question": "Ist an diesem Ort Mitnahme möglich?"
+      },
+      "Vegetarian (no friture)": {
+        "question": "Gibt es im das Restaurant vegetarische Speisen?"
+      },
+      "friture-take-your-container": {
+        "mappings": {
+          "0": {
+            "then": "Sie können <b>ihre eigenen Behälter</b> mitbringen, um Ihre Bestellung zu erhalten, was Einwegverpackungsmaterial und damit Abfall spart"
+          },
+          "1": {
+            "then": "Das Mitbringen eines eigenen Containers ist <b>nicht erlaubt</b>"
+          },
+          "2": {
+            "then": "Sie <b>müssen</b> Ihren eigenen Behälter mitbringen, um hier zu bestellen."
+          }
+        },
+        "question": "Wenn Sie Ihr eigenes Behältnis mitbringen (z. B. einen Kochtopf und kleine Töpfe), wird es dann zum Verpacken Ihrer Bestellung verwendet?<br/>"
+      },
+      "halal (no friture)": {
+        "mappings": {
+          "0": {
+            "then": "Hier gibt es keine halal Speisen"
+          },
+          "1": {
+            "then": "Hier gibt es wenige halal Speisen"
+          },
+          "2": {
+            "then": "Es gibt halal Speisen"
+          },
+          "3": {
+            "then": "Es gibt ausschließlich halal Speisen"
+          }
+        },
+        "question": "Gibt es im das Restaurant halal Speisen?"
+      }
+    },
+    "title": {
+      "mappings": {
+        "0": {
+          "then": "Restaurant <i>{name}</i>"
+        },
+        "1": {
+          "then": "Schnellrestaurant<i>{name}</i>"
+        }
+      }
+    }
+  },
+  "ghost_bike": {
+    "name": "Geisterräder",
+    "presets": {
+      "0": {
+        "title": "Geisterrad"
+      }
+    },
+    "tagRenderings": {
+      "ghost-bike-explanation": {
+        "render": "Ein <b>Geisterrad</b> ist ein Denkmal für einen Radfahrer, der bei einem Verkehrsunfall ums Leben kam, in Form eines weißen Fahrrades, das dauerhaft in der Nähe des Unfallortes aufgestellt wird."
+      },
+      "ghost_bike-inscription": {
+        "question": "Wie lautet die Inschrift auf diesem Geisterrad?",
+        "render": "<i>{inscription}</i>"
+      },
+      "ghost_bike-name": {
+        "mappings": {
+          "0": {
+            "then": "Auf dem Fahrrad ist kein Name angegeben"
+          }
+        },
+        "question": "An wen erinnert dieses Geisterrad?<span class='question-subtext'><br/>Bitte respektieren Sie die Privatsphäre - geben Sie den Namen nur an, wenn er weit verbreitet oder auf dem Fahrrad markiert ist. Den Familiennamen können Sie weglassen.</span>",
+        "render": "Im Gedenken an {name}"
+      },
+      "ghost_bike-source": {
+        "question": "Auf welcher Webseite kann man mehr Informationen über das Geisterrad oder den Unfall finden?",
+        "render": "<a href='{source}' target='_blank'>Mehr Informationen</a>"
+      },
+      "ghost_bike-start_date": {
+        "question": "Wann wurde dieses Geisterrad aufgestellt?",
+        "render": "Aufgestellt am {start_date}"
+      }
+    },
+    "title": {
+      "mappings": {
+        "0": {
+          "then": "Geisterrad im Gedenken an {name}"
+        }
+      },
+      "render": "Geisterrad"
+    }
+  },
+  "information_board": {
+    "name": "Informationstafeln",
+    "presets": {
+      "0": {
+        "title": "informationstafel"
+      }
+    },
+    "title": {
+      "render": "Informationstafel"
+    }
+  },
+  "map": {
+    "description": "Eine Karte, die für Touristen gedacht ist und dauerhaft im öffentlichen Raum aufgestellt ist",
+    "name": "Karten",
+    "presets": {
+      "0": {
+        "description": "Fehlende Karte hinzufügen",
+        "title": "Karte"
+      }
+    },
+    "tagRenderings": {
+      "map-attribution": {
+        "mappings": {
+          "0": {
+            "then": "OpenStreetMap ist eindeutig attributiert, einschließlich der ODBL-Lizenz"
+          },
+          "1": {
+            "then": "OpenStreetMap ist eindeutig attributiert, aber die Lizenz wird nicht erwähnt"
+          },
+          "2": {
+            "then": "OpenStreetMap wurde nicht erwähnt, aber jemand hat einen OpenStreetMap-Aufkleber darauf geklebt"
+          },
+          "3": {
+            "then": "Es gibt überhaupt keine Namensnennung"
+          },
+          "4": {
+            "then": "Es gibt überhaupt keine Namensnennung"
+          }
+        },
+        "question": "Ist die OpenStreetMap-Attribution vorhanden?"
+      },
+      "map-map_source": {
+        "mappings": {
+          "0": {
+            "then": "Diese Karte basiert auf OpenStreetMap"
+          }
+        },
+        "question": "Auf welchen Daten basiert diese Karte?",
+        "render": "Diese Karte basiert auf {map_source}"
+      }
+    },
+    "title": {
+      "render": "Karte"
+    }
+  },
+  "nature_reserve": {
+    "tagRenderings": {
+      "Curator": {
+        "question": "Wer ist der Verwalter dieses Naturschutzgebietes?<br/><span class='subtle'>Respektieren Sie die Privatsphäre - geben Sie nur dann einen Namen an, wenn dieser allgemein bekannt ist",
+        "render": "{curator} ist der Pfleger dieses Naturschutzgebietes"
+      },
+      "Dogs?": {
+        "mappings": {
+          "0": {
+            "then": "Hunde müssen angeleint sein"
+          },
+          "1": {
+            "then": "Hunde sind nicht erlaubt"
+          },
+          "2": {
+            "then": "Hunde dürfen frei herumlaufen"
+          }
+        },
+        "question": "Sind Hunde in diesem Naturschutzgebiet erlaubt?"
+      },
+      "Email": {
+        "question": "An welche Email-Adresse kann man sich bei Fragen und Problemen zu diesem Naturschutzgebiet wenden?<br/><span class='subtle'>Respektieren Sie die Privatsphäre - geben Sie nur dann eine persönliche Email-Adresse an, wenn diese allgemein bekannt ist",
+        "render": "<a href='mailto:{email}' target='_blank'>{email}</a>"
+      },
+      "Surface area": {
+        "render": "Grundfläche: {_surface:ha}ha"
+      },
+      "Website": {
+        "question": "Auf welcher Webseite kann man mehr Informationen über dieses Naturschutzgebiet finden?"
+      },
+      "phone": {
+        "question": "Welche Telefonnummer kann man bei Fragen und Problemen zu diesem Naturschutzgebiet anrufen?<br/><span class='subtle'>Respektieren Sie die Privatsphäre - geben Sie nur eine Telefonnummer an, wenn diese allgemein bekannt ist",
+        "render": "<a href='tel:{email}' target='_blank'>{phone}</a>"
+      }
+    }
+  },
+  "observation_tower": {
+    "description": "Türme zur Aussicht auf die umgebende Landschaft",
+    "name": "Aussichtstürme",
+    "presets": {
+      "0": {
+        "title": "Beobachtungsturm"
+      }
+    },
+    "tagRenderings": {
+      "Fee": {
+        "mappings": {
+          "0": {
+            "then": "Eintritt kostenlos"
+          }
+        },
+        "question": "Was kostet der Zugang zu diesem Turm?",
+        "render": "Der Besuch des Turms kostet <b>{charge}</b>"
+      },
+      "Height": {
+        "question": "Wie hoch ist dieser Turm?",
+        "render": "Dieser Turm ist {height} hoch"
+      },
+      "Operator": {
+        "question": "Wer betreibt diesen Turm?",
+        "render": "Betrieben von <b>{operator}</b>"
+      },
+      "name": {
+        "mappings": {
+          "0": {
+            "then": "Dieser Turm hat keinen eigenen Namen"
+          }
+        },
+        "question": "Wie heißt dieser Turm?",
+        "render": "Der Name dieses Turms lautet <b>{name}</b>"
+      }
+    },
+    "title": {
+      "mappings": {
+        "0": {
+          "then": "<b>{name}</b>"
+        }
+      },
+      "render": "Beobachtungsturm"
+    },
+    "units": {
+      "0": {
+        "applicableUnits": {
+          "0": {
+            "human": " Meter"
+          }
+        }
+      }
+    }
+  },
+  "picnic_table": {
+    "description": "Die Ebene zeigt Picknicktische an",
+    "name": "Picknick-Tische",
+    "presets": {
+      "0": {
+        "title": "picknicktisch"
+      }
+    },
+    "tagRenderings": {
+      "picnic_table-material": {
+        "mappings": {
+          "0": {
+            "then": "Dies ist ein Picknicktisch aus Holz"
+          },
+          "1": {
+            "then": "Dies ist ein Picknicktisch aus Beton"
+          }
+        },
+        "question": "Aus welchem Material besteht dieser Picknicktisch?",
+        "render": "Dieser Picknicktisch besteht aus {material}"
+      }
+    },
+    "title": {
+      "render": "Picknick-Tisch"
+    }
+  },
+  "playground": {
+    "description": "Spielplätze",
+    "name": "Spielplätze",
+    "presets": {
+      "0": {
+        "title": "Spielplatz"
+      }
+    },
+    "tagRenderings": {
+      "Playground-wheelchair": {
+        "mappings": {
+          "0": {
+            "then": "Vollständig zugänglich für Rollstuhlfahrer"
+          },
+          "1": {
+            "then": "Eingeschränkte Zugänglichkeit für Rollstuhlfahrer"
+          },
+          "2": {
+            "then": "Nicht zugänglich für Rollstuhlfahrer"
+          }
+        },
+        "question": "Ist dieser Spielplatz für Rollstuhlfahrer zugänglich?"
+      },
+      "playground-access": {
+        "mappings": {
+          "0": {
+            "then": "Zugänglich für die Allgemeinheit"
+          },
+          "1": {
+            "then": "Zugänglich für die Allgemeinheit"
+          },
+          "2": {
+            "then": "Nur für Kunden des Betreibers zugänglich"
+          },
+          "3": {
+            "then": "Nur für Schüler der Schule zugänglich"
+          },
+          "4": {
+            "then": "Nicht zugänglich"
+          }
+        },
+        "question": "Ist dieser Spielplatz für die Allgemeinheit zugänglich?"
+      },
+      "playground-email": {
+        "question": "Wie lautet die E-Mail Adresse des Spielplatzbetreuers?",
+        "render": "<a href='mailto:{email}'>{email}</a>"
+      },
+      "playground-lit": {
+        "mappings": {
+          "0": {
+            "then": "Dieser Spielplatz ist nachts beleuchtet"
+          },
+          "1": {
+            "then": "Dieser Spielplatz ist nachts nicht beleuchtet"
+          }
+        },
+        "question": "Ist dieser Spielplatz nachts beleuchtet?"
+      },
+      "playground-max_age": {
+        "question": "Bis zu welchem Alter dürfen Kinder auf diesem Spielplatz spielen?",
+        "render": "Zugang nur für Kinder bis maximal {max_age}"
+      },
+      "playground-min_age": {
+        "question": "Ab welchem Alter dürfen Kinder auf diesem Spielplatz spielen?",
+        "render": "Zugang nur für Kinder ab {min_age} Jahren"
+      },
+      "playground-opening_hours": {
+        "mappings": {
+          "0": {
+            "then": "Zugänglich von Sonnenaufgang bis Sonnenuntergang"
+          },
+          "1": {
+            "then": "Immer zugänglich"
+          },
+          "2": {
+            "then": "Immer zugänglich"
+          }
+        },
+        "question": "Wann ist dieser Spielplatz zugänglich?"
+      },
+      "playground-operator": {
+        "question": "Wer betreibt diesen Spielplatz?",
+        "render": "Betrieben von {operator}"
+      },
+      "playground-phone": {
+        "question": "Wie lautet die Telefonnummer vom Betreiber des Spielplatzes?",
+        "render": "<a href='tel:{phone}'>{phone}</a>"
+      },
+      "playground-surface": {
+        "mappings": {
+          "0": {
+            "then": "Die Oberfläche ist <b>Gras</b>"
+          },
+          "1": {
+            "then": "Die Oberfläche ist <b>Sand</b>"
+          },
+          "2": {
+            "then": "Die Oberfläche besteht aus <b>Holzschnitzeln</b>"
+          },
+          "3": {
+            "then": "Die Oberfläche ist <b>Pflastersteine</b>"
+          },
+          "4": {
+            "then": "Die Oberfläche ist <b>Asphalt</b>"
+          },
+          "5": {
+            "then": "Die Oberfläche ist <b>Beton</b>"
+          },
+          "6": {
+            "then": "Die Oberfläche ist <b>unbefestigt</b>"
+          },
+          "7": {
+            "then": "Die Oberfläche ist <b>befestigt</b>"
+          }
+        },
+        "question": "Welche Oberfläche hat dieser Spielplatz?<br/><i>Wenn es mehrere gibt, wähle die am häufigsten vorkommende aus</i>",
+        "render": "Die Oberfläche ist <b>{surface}</b>"
+      }
+    },
+    "title": {
+      "mappings": {
+        "0": {
+          "then": "Spielplatz <i>{name}</i>"
+        }
+      },
+      "render": "Spielplatz"
+    }
+  },
+  "public_bookcase": {
+    "description": "Ein Bücherschrank am Straßenrand mit Büchern, für jedermann zugänglich",
+    "filter": {
+      "2": {
+        "options": {
+          "0": {
+            "question": "Innen oder Außen"
+          }
+        }
+      }
+    },
+    "name": "Bücherschränke",
+    "presets": {
+      "0": {
+        "title": "Bücherschrank"
+      }
+    },
+    "tagRenderings": {
+      "bookcase-booktypes": {
+        "mappings": {
+          "0": {
+            "then": "Vorwiegend Kinderbücher"
+          },
+          "1": {
+            "then": "Vorwiegend Bücher für Erwachsene"
+          },
+          "2": {
+            "then": "Sowohl Bücher für Kinder als auch für Erwachsene"
+          }
+        },
+        "question": "Welche Art von Büchern sind in diesem öffentlichen Bücherschrank zu finden?"
+      },
+      "bookcase-is-accessible": {
+        "mappings": {
+          "0": {
+            "then": "Öffentlich zugänglich"
+          },
+          "1": {
+            "then": "Nur für Kunden zugänglich"
+          }
+        },
+        "question": "Ist dieser öffentliche Bücherschrank frei zugänglich?"
+      },
+      "bookcase-is-indoors": {
+        "mappings": {
+          "0": {
+            "then": "Dieser Bücherschrank befindet sich im Innenbereich"
+          },
+          "1": {
+            "then": "Dieser Bücherschrank befindet sich im Freien"
+          },
+          "2": {
+            "then": "Dieser Bücherschrank befindet sich im Freien"
+          }
+        },
+        "question": "Befindet sich dieser Bücherschrank im Freien?"
+      },
+      "public_bookcase-brand": {
+        "mappings": {
+          "0": {
+            "then": "Teil des Netzwerks 'Little Free Library'"
+          },
+          "1": {
+            "then": "Dieser öffentliche Bücherschrank ist nicht Teil eines größeren Netzwerks"
+          }
+        },
+        "question": "Ist dieser öffentliche Bücherschrank Teil eines größeren Netzwerks?",
+        "render": "Dieser Bücherschrank ist Teil von {brand}"
+      },
+      "public_bookcase-capacity": {
+        "question": "Wie viele Bücher passen in diesen öffentlichen Bücherschrank?",
+        "render": "{capacity} Bücher passen in diesen Bücherschrank"
+      },
+      "public_bookcase-name": {
+        "mappings": {
+          "0": {
+            "then": "Dieser Bücherschrank hat keinen Namen"
+          }
+        },
+        "question": "Wie heißt dieser öffentliche Bücherschrank?",
+        "render": "Der Name dieses Bücherschrank lautet {name}"
+      },
+      "public_bookcase-operator": {
+        "question": "Wer unterhält diesen öffentlichen Bücherschrank?",
+        "render": "Betrieben von {operator}"
+      },
+      "public_bookcase-ref": {
+        "mappings": {
+          "0": {
+            "then": "Dieser Bücherschrank ist nicht Teil eines größeren Netzwerks"
+          }
+        },
+        "question": "Wie lautet die Referenznummer dieses öffentlichen Bücherschranks?",
+        "render": "Die Referenznummer dieses öffentlichen Bücherschranks innerhalb {brand} lautet {ref}"
+      },
+      "public_bookcase-start_date": {
+        "question": "Wann wurde dieser öffentliche Bücherschrank installiert?",
+        "render": "Installiert am {start_date}"
+      },
+      "public_bookcase-website": {
+        "question": "Gibt es eine Website mit weiteren Informationen über diesen öffentlichen Bücherschrank?",
+        "render": "Weitere Informationen auf <a href='{website}' target='_blank'>der Webseite</a>"
+      }
+    },
+    "title": {
+      "mappings": {
+        "0": {
+          "then": "Öffentlicher Bücherschrank <i>{name}</i>"
+        }
+      },
+      "render": "Bücherschrank"
+    }
+  },
+  "shops": {
+    "description": "Ein Geschäft",
+    "name": "Geschäft",
+    "presets": {
+      "0": {
+        "description": "Ein neues Geschäft hinzufügen",
+        "title": "Geschäft"
+      }
+    },
+    "tagRenderings": {
+      "shops-email": {
+        "question": "Wie ist die Email-Adresse dieses Geschäfts?"
+      },
+      "shops-name": {
+        "question": "Wie ist der Name dieses Geschäfts?"
+      },
+      "shops-opening_hours": {
+        "question": "Wie sind die Öffnungszeiten dieses Geschäfts?"
+      },
+      "shops-phone": {
+        "question": "Wie ist die Telefonnummer?",
+        "render": "<a href='tel:{phone}'>{phone}</a>"
+      },
+      "shops-shop": {
+        "mappings": {
+          "0": {
+            "then": "Lebensmittelladen"
+          },
+          "1": {
+            "then": "Supermarkt"
+          },
+          "2": {
+            "then": "Bekleidungsgeschäft"
+          },
+          "3": {
+            "then": "Friseur"
+          },
+          "4": {
+            "then": "Bäckerei"
+          },
+          "5": {
+            "then": "Autowerkstatt"
+          },
+          "6": {
+            "then": "Autohändler"
+          }
+        },
+        "question": "Was wird in diesem Geschäft verkauft?",
+        "render": "Dieses Geschäft verkauft {shop}"
+      },
+      "shops-website": {
+        "question": "Wie lautet die Webseite dieses Geschäfts?",
+        "render": "<a href='{website}'>{website}</a>"
+      }
+    },
+    "title": {
+      "mappings": {
+        "0": {
+          "then": "{name}"
+        },
+        "1": {
+          "then": "{shop}"
+        }
+      },
+      "render": "Geschäft"
+    }
+  },
+  "slow_roads": {
+    "tagRenderings": {
+      "slow_roads-surface": {
+        "mappings": {
+          "0": {
+            "then": "Die Oberfläche ist <b>Gras</b>"
+          },
+          "1": {
+            "then": "Die Oberfläche ist <b>Erde</b>"
+          },
+          "2": {
+            "then": "Die Oberfläche ist <b>ohne festen Belag</b>"
+          },
+          "3": {
+            "then": "Die Oberfläche ist <b>Sand</b>"
+          },
+          "4": {
+            "then": "Die Oberfläche ist aus <b>Pflastersteinen</b>"
+          },
+          "5": {
+            "then": "Die Oberfläche ist <b>Asphalt</b>"
+          },
+          "6": {
+            "then": "Die Oberfläche ist <b>Beton</b>"
+          },
+          "7": {
+            "then": "Die Oberfläche ist <b>gepflastert</b>"
+          }
+        },
+        "render": "Die Oberfläche ist <b>{surface}</b>"
+      }
+    }
+  },
+  "sport_pitch": {
+    "description": "Ein Sportplatz",
+    "name": "Sportplätze",
+    "presets": {
+      "0": {
+        "title": "Tischtennisplatte"
+      },
+      "1": {
+        "title": "Sportplatz"
+      }
+    },
+    "tagRenderings": {
+      "sport-pitch-access": {
+        "mappings": {
+          "0": {
+            "then": "Öffentlicher Zugang"
+          },
+          "1": {
+            "then": "Eingeschränkter Zugang (z. B. nur mit Termin, zu bestimmten Zeiten, ...)"
+          },
+          "2": {
+            "then": "Zugang nur für Vereinsmitglieder"
+          },
+          "3": {
+            "then": "Privat - kein öffentlicher Zugang"
+          }
+        },
+        "question": "Ist dieser Sportplatz öffentlich zugänglich?"
+      },
+      "sport-pitch-reservation": {
+        "mappings": {
+          "0": {
+            "then": "Für die Nutzung des Sportplatzes ist eine Voranmeldung erforderlich"
+          },
+          "1": {
+            "then": "Für die Nutzung des Sportplatzes wird eine Voranmeldung empfohlen"
+          },
+          "2": {
+            "then": "Eine Voranmeldung ist möglich, aber nicht notwendig, um diesen Sportplatz zu nutzen"
+          },
+          "3": {
+            "then": "Termine nach Vereinbarung nicht möglich"
+          }
+        },
+        "question": "Muss man einen Termin vereinbaren, um diesen Sportplatz zu benutzen?"
+      },
+      "sport_pitch-email": {
+        "question": "Wie ist die Email-Adresse des Betreibers?"
+      },
+      "sport_pitch-opening_hours": {
+        "mappings": {
+          "1": {
+            "then": "Immer zugänglich"
+          }
+        },
+        "question": "Wann ist dieser Sportplatz zugänglich?"
+      },
+      "sport_pitch-phone": {
+        "question": "Wie ist die Telefonnummer des Betreibers?"
+      },
+      "sport_pitch-sport": {
+        "mappings": {
+          "0": {
+            "then": "Hier wird Basketball gespielt"
+          },
+          "1": {
+            "then": "Hier wird Fußball gespielt"
+          },
+          "2": {
+            "then": "Dies ist eine Tischtennisplatte"
+          },
+          "3": {
+            "then": "Hier wird Tennis gespielt"
+          },
+          "4": {
+            "then": "Hier wird Kopfball gespielt"
+          },
+          "5": {
+            "then": "Hier wird Basketball gespielt"
+          }
+        },
+        "question": "Welche Sportarten können hier gespielt werden?",
+        "render": "Hier wird {sport} gespielt"
+      },
+      "sport_pitch-surface": {
+        "mappings": {
+          "0": {
+            "then": "Die Oberfläche ist <b>Gras</b>"
+          },
+          "1": {
+            "then": "Die Oberfläche ist <b>Sand</b>"
+          },
+          "2": {
+            "then": "Die Oberfläche ist aus <b>Pflastersteinen</b>"
+          },
+          "3": {
+            "then": "Die Oberfläche ist <b>Asphalt</b>"
+          },
+          "4": {
+            "then": "Die Oberfläche ist <b>Beton</b>"
+          }
+        },
+        "question": "Was ist die Oberfläche dieses Sportplatzes?",
+        "render": "Die Oberfläche ist <b>{surface}</b>"
+      }
+    },
+    "title": {
+      "render": "Sportplatz"
+    }
+  },
+  "surveillance_camera": {
+    "name": "Überwachungskameras",
+    "tagRenderings": {
+      "Camera type: fixed; panning; dome": {
+        "mappings": {
+          "0": {
+            "then": "Eine fest montierte (nicht bewegliche) Kamera"
+          },
+          "1": {
+            "then": "Eine Kuppelkamera (drehbar)"
+          },
+          "2": {
+            "then": "Eine bewegliche Kamera"
+          }
+        },
+        "question": "Um welche Kameratyp handelt se sich?"
+      },
+      "Indoor camera? This isn't clear for 'public'-cameras": {
+        "mappings": {
+          "0": {
+            "then": "Diese Kamera befindet sich im Innenraum"
+          },
+          "1": {
+            "then": "Diese Kamera befindet sich im Freien"
+          },
+          "2": {
+            "then": "Diese Kamera ist möglicherweise im Freien"
+          }
+        },
+        "question": "Handelt es sich bei dem von dieser Kamera überwachten öffentlichen Raum um einen Innen- oder Außenbereich?"
+      },
+      "Level": {
+        "question": "Auf welcher Ebene befindet sich diese Kamera?",
+        "render": "Befindet sich auf Ebene {level}"
+      },
+      "Operator": {
+        "question": "Wer betreibt diese CCTV Kamera?",
+        "render": "Betrieben von {operator}"
+      },
+      "Surveillance type: public, outdoor, indoor": {
+        "mappings": {
+          "0": {
+            "then": "Überwacht wird ein öffentlicher Bereich, z. B. eine Straße, eine Brücke, ein Platz, ein Park, ein Bahnhof, ein öffentlicher Korridor oder Tunnel,..."
+          },
+          "1": {
+            "then": "Ein privater Außenbereich wird überwacht (z. B. ein Parkplatz, eine Tankstelle, ein Innenhof, ein Eingang, eine private Einfahrt, ...)"
+          },
+          "2": {
+            "then": "Ein privater Innenbereich wird überwacht, z. B. ein Geschäft, eine private Tiefgarage, ..."
+          }
+        },
+        "question": "Um was für eine Überwachungskamera handelt es sich"
+      },
+      "Surveillance:zone": {
+        "mappings": {
+          "0": {
+            "then": "Überwacht einen Parkplatz"
+          },
+          "1": {
+            "then": "Überwacht den Verkehr"
+          },
+          "2": {
+            "then": "Überwacht einen Eingang"
+          },
+          "3": {
+            "then": "Überwacht einen Gang"
+          },
+          "4": {
+            "then": "Überwacht eine Haltestelle"
+          },
+          "5": {
+            "then": "Überwacht ein Geschäft"
+          }
+        },
+        "question": "Was genau wird hier überwacht?",
+        "render": " Überwacht ein/e {surveillance:zone}"
+      },
+      "camera:mount": {
+        "mappings": {
+          "0": {
+            "then": "Diese Kamera ist an einer Wand montiert"
+          },
+          "1": {
+            "then": "Diese Kamera ist an einer Stange montiert"
+          },
+          "2": {
+            "then": "Diese Kamera ist an der Decke montiert"
+          }
+        },
+        "question": "Wie ist diese Kamera montiert?",
+        "render": "Montageart: {mount}"
+      },
+      "direction. We don't ask this for a dome on a pole or ceiling as it has a 360° view": {
+        "question": "In welche Himmelsrichtung ist diese Kamera ausgerichtet?"
+      }
+    },
+    "title": {
+      "render": "Überwachungskamera"
+    }
+  },
+  "toilet": {
+    "filter": {
+      "0": {
+        "options": {
+          "0": {
+            "question": "Rollstuhlgerecht"
+          }
+        }
+      },
+      "1": {
+        "options": {
+          "0": {
+            "question": "Hat einen Wickeltisch"
+          }
+        }
+      },
+      "2": {
+        "options": {
+          "0": {
+            "question": "Nutzung kostenlos"
+          }
+        }
+      }
+    },
+    "name": "Toiletten",
+    "presets": {
+      "0": {
+        "description": "Eine öffentlich zugängliche Toilette",
+        "title": "toilette"
+      },
+      "1": {
+        "description": "Eine Toilettenanlage mit mindestens einer rollstuhlgerechten Toilette",
+        "title": "toiletten mit rollstuhlgerechter Toilette"
+      }
+    },
+    "tagRenderings": {
+      "toilet-access": {
+        "mappings": {
+          "0": {
+            "then": "Öffentlicher Zugang"
+          },
+          "1": {
+            "then": "Nur Zugang für Kunden"
+          },
+          "2": {
+            "then": "Nicht zugänglich"
+          },
+          "3": {
+            "then": "Zugänglich, aber man muss einen Schlüssel für die Eingabe verlangen"
+          },
+          "4": {
+            "then": "Öffentlicher Zugang"
+          }
+        },
+        "question": "Sind diese Toiletten öffentlich zugänglich?",
+        "render": "Zugang ist {access}"
+      },
+      "toilet-changing_table:location": {
+        "mappings": {
+          "0": {
+            "then": "Der Wickeltisch befindet sich in der Damentoilette. "
+          },
+          "1": {
+            "then": "Der Wickeltisch befindet sich in der Herrentoilette. "
+          },
+          "2": {
+            "then": "Der Wickeltisch befindet sich in der Toilette für Rollstuhlfahrer. "
+          },
+          "3": {
+            "then": "Der Wickeltisch befindet sich in einem eigenen Raum. "
+          }
+        },
+        "question": "Wo befindet sich der Wickeltisch?",
+        "render": "Die Wickeltabelle befindet sich in {changing_table:location}"
+      },
+      "toilet-charge": {
+        "question": "Wie viel muss man für diese Toiletten bezahlen?",
+        "render": "Die Gebühr beträgt {charge}"
+      },
+      "toilet-handwashing": {
+        "mappings": {
+          "0": {
+            "then": "Diese Toilette verfügt über ein Waschbecken"
+          },
+          "1": {
+            "then": "Diese Toilette verfügt über <b>kein</b> Waschbecken"
+          }
+        },
+        "question": "Verfügt diese Toilette über ein Waschbecken?"
+      },
+      "toilet-has-paper": {
+        "mappings": {
+          "1": {
+            "then": "Für diese Toilette müssen Sie Ihr eigenes Toilettenpapier mitbringen"
+          }
+        },
+        "question": "Muss man für diese Toilette sein eigenes Toilettenpapier mitbringen?"
+      },
+      "toilets-changing-table": {
+        "mappings": {
+          "0": {
+            "then": "Ein Wickeltisch ist verfügbar"
+          },
+          "1": {
+            "then": "Es ist kein Wickeltisch verfügbar"
+          }
+        },
+        "question": "Ist ein Wickeltisch (zum Wechseln der Windeln) vorhanden?"
+      },
+      "toilets-fee": {
+        "mappings": {
+          "0": {
+            "then": "Dies sind bezahlte Toiletten"
+          },
+          "1": {
+            "then": "Kostenlose Nutzung"
+          }
+        },
+        "question": "Können diese Toiletten kostenlos benutzt werden?"
+      },
+      "toilets-type": {
+        "mappings": {
+          "0": {
+            "then": "Es gibt nur Sitztoiletten"
+          },
+          "1": {
+            "then": "Hier gibt es nur Pissoirs"
+          },
+          "2": {
+            "then": "Es gibt hier nur Hocktoiletten"
+          },
+          "3": {
+            "then": "Sowohl Sitztoiletten als auch Pissoirs sind hier verfügbar"
+          }
+        },
+        "question": "Welche Art von Toiletten sind das?"
+      },
+      "toilets-wheelchair": {
+        "mappings": {
+          "0": {
+            "then": "Es gibt eine Toilette für Rollstuhlfahrer"
+          },
+          "1": {
+            "then": "Kein Zugang für Rollstuhlfahrer"
+          }
+        },
+        "question": "Gibt es eine Toilette für Rollstuhlfahrer?"
+      }
+    },
+    "title": {
+      "render": "Toilette"
+    }
+  },
+  "trail": {
+    "name": "Wanderwege",
+    "tagRenderings": {
+      "Color": {
+        "mappings": {
+          "0": {
+            "then": "Blauer Weg"
+          },
+          "1": {
+            "then": "Roter Weg"
+          },
+          "2": {
+            "then": "Grüner Weg"
+          },
+          "3": {
+            "then": "Gelber Weg"
+          }
+        }
+      },
+      "trail-length": {
+        "render": "Der Wanderweg ist {_length:km} Kilometer lang"
+      }
+    },
+    "title": {
+      "render": "Wanderweg"
+    }
+  },
+  "tree_node": {
+    "name": "Baum",
+    "presets": {
+      "0": {
+        "description": "Ein Baum mit Blättern, z. B. Eiche oder Buche.",
+        "title": "Laubbaum"
+      },
+      "1": {
+        "description": "Ein Baum mit Nadeln, z. B. Kiefer oder Fichte.",
+        "title": "Nadelbaum"
+      },
+      "2": {
+        "description": "Wenn Sie nicht sicher sind, ob es sich um einen Laubbaum oder einen Nadelbaum handelt.",
+        "title": "Baum"
+      }
+    },
+    "tagRenderings": {
+      "tree-decidouous": {
+        "mappings": {
+          "0": {
+            "then": "Laubabwerfend: Der Baum verliert für eine gewisse Zeit des Jahres seine Blätter."
+          },
+          "1": {
+            "then": "immergrüner Baum."
+          }
+        },
+        "question": "Ist dies ein Nadelbaum oder ein Laubbaum?"
+      },
+      "tree-denotation": {
+        "mappings": {
+          "0": {
+            "then": "Der Baum ist aufgrund seiner Größe oder seiner markanten Lage bedeutsam. Er ist nützlich zur Orientierung."
+          },
+          "1": {
+            "then": "Der Baum ist ein Naturdenkmal, z. B. weil er besonders alt ist oder zu einer wertvollen Art gehört."
+          },
+          "2": {
+            "then": "Der Baum wird für landwirtschaftliche Zwecke genutzt, z. B. in einer Obstplantage."
+          },
+          "3": {
+            "then": "Der Baum steht in einem Park oder ähnlichem (Friedhof, Schulgelände, ...)."
+          },
+          "5": {
+            "then": "Dieser Baum steht entlang einer Straße."
+          },
+          "7": {
+            "then": "Dieser Baum steht außerhalb eines städtischen Gebiets."
+          }
+        },
+        "question": "Wie bedeutsam ist dieser Baum? Wählen Sie die erste Antwort, die zutrifft."
+      },
+      "tree-height": {
+        "mappings": {
+          "0": {
+            "then": "Höhe: {height}&nbsp;m"
+          }
+        },
+        "render": "Höhe: {height}"
+      },
+      "tree-heritage": {
+        "mappings": {
+          "0": {
+            "then": "<img src=\"./assets/layers/tree_node/Onroerend_Erfgoed_logo_without_text.svg\" style=\"width:0.85em;height:1em;vertical-align:middle\" alt=\"\"/> Als Denkmal registriert von der <i>Onroerend Erfgoed</i> Flandern"
+          },
+          "1": {
+            "then": "Als Denkmal registriert von der <i>Direction du Patrimoine culturel</i> Brüssel"
+          },
+          "2": {
+            "then": "Von einer anderen Organisation als Denkmal registriert"
+          },
+          "3": {
+            "then": "Nicht als Denkmal registriert"
+          },
+          "4": {
+            "then": "Von einer anderen Organisation als Denkmal registriert"
+          }
+        },
+        "question": "Ist dieser Baum ein Naturdenkmal?"
+      },
+      "tree-leaf_type": {
+        "mappings": {
+          "0": {
+            "then": "<img src=\"./assets/themes/trees/broadleaved.svg\" style=\"width:1.5em;height:1.5em\" alt=\"\"/> Laubbaum"
+          },
+          "1": {
+            "then": "<img src=\"./assets/themes/trees/needleleaved.svg\" style=\"width:1.5em;height:1.5em\" alt=\"\"/> Nadelbaum"
+          },
+          "2": {
+            "then": "<img src=\"./assets/themes/trees/leafless.svg\" style=\"width:1.5em;height:1.5em\" alt=\"\"/> Dauerhaft blattlos"
+          }
+        },
+        "question": "Ist dies ein Laub- oder Nadelbaum?"
+      },
+      "tree_node-name": {
+        "mappings": {
+          "0": {
+            "then": "Der Baum hat keinen Namen."
+          }
+        },
+        "question": "Hat der Baum einen Namen?",
+        "render": "Name: {name}"
+      },
+      "tree_node-ref:OnroerendErfgoed": {
+        "question": "Wie lautet die Kennung der Onroerend Erfgoed Flanders?",
+        "render": ""
+      },
+      "tree_node-wikidata": {
+        "question": "Was ist das passende Wikidata Element zu diesem Baum?",
+        "render": "<img src=\"./assets/svg/wikidata.svg\" style=\"width:1em;height:0.56em;vertical-align:middle\" alt=\"\"/> Wikidata: <a href=\"http://www.wikidata.org/entity/{wikidata}\">{wikidata}</a>"
+      }
+    },
+    "title": {
+      "mappings": {
+        "0": {
+          "then": "<i>{name}</i>"
+        }
+      },
+      "render": "Baum"
+    }
+  },
+  "viewpoint": {
+    "description": "Ein schöner Aussichtspunkt oder eine schöne Aussicht. Ideal zum Hinzufügen eines Bildes, wenn keine andere Kategorie passt",
+    "name": "Aussichtspunkt",
+    "presets": {
+      "0": {
+        "title": "Aussichtspunkt"
+      }
+    },
+    "tagRenderings": {
+      "viewpoint-description": {
+        "question": "Möchten Sie eine Beschreibung hinzufügen?"
+      }
+    },
+    "title": {
+      "render": "Aussichtspunkt"
+    }
+  },
+  "visitor_information_centre": {
+    "description": "Ein Besucherzentrum bietet Informationen über eine bestimmte Attraktion oder Sehenswürdigkeit, an der es sich befindet.",
+    "name": "Besucherinformationszentrum",
+    "title": {
+      "mappings": {
+        "1": {
+          "then": "{name}"
+        }
+      },
+      "render": "{name}"
+    }
+  },
+  "waste_basket": {
+    "description": "Dies ist ein öffentlicher Abfalleimer, in den Sie Ihren Müll entsorgen können.",
+    "iconSize": {
+      "mappings": {
+        "0": {
+          "then": "Abfalleimer"
+        }
+      }
+    },
+    "name": "Abfalleimer",
+    "presets": {
+      "0": {
+        "title": "Abfalleimer"
+      }
+    },
+    "tagRenderings": {
+      "dispensing_dog_bags": {
+        "mappings": {
+          "0": {
+            "then": "Dieser Abfalleimer verfügt über einen Spender für (Hunde-)Kotbeutel"
+          },
+          "1": {
+            "then": "Dieser Abfalleimer <b>hat keinen</b> Spender für (Hunde-)Kotbeutel"
+          },
+          "2": {
+            "then": "Dieser Abfalleimer <b>hat keinen</b> Spender für (Hunde-)Kotbeutel"
+          }
+        },
+        "question": "Verfügt dieser Abfalleimer über einen Spender für (Hunde-)Kotbeutel?"
+      },
+      "waste-basket-waste-types": {
+        "mappings": {
+          "0": {
+            "then": "Ein Abfalleimer für allgemeinen Müll"
+          },
+          "1": {
+            "then": "Ein Abfalleimer für allgemeinen Müll"
+          },
+          "2": {
+            "then": "Ein Abfalleimer für Hundekot"
+          },
+          "3": {
+            "then": "Mülleimer für Zigaretten"
+          },
+          "4": {
+            "then": "Mülleimer für Drogen"
+          },
+          "5": {
+            "then": "Ein Abfalleimer für Nadeln und andere scharfe Gegenstände"
+          }
+        },
+        "question": "Um was für einen Abfalleimer handelt es sich?"
+      }
+    },
+    "title": {
+      "render": "Abfalleimer"
+    },
+    "mapRendering": {
+      "0": {
+        "iconSize": {
+          "mappings": {
+            "0": {
+              "then": "Abfalleimer"
+            }
+          }
+        }
+      }
+    }
+  },
+  "watermill": {
+    "name": "Wassermühle"
+  },
   "charging_station": {
     "description": "Eine Ladestation",
     "filter": {
@@ -960,9 +2913,39 @@
         }
       }
     },
-    "presets": {
-      "0": {
-        "title": "Ladestation"
+    "units": {
+      "0": {
+        "applicableUnits": {
+          "0": {
+            "human": " Minuten",
+            "humanSingular": " Minute"
+          },
+          "1": {
+            "human": " Stunden",
+            "humanSingular": " Stunde"
+          },
+          "2": {
+            "human": " Tage",
+            "humanSingular": " Tag"
+          }
+        }
+      },
+      "1": {
+        "applicableUnits": {
+          "0": {
+            "human": "Volt"
+          }
+        }
+      },
+      "3": {
+        "applicableUnits": {
+          "0": {
+            "human": "Kilowatt"
+          },
+          "1": {
+            "human": "Megawatt"
+          }
+        }
       }
     },
     "tagRenderings": {
@@ -1193,2113 +3176,10 @@
         "render": "Weitere Informationen auf <a href='{website}'>{website}</a>"
       }
     },
-    "units": {
-      "0": {
-        "applicableUnits": {
-          "0": {
-            "human": " Minuten",
-            "humanSingular": " Minute"
-          },
-          "1": {
-            "human": " Stunden",
-            "humanSingular": " Stunde"
-          },
-          "2": {
-            "human": " Tage",
-            "humanSingular": " Tag"
-          }
-        }
-      },
-      "1": {
-        "applicableUnits": {
-          "0": {
-            "human": "Volt"
-          }
-        }
-      },
-      "3": {
-        "applicableUnits": {
-          "0": {
-            "human": "Kilowatt"
-          },
-          "1": {
-            "human": "Megawatt"
-          }
-        }
-      }
-    }
-  },
-  "crossings": {
-    "description": "Übergänge für Fußgänger und Radfahrer",
-    "name": "Kreuzungen",
     "presets": {
       "0": {
-        "description": "Kreuzung für Fußgänger und/oder Radfahrer",
-        "title": "Kreuzung"
-      },
-      "1": {
-        "description": "Ampel an einer Straße",
-        "title": "Ampel"
-      }
-    },
-    "tagRenderings": {
-      "crossing-bicycle-allowed": {
-        "mappings": {
-          "0": {
-            "then": "Radfahrer können diese Kreuzung nutzen"
-          },
-          "1": {
-            "then": "Radfahrer können diese Kreuzung nicht nutzen"
-          }
-        },
-        "question": "Können Radfahrer diese Kreuzung nutzen?"
-      },
-      "crossing-button": {
-        "mappings": {
-          "0": {
-            "then": "Diese Ampel hat eine Taste, um ein grünes Signal anzufordern"
-          },
-          "1": {
-            "then": "Diese Ampel hat keine Taste, um ein grünes Signal anzufordern."
-          }
-        },
-        "question": "Hat diese Ampel eine Taste, um ein grünes Signal anzufordern?"
-      },
-      "crossing-continue-through-red": {
-        "mappings": {
-          "0": {
-            "then": "Ein Radfahrer kann bei roter Ampel geradeaus fahren <img src='./assets/layers/crossings/Belgian_road_sign_B23.svg' style='width: 3em'>"
-          },
-          "1": {
-            "then": "Ein Radfahrer kann bei roter Ampel geradeaus fahren"
-          },
-          "2": {
-            "then": "Ein Radfahrer kann bei roter Ampel nicht geradeaus fahren"
-          }
-        },
-        "question": "Kann ein Radfahrer bei roter Ampel geradeaus fahren?"
-      },
-      "crossing-has-island": {
-        "mappings": {
-          "0": {
-            "then": "Der Übergang hat eine Verkehrsinsel"
-          },
-          "1": {
-            "then": "Diese Ampel hat eine Taste, um ein grünes Signal anzufordern"
-          }
-        },
-        "question": "Gibt es an diesem Übergang eine Verkehrsinsel?"
-      },
-      "crossing-is-zebra": {
-        "mappings": {
-          "0": {
-            "then": "Dies ist ein Zebrastreifen"
-          },
-          "1": {
-            "then": "Dies ist kein Zebrastreifen"
-          }
-        },
-        "question": "Ist das ein Zebrastreifen?"
-      },
-      "crossing-right-turn-through-red": {
-        "mappings": {
-          "0": {
-            "then": "Ein Radfahrer kann bei roter Ampel rechts abbiegen <img src='./assets/layers/crossings/Belgian_road_sign_B22.svg' style='width: 3em'>"
-          },
-          "1": {
-            "then": "Ein Radfahrer kann bei roter Ampel rechts abbiegen"
-          },
-          "2": {
-            "then": "Ein Radfahrer kann bei roter Ampel nicht rechts abbiegen"
-          }
-        },
-        "question": "Kann ein Radfahrer bei roter Ampel rechts abbiegen?"
-      },
-      "crossing-tactile": {
-        "mappings": {
-          "0": {
-            "then": "An dieser Kreuzung gibt es ein Blindenleitsystem"
-          },
-          "1": {
-            "then": "Diese Kreuzung hat kein Blindenleitsystem"
-          },
-          "2": {
-            "then": "Diese Kreuzung hat taktile Pflasterung, ist aber nicht korrekt"
-          }
-        },
-        "question": "Gibt es an dieser Kreuzung ein Blindenleitsystem?"
-      },
-      "crossing-type": {
-        "mappings": {
-          "0": {
-            "then": "Kreuzungen ohne Ampeln"
-          },
-          "1": {
-            "then": "Kreuzungen mit Ampeln"
-          },
-          "2": {
-            "then": "Zebrastreifen"
-          }
-        },
-        "question": "Was ist das für eine Kreuzung?"
-      }
-    },
-    "title": {
-      "mappings": {
-        "0": {
-          "then": "Ampel"
-        },
-        "1": {
-          "then": "Kreuzung mit Ampeln"
-        }
-      },
-      "render": "Kreuzung"
-    }
-  },
-  "cycleways_and_roads": {
-    "name": "Radwege und Straßen",
-    "tagRenderings": {
-      "Cycleway type for a road": {
-        "mappings": {
-          "0": {
-            "then": "Es gibt eine geteilte Fahrspur"
-          },
-          "1": {
-            "then": "Es gibt eine Spur neben der Straße (getrennt durch eine Straßenmarkierung)"
-          },
-          "2": {
-            "then": "Es gibt einen Weg, aber keinen Radweg, der auf der Karte getrennt von dieser Straße eingezeichnet ist."
-          },
-          "3": {
-            "then": "Hier ist ein getrennter Radweg vorhanden"
-          },
-          "4": {
-            "then": "Es gibt keinen Radweg"
-          },
-          "5": {
-            "then": "Es gibt keinen Radweg"
-          }
-        },
-        "question": "Was für ein Radweg ist hier?"
-      },
-      "Cycleway:smoothness": {
-        "mappings": {
-          "0": {
-            "then": "Geeignet für dünne Rollen: Rollerblades, Skateboard"
-          },
-          "1": {
-            "then": "Geeignet für dünne Reifen: Rennrad"
-          },
-          "2": {
-            "then": "Geeignet für normale Reifen: Fahrrad, Rollstuhl, Scooter"
-          },
-          "3": {
-            "then": "Geeignet für breite Reifen: Trekkingfahrrad, Auto, Rikscha"
-          },
-          "4": {
-            "then": "Geeignet für Fahrzeuge mit großer Bodenfreiheit: leichte Geländewagen"
-          },
-          "5": {
-            "then": "Geeignet für Geländefahrzeuge: schwerer Geländewagen"
-          },
-          "6": {
-            "then": "Geeignet für Geländefahrzeuge: Traktor, ATV"
-          },
-          "7": {
-            "then": "Unpassierbar / Keine bereiften Fahrzeuge"
-          }
-        },
-        "question": "Wie eben ist dieser Radweg?"
-      },
-      "Cycleway:surface": {
-        "mappings": {
-          "0": {
-            "then": "Dieser Radweg hat keinen festen Belag"
-          },
-          "1": {
-            "then": "Dieser Radweg hat einen festen Belag"
-          },
-          "2": {
-            "then": "Der Radweg ist aus Asphalt"
-          },
-          "3": {
-            "then": "Dieser Fahrradweg besteht aus ebenen Pflastersteinen"
-          },
-          "4": {
-            "then": "Der Radweg ist aus Beton"
-          },
-          "5": {
-            "then": "Dieser Radweg besteht aus Kopfsteinpflaster"
-          },
-          "6": {
-            "then": "Dieser Fahrradweg besteht aus unregelmäßigem, unbehauenem Kopfsteinpflaster"
-          },
-          "7": {
-            "then": "Dieser Fahrradweg besteht aus regelmäßigem, behauenem Kopfsteinpflaster"
-          },
-          "8": {
-            "then": "Der Radweg ist aus Holz"
-          },
-          "9": {
-            "then": "Der Radweg ist aus Schotter"
-          },
-          "10": {
-            "then": "Dieser Radweg besteht aus feinem Schotter"
-          },
-          "11": {
-            "then": "Der Radweg ist aus Kies"
-          },
-          "12": {
-            "then": "Dieser Radweg besteht aus Rohboden"
-          }
-        },
-        "question": "Was ist der Belag dieses Radwegs?",
-        "render": "Der Radweg ist aus {cycleway:surface}"
-      },
-      "Is this a cyclestreet? (For a road)": {
-        "mappings": {
-          "0": {
-            "then": "Dies ist eine Fahrradstraße in einer 30km/h Zone."
-          },
-          "1": {
-            "then": "Dies ist eine Fahrradstraße"
-          },
-          "2": {
-            "then": "Dies ist keine Fahrradstraße."
-          }
-        },
-        "question": "Ist das eine Fahrradstraße?"
-      },
-      "Maxspeed (for road)": {
-        "mappings": {
-          "0": {
-            "then": "Die Höchstgeschwindigkeit ist 20 km/h"
-          },
-          "1": {
-            "then": "Die Höchstgeschwindigkeit ist 30 km/h"
-          },
-          "2": {
-            "then": "Die Höchstgeschwindigkeit ist 50 km/h"
-          },
-          "3": {
-            "then": "Die Höchstgeschwindigkeit ist 70 km/h"
-          },
-          "4": {
-            "then": "Die Höchstgeschwindigkeit ist 90 km/h"
-          }
-        },
-        "question": "Was ist die Höchstgeschwindigkeit auf dieser Straße?",
-        "render": "Die Höchstgeschwindigkeit auf dieser Straße beträgt {maxspeed} km/h"
-      },
-      "Surface of the road": {
-        "mappings": {
-          "0": {
-            "then": "Dieser Radweg ist nicht befestigt"
-          },
-          "1": {
-            "then": "Dieser Radweg hat einen festen Belag"
-          },
-          "2": {
-            "then": "Der Radweg ist aus Asphalt"
-          },
-          "3": {
-            "then": "Dieser Fahrradweg besteht aus ebenen Pflastersteinen"
-          },
-          "4": {
-            "then": "Der Radweg ist aus Beton"
-          },
-          "5": {
-            "then": "Dieser Radweg besteht aus Kopfsteinpflaster"
-          },
-          "6": {
-            "then": "Dieser Fahrradweg besteht aus unregelmäßigem, unbehauenem Kopfsteinpflaster"
-          },
-          "7": {
-            "then": "Dieser Fahrradweg besteht aus regelmäßigem, behauenem Kopfsteinpflaster"
-          },
-          "8": {
-            "then": "Der Radweg ist aus Holz"
-          },
-          "9": {
-            "then": "Der Radweg ist aus Schotter"
-          },
-          "10": {
-            "then": "Dieser Radweg besteht aus feinem Schotter"
-          },
-          "11": {
-            "then": "Der Radweg ist aus Kies"
-          },
-          "12": {
-            "then": "Dieser Radweg besteht aus Rohboden"
-          }
-        },
-        "question": "Was ist der Belag dieser Straße?",
-        "render": "Der Radweg ist aus {surface}"
-      },
-      "Surface of the street": {
-        "mappings": {
-          "0": {
-            "then": "Geeignet für dünne Rollen: Rollerblades, Skateboard"
-          },
-          "1": {
-            "then": "Geeignet für dünne Reifen: Rennrad"
-          },
-          "2": {
-            "then": "Geeignet für normale Reifen: Fahrrad, Rollstuhl, Scooter"
-          },
-          "3": {
-            "then": "Geeignet für breite Reifen: Trekkingfahrrad, Auto, Rikscha"
-          },
-          "4": {
-            "then": "Geeignet für Fahrzeuge mit großer Bodenfreiheit: leichte Geländewagen"
-          },
-          "5": {
-            "then": "Geeignet für Geländefahrzeuge: schwerer Geländewagen"
-          },
-          "6": {
-            "then": "Geeignet für spezielle Geländewagen: Traktor, ATV"
-          },
-          "7": {
-            "then": "Unpassierbar / Keine bereiften Fahrzeuge"
-          }
-        },
-        "question": "Wie eben ist diese Straße?"
-      },
-      "cyclelan-segregation": {
-        "mappings": {
-          "0": {
-            "then": "Der Radweg ist abgegrenzt durch eine gestrichelte Linie"
-          },
-          "1": {
-            "then": "Der Radweg ist abgegrenzt durch eine durchgezogene Linie"
-          },
-          "2": {
-            "then": "Der Radweg ist abgegrenzt durch eine Parkspur"
-          },
-          "3": {
-            "then": "Dieser Radweg ist getrennt durch einen Bordstein"
-          }
-        },
-        "question": "Wie ist der Radweg von der Straße abgegrenzt?"
-      },
-      "cycleway-lane-track-traffic-signs": {
-        "mappings": {
-          "0": {
-            "then": "Vorgeschriebener Radweg <img src='./assets/themes/cycle_infra/Belgian_road_sign_D07.svg' style='width: 3em'>"
-          },
-          "1": {
-            "then": "Vorgeschriebener Radweg (mit Zusatzschild)<br><img src='./assets/themes/cycle_infra/Belgian_road_sign_D07.svg' style='width: 3em'> "
-          },
-          "2": {
-            "then": "Getrennter Fuß-/Radweg <img src='./assets/themes/cycle_infra/Belgian_road_sign_D09.svg' style='width: 3em'>"
-          },
-          "3": {
-            "then": "Gemeinsamer Fuß-/Radweg <img src='./assets/themes/cycle_infra/Belgian_road_sign_D10.svg' style='width: 3em'>"
-          },
-          "4": {
-            "then": "Kein Verkehrsschild vorhanden"
-          }
-        },
-        "question": "Welches Verkehrszeichen hat dieser Radweg?"
-      },
-      "cycleway-segregation": {
-        "mappings": {
-          "0": {
-            "then": "Der Radweg ist abgegrenzt durch eine gestrichelte Linie"
-          },
-          "1": {
-            "then": "Der Radweg ist abgegrenzt durch eine durchgezogene Linie"
-          },
-          "2": {
-            "then": "Der Radweg ist abgegrenzt durch eine Parkspur"
-          },
-          "3": {
-            "then": "Dieser Radweg ist getrennt durch einen Bordstein"
-          }
-        },
-        "question": "Wie ist der Radweg von der Straße abgegrenzt?"
-      },
-      "cycleway-traffic-signs": {
-        "mappings": {
-          "0": {
-            "then": "Vorgeschriebener Radweg <img src='./assets/themes/cycle_infra/Belgian_road_sign_D07.svg' style='width: 3em'>"
-          },
-          "1": {
-            "then": "Vorgeschriebener Radweg (mit Zusatzschild)<br><img src='./assets/themes/cycle_infra/Belgian_road_sign_D07.svg' style='width: 3em'> "
-          },
-          "2": {
-            "then": "Getrennter Fuß-/Radweg <img src='./assets/themes/cycle_infra/Belgian_road_sign_D09.svg' style='width: 3em'>"
-          },
-          "3": {
-            "then": "Gemeinsamer Fuß-/Radweg <img src='./assets/themes/cycle_infra/Belgian_road_sign_D10.svg' style='width: 3em'>"
-          },
-          "4": {
-            "then": "Kein Verkehrsschild vorhanden"
-          }
-        },
-        "question": "Welches Verkehrszeichen hat dieser Radweg?"
-      },
-      "cycleway-traffic-signs-D7-supplementary": {
-        "mappings": {
-          "1": {
-            "then": "<img src='./assets/themes/cycle_infra/Belgian_traffic_sign_M13.svg' style='width: 3em'>"
-          },
-          "6": {
-            "then": "Kein zusätzliches Verkehrszeichen vorhanden"
-          }
-        },
-        "question": "Hat das Verkehrszeichen D7 (<img src='./assets/themes/cycle_infra/Belgian_road_sign_D07.svg' style='width: 1.5em'>) ein Zusatzzeichen?"
-      },
-      "cycleway-traffic-signs-supplementary": {
-        "mappings": {
-          "6": {
-            "then": "Kein zusätzliches Verkehrszeichen vorhanden"
-          }
-        },
-        "question": "Hat das Verkehrszeichen D7 (<img src='./assets/themes/cycle_infra/Belgian_road_sign_D07.svg' style='width: 1.5em'>) ein Zusatzzeichen?"
-      },
-      "cycleways_and_roads-cycleway:buffer": {
-        "question": "Wie breit ist der Abstand zwischen Radweg und Straße?",
-        "render": "Der Sicherheitsabstand zu diesem Radweg beträgt {cycleway:buffer} m"
-      },
-      "is lit?": {
-        "mappings": {
-          "0": {
-            "then": "Diese Straße ist beleuchtet"
-          },
-          "1": {
-            "then": "Diese Straße ist nicht beleuchtet"
-          },
-          "2": {
-            "then": "Diese Straße ist nachts beleuchtet"
-          },
-          "3": {
-            "then": "Diese Straße ist durchgehend beleuchtet"
-          }
-        },
-        "question": "Ist diese Straße beleuchtet?"
-      },
-      "width:carriageway": {
-        "question": "Wie groß ist die Fahrbahnbreite dieser Straße (in Metern)?<br/><span class='subtle'>Diese wird von Bordstein zu Bordstein gemessen und schließt daher die Breite von parallelen Parkspuren ein</span>",
-        "render": "Die Fahrbahnbreite dieser Straße beträgt <strong>{width:carriageway}m</strong>"
-      }
-    },
-    "title": {
-      "mappings": {
-        "0": {
-          "then": "Radweg"
-        },
-        "1": {
-          "then": "Gemeinsame Fahrspur"
-        },
-        "2": {
-          "then": "Fahrradspur"
-        },
-        "3": {
-          "then": "Radweg neben der Straße"
-        },
-        "4": {
-          "then": "Fahrradstraße"
-        }
-      },
-      "render": "Radwege"
-    }
-  },
-  "defibrillator": {
-    "name": "Defibrillatoren",
-    "presets": {
-      "0": {
-        "title": "Defibrillator"
-      }
-    },
-    "tagRenderings": {
-      "defibrillator-access": {
-        "mappings": {
-          "0": {
-            "then": "Öffentlich zugänglich"
-          },
-          "1": {
-            "then": "Öffentlich zugänglich"
-          },
-          "2": {
-            "then": "Nur für Kunden zugänglich"
-          },
-          "3": {
-            "then": "Nicht für die Öffentlichkeit zugänglich (z.B. nur für das Personal, die Eigentümer, ...)"
-          },
-          "4": {
-            "then": "Nicht zugänglich, möglicherweise nur für betriebliche Nutzung"
-          }
-        },
-        "question": "Ist dieser Defibrillator frei zugänglich?",
-        "render": "Zugang ist {access}"
-      },
-      "defibrillator-defibrillator": {
-        "mappings": {
-          "0": {
-            "then": "Dies ist ein manueller Defibrillator für den professionellen Einsatz"
-          },
-          "1": {
-            "then": "Dies ist ein normaler automatischer Defibrillator"
-          }
-        },
-        "question": "Ist dies ein normaler automatischer Defibrillator oder ein manueller Defibrillator nur für Profis?",
-        "render": "Es gibt keine Informationen über den Gerätetyp"
-      },
-      "defibrillator-defibrillator:location": {
-        "question": "Bitte geben Sie einige Erläuterungen dazu, wo der Defibrillator zu finden ist (in der lokalen Sprache)",
-        "render": "<i>Zusätzliche Informationen über den Standort (in der Landessprache):</i><br/>{defibrillator:location}"
-      },
-      "defibrillator-defibrillator:location:en": {
-        "question": "Bitte geben Sie einige Erläuterungen dazu, wo der Defibrillator zu finden ist (auf Englisch)",
-        "render": "<i>Zusätzliche Informationen über den Standort (auf Englisch):</i><br/>{defibrillator:location}"
-      },
-      "defibrillator-defibrillator:location:fr": {
-        "question": "Bitte geben Sie einige Erläuterungen dazu, wo der Defibrillator zu finden ist (auf Französisch)",
-        "render": "<i>Zusätzliche Informationen zum Standort (auf Französisch):</i><br/>{defibrillator:Standort:fr}"
-      },
-      "defibrillator-description": {
-        "question": "Gibt es nützliche Informationen für Benutzer, die Sie oben nicht beschreiben konnten? (leer lassen, wenn nein)",
-        "render": "Zusätzliche Informationen: {description}"
-      },
-      "defibrillator-email": {
-        "question": "Wie lautet die E-Mail für Fragen zu diesem Defibrillator?",
-        "render": "E-Mail für Fragen zu diesem Defibrillator: <a href='mailto:{email}'>{email}</a>"
-      },
-      "defibrillator-fixme": {
-        "question": "Gibt es einen Fehler in der Kartierung, den Sie hier nicht beheben konnten? (hinterlasse eine Notiz an OpenStreetMap-Experten)",
-        "render": "Zusätzliche Informationen für OpenStreetMap-Experten: {fixme}"
-      },
-      "defibrillator-indoors": {
-        "mappings": {
-          "0": {
-            "then": "Dieser Defibrillator befindet sich im Gebäude"
-          },
-          "1": {
-            "then": "Dieser Defibrillator befindet sich im Freien"
-          }
-        },
-        "question": "Befindet sich dieser Defibrillator im Gebäude?"
-      },
-      "defibrillator-level": {
-        "mappings": {
-          "0": {
-            "then": "Dieser Defibrillator befindet sich im <b>Erdgeschoss</b>"
-          },
-          "1": {
-            "then": "Dieser Defibrillator befindet sich in der <b>ersten Etage</b>"
-          }
-        },
-        "question": "In welchem Stockwerk befindet sich dieser Defibrillator?",
-        "render": "Dieser Defibrallator befindet sich im {level}. Stockwerk"
-      },
-      "defibrillator-opening_hours": {
-        "mappings": {
-          "0": {
-            "then": "24/7 geöffnet (auch an Feiertagen)"
-          }
-        },
-        "question": "Zu welchen Zeiten ist dieser Defibrillator verfügbar?",
-        "render": "{opening_hours_table(opening_hours)}"
-      },
-      "defibrillator-phone": {
-        "question": "Wie lautet die Telefonnummer für Fragen zu diesem Defibrillator?",
-        "render": "Telefonnummer für Fragen zu diesem Defibrillator: <a href='tel:{phone}'>{phone}</a>"
-      },
-      "defibrillator-ref": {
-        "question": "Wie lautet die offizielle Identifikationsnummer des Geräts? (falls am Gerät sichtbar)",
-        "render": "Offizielle Identifikationsnummer des Geräts: <i>{ref}</i>"
-      },
-      "defibrillator-survey:date": {
-        "mappings": {
-          "0": {
-            "then": "Heute überprüft!"
-          }
-        },
-        "question": "Wann wurde dieser Defibrillator zuletzt überprüft?",
-        "render": "Dieser Defibrillator wurde zuletzt am {survey:date} überprüft"
-      }
-    },
-    "title": {
-      "render": "Defibrillator"
-    }
-  },
-  "direction": {
-    "description": "Diese Ebene visualisiert Richtungen",
-    "name": "Visualisierung der Richtung"
-  },
-  "drinking_water": {
-    "name": "Trinkwasserstelle",
-    "presets": {
-      "0": {
-        "title": "trinkwasser"
-      }
-    },
-    "tagRenderings": {
-      "Bottle refill": {
-        "mappings": {
-          "0": {
-            "then": "Es ist einfach, Wasserflaschen nachzufüllen"
-          },
-          "1": {
-            "then": "Wasserflaschen passen möglicherweise nicht"
-          }
-        },
-        "question": "Wie einfach ist es, Wasserflaschen zu füllen?"
-      },
-      "Still in use?": {
-        "mappings": {
-          "0": {
-            "then": "Diese Trinkwasserstelle funktioniert"
-          },
-          "1": {
-            "then": "Diese Trinkwasserstelle ist kaputt"
-          },
-          "2": {
-            "then": "Diese Trinkwasserstelle wurde geschlossen"
-          }
-        },
-        "question": "Ist diese Trinkwasserstelle noch in Betrieb?",
-        "render": "Der Betriebsstatus ist <i>{operational_status</i>"
-      },
-      "render-closest-drinking-water": {
-        "render": "<a href='#{_closest_other_drinking_water_id}'>Ein weiterer Trinkwasserbrunnen befindet sich in {_closest_other_drinking_water_distance} Meter</a>"
-      }
-    },
-    "title": {
-      "render": "Trinkwasserstelle"
-    }
-  },
-  "etymology": {
-    "description": "Alle Objekte, die eine bekannte Namensherkunft haben",
-    "name": "Hat eine Namensherkunft",
-    "tagRenderings": {
-      "simple etymology": {
-        "mappings": {
-          "0": {
-            "then": "Der Ursprung dieses Namens ist in der gesamten Literatur unbekannt"
-          }
-        },
-        "question": "Wonach ist dieses Objekt benannt?<br/><span class='subtle'>Das könnte auf einem Straßenschild stehen</span>",
-        "render": "Benannt nach {name:etymology}"
-      },
-      "wikipedia-etymology": {
-        "question": "Was ist das Wikidata-Element, nach dem dieses Objekt benannt ist?",
-        "render": "<h3>Wikipedia Artikel zur Namensherkunft</h3>{wikipedia(name:etymology:wikidata):max-height:20rem}"
-      }
-    }
-  },
-  "food": {
-    "filter": {
-      "0": {
-        "options": {
-          "0": {
-            "question": "Aktuell geöffnet"
-          }
-        }
-      },
-      "1": {
-        "options": {
-          "0": {
-            "question": "Hat vegetarische Speisen"
-          }
-        }
-      },
-      "2": {
-        "options": {
-          "0": {
-            "question": "Bietet vegan Speisen an"
-          }
-        }
-      },
-      "3": {
-        "options": {
-          "0": {
-            "question": "Hat halal Speisen"
-          }
-        }
-      }
-    },
-    "name": "Restaurants und Fast Food",
-    "presets": {
-      "0": {
-        "description": "Ein klassisches Speiselokal mit Sitzgelegenheiten, in dem vollständige Mahlzeiten von Kellnern serviert werden",
-        "title": "Restaurant"
-      },
-      "1": {
-        "description": "Ein Lebensmittelunternehmen, das sich auf schnellen Thekendienst und Essen zum Mitnehmen konzentriert",
-        "title": "Schnellimbiss"
-      },
-      "2": {
-        "title": "Pommesbude"
-      }
-    },
-    "tagRenderings": {
-      "Cuisine": {
-        "mappings": {
-          "0": {
-            "then": "Dies ist eine Pizzeria"
-          },
-          "1": {
-            "then": "Dies ist eine Pommesbude"
-          },
-          "2": {
-            "then": "Bietet vorwiegend Pastagerichte an"
-          }
-        },
-        "question": "Welches Essen gibt es hier?",
-        "render": "An diesem Ort gibt es hauptsächlich {cuisine}"
-      },
-      "Fastfood vs restaurant": {
-        "question": "Um was für ein Geschäft handelt es sich?"
-      },
-      "Name": {
-        "question": "Wie heißt dieses Restaurant?",
-        "render": "Das Restaurant heißt {name}"
-      },
-      "Takeaway": {
-        "mappings": {
-          "0": {
-            "then": "Dieses Geschäft bietet nur Artikel zur Mitnahme an"
-          },
-          "1": {
-            "then": "Mitnahme möglich"
-          },
-          "2": {
-            "then": "Mitnahme nicht möglich"
-          }
-        },
-        "question": "Ist an diesem Ort Mitnahme möglich?"
-      },
-      "Vegetarian (no friture)": {
-        "question": "Gibt es im das Restaurant vegetarische Speisen?"
-      },
-      "friture-take-your-container": {
-        "mappings": {
-          "0": {
-            "then": "Sie können <b>ihre eigenen Behälter</b> mitbringen, um Ihre Bestellung zu erhalten, was Einwegverpackungsmaterial und damit Abfall spart"
-          },
-          "1": {
-            "then": "Das Mitbringen eines eigenen Containers ist <b>nicht erlaubt</b>"
-          },
-          "2": {
-            "then": "Sie <b>müssen</b> Ihren eigenen Behälter mitbringen, um hier zu bestellen."
-          }
-        },
-        "question": "Wenn Sie Ihr eigenes Behältnis mitbringen (z. B. einen Kochtopf und kleine Töpfe), wird es dann zum Verpacken Ihrer Bestellung verwendet?<br/>"
-      },
-      "halal (no friture)": {
-        "mappings": {
-          "0": {
-            "then": "Hier gibt es keine halal Speisen"
-          },
-          "1": {
-            "then": "Hier gibt es wenige halal Speisen"
-          },
-          "2": {
-            "then": "Es gibt halal Speisen"
-          },
-          "3": {
-            "then": "Es gibt ausschließlich halal Speisen"
-          }
-        },
-        "question": "Gibt es im das Restaurant halal Speisen?"
-      }
-    },
-    "title": {
-      "mappings": {
-        "0": {
-          "then": "Restaurant <i>{name}</i>"
-        },
-        "1": {
-          "then": "Schnellrestaurant<i>{name}</i>"
-        }
-      }
-    }
-  },
-  "ghost_bike": {
-    "name": "Geisterräder",
-    "presets": {
-      "0": {
-        "title": "Geisterrad"
-      }
-    },
-    "tagRenderings": {
-      "ghost-bike-explanation": {
-        "render": "Ein <b>Geisterrad</b> ist ein Denkmal für einen Radfahrer, der bei einem Verkehrsunfall ums Leben kam, in Form eines weißen Fahrrades, das dauerhaft in der Nähe des Unfallortes aufgestellt wird."
-      },
-      "ghost_bike-inscription": {
-        "question": "Wie lautet die Inschrift auf diesem Geisterrad?",
-        "render": "<i>{inscription}</i>"
-      },
-      "ghost_bike-name": {
-        "mappings": {
-          "0": {
-            "then": "Auf dem Fahrrad ist kein Name angegeben"
-          }
-        },
-        "question": "An wen erinnert dieses Geisterrad?<span class='question-subtext'><br/>Bitte respektieren Sie die Privatsphäre - geben Sie den Namen nur an, wenn er weit verbreitet oder auf dem Fahrrad markiert ist. Den Familiennamen können Sie weglassen.</span>",
-        "render": "Im Gedenken an {name}"
-      },
-      "ghost_bike-source": {
-        "question": "Auf welcher Webseite kann man mehr Informationen über das Geisterrad oder den Unfall finden?",
-        "render": "<a href='{source}' target='_blank'>Mehr Informationen</a>"
-      },
-      "ghost_bike-start_date": {
-        "question": "Wann wurde dieses Geisterrad aufgestellt?",
-        "render": "Aufgestellt am {start_date}"
-      }
-    },
-    "title": {
-      "mappings": {
-        "0": {
-          "then": "Geisterrad im Gedenken an {name}"
-        }
-      },
-      "render": "Geisterrad"
-    }
-  },
-  "information_board": {
-    "name": "Informationstafeln",
-    "presets": {
-      "0": {
-        "title": "informationstafel"
-      }
-    },
-    "title": {
-      "render": "Informationstafel"
-    }
-  },
-  "map": {
-    "description": "Eine Karte, die für Touristen gedacht ist und dauerhaft im öffentlichen Raum aufgestellt ist",
-    "name": "Karten",
-    "presets": {
-      "0": {
-        "description": "Fehlende Karte hinzufügen",
-        "title": "Karte"
-      }
-    },
-    "tagRenderings": {
-      "map-attribution": {
-        "mappings": {
-          "0": {
-            "then": "OpenStreetMap ist eindeutig attributiert, einschließlich der ODBL-Lizenz"
-          },
-          "1": {
-            "then": "OpenStreetMap ist eindeutig attributiert, aber die Lizenz wird nicht erwähnt"
-          },
-          "2": {
-            "then": "OpenStreetMap wurde nicht erwähnt, aber jemand hat einen OpenStreetMap-Aufkleber darauf geklebt"
-          },
-          "3": {
-            "then": "Es gibt überhaupt keine Namensnennung"
-          },
-          "4": {
-            "then": "Es gibt überhaupt keine Namensnennung"
-          }
-        },
-        "question": "Ist die OpenStreetMap-Attribution vorhanden?"
-      },
-      "map-map_source": {
-        "mappings": {
-          "0": {
-            "then": "Diese Karte basiert auf OpenStreetMap"
-          }
-        },
-        "question": "Auf welchen Daten basiert diese Karte?",
-        "render": "Diese Karte basiert auf {map_source}"
-      }
-    },
-    "title": {
-      "render": "Karte"
-    }
-  },
-  "nature_reserve": {
-    "tagRenderings": {
-      "Curator": {
-        "question": "Wer ist der Verwalter dieses Naturschutzgebietes?<br/><span class='subtle'>Respektieren Sie die Privatsphäre - geben Sie nur dann einen Namen an, wenn dieser allgemein bekannt ist",
-        "render": "{curator} ist der Pfleger dieses Naturschutzgebietes"
-      },
-      "Dogs?": {
-        "mappings": {
-          "0": {
-            "then": "Hunde müssen angeleint sein"
-          },
-          "1": {
-            "then": "Hunde sind nicht erlaubt"
-          },
-          "2": {
-            "then": "Hunde dürfen frei herumlaufen"
-          }
-        },
-        "question": "Sind Hunde in diesem Naturschutzgebiet erlaubt?"
-      },
-      "Email": {
-        "question": "An welche Email-Adresse kann man sich bei Fragen und Problemen zu diesem Naturschutzgebiet wenden?<br/><span class='subtle'>Respektieren Sie die Privatsphäre - geben Sie nur dann eine persönliche Email-Adresse an, wenn diese allgemein bekannt ist",
-        "render": "<a href='mailto:{email}' target='_blank'>{email}</a>"
-      },
-      "Surface area": {
-        "render": "Grundfläche: {_surface:ha}ha"
-      },
-      "Website": {
-        "question": "Auf welcher Webseite kann man mehr Informationen über dieses Naturschutzgebiet finden?"
-      },
-      "phone": {
-        "question": "Welche Telefonnummer kann man bei Fragen und Problemen zu diesem Naturschutzgebiet anrufen?<br/><span class='subtle'>Respektieren Sie die Privatsphäre - geben Sie nur eine Telefonnummer an, wenn diese allgemein bekannt ist",
-        "render": "<a href='tel:{email}' target='_blank'>{phone}</a>"
-      }
-    }
-  },
-  "observation_tower": {
-    "description": "Türme zur Aussicht auf die umgebende Landschaft",
-    "name": "Aussichtstürme",
-    "presets": {
-      "0": {
-        "title": "Beobachtungsturm"
-      }
-    },
-    "tagRenderings": {
-      "Fee": {
-        "mappings": {
-          "0": {
-            "then": "Eintritt kostenlos"
-          }
-        },
-        "question": "Was kostet der Zugang zu diesem Turm?",
-        "render": "Der Besuch des Turms kostet <b>{charge}</b>"
-      },
-      "Height": {
-        "question": "Wie hoch ist dieser Turm?",
-        "render": "Dieser Turm ist {height} hoch"
-      },
-      "Operator": {
-        "question": "Wer betreibt diesen Turm?",
-        "render": "Betrieben von <b>{operator}</b>"
-      },
-      "name": {
-        "mappings": {
-          "0": {
-            "then": "Dieser Turm hat keinen eigenen Namen"
-          }
-        },
-        "question": "Wie heißt dieser Turm?",
-        "render": "Der Name dieses Turms lautet <b>{name}</b>"
-      }
-    },
-    "title": {
-      "mappings": {
-        "0": {
-          "then": "<b>{name}</b>"
-        }
-      },
-      "render": "Beobachtungsturm"
-    },
-    "units": {
-      "0": {
-        "applicableUnits": {
-          "0": {
-            "human": " Meter"
-          }
-        }
-      }
-    }
-  },
-  "picnic_table": {
-    "description": "Die Ebene zeigt Picknicktische an",
-    "name": "Picknick-Tische",
-    "presets": {
-      "0": {
-        "title": "picknicktisch"
-      }
-    },
-    "tagRenderings": {
-      "picnic_table-material": {
-        "mappings": {
-          "0": {
-            "then": "Dies ist ein Picknicktisch aus Holz"
-          },
-          "1": {
-            "then": "Dies ist ein Picknicktisch aus Beton"
-          }
-        },
-        "question": "Aus welchem Material besteht dieser Picknicktisch?",
-        "render": "Dieser Picknicktisch besteht aus {material}"
-      }
-    },
-    "title": {
-      "render": "Picknick-Tisch"
-    }
-  },
-  "playground": {
-    "description": "Spielplätze",
-    "name": "Spielplätze",
-    "presets": {
-      "0": {
-        "title": "Spielplatz"
-      }
-    },
-    "tagRenderings": {
-      "Playground-wheelchair": {
-        "mappings": {
-          "0": {
-            "then": "Vollständig zugänglich für Rollstuhlfahrer"
-          },
-          "1": {
-            "then": "Eingeschränkte Zugänglichkeit für Rollstuhlfahrer"
-          },
-          "2": {
-            "then": "Nicht zugänglich für Rollstuhlfahrer"
-          }
-        },
-        "question": "Ist dieser Spielplatz für Rollstuhlfahrer zugänglich?"
-      },
-      "playground-access": {
-        "mappings": {
-          "0": {
-            "then": "Zugänglich für die Allgemeinheit"
-          },
-          "1": {
-            "then": "Zugänglich für die Allgemeinheit"
-          },
-          "2": {
-            "then": "Nur für Kunden des Betreibers zugänglich"
-          },
-          "3": {
-            "then": "Nur für Schüler der Schule zugänglich"
-          },
-          "4": {
-            "then": "Nicht zugänglich"
-          }
-        },
-        "question": "Ist dieser Spielplatz für die Allgemeinheit zugänglich?"
-      },
-      "playground-email": {
-        "question": "Wie lautet die E-Mail Adresse des Spielplatzbetreuers?",
-        "render": "<a href='mailto:{email}'>{email}</a>"
-      },
-      "playground-lit": {
-        "mappings": {
-          "0": {
-            "then": "Dieser Spielplatz ist nachts beleuchtet"
-          },
-          "1": {
-            "then": "Dieser Spielplatz ist nachts nicht beleuchtet"
-          }
-        },
-        "question": "Ist dieser Spielplatz nachts beleuchtet?"
-      },
-      "playground-max_age": {
-        "question": "Bis zu welchem Alter dürfen Kinder auf diesem Spielplatz spielen?",
-        "render": "Zugang nur für Kinder bis maximal {max_age}"
-      },
-      "playground-min_age": {
-        "question": "Ab welchem Alter dürfen Kinder auf diesem Spielplatz spielen?",
-        "render": "Zugang nur für Kinder ab {min_age} Jahren"
-      },
-      "playground-opening_hours": {
-        "mappings": {
-          "0": {
-            "then": "Zugänglich von Sonnenaufgang bis Sonnenuntergang"
-          },
-          "1": {
-            "then": "Immer zugänglich"
-          },
-          "2": {
-            "then": "Immer zugänglich"
-          }
-        },
-        "question": "Wann ist dieser Spielplatz zugänglich?"
-      },
-      "playground-operator": {
-        "question": "Wer betreibt diesen Spielplatz?",
-        "render": "Betrieben von {operator}"
-      },
-      "playground-phone": {
-        "question": "Wie lautet die Telefonnummer vom Betreiber des Spielplatzes?",
-        "render": "<a href='tel:{phone}'>{phone}</a>"
-      },
-      "playground-surface": {
-        "mappings": {
-          "0": {
-            "then": "Die Oberfläche ist <b>Gras</b>"
-          },
-          "1": {
-            "then": "Die Oberfläche ist <b>Sand</b>"
-          },
-          "2": {
-            "then": "Die Oberfläche besteht aus <b>Holzschnitzeln</b>"
-          },
-          "3": {
-            "then": "Die Oberfläche ist <b>Pflastersteine</b>"
-          },
-          "4": {
-            "then": "Die Oberfläche ist <b>Asphalt</b>"
-          },
-          "5": {
-            "then": "Die Oberfläche ist <b>Beton</b>"
-          },
-          "6": {
-            "then": "Die Oberfläche ist <b>unbefestigt</b>"
-          },
-          "7": {
-            "then": "Die Oberfläche ist <b>befestigt</b>"
-          }
-        },
-        "question": "Welche Oberfläche hat dieser Spielplatz?<br/><i>Wenn es mehrere gibt, wähle die am häufigsten vorkommende aus</i>",
-        "render": "Die Oberfläche ist <b>{surface}</b>"
-      }
-    },
-    "title": {
-      "mappings": {
-        "0": {
-          "then": "Spielplatz <i>{name}</i>"
-        }
-      },
-      "render": "Spielplatz"
-    }
-  },
-  "public_bookcase": {
-    "description": "Ein Bücherschrank am Straßenrand mit Büchern, für jedermann zugänglich",
-    "filter": {
-      "2": {
-        "options": {
-          "0": {
-            "question": "Innen oder Außen"
-          }
-        }
-      }
-    },
-    "name": "Bücherschränke",
-    "presets": {
-      "0": {
-        "title": "Bücherschrank"
-      }
-    },
-    "tagRenderings": {
-      "bookcase-booktypes": {
-        "mappings": {
-          "0": {
-            "then": "Vorwiegend Kinderbücher"
-          },
-          "1": {
-            "then": "Vorwiegend Bücher für Erwachsene"
-          },
-          "2": {
-            "then": "Sowohl Bücher für Kinder als auch für Erwachsene"
-          }
-        },
-        "question": "Welche Art von Büchern sind in diesem öffentlichen Bücherschrank zu finden?"
-      },
-      "bookcase-is-accessible": {
-        "mappings": {
-          "0": {
-            "then": "Öffentlich zugänglich"
-          },
-          "1": {
-            "then": "Nur für Kunden zugänglich"
-          }
-        },
-        "question": "Ist dieser öffentliche Bücherschrank frei zugänglich?"
-      },
-      "bookcase-is-indoors": {
-        "mappings": {
-          "0": {
-            "then": "Dieser Bücherschrank befindet sich im Innenbereich"
-          },
-          "1": {
-            "then": "Dieser Bücherschrank befindet sich im Freien"
-          },
-          "2": {
-            "then": "Dieser Bücherschrank befindet sich im Freien"
-          }
-        },
-        "question": "Befindet sich dieser Bücherschrank im Freien?"
-      },
-      "public_bookcase-brand": {
-        "mappings": {
-          "0": {
-            "then": "Teil des Netzwerks 'Little Free Library'"
-          },
-          "1": {
-            "then": "Dieser öffentliche Bücherschrank ist nicht Teil eines größeren Netzwerks"
-          }
-        },
-        "question": "Ist dieser öffentliche Bücherschrank Teil eines größeren Netzwerks?",
-        "render": "Dieser Bücherschrank ist Teil von {brand}"
-      },
-      "public_bookcase-capacity": {
-        "question": "Wie viele Bücher passen in diesen öffentlichen Bücherschrank?",
-        "render": "{capacity} Bücher passen in diesen Bücherschrank"
-      },
-      "public_bookcase-name": {
-        "mappings": {
-          "0": {
-            "then": "Dieser Bücherschrank hat keinen Namen"
-          }
-        },
-        "question": "Wie heißt dieser öffentliche Bücherschrank?",
-        "render": "Der Name dieses Bücherschrank lautet {name}"
-      },
-      "public_bookcase-operator": {
-        "question": "Wer unterhält diesen öffentlichen Bücherschrank?",
-        "render": "Betrieben von {operator}"
-      },
-      "public_bookcase-ref": {
-        "mappings": {
-          "0": {
-            "then": "Dieser Bücherschrank ist nicht Teil eines größeren Netzwerks"
-          }
-        },
-        "question": "Wie lautet die Referenznummer dieses öffentlichen Bücherschranks?",
-        "render": "Die Referenznummer dieses öffentlichen Bücherschranks innerhalb {brand} lautet {ref}"
-      },
-      "public_bookcase-start_date": {
-        "question": "Wann wurde dieser öffentliche Bücherschrank installiert?",
-        "render": "Installiert am {start_date}"
-      },
-      "public_bookcase-website": {
-        "question": "Gibt es eine Website mit weiteren Informationen über diesen öffentlichen Bücherschrank?",
-        "render": "Weitere Informationen auf <a href='{website}' target='_blank'>der Webseite</a>"
-      }
-    },
-    "title": {
-      "mappings": {
-        "0": {
-          "then": "Öffentlicher Bücherschrank <i>{name}</i>"
-        }
-      },
-      "render": "Bücherschrank"
-    }
-  },
-  "shops": {
-    "description": "Ein Geschäft",
-    "name": "Geschäft",
-    "presets": {
-      "0": {
-        "description": "Ein neues Geschäft hinzufügen",
-        "title": "Geschäft"
-      }
-    },
-    "tagRenderings": {
-      "shops-email": {
-        "question": "Wie ist die Email-Adresse dieses Geschäfts?"
-      },
-      "shops-name": {
-        "question": "Wie ist der Name dieses Geschäfts?"
-      },
-      "shops-opening_hours": {
-        "question": "Wie sind die Öffnungszeiten dieses Geschäfts?"
-      },
-      "shops-phone": {
-        "question": "Wie ist die Telefonnummer?",
-        "render": "<a href='tel:{phone}'>{phone}</a>"
-      },
-      "shops-shop": {
-        "mappings": {
-          "0": {
-            "then": "Lebensmittelladen"
-          },
-          "1": {
-            "then": "Supermarkt"
-          },
-          "2": {
-            "then": "Bekleidungsgeschäft"
-          },
-          "3": {
-            "then": "Friseur"
-          },
-          "4": {
-            "then": "Bäckerei"
-          },
-          "5": {
-            "then": "Autowerkstatt"
-          },
-          "6": {
-            "then": "Autohändler"
-          }
-        },
-        "question": "Was wird in diesem Geschäft verkauft?",
-        "render": "Dieses Geschäft verkauft {shop}"
-      },
-      "shops-website": {
-        "question": "Wie lautet die Webseite dieses Geschäfts?",
-        "render": "<a href='{website}'>{website}</a>"
-      }
-    },
-    "title": {
-      "mappings": {
-        "0": {
-          "then": "{name}"
-        },
-        "1": {
-          "then": "{shop}"
-        }
-      },
-      "render": "Geschäft"
-    }
-  },
-  "slow_roads": {
-    "tagRenderings": {
-      "slow_roads-surface": {
-        "mappings": {
-          "0": {
-            "then": "Die Oberfläche ist <b>Gras</b>"
-          },
-          "1": {
-            "then": "Die Oberfläche ist <b>Erde</b>"
-          },
-          "2": {
-            "then": "Die Oberfläche ist <b>ohne festen Belag</b>"
-          },
-          "3": {
-            "then": "Die Oberfläche ist <b>Sand</b>"
-          },
-          "4": {
-            "then": "Die Oberfläche ist aus <b>Pflastersteinen</b>"
-          },
-          "5": {
-            "then": "Die Oberfläche ist <b>Asphalt</b>"
-          },
-          "6": {
-            "then": "Die Oberfläche ist <b>Beton</b>"
-          },
-          "7": {
-            "then": "Die Oberfläche ist <b>gepflastert</b>"
-          }
-        },
-        "render": "Die Oberfläche ist <b>{surface}</b>"
-      }
-    }
-  },
-  "sport_pitch": {
-    "description": "Ein Sportplatz",
-    "name": "Sportplätze",
-    "presets": {
-      "0": {
-        "title": "Tischtennisplatte"
-      },
-      "1": {
-        "title": "Sportplatz"
-      }
-    },
-    "tagRenderings": {
-      "sport-pitch-access": {
-        "mappings": {
-          "0": {
-            "then": "Öffentlicher Zugang"
-          },
-          "1": {
-            "then": "Eingeschränkter Zugang (z. B. nur mit Termin, zu bestimmten Zeiten, ...)"
-          },
-          "2": {
-            "then": "Zugang nur für Vereinsmitglieder"
-          },
-          "3": {
-            "then": "Privat - kein öffentlicher Zugang"
-          }
-        },
-        "question": "Ist dieser Sportplatz öffentlich zugänglich?"
-      },
-      "sport-pitch-reservation": {
-        "mappings": {
-          "0": {
-            "then": "Für die Nutzung des Sportplatzes ist eine Voranmeldung erforderlich"
-          },
-          "1": {
-            "then": "Für die Nutzung des Sportplatzes wird eine Voranmeldung empfohlen"
-          },
-          "2": {
-            "then": "Eine Voranmeldung ist möglich, aber nicht notwendig, um diesen Sportplatz zu nutzen"
-          },
-          "3": {
-            "then": "Termine nach Vereinbarung nicht möglich"
-          }
-        },
-        "question": "Muss man einen Termin vereinbaren, um diesen Sportplatz zu benutzen?"
-      },
-      "sport_pitch-email": {
-        "question": "Wie ist die Email-Adresse des Betreibers?"
-      },
-      "sport_pitch-opening_hours": {
-        "mappings": {
-          "1": {
-            "then": "Immer zugänglich"
-          }
-        },
-        "question": "Wann ist dieser Sportplatz zugänglich?"
-      },
-      "sport_pitch-phone": {
-        "question": "Wie ist die Telefonnummer des Betreibers?"
-      },
-      "sport_pitch-sport": {
-        "mappings": {
-          "0": {
-            "then": "Hier wird Basketball gespielt"
-          },
-          "1": {
-            "then": "Hier wird Fußball gespielt"
-          },
-          "2": {
-            "then": "Dies ist eine Tischtennisplatte"
-          },
-          "3": {
-            "then": "Hier wird Tennis gespielt"
-          },
-          "4": {
-            "then": "Hier wird Kopfball gespielt"
-          },
-          "5": {
-            "then": "Hier wird Basketball gespielt"
-          }
-        },
-        "question": "Welche Sportarten können hier gespielt werden?",
-        "render": "Hier wird {sport} gespielt"
-      },
-      "sport_pitch-surface": {
-        "mappings": {
-          "0": {
-            "then": "Die Oberfläche ist <b>Gras</b>"
-          },
-          "1": {
-            "then": "Die Oberfläche ist <b>Sand</b>"
-          },
-          "2": {
-            "then": "Die Oberfläche ist aus <b>Pflastersteinen</b>"
-          },
-          "3": {
-            "then": "Die Oberfläche ist <b>Asphalt</b>"
-          },
-          "4": {
-            "then": "Die Oberfläche ist <b>Beton</b>"
-          }
-        },
-        "question": "Was ist die Oberfläche dieses Sportplatzes?",
-        "render": "Die Oberfläche ist <b>{surface}</b>"
-      }
-    },
-    "title": {
-      "render": "Sportplatz"
-    }
-  },
-  "surveillance_camera": {
-    "name": "Überwachungskameras",
-    "tagRenderings": {
-      "Camera type: fixed; panning; dome": {
-        "mappings": {
-          "0": {
-            "then": "Eine fest montierte (nicht bewegliche) Kamera"
-          },
-          "1": {
-            "then": "Eine Kuppelkamera (drehbar)"
-          },
-          "2": {
-            "then": "Eine bewegliche Kamera"
-          }
-        },
-        "question": "Um welche Kameratyp handelt se sich?"
-      },
-      "Indoor camera? This isn't clear for 'public'-cameras": {
-        "mappings": {
-          "0": {
-            "then": "Diese Kamera befindet sich im Innenraum"
-          },
-          "1": {
-            "then": "Diese Kamera befindet sich im Freien"
-          },
-          "2": {
-            "then": "Diese Kamera ist möglicherweise im Freien"
-          }
-        },
-        "question": "Handelt es sich bei dem von dieser Kamera überwachten öffentlichen Raum um einen Innen- oder Außenbereich?"
-      },
-      "Level": {
-        "question": "Auf welcher Ebene befindet sich diese Kamera?",
-        "render": "Befindet sich auf Ebene {level}"
-      },
-      "Operator": {
-        "question": "Wer betreibt diese CCTV Kamera?",
-        "render": "Betrieben von {operator}"
-      },
-      "Surveillance type: public, outdoor, indoor": {
-        "mappings": {
-          "0": {
-            "then": "Überwacht wird ein öffentlicher Bereich, z. B. eine Straße, eine Brücke, ein Platz, ein Park, ein Bahnhof, ein öffentlicher Korridor oder Tunnel,..."
-          },
-          "1": {
-            "then": "Ein privater Außenbereich wird überwacht (z. B. ein Parkplatz, eine Tankstelle, ein Innenhof, ein Eingang, eine private Einfahrt, ...)"
-          },
-          "2": {
-            "then": "Ein privater Innenbereich wird überwacht, z. B. ein Geschäft, eine private Tiefgarage, ..."
-          }
-        },
-        "question": "Um was für eine Überwachungskamera handelt es sich"
-      },
-      "Surveillance:zone": {
-        "mappings": {
-          "0": {
-            "then": "Überwacht einen Parkplatz"
-          },
-          "1": {
-            "then": "Überwacht den Verkehr"
-          },
-          "2": {
-            "then": "Überwacht einen Eingang"
-          },
-          "3": {
-            "then": "Überwacht einen Gang"
-          },
-          "4": {
-            "then": "Überwacht eine Haltestelle"
-          },
-          "5": {
-            "then": "Überwacht ein Geschäft"
-          }
-        },
-        "question": "Was genau wird hier überwacht?",
-        "render": " Überwacht ein/e {surveillance:zone}"
-      },
-      "camera:mount": {
-        "mappings": {
-          "0": {
-            "then": "Diese Kamera ist an einer Wand montiert"
-          },
-          "1": {
-            "then": "Diese Kamera ist an einer Stange montiert"
-          },
-          "2": {
-            "then": "Diese Kamera ist an der Decke montiert"
-          }
-        },
-        "question": "Wie ist diese Kamera montiert?",
-        "render": "Montageart: {mount}"
-      },
-      "direction. We don't ask this for a dome on a pole or ceiling as it has a 360° view": {
-        "question": "In welche Himmelsrichtung ist diese Kamera ausgerichtet?"
-      }
-    },
-    "title": {
-      "render": "Überwachungskamera"
-    }
-  },
-  "toilet": {
-    "filter": {
-      "0": {
-        "options": {
-          "0": {
-            "question": "Rollstuhlgerecht"
-          }
-        }
-      },
-      "1": {
-        "options": {
-          "0": {
-            "question": "Hat einen Wickeltisch"
-          }
-        }
-      },
-      "2": {
-        "options": {
-          "0": {
-            "question": "Nutzung kostenlos"
-          }
-        }
-      }
-    },
-<<<<<<< HEAD
-    "name": "Toiletten",
-    "presets": {
-      "0": {
-        "description": "Eine öffentlich zugängliche Toilette",
-        "title": "toilette"
-      },
-      "1": {
-        "description": "Eine Toilettenanlage mit mindestens einer rollstuhlgerechten Toilette",
-        "title": "toiletten mit rollstuhlgerechter Toilette"
-      }
-    },
-    "tagRenderings": {
-      "toilet-access": {
-        "mappings": {
-          "0": {
-            "then": "Öffentlicher Zugang"
-          },
-          "1": {
-            "then": "Nur Zugang für Kunden"
-          },
-          "2": {
-            "then": "Nicht zugänglich"
-          },
-          "3": {
-            "then": "Zugänglich, aber man muss einen Schlüssel für die Eingabe verlangen"
-          },
-          "4": {
-            "then": "Öffentlicher Zugang"
-          }
-        },
-        "question": "Sind diese Toiletten öffentlich zugänglich?",
-        "render": "Zugang ist {access}"
-      },
-      "toilet-changing_table:location": {
-        "mappings": {
-          "0": {
-            "then": "Der Wickeltisch befindet sich in der Damentoilette. "
-          },
-          "1": {
-            "then": "Der Wickeltisch befindet sich in der Herrentoilette. "
-          },
-          "2": {
-            "then": "Der Wickeltisch befindet sich in der Toilette für Rollstuhlfahrer. "
-          },
-          "3": {
-            "then": "Der Wickeltisch befindet sich in einem eigenen Raum. "
-          }
-        },
-        "question": "Wo befindet sich der Wickeltisch?",
-        "render": "Die Wickeltabelle befindet sich in {changing_table:location}"
-      },
-      "toilet-charge": {
-        "question": "Wie viel muss man für diese Toiletten bezahlen?",
-        "render": "Die Gebühr beträgt {charge}"
-      },
-      "toilet-handwashing": {
-        "mappings": {
-          "0": {
-            "then": "Diese Toilette verfügt über ein Waschbecken"
-          },
-          "1": {
-            "then": "Diese Toilette verfügt über <b>kein</b> Waschbecken"
-          }
-        },
-        "question": "Verfügt diese Toilette über ein Waschbecken?"
-      },
-      "toilet-has-paper": {
-        "mappings": {
-          "1": {
-            "then": "Für diese Toilette müssen Sie Ihr eigenes Toilettenpapier mitbringen"
-          }
-        },
-        "question": "Muss man für diese Toilette sein eigenes Toilettenpapier mitbringen?"
-      },
-      "toilets-changing-table": {
-        "mappings": {
-          "0": {
-            "then": "Ein Wickeltisch ist verfügbar"
-          },
-          "1": {
-            "then": "Es ist kein Wickeltisch verfügbar"
-          }
-        },
-        "question": "Ist ein Wickeltisch (zum Wechseln der Windeln) vorhanden?"
-      },
-      "toilets-fee": {
-        "mappings": {
-          "0": {
-            "then": "Dies sind bezahlte Toiletten"
-          },
-          "1": {
-            "then": "Kostenlose Nutzung"
-          }
-        },
-        "question": "Können diese Toiletten kostenlos benutzt werden?"
-      },
-      "toilets-type": {
-        "mappings": {
-          "0": {
-            "then": "Es gibt nur Sitztoiletten"
-          },
-          "1": {
-            "then": "Hier gibt es nur Pissoirs"
-          },
-          "2": {
-            "then": "Es gibt hier nur Hocktoiletten"
-          },
-          "3": {
-            "then": "Sowohl Sitztoiletten als auch Pissoirs sind hier verfügbar"
-          }
-        },
-        "question": "Welche Art von Toiletten sind das?"
-      },
-      "toilets-wheelchair": {
-        "mappings": {
-          "0": {
-            "then": "Es gibt eine Toilette für Rollstuhlfahrer"
-          },
-          "1": {
-            "then": "Kein Zugang für Rollstuhlfahrer"
-          }
-        },
-        "question": "Gibt es eine Toilette für Rollstuhlfahrer?"
-      }
-    },
-    "title": {
-      "render": "Toilette"
-    }
-  },
-  "trail": {
-    "name": "Wanderwege",
-    "tagRenderings": {
-      "Color": {
-        "mappings": {
-          "0": {
-            "then": "Blauer Weg"
-          },
-          "1": {
-            "then": "Roter Weg"
-          },
-          "2": {
-            "then": "Grüner Weg"
-          },
-          "3": {
-            "then": "Gelber Weg"
-          }
-=======
-    "tree_node": {
-        "name": "Baum",
-        "presets": {
-            "0": {
-                "description": "Ein Baum mit Blättern, z. B. Eiche oder Buche.",
-                "title": "Laubbaum"
-            },
-            "1": {
-                "description": "Ein Baum mit Nadeln, z. B. Kiefer oder Fichte.",
-                "title": "Nadelbaum"
-            },
-            "2": {
-                "description": "Wenn Sie nicht sicher sind, ob es sich um einen Laubbaum oder einen Nadelbaum handelt.",
-                "title": "Baum"
-            }
-        },
-        "tagRenderings": {
-            "tree-decidouous": {
-                "mappings": {
-                    "0": {
-                        "then": "Laubabwerfend: Der Baum verliert für eine gewisse Zeit des Jahres seine Blätter."
-                    },
-                    "1": {
-                        "then": "immergrüner Baum."
-                    }
-                },
-                "question": "Ist dies ein Nadelbaum oder ein Laubbaum?"
-            },
-            "tree-denotation": {
-                "mappings": {
-                    "0": {
-                        "then": "Der Baum ist aufgrund seiner Größe oder seiner markanten Lage bedeutsam. Er ist nützlich zur Orientierung."
-                    },
-                    "1": {
-                        "then": "Der Baum ist ein Naturdenkmal, z. B. weil er besonders alt ist oder zu einer wertvollen Art gehört."
-                    },
-                    "2": {
-                        "then": "Der Baum wird für landwirtschaftliche Zwecke genutzt, z. B. in einer Obstplantage."
-                    },
-                    "3": {
-                        "then": "Der Baum steht in einem Park oder ähnlichem (Friedhof, Schulgelände, ...)."
-                    },
-                    "5": {
-                        "then": "Dieser Baum steht entlang einer Straße."
-                    },
-                    "7": {
-                        "then": "Dieser Baum steht außerhalb eines städtischen Gebiets."
-                    }
-                },
-                "question": "Wie bedeutsam ist dieser Baum? Wählen Sie die erste Antwort, die zutrifft."
-            },
-            "tree-height": {
-                "mappings": {
-                    "0": {
-                        "then": "Höhe: {height}&nbsp;m"
-                    }
-                },
-                "render": "Höhe: {height}"
-            },
-            "tree-heritage": {
-                "mappings": {
-                    "0": {
-                        "then": "<img src=\"./assets/layers/tree_node/Onroerend_Erfgoed_logo_without_text.svg\" style=\"width:0.85em;height:1em;vertical-align:middle\" alt=\"\"/> Als Denkmal registriert von der <i>Onroerend Erfgoed</i> Flandern"
-                    },
-                    "1": {
-                        "then": "Als Denkmal registriert von der <i>Direction du Patrimoine culturel</i> Brüssel"
-                    },
-                    "2": {
-                        "then": "Von einer anderen Organisation als Denkmal registriert"
-                    },
-                    "3": {
-                        "then": "Nicht als Denkmal registriert"
-                    },
-                    "4": {
-                        "then": "Von einer anderen Organisation als Denkmal registriert"
-                    }
-                },
-                "question": "Ist dieser Baum ein Naturdenkmal?"
-            },
-            "tree-leaf_type": {
-                "mappings": {
-                    "0": {
-                        "then": "<img src=\"./assets/themes/trees/broadleaved.svg\" style=\"width:1.5em;height:1.5em\" alt=\"\"/> Laubbaum"
-                    },
-                    "1": {
-                        "then": "<img src=\"./assets/themes/trees/needleleaved.svg\" style=\"width:1.5em;height:1.5em\" alt=\"\"/> Nadelbaum"
-                    },
-                    "2": {
-                        "then": "<img src=\"./assets/themes/trees/leafless.svg\" style=\"width:1.5em;height:1.5em\" alt=\"\"/> Dauerhaft blattlos"
-                    }
-                },
-                "question": "Ist dies ein Laub- oder Nadelbaum?"
-            },
-            "tree_node-name": {
-                "mappings": {
-                    "0": {
-                        "then": "Der Baum hat keinen Namen."
-                    }
-                },
-                "question": "Hat der Baum einen Namen?",
-                "render": "Name: {name}"
-            },
-            "tree_node-ref:OnroerendErfgoed": {
-                "question": "Wie lautet die Kennung der Onroerend Erfgoed Flanders?",
-                "render": ""
-            },
-            "tree_node-wikidata": {
-                "question": "Was ist das passende Wikidata Element zu diesem Baum?",
-                "render": "<img src=\"./assets/svg/wikidata.svg\" style=\"width:1em;height:0.56em;vertical-align:middle\" alt=\"\"/> Wikidata: <a href=\"http://www.wikidata.org/entity/{wikidata}\">{wikidata}</a>"
-            }
-        },
-        "title": {
-            "mappings": {
-                "0": {
-                    "then": "<i>{name}</i>"
-                }
-            },
-            "render": "Baum"
->>>>>>> 5853ed64
-        }
-      },
-      "trail-length": {
-        "render": "Der Wanderweg ist {_length:km} Kilometer lang"
-      }
-    },
-    "title": {
-      "render": "Wanderweg"
-    }
-  },
-  "tree_node": {
-    "name": "Baum",
-    "presets": {
-      "0": {
-        "description": "Ein Baum mit Blättern, z. B. Eiche oder Buche.",
-        "title": "Laubbaum"
-      },
-      "1": {
-        "description": "Ein Baum mit Nadeln, z. B. Kiefer oder Fichte.",
-        "title": "Nadelbaum"
-      },
-      "2": {
-        "description": "Wenn Sie nicht sicher sind, ob es sich um einen Laubbaum oder einen Nadelbaum handelt.",
-        "title": "Baum"
-      }
-    },
-    "tagRenderings": {
-      "tree-decidouous": {
-        "mappings": {
-          "0": {
-            "then": "Laubabwerfend: Der Baum verliert für eine gewisse Zeit des Jahres seine Blätter."
-          },
-          "1": {
-            "then": "immergrüner Baum."
-          }
-        },
-        "question": "Ist dies ein Nadelbaum oder ein Laubbaum?"
-      },
-      "tree-denotation": {
-        "mappings": {
-          "0": {
-            "then": "Der Baum ist aufgrund seiner Größe oder seiner markanten Lage bedeutsam. Er ist nützlich zur Orientierung."
-          },
-          "1": {
-            "then": "Der Baum ist ein Naturdenkmal, z. B. weil er besonders alt ist oder zu einer wertvollen Art gehört."
-          },
-          "2": {
-            "then": "Der Baum wird für landwirtschaftliche Zwecke genutzt, z. B. in einer Obstplantage."
-          },
-          "3": {
-            "then": "Der Baum steht in einem Park oder ähnlichem (Friedhof, Schulgelände, ...)."
-          },
-          "5": {
-            "then": "Dieser Baum steht entlang einer Straße."
-          },
-          "7": {
-            "then": "Dieser Baum steht außerhalb eines städtischen Gebiets."
-          }
-        },
-        "question": "Wie bedeutsam ist dieser Baum? Wählen Sie die erste Antwort, die zutrifft."
-      },
-      "tree-height": {
-        "mappings": {
-          "0": {
-            "then": "Höhe: {height}&nbsp;m"
-          }
-        },
-        "render": "Höhe: {height}"
-      },
-      "tree-heritage": {
-        "mappings": {
-          "0": {
-            "then": "<img src=\"./assets/layers/tree_node/Onroerend_Erfgoed_logo_without_text.svg\" style=\"width:0.85em;height:1em;vertical-align:middle\" alt=\"\"/> Als Denkmal registriert von der <i>Onroerend Erfgoed</i> Flandern"
-          },
-          "1": {
-            "then": "Als Denkmal registriert von der <i>Direction du Patrimoine culturel</i> Brüssel"
-          },
-          "2": {
-            "then": "Von einer anderen Organisation als Denkmal registriert"
-          },
-          "3": {
-            "then": "Nicht als Denkmal registriert"
-          },
-          "4": {
-            "then": "Von einer anderen Organisation als Denkmal registriert"
-          }
-        },
-        "question": "Ist dieser Baum ein Naturdenkmal?"
-      },
-      "tree-leaf_type": {
-        "mappings": {
-          "0": {
-            "then": "<img src=\"./assets/themes/trees/broadleaved.svg\" style=\"width:1.5em;height:1.5em\" alt=\"\"/> Laubbaum"
-          },
-          "1": {
-            "then": "<img src=\"./assets/themes/trees/needleleaved.svg\" style=\"width:1.5em;height:1.5em\" alt=\"\"/> Nadelbaum"
-          },
-          "2": {
-            "then": "<img src=\"./assets/themes/trees/leafless.svg\" style=\"width:1.5em;height:1.5em\" alt=\"\"/> Dauerhaft blattlos"
-          }
-        },
-        "question": "Ist dies ein Laub- oder Nadelbaum?"
-      },
-      "tree_node-name": {
-        "mappings": {
-          "0": {
-            "then": "Der Baum hat keinen Namen."
-          }
-        },
-        "question": "Hat der Baum einen Namen?",
-        "render": "Name: {name}"
-      },
-      "tree_node-ref:OnroerendErfgoed": {
-        "question": "Wie lautet die Kennung der Onroerend Erfgoed Flanders?",
-        "render": ""
-      },
-      "tree_node-wikidata": {
-        "question": "Was ist das passende Wikidata Element zu diesem Baum?"
-      }
-    },
-    "title": {
-      "mappings": {
-        "0": {
-          "then": "<i>{name}</i>"
-        }
-      },
-      "render": "Baum"
-    }
-  },
-  "viewpoint": {
-    "description": "Ein schöner Aussichtspunkt oder eine schöne Aussicht. Ideal zum Hinzufügen eines Bildes, wenn keine andere Kategorie passt",
-    "name": "Aussichtspunkt",
-    "presets": {
-      "0": {
-        "title": "Aussichtspunkt"
-      }
-    },
-    "tagRenderings": {
-      "viewpoint-description": {
-        "question": "Möchten Sie eine Beschreibung hinzufügen?"
-      }
-    },
-    "title": {
-      "render": "Aussichtspunkt"
-    }
-  },
-  "visitor_information_centre": {
-    "description": "Ein Besucherzentrum bietet Informationen über eine bestimmte Attraktion oder Sehenswürdigkeit, an der es sich befindet.",
-    "name": "Besucherinformationszentrum",
-    "title": {
-      "mappings": {
-        "1": {
-          "then": "{name}"
-        }
-      },
-      "render": "{name}"
-    }
-  },
-  "waste_basket": {
-    "description": "Dies ist ein öffentlicher Abfalleimer, in den Sie Ihren Müll entsorgen können.",
-    "iconSize": {
-      "mappings": {
-        "0": {
-          "then": "Abfalleimer"
-        }
-      }
-    },
-    "mapRendering": {
-      "0": {
-        "iconSize": {
-          "mappings": {
-            "0": {
-              "then": "Abfalleimer"
-            }
-          }
-        }
-      }
-    },
-    "name": "Abfalleimer",
-    "presets": {
-      "0": {
-        "title": "Abfalleimer"
-      }
-    },
-    "tagRenderings": {
-      "dispensing_dog_bags": {
-        "mappings": {
-          "0": {
-            "then": "Dieser Abfalleimer verfügt über einen Spender für (Hunde-)Kotbeutel"
-          },
-          "1": {
-            "then": "Dieser Abfalleimer <b>hat keinen</b> Spender für (Hunde-)Kotbeutel"
-          },
-          "2": {
-            "then": "Dieser Abfalleimer <b>hat keinen</b> Spender für (Hunde-)Kotbeutel"
-          }
-        },
-        "question": "Verfügt dieser Abfalleimer über einen Spender für (Hunde-)Kotbeutel?"
-      },
-      "waste-basket-waste-types": {
-        "mappings": {
-          "0": {
-            "then": "Ein Abfalleimer für allgemeinen Müll"
-          },
-          "1": {
-            "then": "Ein Abfalleimer für allgemeinen Müll"
-          },
-          "2": {
-            "then": "Ein Abfalleimer für Hundekot"
-          },
-          "3": {
-            "then": "Mülleimer für Zigaretten"
-          },
-          "4": {
-            "then": "Mülleimer für Drogen"
-          },
-          "5": {
-            "then": "Ein Abfalleimer für Nadeln und andere scharfe Gegenstände"
-          }
-        },
-        "question": "Um was für einen Abfalleimer handelt es sich?"
-      }
-    },
-    "title": {
-      "render": "Abfalleimer"
-    }
-  },
-  "watermill": {
-    "name": "Wassermühle"
+        "title": "Ladestation"
+      }
+    }
   }
 }