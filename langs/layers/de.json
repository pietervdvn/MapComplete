{
    "address": {
        "description": "Adressen",
        "name": "Bekannte Adressen in OSM",
        "tagRenderings": {
            "fixme": {
                "question": "Was sollte hier korrigiert werden? Bitte erläutern"
            },
            "housenumber": {
                "mappings": {
                    "0": {
                        "then": "Dieses Gebäude hat keine Hausnummer"
                    }
                },
                "question": "Wie lautet die Nummer dieses Hauses?",
                "render": "Die Hausnummer ist <b>{addr:housenumber}</b>"
            },
            "street": {
                "question": "In welcher Straße befindet sich diese Adresse?",
                "render": "Diese Adresse befindet sich in der Straße <b>{addr:street}</b>"
            }
        },
        "title": {
            "render": "Bekannte Adresse"
        }
    },
    "advertising": {
        "description": "Wir vervollständigen Daten von Werbeanlagen mit Referenz-, Betreiber- und Beleuchtungsdaten",
        "name": "Werbeeinrichtungen",
        "presets": {
            "0": {
                "description": "Eine große Außenwerbung, die typischerweise in stark befahrenen Gebieten, z. B. entlang stark befahrener Straßen, zu finden ist",
                "title": "eine Werbetafel"
            },
            "1": {
                "title": "eine freistehende Posterbox"
            },
            "10": {
                "description": "Ein wasserfestes Textil mit einer aufgedruckten Botschaft, das dauerhaft an einer Wand verankert ist",
                "title": "eine Plane"
            },
            "11": {
                "title": "ein Totem"
            },
            "12": {
                "description": "Verwendet für Werbeschilder, Leuchtreklamen, Logos und institutionelle Eingangsschilder",
                "title": "ein Schild"
            },
            "13": {
                "title": "eine Skulptur"
            },
            "14": {
                "title": "eine Wandmalerei"
            },
            "2": {
                "title": "eine wandmontierte Posterbox"
            },
            "3": {
                "title": "ein Plakatkasten, der zu einem Unterstand für öffentliche Verkehrsmittel gehört"
            },
            "4": {
                "description": "Kleines Anschlagbrett für Nachbarschaftswerbung, normalerweise an Fußgänger gerichtet",
                "title": "ein Anschlagbrett"
            },
            "5": {
                "description": "Eine zylindrische Struktur im Freien, die Werbung zeigt",
                "title": "eine Litfaßsäule"
            },
            "6": {
                "title": "eine Flagge"
            },
            "7": {
                "title": "einen Bildschirm"
            },
            "8": {
                "title": "ein wandmontierter Bildschirm"
            },
            "9": {
                "title": "ein Bildschirm, der an einem Wartehäuschen angebracht ist"
            }
        },
        "tagRenderings": {
            "Sides": {
                "mappings": {
                    "0": {
                        "then": "Werbung wird nur auf einer Seite angezeigt"
                    },
                    "1": {
                        "then": "Werbung wird auf beiden Seiten angezeigt"
                    }
                },
                "question": "Auf wie vielen Seiten wird Werbung angezeigt?"
            },
            "animated": {
                "mappings": {
                    "0": {
                        "then": "<b>Statische Anzeige</b>, zeigt immer die gleiche Werbung"
                    },
                    "1": {
                        "then": "<b>Digitale Anzeige</b>, zeigt Preise oder anderen Mitteilungen"
                    },
                    "2": {
                        "then": "<b>Trivision Anzeige</b>, zeigt Werbung auf dreieckigen Prismen, die sich regelmäßig drehen"
                    },
                    "3": {
                        "then": "<b>Rollierende Anzeige</b>, zeigt abwechselnd durchlaufende Werbeplakate"
                    },
                    "4": {
                        "then": "<b>Drehende Anzeige</b>, die um die eigene Achse rotiert"
                    }
                },
                "question": "Werden mehrere Werbungen abwechselnd angezeigt?"
            },
            "luminous_or_lit_advertising": {
                "override": {
                    "+mappings": {
                        "0": {
                            "then": "Dies ist eine Neonröhrenleuchte"
                        }
                    }
                }
            },
            "message_type": {
                "mappings": {
                    "0": {
                        "then": "Werbebotschaft"
                    },
                    "1": {
                        "then": "Lokale Informationen"
                    },
                    "2": {
                        "then": "Sicherheitsinformationen"
                    },
                    "3": {
                        "then": "Wahlwerbung"
                    },
                    "4": {
                        "then": "Informationen über Theater, Konzerte, …"
                    },
                    "5": {
                        "then": "Nachricht von gemeinnützigen Organisationen"
                    },
                    "6": {
                        "then": "Um Ihre Meinung zu äußern"
                    },
                    "7": {
                        "then": "Religiöse Botschaft"
                    },
                    "8": {
                        "then": "Finanzierungsschild"
                    },
                    "9": {
                        "then": "eine Karte"
                    }
                },
                "question": "Welche Art von Nachricht wird angezeigt?"
            },
            "operator": {
                "question": "Wer betreibt dieses Objekt?",
                "render": "Betrieben von {operator}"
            },
            "ref": {
                "question": "Wie lautet die Referenznummer?",
                "render": "Die Referenznummer lautet {ref}"
            },
            "type": {
                "mappings": {
                    "0": {
                        "then": "Dies ist eine Werbetafel"
                    },
                    "1": {
                        "then": "Dies ist ein Brett"
                    },
                    "10": {
                        "then": "Dies ist eine Wandmalerei"
                    },
                    "2": {
                        "then": "Dies ist eine Litfaßsäule"
                    },
                    "3": {
                        "then": "Dies ist eine Flagge"
                    },
                    "4": {
                        "then": "Dies ist eine Posterbox"
                    },
                    "5": {
                        "then": "Dies ist ein Bildschirm"
                    },
                    "6": {
                        "then": "Dies ist eine Skulptur"
                    },
                    "7": {
                        "then": "Dies ist ein Schild"
                    },
                    "8": {
                        "then": "Dies ist eine Plane (ein wetterfestes Textilstück mit einer Werbebotschaft)"
                    },
                    "9": {
                        "then": "Dies ist ein Totem"
                    }
                },
                "question": "Welche Art von Werbung ist das?",
                "render": "Das ist ein/e {advertising}"
            }
        },
        "title": {
            "mappings": {
                "0": {
                    "then": "Werbetafel"
                },
                "1": {
                    "then": "Brett"
                },
                "10": {
                    "then": "Wandmalerei"
                },
                "2": {
                    "then": "Posterbox"
                },
                "3": {
                    "then": "Litfaßsäule"
                },
                "4": {
                    "then": "Flagge"
                },
                "5": {
                    "then": "Bildschirm"
                },
                "6": {
                    "then": "Skulptur"
                },
                "7": {
                    "then": "Schild"
                },
                "8": {
                    "then": "Plane"
                },
                "9": {
                    "then": "Totem"
                }
            }
        }
    },
    "aerialway": {
        "description": "Alle Arten von seil- oder drahtgestütztem Personen- oder Gütertransport, wie Seilbahnen, Gondeln, Sessellifte, Schlepplifte. ",
        "name": "Seilbahnen",
        "pointRendering": {
            "1": {
                "label": {
                    "render": "{name}"
                }
            }
        },
        "tagRenderings": {
            "duration": {
                "question": "Wie lange dauert eine Fahrt mit diesem Aufzug?",
                "questionHint": "Dies schließt die Wartezeit aus.",
                "render": "Eine Fahrt dauert {duration} Minuten"
            },
            "length": {
                "render": "Die Seilbahn hat eine Länge von {_length:km} km"
            },
            "occupancy": {
                "question": "Wie viele Leute passen in eine Kabine?",
                "render": "{aerialway:occupancy} Leute passen in eine Kabine"
            },
            "oneway": {
                "mappings": {
                    "0": {
                        "then": "Diese Seilbahn kann nur nach oben gefahren werden"
                    },
                    "1": {
                        "then": "Diese Seilbahn kann in beide Richtungen befahren werden"
                    }
                },
                "question": "In welche Richtung kann diese Seilbahn genutzt werden?"
            },
            "type": {
                "mappings": {
                    "0": {
                        "then": "Es handelt sich um eine Seilbahn, bei der die Kabine auf demselben Seil nach oben und wieder nach unten fährt."
                    },
                    "1": {
                        "then": "Es handelt sich um eine Seilbahn, bei der die Kabinen in ständigen Kreisen fahren"
                    },
                    "10": {
                        "then": "Eine Seilrutsche. (Eine Touristenattraktion, bei der abenteuerlustige Menschen mit hoher Geschwindigkeit hinunterfahren) "
                    },
                    "2": {
                        "then": "Ein offener Sessellift mit Sitzgelegenheiten und Zugang zur Außenluft."
                    },
                    "3": {
                        "then": "Eine Seilbahn, die sowohl offene Sessel als auch geschlossene Gondeln auf einer durchgehenden Bahn hat"
                    },
                    "4": {
                        "then": "Ein Schlepplift"
                    },
                    "5": {
                        "then": "Ein Schlepplift mit T-förmigen Trägern für jeweils zwei Passagiere"
                    },
                    "6": {
                        "then": "Ein Schlepplift mit L-förmigen Trägern für jeweils einen Passagier"
                    },
                    "7": {
                        "then": "Ein Schlepplift mit einem Teller für jeweils einen Passagier"
                    },
                    "8": {
                        "then": "Eine Schleppleine, die Skifahrer mit sich zieht"
                    },
                    "9": {
                        "then": "Ein magic carpet (ein Förderband auf dem Boden)"
                    }
                },
                "question": "Um welchen Seilbahntyp handelt es sich?"
            }
        },
        "title": {
            "render": "Seilbahn {name}"
        }
    },
    "ambulancestation": {
        "description": "Eine Rettungswache ist ein Ort, an dem Rettungsfahrzeuge, medizinische Ausrüstung, persönliche Schutzausrüstung und anderes medizinisches Material untergebracht sind.",
        "name": "Rettungswachen",
        "presets": {
            "0": {
                "description": "Eine Rettungsstation der Karte hinzufügen",
                "title": "eine Rettungswache"
            }
        },
        "tagRenderings": {
            "ambulance-agency": {
                "question": "Wer betreibt die Rettungswache?",
                "render": "Die Rettungswache wird betrieben von {operator}."
            },
            "ambulance-name": {
                "question": "Wie heißt die Rettungswache?",
                "render": "Diese Rettungswache heißt {name}."
            },
            "ambulance-operator-type": {
                "mappings": {
                    "0": {
                        "then": "Die Rettungswache wird von einer Behörde betrieben."
                    },
                    "1": {
                        "then": "Die Rettungswache wird von einer gemeinnützigen Organisation betrieben."
                    },
                    "2": {
                        "then": "Die Rettungswache wird von einer Freiwilligenorganisation betrieben."
                    },
                    "3": {
                        "then": "Die Rettungswache wird von einer privaten Organisation betrieben."
                    }
                },
                "question": "Wie kann der Betreiber der Rettungswache eingestuft werden?",
                "render": "Der Betreiber ist eine {operator:type}."
            },
            "ambulance-place": {
                "question": "Wo befindet sich die Rettungswache? (z. B. Name von Stadtviertel, Dorf oder Stadt)",
                "render": "Diese Rettungswache befindet sich in {addr:place}."
            },
            "ambulance-street": {
                "question": "In welcher Straße liegt die Rettungswache?",
                "render": "Dieser Bahnhof liegt an der Straße {addr:street}."
            }
        },
        "title": {
            "render": "Rettungswache"
        }
    },
    "animal_shelter": {
        "description": "Ein Tierheim ist eine Einrichtung, in die notleidende Tiere gebracht werden und wo das Personal (ob freiwillig oder nicht) sie füttert und pflegt, sie rehabilitiert und bei Bedarf heilt. Diese Definition umfasst Zwinger für ausgesetzte Hunde, Katzenheime für ausgesetzte Katzen, Unterkünfte für andere ausgesetzte Haustiere und Wildtier-Auffangstationen. ",
        "name": "Tierheime",
        "presets": {
            "0": {
                "title": "ein Tierheim"
            }
        },
        "tagRenderings": {
            "2": {
                "question": "Wie lautet der Name des Tierheims?",
                "render": "Der Name des Tierheims lautet <b>{name}</b>"
            },
            "6": {
                "mappings": {
                    "0": {
                        "then": "Tiere werden hier bis zur Abgabe an einen neuen Besitzer untergebracht"
                    },
                    "1": {
                        "then": "Tiere werden hier bis zum Ende Ihres Lebens untergebracht"
                    },
                    "2": {
                        "then": "Tiere werden hier untergebracht und gepflegt bis sie wieder in freier Natur ausgesetzt werden können "
                    }
                },
                "question": "Was ist der Zweck des Tierheims?"
            },
            "boarded_animals": {
                "mappings": {
                    "0": {
                        "then": "Hunde werden hier gehalten"
                    },
                    "1": {
                        "then": "Katzen werden hier gehalten"
                    },
                    "2": {
                        "then": "Pferde werden hier gehalten"
                    },
                    "3": {
                        "then": "Vögel werden hier gehalten"
                    },
                    "4": {
                        "then": "Wildtiere werden hier gehalten"
                    }
                },
                "question": "Welche Tiere werden hier akzeptiert?",
                "render": "{animal_shelter} wird hier gehalten"
            }
        },
        "title": {
            "mappings": {
                "0": {
                    "then": "{name}"
                }
            },
            "render": "Tierheim"
        }
    },
    "artwork": {
        "description": "Eine freie Karte mit Statuen, Büsten, Graffitis und anderen Kunstwerken auf der ganzen Welt",
        "name": "Kunstwerke",
        "presets": {
            "0": {
                "title": "ein Kunstwerk"
            },
            "1": {
                "title": "ein Kunstwerk an einer Wand"
            }
        },
        "tagRenderings": {
            "artwork-artist-wikidata": {
                "question": "Wer hat dieses Kunstwerk geschaffen?",
                "render": "Dieses Kunstwerk wurde geschaffen von {wikidata_label(artist:wikidata):font-weight:bold}<br/>{wikipedia(artist:wikidata)}"
            },
            "artwork-artist_name": {
                "question": "Wer hat das Kunstwerk erschaffen?",
                "render": "Erstellt von {artist_name}"
            },
            "artwork-artwork_type": {
                "mappings": {
                    "0": {
                        "then": "Architektur"
                    },
                    "1": {
                        "then": "Wandbild"
                    },
                    "10": {
                        "then": "Azulejo (spanische dekorative Fliesenarbeit)"
                    },
                    "11": {
                        "then": "Fliesenarbeit"
                    },
                    "12": {
                        "then": "Holzschnitzerei"
                    },
                    "2": {
                        "then": "Malerei"
                    },
                    "3": {
                        "then": "Skulptur"
                    },
                    "4": {
                        "then": "Statue"
                    },
                    "5": {
                        "then": "Büste"
                    },
                    "6": {
                        "then": "Stein"
                    },
                    "7": {
                        "then": "Installation"
                    },
                    "8": {
                        "then": "Graffiti"
                    },
                    "9": {
                        "then": "Relief"
                    }
                },
                "question": "Um welche Art Kunstwerk handelt es sich?",
                "render": "Dies ist ein {artwork_type}"
            },
            "artwork-website": {
                "question": "Auf welcher Webseite gibt es weitere Informationen zum Kunstwerk?",
                "render": {
                    "special": {
                        "text": "Weitere Informationen auf dieser Webseite"
                    }
                }
            },
            "artwork_subject": {
                "question": "Was zeigt dieses Kunstwerk?",
                "render": "Das Kunstwerk zeigt {wikidata_label(subject:wikidata)}{wikipedia(subject:wikidata)}"
            },
            "doubles_as_bench": {
                "mappings": {
                    "0": {
                        "then": "Dieses Kunstwerk dient auch als Sitzbank"
                    },
                    "1": {
                        "then": "Dieses Kunstwerk dient nicht als Sitzbank"
                    },
                    "2": {
                        "then": "Dieses Kunstwerk dient nicht als Sitzbank"
                    }
                },
                "question": "Dient dieses Kunstwerk auch als Sitzbank?"
            },
            "doubles_as_memorial": {
                "mappings": {
                    "0": {
                        "then": "Dieses Kunstwerk dient auch als Mahnmal"
                    },
                    "1": {
                        "then": "Dieses Kunstwerk dient nicht als Sitzbank"
                    }
                },
                "question": "Dient dieses Kunstwerk als Mahnmal?"
            }
        },
        "title": {
            "mappings": {
                "0": {
                    "then": "Kunstwerk <i>{name}</i>"
                }
            },
            "render": "Kunstwerk"
        }
    },
    "assembly_point": {
        "description": "Diese Ebene enthält Sammelplätze und Wartebereiche, in denen sich alle Mitarbeiter, Fahrgäste oder eine große Menschenmenge im Notfall versammeln.",
        "name": "Notfallsammelplätze",
        "presets": {
            "0": {
                "title": "ein Sammelplatz"
            }
        },
        "tagRenderings": {
            "assembly_point_name": {
                "question": "Wie lautet der Name dieser Sammelstelle?",
                "render": "Diese Sammelstelle hat den Namen <b>{name}</b>"
            },
            "assembly_point_operator": {
                "question": "Welche Organisation betreibt diese Sammelstelle?",
                "render": "Diese Sammelstelle wird von <b>{operator}</b> betrieben"
            },
            "disaster_type": {
                "mappings": {
                    "0": {
                        "then": "Erdbeben"
                    },
                    "1": {
                        "then": "Flut"
                    },
                    "2": {
                        "then": "Feuer"
                    },
                    "3": {
                        "then": "Erdrutsch"
                    }
                },
                "question": "Für welche Art von Katastrophe ist diese Sammelstelle gedacht?"
            }
        },
        "title": {
            "render": "Sammelplatz bei Notfällen"
        }
    },
    "assisted_repair": {
        "description": "Eine Selbsthilfewerkstatt ist ein Ort, an dem Menschen ihre Gegenstände mit Hilfe von Freiwilligen und den vor Ort verfügbaren Werkzeugen reparieren können. Ein Repair-Café ist eine Art von Veranstaltung, die regelmäßig nach denselben Prinzipien organisiert wird.",
        "name": "Repair-Cafés und unterstützte Reparaturwerkstätten",
        "presets": {
            "0": {
                "description": "Ein Ort mit einer festen Werkstatt, in der Menschen mit Hilfe von Freiwilligen Gegenstände reparieren können.",
                "title": "Eine unterstützte Reparaturwerkstatt"
            }
        },
        "tagRenderings": {
            "item:repair": {
                "mappings": {
                    "0": {
                        "then": "Mobiltelefone werden hier repariert"
                    },
                    "1": {
                        "then": "Computer werden hier repariert"
                    },
                    "2": {
                        "then": "Fahrräder werden hier repariert"
                    },
                    "3": {
                        "then": "Elektronische Geräte werden hier repariert"
                    },
                    "4": {
                        "then": "Möbel werden hier repariert"
                    },
                    "5": {
                        "then": "Kleidung wird hier repariert"
                    }
                },
                "question": "Welche Art von Gegenständen wird hier repariert?"
            },
            "name": {
                "question": "Wie heißt diese Reparaturwerkstatt?",
                "render": "Diese Werkstatt heißt <b>{name}</b>"
            }
        },
        "title": {
            "mappings": {
                "0": {
                    "then": "{name}"
                }
            },
            "render": "Werkstatt für unterstützte Reparaturen"
        }
    },
    "atm": {
        "description": "Geldautomaten zum Geld abheben",
        "filter": {
            "0": {
                "options": {
                    "0": {
                        "question": "Mit Sprachausgabe"
                    }
                }
            }
        },
        "name": "Geldautomaten",
        "presets": {
            "0": {
                "title": "einen Geldautomaten"
            }
        },
        "tagRenderings": {
            "brand": {
                "freeform": {
                    "placeholder": "Markenname"
                },
                "question": "Von welcher Marke ist dieser Geldautomat?",
                "render": "Die Marke des Geldautomaten ist {brand}"
            },
            "cash_in": {
                "mappings": {
                    "0": {
                        "then": "Sie können wahrscheinlich kein Bargeld in diesen Geldautomaten einzahlen"
                    },
                    "1": {
                        "then": "Sie können Bargeld in diesen Geldautomaten einzahlen"
                    },
                    "2": {
                        "then": "Sie können an diesem Geldautomaten kein Bargeld einzahlen"
                    }
                },
                "question": "Kann man an diesem Geldautomaten Bargeld einzahlen?"
            },
            "cash_out": {
                "mappings": {
                    "0": {
                        "then": "Sie können an diesem Geldautomaten Bargeld abheben"
                    },
                    "1": {
                        "then": "An diesem Geldautomaten können Sie Bargeld abheben"
                    },
                    "2": {
                        "then": "Sie können an diesem Geldautomaten kein Bargeld abheben"
                    }
                },
                "question": "Kann man an diesem Geldautomaten Bargeld abheben?"
            },
            "cash_out-denominations-notes": {
                "mappings": {
                    "0": {
                        "then": "5-Euro-Scheine können abgehoben werden"
                    },
                    "1": {
                        "then": "10-Euro-Scheine können abgehoben werden"
                    },
                    "2": {
                        "then": "20-Euro-Scheine können abgehoben werden"
                    },
                    "3": {
                        "then": "Es können 50-Euro-Scheine abgehoben werden"
                    },
                    "4": {
                        "then": "100-Euro-Scheine können abgehoben werden"
                    },
                    "5": {
                        "then": "200-Euro-Scheine können abgehoben werden"
                    },
                    "6": {
                        "then": "500-Euro-Scheine können abgehoben werden"
                    }
                },
                "question": "Welche Geldscheine können Sie hier abheben?"
            },
            "name": {
                "render": "Der Name des Geldautomaten ist {name}"
            },
            "operator": {
                "freeform": {
                    "placeholder": "Betreiber"
                },
                "question": "Welches Unternehmen betreibt den Geldautomaten?",
                "render": "Der Geldautomat wird betrieben von {operator}"
            },
            "speech_output": {
                "mappings": {
                    "0": {
                        "then": "Dieser Geldautomat verfügt über eine Sprachausgabe, die normalerweise über eine Kopfhörerbuchse verfügbar ist"
                    },
                    "1": {
                        "then": "Dieser Geldautomat hat keine Sprachausgabe"
                    }
                },
                "question": "Verfügt dieser Geldautomat über eine Sprachausgabe für sehbehinderte Benutzer?"
            },
            "speech_output_language": {
                "render": {
                    "special": {
                        "question": "In welchen Sprachen hat dieser Geldautomat eine Sprachausgabe?",
                        "render_list_item": "Dieser Geldautomat hat eine Sprachausgabe in {language()}",
                        "render_single_language": "Dieser Geldautomat hat eine Sprachausgabe in {language()}"
                    }
                }
            }
        },
        "title": {
            "mappings": {
                "0": {
                    "then": "{brand}-Geldautomat"
                }
            },
            "render": "Geldautomat"
        }
    },
    "bank": {
        "description": "Ein Finanzinstitut, um Geld einzuzahlen",
        "filter": {
            "1": {
                "options": {
                    "0": {
                        "question": "Mit Geldautomat"
                    }
                }
            }
        },
        "name": "Banken",
        "tagRenderings": {
            "has_atm": {
                "mappings": {
                    "0": {
                        "then": "Diese Bank hat einen Geldautomaten"
                    },
                    "1": {
                        "then": "Diese Bank hat <b>keinen</b> Geldautomaten"
                    },
                    "2": {
                        "then": "Diese Bank hat zwar einen Geldautomaten, aber dieser ist mit einem anderen Symbol dargestellt"
                    }
                },
                "question": "Hat diese Bank einen Geldautomaten?"
            }
        }
    },
    "barrier": {
        "description": "Hindernisse beim Fahrradfahren, wie zum Beispiel Poller und Fahrrad Barrieren",
        "name": "Hindernisse",
        "presets": {
            "0": {
                "description": "Ein Poller auf der Straße",
                "title": "einen Poller"
            },
            "1": {
                "description": "Fahrradhindernis, das Radfahrer abbremst",
                "title": "ein Fahrradhindernis"
            }
        },
        "tagRenderings": {
            "Bollard type": {
                "mappings": {
                    "0": {
                        "then": "Entfernbarer Poller"
                    },
                    "1": {
                        "then": "Feststehender Poller"
                    },
                    "2": {
                        "then": "Umlegbarer Poller"
                    },
                    "3": {
                        "then": "Flexibler Poller, meist aus Kunststoff"
                    },
                    "4": {
                        "then": "Ausfahrender Poller"
                    }
                },
                "question": "Um was für einen Poller handelt es sich?"
            },
            "Cycle barrier type": {
                "mappings": {
                    "0": {
                        "then": "Einfach, nur zwei Barrieren mit einem Zwischenraum"
                    },
                    "1": {
                        "then": "Doppelt, zwei Barrieren hintereinander"
                    },
                    "2": {
                        "then": "Dreifach, drei Barrieren hintereinander"
                    },
                    "3": {
                        "then": "Eine Durchfahrtsbeschränkung, Durchfahrtsbreite ist oben kleiner als unten"
                    }
                },
                "question": "Um welche Art Fahrradhindernis handelt es sich?"
            },
            "MaxWidth": {
                "question": "Welche Durchfahrtsbreite hat das Hindernis?",
                "render": "Maximale Durchfahrtsbreite: {maxwidth:physical} m"
            },
            "Overlap (cyclebarrier)": {
                "question": "Wie stark überschneiden sich die Barrieren?",
                "render": "Überschneidung: {overlap} m"
            },
            "Space between barrier (cyclebarrier)": {
                "question": "Wie groß ist der Abstand zwischen den Barrieren (entlang der Straße)?",
                "render": "Abstand zwischen den Barrieren (entlang der Straße): {width:separation} m"
            },
            "Width of opening (cyclebarrier)": {
                "question": "Wie breit ist die kleinste Öffnung neben den Barrieren?",
                "render": "Breite der Öffnung: {width:opening} m"
            },
            "barrier_type": {
                "mappings": {
                    "0": {
                        "then": "Dies ist ein einzelner Poller auf der Straße"
                    },
                    "1": {
                        "then": "Dies ist eine Fahrradbarriere, die Radfahrer abbremst"
                    }
                }
            },
            "bicycle=yes/no": {
                "mappings": {
                    "0": {
                        "then": "Ein Radfahrer kann hindurchfahren."
                    },
                    "1": {
                        "then": "Ein Radfahrer kann nicht hindurchfahren."
                    }
                },
                "question": "Kann ein Radfahrer das Hindernis passieren?"
            }
        },
        "title": {
            "mappings": {
                "0": {
                    "then": "Poller"
                },
                "1": {
                    "then": "Barriere für Radfahrer"
                }
            },
            "render": "Hindernis"
        }
    },
    "bbq": {
        "description": "Ein ortsfest installierter Grill, typischerweise öffentlich zugänglich.",
        "name": "Grillstelle",
        "presets": {
            "0": {
                "description": "Ein ortsfest installierter Grill, typischerweise öffentlich zugänglich.",
                "title": "Grillstelle"
            }
        },
        "tagRenderings": {
            "access": {
                "mappings": {
                    "0": {
                        "then": "Öffentlich"
                    },
                    "1": {
                        "then": "Kein Zugang"
                    },
                    "2": {
                        "then": "Privat"
                    },
                    "3": {
                        "then": "Zugang bis auf Widerruf"
                    },
                    "4": {
                        "then": "Zugang nur für Kunden"
                    },
                    "5": {
                        "then": "Zugang nur für Berechtigte"
                    }
                },
                "question": "Was ist der erlaubte Zugang?"
            },
            "covered": {
                "mappings": {
                    "0": {
                        "then": "Die Grillstelle ist nicht überdacht"
                    },
                    "1": {
                        "then": "Die Grillstelle ist überdacht"
                    }
                },
                "question": "Ist die Grillstelle überdacht?"
            },
            "fuel": {
                "mappings": {
                    "0": {
                        "then": "Holz"
                    },
                    "1": {
                        "then": "Kohle"
                    },
                    "2": {
                        "then": "Elektronisch"
                    },
                    "3": {
                        "then": "Gas"
                    }
                },
                "question": "Mit was wird die Grillstelle angefeuert?"
            }
        },
        "title": {
            "render": "Grillstelle"
        }
    },
    "bench": {
        "description": "Diese Karte stellt Sitzbänke aus Holz, Metall, Stein, … dar und stellt ein paar Fragen, um weitere Informationen zu ergänzen.",
        "filter": {
            "0": {
                "options": {
                    "0": {
                        "question": "ist ein Denkmal"
                    }
                }
            },
            "1": {
                "options": {
                    "0": {
                        "question": "Mit und ohne Rückenlehne"
                    },
                    "1": {
                        "question": "Mit Rückenlehne"
                    },
                    "2": {
                        "question": "Ohne Rückenlehne"
                    }
                }
            }
        },
        "name": "Sitzbänke",
        "presets": {
            "0": {
                "title": "eine Sitzbank"
            }
        },
        "tagRenderings": {
            "bench-armrest": {
                "mappings": {
                    "0": {
                        "then": "Diese Sitzbank hat eine oder mehrere Armlehnen"
                    },
                    "1": {
                        "then": "Diese Sitzbank hat <b>keine</b> Armlehnen"
                    }
                },
                "question": "Hat diese Sitzbank eine oder mehrere Armlehnen?"
            },
            "bench-artwork": {
                "mappings": {
                    "0": {
                        "then": "Diese Bank hat ein integriertes Kunstwerk"
                    },
                    "1": {
                        "then": "Diese Bank hat kein integriertes Kunstwerk"
                    },
                    "2": {
                        "then": "Die Bank hat <span class=\"subtle\">vermutlich</span> kein integriertes Kunstwerk"
                    }
                },
                "question": "Hat diese Bank ein künstlerisches Element?",
                "questionHint": "Z.B. hat es ein integriertes Gemälde, eine Statue oder eine andere nicht triviale, kreative Arbeit"
            },
            "bench-backrest": {
                "mappings": {
                    "0": {
                        "then": "Diese Bank ist zweiseitig und teilt sich die Rückenlehne"
                    },
                    "1": {
                        "then": "Diese Sitzbank hat eine Rückenlehne"
                    },
                    "2": {
                        "then": "Diese Sitzbank hat <b>keine</b> Rückenlehne"
                    }
                },
                "question": "Hat diese Sitzbank eine Rückenlehne?"
            },
            "bench-colour": {
                "mappings": {
                    "0": {
                        "then": "Farbe: braun"
                    },
                    "1": {
                        "then": "Farbe: grün"
                    },
                    "2": {
                        "then": "Farbe: grau"
                    },
                    "3": {
                        "then": "Farbe: weiß"
                    },
                    "4": {
                        "then": "Farbe: rot"
                    },
                    "5": {
                        "then": "Farbe: schwarz"
                    },
                    "6": {
                        "then": "Farbe: blau"
                    },
                    "7": {
                        "then": "Farbe: gelb"
                    }
                },
                "question": "Welche Farbe hat diese Sitzbank?",
                "render": "Farbe: {colour}"
            },
            "bench-direction": {
                "question": "In welche Richtung schaut man, wenn man auf der Bank sitzt?",
                "render": "Wenn man auf der Bank sitzt, schaut man in Richtung {direction}°."
            },
            "bench-inscription": {
                "mappings": {
                    "0": {
                        "then": "Diese Bank hat keine Inschrift"
                    },
                    "1": {
                        "then": "Diese Bank hat <span class='subtle'>wahrscheinlich</span> keine Inschrift"
                    }
                },
                "question": "Hat diese Bank eine Inschrift?",
                "questionHint": "Z.B. auf einer angebrachten Plakette, in der Rückenlehne, …",
                "render": "Diese Bank hat folgende Inschrift:<br/><p><i>{inscription}</i></p>"
            },
            "bench-material": {
                "mappings": {
                    "0": {
                        "then": "Die Sitzfläche ist aus Holz"
                    },
                    "1": {
                        "then": "Die Sitzfläche ist aus Metall"
                    },
                    "2": {
                        "then": "Die Sitzfläche ist aus Stein"
                    },
                    "3": {
                        "then": "Die Sitzfläche ist aus Beton"
                    },
                    "4": {
                        "then": "Die Sitzfläche ist aus Kunststoff"
                    },
                    "5": {
                        "then": "Die Sitzfläche ist aus Stahl"
                    }
                },
                "question": "Aus welchem Material ist die Sitzfläche der Bank?",
                "render": "Material: {material}"
            },
            "bench-memorial": {
                "mappings": {
                    "0": {
                        "then": "Diese Bank ist ein Denkmal für jemanden oder etwas"
                    },
                    "1": {
                        "then": "Diese Bank ist <b>kein</b> Denkmal für jemanden oder etwas"
                    }
                },
                "question": "Dient diese Bank als Denkmal für jemanden oder etwas?"
            },
            "bench-seats": {
                "mappings": {
                    "0": {
                        "then": "Diese Bank hat keine getrennten Sitze"
                    }
                },
                "question": "Wie viele Sitzplätze hat diese Bank?",
                "render": "Diese Sitzbank hat {seats} Sitzplätze"
            },
            "bench-survey:date": {
                "mappings": {
                    "0": {
                        "then": "Heute geprüft!"
                    }
                },
                "question": "Wann wurde diese Bank zuletzt überprüft?",
                "render": "Diese Bank wurde zuletzt überprüft am {survey:date}"
            }
        },
        "title": {
            "render": "Sitzbank"
        }
    },
    "bench_at_pt": {
        "deletion": {
            "extraDeleteReasons": {
                "0": {
                    "explanation": "Diese Bushaltestelle wird nicht mehr genutzt"
                }
            },
            "nonDeleteMappings": {
                "0": {
                    "then": "Diese Bushaltestelle hat keine Bank (es gab nie eine oder sie wurde entfernt)"
                }
            }
        },
        "description": "Eine Ebene mit allen Haltestellen des öffentlichen Nahverkehrs, die über eine Sitzbank verfügen",
        "name": "Sitzbänke an Haltestellen",
        "tagRenderings": {
            "bench_at_pt-bench_type": {
                "mappings": {
                    "0": {
                        "then": "Hier gibt es eine normale Sitzbank"
                    },
                    "1": {
                        "then": "Hier gibt es eine Stehbank zum Anlehnen"
                    },
                    "2": {
                        "then": "Hier gibt es keine Bank"
                    }
                },
                "question": "Was ist das für eine Bank?"
            },
            "bench_at_pt-name": {
                "render": "{name}"
            }
        },
        "title": {
            "mappings": {
                "0": {
                    "then": "Sitzbank bei Haltestelle"
                },
                "1": {
                    "then": "Sitzbank in Unterstand"
                }
            },
            "render": "Sitzbank"
        }
    },
    "bicycle_library": {
        "description": "Eine Einrichtung, in der Fahrräder für längere Zeit geliehen werden können",
        "name": "Fahrradbibliotheken",
        "presets": {
            "0": {
                "description": "Eine Fahrradbibliothek verfügt über eine Sammlung von Fahrrädern, die ausgeliehen werden können",
                "title": "eine Fahrradbibliothek"
            }
        },
        "tagRenderings": {
            "bicycle-library-target-group": {
                "mappings": {
                    "0": {
                        "then": "Fahrräder für Kinder verfügbar"
                    },
                    "1": {
                        "then": "Fahrräder für Erwachsene verfügbar"
                    },
                    "2": {
                        "then": "Fahrräder für Behinderte verfügbar"
                    }
                },
                "question": "Wer kann hier Fahrräder ausleihen?"
            },
            "bicycle_library-charge": {
                "mappings": {
                    "0": {
                        "then": "Das Ausleihen eines Fahrrads ist kostenlos"
                    },
                    "1": {
                        "then": "Das Ausleihen eines Fahrrads kostet 20€ pro Jahr und 20€ Gebühr"
                    }
                },
                "question": "Wie viel kostet das Ausleihen eines Fahrrads?",
                "render": "Das Ausleihen eines Fahrrads kostet {charge}"
            },
            "bicycle_library-name": {
                "question": "Wie lautet der Name dieser Fahrradbibliothek?",
                "render": "Diese Fahrradbibliothek heißt {name}"
            }
        },
        "title": {
            "render": "Fahrradbibliothek"
        }
    },
    "bicycle_rental": {
        "deletion": {
            "extraDeleteReasons": {
                "0": {
                    "explanation": "{title()} ist dauerhaft geschlossen"
                }
            },
            "nonDeleteMappings": {
                "0": {
                    "then": "Dieser Fahrradladen vermietete früher Fahrräder, aber jetzt nicht mehr"
                }
            }
        },
        "description": "Fahrradverleihstationen",
        "name": "Fahrradverleihstationen",
        "presets": {
            "0": {
                "description": "Ein Geschäft, das sich auf den Fahrradverleih konzentriert",
                "title": "ein Geschäft mit Fahrradverleih"
            },
            "1": {
                "title": "eine Fahrradleihstation"
            }
        },
        "tagRenderings": {
            "bicycle-types": {
                "mappings": {
                    "0": {
                        "then": "Normale Stadtfahrräder können ausgeliehen werden"
                    },
                    "1": {
                        "then": "Elektrofahrräder können ausgeliehen werden"
                    },
                    "2": {
                        "then": "BMX-Räder können ausgeliehen werden"
                    },
                    "3": {
                        "then": "Mountainbikes können ausgeliehen werden"
                    },
                    "4": {
                        "then": "Kinderfahrräder können ausgeliehen werden"
                    },
                    "5": {
                        "then": "Tandems können ausgeliehen werden"
                    },
                    "6": {
                        "then": "Rennräder können ausgeliehen werden"
                    },
                    "7": {
                        "then": "Fahrradhelme können ausgeliehen werden"
                    },
                    "8": {
                        "then": "Lastenräder können hier gemietet werden"
                    }
                },
                "question": "Welche Fahrräder und welches Zubehör kann hier geliehen werden?",
                "render": "{rental} können hier gemietet werden"
            },
            "bicycle_rental_type": {
                "mappings": {
                    "0": {
                        "then": "Dies ist ein Geschäft, dessen Schwerpunkt auf dem Fahrradverleih liegt"
                    },
                    "1": {
                        "then": "Dies ist ein Geschäft, das verschiedene Gegenstände und/oder Fahrzeuge vermietet. Es vermietet auch Fahrräder, aber das ist nicht der Hauptschwerpunkt"
                    },
                    "2": {
                        "then": "Dies ist ein Geschäft, das Fahrräder verkauft oder repariert, aber auch Fahrräder vermietet"
                    },
                    "3": {
                        "then": "Dies ist eine automatisierte Radstation, bei der ein Fahrrad mechanisch an einer Struktur befestigt wird"
                    },
                    "4": {
                        "then": "Dies ist ein Automat, der Schlüssel ausgibt und annimmt, eventuell nach Authentifizierung und/oder Bezahlung. Die Fahrräder sind in der Nähe geparkt"
                    },
                    "5": {
                        "then": "Dies ist ein Rückgabepunkt, z.B. ein reservierter Parkplatz, um die Fahrräder abzustellen, die eindeutig als nur für den Verleih gekennzeichnet sind"
                    }
                },
                "question": "Was ist das für ein Fahrradverleih?"
            },
            "rental_types": {
                "renderings": {
                    "0": {
                        "question": "Wie viele type_plural können hier gemietet werden?",
                        "render": "{capacity:bicycle_type} type_plural können hier gemietet werden"
                    }
                },
                "rewrite": {
                    "into": {
                        "0": {
                            "1": "Stadträder"
                        },
                        "1": {
                            "1": "Elektrofahrräder"
                        },
                        "2": {
                            "1": "Kinderfahrräder"
                        },
                        "3": {
                            "1": "BMX-Räder"
                        },
                        "4": {
                            "1": "Mountainbikes"
                        },
                        "5": {
                            "1": "Fahrradtaschen"
                        },
                        "6": {
                            "1": "Tandems"
                        }
                    }
                }
            }
        },
        "title": {
            "mappings": {
                "0": {
                    "then": "{name}"
                }
            },
            "render": "Fahrradverleih"
        }
    },
    "bike_cafe": {
        "description": "Ein Fahrradcafé ist ein Café, das auf Radfahrer ausgerichtet ist, zum Beispiel mit Dienstleistungen wie einer Pumpe, mit viel fahrradbezogener Dekoration, …",
        "name": "Fahrrad-Cafés",
        "presets": {
            "0": {
                "title": "ein Fahrrad-Café"
            }
        },
        "tagRenderings": {
            "bike_cafe-bike-pump": {
                "mappings": {
                    "0": {
                        "then": "Das Fahrrad-Café hat eine Fahrradpumpe, die von jedem benutzt werden kann"
                    },
                    "1": {
                        "then": "Das Fahrrad-Café hat keine Fahrradpumpe, die von jedem benutzt werden kann"
                    }
                },
                "question": "Hat dieses Fahrrad-Café eine Fahrradpumpe, die von jedem benutzt werden kann?"
            },
            "bike_cafe-name": {
                "question": "Wie heißt dieses Fahrrad-Café?",
                "render": "Das Fahrrad-Café heißt {name}"
            },
            "bike_cafe-repair-service": {
                "mappings": {
                    "0": {
                        "then": "Das Fahrrad-Café repariert Fahrräder"
                    },
                    "1": {
                        "then": "Das Fahrrad-Café repariert keine Fahrräder"
                    }
                },
                "question": "Repariert dieses Fahrrad-Café Fahrräder?"
            },
            "bike_cafe-repair-tools": {
                "mappings": {
                    "0": {
                        "then": "Das Fahrrad-Café bietet Werkzeug für die selbständige Reparatur an"
                    },
                    "1": {
                        "then": "Das Fahrrad-Café bietet kein Werkzeug für die selbständige Reparatur an"
                    }
                },
                "question": "Gibt es Werkzeug, um das eigene Fahrrad zu reparieren?"
            },
            "opening_hours": {
                "override": {
                    "question": "Wann ist dieses Fahrradcafé geöffnet?"
                }
            }
        },
        "title": {
            "mappings": {
                "0": {
                    "then": "Fahrrad-Café <i>{name}</i>"
                }
            },
            "render": "Fahrrad-Café"
        }
    },
    "bike_cleaning": {
        "description": "Eine Ebene mit Einrichtungen, in denen man sein Fahrrad reinigen kann",
        "name": "Fahrrad-Reinigungsdienste",
        "presets": {
            "0": {
                "title": "eine Fahrrad-Reinigung"
            }
        },
        "tagRenderings": {
            "bike_cleaning-charge": {
                "mappings": {
                    "0": {
                        "then": "Der Reinigungsservice ist kostenlos"
                    },
                    "1": {
                        "then": "Dieser Reinigungsservice ist kostenpflichtig"
                    }
                },
                "question": "Wie viel kostet die Nutzung des Reinigungsdienstes?",
                "render": "Die Nutzung des Reinigungsdienstes kostet {charge}"
            },
            "bike_cleaning-service_bicycle_cleaning_charge": {
                "mappings": {
                    "0": {
                        "then": "Der Reinigungsservice ist kostenlos"
                    },
                    "1": {
                        "then": "Kostenlose Nutzung"
                    }
                },
                "question": "Wie viel kostet die Nutzung des Reinigungsdienstes?",
                "render": "Der Reinigungsservice kostet {service:bicycle:cleaning:charge}"
            }
        },
        "title": {
            "mappings": {
                "0": {
                    "then": "Fahrrad-Reinigungsdienst<i>{name}</i>"
                }
            },
            "render": "Fahrrad-Reinigungsdienst"
        }
    },
    "bike_parking": {
        "description": "Eine Ebene, die anzeigt, wo Sie Ihr Fahrrad abstellen können",
        "name": "Fahrrad-Parkplätze",
        "presets": {
            "0": {
                "title": "einen Fahrrad-Parkplatz"
            }
        },
        "tagRenderings": {
            "Access": {
                "mappings": {
                    "0": {
                        "then": "Der Parkplatz darf öffentlich genutzt werden"
                    },
                    "1": {
                        "then": "Der Parkplatz darf von Kunden des Unternehmens genutzt werden"
                    },
                    "2": {
                        "then": "Der Parkplatz darf nur von Mitgliedern einer Schule, Firma oder Organisation genutzt werden"
                    },
                    "3": {
                        "then": "Der Parkplatz darf nur von Mitgliedern einer Schule, Firma oder Organisation genutzt werden"
                    }
                },
                "question": "Wer darf den Parkplatz nutzen?",
                "render": "{access}"
            },
            "Bicycle parking type": {
                "mappings": {
                    "0": {
                        "then": "Fahrradbügel"
                    },
                    "1": {
                        "then": "Metallgestänge"
                    },
                    "2": {
                        "then": "Halter für Fahrradlenker"
                    },
                    "3": {
                        "then": "Gestell"
                    },
                    "4": {
                        "then": "Zweistufig"
                    },
                    "5": {
                        "then": "Schuppen"
                    },
                    "6": {
                        "then": "Poller"
                    },
                    "7": {
                        "then": "Ein Bereich auf dem Boden, der für das Abstellen von Fahrrädern gekennzeichnet ist"
                    },
                    "8": {
                        "then": "Ein Schließfach - Fahrräder werden einzeln oder mit mehreren Fahrrädern zusammen eingeschlossen. Der Schrank ist zu klein für eine stehende Person."
                    }
                },
                "question": "Was ist die Art dieses Fahrrad-Parkplatzes?",
                "render": "Dies ist ein Fahrrad-Parkplatz der Art: {bicycle_parking}"
            },
            "Capacity": {
                "question": "Wie viele Fahrräder passen auf diesen Fahrrad-Parkplatz?",
                "questionHint": "Dazu gehören reguläre Fahrräder, Lasträder, Ebikes,...",
                "render": "Der Parkplatz bietet Platz für {capacity} Fahrräder"
            },
            "Cargo bike capacity?": {
                "mappings": {
                    "0": {
                        "then": "Es gibt hier keine speziellen Stellplätze für Lastenfahrräder oder das Abstellen von Lastenfahrrädern ist hier nicht erlaubt"
                    }
                },
                "question": "Wie viele Lastenfahrräder passen auf diesen Fahrrad-Parkplatz?",
                "render": "Auf diesen Parkplatz passen {capacity:cargo_bike} Lastenfahrräder"
            },
            "Cargo bike spaces?": {
                "mappings": {
                    "0": {
                        "then": "Der Parkplatz hat Stellflächen für Lastenfahrräder"
                    },
                    "1": {
                        "then": "Der Parkplatz hat ausgewiesene (offizielle) Stellflächen für Lastenfahrräder."
                    },
                    "2": {
                        "then": "Das Abstellen von Lastenfahrrädern ist nicht erlaubt oder es gibt keine Stellplätze für Lastenfahrräder"
                    }
                },
                "question": "Hat der Parkplatz Stellflächen für Lastenfahrräder?"
            },
            "Is covered?": {
                "mappings": {
                    "0": {
                        "then": "Der Parkplatz ist überdacht"
                    },
                    "1": {
                        "then": "Der Parkplatz ist nicht überdacht"
                    }
                },
                "question": "Ist der Parkplatz überdacht? Wählen Sie auch \"überdacht\" für Parkplätze in Innenräumen."
            },
            "Underground?": {
                "mappings": {
                    "0": {
                        "then": "In einer Tiefgarage"
                    },
                    "1": {
                        "then": "Auf einem ebenerdigen Parkplatz"
                    },
                    "2": {
                        "then": "Auf einem Parkplatz auf dem Dach"
                    },
                    "3": {
                        "then": "Ebenerdiges Parken"
                    }
                },
                "question": "Wo befinden sich diese Fahrradabstellplätze?"
            },
            "charge": {
                "question": "Wie viel kostet es, Ihr Fahrrad hier zu parken?",
                "questionHint": "Das ist der Betrag, der für ein einzelnes Fahrrad berechnet wird",
                "render": "Das Parken Ihres Fahrrads kostet {charge}"
            },
            "fee": {
                "mappings": {
                    "0": {
                        "then": "Man muss <b>zahlen</b>, um den Fahrradparkplatz zu nutzen"
                    },
                    "1": {
                        "then": "Die Nutzung ist kostenlos"
                    }
                },
                "question": "Sind die Fahrradparkplätze kostenlos zu benutzen?"
            },
            "maxstay": {
                "question": "Was ist die maximal erlaubte Parkdauer?",
                "questionHint": "Wenn das Fahrrad für längere Zeit abgestellt wird, kann es vom Betreiber entfernt werden",
                "render": "Ein Fahrrad kann hier höchstens für {canonical(maxstay)} geparkt werden"
            },
            "operator": {
                "question": "Wer unterhält diese Fahrradabstellplätze?",
                "render": "Dieser Fahrradparkplatz wird von {operator} bereitgestellt"
            },
            "operator_email": {
                "question": "Wie lautet die E-Mail-Adresse des Betreibers dieses Fahrradparkplatzes?"
            },
            "operator_phone": {
                "question": "Wie lautet die Telefonnummer des Betreibers dieses Fahrradparkplatzes?",
                "questionHint": "Man könnte diese Nummer anrufen, wenn es Probleme gibt, z. B. um nicht gewartete Fahrräder zu entfernen"
            },
            "operator_website": {
                "question": "Wie lautet die Nummer auf der Website des Betreibers dieses Fahrradparkplatzes?"
            }
        },
        "title": {
            "render": "Fahrrad-Parkplätze"
        }
    },
    "bike_repair_station": {
        "description": "Eine Ebene mit Fahrradpumpen und Werkzeugständern für die Fahrradreparatur",
        "name": "Fahrradstationen (Reparatur, Pumpe oder beides)",
        "presets": {
            "0": {
                "description": "Ein Gerät zum Aufpumpen von Reifen an einem festen Standort im öffentlichen Raum.",
                "title": "eine Fahrradpumpe"
            },
            "1": {
                "description": "Ein Gerät mit Werkzeugen zur Reparatur von Fahrrädern kombiniert mit einer Pumpe an einem festen Standort. Die Werkzeuge sind oft mit Ketten gegen Diebstahl gesichert.",
                "title": "eine Fahrrad-Reparaturstation mit Pumpe"
            },
            "2": {
                "description": "Werkzeug, um Ihr Fahrrad im öffentlichen Raum zu reparieren (ohne Pumpe). Die Werkzeuge sind gegen Diebstahl gesichert.",
                "title": "eine Fahrrad-Reparaturstation ohne Pumpe"
            }
        },
        "tagRenderings": {
            "Operational status": {
                "mappings": {
                    "0": {
                        "then": "Die Fahrradpumpe ist kaputt"
                    },
                    "1": {
                        "then": "Die Fahrradpumpe ist betriebsbereit"
                    }
                },
                "question": "Ist die Fahrradpumpe noch funktionstüchtig?"
            },
            "access": {
                "mappings": {
                    "0": {
                        "then": "Die Reparaturstation darf öffentlich genutzt werden"
                    },
                    "1": {
                        "then": "Öffentlich zugänglich"
                    },
                    "2": {
                        "then": "Die Reparaturstation darf nur von Kunden genutzt werden"
                    },
                    "3": {
                        "then": "Die Reparaturstation darf nicht öffentlich genutzt werden"
                    },
                    "4": {
                        "then": "Nicht für die Allgemeinheit zugänglich"
                    }
                },
                "question": "Wer darf die Reparaturstation nutzen?"
            },
            "bike_repair_station-available-services": {
                "mappings": {
                    "0": {
                        "then": "Nur eine Pumpe ist vorhanden"
                    },
                    "1": {
                        "then": "Nur Werkzeug (Schraubenzieher, Zangen, …) ist vorhanden"
                    },
                    "2": {
                        "then": "Werkzeug und Pumpe sind vorhanden"
                    }
                },
                "question": "Welche Geräte sind hier vorhanden?"
            },
            "bike_repair_station-bike-chain-tool": {
                "mappings": {
                    "0": {
                        "then": "Es gibt ein Kettenwerkzeug"
                    },
                    "1": {
                        "then": "Es gibt kein Kettenwerkzeug"
                    }
                },
                "question": "Verfügt diese Fahrrad-Reparaturstation über Spezialwerkzeug zur Reparatur von Fahrradketten?"
            },
            "bike_repair_station-bike-stand": {
                "mappings": {
                    "0": {
                        "then": "Es gibt einen Haken oder Ständer"
                    },
                    "1": {
                        "then": "Es gibt keinen Haken oder Ständer"
                    }
                },
                "question": "Hat diese Fahrradstation einen Haken, an dem Sie Ihr Fahrrad aufhängen können, oder einen Ständer, um es anzuheben?"
            },
            "bike_repair_station-electrical_pump": {
                "mappings": {
                    "0": {
                        "then": "Manuelle Pumpe"
                    },
                    "1": {
                        "then": "Elektrische Pumpe"
                    }
                },
                "question": "Ist dies eine elektrische Fahrradpumpe?"
            },
            "bike_repair_station-email": {
                "question": "Wie lautet die E-Mail-Adresse des Betreibers?"
            },
            "bike_repair_station-manometer": {
                "mappings": {
                    "0": {
                        "then": "Es gibt ein Manometer"
                    },
                    "1": {
                        "then": "Es gibt kein Manometer"
                    },
                    "2": {
                        "then": "Es gibt ein Manometer, aber es ist kaputt"
                    }
                },
                "question": "Verfügt die Pumpe über einen Druckanzeiger oder ein Manometer?"
            },
            "bike_repair_station-operator": {
                "question": "Wer betreibt die Reparaturstation?",
                "render": "Betrieben von {operator}"
            },
            "bike_repair_station-phone": {
                "question": "Wie lautet die Telefonnummer des Betreibers?"
            },
            "bike_repair_station-valves": {
                "mappings": {
                    "0": {
                        "then": "Sclaverand-/Presta-Ventile (für Rennräder)"
                    },
                    "1": {
                        "then": "Dunlopventile"
                    },
                    "2": {
                        "then": "Schrader-Ventile (für Autos und Mountainbikes)"
                    }
                },
                "question": "Welche Ventile werden unterstützt?",
                "render": "Diese Pumpe unterstützt die folgenden Ventile: {valves}"
            },
            "opening_hours_24_7": {
                "override": {
                    "question": "Wann ist die Fahrradreparaturstation geöffnet?"
                }
            },
            "send_email_about_broken_pump": {
                "render": {
                    "special": {
                        "body": "Hallo,\n\nMit dieser E-Mail möchte ich Ihnen mitteilen, dass die Fahrradpumpe, die sich unter https://mapcomplete.org/cyclofix?lat={_lat}&lon={_lon}&z=18#{id} befindet, kaputt ist.\n\nMit freundlichen Grüßen",
                        "button_text": "Melde diese Fahrradpumpe als kaputt",
                        "subject": "Fahrradpumpe kaputt"
                    }
                }
            }
        },
        "title": {
            "mappings": {
                "0": {
                    "then": "Fahrrad-Reparaturstation"
                },
                "1": {
                    "then": "Fahrrad-Reparaturstation"
                },
                "2": {
                    "then": "Kaputte Pumpe"
                },
                "3": {
                    "then": "Fahrradpumpe <i>{name}</i>"
                },
                "4": {
                    "then": "Fahrradpumpe"
                }
            },
            "render": "Fahrradstation (Pumpe & Reparatur)"
        }
    },
    "bike_shop": {
        "description": "Ein Geschäft, das speziell Fahrräder oder verwandte Artikel verkauft",
        "filter": {
            "0": {
                "options": {
                    "0": {
                        "question": "Verkauft gebrauchte Fahrräder"
                    }
                }
            },
            "1": {
                "options": {
                    "0": {
                        "question": "Bietet Selbstreparatur an"
                    }
                }
            }
        },
        "name": "Fahrradgeschäfte und -werkstätten",
        "presets": {
            "0": {
                "title": "eine Fahrradwerkstatt bzw. ein Fahrradgeschäft"
            }
        },
        "title": {
            "mappings": {
                "0": {
                    "then": "Sportartikelgeschäft <i>{name}</i>"
                },
                "2": {
                    "then": "Fahrradverleih <i>{name}</i>"
                },
                "3": {
                    "then": "Fahrradwerkstatt <i>{name}</i>"
                },
                "4": {
                    "then": "Fahrradgeschäft <i>{name}</i>"
                },
                "5": {
                    "then": "Fahrradwerkstatt/-geschäft <i>{name}</i>"
                },
                "6": {
                    "then": "Fahrradwerkstatt/-geschäft <i>{name}</i>"
                }
            },
            "render": "Fahrradwerkstatt/-geschäft"
        }
    },
    "bike_themed_object": {
        "description": "Eine Ebene mit Objekten zum Thema Fahrrad, die zu keiner anderen Ebene passen",
        "name": "Weitere fahrradbezogene Objekte",
        "title": {
            "mappings": {
                "1": {
                    "then": "Radweg"
                }
            },
            "render": "Fahrradbezogenes Objekt"
        }
    },
    "binocular": {
        "description": "Ferngläser",
        "name": "Ferngläser",
        "presets": {
            "0": {
                "description": "Ein fest installiertes Teleskop oder Fernglas, für die öffentliche Nutzung. <img src='./assets/layers/binocular/binoculars_example.jpg' style='height: 300px; width: auto; display: block;' />",
                "title": "ein Fernglas"
            }
        },
        "tagRenderings": {
            "binocular-charge": {
                "mappings": {
                    "0": {
                        "then": "Kostenlose Nutzung"
                    }
                },
                "question": "Wie viel muss man für die Nutzung dieser Ferngläser bezahlen?",
                "render": "Die Benutzung dieses Fernglases kostet {charge}"
            },
            "binocular-direction": {
                "question": "In welche Richtung blickt man, wenn man durch dieses Fernglas schaut?",
                "render": "Blick in Richtung {direction}°"
            }
        },
        "title": {
            "render": "Ferngläser"
        }
    },
    "birdhide": {
        "description": "Ein Vogelbeobachtungsturm",
        "filter": {
            "0": {
                "options": {
                    "0": {
                        "question": "Zugänglich für Rollstuhlfahrer"
                    }
                }
            },
            "1": {
                "options": {
                    "0": {
                        "question": "Nur überdachte Vogelbeobachtungsstellen"
                    }
                }
            }
        },
        "name": "Orte zur Vogelbeobachtung",
        "presets": {
            "0": {
                "description": "Ein überdachter Unterstand, in dem man bequem Vögel beobachten kann",
                "title": "ein Gebäude zur Vogelbeobachtung"
            },
            "1": {
                "description": "Ein Schirm oder eine Wand mit Öffnungen zum Beobachten von Vögeln",
                "title": "einen Sichtschutz zur Vogelbeobachtung"
            }
        },
        "tagRenderings": {
            "bird-hide-shelter-or-wall": {
                "mappings": {
                    "0": {
                        "then": "Sichtschutz zur Vogelbeobachtung"
                    },
                    "1": {
                        "then": "Vogelbeobachtungsturm"
                    },
                    "2": {
                        "then": "Turm zur Vogelbeobachtung"
                    },
                    "3": {
                        "then": "Unterstand zur Vogelbeobachtung"
                    }
                },
                "question": "Ist dies nur ein Sichtschutz oder ein überdachter Unterstand zur Vogelbeobachtung?"
            },
            "bird-hide-wheelchair": {
                "mappings": {
                    "0": {
                        "then": "Für Rollstuhlfahrer gibt es besondere Vorrichtungen"
                    },
                    "1": {
                        "then": "Der Ort ist rollstuhlgerecht gestaltet"
                    },
                    "2": {
                        "then": "Der Ort ist nur eingeschränkt rollstuhlgerecht gestaltet"
                    },
                    "3": {
                        "then": "Nicht zugänglich für Rollstuhlfahrer"
                    }
                },
                "question": "Ist der Ort rollstuhlgerecht gestaltet?"
            },
            "birdhide-operator": {
                "mappings": {
                    "0": {
                        "then": "Betrieben von Natuurpunt"
                    },
                    "1": {
                        "then": "Betrieben von einer Forst- bzw. Naturschutzbehörde"
                    }
                },
                "question": "Wer betreibt diesen Ort zur Vogelbeobachtung?",
                "render": "Betrieben von {operator}"
            }
        },
        "title": {
            "mappings": {
                "1": {
                    "then": "Vogelbeobachtungsplatz {name}"
                },
                "2": {
                    "then": "Vogelversteck {name}"
                }
            },
            "render": "Ort zur Vogelbeobachtung"
        }
    },
    "brothel": {
        "description": "Eine Einrichtung, die speziell der Prostitution gewidmet ist. ",
        "name": "Bordelle",
        "presets": {
            "0": {
                "title": "ein Bordell"
            }
        },
        "tagRenderings": {
            "name": {
                "question": "Wie lautet der Name des Bordells?",
                "render": "Der Name des Bordells lautet <b>{name}</b>"
            }
        },
        "title": {
            "render": "Bordell"
        }
    },
    "cafe_pub": {
        "deletion": {
            "extraDeleteReasons": {
                "0": {
                    "explanation": "{title()} wurde dauerhaft geschlossen"
                }
            }
        },
        "description": "Eine Ebene mit Cafés und Kneipen, in denen man sich auf ein Getränk treffen kann. Die Ebene fragt nach einigen relevanten Eigenschaften",
        "name": "Cafés und Kneipen",
        "presets": {
            "0": {
                "description": "Eine Kneipe, in der vor allem Bier in ruhiger, entspannter Atmosphäre getrunken wird",
                "title": "eine Kneipe"
            },
            "1": {
                "description": "Eine modernere und kommerzielle <b>Bar</b>, möglicherweise mit einer Musik- und Lichtinstallation",
                "title": "eine Bar"
            },
            "2": {
                "description": "Ein <b>Café</b>, um in ruhiger Umgebung Tee, Kaffee oder ein alkoholisches Getränk zu trinken",
                "title": "ein Café"
            },
            "3": {
                "description": "Ein <b>Club</b> oder eine Diskothek mit Fokus auf Tanzen, Musik von einem DJ mit begleitender Lichtshow und einer Bar, an der man (alkoholische) Getränke bekommt",
                "title": "einen Club oder eine Diskothek"
            }
        },
        "tagRenderings": {
            "Classification": {
                "mappings": {
                    "0": {
                        "then": "Eine Kneipe, in der vor allem Bier in ruhiger, entspannter Atmosphäre getrunken wird"
                    },
                    "1": {
                        "then": "Eine modernere und kommerzielle <b>Bar</b>, möglicherweise mit einer Musik- und Lichtinstallation"
                    },
                    "2": {
                        "then": "Ein <b>Café</b>, um in ruhiger Umgebung Tee, Kaffee oder ein alkoholisches Getränk zu trinken"
                    },
                    "3": {
                        "then": "Ein <b>Restaurant</b>, in dem man ordentlich essen kann"
                    },
                    "4": {
                        "then": "Ein Außenbereich mit Bierausschank, typischerweise in Deutschland"
                    },
                    "5": {
                        "then": "Dies ist ein <b>Club</b> oder eine Disco mit Fokus auf Tanzen, Musik von einem DJ mit begleitender Lichtshow und einer Bar, an der man (alkoholische) Getränke bekommt"
                    }
                },
                "question": "Was ist das für ein Café?"
            },
            "Name": {
                "question": "Was ist der Name dieses Unternehmens?",
                "render": "Das Unternehmen heißt {name}"
            }
        },
        "title": {
            "mappings": {
                "0": {
                    "then": "<i>{name}</i>"
                },
                "1": {
                    "then": "Bar"
                },
                "2": {
                    "then": "Café"
                },
                "3": {
                    "then": "Nachtclub"
                }
            },
            "render": "Kneipe"
        }
    },
    "car_rental": {
        "description": "Orte, an denen Sie ein Auto mieten können",
        "name": "Autovermietung",
        "presets": {
            "0": {
                "description": "Ein Ort, an dem Sie ein Auto mieten können",
                "title": "eine Autovermietung"
            }
        },
        "tagRenderings": {
            "name": {
                "freeform": {
                    "placeholder": "Name der Autovermietung"
                },
                "mappings": {
                    "0": {
                        "then": "Diese Autovermietung hat keinen Namen"
                    }
                },
                "question": "Wie lautet der Name dieser Autovermietung?",
                "render": "Der Name der Autovermietung lautet {name}"
            }
        },
        "title": {
            "render": "Autovermietung"
        }
    },
    "charging_station": {
        "description": "Eine Ladestation",
        "filter": {
            "0": {
                "options": {
                    "0": {
                        "question": "Ladestationen für alle Fahrzeugtypen"
                    },
                    "1": {
                        "question": "Ladestationen für Fahrräder"
                    },
                    "2": {
                        "question": "Ladestationen für Autos"
                    }
                }
            },
            "1": {
                "options": {
                    "0": {
                        "question": "Nur Ladestationen in Betrieb"
                    }
                }
            },
            "2": {
                "options": {
                    "0": {
                        "question": "Alle Anschlüsse"
                    },
                    "1": {
                        "question": "Verfügt über einen <div style='display: inline-block'><b><b>Schuko-Stecker</b> ohne Erdungsstift (CEE7/4 Typ F)</b><img style='width:1rem; display: inline-block' src='./assets/layers/charging_station/CEE7_4F.svg'/></div>"
                    },
                    "10": {
                        "question": "Hat einen <div style='display: inline-block'><b><b>Typ 2</b> (Mennekes)</b> <img style='width:1rem; display: inline-block' src='./assets/layers/charging_station/Type2_tethered.svg'/></div> Anschluss mit Kabel"
                    },
                    "11": {
                        "question": "Hat einen <div style='display: inline-block'><b><b>Tesla Supercharger CCS</b> (Typ 2 CSS vonTesla)</b> <img style='width:1rem; display: inline-block' src='./assets/layers/charging_station/Type2_CCS.svg'/></div> Anschluss"
                    },
                    "12": {
                        "question": "Hat einen <div style='display: inline-block'><b><b>Tesla Supercharger (Destination)</b></b> <img style='width:1rem; display: inline-block' src='./assets/layers/charging_station/Tesla-hpwc-model-s.svg'/></div> Anschluss"
                    },
                    "13": {
                        "question": "Hat einen <div style='display: inline-block'><b><b>Tesla Supercharger (Destination)</b> (Typ 2 von Tesla)</b> <img style='width:1rem; display: inline-block' src='./assets/layers/charging_station/Type2_tethered.svg'/></div> Anschluss mit Kabel"
                    },
                    "14": {
                        "question": "Hat einen <div style='display: inline-block'><b><b>USB</b>-Anschluss zum Aufladen von Telefonen und kleinen Elektrogeräten</b> <img style='width:1rem; display: inline-block' src='./assets/layers/charging_station/usb_port.svg'/></div>"
                    },
                    "15": {
                        "question": "Hat einen <div style='display: inline-block'><b><b>Bosch Active Connect Anschluss mit 3 Pins</b></b> <img style='width:1rem; display: inline-block' src='./assets/layers/charging_station/bosch-3pin.svg'/></div> und Kabel"
                    },
                    "16": {
                        "question": "Hat einen <div style='display: inline-block'><b><b>Bosch Active Connect Anschluss mit 5 Pins</b></b> <img style='width:1rem; display: inline-block' src='./assets/layers/charging_station/bosch-5pin.svg'/></div> und Kabel"
                    },
                    "17": {
                        "question": "Hat ein <div style='display: inline-block'><b><b>BS1363</b> (Type G)</b> <img style='width:1rem; display: inline-block' src='./assets/layers/charging_station/bs1363.svg'/></div> Anschluss"
                    },
                    "18": {
                        "question": "Hat ein <div style='display: inline-block'><b><b>NEMA 5-15</b> (Type B)</b> <img style='width:1rem; display: inline-block' src='./assets/layers/charging_station/nema-5-15.svg'/></div> Anschluss"
                    },
                    "19": {
                        "question": "Hat ein <div style='display: inline-block'><b><b>SEV 1011 T23</b> (Type J)</b> <img style='width:1rem; display: inline-block' src='./assets/layers/charging_station/typej.svg'/></div> Anschluss"
                    },
                    "2": {
                        "question": "Verfügt über einen <div style='display: inline-block'><b><b>europäischen Netzstecker</b> mit Erdungsstift (CEE7/4 Typ E)</b> <img style='width:1rem; display: inline-block' src='./assets/layers/charging_station/TypeE.svg'/></div> Anschluss"
                    },
                    "20": {
                        "question": "Hat ein <div style='display: inline-block'><b><b>AS3112</b> (Type I)</b> <img style='width:1rem; display: inline-block' src='./assets/layers/charging_station/as3112.svg'/></div> Anschluss"
                    },
                    "21": {
                        "question": "Hat ein <div style='display: inline-block'><b><b>NEMA 5-20</b> (Type B)</b> <img style='width:1rem; display: inline-block' src='./assets/layers/charging_station/nema-5-20.svg'/></div> Anschluss"
                    },
                    "3": {
                        "question": "Verfügt über einen <div style='display: inline-block'><b><b>Chademo</b></b> <img style='width:1rem; display: inline-block' src='./assets/layers/charging_station/Chademo_type4.svg'/></div> Stecker"
                    },
                    "4": {
                        "question": "Verfügt über einen <div style='display: inline-block'><b><b>Typ 1 </b> (J1772)</b> <img style='width:1rem; display: inline-block' src='./assets/layers/charging_station/Type1_J1772.svg'/></div> Stecker mit Kabel"
                    },
                    "5": {
                        "question": "Verfügt über einen <div style='display: inline-block'><b><b>Typ 1 (J1772)</b>Stecker <i>ohne</i> Kabel</b><img style='width:1rem; display: inline-block' src='./assets/layers/charging_station/Type1_J1772.svg'/></div>"
                    },
                    "6": {
                        "question": "Verfügt über einen <div style='display: inline-block'><b><b>Typ 1 CCS</b> (Typ 1 Combo)</b><img style='width:1rem; display: inline-block' src='./assets/layers/charging_station/Type1-ccs.svg'/></div> Stecker"
                    },
                    "7": {
                        "question": "Verfügt über einen <div style='display: inline-block'><b><b>Tesla Supercharger</b></b> <img style='width:1rem; display: inline-block' src='./assets/layers/charging_station/Tesla-hpwc-model-s.svg'/></div> Stecker"
                    },
                    "8": {
                        "question": "Hat einen <div style='display: inline-block'><b><b>Typ 2</b> (Mennekes)</b> <img style='width:1rem; display: inline-block' src='./assets/layers/charging_station/Type2_socket.svg'/></div> Anschluss"
                    },
                    "9": {
                        "question": "Hat einen <div style='display: inline-block'><b><b>Typ 2 CCS</b> (Mennekes)</b> <img style='width:1rem; display: inline-block' src='./assets/layers/charging_station/Type2_CCS.svg'/></div> Anschluss"
                    }
                }
            }
        },
        "name": "Ladestationen",
        "presets": {
            "0": {
                "title": "Ladestation für Elektrofahrräder"
            },
            "1": {
                "title": "Ladestation für Autos"
            }
        },
        "tagRenderings": {
            "Auth phone": {
                "question": "Wie lautet die Telefonnummer für den Authentifizierungsanruf oder die SMS?",
                "render": "Authentifiziere dich, indem du anrufst oder eine SMS sendest an <a href='tel:{authentication:phone_call:number}'>{authentication:phone_call:number}</a>"
            },
            "Authentication": {
                "mappings": {
                    "0": {
                        "then": "Authentifizierung durch eine Mitgliedskarte"
                    },
                    "1": {
                        "then": "Authentifizierung per App"
                    },
                    "2": {
                        "then": "Authentifizierung per Anruf ist möglich"
                    },
                    "3": {
                        "then": "Authentifizierung per SMS ist möglich"
                    },
                    "4": {
                        "then": "Authentifizierung per NFC ist möglich"
                    },
                    "5": {
                        "then": "Authentifizierung per Geldkarte ist möglich"
                    },
                    "6": {
                        "then": "Authentifizierung per Kreditkarte ist möglich"
                    },
                    "7": {
                        "then": "Das Laden ist hier (auch) ohne Authentifizierung möglich"
                    }
                },
                "question": "Welche Art der Authentifizierung ist an der Ladestation möglich?"
            },
            "Available_charging_stations (generated)": {
                "mappings": {
                    "0": {
                        "then": "<b>Schuko-Stecker</b> ohne Erdungsstift (CEE7/4 Typ F)"
                    },
                    "1": {
                        "then": "<b>Schuko-Stecker</b> ohne Erdungsstift (CEE7/4 Typ F)"
                    },
                    "10": {
                        "then": "<b>Typ 1 CCS</b> (Typ 1 Combo)"
                    },
                    "11": {
                        "then": "<b> Typ 1 CCS </b> (auch bekannt als Typ 1 Combo)"
                    },
                    "12": {
                        "then": "<b>Tesla Supercharger</b>"
                    },
                    "13": {
                        "then": "<b>Tesla Supercharger</b>"
                    },
                    "14": {
                        "then": "<b>Typ 2</b> (Mennekes)"
                    },
                    "15": {
                        "then": "<b>Typ 2</b> (Mennekes)"
                    },
                    "16": {
                        "then": "<b>Typ 2 CCS</b> (Mennekes)"
                    },
                    "17": {
                        "then": "<b>Typ 2 CCS</b> (mennekes)"
                    },
                    "18": {
                        "then": "<b>Typ 2 mit Kabel</b> (Mennekes)"
                    },
                    "19": {
                        "then": "<b>Typ 2 mit Kabel</b> (mennekes)"
                    },
                    "2": {
                        "then": "<b>Europäischer Netzstecker</b> mit Erdungsstift (CEE7/4 Typ E)"
                    },
                    "20": {
                        "then": "<b>Tesla Supercharger CCS</b> (Typ 2 CSS von Tesla)"
                    },
                    "21": {
                        "then": "<b>Tesla Supercharger CCS</b> (ein Markenzeichen von type2_css)"
                    },
                    "22": {
                        "then": "<b>Tesla Supercharger (Destination)</b>"
                    },
                    "23": {
                        "then": "<b>Tesla Supercharger (Destination)</b>"
                    },
                    "24": {
                        "then": "<b>Tesla Supercharger (Destination)</b> (Typ 2 mit Kabel von Tesla)"
                    },
                    "25": {
                        "then": "<b>Tesla supercharger (Destination)</b> (Typ 2 mit Kabel von Tesla)"
                    },
                    "26": {
                        "then": "<b>USB</b> zum Aufladen von Handys und kleinen Elektrogeräten"
                    },
                    "27": {
                        "then": "<b>USB</b> zum Aufladen von Handys und kleinen Elektrogeräten"
                    },
                    "28": {
                        "then": "<b>Bosch Active Connect mit 3 Pins</b> und Kabel"
                    },
                    "29": {
                        "then": "<b> Bosch Active Connect mit 3 Pins </b> und Kabel"
                    },
                    "3": {
                        "then": "<b>Europäischer Netzstecker</b> mit Erdungsstift (CEE7/4 Typ E)"
                    },
                    "30": {
                        "then": "<b>Bosch Active Connect mit 5 Pins</b> und Kabel"
                    },
                    "31": {
                        "then": "<b> Bosch Active Connect mit 5 Pins </b> und Kabel"
                    },
                    "32": {
                        "then": "<b>BS1363</b> (Typ G)"
                    },
                    "33": {
                        "then": "<b>BS1363</b> (Typ G)"
                    },
                    "34": {
                        "then": "<b>NEMA 5-15</b> (Typ B)"
                    },
                    "35": {
                        "then": "<b>NEMA 5-15</b> (Typ B)"
                    },
                    "36": {
                        "then": "<b>SEV 1011 T23</b> (Typ J)"
                    },
                    "37": {
                        "then": "<b>SEV 1011 T23</b> (Typ J)"
                    },
                    "38": {
                        "then": "<b>AS3112</b> (Typ I)"
                    },
                    "39": {
                        "then": "<b>AS3112</b> (Typ I)"
                    },
                    "4": {
                        "then": "<b>Chademo-Anschluss</b>"
                    },
                    "40": {
                        "then": "<b>NEMA 5-20</b> (Typ B)"
                    },
                    "41": {
                        "then": "<b>NEMA 5-20</b> (Typ B)"
                    },
                    "5": {
                        "then": "<b>Chademo-Anschluss</b>"
                    },
                    "6": {
                        "then": "<b>Typ 1 mit Kabel</b> (J1772)"
                    },
                    "7": {
                        "then": "<b>Typ 1 mit Kabel</b> (J1772)"
                    },
                    "8": {
                        "then": "<b>Typ 1 <i>ohne</i> Kabel</b> (J1772)"
                    },
                    "9": {
                        "then": "<b> Typ 1 <i>ohne </i> Kabel</b> (J1772)"
                    }
                },
                "question": "Welche Ladeanschlüsse gibt es hier?"
            },
            "Network": {
                "mappings": {
                    "0": {
                        "then": "Nicht Teil eines größeren Netzwerks, z. B. weil die Ladestation von einem lokalen Unternehmen betrieben wird"
                    },
                    "1": {
                        "then": "Nicht Teil eines größeren Netzwerks"
                    }
                },
                "question": "Ist diese Ladestation Teil eines Netzwerks?",
                "render": "Teil des Netzwerks <b>{network}</b>"
            },
            "OH": {
                "override": {
                    "question": "Wann ist die Ladestation geöffnet?"
                }
            },
            "Operational status": {
                "mappings": {
                    "0": {
                        "then": "Die Station ist in Betrieb"
                    },
                    "1": {
                        "then": "Die Station ist defekt"
                    },
                    "2": {
                        "then": "Die Station ist erst in Planung"
                    },
                    "3": {
                        "then": "Die Station ist aktuell im Bau"
                    },
                    "4": {
                        "then": "Die Station ist dauerhaft geschlossen und nicht mehr in Nutzung, aber noch sichtbar"
                    }
                },
                "question": "Ist die Station in Betrieb?"
            },
            "Operator": {
                "mappings": {
                    "0": {
                        "then": "Eigentlich ist {operator} das Netzwerk"
                    }
                },
                "question": "Wer ist der Betreiber dieser Ladestation?",
                "render": "Die Station wird betrieben von {operator}"
            },
            "Parking:fee": {
                "mappings": {
                    "0": {
                        "then": "Keine zusätzlichen Parkkosten während des Ladens"
                    },
                    "1": {
                        "then": "Während des Ladens ist eine zusätzliche Parkgebühr zu entrichten"
                    }
                },
                "question": "Muss man während des Ladens eine Parkgebühr bezahlen?"
            },
            "Type": {
                "mappings": {
                    "0": {
                        "then": "Hier können <b>Fahrräder</b> laden"
                    },
                    "1": {
                        "then": "Hier können <b>Autos</b> laden"
                    },
                    "2": {
                        "then": "Hier können <b>Roller</b> laden"
                    },
                    "3": {
                        "then": "Hier können <b>LKW</b> laden"
                    },
                    "4": {
                        "then": "Hier können <b>Busse</b> laden"
                    }
                },
                "question": "Welche Fahrzeuge können hier laden?"
            },
            "access": {
                "mappings": {
                    "0": {
                        "then": "Jeder kann die Station nutzen (eventuell gegen Bezahlung)"
                    },
                    "1": {
                        "then": "Jeder kann diese Ladestation nutzen (eventuell gegen Bezahlung)"
                    },
                    "2": {
                        "then": "Nur Kunden des Ortes, zu dem diese Station gehört, können diese Ladestation nutzen<br/><span class='subtle'>Z.B. eine von einem Hotel betriebene Ladestation, die nur von dessen Gästen genutzt werden kann</span>"
                    },
                    "3": {
                        "then": "Für den Zugang zur Station muss ein <b>Schlüssel</b> angefordert werden<br/><span class='subtle'>z.B. eine von einem Hotel betriebene Ladestation, die nur von dessen Gästen genutzt werden kann, die an der Rezeption einen Schlüssel erhalten, um die Ladestation aufzuschließen</span>"
                    },
                    "4": {
                        "then": "Die Station ist nicht für die Allgemeinheit zugänglich (z. B. nur für die Eigentümer, Mitarbeiter, ...)"
                    },
                    "5": {
                        "then": "Diese Ladestation ist zu gewissen Öffnungszeiten oder Bedingungen öffentlich zugänglich. Einschränkungen sind möglich, aber generelle Nutzung ist erlaubt."
                    }
                },
                "question": "Wer darf diese Ladestation benutzen?",
                "render": "Zugang ist {access}"
            },
            "capacity": {
                "question": "Wie viele Fahrzeuge können hier gleichzeitig laden?",
                "render": "Hier können {capacity} Fahrzeuge gleichzeitig laden"
            },
            "charge": {
                "question": "Wie viel muss man für die Nutzung dieser Ladestation bezahlen?",
                "render": "Die Nutzung dieser Ladestation kostet <b>{charge}</b>"
            },
            "email": {
                "question": "Wie lautet die E-Mail-Adresse des Betreibers?",
                "render": "Bei Problemen senden Sie bitte eine E-Mail an <a href='mailto:{email}'>{email}</a>"
            },
            "fee": {
                "mappings": {
                    "0": {
                        "then": "Die Nutzung ist kostenlos, keine Authentifizierung erforderlich"
                    },
                    "1": {
                        "then": "Die Nutzung ist kostenlos, Authentifizierung erforderlich"
                    },
                    "2": {
                        "then": "Kostenlose Nutzung"
                    },
                    "3": {
                        "then": "Die Nutzung ist kostenpflichtig, aber für Kunden des Betreibers der Einrichtung, wie Hotel, Krankenhaus, ... kostenlos"
                    },
                    "4": {
                        "then": "Die Nutzung ist kostenpflichtig"
                    }
                },
                "question": "Muss man für die Nutzung dieser Ladestation bezahlen?"
            },
            "maxstay": {
                "mappings": {
                    "0": {
                        "then": "Keine Höchstparkdauer"
                    }
                },
                "question": "Wie lange darf man hier maximal parken?",
                "render": "Die maximale Parkdauer beträgt <b>{canonical(maxstay)}</b>"
            },
            "phone": {
                "question": "Welche Nummer kann man anrufen, wenn es ein Problem mit dieser Ladestation gibt?",
                "render": "Bei Problemen, anrufen unter <a href='tel:{phone}'>{phone}</a>"
            },
            "questions-technical": {
                "render": "<h3>Technische Frage</h3>Die nächsten Fragen sind sehr technisch. Du kannst diese auch überspringen.<br/>{questions(technical)}"
            },
            "ref": {
                "question": "Welche Kennnummer hat die Ladestation?",
                "render": "Die Kennziffer ist <b>{ref}</b>"
            },
            "rewritten-questions": {
                "renderings": {
                    "0": {
                        "question": "Wie viele Stecker vom Typ {{description}} sind hier vorhanden?",
                        "render": "Hier sind <b class='text-xl'>{{{key}}}</b> Stecker vom Typ {{description}} verfügbar"
                    },
                    "1": {
                        "mappings": {
                            "then": "{{description}} liefert {{commonVoltages}} Volt"
                        },
                        "question": "Welche Spannung liefern die {{description}}?",
                        "render": "{{description}} liefert {canonical({{key}}:voltage)}"
                    },
                    "2": {
                        "mappings": {
                            "then": "{{description}} liefert maximal {{commonCurrent}} A"
                        },
                        "question": "Welchen Strom bieten die Stecker mit {{description}}?",
                        "render": "{{description}} liefert maximal {canonical({{key}}:current)}"
                    },
                    "3": {
                        "mappings": {
                            "then": "{{description}} liefert maximal {{commonOutput}} A"
                        },
                        "question": "Welche Leistung liefert ein einzelner Stecker des Typs {{description}}?",
                        "render": "{{description}} liefert maximal {canonical({{key}}:output)}"
                    }
                },
                "rewrite": {
                    "into": {
                        "0": {
                            "2": "<b>Schuko-Stecker</b> ohne Erdungsstift (CEE7/4 Typ F)"
                        },
                        "1": {
                            "2": "<b>Europäischer Netzstecker</b> mit Erdungsstift (CEE7/4 Typ E)"
                        },
                        "10": {
                            "2": "<b>Tesla Supercharger CCS</b> (Typ 2 CSS von Tesla)"
                        },
                        "11": {
                            "2": "<b>Tesla Supercharger (Destination)</b>"
                        },
                        "12": {
                            "2": "<b>Tesla Supercharger (Destination)</b> (Typ 2 mit Kabel von Tesla)"
                        },
                        "13": {
                            "2": "<b>USB</b> zum Aufladen von Handys und kleinen Elektrogeräten"
                        },
                        "14": {
                            "2": "<b> Bosch Active Connect mit 3 Pins </b> und Kabel"
                        },
                        "15": {
                            "2": "<b> Bosch Active Connect mit 5 Pins </b> und Kabel"
                        },
                        "16": {
                            "2": "<b>BS1363</b> (Typ G)"
                        },
                        "17": {
                            "2": "<b>NEMA 5-15</b> (Typ B)"
                        },
                        "18": {
                            "2": "<b>SEV 1011 T23</b> (Typ J)"
                        },
                        "19": {
                            "2": "<b>AS3112</b> (Typ I)"
                        },
                        "2": {
                            "2": "<b>Chademo-Stecker</b>"
                        },
                        "20": {
                            "2": "<b>NEMA 5-20</b> (Typ B)"
                        },
                        "3": {
                            "2": "<b>Typ 1 mit Kabel</b> (J1772)"
                        },
                        "4": {
                            "2": "<b> Typ 1 <i>ohne </i> Kabel</b> (J1772)"
                        },
                        "5": {
                            "2": "<b>Typ 1 CCS</b> (Typ 1 Combo)"
                        },
                        "6": {
                            "2": "<b>Tesla Supercharger</b>"
                        },
                        "7": {
                            "2": "<b>Typ 2</b> (Mennekes)"
                        },
                        "8": {
                            "2": "<b>Typ 2 CCS</b> (Mennekes)"
                        },
                        "9": {
                            "2": "<b>Typ 2 mit Kabel</b> (Mennekes)"
                        }
                    }
                }
            },
            "website": {
                "question": "Auf welcher Webseite kann man weitere Informationen über diese Ladestation finden?",
                "render": "Weitere Informationen unter <a href='{website}'>{website}</a>"
            }
        },
        "title": {
            "mappings": {
                "0": {
                    "then": "Ladestation für Elektrofahrräder"
                },
                "1": {
                    "then": "Ladestation für Autos"
                }
            },
            "render": "Ladestation"
        }
    },
    "cinema": {
        "description": " Ein Ort, an dem Filme gezeigt werden, die der Öffentlichkeit gegen Gebühr zugänglich sind",
        "name": "Kino",
        "tagRenderings": {
            "cinema_type": {
                "mappings": {
                    "0": {
                        "then": "Dies ist ein normales Kino, das Filme für alle Altersgruppen zeigt"
                    },
                    "1": {
                        "then": "Dies ist ein Sex-Kino, das Erwachsenenfilme zeigt"
                    }
                },
                "question": "Um welche Art von Kino handelt es sich?"
            }
        },
        "title": {
            "render": "Kino"
        }
    },
    "climbing": {
        "description": "Eine Dummy-Ebene, die Tagrenderings enthält, die von den Kletterebenen gemeinsam genutzt werden",
        "tagRenderings": {
            "average_length": {
                "question": "Wie lang sind die Routen (durchschnittlich) in Metern?",
                "render": "Die Routen sind durchschnittlich <b>{canonical(climbing:length)}</b> lang"
            },
            "bouldering": {
                "mappings": {
                    "0": {
                        "then": "Hier kann gebouldert werden"
                    },
                    "1": {
                        "then": "Hier kann nicht gebouldert werden"
                    },
                    "2": {
                        "then": "Bouldern ist hier nur an wenigen Routen möglich"
                    },
                    "3": {
                        "then": "Hier gibt es {climbing:boulder} Boulder-Routen"
                    }
                },
                "question": "Kann hier gebouldert werden?"
            },
            "fee": {
                "mappings": {
                    "0": {
                        "then": "Das Klettern ist hier kostenlos"
                    },
                    "1": {
                        "then": "Zum Klettern ist eine Gebühr zu zahlen"
                    }
                },
                "question": "Ist das Klettern hier gebührenpflichtig?",
                "render": "Zum Klettern wird eine Gebühr von {charge} erhoben"
            },
            "max_bolts": {
                "question": "Wie viele Haken haben die Routen in {title()} maximal?",
                "render": "Die Sportkletterrouten hier haben maximal {climbing:bolts:max} Haken.<div class='subtle'>Dies ist ohne Relais und gibt an, wie viel Schnellspanner ein Kletterer braucht</div>"
            },
            "max_difficulty": {
                "question": "Welche Schwierigkeit hat hier die schwerste Route (französisch/belgisches System)?",
                "render": "Die schwierigste Route hat hier die Schwierigkeitsstufe {climbing:grade:french:max} (französisch/belgisches System)"
            },
            "min_difficulty": {
                "question": "Welche Schwierigkeit hat hier die leichteste Route (französisch/belgisches System)?",
                "render": "Die leichteste Route hat hier die Schwierigkeit {climbing:grade:french:min} (französisch/belgisches System)"
            },
            "sportclimbing": {
                "mappings": {
                    "0": {
                        "then": "Sportklettern ist hier möglich"
                    },
                    "1": {
                        "then": "Sportklettern ist hier nicht möglich"
                    },
                    "2": {
                        "then": "Hier gibt es {climbing:sport} Sportkletter-Routen"
                    }
                },
                "question": "Ist hier Sportklettern möglich (feste Ankerpunkte)?"
            },
            "toprope": {
                "mappings": {
                    "0": {
                        "then": "Toprope-Klettern ist hier möglich"
                    },
                    "1": {
                        "then": "Toprope-Climbing ist hier nicht möglich"
                    },
                    "2": {
                        "then": "Hier gibt es {climbing:toprope} Toprope-Routen"
                    }
                },
                "question": "Ist Toprope-Klettern hier möglich?"
            },
            "trad_climbing": {
                "mappings": {
                    "0": {
                        "then": "Traditionelles Klettern ist hier möglich"
                    },
                    "1": {
                        "then": "Traditionelles Klettern ist hier nicht möglich"
                    },
                    "2": {
                        "then": "Hier gibt es {climbing:traditional} Routen für traditionelles Klettern"
                    }
                },
                "question": "Ist hier traditionelles Klettern möglich?",
                "questionHint": "eigene Sicherung z.B. mit Klemmkleilen"
            },
            "website": {
                "question": "Gibt es eine (inoffizielle) Website mit mehr Informationen (z.B. Topos)?"
            }
        }
    },
    "climbing_area": {
        "description": "Ein Gebiet, in dem Klettern möglich ist, z. B. ein Felsen, ein Klettergarten, eine Boulderhalle, … Enthält eine Sammlung von Routen",
        "name": "Klettereinrichtungen",
        "presets": {
            "0": {
                "description": "Eine Klettereinrichtung",
                "title": "eine Klettereinrichtung"
            }
        },
        "tagRenderings": {
            "Contained routes hist": {
                "render": "<h3>Schwierigkeitsübersicht</h3>{histogram(_difficulty_hist)}"
            },
            "Contained routes length hist": {
                "render": "<h3>Längenübersicht</h3>{histogram(_length_hist)}"
            },
            "Contained_climbing_routes": {
                "render": "<h3> Enthält {_contained_climbing_routes_count} Routen</h3> <ul>{_contained_climbing_routes}</ul>"
            },
            "Rock type (crag/rock/cliff only)": {
                "mappings": {
                    "0": {
                        "then": "Kalkstein"
                    }
                },
                "question": "Welchen Gesteinstyp gibt es hier?",
                "render": "Der Gesteinstyp ist {rock}"
            },
            "Type": {
                "mappings": {
                    "0": {
                        "then": "Ein Kletterfelsen - ein einzelner Felsen oder eine Klippe mit einer oder wenigen Kletterrouten, die ohne Seil sicher bestiegen werden können"
                    },
                    "1": {
                        "then": "Ein Kletterfelsen - ein einzelner Fels oder eine Klippe mit mindestens einigen Kletterrouten"
                    }
                }
            },
            "name": {
                "mappings": {
                    "0": {
                        "then": "Die Klettereinrichtung hat keinen Namen"
                    }
                },
                "question": "Wie heißt die Klettereinrichtung?",
                "render": "<strong>{name}</strong>"
            }
        },
        "title": {
            "mappings": {
                "0": {
                    "then": "Klettergarten <b>{name}</b>"
                },
                "1": {
                    "then": "Klettergebiet <b>{name}</b>"
                },
                "2": {
                    "then": "Klettergebiet"
                },
                "3": {
                    "then": "Klettereinrichtung <b>{name}</b>"
                }
            },
            "render": "Klettereinrichtung"
        }
    },
    "climbing_club": {
        "description": "Ein Kletterverein oder -organisation",
        "name": "Klettervereine",
        "presets": {
            "0": {
                "description": "Ein Kletterverein",
                "title": "einen Kletterverein"
            },
            "1": {
                "description": "Eine Organisation, die sich mit dem Klettern beschäftigt",
                "title": "Eine Kletterorganisation"
            }
        },
        "tagRenderings": {
            "climbing_club-name": {
                "question": "Wie lautet der Name dieses Vereins oder Organisation?",
                "render": "<strong>{name}</strong>"
            }
        },
        "title": {
            "mappings": {
                "0": {
                    "then": "Kletter-Organisation"
                }
            },
            "render": "Kletterverein"
        }
    },
    "climbing_gym": {
        "description": "Eine Kletterhalle",
        "name": "Kletterhallen",
        "presets": {
            "0": {
                "title": "Kletterhalle"
            }
        },
        "tagRenderings": {
            "Speed climbing?": {
                "mappings": {
                    "0": {
                        "then": "Hier gibt es eine Speedkletter-Wand"
                    },
                    "1": {
                        "then": "Hier gibt es keine Speedkletter-Wand"
                    },
                    "2": {
                        "then": "Hier gibt es {climbing:speed} Speedkletter-Routen"
                    }
                },
                "question": "Gibt es hier eine Speedkletter-Wand?"
            },
            "belay_device_rental": {
                "mappings": {
                    "0": {
                        "then": "Jeder Seil hat ein Sicherungsgerät"
                    },
                    "1": {
                        "then": "Ein Sicherungsgerät kann hier kostenlos ausgeliehen werden"
                    },
                    "2": {
                        "then": "Ein Sicherungsgerät kann hier ausgeliehen werden für {service:climbing_belay_device:rental:charge}"
                    },
                    "3": {
                        "then": "Ein Sicherungsgerät kann hier ausgeliehen werden"
                    },
                    "4": {
                        "then": "Ein Sicherungsgerät kann hier <b>nicht</b> ausgeliehen werden"
                    }
                },
                "question": "Kann man hier ein Sicherungsgerät ausleihen?"
            },
            "harness_rental": {
                "mappings": {
                    "0": {
                        "then": "Ein Klettergurt kann hier kostenlos ausgeliehen werden"
                    },
                    "1": {
                        "then": "Ein Klettergurt kann hier ausgeliehen werden für {service:climbing_harness:rental:charge}"
                    },
                    "2": {
                        "then": "Ein Klettergurt kann hier ausgeliehen werden"
                    },
                    "3": {
                        "then": "Ein Klettergurt kann hier <b>nicht</b> ausgeliehen werden"
                    }
                },
                "question": "Kann man hier einen Klettergurt ausleihen?"
            },
            "name": {
                "question": "Wie heißt diese Kletterhalle?"
            },
            "rope_rental": {
                "mappings": {
                    "0": {
                        "then": "Ein Kletterseil kann hier kostenlos ausgeliehen werden"
                    },
                    "1": {
                        "then": "Ein Kletterseil kann hier ausgeliehen werden für {service:climbing_rope:rental:charge}"
                    },
                    "2": {
                        "then": "Ein Kletterseil kann hier ausgeliehen werden"
                    },
                    "3": {
                        "then": "Ein Kletterseil kann hier <b>nicht</b> ausgeliehen werden"
                    }
                },
                "question": "Kann man hier ein Kletterseil ausleihen?"
            },
            "shoe_rental": {
                "mappings": {
                    "0": {
                        "then": "Kletterschuhe können hier kostenlos ausgeliehen werden"
                    },
                    "1": {
                        "then": "Kletterschuhe können hier ausgeliehen werden für {service:climbing_shoes:rental:charge}"
                    },
                    "2": {
                        "then": "Kletterschuhe können hier ausgeliehen werden"
                    },
                    "3": {
                        "then": "Kletterschuhe können hier <b>nicht</b> ausgeliehen werden"
                    }
                },
                "question": "Kann man hier Kletterschuhe ausleihen?"
            }
        },
        "title": {
            "mappings": {
                "0": {
                    "then": "Kletterhalle <strong>{name}</strong>"
                }
            },
            "render": "Kletterhalle"
        }
    },
    "climbing_opportunity": {
        "description": "Rückfallebene mit Orten, auf denen Klettern eventuell möglich ist. Sie wird erst angezeigt, wenn man stark hineinzoomt, um zu verhindern, dass Elemente doppelt hinzugefügt werden",
        "name": "Klettermöglichkeiten?",
        "tagRenderings": {
            "climbing-opportunity-name": {
                "render": "<strong>{name}</strong>"
            },
            "climbing-possible": {
                "mappings": {
                    "0": {
                        "then": "Hier kann geklettert werden"
                    },
                    "1": {
                        "then": "Hier kann nicht geklettert werden"
                    },
                    "2": {
                        "then": "Hier kann nicht geklettert werden"
                    }
                },
                "question": "Kann hier geklettert werden?"
            }
        },
        "title": {
            "render": "Klettermöglichkeit?"
        }
    },
    "climbing_route": {
        "description": "Eine einzelne Kletterroute und ihre Eigenschaften. Einige Eigenschaften werden von übergeordneten Objekten abgeleitet",
        "name": "Kletterrouten",
        "presets": {
            "0": {
                "title": "eine Kletterroute"
            }
        },
        "tagRenderings": {
            "Difficulty": {
                "question": "Wie hoch ist der Schwierigkeitsgrad dieser Kletterroute nach dem französisch/belgischen System?",
                "render": "Die Schwierigkeit ist {climbing:grade:french} entsprechend des französisch/belgischen Systems"
            },
            "Length": {
                "question": "Wie lang ist diese Kletterroute (in Metern)?",
                "render": "Diese Route ist {canonical(climbing:length)} lang"
            },
            "Name": {
                "mappings": {
                    "0": {
                        "then": "Diese Kletterroute hat keinen Namen"
                    }
                },
                "question": "Wie heißt diese Kletterroute?",
                "render": "<strong>{name}</strong>"
            },
            "Rock type via embedded feature": {
                "render": "Der Gesteinstyp ist {_embedding_features_with_rock:rock}, wie <a href='#{_embedding_features_with_rock:id}'>auf dem umgebenden Felsen angegeben</a>"
            },
            "bolts": {
                "mappings": {
                    "0": {
                        "then": "Auf dieser Kletterroute sind keine Haken vorhanden"
                    }
                },
                "question": "Wie viele Haken gibt es auf dieser Kletterroute bevor der Umlenker bzw. Standhaken erreicht ist?",
                "render": "Diese Route hat {climbing:bolts} Haken <div class='subtle'>Dies ist ohne Relais und gibt an, wie viel Schnellspanner ein Kletterer braucht</div>"
            }
        },
        "title": {
            "mappings": {
                "0": {
                    "then": "Kleterroute <strong>{name}</strong>"
                }
            },
            "render": "Kleterroute"
        }
    },
    "clock": {
        "description": "Ebene mit öffentlichen Uhren",
        "name": "Uhren",
        "presets": {
            "0": {
                "description": "Eine öffentlich sichtbare Uhr",
                "title": "eine Uhr"
            },
            "1": {
                "description": "Eine öffentlich sichtbare Uhr an einer Wand",
                "title": "eine an der Wand montierte Uhr"
            }
        },
        "tagRenderings": {
            "barometer": {
                "mappings": {
                    "0": {
                        "then": "Diese Uhr zeigt auch den Luftdruck an"
                    },
                    "1": {
                        "then": "Diese Uhr zeigt den Luftdruck nicht an"
                    },
                    "2": {
                        "then": "Diese Uhr zeigt wahrscheinlich nicht den Luftdruck an"
                    }
                },
                "question": "Zeigt diese Uhr auch den Luftdruck an?"
            },
            "date": {
                "mappings": {
                    "0": {
                        "then": "Diese Uhr zeigt auch das Datum an"
                    },
                    "1": {
                        "then": "Diese Uhr zeigt kein Datum an"
                    },
                    "2": {
                        "then": "Diese Uhr zeigt wahrscheinlich nicht das Datum an"
                    }
                },
                "question": "Zeigt diese Uhr auch das Datum an?"
            },
            "display": {
                "mappings": {
                    "0": {
                        "then": "Diese Uhr zeigt die Zeit mit Zeigern an"
                    },
                    "1": {
                        "then": "Diese Uhr zeigt die Zeit mit Ziffern an"
                    },
                    "2": {
                        "then": "Diese Uhr zeigt die Zeit mit einer Sonnenuhr an"
                    },
                    "3": {
                        "then": "Diese Uhr zeigt die Zeit auf eine nicht standardisierte Weise an, z. B. mit Binärzeichen, Wasser oder etwas anderem"
                    }
                },
                "question": "Wie zeigt diese Uhr die Zeit an?"
            },
            "faces": {
                "freeform": {
                    "placeholder": "Anzahl der Zifferblätter"
                },
                "mappings": {
                    "0": {
                        "then": "Diese Uhr hat ein Zifferblatt"
                    },
                    "1": {
                        "then": "Diese Uhr hat zwei Zifferblätter"
                    },
                    "2": {
                        "then": "Diese Uhr hat vier Zifferblätter"
                    }
                },
                "question": "Wie viele Zifferblätter hat diese Uhr?",
                "render": "Diese Uhr hat {faces} Zifferblätter"
            },
            "hygrometer": {
                "mappings": {
                    "0": {
                        "then": "Diese Uhr zeigt auch die Luftfeuchtigkeit an"
                    },
                    "1": {
                        "then": "Diese Uhr zeigt nicht die Luftfeuchtigkeit an"
                    },
                    "2": {
                        "then": "Diese Uhr zeigt wahrscheinlich nicht die Luftfeuchtigkeit an"
                    }
                },
                "question": "Zeigt diese Uhr auch die Luftfeuchtigkeit an?"
            },
            "support": {
                "mappings": {
                    "0": {
                        "then": "Diese Uhr ist auf einem Mast montiert"
                    },
                    "1": {
                        "then": "Diese Uhr ist an einer Wand montiert"
                    },
                    "2": {
                        "then": "Diese Uhr ist Teil einer Werbetafel"
                    },
                    "3": {
                        "then": "Diese Uhr befindet sich auf dem Boden"
                    }
                },
                "question": "Wie ist die Uhr montiert?"
            },
            "thermometer": {
                "mappings": {
                    "0": {
                        "then": "Diese Uhr zeigt auch die Temperatur an"
                    },
                    "1": {
                        "then": "Diese Uhr zeigt nicht die Temperatur an"
                    },
                    "2": {
                        "then": "Diese Uhr zeigt wahrscheinlich nicht die Temperatur an"
                    }
                },
                "question": "Zeigt diese Uhr auch die Temperatur an?"
            },
            "visibility": {
                "mappings": {
                    "0": {
                        "then": "Diese Uhr ist aus etwa 5 Metern Entfernung sichtbar (kleine Wanduhr)"
                    },
                    "1": {
                        "then": "Diese Uhr ist aus etwa 20 Metern Entfernung sichtbar (mittelgroße Plakatuhr)"
                    },
                    "2": {
                        "then": "Diese Uhr ist aus mehr als 20 Metern Entfernung sichtbar (Kirchuhr, Bahnhofsuhr)"
                    }
                },
                "question": "Wie sichtbar ist diese Uhr?"
            }
        },
        "title": {
            "render": "Uhr"
        }
    },
    "crossings": {
        "description": "Übergänge für Fußgänger und Radfahrer",
        "name": "Kreuzungen",
        "presets": {
            "0": {
                "description": "Kreuzung für Fußgänger und/oder Radfahrer",
                "title": "eine Kreuzung"
            },
            "1": {
                "description": "Ampel an einer Straße",
                "title": "eine Ampel"
            }
        },
        "tagRenderings": {
            "crossing-arrow": {
                "mappings": {
                    "0": {
                        "then": "Diese Ampel hat einen Pfeil, der in Richtung der Kreuzung zeigt."
                    },
                    "1": {
                        "then": "Diese Ampel hat <b>keinen</b> Pfeil, der in Richtung der Kreuzung zeigt."
                    }
                },
                "question": "Hat diese Ampel einen Pfeil, der in Richtung der Kreuzung zeigt?"
            },
            "crossing-bicycle-allowed": {
                "mappings": {
                    "0": {
                        "then": "Radfahrer können diese Kreuzung nutzen"
                    },
                    "1": {
                        "then": "Radfahrer können diese Kreuzung nicht nutzen"
                    }
                },
                "question": "Können Radfahrer diese Kreuzung nutzen?"
            },
            "crossing-button": {
                "mappings": {
                    "0": {
                        "then": "Diese Ampel hat eine Taste, um ein grünes Signal anzufordern"
                    },
                    "1": {
                        "then": "Diese Ampel hat keine Taste, um ein grünes Signal anzufordern"
                    }
                },
                "question": "Hat diese Ampel eine Taste, um ein grünes Signal anzufordern?"
            },
            "crossing-continue-through-red": {
                "mappings": {
                    "0": {
                        "then": "Ein Radfahrer kann bei roter Ampel geradeaus fahren"
                    },
                    "1": {
                        "then": "Radfahrer dürfen bei roter Ampel geradeaus fahren"
                    },
                    "2": {
                        "then": "Radfahrer dürfen bei roter Ampel nicht geradeaus fahren"
                    }
                },
                "question": "Dürfen Radfahrer bei roter Ampel geradeaus fahren?"
            },
            "crossing-has-island": {
                "mappings": {
                    "0": {
                        "then": "Der Übergang hat eine Verkehrsinsel"
                    },
                    "1": {
                        "then": "Der Übergang hat <b>keine</b> Verkehrsinsel"
                    }
                },
                "question": "Gibt es an diesem Übergang eine Verkehrsinsel?"
            },
            "crossing-is-zebra": {
                "mappings": {
                    "0": {
                        "then": "Dies ist ein Zebrastreifen"
                    },
                    "1": {
                        "then": "Dies ist kein Zebrastreifen"
                    }
                },
                "question": "Ist das ein Zebrastreifen?"
            },
            "crossing-minimap": {
                "mappings": {
                    "0": {
                        "then": "Die Ampel hat eine taktile Karte, die den Verlauf der Kreuzung zeigt."
                    },
                    "1": {
                        "then": "Die Ampel hat <b>keine</b> taktile Karte, die den Verlauf der Kreuzung zeigt."
                    }
                },
                "question": "Hat die Ampel hat eine taktile Karte, die den Verlauf der Kreuzung zeigt?"
            },
            "crossing-right-turn-through-red": {
                "mappings": {
                    "0": {
                        "then": "Ein Radfahrer kann bei roter Ampel rechts abbiegen"
                    },
                    "1": {
                        "then": "Radfahrer dürfen bei roter Ampel rechts abbiegen"
                    },
                    "2": {
                        "then": "Radfahrer dürfen bei roter Ampel nicht rechts abbiegen"
                    }
                },
                "question": "Dürfen Radfahrer bei roter Ampel rechts abbiegen?"
            },
            "crossing-sound": {
                "mappings": {
                    "0": {
                        "then": "Die Ampel gibt akustische Signale, um das Auffinden und Überqueren der Kreuzung zu erleichtern."
                    },
                    "1": {
                        "then": "Die Ampel gibt keine akustischen Signale, um das Überqueren zu erleichtern."
                    },
                    "2": {
                        "then": "Die Ampel gibt ein akustisches Signal, zum Auffinden des Mastes, aber kein Signal für die Grünphase."
                    },
                    "3": {
                        "then": "Die Ampel gibt ein akustisches Signal für die Grünphase, aber kein Signal zum Auffinden des Mastes."
                    }
                },
                "question": "Gibt die Ampel akustische Signale, um das Überqueren zu erleichtern?"
            },
            "crossing-tactile": {
                "mappings": {
                    "0": {
                        "then": "An dieser Kreuzung gibt es ein Blindenleitsystem"
                    },
                    "1": {
                        "then": "Diese Kreuzung hat kein Blindenleitsystem"
                    },
                    "2": {
                        "then": "Diese Kreuzung hat taktile Pflasterung, ist aber nicht korrekt"
                    }
                },
                "question": "Gibt es an dieser Kreuzung ein Blindenleitsystem?"
            },
            "crossing-type": {
                "mappings": {
                    "0": {
                        "then": "Kreuzungen ohne Ampeln"
                    },
                    "1": {
                        "then": "Kreuzungen mit Ampeln"
                    },
                    "2": {
                        "then": "Zebrastreifen"
                    },
                    "3": {
                        "then": "Kreuzung ohne Kreuzungsmarkierungen"
                    }
                },
                "question": "Was ist das für eine Kreuzung?"
            },
            "crossing-vibration": {
                "mappings": {
                    "0": {
                        "then": "Die Ampeltaste vibriert während der Grünphase."
                    },
                    "1": {
                        "then": "Die Ampeltaste vibriert nicht während der Grünphase."
                    }
                },
                "question": "Gibt die Ampel ein Vibrationssignal, um das Überqueren zu erleichtern? (in der Regel am unteren Ende der Ampeltaste)"
            }
        },
        "title": {
            "mappings": {
                "0": {
                    "then": "Ampel"
                },
                "1": {
                    "then": "Kreuzung mit Ampeln"
                }
            },
            "render": "Kreuzung"
        }
    },
    "cycle_highways": {
        "name": "Radschnellwege",
        "title": {
            "render": "Radschnellweg"
        }
    },
    "cycleways_and_roads": {
        "description": "Infrastruktur, die man mit dem Fahrrad befahren kann, begleitet von diesbezüglichen Fragen",
        "name": "Radwege und Straßen",
        "tagRenderings": {
            "Cycleway type for a road": {
                "mappings": {
                    "0": {
                        "then": "Es gibt eine geteilte Fahrspur"
                    },
                    "1": {
                        "then": "Es gibt einen Radfahrstreifen neben der Straße (getrennt durch eine Straßenmarkierung)"
                    },
                    "2": {
                        "then": "Es gibt einen Weg, aber keinen Radweg, der auf der Karte getrennt von dieser Straße eingezeichnet ist."
                    },
                    "3": {
                        "then": "Hier ist ein getrennter Radweg vorhanden"
                    },
                    "4": {
                        "then": "Es gibt keinen Radweg"
                    },
                    "5": {
                        "then": "Es gibt keinen Radweg"
                    }
                },
                "question": "Was für ein Radweg ist hier?"
            },
            "Cycleway:smoothness": {
                "mappings": {
                    "0": {
                        "then": "Geeignet für dünne Rollen: Rollerblades, Skateboard"
                    },
                    "1": {
                        "then": "Geeignet für dünne Reifen: Rennrad"
                    },
                    "2": {
                        "then": "Geeignet für normale Reifen: Fahrrad, Rollstuhl, Scooter"
                    },
                    "3": {
                        "then": "Geeignet für breite Reifen: Trekkingfahrrad, Auto, Rikscha"
                    },
                    "4": {
                        "then": "Geeignet für Fahrzeuge mit großer Bodenfreiheit: leichte Geländewagen"
                    },
                    "5": {
                        "then": "Geeignet für Geländefahrzeuge: schwerer Geländewagen"
                    },
                    "6": {
                        "then": "Geeignet für Geländefahrzeuge: Traktor, ATV"
                    },
                    "7": {
                        "then": "Unpassierbar / Keine bereiften Fahrzeuge"
                    }
                },
                "question": "Wie eben ist dieser Radweg?"
            },
            "Cycleway:surface": {
                "mappings": {
                    "0": {
                        "then": "Dieser Radweg hat keinen festen Belag"
                    },
                    "1": {
                        "then": "Dieser Radweg hat einen festen Belag"
                    },
                    "10": {
                        "then": "Dieser Radweg besteht aus feinem Schotter"
                    },
                    "11": {
                        "then": "Der Radweg ist aus Kies"
                    },
                    "12": {
                        "then": "Dieser Radweg besteht aus Rohboden"
                    },
                    "2": {
                        "then": "Der Radweg ist aus Asphalt"
                    },
                    "3": {
                        "then": "Dieser Fahrradweg besteht aus ebenen Pflastersteinen"
                    },
                    "4": {
                        "then": "Der Radweg ist aus Beton"
                    },
                    "5": {
                        "then": "Dieser Radweg besteht aus Kopfsteinpflaster"
                    },
                    "6": {
                        "then": "Dieser Fahrradweg besteht aus unregelmäßigem, unbehauenem Kopfsteinpflaster"
                    },
                    "7": {
                        "then": "Dieser Fahrradweg besteht aus regelmäßigem, behauenem Kopfsteinpflaster"
                    },
                    "8": {
                        "then": "Der Radweg ist aus Holz"
                    },
                    "9": {
                        "then": "Der Radweg ist aus Schotter"
                    }
                },
                "question": "Was ist der Belag dieses Radwegs?",
                "render": "Der Radweg ist aus {cycleway:surface}"
            },
            "Is this a cyclestreet? (For a road)": {
                "mappings": {
                    "0": {
                        "then": "Dies ist eine Fahrradstraße in einer 30km/h Zone."
                    },
                    "1": {
                        "then": "Dies ist eine Fahrradstraße"
                    },
                    "2": {
                        "then": "Dies ist keine Fahrradstraße."
                    }
                },
                "question": "Ist das eine Fahrradstraße?"
            },
            "Maxspeed (for road)": {
                "mappings": {
                    "0": {
                        "then": "Die Höchstgeschwindigkeit ist 20 km/h"
                    },
                    "1": {
                        "then": "Die Höchstgeschwindigkeit ist 30 km/h"
                    },
                    "2": {
                        "then": "Die Höchstgeschwindigkeit ist 50 km/h"
                    },
                    "3": {
                        "then": "Die Höchstgeschwindigkeit ist 70 km/h"
                    },
                    "4": {
                        "then": "Die Höchstgeschwindigkeit ist 90 km/h"
                    }
                },
                "question": "Was ist die Höchstgeschwindigkeit auf dieser Straße?",
                "render": "Die Höchstgeschwindigkeit auf dieser Straße beträgt {maxspeed} km/h"
            },
            "Surface of the road": {
                "mappings": {
                    "0": {
                        "then": "Dieser Radweg ist nicht befestigt"
                    },
                    "1": {
                        "then": "Dieser Radweg hat einen festen Belag"
                    },
                    "10": {
                        "then": "Dieser Radweg besteht aus feinem Schotter"
                    },
                    "11": {
                        "then": "Der Radweg ist aus Kies"
                    },
                    "12": {
                        "then": "Dieser Radweg besteht aus Rohboden"
                    },
                    "2": {
                        "then": "Der Radweg ist aus Asphalt"
                    },
                    "3": {
                        "then": "Dieser Fahrradweg besteht aus ebenen Pflastersteinen"
                    },
                    "4": {
                        "then": "Der Radweg ist aus Beton"
                    },
                    "5": {
                        "then": "Dieser Radweg besteht aus Kopfsteinpflaster"
                    },
                    "6": {
                        "then": "Dieser Fahrradweg besteht aus unregelmäßigem, unbehauenem Kopfsteinpflaster"
                    },
                    "7": {
                        "then": "Dieser Fahrradweg besteht aus regelmäßigem, behauenem Kopfsteinpflaster"
                    },
                    "8": {
                        "then": "Der Radweg ist aus Holz"
                    },
                    "9": {
                        "then": "Der Radweg ist aus Schotter"
                    }
                },
                "question": "Was ist der Belag dieser Straße?",
                "render": "Der Radweg ist aus {surface}"
            },
            "Surface of the street": {
                "mappings": {
                    "0": {
                        "then": "Geeignet für dünne Rollen: Rollerblades, Skateboard"
                    },
                    "1": {
                        "then": "Geeignet für dünne Reifen: Rennrad"
                    },
                    "2": {
                        "then": "Geeignet für normale Reifen: Fahrrad, Rollstuhl, Scooter"
                    },
                    "3": {
                        "then": "Geeignet für breite Reifen: Trekkingfahrrad, Auto, Rikscha"
                    },
                    "4": {
                        "then": "Geeignet für Fahrzeuge mit großer Bodenfreiheit: leichte Geländewagen"
                    },
                    "5": {
                        "then": "Geeignet für Geländefahrzeuge: schwerer Geländewagen"
                    },
                    "6": {
                        "then": "Geeignet für spezielle Geländewagen: Traktor, ATV"
                    },
                    "7": {
                        "then": "Unpassierbar / Keine bereiften Fahrzeuge"
                    }
                },
                "question": "Wie eben ist diese Straße?"
            },
            "cyclelan-segregation": {
                "mappings": {
                    "0": {
                        "then": "Der Radweg ist abgegrenzt durch eine gestrichelte Linie"
                    },
                    "1": {
                        "then": "Der Radweg ist abgegrenzt durch eine durchgezogene Linie"
                    },
                    "2": {
                        "then": "Der Radweg ist abgegrenzt durch eine Parkspur"
                    },
                    "3": {
                        "then": "Dieser Radweg ist getrennt durch einen Bordstein"
                    }
                },
                "question": "Wie ist der Radweg von der Straße abgegrenzt?"
            },
            "cycleway-lane-track-traffic-signs": {
                "mappings": {
                    "0": {
                        "then": "Vorgeschriebener Radweg"
                    },
                    "1": {
                        "then": "Vorgeschriebener Radweg (mit Zusatzschild)<br>"
                    },
                    "2": {
                        "then": "Getrennter Fuß-/Radweg"
                    },
                    "3": {
                        "then": "Gemeinsamer Fuß-/Radweg"
                    },
                    "4": {
                        "then": "Kein Verkehrsschild vorhanden"
                    }
                },
                "question": "Welches Verkehrszeichen hat dieser Radweg?"
            },
            "cycleway-segregation": {
                "mappings": {
                    "0": {
                        "then": "Der Radweg ist abgegrenzt durch eine gestrichelte Linie"
                    },
                    "1": {
                        "then": "Der Radweg ist abgegrenzt durch eine durchgezogene Linie"
                    },
                    "2": {
                        "then": "Der Radweg ist abgegrenzt durch eine Parkspur"
                    },
                    "3": {
                        "then": "Dieser Radweg ist getrennt durch einen Bordstein"
                    }
                },
                "question": "Wie ist der Radweg von der Straße abgegrenzt?"
            },
            "cycleway-traffic-signs": {
                "mappings": {
                    "0": {
                        "then": "Vorgeschriebener Radweg"
                    },
                    "1": {
                        "then": "Vorgeschriebener Radweg (mit Zusatzschild)<br>"
                    },
                    "2": {
                        "then": "Getrennter Fuß-/Radweg"
                    },
                    "3": {
                        "then": "Gemeinsamer Fuß-/Radweg"
                    },
                    "4": {
                        "then": "Verpflichtender Radweg"
                    },
                    "5": {
                        "then": "Verpflichtender (Moped-)Radweg"
                    },
                    "6": {
                        "then": "Radweg ohne Nutzungspflicht"
                    },
                    "7": {
                        "then": "Kein Verkehrsschild vorhanden"
                    }
                },
                "question": "Welches Verkehrszeichen hat dieser Radweg?"
            },
            "cycleway-traffic-signs-supplementary": {
                "mappings": {
                    "0": {
                        "then": "Mopeds müssen den Radweg benutzen"
                    },
                    "1": {
                        "then": "Speed-Pedelecs müssen den Radweg benutzen"
                    },
                    "2": {
                        "then": "Mopeds und Speed-Pedelecs müssen den Radweg benutzen"
                    },
                    "3": {
                        "then": "Mopeds sind nicht zulässig"
                    },
                    "4": {
                        "then": "Speed-Pedelecs sind nicht zulässig"
                    },
                    "5": {
                        "then": "Mopeds und Speed-Pedelecs sind nicht zulässig"
                    },
                    "6": {
                        "then": "Kein zusätzliches Verkehrszeichen vorhanden"
                    }
                },
                "question": "Hat das Verkehrszeichen D7 (<img src='./assets/layers/cycleways_and_roads/traffic_sign/be/Belgian_road_sign_D07.svg' style='width: 1.5em'>) ein Zusatzzeichen?"
            },
            "cycleways_and_roads-cycleway:buffer": {
                "question": "Wie breit ist der Abstand zwischen Radweg und Straße?",
                "render": "Der Sicherheitsabstand zu diesem Radweg beträgt {cycleway:buffer} m"
            },
            "incline": {
                "mappings": {
                    "0": {
                        "then": "Hier gibt es (wahrscheinlich) keine Steigung"
                    },
                    "1": {
                        "then": "Die Straße hat eine Steigung"
                    }
                },
                "question": "Hat {title()} eine Steigung?",
                "render": "Die Straße hat {incline} Steigung"
            },
            "is lit?": {
                "mappings": {
                    "0": {
                        "then": "Diese Straße ist beleuchtet"
                    },
                    "1": {
                        "then": "Diese Straße ist nicht beleuchtet"
                    },
                    "2": {
                        "then": "Diese Straße ist nachts beleuchtet"
                    },
                    "3": {
                        "then": "Diese Straße ist durchgehend beleuchtet"
                    }
                },
                "question": "Ist diese Straße beleuchtet?"
            },
            "width:carriageway": {
                "question": "Wie groß ist die Fahrbahnbreite dieser Straße (in Metern)?",
                "questionHint": "Diese wird von Bordstein zu Bordstein gemessen und schließt daher die Breite von parallelen Parkspuren ein",
                "render": "Die Fahrbahnbreite dieser Straße beträgt <strong>{width:carriageway}m</strong>"
            }
        },
        "title": {
            "mappings": {
                "0": {
                    "then": "Radweg {name}"
                },
                "1": {
                    "then": "Radweg"
                },
                "2": {
                    "then": "Straße mit gemeinsam genutzter Fahrspur {name}"
                },
                "3": {
                    "then": "Gemeinsame Fahrspur"
                },
                "4": {
                    "then": "Straße mit Fahrradstreifen {name}"
                },
                "5": {
                    "then": "Fahrradspur"
                },
                "6": {
                    "then": "Straße mit Radweg neben der Straße {name}"
                },
                "7": {
                    "then": "Radweg neben der Straße"
                },
                "8": {
                    "then": "Fahrradstraße {name}"
                },
                "9": {
                    "then": "Fahrradstraße"
                }
            },
            "render": "Weg"
        }
    },
    "defibrillator": {
        "description": "Eine Ebene mit Defibrillatoren, die in Notfällen eingesetzt werden können. Diese Ebene enthält öffentliche Defibrillatoren, aber auch Defibrillatoren, bei denen möglicherweise Personal benötigt wird, um das Gerät zu holen",
        "name": "Defibrillatoren",
        "presets": {
            "0": {
                "title": "einen Defibrillator"
            },
            "1": {
                "title": "einen wandseitig befestigten Defibrillator"
            }
        },
        "tagRenderings": {
            "defibrillator-access": {
                "mappings": {
                    "0": {
                        "then": "Der Defibrillator ist öffentlich zugänglich"
                    },
                    "1": {
                        "then": "Öffentlich zugänglich"
                    },
                    "2": {
                        "then": "Der Defibrillator ist nur für Kunden zugänglich"
                    },
                    "3": {
                        "then": "Der Defibrillator ist nicht öffentlich zugänglich (z.B. nur für Personal, Eigentümer, …)"
                    },
                    "4": {
                        "then": "Der Defibrillator ist nicht zugänglich, möglicherweise nur für betriebliche Nutzung"
                    }
                },
                "question": "Ist der Defibrillator frei zugänglich?",
                "render": "Zugang ist {access}"
            },
            "defibrillator-defibrillator": {
                "mappings": {
                    "0": {
                        "then": "Es gibt keine Informationen über den Gerätetyp"
                    },
                    "1": {
                        "then": "Dies ist ein manueller Defibrillator für den professionellen Einsatz"
                    },
                    "2": {
                        "then": "Dies ist ein normaler automatischer Defibrillator"
                    },
                    "3": {
                        "then": "Dies ist eine besondere Art von Defibrillator: {defibrillator}"
                    }
                },
                "question": "Ist dies ein normaler automatischer Defibrillator oder ein manueller Defibrillator nur für Profis?"
            },
            "defibrillator-defibrillator:location": {
                "question": "Bitte geben Sie einen Hinweis, wo genau der Defibrillator zu finden ist (in lokaler Sprache)",
                "render": "<i>Zusätzliche Informationen über den Standort (in der Landessprache):</i><br/>{defibrillator:location}"
            },
            "defibrillator-defibrillator:location:en": {
                "question": "Bitte geben Sie einen Hinweis, wo der Defibrillator zu finden ist (auf Englisch)",
                "render": "<i>Zusätzliche Informationen über den Standort (auf Englisch):</i><br/>{defibrillator:location:en}"
            },
            "defibrillator-defibrillator:location:fr": {
                "question": "Bitte geben Sie einige Erläuterungen dazu, wo der Defibrillator zu finden ist (auf Französisch)",
                "render": "<i>Zusätzliche Informationen zum Standort (auf Französisch):</i><br/>{defibrillator:location:fr}"
            },
            "defibrillator-description": {
                "question": "Gibt es nützliche Informationen für Benutzer, die Sie oben nicht beschreiben konnten? (leer lassen, wenn nein)",
                "render": "Zusätzliche Informationen: {description}"
            },
            "defibrillator-email": {
                "question": "Wie lautet die E-Mail für Fragen zu diesem Defibrillator?",
                "render": "E-Mail für Fragen zu diesem Defibrillator: <a href='mailto:{email}'>{email}</a>"
            },
            "defibrillator-fixme": {
                "question": "Gibt es einen Fehler in der Kartierung, den Sie hier nicht beheben konnten? (hinterlasse eine Notiz für OpenStreetMap-Experten)",
                "render": "Zusätzliche Informationen für OpenStreetMap-Experten: {fixme}"
            },
            "defibrillator-indoors": {
                "mappings": {
                    "0": {
                        "then": "Der Defibrillator befindet sich in einem Gebäude"
                    },
                    "1": {
                        "then": "Der Defibrillator befindet sich im Freien"
                    }
                },
                "question": "Befindet sich der Defibrillator in einem Gebäude?"
            },
            "defibrillator-level": {
                "mappings": {
                    "0": {
                        "then": "Der Defibrillator befindet sich im <b>Erdgeschoss</b>"
                    },
                    "1": {
                        "then": "Der Defibrillator befindet sich in der <b>ersten Etage</b>"
                    }
                },
                "question": "Auf welcher Etage befindet sich der Defibrillator?",
                "render": "Dieser Defibrallator befindet sich im {level}. Stockwerk"
            },
            "defibrillator-phone": {
                "question": "Wie lautet die Telefonnummer für Fragen zu diesem Defibrillator?",
                "render": "Telefonnummer für Fragen zu diesem Defibrillator: <a href='tel:{phone}'>{phone}</a>"
            },
            "defibrillator-ref": {
                "question": "Wie lautet die offizielle Identifikationsnummer des Geräts? (falls am Gerät sichtbar)",
                "render": "Offizielle Identifikationsnummer des Geräts: <i>{ref}</i>"
            },
            "defibrillator-survey:date": {
                "mappings": {
                    "0": {
                        "then": "Heute überprüft!"
                    }
                },
                "question": "Wann wurde der Defibrillator zuletzt überprüft?",
                "render": "Dieser Defibrillator wurde zuletzt am {survey:date} überprüft"
            },
            "opening_hours_24_7": {
                "override": {
                    "question": "Zu welchen Zeiten ist der Defibrillator verfügbar?"
                }
            }
        },
        "title": {
            "render": "Defibrillator"
        }
    },
    "dentist": {
        "description": "Diese Ebene zeigt Zahnarztpraxen",
        "name": "Zahnärzte",
        "pointRendering": {
            "0": {
                "label": {
                    "mappings": {
                        "0": {
                            "then": "{name}"
                        }
                    }
                }
            }
        },
        "presets": {
            "0": {
                "title": "eine Zahnarztpraxis"
            }
        },
        "tagRenderings": {
            "name": {
                "question": "Wie lautet der Name dieses Zahnarztes?",
                "render": "Dieser Zahnarzt heißt {name}"
            }
        },
        "title": {
            "render": "Zahnarztpraxis {name}"
        }
    },
    "direction": {
        "description": "Diese Ebene visualisiert Richtungen",
        "name": "Aufnahmewinkel der Kamera anzeigen"
    },
    "disaster_response": {
        "description": "Diese Ebene umfasst Organisationen, deren Hauptziel es ist, der Zivilbevölkerung während und nach Natur- oder anthropogenen Katastrophen zu helfen, indem sie in dem betroffenen Gebiet tätig sind.",
        "name": "Katastrophenschutzorganisationen",
        "presets": {
            "0": {
                "title": "eine Katastrophenschutzorganisation"
            }
        },
        "tagRenderings": {
            "disaster_response_name": {
                "question": "Wie lautet der Name dieser Organisation?",
                "render": "Diese Organisation heißt <b>{name}</b>"
            }
        },
        "title": {
            "render": "Katastrophenschutzorganisation"
        }
    },
    "doctors": {
        "description": "Diese Ebene zeigt Arztpraxen, Zahnärzte und andere Gesundheitseinrichtungen",
        "name": "Ärzte",
        "presets": {
            "0": {
                "title": "eine Arztpraxis"
            }
        },
        "tagRenderings": {
            "name": {
                "question": "Wie heißt diese Arztpraxis?",
                "render": "Diese Arztpraxis heißt {name}"
            },
            "specialty": {
                "mappings": {
                    "0": {
                        "then": "Dies ist ein Allgemeinmediziner"
                    },
                    "1": {
                        "then": "Dies ist ein Gynäkologe"
                    },
                    "2": {
                        "then": "Dies ist ein Psychiater"
                    },
                    "3": {
                        "then": "Dies ist ein Kinderarzt"
                    }
                },
                "question": "Worauf ist dieser Arzt spezialisiert?",
                "render": "Dieser Arzt ist spezialisiert auf {healthcare:speciality}"
            }
        },
        "title": {
            "render": "Arztpraxis {name}"
        }
    },
    "dogpark": {
        "name": "Hundeparks",
        "presets": {
            "0": {
                "description": "Ein Ort ohne Leinenzwang für Hunde",
                "title": "Ein Hundepark"
            }
        },
        "tagRenderings": {
            "Name": {
                "question": "Wie lautet der Name dieses Hundeparks?",
                "render": "Denne hundeskov hedder {name}"
            },
            "dogarea": {
                "render": "Der Hundepark ist {_surface:ha} ha groß"
            },
            "dogpark-fenced": {
                "mappings": {
                    "0": {
                        "then": "Dieser Hundepark ist komplett umzäunt"
                    },
                    "1": {
                        "then": "Dieser Hundepark ist nicht komplett umzäunt"
                    }
                },
                "question": "Ist dieser Hundepark umzäunt?"
            },
            "smalldogs": {
                "mappings": {
                    "0": {
                        "then": "Hat einen separaten Bereich für Hundewelpen und kleine Hunde"
                    },
                    "1": {
                        "then": "Hat <strong>keinen</strong> separaten Bereich für Hundewelpen und kleine Hunde"
                    }
                },
                "question": "Hat der Hundepark einen separaten Bereich für Hundewelpen und kleine Hunde?"
            }
        },
        "title": {
            "render": "Hundepark"
        }
    },
    "drinking_water": {
        "deletion": {
            "nonDeleteMappings": {
                "0": {
                    "then": "Dies ist ein Zierbrunnen, dessen Wasser für den Menschen nicht trinkbar ist"
                },
                "1": {
                    "then": "Dies ist ein Wasserhahn oder eine Wasserpumpe mit nicht trinkbarem Wasser.<div class='subtle'>Beispiele sind Wasserhähne mit Regenwasser zum Zapfen von Wasser für nahe gelegene Pflanzen</div>"
                },
                "2": {
                    "then": "Dies ist eine historische, manuelle Wasserpumpe, an der kein Trinkwasser zu finden ist"
                }
            }
        },
        "description": "Eine Ebene mit Trinkwasserbrunnen",
        "name": "Trinkwasserstellen",
        "presets": {
            "0": {
                "description": "Typischerweise ein Trinkbrunnen, Wasserhahn, Brunnen oder eine natürliche Quelle",
                "title": "eine Trinkwasserstelle"
            }
        },
        "tagRenderings": {
            "Bottle refill": {
                "mappings": {
                    "0": {
                        "then": "Wasserflaschen können hier problemlos gefüllt werden"
                    },
                    "1": {
                        "then": "Wasserflaschen können hier nicht oder nur sehr aufwändig gefüllt werden"
                    }
                },
                "question": "Wie einfach hier das Befüllen von Wasserflaschen?"
            },
            "Still in use?": {
                "mappings": {
                    "0": {
                        "then": "Diese Trinkwasserstelle ist in Betrieb"
                    },
                    "1": {
                        "then": "Diese Trinkwasserstelle ist kaputt"
                    },
                    "2": {
                        "then": "Diese Trinkwasserstelle wurde geschlossen"
                    }
                },
                "question": "Ist diese Trinkwasserstelle noch in Betrieb?",
                "render": "Der Betriebsstatus ist <i>{operational_status}</i>"
            },
            "bench-artwork": {
                "mappings": {
                    "0": {
                        "then": "Die Trinkwasserstelle hat ein integriertes Kunstwerk"
                    },
                    "1": {
                        "then": "Die Trinkwasserstelle hat kein integriertes Kunstwerk"
                    },
                    "2": {
                        "then": "Die Trinkwasserstelle hat <span class=\"subtle\">wahrscheinlich</span> kein integriertes Kunstwerk"
                    }
                },
                "question": "Verfügt der Trinkwasserbrunnen über ein künstlerisches Element?",
                "questionHint": "Z.B. eine integrierte Statue oder andere künstlerische Werke"
            },
            "fee": {
                "mappings": {
                    "0": {
                        "then": "Die Nutzung ist kostenlos"
                    },
                    "1": {
                        "then": "Die Nutzung ist kostenpflichtig"
                    }
                },
                "question": "Kann diese Trinkwasserstelle kostenlos genutzt werden?"
            },
            "opening_hours_24_7": {
                "override": {
                    "+mappings": {
                        "0": {
                            "then": "Der Trinkwasserbrunnen ist derzeit nicht in Betrieb. Deshalb werden keine Öffnungszeiten angezeigt."
                        }
                    },
                    "questionHint": "Dies sind die Öffnungszeiten des Trinkwasserbrunnens, wenn dieser in Betrieb ist."
                }
            },
            "render-closest-drinking-water": {
                "render": "<a href='#{_closest_other_drinking_water_id}'>Eine weitere Trinkwasserstelle befindet sich in {_closest_other_drinking_water_distance} Meter</a>"
            },
            "seasonal": {
                "override": {
                    "question": "Ist die Trinkwasserstelle ganzjährig in Betrieb?"
                }
            },
            "type": {
                "mappings": {
                    "0": {
                        "then": "Dies ist ein Sprudelbrunnen. Ein Wasserstrahl zum Trinken wird nach oben gerichtet und in der Regel durch einen Druckknopf gesteuert."
                    },
                    "1": {
                        "then": "Dies ist eine Flaschenauffüllstation, an der das Wasser nach unten geleitet wird, in der Regel durch einen Druckknopf oder einen Bewegungssensor gesteuert. Direkt aus dem Wasserstrahl zu trinken, kann sehr schwierig oder unmöglich sein."
                    },
                    "2": {
                        "then": "Dies ist ein Wasserhahn. Das Wasser fließt nach unten und der Wasserstrahl wird durch ein Ventil oder einen Druckknopf gesteuert."
                    }
                },
                "question": "Um welche Art von Trinkwasserentnahmestelle handelt es sich?"
            }
        },
        "title": {
            "render": "Trinkwasserstelle"
        }
    },
    "elevator": {
        "description": "Diese Ebene zeigt Aufzüge an und fragt nach dem Betriebsstatus und den Abmessungen des Aufzugs. Nützlich für Informationen zur Zugänglichkeit für Rollstuhlfahrer",
        "name": "Aufzüge",
        "presets": {
            "0": {
                "title": "einen Aufzug"
            }
        },
        "tagRenderings": {
            "door-width": {
                "question": "Wie breit ist die Tür dieses Aufzugs?",
                "render": "Die Türen des Aufzugs haben eine Breite von {canonical(door:width)}"
            },
            "elevator-depth": {
                "question": "Wie tief ist die Kabine dieses Aufzugs?",
                "render": "Dieser Aufzug hat eine Kabinentiefe von {canonical(length)}"
            },
            "elevator-diameter": {
                "question": "Was ist der Durchmesser dieses Aufzugs?",
                "render": "Dieser Aufzug hat einen Durchmesser von {canonical(diameter)}"
            },
            "elevator-shape": {
                "mappings": {
                    "0": {
                        "then": "Dieser Aufzug hat eine rechteckige Form"
                    },
                    "1": {
                        "then": "Dieser Aufzug hat eine kreisförmige Form"
                    }
                },
                "question": "Welche Form hat dieser Aufzug?"
            },
            "elevator-width": {
                "question": "Wie breit ist die Kabine dieses Aufzugs?",
                "render": "Die Aufzugskabine hat eine Breite von {canonical(width)}"
            },
            "operational_status": {
                "mappings": {
                    "0": {
                        "then": "Dieser Aufzug ist kaputt"
                    },
                    "1": {
                        "then": "Dieser Aufzug ist außer Betrieb <span class='subtle'>z.B. wegen Renovierungsarbeiten</span>"
                    },
                    "2": {
                        "then": "Dieser Aufzug ist in Betrieb"
                    },
                    "3": {
                        "then": "Dieser Aufzug ist in Betrieb"
                    }
                },
                "question": "Ist dieser Aufzug in Betrieb?"
            },
            "speech_output": {
                "render": {
                    "special": {
                        "question": "In welchen Sprachen verfügt der Aufzug über eine Sprachausgabe?",
                        "render_list_item": "Der Aufzug hat eine Sprachausgabe in {language()}",
                        "render_single_language": "Der Aufzug hat eine Sprachausgabe in {language()}"
                    }
                }
            },
            "speech_output_available": {
                "mappings": {
                    "0": {
                        "then": "Der Aufzug verfügt über eine Sprachausgabe"
                    },
                    "1": {
                        "then": "Der Aufzug verfügt über keine Sprachausgabe"
                    }
                },
                "question": "Verfügt der Aufzug über eine Sprachausgabe?",
                "questionHint": "Z.B. werden Stockwerke angesagt"
            },
            "tactile_writing_available": {
                "mappings": {
                    "0": {
                        "then": "Dieser Aufzug hat eine taktile Schrift in Brailleschrift"
                    },
                    "1": {
                        "then": "Dieser Aufzug hat keine taktile Schrift"
                    }
                },
                "question": "Hat dieser Aufzug taktile Schrift?"
            },
            "tactile_writing_language": {
                "render": {
                    "special": {
                        "question": "In welchen Sprachen hat der Aufzug taktile Schrift (Braille)?",
                        "render_list_item": "Der Aufzug hat taktile Schrift in {language()}",
                        "render_single_language": "Der Aufzug hat taktile Schrift in {language()}"
                    }
                }
            }
        },
        "title": {
            "render": "Aufzug"
        }
    },
    "elongated_coin": {
        "description": "Ebene mit Münzprägeautomaten.",
        "name": "Münzprägeautomaten",
        "presets": {
            "0": {
                "title": "Einen Münzprägeautomaten"
            }
        },
        "tagRenderings": {
            "charge": {
                "freeform": {
                    "placeholder": "Gebühr (z.B. 0,50 €)"
                },
                "mappings": {
                    "0": {
                        "then": "Die Prägung einer Münze kostet 1,00 €."
                    },
                    "1": {
                        "then": "Die Prägung einer Münze kostet 2,00 €."
                    },
                    "2": {
                        "then": "Die Prägung einer Münze kostet 2 Schweizer Franken."
                    },
                    "3": {
                        "then": "Die Prägung einer Münze kostet 1 Schweizer Franken."
                    }
                },
                "question": "Wieviel kostet die Prägung einer Münze?",
                "render": "Die Prägung einer Münze kostet {charge}."
            },
            "coin": {
                "freeform": {
                    "placeholder": "Münzenart (z.B. 10 Cent)"
                },
                "mappings": {
                    "0": {
                        "then": "Der Automat prägt 2 Cent Münzen."
                    },
                    "1": {
                        "then": "Der Automat prägt 5 Cent Münzen."
                    },
                    "2": {
                        "then": "Der Automat prägt 10 Cent Münzen."
                    },
                    "3": {
                        "then": "Der Automat prägt 25 Cent Münzen."
                    },
                    "4": {
                        "then": "Der Automat prägt 50 Cent Münzen."
                    },
                    "5": {
                        "then": "Der Automat prägt 10 Centime Münzen."
                    },
                    "6": {
                        "then": "Der Automat prägt 5 Centime Münzen."
                    }
                },
                "question": "Welche Münzen können geprägt werden?",
                "render": "Der Automat prägt {coin:type} Cent Münzen."
            },
            "designs": {
                "freeform": {
                    "placeholder": "Motivanzahl (z.B. 5)"
                },
                "mappings": {
                    "0": {
                        "then": "Der Prägeautomat hat ein Motiv zur Auswahl."
                    },
                    "1": {
                        "then": "Der Prägeautomat hat zwei Motive zur Auswahl."
                    },
                    "2": {
                        "then": "Der Prägeautomat hat drei Motive zur Auswahl."
                    },
                    "3": {
                        "then": "Der Prägeautomat hat vier Motive zur Auswahl."
                    }
                },
                "question": "Wieviele Motive sind verfügbar?",
                "render": "Der Prägeautomat hat {coin:design_count} Motive zur Auswahl."
            },
            "fee": {
                "mappings": {
                    "0": {
                        "then": "Das Prägen ist kostenpflichtig."
                    },
                    "1": {
                        "then": "Das Prägen ist kostenpflichtig."
                    },
                    "2": {
                        "then": "Das Prägen ist kostenlos."
                    }
                },
                "question": "Ist das Prägen kostenpflichtig?"
            },
            "indoor": {
                "mappings": {
                    "0": {
                        "then": "Der Prägeautomat befindet sich im Inneren."
                    },
                    "1": {
                        "then": "Der Prägeautomat befindet sich im Freien."
                    }
                },
                "question": "Befindet sich der Prägeautomat im Inneren?"
            }
        },
        "title": {
            "render": "Prägeautomat"
        }
    },
    "entrance": {
        "description": "Eine Ebene, die Eingänge anzeigt und die Möglichkeit bietet, weitere Daten zu erheben, die z. B. für Rollstuhlfahrer wichtig sind (aber auch für Radfahrer, Lieferpersonal, …)",
        "name": "Eingänge",
        "presets": {
            "0": {
                "title": "einen Eingang"
            },
            "1": {
                "title": "eine Innentür"
            }
        },
        "tagRenderings": {
            "Door_type": {
                "mappings": {
                    "0": {
                        "then": "Der Türtyp ist nicht bekannt"
                    },
                    "1": {
                        "then": "Der Eingang hat eine normale Tür mit seitlichem Anschlag"
                    },
                    "2": {
                        "then": "Der Eingang hat eine Karusselltür, die sich um ihre eigene Achse dreht"
                    },
                    "3": {
                        "then": "Der Eingang hat eine Schiebetür, bei der sich die Tür zur Seite bewegt"
                    },
                    "4": {
                        "then": "Der Eingang hat ein Rolltor, das von oben nach unten rollt, typischerweise für Garagen"
                    },
                    "5": {
                        "then": "Der Eingang hat eine keine Tür"
                    }
                },
                "question": "Welche Tür gibt es an diesem Eingang?",
                "questionHint": "Ob die Tür automatisiert ist oder nicht, wird in der nächsten Frage gefragt"
            },
            "Entrance type": {
                "mappings": {
                    "0": {
                        "then": "Der Eingangstyp ist nicht bekannt"
                    },
                    "1": {
                        "then": "Dies ist eine Innentür, die Räume oder Gänge innerhalb eines Gebäudes verbindet"
                    },
                    "2": {
                        "then": "Dies ist der Haupteingang"
                    },
                    "3": {
                        "then": "Dies ist ein Nebeneingang"
                    },
                    "4": {
                        "then": "Dies ist ein Diensteingang - normalerweise nur für Mitarbeiter, Anlieferung, …"
                    },
                    "5": {
                        "then": "Dies ist ein Ausgang, ohne Zutrittsmöglichkeit"
                    },
                    "6": {
                        "then": "Dies ist ein Eingang, an dem man nur hineingehen kann (aber nicht hinausgehen)"
                    },
                    "7": {
                        "then": "Dies ist ein Notausgang"
                    },
                    "8": {
                        "then": "Dies ist ein Eingang zu einem privaten Haus"
                    }
                },
                "question": "Um welchen Eingangstyp handelt es sich?"
            },
            "automatic_door": {
                "mappings": {
                    "0": {
                        "then": "Dies ist eine Automatiktür"
                    },
                    "1": {
                        "then": "Diese Tür ist <b>nicht</b> automatisiert"
                    },
                    "2": {
                        "then": "Diese Tür öffnet sich automatisch, wenn <b>Bewegung</b> erkannt wird"
                    },
                    "3": {
                        "then": "Diese Tür öffnet sich automatisch, wenn ein <b>Sensor im Boden</b> ausgelöst wird"
                    },
                    "4": {
                        "then": "Diese Tür öffnet sich automatisch, wenn ein <b>Taster betätigt wird</b>"
                    },
                    "5": {
                        "then": "Diese Tür dreht sich durchgehend automatisch, hat aber einen<b>Knopf, um die Drehgeschwindigkeit zu reduzieren</b>, z.B. für Rollstuhlnutzer"
                    },
                    "6": {
                        "then": "Diese Tür dreht sich durchgehend automatisch"
                    },
                    "7": {
                        "then": "Diese Tür wird von Mitarbeitern geöffnet auf Anfrage <b>per Rufknopf</b>"
                    },
                    "8": {
                        "then": "Diese Tür wird von Mitarbeitern geöffnet auf Anfrage"
                    }
                }
            },
            "kerb-height": {
                "freeform": {
                    "placeholder": "Höhe der Türschwelle"
                },
                "mappings": {
                    "0": {
                        "then": "Diese Tür hat keine Türschwelle"
                    }
                },
                "question": "Wie hoch ist die Türschwelle?",
                "render": "Die Höhe der Türschwelle ist {kerb:height}"
            },
            "width": {
                "question": "Wie breit ist diese Tür bzw. dieser Eingang?",
                "render": "Diese Tür hat eine Durchgangsbreite von {canonical(width)}"
            }
        },
        "title": {
            "render": "Eingang"
        }
    },
    "etymology": {
        "description": "Alle Objekte, die eine bekannte Namensherkunft haben",
        "name": "Objekte mit Namensherkunft",
        "tagRenderings": {
            "etymology_multi_apply": {
                "render": "{multi_apply(_same_name_ids, name:etymology:wikidata;name:etymology, Automatische Datenübernahme auf alle Segmente mit demselben Namen, true)}"
            },
            "simple etymology": {
                "mappings": {
                    "0": {
                        "then": "Der Ursprung dieses Namens ist in der gesamten Literatur unbekannt"
                    }
                },
                "question": "Wonach ist dieses Objekt benannt?",
                "questionHint": "Das könnte auf einem Straßenschild stehen",
                "render": "Benannt nach {name:etymology}"
            },
            "street-name-sign-image": {
                "render": "{image_carousel(image:streetsign)}<br/>{image_upload(image:streetsign, Bild eines Straßenschildes hinzufügen)}"
            },
            "wikipedia": {
                "render": "Zu dieser <b>Straße</b> existiert ein Wikipedia-Artikel:<br/>{wikipedia():max-height:25rem}"
            },
            "wikipedia-etymology": {
                "question": "Was ist das Wikidata-Element, nach dem dieses Objekt benannt ist?",
                "render": "<h3>Wikipedia Artikel zur Namensherkunft</h3>{wikipedia(name:etymology:wikidata):max-height:20rem}"
            },
            "zoeken op inventaris onroerend erfgoed": {
                "render": "<a href='https://inventaris.onroerenderfgoed.be/erfgoedobjecten?tekst={name}' target='_blank'>Suche auf inventaris onroerend erfgoed</a>"
            }
        }
    },
    "extinguisher": {
        "description": "Kartenebene zur Anzeige von Hydranten.",
        "name": "Feuerlöscher",
        "presets": {
            "0": {
                "description": "Ein Feuerlöscher ist ein kleines, tragbares Gerät, das dazu dient, ein Feuer zu löschen",
                "title": "einen Feuerlöscher"
            }
        },
        "tagRenderings": {
            "extinguisher-location": {
                "mappings": {
                    "0": {
                        "then": "Im Innenraum vorhanden."
                    },
                    "1": {
                        "then": "Im Außenraum vorhanden."
                    }
                },
                "question": "Wo befindet er sich?",
                "render": "Standort: {location}"
            }
        },
        "title": {
            "render": "Feuerlöscher"
        }
    },
    "filters": {
        "filter": {
            "0": {
                "options": {
                    "0": {
                        "question": "Jetzt geöffnet"
                    }
                }
            },
            "1": {
                "options": {
                    "0": {
                        "question": "Akzeptiert Barzahlung"
                    }
                }
            },
            "10": {
                "options": {
                    "0": {
                        "question": "Keine Bevorzugung von Hunden"
                    },
                    "1": {
                        "question": "Hunde erlaubt"
                    },
                    "2": {
                        "question": "Keine Hunde erlaubt"
                    }
                }
            },
            "11": {
                "options": {
                    "0": {
                        "question": "Internetzugang vorhanden"
                    }
                }
            },
            "12": {
                "options": {
                    "0": {
                        "question": "Stromanschluss vorhanden"
                    }
                }
            },
            "13": {
                "options": {
                    "0": {
                        "question": "Hat zuckerfreie Angebote"
                    }
                }
            },
            "14": {
                "options": {
                    "0": {
                        "question": "Hat glutenfreie Angebote"
                    }
                }
            },
            "15": {
                "options": {
                    "0": {
                        "question": "Hat laktosefreie Angebote"
                    }
                }
            },
            "2": {
                "options": {
                    "0": {
                        "question": "Akzeptiert Kartenzahlung"
                    }
                }
            },
            "3": {
                "options": {
                    "0": {
                        "question": "Akzeptiert Debitkarten"
                    }
                }
            },
            "4": {
                "options": {
                    "0": {
                        "question": "Akzeptiert Kreditkarten"
                    }
                }
            },
            "5": {
                "options": {
                    "0": {
                        "question": "Mit und ohne Bild"
                    },
                    "1": {
                        "question": "Hat mindestens ein Bild"
                    },
                    "2": {
                        "question": "Hat wahrscheinlich kein Bild"
                    }
                }
            },
            "6": {
                "options": {
                    "0": {
                        "question": "Mit taktilem Pflaster"
                    }
                }
            },
            "7": {
                "options": {
                    "0": {
                        "question": "Mit oder ohne taktiles Pflaster"
                    },
                    "1": {
                        "question": "Mit taktilem Pflaster"
                    },
                    "2": {
                        "question": "Ohne taktiles Pflaster"
                    },
                    "3": {
                        "question": "Keine Informationen über taktiles Pflaster"
                    }
                }
            },
            "8": {
                "options": {
                    "0": {
                        "question": "Bio-Produkte im Angebot"
                    }
                }
            },
            "9": {
                "options": {
                    "0": {
                        "question": "Nutzung kostenlos"
                    }
                }
            }
        }
    },
    "fire_station": {
        "description": "Kartenebene zur Darstellung von Feuerwachen.",
        "name": "Feuerwachen",
        "presets": {
            "0": {
                "description": "Eine Feuerwache ist ein Ort, an dem Feuerwehrfahrzeuge und Feuerwehrleute untergebracht sind, wenn sie nicht im Einsatz sind.",
                "title": "eine Feuerwache"
            }
        },
        "tagRenderings": {
            "station-agency": {
                "mappings": {
                    "0": {
                        "then": "Brandschutzbehörde"
                    }
                },
                "question": "Welche Organisation betreibt diese Station?",
                "render": "Diese Station wird betrieben von {operator}."
            },
            "station-name": {
                "question": "Wie ist der Name der Feuerwache?",
                "render": "Der Name der Feuerwache ist {name}."
            },
            "station-operator": {
                "mappings": {
                    "0": {
                        "then": "Die Station wird von einer Behörde betrieben."
                    },
                    "1": {
                        "then": "Die Feuerwache wird von einer gemeinnützigen Organisation betrieben."
                    },
                    "2": {
                        "then": "Die Feuerwache wird von einer Freiwilligenorganisation betrieben."
                    },
                    "3": {
                        "then": "Die Feuerwache wird von einer privaten Organisation betrieben."
                    }
                },
                "question": "Wie kann der Betreiber der Feuerwache eingestuft werden?",
                "render": "Der Betreiber ist {operator:type}."
            },
            "station-place": {
                "question": "Wo befindet sich die Station? (z. B. Name des Viertels, des Dorfes oder der Stadt)",
                "render": "Diese Station befindet sich innerhalb von {addr:place}."
            },
            "station-street": {
                "question": " In welcher Straße ist die Feuerwache?",
                "render": "Die Feuerwache liegt an der Straße namens {addr:street}."
            }
        },
        "title": {
            "render": "Feuerwache"
        }
    },
    "firepit": {
        "description": "Eine Stelle im Freien zum Feuermachen, typischerweise öffentlich zugänglich.",
        "name": "Feuerstelle",
        "presets": {
            "0": {
                "description": "Eine Stelle im Freien zum Feuermachen, typischerweise öffentlich zugänglich.",
                "title": "Feuerstelle"
            }
        },
        "tagRenderings": {
            "access": {
                "mappings": {
                    "0": {
                        "then": "Öffentlich"
                    },
                    "1": {
                        "then": "Kein Zugang"
                    },
                    "2": {
                        "then": "Privat"
                    },
                    "3": {
                        "then": "Zugang bis auf Widerruf"
                    },
                    "4": {
                        "then": "Zugang nur für Kunden"
                    },
                    "5": {
                        "then": "Zugang nur für Berechtigte"
                    }
                },
                "question": "Was ist der erlaubte Zugang?"
            },
            "seasonal": {
                "override": {
                    "question": "Ist diese Feuerstelle rund um das Jahr nutzbar?"
                }
            }
        },
        "title": {
            "render": "Feuerstelle"
        }
    },
    "fitness_centre": {
        "description": "Ebene mit Fitnessstudios",
        "name": "Fitnessstudios",
        "presets": {
            "0": {
                "title": "ein Fitnessstudio"
            }
        },
        "tagRenderings": {
            "name": {
                "freeform": {
                    "placeholder": "Name des Fitnessstudios"
                },
                "mappings": {
                    "0": {
                        "then": "Das Fitnessstudio hat keinen Namen"
                    }
                },
                "question": "Wie lautet der Name des Fitnessstudios?",
                "render": "Das Fitnessstudio heißt {name}"
            }
        },
        "title": {
            "render": "Fitnessstudio"
        }
    },
    "fitness_station": {
        "description": "Finden Sie eine Fitness-Station in der Nähe und fügen Sie fehlende hinzu.",
        "name": "Fitness-Stationen",
        "presets": {
            "0": {
                "title": "eine Fitness-Station"
            }
        },
        "tagRenderings": {
            "name": {
                "freeform": {
                    "placeholder": "Name der Fitness-Station"
                },
                "mappings": {
                    "0": {
                        "then": "Die Fitness-Station hat keinen Namen"
                    }
                },
                "question": "Wie lautet der Name der Fitness-Station?",
                "render": "Die Fitness-Station heißt {name}"
            },
            "operator": {
                "freeform": {
                    "placeholder": "Betreiber der Fitness-Station"
                },
                "question": "Wer betreibt die Fitness-Station?",
                "render": "Die Fitness-Station wird betrieben von {operator}."
            },
            "type": {
                "mappings": {
                    "0": {
                        "then": "Die Fitness-Station hat eine Reckstange für Klimmzüge."
                    },
                    "1": {
                        "then": "Die Fitness-Station hat ein Schild mit Anweisungen für eine bestimmte Übung."
                    },
                    "10": {
                        "then": "Die Fitness-Station hat Trittsteine."
                    },
                    "11": {
                        "then": "Die Fitness-Station hat Hütchen für Bocksprünge."
                    },
                    "12": {
                        "then": "Die Fitness-Station hat Balken zum überspringen."
                    },
                    "13": {
                        "then": "Die Fitnessstation hat Hürden zum überspringen."
                    },
                    "14": {
                        "then": "Die Fitness-Station hat eine Kletterwand."
                    },
                    "15": {
                        "then": "Die Fitness-Station hat einen Schwebebalken."
                    },
                    "16": {
                        "then": "Die Fitness-Station hat einen Baumstamm mit Griff zum Anheben."
                    },
                    "17": {
                        "then": "Die Fitness-Station hat einen Stuhl ohne Sitzfläche, nur mit Arm- und Rückenlehne, für Beinheber."
                    },
                    "18": {
                        "then": "Die Fitness-Station hat einen Kasten für Sprungübungen."
                    },
                    "19": {
                        "then": "Die Fitness-Station hat Kampfseile (battle ropes)."
                    },
                    "2": {
                        "then": "Die Fitness-Station hat eine Einrichtung für Sit-ups."
                    },
                    "20": {
                        "then": "Die Fitness-Station hat ein Fahrradergometer."
                    },
                    "21": {
                        "then": "Die Fitness-Station hat einen Crosstrainer."
                    },
                    "22": {
                        "then": "Die Fitness-Station hat einen Air-Walker."
                    },
                    "23": {
                        "then": "Die Fitness-Station hat ein Rudergerät."
                    },
                    "24": {
                        "then": "Die Fitness-Station hat eine Slackline."
                    },
                    "3": {
                        "then": "Die Fitness-Station hat eine Vorrichtung für Liegestütze. In der Regel eine oder mehrere niedrige Reckstangen."
                    },
                    "4": {
                        "then": "Die Fitness-Station hat Stangen zum Dehnen."
                    },
                    "5": {
                        "then": "Die Fitness-Station hat eine Vorrichtung für Rückenstrecker (Hyperextensions)."
                    },
                    "6": {
                        "then": "Die Fitness-Station hat Ringe für Gymnastikübungen."
                    },
                    "7": {
                        "then": "Die Fitness-Station hat eine horizontale Leiter (Monkey Bars)."
                    },
                    "8": {
                        "then": "Die Fitness-Station hat eine Sprossenwand zum Klettern."
                    },
                    "9": {
                        "then": "Die Fitness-Station hat Pfosten für Slalomübungen."
                    }
                },
                "question": "Welche Übungsgeräte gibt es an dieser Fitness-Station?"
            }
        },
        "title": {
            "mappings": {
                "0": {
                    "then": "Fitness-Station {name}"
                }
            },
            "render": "Fitness-Station"
        }
    },
    "fixme": {
        "description": "OSM-Objekte, die wahrscheinlich korrigiert werden müssen, basierend auf einem FIXME-Tag.",
        "name": "OSM-Objekte mit FIXME-Tags",
        "tagRenderings": {
            "fixme": {
                "mappings": {
                    "0": {
                        "then": "Dieses Problem wurde behoben"
                    }
                },
                "question": "Was stimmt mit diesem Objekt nicht?",
                "render": "Fixme Text: {fixme}"
            },
            "note": {
                "render": "Notiz Text: {note}"
            }
        },
        "title": {
            "render": "OSM-Objekt mit FIXME-Tags"
        }
    },
    "food": {
        "deletion": {
            "extraDeleteReasons": {
                "0": {
                    "explanation": "{title()} wurde dauerhaft geschlossen"
                }
            },
            "nonDeleteMappings": {
                "0": {
                    "then": "Dies ist eigentlich eine Kneipe"
                },
                "1": {
                    "then": "Dies ist eigentlich ein Café"
                }
            }
        },
        "description": "Eine Ebene mit Restaurants und Fast-Food-Einrichtungen (mit speziellem Rendering für Pommesbuden)",
        "filter": {
            "1": {
                "options": {
                    "0": {
                        "question": "Reservierung nicht erforderlich"
                    }
                }
            },
            "2": {
                "options": {
                    "0": {
                        "question": "Restaurants und Schnellimbissbetriebe"
                    },
                    "1": {
                        "question": "Nur Fastfood-Geschäfte"
                    },
                    "2": {
                        "question": "Nur Restaurants"
                    }
                }
            },
            "3": {
                "options": {
                    "0": {
                        "question": "Hat ein vegetarisches Menü"
                    }
                }
            },
            "4": {
                "options": {
                    "0": {
                        "question": "Vegane Gerichte im Angebot"
                    }
                }
            },
            "5": {
                "options": {
                    "0": {
                        "question": "Halal Gerichte im Angebot"
                    }
                }
            }
        },
        "name": "Restaurants und Imbisse",
        "presets": {
            "0": {
                "description": "Ein klassisches Speiselokal mit Sitzgelegenheiten, in dem vollständige Mahlzeiten von Kellnern serviert werden",
                "title": "ein Restaurant"
            },
            "1": {
                "description": "Ein Lebensmittelunternehmen, das sich auf schnellen Thekendienst und Essen zum Mitnehmen konzentriert",
                "title": "ein Schnellimbiss"
            },
            "2": {
                "description": "Eine Pommesbude",
                "title": "eine Pommesbude"
            }
        },
        "tagRenderings": {
            "Cuisine": {
                "mappings": {
                    "0": {
                        "then": "Dies ist eine Pizzeria"
                    },
                    "1": {
                        "then": "Dies ist eine Pommesbude"
                    },
                    "10": {
                        "then": "Hier werden chinesische Gerichte serviert"
                    },
                    "11": {
                        "then": "Hier werden griechische Gerichte serviert"
                    },
                    "12": {
                        "then": "Hier werden indische Gerichte serviert"
                    },
                    "13": {
                        "then": "Hier werden türkische Gerichte serviert"
                    },
                    "14": {
                        "then": "Hier werden thailändische Gerichte serviert"
                    },
                    "2": {
                        "then": "Bietet vorwiegend Pastagerichte an"
                    },
                    "3": {
                        "then": "Das ist ein Dönerladen"
                    },
                    "4": {
                        "then": "Dies ist ein Sandwichladen"
                    },
                    "5": {
                        "then": "Hier werden Burger serviert"
                    },
                    "6": {
                        "then": "Hier wird Sushi serviert"
                    },
                    "7": {
                        "then": "Hier wird Kaffee serviert"
                    },
                    "8": {
                        "then": "Dies ist ein italienisches Restaurant (das mehr als nur Pasta und Pizza serviert)"
                    },
                    "9": {
                        "then": "Hier werden französische Gerichte serviert"
                    }
                },
                "question": "Was für Essen gibt es hier?",
                "render": "An diesem Ort gibt es hauptsächlich {cuisine}"
            },
            "Fastfood vs restaurant": {
                "mappings": {
                    "0": {
                        "then": "Es handelt sich um einen Schnellimbiss, mit Fokus auf schnelle Bedienung am Tresen. Sitzmöglichkeiten sind begrenzt und funktional."
                    },
                    "1": {
                        "then": "Es handelt sich um ein <b>Restaurant</b>, mit Fokus auf eine nette Atmosphäre und Tischbedienung"
                    }
                },
                "question": "Um was für einen Ort handelt es sich?"
            },
            "Name": {
                "question": "Was ist der Name dieses Unternehmens?",
                "render": "Dieses Unternehmen heißt {name}"
            },
            "Reservation": {
                "mappings": {
                    "0": {
                        "then": "Hier ist eine Reservierung erforderlich"
                    },
                    "1": {
                        "then": "Eine Reservierung ist nicht erforderlich, wird aber empfohlen, damit Sie einen Tisch bekommen"
                    },
                    "2": {
                        "then": "Eine Reservierung ist an diesem Ort möglich"
                    },
                    "3": {
                        "then": "Eine Reservierung ist an diesem Ort nicht möglich"
                    }
                },
                "question": "Ist an diesem Ort eine Reservierung erforderlich?"
            },
            "Takeaway": {
                "mappings": {
                    "0": {
                        "then": "Hier werden ausschließlich Gerichte zum Mitnehmen angeboten"
                    },
                    "1": {
                        "then": "Hier werden unter anderem Gerichte zum Mitnehmen angeboten"
                    },
                    "2": {
                        "then": "Hier werden keine Gerichte zum Mitnehmen angeboten"
                    }
                },
                "question": "Werden Gerichte zum Mitnehmen angeboten?"
            },
            "Vegan (no friture)": {
                "mappings": {
                    "0": {
                        "then": "Hier werden keine veganen Gerichte angeboten"
                    },
                    "1": {
                        "then": "Hier werden nur wenige vegane Gerichte angeboten"
                    },
                    "2": {
                        "then": "Hier werden vegane Gerichte angeboten"
                    },
                    "3": {
                        "then": "Hier werden ausschließlich vegane Gerichte angeboten"
                    },
                    "4": {
                        "then": "Einige Gerichte können auf Nachfrage in eine vegane Version umgewandelt werden"
                    }
                },
                "question": "Werden hier vegane Gerichte angeboten?"
            },
            "Vegetarian (no friture)": {
                "mappings": {
                    "0": {
                        "then": "Hier werden keine vegetarischen Gerichte angeboten"
                    },
                    "1": {
                        "then": "Hier werden nur wenige vegetarische Gerichte angeboten"
                    },
                    "2": {
                        "then": "Hier werden vegetarische Gerichte angeboten"
                    },
                    "3": {
                        "then": "Hier werden ausschließlich vegetarische Gerichte angeboten"
                    },
                    "4": {
                        "then": "Einige Gerichte können auf Nachfrage in eine vegetarische Version umgewandelt werden"
                    }
                },
                "question": "Werden hier vegetarische Gerichte angeboten?"
            },
            "add-menu-image": {
                "render": {
                    "special": {
                        "label": "Ein Bild aus dem Menü hinzufügen"
                    }
                }
            },
            "delivery": {
                "mappings": {
                    "0": {
                        "then": "Dieses Unternehmen liefert nach Hause (eventuell über eine dritte Partei)"
                    },
                    "1": {
                        "then": "Dieses Unternehmen liefert nicht nach Hause"
                    }
                },
                "question": "Liefert {title()} Essen nach Hause?"
            },
            "friture-oil": {
                "mappings": {
                    "0": {
                        "then": "Es wird pflanzliches Fett zum Frittieren verwendet"
                    },
                    "1": {
                        "then": "Es wird tierisches Fett zum Frittieren verwendet"
                    }
                },
                "question": "Wird in dieser Pommesbude pflanzliches oder tierisches Fett zum Frittieren verwendet?"
            },
            "friture-organic": {
                "mappings": {
                    "0": {
                        "then": "Biologische Snacks sind erhältlich"
                    },
                    "1": {
                        "then": "Es sind keine biologischen Snacks erhältlich"
                    },
                    "2": {
                        "then": "Es sind nur biologische Snacks erhältlich"
                    }
                },
                "question": "Bietet diese Pommesbude biologische Snacks an?"
            },
            "friture-take-your-container": {
                "mappings": {
                    "0": {
                        "then": "Sie können <b>ihre eigenen Behälter</b> mitbringen, um Ihre Bestellung zu erhalten, was Einwegverpackungsmaterial und damit Abfall spart"
                    },
                    "1": {
                        "then": "Das Mitbringen eines eigenen Containers ist <b>nicht erlaubt</b>"
                    },
                    "2": {
                        "then": "Sie <b>müssen</b> Ihren eigenen Behälter mitbringen, um hier zu bestellen."
                    }
                },
                "question": "Wenn Sie Ihr eigenes Behältnis mitbringen (z. B. einen Kochtopf und kleine Töpfe), wird es dann zum Verpacken Ihrer Bestellung verwendet?"
            },
            "friture-vegan": {
                "mappings": {
                    "0": {
                        "then": "Vegane Snacks sind erhältlich"
                    },
                    "1": {
                        "then": "Nur eine kleine Auswahl an veganen Snacks ist erhältlich"
                    },
                    "2": {
                        "then": "Es sind keine veganen Snacks verfügbar"
                    }
                },
                "question": "Gibt es in dieser Pommesbude auch vegane Snacks?"
            },
            "friture-vegetarian": {
                "mappings": {
                    "0": {
                        "then": "Vegetarische Snacks sind erhältlich"
                    },
                    "1": {
                        "then": "Nur eine kleine Auswahl an vegetarischen Snacks ist erhältlich"
                    },
                    "2": {
                        "then": "Es sind keine vegetarischen Snacks erhältlich"
                    }
                },
                "question": "Hat dieser Frittenladen vegetarische Snacks?"
            },
            "halal (no friture)": {
                "mappings": {
                    "0": {
                        "then": "Hier werden keine halal Gerichte angeboten"
                    },
                    "1": {
                        "then": "Hier werden nur wenige halal Gerichte angeboten"
                    },
                    "2": {
                        "then": "Hier werden halal Gerichte angeboten"
                    },
                    "3": {
                        "then": "Hier werden ausschließlich halal Gerichte angeboten"
                    }
                },
                "question": "Werden hier halal Gerichte angeboten?"
            },
            "menu-website": {
                "question": "Auf welcher Webseite wird das Menü veröffentlicht?",
                "render": {
                    "special": {
                        "text": "Das Menü einsehen"
                    }
                }
            },
            "organic (no friture)": {
                "mappings": {
                    "0": {
                        "then": "Es sind keine biologischen Produkte verfügbar"
                    },
                    "1": {
                        "then": "Es gibt ein biologisches Menü"
                    },
                    "2": {
                        "then": "Nur biologische Produkte sind erhältlich"
                    }
                },
                "question": "Bietet dieses Restaurant biologische Speisen an?"
            }
        },
        "title": {
            "mappings": {
                "0": {
                    "then": "Restaurant <i>{name}</i>"
                },
                "1": {
                    "then": "Schnellimbiss <i>{name}</i>"
                },
                "2": {
                    "then": "Schnellimbiss"
                }
            },
            "render": "Restaurant"
        }
    },
    "food_courts": {
        "description": "Food-Courts mit einer Vielzahl von Essensmöglichkeiten.",
        "name": "Food Courts",
        "tagRenderings": {
            "name": {
                "freeform": {
                    "placeholder": "Name des Food-Courts"
                },
                "question": "Wie lautet der Name dieses Food-Courts?",
                "render": "Dieser Food Court heißt <b>{name}</b>."
            }
        },
        "title": {
            "render": "Food Court"
        }
    },
    "ghost_bike": {
        "description": "Eine Ebene mit Gedenkstätten für Radfahrer, die bei Verkehrsunfällen ums Leben gekommen sind",
        "name": "Geisterräder",
        "presets": {
            "0": {
                "description": "Ein <b>Geisterrad</b> ist ein Denkmal für einen Radfahrer, der bei einem Verkehrsunfall ums Leben kam, in Form eines weißen Fahrrades, das dauerhaft in der Nähe des Unfallortes aufgestellt wird.",
                "title": "ein Geisterrad"
            }
        },
        "tagRenderings": {
            "ghost_bike-inscription": {
                "question": "Wie lautet die Inschrift auf diesem Geisterrad?",
                "render": "<i>{inscription}</i>"
            },
            "ghost_bike-name": {
                "mappings": {
                    "0": {
                        "then": "Im Gedenken an {name}"
                    },
                    "1": {
                        "then": "Am Fahrrad ist kein Name angegeben"
                    }
                },
                "question": "An wen erinnert dieses Geisterrad?",
                "questionHint": "Bitte respektieren Sie die Privatsphäre - geben Sie den Namen nur an, wenn er weit verbreitet oder auf dem Fahrrad markiert ist. Den Familiennamen können Sie weglassen.",
                "render": "Im Gedenken an {subject}"
            },
            "ghost_bike-source": {
                "question": "Auf welcher Webseite kann man mehr Informationen über das Geisterrad oder den Unfall finden?",
                "render": {
                    "special": {
                        "text": "Mehr Informationen"
                    }
                }
            },
            "ghost_bike-start_date": {
                "question": "Wann wurde dieses Geisterrad aufgestellt?",
                "render": "Aufgestellt am {start_date}"
            },
            "wikidata": {
                "render": {
                    "before": "<h3>Wikipedia-Seite über die verstorbene Person</h3>"
                }
            }
        },
        "title": {
            "mappings": {
                "0": {
                    "then": "Geisterrad im Gedenken an {subject}"
                },
                "1": {
                    "then": "Geisterrad im Gedenken an {name}"
                }
            },
            "render": "Geisterrad"
        }
    },
    "governments": {
        "description": "Diese Ebene zeigt Gebäude der öffentlichen Verwaltung. Sie wurde im Auftrag für den Kunden von OSOC '22 erstellt",
        "name": "Öffentliche Verwaltung",
        "presets": {
            "0": {
                "title": "ein Büro der öffentlichen Verwaltung"
            }
        },
        "tagRenderings": {
            "name": {
                "question": "Wie lautet der Name dieser Behörde?",
                "render": "Der Name der Behörde lautet {name}"
            }
        },
        "title": {
            "render": "Behörde {name}"
        }
    },
    "gps_track": {
        "name": "Zurückgelegte Strecke",
        "tagRenderings": {
            "Privacy notice": {
                "render": "Dies ist der Weg, den Sie seit dem Besuch dieser Webseite zurückgelegt haben. Keine Sorge - diese Daten sind nur für Sie sichtbar und für niemanden sonst. Ihre Standortdaten werden niemals an ein anderes Gerät gesendet."
            }
        },
        "title": {
            "render": "Deine zurückgelegte Strecke"
        }
    },
    "grave": {
        "description": "Grabsteine (und Gräber) zeigen an, wo eine Person begraben wurde. Auf dieser Karte können diese aufgezeichnet werden und ein Wikipedialink erstellt werden",
        "filter": {
            "0": {
                "options": {
                    "0": {
                        "question": "Mit oder ohne Wikidata"
                    },
                    "1": {
                        "question": "Hat einen Link zu Wikidata"
                    },
                    "2": {
                        "question": "Hat keinen Link zu Wikidata"
                    }
                }
            }
        },
        "name": "Grabsteine",
        "presets": {
            "0": {
                "description": "Ein Grabstein ist ein physischer Gegenstand, der anzeigt, dass eine oder mehrere Personen hier begraben sind. Er trägt in der Regel den Namen, das Geburts- und das Sterbedatum der Person oder Personen als Inschrift.",
                "title": "ein Grabstein"
            }
        },
        "tagRenderings": {
            "buried:wikidata": {
                "question": "Wie lautet die Wikipedia-Seite der Person, die hier begraben ist?",
                "render": "{wikipedia(buried:wikidata)}"
            },
            "name": {
                "question": "Wie lautet der Name der hier begrabenen Person?",
                "render": "<b>{name}</b> ist hier begraben"
            }
        },
        "title": {
            "render": "Grabstein"
        }
    },
    "guidepost": {
        "description": "Wegweiser (auch als Wegzeiger oder Fingerschilder bekannt) sind entlang offizieller Wander-, Radfahr-, Reit- oder Skirouten oft zu finden, um die Richtungen zu verschiedenen Zielen anzuzeigen",
        "name": "Wegweiser",
        "presets": {
            "0": {
                "description": "Ein Wegweiser (auch bekannt als Fingerschild) wird oft entlang offizieller Wander-, Radfahr-, Reit- oder Skirouten gefunden, um die Richtungen zu verschiedenen Zielen anzuzeigen",
                "title": "ein Wegweiser"
            }
        },
        "tagRenderings": {
            "type": {
                "mappings": {
                    "0": {
                        "then": "Dieser Wegweiser zeigt Fahrradrouten"
                    },
                    "1": {
                        "then": "Dieser Wegweiser zeigt Wanderwege"
                    },
                    "2": {
                        "then": "Dieser Wegweiser zeigt Mountainbike-Routen"
                    },
                    "3": {
                        "then": "Dieser Wegweiser zeigt Reitwege"
                    },
                    "4": {
                        "then": "Dieser Wegweiser zeigt Skirouten"
                    }
                },
                "question": "Welche Arten von Routen werden auf diesem Wegweiser angezeigt?"
            }
        },
        "title": "Wegweiser"
    },
    "hackerspace": {
        "deletion": {
            "nonDeleteMappings": {
                "0": {
                    "then": "Dies ist eine Werkstatt für unterstützten Selbstservice, wie ein Repair-Café"
                },
                "1": {
                    "then": "Dies ist ein Coworking-Büro"
                }
            }
        },
        "description": "Hackerspace",
        "name": "Hackerspaces",
        "presets": {
            "0": {
                "description": "Ein Hackerspace ist ein Ort, an dem sich Menschen treffen, die sich für Software interessieren",
                "title": "einen Hackerspace"
            },
            "1": {
                "description": "Ein Makerspace ist ein Ort, an dem Heimwerker-Enthusiasten zusammenkommen, um mit Elektronik zu experimentieren, wie Arduino, LED-Strips, …",
                "title": "einen Makerspace"
            }
        },
        "tagRenderings": {
            "available_devices": {
                "renderings": {
                    "0": {
                        "mappings": {
                            "0": {
                                "then": "In diesem Hackerspace gibt es {device-name}"
                            },
                            "1": {
                                "then": "In diesem Hackerspace gibt es kein {negative-name}"
                            },
                            "2": {
                                "then": "Es gibt einen limitierten {negative-name} in diesem Hackerspace"
                            }
                        },
                        "question": "Gibt es {device-name} in diesem Hackerspace?"
                    }
                },
                "rewrite": {
                    "into": {
                        "0": {
                            "1": "einen 3D-Drucker",
                            "2": "3D-Drucker"
                        },
                        "1": {
                            "1": "einen Laserschneider",
                            "2": "Laserschneider"
                        },
                        "2": {
                            "1": "eine CNC-Fräse",
                            "2": "CNC-Fräse"
                        },
                        "3": {
                            "1": "ein Multimediastudio",
                            "2": "Multimediastudio"
                        },
                        "4": {
                            "1": "eine Nähmaschine",
                            "2": "Nähmaschine"
                        },
                        "5": {
                            "1": "eine Holzwerkstatt",
                            "2": "Holzwerkstatt"
                        },
                        "6": {
                            "1": "eine Keramikwerkstatt",
                            "2": "Keramikwerkstatt"
                        },
                        "7": {
                            "1": "eine Metallwerkstatt",
                            "2": "Metallwerkstatt"
                        },
                        "8": {
                            "1": "eine Fahrradwerkstatt",
                            "2": "Fahrradwerkstatt"
                        }
                    }
                }
            },
            "hackerspaces-name": {
                "question": "Wie lautet der Name dieses Hackerspace?",
                "render": "Dieser Hackerspace heißt <b>{name}</b>"
            },
            "hackerspaces-start_date": {
                "question": "Wann wurde dieser Hackerspace gegründet?",
                "render": "Dieser Hackerspace wurde gegründet am {start_date}"
            },
            "hs-club-mate": {
                "mappings": {
                    "0": {
                        "then": "In diesem Hackerspace gibt es Club-Mate"
                    },
                    "1": {
                        "then": "In diesem Hackerspace gibt es kein Club-Mate"
                    }
                },
                "question": "Gibt es in diesem Hackerspace Club-Mate?"
            },
            "is_makerspace": {
                "mappings": {
                    "0": {
                        "then": "Dies ist ein Makerspace"
                    },
                    "1": {
                        "then": "Dies ist ein traditioneller (softwareorientierter) Hackerspace"
                    }
                },
                "question": "Ist dies ein Hackerspace oder ein Makerspace?"
            },
            "opening_hours_24_7": {
                "override": {
                    "question": "Wann hat dieser Hackerspace geöffnet?"
                }
            }
        },
        "title": {
            "mappings": {
                "0": {
                    "then": " {name}"
                }
            },
            "render": "Hackerspace"
        }
    },
    "hospital": {
        "description": "Eine Ebene mit Krankenhäusern",
        "name": "Krankenhäuser",
        "tagRenderings": {
            "inpatient": {
                "mappings": {
                    "0": {
                        "then": "Dies ist ein Medizinisches Versorgungszentrum - Patienten können nicht über Nacht bleiben"
                    },
                    "1": {
                        "then": "Dies ist ein Krankenhaus - Patienten können hier für mehrere Tage aufgenommen werden"
                    }
                },
                "question": "Nimmt die Einrichtung stationäre Patienten auf?",
                "questionHint": "Ein stationärer Patient ist ein Patient, der mehrere Tage in der Einrichtung bleibt"
            },
            "name": {
                "question": "Wie lautet der Name des Krankenhauses?",
                "render": "Der Name des Krankenhauses lautet {name}"
            },
            "oh-visitor": {
                "question": "Wann ist der Besuch für Besucher gestattet?",
                "questionHint": "Dies sind die regulären Besuchszeiten. Einige Stationen haben andere Besuchszeiten oder erlauben Besucher in Notfällen",
                "render": "<h3>Öffnungszeiten für Besucher</h3>Regelmäßige Besucher sind zu den folgenden Zeiten zugelassen: {opening_hours_table(opening_hours:visitors)}<p class='subtle'>Einige Krankenhäuser haben möglicherweise andere Öffnungszeiten. Viele Krankenhäuser erlauben Besuche auch in Notfällen.</p>"
            }
        },
        "title": {
            "render": "Krankenhaus"
        }
    },
    "hydrant": {
        "description": "Kartenebene zur Anzeige von Hydranten.",
        "name": "Hydranten",
        "presets": {
            "0": {
                "description": "Ein Hydrant ist ein Anschlusspunkt, an dem die Feuerwehr Wasser zapfen kann. Er kann sich unterirdisch befinden.",
                "title": "einen Hydranten"
            }
        },
        "tagRenderings": {
            "hydrant-color": {
                "mappings": {
                    "0": {
                        "then": "Die Farbe des Hydranten ist gelb."
                    },
                    "1": {
                        "then": "Die Farbe des Hydranten ist rot."
                    }
                },
                "question": "Welche Farbe hat der Hydrant?",
                "render": "Der Hydrant hat die Farbe {colour}"
            },
            "hydrant-couplings": {
                "freeform": {
                    "placeholder": "Art der Kupplung"
                },
                "mappings": {
                    "0": {
                        "then": "Storz-Kupplung"
                    },
                    "1": {
                        "then": "UNI-Kupplung"
                    },
                    "2": {
                        "then": "Barcelona-Kupplung"
                    }
                },
                "question": "Welche Art von Kupplungen hat dieser Hydrant?",
                "render": "Kupplungen: {couplings:type}"
            },
            "hydrant-couplings-diameters": {
                "freeform": {
                    "placeholder": "Kupplungsdurchmesser"
                },
                "question": "Welchen Durchmesser haben die Kupplungen dieses Hydranten?",
                "render": "Kupplungsdurchmesser: {couplings:diameters}"
            },
            "hydrant-diameter": {
                "freeform": {
                    "placeholder": "Rohrdurchmesser"
                },
                "question": "Was ist der Rohrdurchmesser dieses Hydranten?",
                "render": "Rohrdurchmesser: {canonical(fire_hydrant:diameter)}"
            },
            "hydrant-number-of-couplings": {
                "freeform": {
                    "placeholder": "Anzahl der Kupplungen"
                },
                "question": "Wie viele Kupplungen hat dieser Hydrant?",
                "render": "Anzahl der Kupplungen: {couplings}"
            },
            "hydrant-state": {
                "mappings": {
                    "0": {
                        "then": "Der Hydrant ist (ganz oder teilweise) in Betrieb"
                    },
                    "1": {
                        "then": "Der Hydrant ist nicht mehr in Betrieb"
                    },
                    "2": {
                        "then": "Der Hydrant wurde entfernt"
                    }
                },
                "question": "Ist dieser Hydrant noch in Betrieb?"
            },
            "hydrant-type": {
                "mappings": {
                    "0": {
                        "then": "Überflurhydrant."
                    },
                    "1": {
                        "then": "Druckloses Rohr."
                    },
                    "2": {
                        "then": "Wandhydrant."
                    },
                    "3": {
                        "then": "Unterflurhydrant."
                    }
                },
                "question": "Welche Bauform hat der Hydrant?",
                "render": " Hydranten-Typ: {fire_hydrant:type}"
            }
        },
        "title": {
            "render": "Hydrant"
        }
    },
    "ice_cream": {
        "description": "Ein Ort, an dem Eiscreme an der Theke verkauft wird",
        "name": "Eisdielen",
        "presets": {
            "0": {
                "description": "Ein Geschäft, in dem man nur Eiscreme und damit verbundene Artikel kaufen kann. Normalerweise wird das Eis mit der Hand portioniert.",
                "title": "eine Eisdiele"
            }
        },
        "tagRenderings": {
            "1": {
                "question": "Wie heißt diese Eisdiele?",
                "render": "Diese Eisdiele heißt <b>{name}</b>"
            }
        },
        "title": {
            "mappings": {
                "0": {
                    "then": "{name}"
                }
            },
            "render": "Eisdiele"
        }
    },
    "icons": {
        "description": "Eine Ebene, die als Bibliothek für Symbol-Tag-Renderings dient, insbesondere um als Abzeichen neben einem POI angezeigt zu werden",
        "tagRenderings": {
            "osmlink": {
                "mappings": {
                    "1": {
                        "then": {
                            "special": {
                                "arialabel": "Auf openstreetmap.org öffnen"
                            }
                        }
                    }
                },
                "render": {
                    "special": {
                        "arialabel": "Auf openstreetmap.org öffnen"
                    }
                }
            },
            "phonelink": {
                "mappings": {
                    "0": {
                        "then": {
                            "special": {
                                "arialabel": "Telefon"
                            }
                        }
                    }
                },
                "render": {
                    "special": {
                        "arialabel": "Telefon"
                    }
                }
            }
        }
    },
    "indoors": {
        "description": "Grundlegende Innenraumkartierung: zeigt Umrisse von Räumen",
        "name": "Innenräume",
        "tagRenderings": {
            "name": {
                "freeform": {
                    "placeholder": "Name des Raums"
                },
                "question": "Wie lautet der Name dieses Raums?",
                "render": "Der Name des Raums lautet {name}"
            },
            "ref": {
                "freeform": {
                    "placeholder": "Raumnummer (z.B. '1.1' oder 'A1')"
                },
                "question": "Wie lautet die Nummer dieses Raums?",
                "render": "Dieser Raum hat die Raumnummer {ref}"
            },
            "room-capacity": {
                "question": "Wie viele Personen passen höchstens in diesen Raum?",
                "render": "Kapazität für höchstens {capacity} Personen"
            },
            "room-type": {
                "mappings": {
                    "0": {
                        "then": "Dies ist ein Verwaltungsraum"
                    },
                    "1": {
                        "then": "Dies ist ein Auditorium"
                    },
                    "10": {
                        "then": "Dies ist ein Labor"
                    },
                    "11": {
                        "then": "Dies ist eine Bibliothek"
                    },
                    "12": {
                        "then": "Dies ist ein Umkleideraum"
                    },
                    "13": {
                        "then": "Dies ist ein Kinderzimmer"
                    },
                    "14": {
                        "then": "Dies ist ein Büro"
                    },
                    "15": {
                        "then": "Dies ist eine Gefängniszelle"
                    },
                    "16": {
                        "then": "Dies ist ein Restaurant"
                    },
                    "17": {
                        "then": "Dies ist ein Raum für Sicherheitskontrollen"
                    },
                    "18": {
                        "then": "Dies ist ein Raum um Sport zu treiben"
                    },
                    "19": {
                        "then": "Dies ist ein Lagerraum"
                    },
                    "2": {
                        "then": "Dies ist ein Schlafzimmer"
                    },
                    "20": {
                        "then": "Dies ist ein Technikraum"
                    },
                    "21": {
                        "then": "Dies ist ein WC-Raum"
                    },
                    "22": {
                        "then": "Dies ist ein Wartezimmer"
                    },
                    "3": {
                        "then": "Dies ist eine Kapelle"
                    },
                    "4": {
                        "then": "Dies ist ein Klassenzimmer"
                    },
                    "5": {
                        "then": "Dies ist ein Klassenzimmer"
                    },
                    "6": {
                        "then": "Dies ist ein Computerraum"
                    },
                    "7": {
                        "then": "Dies ist ein Konferenzraum"
                    },
                    "8": {
                        "then": "Dies ist eine Krypta"
                    },
                    "9": {
                        "then": "Dies ist eine Küche"
                    }
                },
                "question": "Wie wird dieser Raum genutzt?"
            }
        },
        "title": {
            "mappings": {
                "0": {
                    "then": "Innenraum {name}"
                },
                "1": {
                    "then": "Innenbereich {name}"
                },
                "2": {
                    "then": "Innenwand {name}"
                },
                "3": {
                    "then": "Innengang {name}"
                },
                "4": {
                    "then": "Innentür {name}"
                },
                "5": {
                    "then": "Geschoss {name}"
                }
            },
            "render": "Innenbereich {name}"
        }
    },
    "information_board": {
        "description": "Eine Ebene mit touristischen, straßenseitigen Informationstafeln (z. B. mit Informationen über die Landschaft, ein Gebäude, ein Merkmal, eine Karte, …)",
        "name": "Informationstafeln",
        "presets": {
            "0": {
                "title": "eine Informationstafel"
            }
        },
        "title": {
            "render": "Informationstafel"
        }
    },
    "item_with_image": {
        "name": "Element mit mindestens einem Bild",
        "title": {
            "render": "POI mit Bild"
        }
    },
    "kerbs": {
        "description": "Eine Ebene, die Bordsteine zeigt.",
        "filter": {
            "0": {
                "options": {
                    "0": {
                        "question": "Alle Bordsteine"
                    },
                    "1": {
                        "question": "Erhöhte Bordsteine (>3 cm)"
                    },
                    "2": {
                        "question": "Abgesenkte Bordsteine (~3 cm)"
                    },
                    "3": {
                        "question": "Bündige Bordsteine (~0 cm)"
                    },
                    "4": {
                        "question": "Kein Bordstein"
                    },
                    "5": {
                        "question": "Bordsteine unbekannter Höhe"
                    }
                }
            }
        },
        "name": "Bordsteine",
        "presets": {
            "0": {
                "description": "Bordstein in einem Fußweg",
                "title": "einen Bordstein"
            }
        },
        "tagRenderings": {
            "kerb-height": {
                "freeform": {
                    "placeholder": "Höhe des Bordsteins"
                },
                "mappings": {
                    "0": {
                        "then": "Der Bordstein ist bündig und niedriger als 1 cm."
                    }
                },
                "question": "Wie hoch ist der Bordstein?",
                "render": "Bordsteinhöhe: {kerb:height}"
            },
            "kerb-type": {
                "mappings": {
                    "0": {
                        "then": "Der Bordstein ist erhöht (>3 cm)"
                    },
                    "1": {
                        "then": "Der Bordstein ist abgesenkt (~3 cm)"
                    },
                    "2": {
                        "then": "Der Bordstein ist bündig (~0cm)"
                    },
                    "3": {
                        "then": "Hier gibt es keinen Bordstein"
                    },
                    "4": {
                        "then": "Es gibt einen Bordstein mit unbekannter Höhe"
                    }
                },
                "question": "Wie hoch ist der Bordstein?"
            },
            "tactile-paving": {
                "mappings": {
                    "0": {
                        "then": "Der Bordstein hat ein taktiles Pflaster."
                    },
                    "1": {
                        "then": "Der Bordstein hat kein taktiles Pflaster."
                    },
                    "2": {
                        "then": "Der Bordstein hat ein taktiles Pflaster, das aber falsch ist."
                    }
                },
                "question": "Gibt es am Bordstein ein taktiles Pflaster?"
            }
        },
        "title": {
            "render": "Bordstein"
        }
    },
    "kindergarten_childcare": {
        "name": "Kindergärten und Kinderkrippen",
        "presets": {
            "0": {
                "title": "einen Kindergarten"
            },
            "1": {
                "title": "eine Kinderkrippe"
            }
        },
        "tagRenderings": {
            "capacity": {
                "question": "Wie viele Kinder können hier maximal angemeldet werden?",
                "render": "Diese Einrichtung bietet Platz für {capacity} Kinder"
            },
            "childcare-type": {
                "mappings": {
                    "0": {
                        "then": "Dies ist ein Kindergarten (auch bekannt als <i>Vorschule</i>), in dem kleine Kinder eine Früherziehung erhalten."
                    },
                    "1": {
                        "then": "Dies ist eine Kinderbetreuungseinrichtung, z. B. ein Kinderkrippe oder eine Tagesmutter, in der Kleinkinder betreut werden. Sie bieten keine Ausbildung an und werden oft als Privatunternehmen geführt"
                    }
                },
                "question": "Um welche Art von Einrichtung handelt es sich?"
            },
            "name": {
                "question": "Wie lautet der Name dieser Einrichtung?",
                "render": "Diese Einrichtung hat den Namen <b>{name}</b>"
            },
            "opening_hours": {
                "override": {
                    "question": "Wann ist diese Kinderbetreuung geöffnet?"
                }
            }
        },
        "title": {
            "mappings": {
                "0": {
                    "then": "Kindergarten {name}"
                },
                "1": {
                    "then": "Kinderkrippe {name}"
                }
            }
        }
    },
    "last_click": {
        "pointRendering": {
            "0": {
                "label": {
                    "mappings": {
                        "0": {
                            "then": "Hinweis auf der Karte hinzufügen"
                        }
                    },
                    "render": "Hier klicken, um ein neues Element hinzuzufügen"
                }
            }
        },
        "title": {
            "mappings": {
                "0": {
                    "then": "Objekt oder Hinweis auf der Karte hinzufügen"
                },
                "1": {
                    "then": "Hinweis hinzufügen"
                },
                "2": {
                    "then": "Objekt hinzufügen"
                }
            }
        }
    },
    "lighthouse": {
        "name": "Leuchtturm",
        "presets": {
            "0": {
                "title": "ein Leuchtturm"
            }
        },
        "tagRenderings": {
            "lighthouse-height": {
                "question": "Wie hoch ist dieser Leuchtturm in Metern?",
                "render": "Die Höhe dieses Leuchtturms beträgt {height} Meter."
            }
        },
        "title": {
            "mappings": {
                "0": {
                    "then": "{name}"
                }
            },
            "render": "Leuchtturm"
        }
    },
    "love_hotel": {
        "description": "Ein Love Hotel ist eine Art Kurzzeithotel, das in erster Linie zu dem Zweck betrieben wird, den Gästen Privatsphäre für sexuelle Aktivitäten zu bieten",
        "name": "Love Hotels",
        "presets": {
            "0": {
                "description": "Ein Love Hotel ist eine Art Kurzzeithotel, das in erster Linie zu dem Zweck betrieben wird, den Gästen Privatsphäre für sexuelle Aktivitäten zu bieten",
                "title": "ein Love Hotel"
            }
        },
        "tagRenderings": {
            "name": {
                "question": "Wie lautet der Name des Love Hotels?",
                "render": "Der Name des Love Hotels lautet <b>{name}</b>"
            }
        },
        "title": {
            "render": "Love Hotel <i>{name}</i>"
        }
    },
    "map": {
        "description": "Eine Karte, die für Touristen gedacht ist und dauerhaft im öffentlichen Raum aufgestellt ist",
        "name": "Karten",
        "presets": {
            "0": {
                "description": "Fehlende Karte hinzufügen",
                "title": "eine Karte"
            }
        },
        "tagRenderings": {
            "map-attribution": {
                "mappings": {
                    "0": {
                        "then": "OpenStreetMap ist eindeutig attributiert, einschließlich der ODBL-Lizenz"
                    },
                    "1": {
                        "then": "OpenStreetMap ist eindeutig attributiert, aber die Lizenz wird nicht erwähnt"
                    },
                    "2": {
                        "then": "OpenStreetMap wurde nicht erwähnt, aber jemand hat einen OpenStreetMap-Aufkleber darauf geklebt"
                    },
                    "3": {
                        "then": "Es gibt überhaupt keine Namensnennung"
                    },
                    "4": {
                        "then": "Es gibt überhaupt keine Namensnennung"
                    }
                },
                "question": "Ist die OpenStreetMap-Attribution vorhanden?"
            },
            "map-map_source": {
                "mappings": {
                    "0": {
                        "then": "Diese Karte basiert auf OpenStreetMap"
                    }
                },
                "question": "Auf welchen Daten basiert diese Karte?",
                "render": "Diese Karte basiert auf {map_source}"
            },
            "map_size": {
                "mappings": {
                    "0": {
                        "then": "Eine Karte der Räume innerhalb eines Gebäudes"
                    },
                    "1": {
                        "then": "Örtlichkeit (z.B. Burg)"
                    },
                    "2": {
                        "then": "Eine Karte, die das Dorf oder die Stadt anzeigt"
                    },
                    "3": {
                        "then": "Stadt"
                    },
                    "4": {
                        "then": "Region"
                    }
                },
                "question": "Was wird von der Fläche abgedeckt?"
            },
            "map_type": {
                "mappings": {
                    "0": {
                        "then": "Topographische Katte <p class='subtle'> Die Karte enthält Höhenlinien. </p>"
                    },
                    "1": {
                        "then": "Eine Karte mit allen Straßen und Wegen eines Gebietes. <p class='subtle'>Die Straßen sind meist benannt; die Winkel, die Entfernungen, etc. stimmen</p>"
                    },
                    "2": {
                        "then": "Dies ist eine schematische Karte. <p class='subtle'>Eine skizzierte Karte mit nur wichtigen Wegen und POIs. Die Winkel, Entfernungen usw. sind lediglich illustrativ, nicht genau.</p> "
                    },
                    "3": {
                        "then": "Dies ist ein Toposkop. <p class='subtle'>Eine Markierung, die an hohen Stellen angebracht ist und die Richtung zu wichtigen Landschaftsobjekten anzeigt, die von diesem Punkt aus gesehen werden können<p>"
                    }
                },
                "question": "Was für eine Karte ist das?"
            }
        },
        "title": {
            "render": "Karte"
        }
    },
    "maproulette": {
        "description": "Ebene, die alle MapRoulette-Aufgaben zeigt",
        "filter": {
            "0": {
                "options": {
                    "0": {
                        "question": "Aufgaben mit allen Status anzeigen"
                    },
                    "1": {
                        "question": "Aufgaben anzeigen, die erstellt wurden"
                    },
                    "2": {
                        "question": "Aufgaben anzeigen, die erledigt wurden"
                    },
                    "3": {
                        "question": "Aufgaben anzeigen, die falsch positiv sind"
                    },
                    "4": {
                        "question": "Aufgaben anzeigen, die übersprungen wurden"
                    },
                    "5": {
                        "question": "Aufgaben anzeigen, die gelöscht wurden"
                    },
                    "6": {
                        "question": "Aufgaben anzeigen, die bereits erledigt wurden"
                    },
                    "7": {
                        "question": "Aufgaben anzeigen, die als zu schwierig markiert wurden"
                    },
                    "8": {
                        "question": "Aufgaben anzeigen, die deaktiviert wurden"
                    }
                }
            },
            "1": {
                "options": {
                    "0": {
                        "question": "Name der Kampagne enthält {search}"
                    }
                }
            },
            "2": {
                "options": {
                    "0": {
                        "question": "Kampagnen ID stimmt mit {search} überein"
                    }
                }
            }
        },
        "name": "MapRoulette-Aufgaben",
        "tagRenderings": {
            "mark_duplicate": {
                "render": {
                    "special": {
                        "message": "Als nicht gefunden oder Falschmeldung markieren"
                    }
                }
            },
            "mark_fixed": {
                "render": {
                    "special": {
                        "message": "Als behoben markieren"
                    }
                }
            },
            "mark_too_hard": {
                "render": {
                    "special": {
                        "message": "Als zu schwer markieren"
                    }
                }
            },
            "status": {
                "mappings": {
                    "0": {
                        "then": "Aufgabe wurde erstellt"
                    },
                    "1": {
                        "then": "Aufgabe wurde erledigt"
                    },
                    "2": {
                        "then": "Aufgabe ist ein falsches Positiv"
                    },
                    "3": {
                        "then": "Aufgabe wurde übersprungen"
                    },
                    "4": {
                        "then": "Aufgabe wurde gelöscht"
                    },
                    "5": {
                        "then": "Aufgabe wurde bereits erledigt"
                    },
                    "6": {
                        "then": "Aufgabe wurde als zu schwer markiert"
                    },
                    "7": {
                        "then": "Aufgabe wurde deaktiviert"
                    }
                }
            }
        },
        "title": {
            "render": "MapRoulette-Element: {parentName}"
        }
    },
    "maproulette_challenge": {
        "description": "Ebene mit Aufgaben einer einzelnen MapRoulette-Herausforderung. Diese Ebene soll in Themen wiederverwendet und erweitert werden; Informationen dazu finden Sie in der [Dokumentation](https://github.com/pietervdvn/MapComplete/blob/develop/Docs/Integrating_Maproulette.md).",
        "filter": {
            "0": {
                "options": {
                    "0": {
                        "question": "Aufgaben mit allen Status anzeigen"
                    },
                    "1": {
                        "question": "Aufgaben anzeigen, die erstellt wurden"
                    },
                    "2": {
                        "question": "Aufgaben anzeigen, die erledigt wurden"
                    },
                    "3": {
                        "question": "Aufgaben anzeigen, die falsch positiv sind"
                    },
                    "4": {
                        "question": "Aufgaben anzeigen, die übersprungen wurden"
                    },
                    "5": {
                        "question": "Aufgaben anzeigen, die gelöscht wurden"
                    },
                    "6": {
                        "question": "Aufgaben anzeigen, die bereits erledigt wurden"
                    },
                    "7": {
                        "question": "Aufgaben anzeigen, die als zu schwierig markiert wurden"
                    },
                    "8": {
                        "question": "Aufgaben anzeigen, die deaktiviert wurden"
                    }
                }
            }
        },
        "tagRenderings": {
            "status": {
                "mappings": {
                    "0": {
                        "then": "Aufgabe wurde erstellt"
                    },
                    "1": {
                        "then": "Aufgabe wurde erledigt"
                    },
                    "2": {
                        "then": "Aufgabe ist ein falsches Positiv"
                    },
                    "3": {
                        "then": "Aufgabe wurde übersprungen"
                    },
                    "4": {
                        "then": "Aufgabe wurde gelöscht"
                    },
                    "5": {
                        "then": "Aufgabe wurde bereits erledigt"
                    },
                    "6": {
                        "then": "Aufgabe wurde als zu schwer markiert"
                    },
                    "7": {
                        "then": "Aufgabe wurde deaktiviert"
                    }
                }
            }
        },
        "title": {
            "render": "Aufgabe in MapRoulette"
        }
    },
    "maxspeed": {
        "description": "Zeigt die zulässige Geschwindigkeit für jede Straße an",
        "name": "Höchstgeschwindigkeiten",
        "tagRenderings": {
            "maxspeed-maxspeed": {
                "mappings": {
                    "0": {
                        "then": "Dies ist eine Wohnstraße, auf der eine Höchstgeschwindigkeit von 20 km/h gilt"
                    }
                },
                "question": "Wie hoch ist die zulässige Höchstgeschwindigkeit, die man auf dieser Straße fahren darf?",
                "render": "Die zulässige Höchstgeschwindigkeit auf dieser Straße beträgt {canonical(maxspeed)}"
            }
        },
        "title": {
            "mappings": {
                "0": {
                    "then": "Straße ohne Namen"
                }
            }
        }
    },
    "memorial": {
        "name": "Denkmäler",
        "presets": {
            "0": {
                "description": "Ein Mahnmal ist ein physischer Gegenstand, der an eine Person oder ein Ereignis erinnert.",
                "title": "ein Denkmal"
            }
        },
        "tagRenderings": {
            "inscription": {
                "mappings": {
                    "0": {
                        "then": "Dieses Denkmal hat keine Inschrift"
                    }
                },
                "question": "Wie lautet die Inschrift auf diesem Denkmal?",
                "render": "Die Inschrift auf diesem Denkmal lautet: <p><i>{inscription}<i></p>"
            },
            "memorial-type": {
                "mappings": {
                    "0": {
                        "then": "Das ist eine Statue"
                    },
                    "1": {
                        "then": "Dies ist eine Gedenktafel"
                    },
                    "10": {
                        "then": "Das ist ein Kreuz"
                    },
                    "11": {
                        "then": "Dies ist eine blaue Plaque"
                    },
                    "12": {
                        "then": "Dies ist ein historischer Panzer, der permanent in den öffentlichen Raum als Denkmal platziert wurde"
                    },
                    "13": {
                        "then": "Das ist ein Baumdenkmal"
                    },
                    "14": {
                        "then": "Dies ist ein Grabstein; die Person ist hier begraben"
                    },
                    "2": {
                        "then": "Dies ist eine Gedenkbank"
                    },
                    "3": {
                        "then": "Dies ist ein Geisterrad - ein Fahrrad weiß lackiert, um an einen Radfahrer zu erinnern, der wegen eines Autounfalls verstorben ist"
                    },
                    "4": {
                        "then": "Dies ist ein Stolperstein"
                    },
                    "5": {
                        "then": "Das ist eine Stele"
                    },
                    "6": {
                        "then": "Das ist ein Gedenkstein"
                    },
                    "7": {
                        "then": "Das ist eine Büste"
                    },
                    "8": {
                        "then": "Dies ist eine Skulptur"
                    },
                    "9": {
                        "then": "Das ist ein Obelisk"
                    }
                },
                "question": "Was für eine Art von Denkmal ist das?",
                "render": "Das ist ein {memorial}"
            },
            "memorial-wikidata": {
                "question": "Was ist die Wikipedia-Seite über dieses Denkmal?",
                "questionHint": "Hier geht es um das Denkmal selbst, nicht um die Person oder das Ereignis, an das die Denkmal erinnert. Wenn diese Gedenkstätte keine Wikipedia-Seite oder Wikidata-Entität hat, überspringe diese Frage.",
                "render": {
                    "before": "<h3>Wikipedia-Seite über das Denkmal</h3>"
                }
            },
            "start_date": {
                "question": "Wann wurde dieses Denkmal installiert?",
                "render": "Aufgestellt am {start_date}"
            },
            "subject-wikidata": {
                "question": "Was ist die Wikipedia-Seite über die Person oder Veranstaltung, die hier erinnert wird?",
                "questionHint": "Wenn die Person oder das Ereignis keine Wikipedia-Seite oder Wikidata-Entität hat, überspringe diese Frage.",
                "render": {
                    "before": "<h3>Wikipedia-Seite über das erinnerte Ereignis oder die Person</h3>"
                }
            }
        },
        "title": {
            "mappings": {
                "0": {
                    "then": "Gedenktafel"
                }
            },
            "render": "Gedenktafel"
        }
    },
    "mountain_rescue": {
        "description": "Ein Gebäude, in dem die Ersthelfer Material lagern und möglicherweise Wache halten",
        "name": "Bergrettungsstationen",
        "presets": {
            "0": {
                "title": "eine Bergrettungsstation"
            }
        },
        "title": {
            "render": "Bergrettungsstation"
        }
    },
    "nature_reserve": {
        "description": "Ein Naturschutzgebiet ist ein Gebiet, das der Natur überlassen wurde",
        "filter": {
            "0": {
                "options": {
                    "0": {
                        "question": "Frei zugänglich"
                    }
                }
            },
            "1": {
                "options": {
                    "0": {
                        "question": "Alle Naturschutzgebiete"
                    },
                    "1": {
                        "question": "Hunde dürfen frei herumlaufen"
                    },
                    "2": {
                        "question": "Hunde nur erlaubt, wenn sie angeleint sind"
                    }
                }
            }
        },
        "name": "Naturschutzgebiete",
        "presets": {
            "0": {
                "description": "Ein fehlendes Naturschutzgebiet hinzufügen",
                "title": "ein Schutzgebiet"
            }
        },
        "tagRenderings": {
            "Access tag": {
                "mappings": {
                    "0": {
                        "then": "Das Gebiet ist öffentlich zugänglich"
                    },
                    "1": {
                        "then": "Das Gebiet ist nicht zugänglich"
                    },
                    "2": {
                        "then": "Das Gebiet ist privat und nicht zugänglich"
                    },
                    "3": {
                        "then": "Das Gebiet ist privat aber zugänglich"
                    },
                    "4": {
                        "then": "Das Gebiet ist nur während Führungen oder organisierten Aktivitäten zugänglich"
                    },
                    "5": {
                        "then": "Das Gebiet ist nur gegen Bezahlung zugänglich"
                    }
                },
                "question": "Ist das Gebiet öffentlich zugänglich?",
                "render": "Zugang zu diesem Naturschutzgebiet: {access:description}"
            },
            "Curator": {
                "question": "Wer verwaltet dieses Gebiet?",
                "questionHint": "Respektieren Sie die Privatsphäre. Geben Sie nur dann einen Namen an, wenn dieser allgemein bekannt ist",
                "render": "{curator} ist der Pfleger dieses Naturschutzgebietes"
            },
            "Dogs?": {
                "mappings": {
                    "0": {
                        "then": "Hunde müssen angeleint sein"
                    },
                    "1": {
                        "then": "Hunde sind nicht erlaubt"
                    },
                    "2": {
                        "then": "Hunde dürfen frei herumlaufen"
                    }
                },
                "question": "Sind Hunde in diesem Naturschutzgebiet erlaubt?"
            },
            "Editable description": {
                "question": "Gibt es zusätzliche Informationen?",
                "render": "Zusätzliche Informationen: <i>{description:0}</i>"
            },
            "Email": {
                "question": "An welche Email-Adresse kann man sich bei Fragen und Problemen zu diesem Gebiet wenden?",
                "questionHint": "Respektieren Sie die Privatsphäre. Geben Sie nur dann eine persönliche Email-Adresse an, wenn diese allgemein bekannt ist"
            },
            "Name tag": {
                "mappings": {
                    "0": {
                        "then": "Das Gebiet hat keinen Namen"
                    }
                },
                "question": "Wie heißt das Gebiet?",
                "render": "Dieses Gebiet heißt {name}"
            },
            "Non-editable description": {
                "render": "Zusätzliche Informationen: <i>{description}</i>"
            },
            "Operator tag": {
                "mappings": {
                    "0": {
                        "then": "Das Gebiet wird betrieben von Natuurpunt"
                    },
                    "1": {
                        "then": "Betrieben von {operator}"
                    },
                    "2": {
                        "then": "Das Gebiet wird betrieben von <i>Agentschap Natuur en Bos</i>"
                    }
                },
                "question": "Wer betreibt das Gebiet?",
                "render": "Betrieben von {operator}"
            },
            "Surface area": {
                "render": "Grundfläche: {_surface:ha}ha"
            },
            "phone": {
                "question": "Welche Telefonnummer kann man bei Fragen und Problemen zu diesem Gebiet anrufen?",
                "questionHint": "Respektieren Sie die Privatsphäre. Geben Sie nur dann eine Telefonnummer an, wenn diese allgemein bekannt ist"
            }
        },
        "title": {
            "render": "Naturschutzgebiet"
        }
    },
    "note": {
        "filter": {
            "0": {
                "options": {
                    "0": {
                        "question": "Sollte {search} im ersten Kommentar erwähnen"
                    }
                }
            },
            "1": {
                "options": {
                    "0": {
                        "question": "Sollte <b>nicht</b> {search} im ersten Kommentar erwähnen"
                    }
                }
            },
            "10": {
                "options": {
                    "0": {
                        "question": "Alle Notizen"
                    },
                    "1": {
                        "question": "Importnotizen ausblenden"
                    },
                    "2": {
                        "question": "Nur Importnotizen anzeigen"
                    }
                }
            },
            "2": {
                "options": {
                    "0": {
                        "question": "Erstellt von {search}"
                    }
                }
            },
            "3": {
                "options": {
                    "0": {
                        "question": "<b>Nicht</b> erstellt von {search}"
                    }
                }
            },
            "4": {
                "options": {
                    "0": {
                        "question": "Zuletzt bearbeitet von {search}"
                    }
                }
            },
            "5": {
                "options": {
                    "0": {
                        "question": "Zuletzt bearbeitet nach dem {search}"
                    }
                }
            },
            "6": {
                "options": {
                    "0": {
                        "question": "Erstellt vor dem {search}"
                    }
                }
            },
            "7": {
                "options": {
                    "0": {
                        "question": "Erstellt nach dem {search}"
                    }
                }
            },
            "8": {
                "options": {
                    "0": {
                        "question": "Nur Notizen anzeigen, die anonym erstellt wurden"
                    }
                }
            },
            "9": {
                "options": {
                    "0": {
                        "question": "Nur offene Notizen anzeigen"
                    }
                }
            }
        },
        "name": "OpenStreetMap-Hinweise",
        "tagRenderings": {
            "nearby-images": {
                "render": {
                    "before": "<h3>Bilder aus der Nähe</h3>Die folgenden Bilder sind mit Geotags versehene Bilder aus der Nähe und könnten für die Bearbeitung dieser Notiz hilfreich sein."
                }
            },
            "report-contributor": {
                "render": "<a href='https://www.openstreetmap.org/reports/new?reportable_id={_first_user_id}&reportable_type=User' target='_blank' class='subtle' {_first_user} für Spam oder unangemessene Nachrichten melden</a>"
            },
            "report-note": {
                "render": "<a href='https://www.openstreetmap.org/reports/new?reportable_id={id}&reportable_type=Note' target='_blank'>Notiz als Spam oder unangemessen melden</a>"
            }
        },
        "title": {
            "mappings": {
                "0": {
                    "then": "Geschlossene Notiz"
                }
            },
            "render": "Notiz"
        },
        "titleIcons": {
            "0": {
                "ariaLabel": "Auf OpenStreetMap.org ansehen"
            }
        }
    },
    "observation_tower": {
        "description": "Türme zur Aussicht auf die umgebende Landschaft",
        "name": "Aussichtstürme",
        "tagRenderings": {
            "Fee": {
                "mappings": {
                    "0": {
                        "then": "Eintritt kostenlos"
                    }
                },
                "question": "Was kostet der Zugang zu diesem Turm?",
                "render": "Der Besuch des Turms kostet <b>{charge}</b>"
            },
            "Height": {
                "question": "Wie hoch ist dieser Turm?",
                "render": "Dieser Turm ist {height} hoch"
            },
            "Operator": {
                "question": "Wer betreibt den Turm?",
                "render": "Betrieben von <b>{operator}</b>"
            },
            "access": {
                "mappings": {
                    "0": {
                        "then": "Der Turm ist öffentlich zugänglich"
                    },
                    "1": {
                        "then": "Der Turm darf nur in Begleitung eines Führers betreten werden"
                    }
                },
                "question": "Darf der Turm betreten werden?"
            },
            "elevator": {
                "mappings": {
                    "0": {
                        "then": "Dieser Turm verfügt über einen Aufzug, der die Besucher nach oben bringt"
                    },
                    "1": {
                        "then": "Dieser Turm hat keinen Aufzug"
                    }
                },
                "question": "Hat dieser Turm einen Aufzug?"
            },
            "name": {
                "mappings": {
                    "0": {
                        "then": "Der Turm hat keinen eigenen Namen"
                    }
                },
                "question": "Wie ist der Name des Turms?",
                "render": "Der Name des Turms ist <b>{name}</b>"
            },
            "step_count": {
                "question": "Wie viele einzelne Stufen muss man erklimmen, um die Spitze des Turms zu erreichen?",
                "render": "Dieser Turm hat {step_count} Stufen, um die Spitze zu erreichen"
            }
        },
        "title": {
            "mappings": {
                "0": {
                    "then": "<b>{name}</b>"
                }
            },
            "render": "Beobachtungsturm"
        }
    },
    "osm_community_index": {
        "description": "Eine Ebene aller OpenStreetMap-Communities",
        "filter": {
            "0": {
                "options": {
                    "0": {
                        "question": "Land"
                    }
                }
            },
            "1": {
                "options": {
                    "0": {
                        "question": "Regionale Gruppe"
                    }
                }
            },
            "2": {
                "options": {
                    "0": {
                        "question": "Region"
                    }
                }
            },
            "3": {
                "options": {
                    "0": {
                        "question": "Mittlere Region"
                    }
                }
            },
            "4": {
                "options": {
                    "0": {
                        "question": "Gebiet"
                    }
                }
            },
            "5": {
                "options": {
                    "0": {
                        "question": "Welt"
                    }
                }
            },
            "6": {
                "options": {
                    "0": {
                        "question": "Andere Communities"
                    }
                }
            }
        },
        "name": "OSM-Community-Index",
        "title": {
            "render": "OSM-Community-Index"
        }
    },
    "outdoor_seating": {
        "description": "Sitzgelegenheiten im Freien, die sich in der Regel in der Nähe von Cafés und Restaurants befinden.",
        "name": "Außenbestuhlung",
        "tagRenderings": {
            "access": {
                "mappings": {
                    "0": {
                        "then": "Dieser Sitzbereich im Freien kann von jedermann genutzt werden."
                    },
                    "1": {
                        "then": "Dieser Sitzbereich im Freien kann nur von Kunden genutzt werden."
                    },
                    "2": {
                        "then": "Dieser Sitzbereich im Freien ist privat."
                    }
                },
                "question": "Wer kann diesen Sitzbereich im Freien nutzen?"
            },
            "covered": {
                "mappings": {
                    "0": {
                        "then": "Dieser Sitzbereich im Freien ist überdacht."
                    },
                    "1": {
                        "then": "Dieser Sitzbereich im Freien ist nicht überdacht."
                    }
                },
                "question": "Ist dieser Sitzbereich im Freien überdacht?"
            },
            "heating": {
                "mappings": {
                    "0": {
                        "then": "Dieser Außensitzbereich ist beheizt."
                    },
                    "1": {
                        "then": "Dieser Außensitzbereich ist nicht beheizt."
                    }
                },
                "question": "Ist dieser Außensitzbereich beheizt?"
            },
            "seasonal": {
                "mappings": {
                    "0": {
                        "then": "Dieser Sitzbereich im Freien ist das ganze Jahr über verfügbar."
                    },
                    "1": {
                        "then": "Dieser Sitzbereich im Freien ist im Frühjahr verfügbar."
                    },
                    "2": {
                        "then": "Dieser Sitzbereich im Freien ist im Sommer verfügbar."
                    },
                    "3": {
                        "then": "Dieser Sitzbereich im Freien ist im Herbst verfügbar."
                    },
                    "4": {
                        "then": "Dieser Sitzbereich im Freien ist im Winter verfügbar."
                    },
                    "5": {
                        "then": "Dieser Sitzbereich im Freien ist in der Trockenzeit verfügbar."
                    }
                },
                "question": "Ist dieser Sitzbereich im Freien saisonabhängig?"
            }
        },
        "title": {
            "render": "Sitzbereich im Freien"
        }
    },
    "parcel_lockers": {
        "description": "Ebene mit Paketschließfächern zum Abholen und Versenden von Paketen.",
        "name": "Paketschließfächer",
        "presets": {
            "0": {
                "title": "ein Paketschließfach"
            }
        },
        "tagRenderings": {
            "brand": {
                "freeform": {
                    "placeholder": "Marke"
                },
                "question": "Welche Marke hat das Paketschließfach?",
                "render": "Dies ist ein Paketschließfach von {brand}"
            },
            "mail-in": {
                "mappings": {
                    "0": {
                        "then": "Sie können Pakete von diesem Paketschließfach aus versenden"
                    },
                    "1": {
                        "then": "Sie können <b>keine</b> Pakete von diesem Paketschließfach aus versenden"
                    }
                },
                "question": "Können Sie von diesem Paketschließfach aus Pakete versenden?"
            },
            "operator": {
                "freeform": {
                    "placeholder": "Betreiber"
                },
                "question": "Was ist der Betreiber des Paketschließfachs?",
                "render": "Dieses Paketschließfach wird von {operator} betrieben"
            },
            "pickup": {
                "mappings": {
                    "0": {
                        "then": "Sie können Pakete von diesem Paketschließfach abholen"
                    },
                    "1": {
                        "then": "Sie können <b>keine</b> Pakete von diesem Paketschließfach abholen"
                    }
                },
                "question": "Können Sie Pakete aus diesem Paketschließfach abholen?"
            },
            "ref": {
                "freeform": {
                    "placeholder": "Referenz"
                },
                "question": "Wie lautet die Referenznummer/Kennung dieses Paketschließfachs?",
                "render": "Dieses Paketschließfach hat die Kennnummer {ref}"
            }
        },
        "title": {
            "mappings": {
                "0": {
                    "then": "{brand} Paketschließfach"
                }
            },
            "render": "Paketschließfach"
        }
    },
    "parking": {
        "description": "Eine Ebene mit Parkplätzen",
        "name": "Parkplätze",
        "presets": {
            "0": {
                "title": "einen Parkplatz"
            }
        },
        "tagRenderings": {
            "capacity": {
                "freeform": {
                    "placeholder": "Anzahl der Parkplätze"
                },
                "question": "Wie viele Stellplätze gibt es auf diesem Parkplatz?",
                "render": "Es gibt {capacity} Stellplätze"
            },
            "capacity-disabled": {
                "freeform": {
                    "placeholder": "Anzahl barrierefreier Stellplätze"
                },
                "mappings": {
                    "0": {
                        "then": "Es gibt barrierefreie Stellplätze, aber die Anzahl ist unbekannt"
                    },
                    "1": {
                        "then": "Es gibt keine barrierefreien Stellplätze"
                    },
                    "2": {
                        "then": "Es gibt keine barrierefreien Stellplätze"
                    }
                },
                "question": "Wie viele barrierefreie Stellplätze gibt es auf diesem Parkplatz?",
                "render": "Es gibt {capacity:disabled} barrierefreie Stellplätze"
            },
            "parking-type": {
                "mappings": {
                    "0": {
                        "then": "Dies ist ein oberirdischer Parkplatz"
                    },
                    "1": {
                        "then": "Dies ist eine Parkbucht neben einer Straße"
                    },
                    "2": {
                        "then": "Dies ist eine Tiefgarage"
                    },
                    "3": {
                        "then": "Dies ist ein mehrstöckiges oberirdisches Parkhaus"
                    },
                    "4": {
                        "then": "Dies ist ein Parkdeck auf dem Dach"
                    },
                    "5": {
                        "then": "Dies ist eine Fahrspur zum Parken auf der Straße"
                    },
                    "6": {
                        "then": "Dies ist ein durch Carports überdachter Parkplatz"
                    },
                    "7": {
                        "then": "Dies ist ein Parkplatz bestehend aus Garagenboxen"
                    },
                    "8": {
                        "then": "Hier gibt es Parkmöglichkeiten auf einem kleinen Rastplatz"
                    },
                    "9": {
                        "then": "Hier gibt es Parkmöglichkeiten unter einer offenen Dachkonstruktion"
                    }
                },
                "question": "Was ist das für ein Parkplatz?"
            }
        },
        "title": {
            "render": "Parkplatz"
        }
    },
    "parking_spaces": {
        "description": "Ebene mit den einzelnen PKW Stellplätzen.",
        "name": "Stellplätze",
        "tagRenderings": {
            "capacity": {
                "mappings": {
                    "0": {
                        "then": "Dieser Parkplatz hat 1 Stellplatz."
                    }
                },
                "render": "Dieser Parkplatz hat {capacity} Stellplätze."
            },
            "type": {
                "mappings": {
                    "0": {
                        "then": "Dies ist ein normaler Stellplatz."
                    },
                    "1": {
                        "then": "Dies ist ein normaler Stellplatz."
                    },
                    "10": {
                        "then": "Dies ist ein Stellplatz, der für das Personal reserviert ist."
                    },
                    "11": {
                        "then": "Dies ist ein Stellplatz, der für Taxis reserviert ist."
                    },
                    "12": {
                        "then": "Dies ist ein Stellplatz, der für Fahrzeuge mit Anhänger reserviert ist."
                    },
                    "13": {
                        "then": "Dies ist ein Stellplatz, der für Carsharing reserviert ist."
                    },
                    "2": {
                        "then": "Dies ist ein Behindertenstellplatz."
                    },
                    "3": {
                        "then": "Dies ist ein Stellplatz, der für das Laden von Fahrzeugen reserviert ist."
                    },
                    "4": {
                        "then": "Dies ist ein Stellplatz, der für Lieferfahrzeuge reserviert ist."
                    },
                    "5": {
                        "then": "Dies ist ein Stellplatz, der für Lastkraftwagen reserviert ist."
                    },
                    "6": {
                        "then": "Dieser Stellplatz ist für Wohnwagen oder Wohnmobile reserviert."
                    },
                    "7": {
                        "then": "Dies ist ein Stellplatz, der für Busse reserviert ist."
                    },
                    "8": {
                        "then": "Dies ist ein Stellplatz, der für Motorräder reserviert ist."
                    },
                    "9": {
                        "then": "Dies ist ein Stellplatz, der für Eltern mit Kindern reserviert ist."
                    }
                },
                "question": "Welche Art von Stellplatz ist dies?"
            }
        },
        "title": {
            "mappings": {
                "0": {
                    "then": "Behindertenparkplatz"
                },
                "1": {
                    "then": "Parkplatz zum Laden von Elektrofahrzeugen"
                }
            },
            "render": "Stellplatz"
        }
    },
    "parking_ticket_machine": {
        "description": "Ebene mit Parkscheinautomaten zum Bezahlen des Parkens.",
        "name": "Parkscheinautomaten",
        "presets": {
            "0": {
                "title": "Ein Parkscheinautomat"
            }
        },
        "tagRenderings": {
            "ref": {
                "freeform": {
                    "placeholder": "Referenznummer"
                },
                "mappings": {
                    "0": {
                        "then": "Dieser Parkscheinautomat hat keine Referenznummer"
                    }
                },
                "question": "Wie lautet die Referenznummer dieses Parkscheinautomaten?",
                "render": "Dieser Parkscheinautomat hat die Referenznummer {ref}"
            }
        },
        "title": {
            "render": "Parkscheinautomat"
        }
    },
    "pedestrian_path": {
        "description": "Fußgängerwege, insbesondere für die Navigation in Gebäuden und die Aufnahme von Eingängen in diese Ebene",
        "name": "Fußgängerwege"
    },
    "pharmacy": {
        "description": "Eine Ebene mit Apotheken, die (wahrscheinlich) verschreibungspflichtige Medikamente ausgeben",
        "filter": {
            "0": {
                "options": {
                    "0": {
                        "question": "Bietet einen Durchfahr-Service an"
                    }
                }
            },
            "1": {
                "options": {
                    "0": {
                        "question": "Apotheke, die verschreibungspflichtige Arzneimittel ausgibt"
                    }
                }
            }
        },
        "name": "Apotheken",
        "presets": {
            "0": {
                "title": "eine Apotheke"
            }
        },
        "tagRenderings": {
            "name": {
                "freeform": {
                    "placeholder": "Name der Apotheke"
                },
                "question": "Wie lautet der Name der Apotheke?",
                "render": "Der Name der Apotheke lautet {name}"
            },
            "wheelchair": {
                "mappings": {
                    "0": {
                        "then": "Die Apotheke ist für Rollstuhlfahrer leicht zugänglich"
                    },
                    "1": {
                        "then": "Die Apotheke ist für Rollstuhlfahrer nur schwer zugänglich"
                    },
                    "2": {
                        "then": "Die Apotheke ist für Rollstuhlfahrer nur eingeschränkt zugänglich"
                    }
                },
                "question": "Ist die Apotheke für Rollstuhlfahrer leicht zugänglich?"
            }
        },
        "title": {
            "mappings": {
                "0": {
                    "then": "Apotheke"
                }
            },
            "render": "{name}"
        }
    },
    "physiotherapist": {
        "description": "Diese Ebene zeigt Physiotherapeuten",
        "name": "Physiotherapeuten",
        "presets": {
            "0": {
                "title": "Praxis eines Physiotherapeuten"
            }
        },
        "tagRenderings": {
            "name": {
                "question": "Wie heißt die Praxis des Physiotherapeuten?",
                "render": "Die Praxis des Physiotherapeuten heißt {name}"
            }
        },
        "title": {
            "render": "Physiotherapeut {name}"
        }
    },
    "picnic_table": {
        "description": "Die Ebene zeigt Picknicktische an",
        "name": "Picknick-Tische",
        "presets": {
            "0": {
                "title": "einen Picknick-Tisch"
            }
        },
        "tagRenderings": {
            "picnic_table-material": {
                "mappings": {
                    "0": {
                        "then": "Dies ist ein Picknicktisch aus Holz"
                    },
                    "1": {
                        "then": "Dies ist ein Picknicktisch aus Beton"
                    },
                    "2": {
                        "then": "Dieser Picknicktisch ist aus (recyceltem) Kunststoff hergestellt"
                    }
                },
                "question": "Aus welchem Material besteht dieser Picknicktisch?",
                "render": "Dieser Picknicktisch besteht aus {material}"
            }
        },
        "title": {
            "render": "Picknick-Tisch"
        }
    },
    "playground": {
        "deletion": {
            "nonDeleteMappings": {
                "0": {
                    "then": "Dies ist ein Schulhof - ein (Außen-)Bereich, auf dem die Schüler einer Schule in den Pausen spielen können und der nicht öffentlich zugänglich ist"
                }
            }
        },
        "description": "Spielplätze",
        "name": "Spielplätze",
        "presets": {
            "0": {
                "title": "einen Spielplatz"
            }
        },
        "tagRenderings": {
            "Playground-wheelchair": {
                "mappings": {
                    "0": {
                        "then": "Vollständig zugänglich für Rollstuhlfahrer"
                    },
                    "1": {
                        "then": "Eingeschränkte Zugänglichkeit für Rollstuhlfahrer"
                    },
                    "2": {
                        "then": "Nicht zugänglich für Rollstuhlfahrer"
                    }
                },
                "question": "Ist der Spielplatz für Rollstuhlfahrer zugänglich?"
            },
            "playground-access": {
                "mappings": {
                    "0": {
                        "then": "Der Spielplatz ist öffentlich zugänglich"
                    },
                    "1": {
                        "then": "Der Spielplatz ist <b>gebührenpflichtig</b>"
                    },
                    "2": {
                        "then": "Der Spielplatz ist nur für Kunden zugänglich"
                    },
                    "3": {
                        "then": "Nur für Schüler der Schule zugänglich"
                    },
                    "4": {
                        "then": "Der Spielplatz ist nicht öffentlich zugänglich"
                    },
                    "5": {
                        "then": "Dies ist ein Schulhof - ein Außenbereich, auf dem die Schüler in den Pausen spielen können; er ist jedoch für die Öffentlichkeit nicht zugänglich"
                    }
                },
                "question": "Ist der Spielplatz öffentlich zugänglich?"
            },
            "playground-email": {
                "question": "Wie lautet die E-Mail Adresse des Spielplatzbetreuers?",
                "render": "<a href='mailto:{email}'>{email}</a>"
            },
            "playground-lit": {
                "mappings": {
                    "0": {
                        "then": "Der Spielplatz wird nachts beleuchtet"
                    },
                    "1": {
                        "then": "Der Spielplatz wird nachts nicht beleuchtet"
                    }
                },
                "question": "Wird der Spielplatz nachts beleuchtet?"
            },
            "playground-max_age": {
                "question": "Bis zu welchem Alter dürfen Kinder auf dem Spielplatz spielen?",
                "render": "Zugang nur für Kinder bis maximal {max_age}"
            },
            "playground-min_age": {
                "question": "Ab welchem Alter dürfen Kinder auf dem Spielplatz spielen?",
                "render": "Zugang nur für Kinder ab {min_age} Jahren"
            },
            "playground-opening_hours": {
                "mappings": {
                    "0": {
                        "then": "Zugänglich von Sonnenaufgang bis Sonnenuntergang"
                    },
                    "1": {
                        "then": "Immer zugänglich"
                    }
                },
                "question": "Wann ist dieser Spielplatz zugänglich?"
            },
            "playground-operator": {
                "question": "Wer betreibt den Spielplatz?",
                "render": "Betrieben von {operator}"
            },
            "playground-phone": {
                "question": "Wie lautet die Telefonnummer vom Betreiber des Spielplatzes?",
                "render": "<a href='tel:{phone}'>{phone}</a>"
            },
            "playground-surface": {
                "mappings": {
                    "0": {
                        "then": "Der Bodenbelag ist aus <b>Gras</b>"
                    },
                    "1": {
                        "then": "Der Bodenbelag ist aus <b>Sand</b>"
                    },
                    "10": {
                        "then": "Die Oberfläche ist <b>feiner Kies</b> (weniger als 2 cm pro Stein)"
                    },
                    "2": {
                        "then": "Der Bodenbelag ist aus <b>Holzschnitzeln</b>"
                    },
                    "3": {
                        "then": "Der Bodenbelag ist aus <b>Pflastersteinen</b>"
                    },
                    "4": {
                        "then": "Der Bodenbelag ist aus <b>Asphalt</b>"
                    },
                    "5": {
                        "then": "Der Bodenbelag ist aus <b>Beton</b>"
                    },
                    "6": {
                        "then": "Die Oberfläche ist <b>unbefestigt</b>"
                    },
                    "7": {
                        "then": "Die Oberfläche ist <b>befestigt</b>"
                    },
                    "8": {
                        "then": "Der Belag ist aus Tartan - ein synthetischer, federnder Belag, der typischerweise auf Sportbahnen zu finden ist"
                    },
                    "9": {
                        "then": "Die Oberfläche besteht aus Gummi, z. B. aus Gummifliesen, Gummimulch oder einer großen Gummifläche"
                    },
                    "10": {
                        "then": "Die Oberfläche ist <b>feiner Kies</b> (weniger als 2 cm pro Stein)"
                    }
                },
                "question": "Welchen Bodenbelag hat dieser Spielplatz?",
                "questionHint": "Wenn es mehrere gibt, wähle den am häufigsten vorkommende aus",
                "render": "Die Oberfläche ist <b>{surface}</b>"
            }
        },
        "title": {
            "mappings": {
                "0": {
                    "then": "Spielplatz <i>{name}</i>"
                }
            },
            "render": "Spielplatz"
        }
    },
    "playground_equipment": {
        "description": "Ebene mit Spielplatzausrüstung",
        "name": "Spielplatzausstattung",
        "presets": {
            "0": {
                "description": "Ein genauer Typ wird später gefragt",
                "title": "ein Spielgerät"
            }
        },
        "tagRenderings": {
            "type": {
                "freeform": {
                    "placeholder": "Art des Geräts"
                },
                "mappings": {
                    "0": {
                        "then": "Das ist eine Schaukel"
                    },
                    "1": {
                        "then": "Dies ist eine Struktur aus mehreren angeschlossenen Spielgeräten"
                    },
                    "10": {
                        "then": "Dies ist ein Seilzug"
                    },
                    "11": {
                        "then": "Dies ist ein horizontaler Balken"
                    },
                    "12": {
                        "then": "Dies ist ein Hüpfspiel"
                    },
                    "13": {
                        "then": "Dies ist ein Planschbecken"
                    },
                    "14": {
                        "then": "Das ist eine Kletterwand"
                    },
                    "15": {
                        "then": "Das ist eine Karte"
                    },
                    "16": {
                        "then": "Dies ist eine Brücke (entweder als eigenständiges Gerät oder als Teil einer größeren Struktur)"
                    },
                    "17": {
                        "then": "Das ist ein Hüpfkissen"
                    },
                    "18": {
                        "then": "Dies ist ein Aktivitätspanel"
                    },
                    "19": {
                        "then": "Dies ist eine Jugendherberge"
                    },
                    "2": {
                        "then": "Das ist eine Rutsche"
                    },
                    "20": {
                        "then": "Dies ist ein Trichter, mit dem man Trichterball spielen kann"
                    },
                    "21": {
                        "then": "Dies ist ein sich drehender Kreis"
                    },
                    "3": {
                        "then": "Dies ist ein Sandkasten"
                    },
                    "4": {
                        "then": "Dies ist ein Springreiter"
                    },
                    "5": {
                        "then": "Dies ist ein Kletterrahmen"
                    },
                    "6": {
                        "then": "Dies ist eine Wippe"
                    },
                    "7": {
                        "then": "Das ist ein Spielhaus"
                    },
                    "8": {
                        "then": "Dies ist ein Karussell"
                    },
                    "9": {
                        "then": "Dies ist eine Korbschaukel"
                    }
                },
                "question": "Was ist das für ein Gerät?",
                "render": "Das ist ein {playground}"
            },
            "wheelchair-access": {
                "override": {
                    "question": "Ist dieses Gerät mit Rollstuhl erreichbar?"
                }
            }
        },
        "title": {
            "render": "Spielplatzgerät"
        }
    },
    "postboxes": {
        "description": "Die Ebene zeigt Briefkästen.",
        "name": "Briefkästen",
        "presets": {
            "0": {
                "title": "ein Briefkasten"
            }
        },
        "title": {
            "render": "Briefkasten"
        }
    },
    "postoffices": {
        "description": "Eine Ebene mit Postämtern.",
        "filter": {
            "1": {
                "options": {
                    "0": {
                        "question": "Bietet Briefpost an"
                    }
                }
            },
            "2": {
                "options": {
                    "0": {
                        "question": "Bietet Paketaufgabe an"
                    }
                }
            },
            "3": {
                "options": {
                    "0": {
                        "question": "Bietet die Abholung von verpassten Paketen an"
                    }
                }
            },
            "4": {
                "options": {
                    "0": {
                        "question": "Akzeptiert die Abholung von Paketen, die hierher geschickt werden"
                    }
                }
            },
            "5": {
                "options": {
                    "0": {
                        "question": "Verkauft Briefmarken"
                    }
                }
            }
        },
        "name": "Poststellen",
        "presets": {
            "0": {
                "title": "eine Poststelle"
            }
        },
        "tagRenderings": {
            "has_atm": {
                "mappings": {
                    "0": {
                        "then": "Die Postfiliale verfügt über einen Geldautomat"
                    },
                    "1": {
                        "then": "Die Postfiliale verfügt <b>nicht</b> über einen Geldautomat"
                    },
                    "2": {
                        "then": "Die Postfiliale verfügt über einen Geldautomat, der aber bereits separat kartiert ist"
                    }
                },
                "question": "Verfügt die Postfiliale über einen Geldautomat?"
            },
            "letter-from": {
                "mappings": {
                    "0": {
                        "then": "Sie können Briefe hier aufgeben"
                    },
                    "1": {
                        "then": "Sie können hier keine Briefe aufgeben"
                    }
                },
                "question": "Können Sie hier einen Brief aufgeben?",
                "render": "Mit diesen Unternehmen können Sie Briefe aufgeben: {post_office:letter_from}"
            },
            "opening_hours": {
                "override": {
                    "question": "Wie sind die Öffnungszeiten dieser Poststelle?"
                }
            },
            "parcel-from": {
                "mappings": {
                    "0": {
                        "then": "Hier können Sie Pakete versenden"
                    },
                    "1": {
                        "then": "Sie können hier keine Pakete versenden"
                    }
                },
                "question": "Können Sie hier Pakete versenden?",
                "render": "Sie können Pakete mit diesen Unternehmen versenden: {post_office:parcel_from}"
            },
            "parcel-pickup": {
                "mappings": {
                    "0": {
                        "then": "Hier können Sie verpasste Pakete abholen"
                    },
                    "1": {
                        "then": "Sie können hier keine verpassten Pakete abholen"
                    }
                },
                "question": "Können Sie hier verpasste Pakete abholen?",
                "render": "Sie können Pakete von diesen Unternehmen abholen: {post_office:parcel_pickup}"
            },
            "parcel-to": {
                "mappings": {
                    "0": {
                        "then": "Sie können Pakete zur Abholung hierher schicken"
                    },
                    "1": {
                        "then": "Sie können keine Pakete zur Abholung hierher schicken"
                    }
                },
                "question": "Können Sie Pakete zur Abholung hierher schicken?",
                "render": "Mit diesen Unternehmen können Sie Pakete zur Abholung hierher senden: {post_office:parcel_to}"
            },
            "partner-brand": {
                "mappings": {
                    "0": {
                        "then": "Dieser Standort bietet Dienstleistungen für DHL an"
                    },
                    "1": {
                        "then": "Dieser Standort bietet Dienstleistungen für DPD an"
                    },
                    "2": {
                        "then": "Dieser Standort bietet Dienstleistungen für GLS an"
                    },
                    "3": {
                        "then": "Dieser Standort bietet Dienstleistungen für UPS an"
                    },
                    "4": {
                        "then": "Dieser Standort ist ein DHL Paketshop"
                    },
                    "5": {
                        "then": "Dieser Standort ist ein Hermes PaketShop"
                    },
                    "6": {
                        "then": "Dieser Standort ist ein PostNL-Punkt"
                    },
                    "7": {
                        "then": "Dieser Standort bietet Dienstleistungen für bpost an"
                    }
                },
                "question": "Für welche Marke bietet dieser Standort Dienstleistungen an?",
                "render": "Dieser Standort bietet Dienstleistungen für {post_office:brand} an"
            },
            "post_offic_brand": {
                "freeform": {
                    "placeholder": "Marke der Poststelle"
                },
                "question": "Zu welcher Marke gehört die Poststelle?",
                "render": "Dies ist eine Poststelle von {brand}"
            },
            "post_partner": {
                "mappings": {
                    "0": {
                        "then": "Dieses Geschäft ist ein Post-Partner"
                    },
                    "1": {
                        "then": "Dieses Geschäft ist kein Post-Partner"
                    }
                },
                "question": "Ist dies ein Post-Partner?"
            },
            "stamps": {
                "mappings": {
                    "0": {
                        "then": "Sie können hier Briefmarken kaufen"
                    },
                    "1": {
                        "then": "Sie können hier keine Briefmarken kaufen"
                    }
                },
                "question": "Kann man hier Briefmarken kaufen?",
                "render": "Sie können Briefmarken folgender Unternehmen kaufen: {post_office:stamps}"
            }
        },
        "title": {
            "mappings": {
                "0": {
                    "then": "Postfiliale im Einzelhandel"
                },
                "1": {
                    "then": "Postfiliale im {name}"
                }
            },
            "render": "Poststelle"
        }
    },
    "public_bookcase": {
        "description": "Ein Bücherschrank am Straßenrand mit Büchern, für jedermann zugänglich",
        "filter": {
            "0": {
                "options": {
                    "0": {
                        "question": "Hat Kinderbücher"
                    }
                }
            },
            "1": {
                "options": {
                    "0": {
                        "question": "Hat Bücher für Erwachsene"
                    }
                }
            },
            "2": {
                "options": {
                    "0": {
                        "question": "Innen oder Außen"
                    },
                    "1": {
                        "question": "Befindet sich im Innenbereich"
                    },
                    "2": {
                        "question": "Befindet sich im Freien"
                    }
                }
            }
        },
        "name": "Bücherschränke",
        "presets": {
            "0": {
                "title": "einen Bücherschrank"
            }
        },
        "tagRenderings": {
            "bookcase-booktypes": {
                "mappings": {
                    "0": {
                        "then": "Vorwiegend Kinderbücher"
                    },
                    "1": {
                        "then": "Vorwiegend Bücher für Erwachsene"
                    }
                },
                "question": "Welche Bücher kann man im Bücherschrank finden?",
                "render": "An diesem Ort gibt es hauptsächlich {books}"
            },
            "bookcase-is-accessible": {
                "mappings": {
                    "0": {
                        "then": "Öffentlich zugänglich"
                    },
                    "1": {
                        "then": "Nur für Kunden zugänglich"
                    }
                },
                "question": "Ist dieser öffentliche Bücherschrank frei zugänglich?"
            },
            "bookcase-is-indoors": {
                "mappings": {
                    "0": {
                        "then": "Der Bücherschrank befindet sich im Innenbereich"
                    },
                    "1": {
                        "then": "Dieser Bücherschrank befindet sich im Freien"
                    },
                    "2": {
                        "then": "Der Bücherschrank befindet sich im Freien"
                    }
                },
                "question": "Befindet sich der Bücherschrank im Freien?"
            },
            "public_bookcase-brand": {
                "freeform": {
                    "placeholder": "Name des Netzwerks"
                },
                "mappings": {
                    "0": {
                        "then": "Der Bücherschrank gehört zu keinem Netzwerk"
                    }
                },
                "question": "Gehört der Bücherschrank zu einem Netzwerk?",
                "render": "Dieser Bücherschrank ist Teil von {brand}"
            },
            "public_bookcase-capacity": {
                "question": "Wie viele Bücher passen in den Bücherschrank?",
                "render": "In den Bücherschrank passen ca. {capacity} Bücher"
            },
            "public_bookcase-name": {
                "mappings": {
                    "0": {
                        "then": "Der Bücherschrank hat keinen Namen"
                    }
                },
                "question": "Wie lautet der Name des Bücherschranks?",
                "render": "Der Name des Bücherschranks lautet {name}"
            },
            "public_bookcase-operator": {
                "question": "Wer betreibt den Bücherschrank?",
                "render": "Betrieben von {operator}"
            },
            "public_bookcase-ref": {
                "mappings": {
                    "0": {
                        "then": "Dieser Bücherschrank ist nicht Teil eines größeren Netzwerks"
                    }
                },
                "question": "Wie lautet die Referenznummer dieses öffentlichen Bücherschranks?",
                "render": "Die Referenznummer dieses öffentlichen Bücherschranks innerhalb {brand} lautet {ref}"
            },
            "public_bookcase-start_date": {
                "question": "Wann wurde der Bücherschrank aufgebaut?",
                "render": "Installiert am {start_date}"
            },
            "public_bookcase-website": {
                "question": "Auf welcher Webseite findet man Informationen zu diesem Bücherschrank?",
                "render": {
                    "special": {
                        "text": "Weitere Informationen auf der Webseite"
                    }
                }
            }
        },
        "title": {
            "mappings": {
                "0": {
                    "then": "Öffentlicher Bücherschrank <i>{name}</i>"
                }
            },
            "render": "Bücherschrank"
        }
    },
    "questions": {
        "tagRenderings": {
            "brand": {
                "mappings": {
                    "0": {
                        "then": "Nicht Teil einer großen Marke"
                    }
                },
                "question": "Ist {title()} Teil einer großen Marke?",
                "render": "Teil von {brand}"
            },
            "check_date": {
                "mappings": {
                    "0": {
                        "then": "Dieses Objekt wurde heute zuletzt kontrolliert"
                    }
                },
                "question": "Wann wurde dieses Objekt zuletzt kontrolliert?",
                "render": "Dieses Objekt wurde zuletzt kontrolliert am <b>{check_date}</b>"
            },
            "denominations-coins": {
                "mappings": {
                    "0": {
                        "then": "1-Cent-Münzen werden akzeptiert"
                    },
                    "1": {
                        "then": "2-Cent-Münzen werden akzeptiert"
                    },
                    "10": {
                        "then": "20-Centime-Münzen werden akzeptiert"
                    },
                    "11": {
                        "then": "½-Schweizer Franken-Münzen werden akzeptiert"
                    },
                    "12": {
                        "then": "1-Schweizer Franken-Münzen werden akzeptiert"
                    },
                    "13": {
                        "then": "2-Schweizer Franken-Münzen werden akzeptiert"
                    },
                    "14": {
                        "then": "5-Schweizer Franken-Münzen werden akzeptiert"
                    },
                    "2": {
                        "then": "5-Cent-Münzen werden akzeptiert"
                    },
                    "3": {
                        "then": "10-Cent-Münzen werden akzeptiert"
                    },
                    "4": {
                        "then": "20-Cent-Münzen werden akzeptiert"
                    },
                    "5": {
                        "then": "50-Cent-Münzen werden akzeptiert"
                    },
                    "6": {
                        "then": "1-Euro-Münzen werden akzeptiert"
                    },
                    "7": {
                        "then": "2-Euro-Münzen werden akzeptiert"
                    },
                    "8": {
                        "then": "5-Centime-Münzen werden akzeptiert"
                    },
                    "9": {
                        "then": "10-Centime-Münzen werden akzeptiert"
                    }
                },
                "question": "Mit welchen Münzen kann man hier bezahlen?"
            },
            "denominations-notes": {
                "mappings": {
                    "0": {
                        "then": "5-Euro-Scheine werden angenommen"
                    },
                    "1": {
                        "then": "10-Euro-Scheine werden angenommen"
                    },
                    "10": {
                        "then": "100-Schweizer Franken-Scheine werden akzeptiert"
                    },
                    "11": {
                        "then": "200-Schweizer Franken-Scheine werden akzeptiert"
                    },
                    "12": {
                        "then": "1000-Schweizer Franken-Scheine werden akzeptiert"
                    },
                    "2": {
                        "then": "20-Euro-Scheine werden angenommen"
                    },
                    "3": {
                        "then": "50-Euro-Scheine werden angenommen"
                    },
                    "4": {
                        "then": "100-Euro-Scheine werden angenommen"
                    },
                    "5": {
                        "then": "200-Euro-Scheine werden angenommen"
                    },
                    "6": {
                        "then": "500-Euro-Scheine werden angenommen"
                    },
                    "7": {
                        "then": "10-Schweizer Franken-Scheine werden akzeptiert"
                    },
                    "8": {
                        "then": "20-Schweizer Franken-Scheine werden akzeptiert"
                    },
                    "9": {
                        "then": "50-Schweizer Franken-Scheine werden akzeptiert"
                    }
                },
                "question": "Mit welchen Banknoten kann man hier bezahlen?"
            },
            "description": {
                "question": "Gibt es noch etwas, das die vorhergehenden Fragen nicht abgedeckt haben? Hier wäre Platz dafür.",
                "questionHint": "Bitte keine bereits erhobenen Informationen wiederholen"
            },
            "dog-access": {
                "mappings": {
                    "0": {
                        "then": "Hunde sind hier erlaubt"
                    },
                    "1": {
                        "then": "Hunde sind hier <b>nicht</b> erlaubt"
                    },
                    "2": {
                        "then": "Hunde sind hier erlaubt, müssen aber angeleint sein"
                    },
                    "3": {
                        "then": "Hunde sind hier erlaubt und können frei herumlaufen"
                    },
                    "4": {
                        "then": "Hunde sind nur draußen erlaubt"
                    }
                },
                "question": "Sind Hunde hier erlaubt?"
            },
            "email": {
                "editButtonAriaLabel": "E-Mail Adresse bearbeiten",
                "question": "Wie lautet die Mail-Adresse von {title()}?"
            },
            "facebook": {
                "question": "Was ist die Facebook-Seite von {title()}?",
                "render": {
                    "after": "<div class='subtle text-sm'>Facebook ist bekannt dafür, die psychische Gesundheit zu beeinträchtigen, die öffentliche Meinung zu manipulieren und Hass zu verursachen. Versuche, gesündere Alternativen zu nutzen.</div>",
                    "special": {
                        "text": "Facebook Seite"
                    }
                }
            },
            "gluten_free": {
                "mappings": {
                    "0": {
                        "then": "Das Geschäft verkauft <b>ausschließlich glutenfreie</b> Produkte"
                    },
                    "1": {
                        "then": "Das Geschäft verkauft viele glutenfreie Produkte"
                    },
                    "2": {
                        "then": "Das Geschäft verkauft <b>wenige glutenfreie</b> Produkte"
                    },
                    "3": {
                        "then": "Das Geschäft verkauft keine glutenfreie Produkte"
                    }
                },
                "question": "Verkauft das Geschäft glutenfreie Produkte?"
            },
            "induction-loop": {
                "mappings": {
                    "0": {
                        "then": "Dieser Ort hat eine induktive Höranlage"
                    },
                    "1": {
                        "then": "Dieser Ort hat <b>keine</b> induktive Höranlage"
                    }
                },
                "question": "Hat dieser Ort eine induktive Höranlage für Hörgeschädigte?"
            },
            "internet": {
                "mappings": {
                    "0": {
                        "then": "Dieser Ort bietet drahtlosen Internetzugang"
                    },
                    "1": {
                        "then": "Dieser Ort bietet <b>keinen</b> Internetzugang"
                    },
                    "2": {
                        "then": "Dieser Ort bietet Internetzugang"
                    },
                    "3": {
                        "then": "Dieser Ort bietet Internetzugang über ein Terminal oder einen Computer"
                    },
                    "4": {
                        "then": "Dieser Ort bietet kabelgebundenen Internetzugang"
                    }
                },
                "question": "Bietet dieser Ort Internetzugang?"
            },
            "internet-fee": {
                "mappings": {
                    "0": {
                        "then": "Der Internetzugang ist an diesem Ort gebührenpflichtig"
                    },
                    "1": {
                        "then": "Der Internetzugang ist an diesem Ort kostenlos"
                    },
                    "2": {
                        "then": "Der Internetzugang ist an diesem Ort kostenlos, aber nur für Kunden"
                    }
                },
                "question": "Wird für den Internetzugang eine Gebühr erhoben?"
            },
            "internet-ssid": {
                "freeform": {
                    "placeholder": "Geben Sie den Netzwerknamen ein"
                },
                "question": "Wie lautet der Netzwerkname für den drahtlosen Internetzugang?",
                "render": "Der Netzwerkname lautet <b>{internet_access:ssid}</b>"
            },
            "just_created": {
                "mappings": {
                    "0": {
                        "then": "Sie haben gerade dieses Element erstellt! Vielen Dank, dass Sie diese Informationen mit der Welt teilen und Menschen weltweit helfen."
                    }
                }
            },
            "lactose_free": {
                "mappings": {
                    "0": {
                        "then": "<b>Ausschließlich</b> laktosefreie Produkte"
                    },
                    "1": {
                        "then": "Viele laktosefreie Produkte"
                    },
                    "2": {
                        "then": "<b>Wenige</b> laktosefreie Produkte"
                    },
                    "3": {
                        "then": "Keine laktosefreie Produkte"
                    }
                },
                "question": "Verkauft {title()} laktosefreie Produkte?"
            },
            "last_edit": {
                "render": {
                    "special": {
                        "text": "Zuletzt bearbeitet am {_last_edit:timestamp} von {_last_edit:contributor}"
                    }
                }
            },
            "luminous_or_lit": {
                "mappings": {
                    "0": {
                        "then": "Das Objekt leuchtet selbst und wird von außen beleuchtet"
                    },
                    "1": {
                        "then": "Das Objekt leuchtet selbst"
                    },
                    "2": {
                        "then": "Das Objekt wird von außen beleuchtet, z. B. durch Scheinwerfer oder andere Lichter"
                    },
                    "3": {
                        "then": "Das Objekt wird weder von außen beleuchtet, noch leuchtet es selbst"
                    }
                },
                "question": "Wird das Objekt beleuchtet oder leuchtet es selbst?"
            },
            "mastodon": {
                "question": "Wie lautet der Mastodon-Handle von {title()}?"
            },
            "multilevels": {
                "override": {
                    "question": "Auf welchen Geschossen hält dieser Aufzug?",
                    "render": "Der Aufzug hält auf den Geschossen {level}"
                }
            },
            "nothing_known": {
                "render": {
                    "special": {
                        "text": "Über diesen Ort ist nichts bekannt. Hilf mit, indem du die Fragen ausfüllst"
                    }
                }
            },
            "opening_hours": {
                "mappings": {
                    "0": {
                        "then": "Als geschlossen für eine unbestimmte Zeit markiert"
                    }
                },
                "question": "Wie lauten die Öffnungszeiten von {title()}?",
                "render": "<h3>Öffnungszeiten</h3>{opening_hours_table(opening_hours)}"
            },
            "opening_hours_24_7": {
                "override": {
                    "+mappings": {
                        "0": {
                            "then": "durchgehend geöffnet (auch an Feiertagen)"
                        }
                    }
                }
            },
            "opening_hours_by_appointment": {
                "override": {
                    "+mappings": {
                        "0": {
                            "then": "Nur nach Vereinbarung"
                        },
                        "1": {
                            "then": "Nur nach Vereinbarung"
                        }
                    }
                }
            },
            "payment-options": {
                "mappings": {
                    "0": {
                        "then": "Hier wird Bargeld akzeptiert"
                    },
                    "1": {
                        "then": "Hier wird Kartenzahlung akzeptiert"
                    },
                    "2": {
                        "then": "Die Bezahlung per QR-Code ist hier möglich"
                    }
                },
                "question": "Welche Zahlungsmethoden werden hier akzeptiert?"
            },
            "payment-options-advanced": {
                "override": {
                    "mappings+": {
                        "0": {
                            "then": "Die Bezahlung erfolgt über eine spezielle App"
                        },
                        "1": {
                            "then": "Die Bezahlung erfolgt mit einer Mitgliedskarte"
                        }
                    }
                }
            },
            "payment-options-split": {
                "override": {
                    "mappings+": {
                        "0": {
                            "then": "Münzen werden hier akzeptiert"
                        },
                        "1": {
                            "then": "Geldscheine werden hier akzeptiert"
                        },
                        "2": {
                            "then": "Debitkarten werden hier akzeptiert"
                        },
                        "3": {
                            "then": "Kreditkarten werden hier akzeptiert"
                        }
                    }
                }
            },
            "phone": {
                "editButtonAriaLabel": "Telefonnummer bearbeiten",
                "question": "Wie lautet die Telefonnummer von {title()}?"
            },
            "qr_code": {
                "render": {
                    "after": "Scannen Sie den Code, um diesen Ort auf einem anderen Gerät zu öffnen"
                }
            },
            "repeated": {
                "render": "Mehrere identische Objekte können in Geschossen {repeat_on} gefunden werden."
            },
            "seasonal": {
                "mappings": {
                    "0": {
                        "then": "Ganzjährig in Betrieb"
                    },
                    "1": {
                        "then": "Nur im Sommer in Betrieb"
                    },
                    "2": {
                        "then": "Im Winter nicht in Betrieb"
                    }
                },
                "question": "Ist {title()} rund um das Jahr nutzbar?"
            },
            "service:electricity": {
                "mappings": {
                    "0": {
                        "then": "Im Innenraum stehen viele Steckdosen zur Verfügung, an denen Kunden ihre Geräte laden können"
                    },
                    "1": {
                        "then": "Im Innenraum stehen nur wenige Steckdosen zur Verfügung, an denen Kunden ihre Geräte laden können"
                    },
                    "2": {
                        "then": "Im Innenraum stehen keine Steckdosen zur Verfügung, aber Laden von Geräte könnte möglich sein, wenn das Personal gefragt wird"
                    },
                    "3": {
                        "then": "Im Innenraum stehen keine Steckdosen für Kunden zur Verfügung"
                    }
                },
                "question": "Gibt es hier Steckdosen, an denen Kunden ihre Geräte laden können?"
            },
            "share": {
                "render": {
                    "special": {
                        "text": "Standort teilen"
                    }
                }
            },
            "shower": {
                "mappings": {
                    "0": {
                        "then": "Diese Einrichtung verfügt über Duschen mit warmem Wasser"
                    },
                    "1": {
                        "then": "Diese Einrichtung verfügt zwar über Duschen, aber das Wasser ist nicht beheizt"
                    },
                    "2": {
                        "then": "Diese Einrichtung hat Duschen"
                    },
                    "3": {
                        "then": "Diese Einrichtung hat keine Duschen"
                    }
                },
                "question": "Gibt es in dieser Einrichtung Duschen?"
            },
            "single_level": {
                "mappings": {
                    "0": {
                        "then": "Das Objekt befindet sich unter der Erde"
                    },
                    "1": {
                        "then": "Das Objekt befindet sich im Erdgeschoss"
                    },
                    "2": {
                        "then": "Das Objekt befindet sich im Erdgeschoss"
                    },
                    "3": {
                        "then": "Das Objekt befindet sich im 1. Obergeschoss"
                    },
                    "4": {
                        "then": "Das Objekt befindet sich im 1. Untergeschoss"
                    }
                },
                "question": "Auf welcher Ebene befindet sich das Objekt?",
                "render": "Das Objekt befindet sich im {level}. Geschoss"
            },
            "smoking": {
                "mappings": {
                    "0": {
                        "then": "Rauchen ist <b>erlaubt</b>"
                    },
                    "1": {
                        "then": "Rauchen ist <b>nicht erlaubt</b>"
                    },
                    "2": {
                        "then": "Rauchen ist <b> draußen erlaubt</b>."
                    }
                },
                "question": "Ist das Rauchen in {title()} erlaubt?"
            },
            "sugar_free": {
                "mappings": {
                    "0": {
                        "then": "Das Geschäft verkauft <b>ausschließlich</b> zuckerfreie Produkte"
                    },
                    "1": {
                        "then": "Das Geschäft verkauft <b>viele<b> zuckerfreie Produkte"
                    },
                    "2": {
                        "then": "Das Geschäft verkauft <b>wenige</b> zuckerfreie Produkte"
                    },
                    "3": {
                        "then": "Das Geschäft verkauft <b>keine<b> zuckerfreie Produkte"
                    }
                },
                "question": "Verkauft das Geschäft zuckerfreie Produkte?",
                "questionHint": "Dies ist wichtig für Menschen, die eine zuckerfreie Diät einhalten, z. B. für Menschen mit Diabetes"
            },
            "survey_date": {
                "mappings": {
                    "0": {
                        "then": "Dieses Objekt wurde heute zuletzt geprüft"
                    }
                },
                "question": "Wann wurde dieses Objekt zuletzt geprüft?",
                "render": "Dieses Objekt wurde zuletzt geprüft am <b>{survey:date}</b>"
            },
            "vegan": {
                "mappings": {
                    "0": {
                        "then": "Dieser Ort verkauft <b>nur vegane</b> Produkte"
                    },
                    "1": {
                        "then": "Dieser Laden hat ein großes veganes Angebot"
                    },
                    "2": {
                        "then": "Dieser Laden hat ein <b>begrenztes veganes</b> Angebot"
                    },
                    "3": {
                        "then": "Dieser Laden bietet keine veganen Produkte an"
                    }
                },
                "question": "Bietet dieser Ort eine vegane Option an?"
            },
            "website": {
                "editButtonAriaLabel": "Webseite bearbeiten",
                "question": "Wie lautet die Webseite von {title()}?"
            },
            "wheelchair-access": {
                "mappings": {
                    "0": {
                        "then": "Der Ort ist speziell für Rollstuhlfahrer gestaltet"
                    },
                    "1": {
                        "then": "Der Ort ist rollstuhlzugänglich gestaltet"
                    },
                    "2": {
                        "then": "Der Ort ist nur eingeschränkt rollstuhlzugänglich"
                    },
                    "3": {
                        "then": "Der Ort ist nicht rollstuhlzugänglich"
                    }
                },
                "question": "Ist der Ort rollstuhlzugänglich?"
            },
            "wikipedia": {
                "mappings": {
                    "0": {
                        "then": "Es wurde noch keine Wikipedia-Seite verlinkt"
                    },
                    "1": {
                        "then": "Es wurde noch keine Wikipedia-Seite verlinkt"
                    }
                },
                "question": "Wie lautet das zugehörige Wikidata Element?"
            }
        }
    },
    "railway_platforms": {
        "description": "Finden Sie alle Bahnsteige im Bahnhof und die Zugstrecken, die sie benutzen.",
        "name": "Bahnsteige",
        "tagRenderings": {
            "ref": {
                "freeform": {
                    "placeholder": "Bahnsteignummer"
                },
                "question": "Wie lautet die Nummer dieses Bahnsteigs?",
                "render": "Bahnsteig {ref}"
            }
        },
        "title": {
            "mappings": {
                "0": {
                    "then": "Bahnsteig {ref}"
                }
            },
            "render": "Bahnsteig"
        }
    },
    "rainbow_crossings": {
        "description": "Eine Ebene mit Fußgängerüberwegen in Regenbogenfarben",
        "name": "Fußgängerüberwege in Regenbogenfarben",
        "presets": {
            "0": {
                "description": "Fußgängerüberweg",
                "title": "einen Überweg"
            }
        },
        "tagRenderings": {
            "crossing-with-rainbow": {
                "mappings": {
                    "0": {
                        "then": "Der Überweg hat eine Markierung in Regenbogenfarben"
                    },
                    "1": {
                        "then": "Hier gibt es kein Markierung in Regenbogenfarben"
                    },
                    "2": {
                        "then": "Hier gibt es kein Markierung in Regenbogenfarben"
                    }
                },
                "question": "Hat der Überweg eine Markierung in Regenbogenfarben?"
            }
        },
        "title": {
            "render": "Überweg"
        }
    },
    "reception_desk": {
        "description": "Eine Ebene, die Empfangstresen zeigt und Informationen zur Barrierefreiheit abfragt",
        "name": "Empfangstresen",
        "presets": {
            "0": {
                "title": "einen Empfangstresen"
            }
        },
        "tagRenderings": {
            "desk-height": {
                "question": "Wie hoch ist der Empfangstresen? ",
                "questionHint": "Gemessen vom Boden bis zur untersten nutzbaren Stelle des Tisches",
                "render": "Die Höhe des Tresens beträgt <b>{canonical(desk:height)}</b>"
            }
        },
        "title": {
            "render": "Empfangstresen"
        }
    },
    "recycling": {
        "description": "Eine Ebene mit Recyclingcontainern und -zentren",
        "filter": {
            "1": {
                "options": {
                    "0": {
                        "question": "Alle Recyclingarten"
                    },
                    "1": {
                        "question": "Recycling von Batterien"
                    },
                    "10": {
                        "question": "Recycling von Glas"
                    },
                    "11": {
                        "question": "Recycling von Glühbirnen"
                    },
                    "12": {
                        "question": "Recycling von Zeitungen"
                    },
                    "13": {
                        "question": "Recycling von Papier"
                    },
                    "14": {
                        "question": "Recycling von Plastikflaschen"
                    },
                    "15": {
                        "question": "Recycling von Kunststoffverpackungen"
                    },
                    "16": {
                        "question": "Recycling von Kunststoffen"
                    },
                    "17": {
                        "question": "Recycling von Metallschrott"
                    },
                    "18": {
                        "question": "Recycling von Elektrokleingeräten"
                    },
                    "19": {
                        "question": "Recycling von Restabfällen"
                    },
                    "2": {
                        "question": "Recycling von Getränkekartons"
                    },
                    "20": {
                        "question": "Recycling von Druckerpatronen"
                    },
                    "21": {
                        "question": "Recycling von Fahrrädern"
                    },
                    "22": {
                        "question": "Recycling von Kunststoffverpackungen, Metallverpackungen und Getränkekartons (Tetrapak)"
                    },
                    "3": {
                        "question": "Recycling von Dosen"
                    },
                    "4": {
                        "question": "Recycling von Kleidung"
                    },
                    "5": {
                        "question": "Recycling von Speiseöl"
                    },
                    "6": {
                        "question": "Recycling von Motoröl"
                    },
                    "7": {
                        "question": "Recycling von Leuchtstoffröhren"
                    },
                    "8": {
                        "question": "Recycling von Grünabfällen"
                    },
                    "9": {
                        "question": "Recycling von Glasflaschen"
                    }
                }
            },
            "2": {
                "options": {
                    "0": {
                        "question": "Nur öffentliche Recyclingeinrichtungen"
                    }
                }
            }
        },
        "name": "Recyclingeinrichtungen",
        "presets": {
            "0": {
                "title": "einen Recyclingcontainer"
            },
            "1": {
                "title": "einen Wertstoffhof"
            }
        },
        "tagRenderings": {
            "access": {
                "mappings": {
                    "0": {
                        "then": "Alle können diese Recyclinganlage nutzen"
                    },
                    "1": {
                        "then": "Nur Anwohnende können diese Recyclinganlage nutzen"
                    },
                    "2": {
                        "then": "Diese Recyclinganlage ist nur für den privaten Gebrauch bestimmt"
                    }
                },
                "question": "Wer kann diese Recyclinganlage nutzen?",
                "render": "Diese Recyclinganlage kann von {access} genutzt werden"
            },
            "container-location": {
                "mappings": {
                    "0": {
                        "then": "Dies ist ein Unterflurcontainer"
                    },
                    "1": {
                        "then": "Dieser Container befindet sich in einem Gebäude"
                    },
                    "2": {
                        "then": "Der Container befindet sich im Freien"
                    }
                },
                "question": "Wo befindet sich dieser Container?"
            },
            "opening_hours_24_7": {
                "override": {
                    "question": "Wie sind die Öffnungszeiten dieser Recyclinganlage?"
                }
            },
            "operator": {
                "question": "Welches Unternehmen betreibt diese Recyclinganlage?",
                "render": "Die Recyclingeinrichtung wird betrieben von {operator}"
            },
            "recycling-accepts": {
                "mappings": {
                    "0": {
                        "then": "Batterien können hier recycelt werden"
                    },
                    "1": {
                        "then": "Getränkekartons können hier recycelt werden"
                    },
                    "10": {
                        "then": "Glas kann hier recycelt werden"
                    },
                    "11": {
                        "then": "Hier können Glühbirnen recycelt werden"
                    },
                    "12": {
                        "then": "Zeitungen können hier recycelt werden"
                    },
                    "13": {
                        "then": "Papier kann hier recycelt werden"
                    },
                    "14": {
                        "then": "Plastikflaschen können hier recycelt werden"
                    },
                    "15": {
                        "then": "Kunststoffverpackungen können hier recycelt werden"
                    },
                    "16": {
                        "then": "Kunststoff kann hier recycelt werden"
                    },
                    "17": {
                        "then": "Kunststoffverpackungen, Metallverpackungen und Getränkekartons (Tetrapak) können hier recycelt werden"
                    },
                    "18": {
                        "then": "Druckerpatronen können hier recycelt werden"
                    },
                    "19": {
                        "then": "Metallschrott kann hier recycelt werden"
                    },
                    "2": {
                        "then": "Dosen können hier recycelt werden"
                    },
                    "20": {
                        "then": "Schuhe können hier recycelt werden"
                    },
                    "21": {
                        "then": "Elektrokleingeräte können hier recycelt werden"
                    },
                    "22": {
                        "then": "Elektrokleingeräte können hier recycelt werden"
                    },
                    "23": {
                        "then": "Nadeln können hier recycelt werden"
                    },
                    "24": {
                        "then": "Restmüll kann hier recycelt werden"
                    },
                    "25": {
                        "then": "Fahrräder können hier recycelt werden"
                    },
                    "3": {
                        "then": "Kleidung kann hier recycelt werden"
                    },
                    "4": {
                        "then": "Speiseöl kann hier recycelt werden"
                    },
                    "5": {
                        "then": "Motoröl kann hier recycelt werden"
                    },
                    "6": {
                        "then": "Hier können Leuchtstoffröhren recycelt werden"
                    },
                    "7": {
                        "then": "Grünabfälle können hier recycelt werden"
                    },
                    "8": {
                        "then": "Bio-Abfall kann hier recycelt werden"
                    },
                    "9": {
                        "then": "Glasflaschen können hier recycelt werden"
                    }
                },
                "question": "Was kann hier recycelt werden?"
            },
            "recycling-centre-name": {
                "mappings": {
                    "0": {
                        "then": "Dieser Wertstoffhof hat keinen bestimmten Namen"
                    }
                },
                "question": "Wie lautet der Name dieses Wertstoffhofs?",
                "render": "Dieser Wertstoffhof heißt <b>{name}</b>"
            },
            "recycling-type": {
                "mappings": {
                    "0": {
                        "then": "Dies ist ein Recycling-Container"
                    },
                    "1": {
                        "then": "Dies ist ein Wertstoffhof"
                    },
                    "2": {
                        "then": "Dies ist ein Abfallbehälter für Restmüll"
                    },
                    "3": {
                        "then": "Dies ist ein Abholpunkt. Abfälle werden hier abgelegt, ohne sie in einen speziellen Behälter zu geben."
                    },
                    "4": {
                        "then": "Dies ist eine Deponie, auf der die Abfälle gelagert werden."
                    }
                },
                "question": "Um welche Recyclingeinrichtung handelt es sich?"
            }
        },
        "title": {
            "mappings": {
                "0": {
                    "then": "Wertstoffhof"
                },
                "1": {
                    "then": "Wertstoffhof"
                },
                "2": {
                    "then": "Recyclingcontainer"
                }
            },
            "render": "Recyclinganlage"
        }
    },
    "route_marker": {
        "description": "Routenmarkierungen sind kleine Markierungen, die häufig entlang offizieller Wander-/Rad-/Reit-/Skirouten zu finden sind, um die Richtung der Route anzuzeigen.",
        "name": "Routenmarkierungen",
        "presets": {
            "0": {
                "description": "Ein Routenmarker ist ein kleiner Marker, der oft entlang offizieller Wander-/Fahrrad-/Reit-/Skirouten zu finden ist, um die Richtung der Route anzuzeigen.",
                "title": "ein Routenmarker"
            }
        },
        "tagRenderings": {
            "type": {
                "mappings": {
                    "0": {
                        "then": "Dies ist ein Routenmarker für eine Fahrradstrecke."
                    },
                    "1": {
                        "then": "Dies ist ein Routenmarker für eine Wanderroute."
                    },
                    "2": {
                        "then": "Dies ist ein Routenmarker für eine Mountainbikestrecke."
                    },
                    "3": {
                        "then": "Dies ist ein Routenmarker für eine Reitroute."
                    },
                    "4": {
                        "then": "Dies ist ein Routenmarker für eine Skiroute."
                    }
                },
                "question": "Für welche Art von Route ist dieser Marker?"
            }
        },
        "title": {
            "render": "Routenmarker"
        }
    },
    "school": {
        "name": "Grund- und weiterführende Schulen",
        "presets": {
            "0": {
                "title": "eine Grundschule oder weiterführende Schule"
            }
        },
        "tagRenderings": {
            "capacity": {
                "question": "Wie viele Schüler können sich maximal an dieser Schule anmelden?",
                "render": "Diese Schule kann höchstens {capacity} Schüler aufnehmen"
            },
            "education-level-belgium": {
                "mappings": {
                    "0": {
                        "then": "Es handelt sich um eine Schule mit einer Kindergartenabteilung, in der kleine Kinder eine Ausbildung erhalten, die auf das Lesen und Schreiben vorbereitet."
                    },
                    "1": {
                        "then": "In dieser Schule lernt man grundlegende Fähigkeiten wie Lesen, Schreiben und Rechnen. <div class='subtle'>Schüler besuchen die Schule in der Regel im Alter von 6 bis 12 Jahren</div>"
                    },
                    "2": {
                        "then": "Dies ist eine weiterführende Schule, die alle Jahrgangsstufen anbietet"
                    },
                    "3": {
                        "then": "Dies ist eine weiterführende Schule, die <i>nicht</i> alle Klassenstufen hat, aber <b>erste und zweite</b> Klasse anbietet"
                    },
                    "4": {
                        "then": "Dies ist eine weiterführende Schule, die <i>nicht</i> alle Klassenstufen hat, aber <b>dritte und vierte</b> Klasse anbietet"
                    },
                    "5": {
                        "then": "Dies ist eine weiterführende Schule, die <i>nicht</i> alle Klassenstufen hat, aber <b>fünfte und sechste</b> Klasse anbietet"
                    },
                    "6": {
                        "then": "Diese Schule bietet eine postsekundäre Ausbildung (z. B. ein siebtes oder achtes Spezialisierungsjahr)"
                    }
                },
                "question": "Welches Bildungsniveau wird an dieser Schule vermittelt?"
            },
            "gender": {
                "mappings": {
                    "0": {
                        "then": "Sowohl Jungen als auch Mädchen können sich hier anmelden und gemeinsam unterrichtet werden"
                    },
                    "1": {
                        "then": "Hier können sich sowohl Jungen als auch Mädchen anmelden, aber sie werden getrennt unterrichtet (z. B. in verschiedenen Klassenräumen oder zu verschiedenen Zeiten)"
                    },
                    "2": {
                        "then": "Dies ist eine reine Jungenschule"
                    },
                    "3": {
                        "then": "Dies ist eine reine Mädchenschule"
                    }
                },
                "question": "Welche Geschlechter können sich an dieser Schule anmelden?"
            },
            "pedagogy": {
                "mappings": {
                    "0": {
                        "then": "Diese Schule benutzt keine spezifische Pädagogik"
                    },
                    "1": {
                        "then": "Diese Schule nutzt die Montessori Methode der Bildung"
                    },
                    "2": {
                        "then": "Diese Schule ist mit der Freinet Modern School Movement verbunden"
                    },
                    "3": {
                        "then": "Diese Schule nutzt das Lehrkonzept von Jenaplan"
                    },
                    "4": {
                        "then": "Diese Schule nutzt die Steiner/Waldorfer Bildungsphilosophie"
                    },
                    "5": {
                        "then": "Diese Schule nutzt das Dalton Plan Lehrkonzept"
                    },
                    "6": {
                        "then": "Diese Schule nutzt Outdoor-Lernen"
                    },
                    "7": {
                        "then": "Diese Schule nutzt den Reggio Emilia-Ansatz"
                    },
                    "8": {
                        "then": "Diese Schule nutzt das Sudbury-System"
                    }
                },
                "question": "Welche Bildungstheorie wird auf dieser Schule angewendet?",
                "render": "Diese Schule benutzt {pedagogy}"
            },
            "school-language": {
                "render": {
                    "special": {
                        "no_known_languages": "Die Unterrichtssprache der Schule ist unbekannt",
                        "question": "Was ist die Hauptsprache dieser Schule?<div class='subtle'>Welche Sprache wird mit den Schülern in den nicht sprachbezogenen Kursen und mit der Verwaltung gesprochen?</div>",
                        "render_all": "Folgende Sprachen werden in der Schule verwendet:{list()}",
                        "render_single_language": "{language()} ist die Hauptsprache der Schule"
                    }
                }
            },
            "school-name": {
                "question": "Wie lautet der Name dieser Schule?",
                "render": "Diese Schule heißt {name}"
            },
            "target-audience": {
                "mappings": {
                    "0": {
                        "then": "Es handelt sich um eine Schule, in der die Schüler Fähigkeiten auf ihrem altersgemäßen Niveau erlernen. <div>Es gibt wenig oder keine speziellen Einrichtungen für Schüler mit besonderen Bedürfnissen oder die Einrichtungen sind ad-hoc</div>"
                    },
                    "1": {
                        "then": "Dies ist eine Schule für Schüler ohne besondere Bedürfnisse<div class='subtle'>Dazu gehören auch Schüler, die den Kursen mit kleinen Ad-hoc-Maßnahmen folgen können</div>"
                    },
                    "2": {
                        "then": "Dies ist eine Schule, in der Erwachsene auf dem angegebenen Niveau unterrichtet werden."
                    },
                    "3": {
                        "then": "Dies ist eine Schule für Schüler mit Autismus"
                    },
                    "4": {
                        "then": "Dies ist eine Schule für Schüler mit Lernschwierigkeiten"
                    },
                    "5": {
                        "then": "Dies ist eine Schule für blinde oder sehbehinderte Schüler"
                    },
                    "6": {
                        "then": "Dies ist eine Schule für gehörlose oder hörgeschädigte Schüler"
                    },
                    "7": {
                        "then": "Dies ist eine Schule für Schüler mit Behinderungen"
                    },
                    "8": {
                        "then": "Dies ist eine Schule für Schüler mit besonderen Bedürfnissen"
                    }
                },
                "question": "Richtet sich diese Schule an Schüler mit besonderem Förderbedarf? Über welche strukturellen Einrichtungen verfügt diese Schule?",
                "questionHint": "Ad-hoc-Maßnahmen reichen nicht aus, um als Förderschule zu gelten",
                "render": "Diese Schule verfügt über Einrichtungen für Schüler mit {school:for}"
            }
        },
        "title": {
            "render": "Schule <i>{name}</i>"
        }
    },
    "selected_element": {
        "description": "Hebt das aktuell ausgewählte Element hervor. Überschreiben Sie diese Ebene, um unterschiedliche Farben zu erhalten"
    },
    "shelter": {
        "description": "Eine Ebene, die verschiedene Bauformen von Unterständen zeigt",
        "name": "Unterstände",
        "tagRenderings": {
            "shelter-type": {
                "mappings": {
                    "0": {
                        "then": "Das ist ein Unterstand an einer Haltestelle für öffentliche Verkehrsmittel."
                    },
                    "1": {
                        "then": "Dies ist ein Unterstand zum Schutz vor Regen auf einem Picknickplatz."
                    },
                    "2": {
                        "then": "Das ist ein offener Gartenpavillon."
                    },
                    "3": {
                        "then": "Dies ist ein kleiner Unterstand, der vor allem für kurze Pausen gedacht ist. Normalerweise findet man ihn in Bergen oder an Straßen."
                    },
                    "4": {
                        "then": "Es handelt sich um einen an 3 Seiten geschlossenen Unterstand, der in erster Linie zum Campen gedacht ist."
                    },
                    "5": {
                        "then": "Das ist ein Pavillon"
                    }
                },
                "question": "Um welche Art von Unterstand handelt es sich?",
                "render": "Art des Unterstands: {shelter_type}"
            }
        },
        "title": {
            "render": "Unterstand"
        }
    },
    "shops": {
        "deletion": {
            "nonDeleteMappings": {
                "0": {
                    "then": "{title()} wurde dauerhaft geschlossen"
                }
            }
        },
        "description": "Ein Geschäft",
        "filter": {
            "1": {
                "options": {
                    "0": {
                        "question": "Nur Geschäfte, die {search} verkaufen"
                    }
                }
            },
            "2": {
                "options": {
                    "0": {
                        "question": "Nur Geschäfte mit dem Namen {search} anzeigen"
                    }
                }
            },
            "3": {
                "options": {
                    "0": {
                        "question": "Nur Second-Hand-Geschäfte anzeigen"
                    }
                }
            }
        },
        "name": "Geschäfte",
        "presets": {
            "0": {
                "description": "Sie können später angeben, was das Geschäft verkauft.",
                "title": "ein Geschäft"
            }
        },
        "tagRenderings": {
            "bicycle_rental": {
                "mappings": {
                    "0": {
                        "then": "Das Geschäft vermietet Fahrräder"
                    },
                    "1": {
                        "then": "Das Geschäft vermietet keine Fahrräder"
                    }
                },
                "question": "Vermietet dieses Geschäft Fahrräder?",
                "questionHint": "Es geht um die Vermietung, z.B. an Touristen, die ein Fahrrad benötigen. Einige Fahrradwerkstätten bieten ein Fahrrad an, das man benutzen kann, während das eigene Fahrrad repariert wird, aber dies wird für diese Frage nicht als Vermietung betrachtet."
            },
            "bike_pump_service": {
                "mappings": {
                    "0": {
                        "then": "Im Geschäft gibt es eine öffentlich nutzbare Luftpumpe"
                    },
                    "1": {
                        "then": "Im Geschäft gibt es keine öffentlich nutzbare Luftpumpe"
                    },
                    "2": {
                        "then": "Es gibt eine Luftpumpe, sie ist als separater Punkt eingetragen"
                    }
                },
                "question": "Gibt es in diesem Geschäft eine öffentlich nutzbare Luftpumpe?"
            },
            "bike_repair_tools": {
                "mappings": {
                    "0": {
                        "then": "Das Geschäft bietet Werkzeug an, um das eigene Fahrrad zu reparieren"
                    },
                    "1": {
                        "then": "Das Geschäft bietet kein Werkzeug an, um das eigene Fahrrad zu reparieren"
                    },
                    "2": {
                        "then": "Das Geschäft bietet nur Werkzeug an, um das eigene Fahrrad zu reparieren, wenn es dort gekauft/gemietet wurde"
                    }
                },
                "question": "Gibt es hier Werkzeug, um das eigene Fahrrad zu reparieren?"
            },
            "bike_second_hand": {
                "mappings": {
                    "0": {
                        "then": "Das Geschäft verkauft auch gebrauchte Fahrräder"
                    },
                    "1": {
                        "then": "Das Geschäft verkauft keine gebrauchten Fahrräder"
                    },
                    "2": {
                        "then": "Das Geschäft verkauft ausschließlich gebrauchte Fahrräder"
                    }
                },
                "question": "Verkauft dieses Geschäft gebrauchte Fahrräder?"
            },
            "bike_wash": {
                "mappings": {
                    "0": {
                        "then": "Das Geschäft bietet Fahrradreinigungen an"
                    },
                    "1": {
                        "then": "Im Geschäft können Fahrräder selbst gereinigt werden"
                    },
                    "2": {
                        "then": "Das Geschäft bietet keine Fahrradreinigungen an"
                    }
                },
                "question": "Bietet dieses Geschäft Fahrradreinigungen an?"
            },
            "brand": {
                "mappings": {
                    "0": {
                        "then": "Dieses Geschäft gehört zu keiner Marke oder Handelskette"
                    }
                },
                "question": "Zu welcher Marke gehört dieses Geschäft?",
                "render": "Teil von <b>{brand}</b>"
            },
            "copyshop-binding": {
                "mappings": {
                    "0": {
                        "then": "Dieser Laden bindet Papiere zu einem Heft"
                    },
                    "1": {
                        "then": "Dieser Laden bindet Bücher"
                    }
                },
                "question": "Bietet dieser Laden einen Bindeservice an?",
                "questionHint": "Bindet dieser Laden ein Bündel von Seiten zu einem kleinen Buch, z.B. mit einer Kamm-, Spiral-, Drahtbindung oder durch Kleben?"
            },
            "copyshop-print-sizes": {
                "mappings": {
                    "0": {
                        "then": "Das Geschäft kann Unterlagen auf A4 Papier drucken"
                    },
                    "1": {
                        "then": "Das Geschäft kann Unterlagen auf A3 Papier drucken"
                    },
                    "2": {
                        "then": "Das Geschäft kann Unterlagen auf A2 Papier drucken"
                    },
                    "3": {
                        "then": "Das Geschäft kann Unterlagen auf A1 Papier drucken"
                    },
                    "4": {
                        "then": "Das Geschäft kann Unterlagen auf A0 Papier drucken"
                    }
                },
                "question": "Welche Papierformate bietet das Geschäft an?"
            },
            "id_presets.shop_types": {
                "override": {
                    "+mappings": {
                        "0": {
                            "then": "Fahrradverleih"
                        }
                    },
                    "question": "Um was für ein Geschäft handelt es sich?",
                    "render": "Das ist ein {shop}"
                }
            },
            "key_cutter": {
                "mappings": {
                    "0": {
                        "then": "Dieser Laden ist auch auf das Schlüsselschneiden spezialisiert"
                    },
                    "1": {
                        "then": "Dieser Laden bietet Schlüsselschneiden als Dienstleistung an"
                    },
                    "2": {
                        "then": "Dieser Laden bietet kein Schlüsselschneiden als Dienstleistung an"
                    }
                },
                "question": "Bietet dieser Laden Schlüsselschneiden an?"
            },
            "organic": {
                "mappings": {
                    "0": {
                        "then": "Dieses Geschäft bietet Bio-Produkte an"
                    },
                    "1": {
                        "then": "Dieses Geschäft bietet ausschließlich Bio-Produkte an"
                    },
                    "2": {
                        "then": "Dieses Geschäft bietet keine Bioprodukte an"
                    }
                },
                "question": "Bietet dieses Geschäft Bioprodukte an?"
            },
            "repairs_bikes": {
                "mappings": {
                    "0": {
                        "then": "Das Geschäft repariert Fahrräder"
                    },
                    "1": {
                        "then": "Das Geschäft repariert keine Fahrräder"
                    },
                    "2": {
                        "then": "Das Geschäft repariert nur hier gekaufte Fahrräder"
                    },
                    "3": {
                        "then": "Das Geschäft repariert nur Fahrräder einer bestimmten Marke"
                    }
                },
                "question": "Repariert dieses Geschäft Fahrräder?"
            },
            "second_hand": {
                "question": "Verlauft das Geschäft auch Second-Hand-Produkte?"
            },
            "sells_new_bikes": {
                "mappings": {
                    "0": {
                        "then": "Dieses Geschäft verkauft neue Fahrräder"
                    },
                    "1": {
                        "then": "Dieses Geschäft verkauft keine neuen Fahrräder"
                    }
                },
                "question": "Verkauft dieses Geschäft Fahrräder?"
            },
            "shops-name": {
                "question": "Wie ist der Name dieses Geschäfts?",
                "render": "Der Name des Geschäfts lautet <i>{name}</i>"
            }
        },
        "title": {
            "mappings": {
                "0": {
                    "then": "{name}"
                },
                "1": {
                    "then": "{shop}"
                }
            },
            "render": "Geschäft"
        }
    },
    "shower": {
        "description": "Eine Ebene mit (öffentlichen) Duschen",
        "filter": {
            "1": {
                "options": {
                    "0": {
                        "question": "Warmwasser verfügbar"
                    }
                }
            }
        },
        "name": "Dusche",
        "presets": {
            "0": {
                "description": "Eine (öffentliche) Dusche",
                "title": "eine Dusche"
            }
        },
        "tagRenderings": {
            "access": {
                "mappings": {
                    "0": {
                        "then": "Jeder darf diese Dusche nutzen"
                    },
                    "1": {
                        "then": "Nur Kunden dürfen diese Dusche nutzen"
                    },
                    "2": {
                        "then": "Zugänglich, aber man muss nach einem Schlüssel fragen"
                    }
                },
                "question": "Wer darf diese Dusche nutzen?"
            },
            "charge": {
                "freeform": {
                    "placeholder": "z.B. 1,50 EUR"
                },
                "question": "Wie viel kostet es, diese Dusche zu nutzen?",
                "render": "Es kostet {charge} um diese Dusche zu nutzen"
            },
            "fee": {
                "mappings": {
                    "0": {
                        "then": "Die Nutzung der Dusche ist kostenpflichtig"
                    },
                    "1": {
                        "then": "Die Nutzung der Dusche ist kostenlos"
                    }
                },
                "question": "Ist die Nutzung der Dusche kostenpflichtig?"
            },
            "hot_water": {
                "mappings": {
                    "0": {
                        "then": "Warmwasser ist hier verfügbar"
                    },
                    "1": {
                        "then": "Warmes Wasser ist hier verfügbar, aber kostenpflichtig"
                    },
                    "2": {
                        "then": "Hier gibt es kein warmes Wasser"
                    }
                },
                "question": "Verfügt diese Dusche über Warmwasser?"
            }
        },
        "title": {
            "render": "Dusche"
        }
    },
    "ski_piste": {
        "description": "Ski- und Snowboardpisten",
        "name": "Ski- und Snowboardpisten",
        "tagRenderings": {
            "length": {
                "render": "Dieser Teil der Skipiste hat eine Länge von {_length:km} km"
            },
            "piste_difficulty": {
                "mappings": {
                    "0": {
                        "then": "Anfänger (grün)"
                    },
                    "1": {
                        "then": "Einfach (blau)"
                    },
                    "2": {
                        "then": "Mittel (rot)"
                    },
                    "3": {
                        "then": "Fortgeschritten (schwarz)"
                    },
                    "4": {
                        "then": "Experte (orange/doppel schwarz)"
                    },
                    "5": {
                        "then": "Freeride"
                    }
                },
                "question": "Was ist der Schwierigkeitsgrad der Piste?"
            }
        },
        "title": {
            "render": "Skipiste {name}"
        }
    },
    "slow_roads": {
        "description": "Alle autofreien Straßen",
        "name": "Pfade, autofreie und geschwindigkeitsreduzierte Straßen",
        "tagRenderings": {
            "explanation": {
                "mappings": {
                    "0": {
                        "then": "Dies ist eine Wohnstraße"
                    },
                    "1": {
                        "then": "Dies ist eine breite, autofreie Straße"
                    },
                    "2": {
                        "then": "Dies ist ein Fußweg"
                    },
                    "3": {
                        "then": "Dies ist ein schmaler Pfad"
                    },
                    "4": {
                        "then": "Dies ist ein Reitweg"
                    },
                    "5": {
                        "then": "Dies ist eine Zufahrtsstraße"
                    }
                }
            },
            "slow_road_is_lit": {
                "mappings": {
                    "1": {
                        "then": "Nicht beleuchtet"
                    }
                },
                "question": "Ist diese Straße nachts beleuchtet?"
            },
            "slow_roads-surface": {
                "mappings": {
                    "0": {
                        "then": "Die Oberfläche ist <b>Gras</b>"
                    },
                    "1": {
                        "then": "Die Oberfläche ist <b>Erde</b>"
                    },
                    "2": {
                        "then": "Die Oberfläche ist <b>ohne festen Belag</b>"
                    },
                    "3": {
                        "then": "Die Oberfläche ist <b>Sand</b>"
                    },
                    "4": {
                        "then": "Die Oberfläche ist aus <b>Pflastersteinen</b>"
                    },
                    "5": {
                        "then": "Die Oberfläche ist <b>Asphalt</b>"
                    },
                    "6": {
                        "then": "Die Oberfläche ist <b>Beton</b>"
                    },
                    "7": {
                        "then": "Die Oberfläche ist <b>gepflastert</b>"
                    }
                },
                "question": "Welche Oberfläche hat diese Straße?",
                "render": "Die Oberfläche ist <b>{surface}</b>"
            }
        },
        "title": {
            "mappings": {
                "1": {
                    "then": "Fußweg"
                },
                "2": {
                    "then": "Radweg"
                },
                "3": {
                    "then": "Fußgängerzone"
                },
                "4": {
                    "then": "Wohnstraße"
                },
                "5": {
                    "then": "Schmaler Pfad"
                }
            },
            "render": "Geschwindigkeitsreduzierte Straße"
        }
    },
    "souvenir_coin": {
        "description": "Ebene mit Automaten, die Souvenir-Münzen verkaufen",
        "name": "Souvenir-Münzautomaten",
        "presets": {
            "0": {
                "description": "Hinzufügen eines Automaten für Souvenirmünzen",
                "title": "ein Souvenir-Münzautomaten"
            }
        },
        "tagRenderings": {
            "charge": {
                "freeform": {
                    "placeholder": "Kosten (z.B. 2 EUR)"
                },
                "mappings": {
                    "0": {
                        "then": "Eine Souvenirmünze kostet 2 Euro"
                    }
                },
                "question": "Wie viel kostet eine Souvenirmünze?",
                "render": "Eine Souvenirmünze kostet {charge}"
            },
            "designs": {
                "override": {
                    "mappings": {
                        "0": {
                            "then": "Diese Maschine hat ein Design zur Verfügung"
                        },
                        "1": {
                            "then": "Diese Maschine hat zwei Designs verfügbar"
                        },
                        "2": {
                            "then": "Diese Maschine hat drei Designs verfügbar"
                        },
                        "3": {
                            "then": "Diese Maschine hat vier Designs verfügbar"
                        }
                    },
                    "render": "Diese Maschine hat {coin:design_count} Designs verfügbar"
                }
            },
            "indoor": {
                "mappings": {
                    "0": {
                        "then": "Diese Maschine befindet sich im Innenbereich."
                    },
                    "1": {
                        "then": "Diese Maschine befindet sich im Freien."
                    }
                },
                "question": "Ist diese Maschine im Innenbereich?"
            }
        },
        "title": {
            "render": "Souvenir-Münzautomat"
        }
    },
    "souvenir_note": {
        "description": "Ebene zeigt Maschinen, die Souvenir-Banknoten verkaufen",
        "name": "Souvenir Banknotenmaschinen",
        "presets": {
            "0": {
                "description": "Hinzufügen eines Automaten, der Souvenir-Banknoten verkauft",
                "title": "eine Souvenir-Banknotenmaschine"
            }
        },
        "tagRenderings": {
            "charge": {
                "freeform": {
                    "placeholder": "Kosten (z.B. 2 EUR)"
                },
                "mappings": {
                    "0": {
                        "then": "Eine Souvenirnote kostet 2 Euro"
                    },
                    "1": {
                        "then": "Eine Souvenirnote kostet 3 Euro"
                    }
                },
                "question": "Wie viel kostet eine Souvenirnote?",
                "render": "Eine Souvenirnote kostet {charge}"
            },
            "designs": {
                "freeform": {
                    "placeholder": "Motivanzahl (z.B. 5)"
                },
                "mappings": {
                    "0": {
                        "then": "Diese Maschine hat ein Design zur Verfügung."
                    },
                    "1": {
                        "then": "Diese Maschine hat zwei Designs verfügbar."
                    },
                    "2": {
                        "then": "Diese Maschine hat drei Designs verfügbar."
                    },
                    "3": {
                        "then": "Diese Maschine hat vier Designs verfügbar."
                    }
                },
                "question": "Wie viele Designs sind verfügbar?",
                "render": "Diese Maschine verfügt über {note:design_count} Designs."
            },
            "indoor": {
                "mappings": {
                    "0": {
                        "then": "Diese Maschine befindet sich im Innenbereich."
                    },
                    "1": {
                        "then": "Diese Maschine befindet sich im Freien."
                    }
                },
                "question": "Ist diese Maschine im Innenbereich?"
            }
        },
        "title": {
            "render": "Souvenir-Banknotenautomat"
        }
    },
    "speed_camera": {
        "description": "Ebene mit Blitzern",
        "name": "Blitzer",
        "presets": {
            "0": {
                "title": "einen Blitzer"
            }
        },
        "tagRenderings": {
            "camera_direction": {
                "question": "In welche Himmelsrichtung filmt diese Kamera?",
                "render": "filmt in Himmelsrichtung {direction}"
            },
            "maxspeed": {
                "freeform": {
                    "placeholder": "Zulässige Höchstgeschwindigkeit"
                },
                "question": "Wie hoch ist die zulässige Höchstgeschwindigkeit an diesem Blitzer?",
                "render": "Die zulässige Höchstgeschwindigkeit beträgt {canonical(maxspeed)}"
            },
            "ref": {
                "render": "Die Referenznummer dieses Blitzers ist {ref}"
            }
        },
        "title": {
            "render": "Blitzer"
        }
    },
    "speed_display": {
        "description": "Ebene mit Geschwindigkeitsanzeigen, die Fahrer auf ihre Geschwindigkeit hinweisen.",
        "name": "Geschwindigkeitsanzeigen",
        "presets": {
            "0": {
                "title": "eine Geschwindigkeitsanzeige"
            }
        },
        "tagRenderings": {
            "inscription": {
                "freeform": {
                    "placeholder": "Text auf der Geschwindigkeitsanzeige (z. B. \"Ihre Geschwindigkeit\")"
                },
                "question": "Wie lautet der Text auf dieser Geschwindigkeitsanzeige?",
                "render": "Der Text auf dieser Geschwindigkeitsanzeige ist {inscription}"
            },
            "maxspeed": {
                "freeform": {
                    "placeholder": "Zulässige Geschwindigkeit bei Geschwindigkeitsanzeige"
                },
                "question": "Wie hoch ist die zulässige Höchstgeschwindigkeit bei dieser Geschwindigkeitsanzeige?",
                "render": "Die zulässige Höchstgeschwindigkeit bei dieser Geschwindigkeitsanzeige ist {canonical(maxspeed)}"
            }
        },
        "title": {
            "render": "Geschwindigkeitsanzeige"
        }
    },
    "sport_pitch": {
        "description": "Ein Sportplatz",
        "filter": {
            "0": {
                "options": {
                    "0": {
                        "question": "Öffentlich zugänglich"
                    }
                }
            },
            "1": {
                "options": {
                    "0": {
                        "question": "Alle Sportarten"
                    },
                    "1": {
                        "question": "Basketballplätze"
                    },
                    "2": {
                        "question": "Fußballplätze"
                    },
                    "3": {
                        "question": "Tischtennisplatten"
                    },
                    "4": {
                        "question": "Tennisplätze"
                    },
                    "5": {
                        "question": "Badmintonfelder"
                    }
                }
            }
        },
        "name": "Sportplätze",
        "presets": {
            "0": {
                "title": "eine Tischtennisplatte"
            },
            "1": {
                "title": "einen Sportplatz"
            }
        },
        "tagRenderings": {
            "basketball-hoops": {
                "mappings": {
                    "0": {
                        "then": "Dieses Basketballfeld hat einen einzigen Korb"
                    },
                    "1": {
                        "then": "Dieses Basketballfeld hat zwei Körbe"
                    },
                    "2": {
                        "then": "Dieses Basketballfeld hat vier Körbe"
                    },
                    "3": {
                        "then": "Dieses Basketballfeld hat {hoops} Körbe"
                    }
                },
                "question": "Wie viele Basketballkörbe hat das Spielfeld?"
            },
            "sport-pitch-access": {
                "mappings": {
                    "0": {
                        "then": "Der Sportplatz ist öffentlich zugänglich"
                    },
                    "1": {
                        "then": "Der Sportplatz ist nur eingeschränkt zugänglich (z. B. nur mit Termin, nur zu bestimmten Zeiten, …)"
                    },
                    "2": {
                        "then": "Der Sportplatz ist nur für Vereinsmitglieder zugänglich"
                    },
                    "3": {
                        "then": "Der Sportplatz ist nicht öffentlich zugänglich (es ist ein privater Sportplatz)"
                    },
                    "4": {
                        "then": "Der Sportplatz ist öffentlich zugänglich"
                    }
                },
                "question": "Ist der Sportplatz öffentlich zugänglich?"
            },
            "sport-pitch-reservation": {
                "mappings": {
                    "0": {
                        "then": "Eine Voranmeldung zur Nutzung des Sportplatzes ist erforderlich"
                    },
                    "1": {
                        "then": "Eine Voranmeldung zur Nutzung des Sportplatzes wird empfohlen"
                    },
                    "2": {
                        "then": "Eine Voranmeldung zur Nutzung des Sportplatzes ist möglich, aber nicht erforderlich"
                    },
                    "3": {
                        "then": "Eine Voranmeldung zur Nutzung des Sportplatzes ist nicht möglich"
                    }
                },
                "question": "Muss man einen Termin vereinbaren, um den Sportplatz nutzen zu dürfen?"
            },
            "sport_pitch-email": {
                "question": "Wie lautet die Email-Adresse des Betreibers?"
            },
            "sport_pitch-opening_hours": {
                "mappings": {
                    "0": {
                        "then": "Immer zugänglich"
                    },
                    "1": {
                        "then": "Immer zugänglich"
                    }
                },
                "question": "Wann ist dieser Sportplatz zugänglich?"
            },
            "sport_pitch-phone": {
                "question": "Wie lautet die Telefonnummer des Betreibers?"
            },
            "sport_pitch-sport": {
                "mappings": {
                    "0": {
                        "then": "Hier wird Basketball gespielt"
                    },
                    "1": {
                        "then": "Hier wird Fußball gespielt"
                    },
                    "2": {
                        "then": "Dies ist eine Tischtennisplatte"
                    },
                    "3": {
                        "then": "Hier wird Tennis gespielt"
                    },
                    "4": {
                        "then": "Hier wird Kopfball gespielt"
                    },
                    "5": {
                        "then": "Hier wird Basketball gespielt"
                    },
                    "6": {
                        "then": "Dies ist ein Skatepark"
                    }
                },
                "question": "Welche Sportarten können hier gespielt werden?",
                "render": "Hier wird {sport} gespielt"
            },
            "sport_pitch-surface": {
                "mappings": {
                    "0": {
                        "then": "Der Belag ist aus <b>Gras</b>"
                    },
                    "1": {
                        "then": "Der Belag ist aus <b>Sand</b>"
                    },
                    "2": {
                        "then": "Der Belag ist aus <b>Pflastersteinen</b>"
                    },
                    "3": {
                        "then": "Der Belag ist aus <b>Asphalt</b>"
                    },
                    "4": {
                        "then": "Der Belag ist aus <b>Beton</b>"
                    },
                    "5": {
                        "then": "Die Oberfläche ist <b>feiner Kies</b>"
                    },
                    "6": {
                        "then": "Der Belag dieser Laufbahn ist Tartan, ein synthetischer, leicht federnder, poröser Belag"
                    }
                },
                "question": "Welchen Belag hat der Sportplatz?",
                "render": "Der Belag ist <b>{surface}</b>"
            }
        },
        "title": {
            "render": "Sportplatz"
        }
    },
    "sports_centre": {
        "description": "Hallen- und Freiluftsportzentren sind auf dieser Ebene zu finden",
        "name": "Sportzentren",
        "presets": {
            "0": {
                "title": "ein Sportzentrum"
            }
        },
        "title": {
            "render": "Sportzentrum"
        }
    },
    "stairs": {
        "description": "Ebene mit Treppen und Rolltreppen",
        "name": "Treppen",
        "tagRenderings": {
            "conveying": {
                "mappings": {
                    "0": {
                        "then": "Das ist eine Rolltreppe"
                    },
                    "1": {
                        "then": "Das ist keine Rolltreppe"
                    },
                    "2": {
                        "then": "Das ist keine Rolltreppe"
                    }
                }
            },
            "handrail": {
                "mappings": {
                    "0": {
                        "then": "Die Treppe hat einen Handlauf"
                    },
                    "1": {
                        "then": "Die Treppe hat <b>keinen</b> Handlauf"
                    }
                },
                "question": "Hat die Treppe einen Handlauf?"
            },
            "incline": {
                "mappings": {
                    "0": {
                        "then": "Die Aufwärtsrichtung ist {direction_absolute()}"
                    },
                    "1": {
                        "then": "Die Abwärtsrichtung ist {direction_absolute()}"
                    }
                },
                "question": "Welche Steigung hat die Treppe?",
                "render": "Die Treppe hat eine Steigung von {incline}"
            },
            "multilevels": {
                "override": {
                    "question": "Zwischen welchen Stockwerken befindet sich diese Treppe?",
                    "render": "Diese Treppe ist zwischen den Stockwerken {level}"
                }
            },
            "ramp": {
                "mappings": {
                    "0": {
                        "then": "Hier gibt es eine Rampe für Fahrräder"
                    },
                    "1": {
                        "then": "Hier gibt es eine Rampe für Rollstühle"
                    },
                    "2": {
                        "then": "Hier gibt es eine Rampe für Rollstühle, die jedoch auf der Karte separat angezeigt wird"
                    },
                    "3": {
                        "then": "Hier gibt es eine Rampe für Kinderwagen"
                    },
                    "4": {
                        "then": "An dieser Treppe gibt es keine Rampe"
                    }
                },
                "question": "Gibt es eine Rampe an dieser Treppe?"
            },
            "tactile_writing": {
                "mappings": {
                    "0": {
                        "then": "Am Handlauf gibt es taktile Schrift"
                    },
                    "1": {
                        "then": "Am Handlauf gibt es keine taktile Schrift"
                    }
                },
                "question": "Hat die Treppe eine taktile Schrift am Handlauf?"
            },
            "tactile_writing_language": {
                "render": {
                    "special": {
                        "question": "In welchen Sprachen gibt es taktile Schrift (Braille) für die Navigation? <img src='./assets/layers/stairs/Braille_stairs.jpg' style='height: 300px; width: auto; display: block;' />",
                        "render_list_item": "Die Treppe hat taktile Schrift in {language()}",
                        "render_single_language": "Die Treppe hat taktile Schrift in {language()}"
                    }
                }
            }
        },
        "title": {
            "mappings": {
                "0": {
                    "then": "Rolltreppe"
                }
            },
            "render": "Treppe"
        }
    },
    "street_lamps": {
        "description": "Eine Ebene mit Straßenbeleuchtung",
        "name": "Straßenlaternen",
        "presets": {
            "0": {
                "title": "eine Straßenlaterne"
            }
        },
        "tagRenderings": {
            "colour": {
                "mappings": {
                    "0": {
                        "then": "Diese Lampe strahlt weißes Licht aus"
                    },
                    "1": {
                        "then": "Diese Lampe strahlt grünes Licht aus"
                    },
                    "2": {
                        "then": "Diese Lampe strahlt orangefarbenes Licht aus"
                    }
                },
                "question": "Welche Lichtfarbe strahlt diese Lampe aus?",
                "render": "Diese Lampe strahlt {light:colour} Licht aus"
            },
            "count": {
                "mappings": {
                    "0": {
                        "then": "Diese Straßenlaterne hat 1 Leuchte"
                    },
                    "1": {
                        "then": "Diese Straßenlaterne hat 2 Leuchten"
                    }
                },
                "question": "Wie viele Leuchten hat diese Straßenlaterne?",
                "render": "Diese Straßenlaterne hat {light:count} Leuchten"
            },
            "direction": {
                "question": "Wohin leuchtet diese Straßenlaterne?",
                "render": "Diese Straßenlaterne leuchtet in Richtung {light:direction}"
            },
            "lamp_mount": {
                "mappings": {
                    "0": {
                        "then": "Diese Straßenlaterne sitzt auf einem geraden Mast"
                    },
                    "1": {
                        "then": "Diese Straßenlaterne sitzt am Ende eines gebogenen Mastes"
                    }
                },
                "question": "Wie ist diese Straßenlaterne am Mast befestigt?"
            },
            "lit": {
                "mappings": {
                    "0": {
                        "then": "Diese Straßenlaterne leuchtet nachts"
                    },
                    "1": {
                        "then": "Diese Straßenlaterne leuchtet durchgehend"
                    },
                    "2": {
                        "then": "Diese Straßenlaterne leuchtet bewegungsgesteuert"
                    },
                    "3": {
                        "then": "Diese Straßenlaterne leuchtet bei Bedarf (z. B. mit einem Taster)"
                    }
                },
                "question": "Wann leuchtet diese Straßenlaterne?"
            },
            "method": {
                "mappings": {
                    "0": {
                        "then": "Diese Straßenlaterne leuchtet elektrisch"
                    },
                    "1": {
                        "then": "Diese Straßenlaterne verwendet LEDs"
                    },
                    "10": {
                        "then": "Diese Straßenlaterne verwendet Hochdruck-Natriumdampflampen (orange mit weiß)"
                    },
                    "11": {
                        "then": "Diese Straßenlaterne wird mit Gas beleuchtet"
                    },
                    "2": {
                        "then": "Diese Straßenlaterne verwendet Glühlampenlicht"
                    },
                    "3": {
                        "then": "Diese Straßenlaterne verwendet Halogenlicht"
                    },
                    "4": {
                        "then": "Diese Straßenlaterne verwendet Entladungslampen (unbekannter Typ)"
                    },
                    "5": {
                        "then": "Diese Straßenlaterne verwendet eine Quecksilberdampflampe (leicht bläulich)"
                    },
                    "6": {
                        "then": "Diese Straßenlaterne verwendet Halogen-Metalldampflampen (hellweiß)"
                    },
                    "7": {
                        "then": "Diese Straßenlaterne verwendet Leuchtstoffröhren"
                    },
                    "8": {
                        "then": "Diese Straßenlaterne verwendet Natriumdampflampen (unbekannter Typ)"
                    },
                    "9": {
                        "then": "Diese Straßenlaterne verwendet Niederdruck-Natriumdampflampen (einfarbig orange)"
                    }
                },
                "question": "Mit welcher Art von Beleuchtung arbeitet diese Straßenlaterne?"
            },
            "ref": {
                "question": "Wie lautet die Referenznummer dieser Straßenlaterne?",
                "render": "Diese Straßenlaterne hat die Referenznummer {ref}"
            },
            "support": {
                "mappings": {
                    "0": {
                        "then": "Die Straßenlaterne ist an einem Kabel befestigt"
                    },
                    "1": {
                        "then": "Die Straßenlaterne ist an einer Decke befestigt"
                    },
                    "2": {
                        "then": "Die Straßenlaterne ist am Boden befestigt"
                    },
                    "3": {
                        "then": "Die Straßenlaterne ist an einem kurzen Mast (< 1,5m) befestigt"
                    },
                    "4": {
                        "then": "Die Straßenlaterne ist an einem Mast befestigt"
                    },
                    "5": {
                        "then": "Die Straßenlaterne ist direkt an der Wand befestigt"
                    },
                    "6": {
                        "then": "Die Straßenlaterne ist mit einer Metallstange an der Wand befestigt"
                    }
                },
                "question": "Wie ist diese Straßenlaterne befestigt?"
            }
        },
        "title": {
            "mappings": {
                "0": {
                    "then": "Straßenlaterne {ref}"
                }
            },
            "render": "Straßenlaterne"
        }
    },
    "stripclub": {
        "description": "Ein Ort, an dem erotische Tanz-, Striptease- oder Lapdances kommerziell durchgeführt werden. ",
        "name": "Stripclubs",
        "presets": {
            "0": {
                "title": "ein Stripclub"
            }
        },
        "tagRenderings": {
            "name": {
                "question": "Wie lautet der Name des Stripclubs?",
                "render": "Der Name des Stripclubs lautet <b>{name}</b>"
            }
        },
        "title": {
            "render": "Stripclub"
        }
    },
    "summary": {
        "title": {
            "render": "Übersicht"
        }
    },
    "surveillance_camera": {
        "description": "Diese Ebene zeigt die Überwachungskameras an und ermöglicht es, Informationen zu aktualisieren und neue Kameras hinzuzufügen",
        "name": "Überwachungskameras",
        "presets": {
            "0": {
                "title": "eine Überwachungskamera"
            },
            "1": {
                "title": "eine an einer Wand montierte Überwachungskamera"
            },
            "2": {
                "description": "Eine automatische Nummernschilderkennung hat üblicherweise zwei Linsen und ein Reihe aus Infrarotlichtern.",
                "title": "Eine Kamera zur automatischen Nummernschilderkennung"
            },
            "3": {
                "description": "Eine automatische Nummernschilderkennung hat üblicherweise zwei Linsen und ein Reihe aus Infrarotlichtern.",
                "title": "eine Kamera zur Nummernschilderkennung, die an einer Wand befestigt ist"
            }
        },
        "tagRenderings": {
            "Camera type: fixed; panning; dome": {
                "mappings": {
                    "0": {
                        "then": "Eine fest montierte (nicht bewegliche) Kamera"
                    },
                    "1": {
                        "then": "Eine Kuppelkamera (drehbar)"
                    },
                    "2": {
                        "then": "Eine bewegliche Kamera"
                    }
                },
                "question": "Um welchen Kameratyp handelt es sich?"
            },
            "Level": {
                "question": "Auf welcher Ebene befindet sich diese Kamera?",
                "render": "Befindet sich auf Ebene {level}"
            },
            "Operator": {
                "question": "Wer betreibt diese Kamera?",
                "render": "Betrieben von {operator}"
            },
            "Surveillance type: public, outdoor, indoor": {
                "mappings": {
                    "0": {
                        "then": "Die Kamera überwacht einen öffentlichen Bereich, z. B. Straßen, Brücken, Plätze, Parks, Bahnhöfe, öffentliche Gänge oder Tunnel, …"
                    },
                    "1": {
                        "then": "Die Kamera überwacht einen privaten Außenbereich (z.B. Parkplätze, Tankstellen, Innenhöfe, Eingänge, private Einfahrten, …)"
                    },
                    "2": {
                        "then": "Die Kamera überwacht einen privaten Innenbereich, z. B. Geschäfte, private Tiefgaragen, …"
                    }
                },
                "question": "Was überwacht diese Kamera?"
            },
            "Surveillance:zone": {
                "mappings": {
                    "0": {
                        "then": "Überwacht einen Parkplatz"
                    },
                    "1": {
                        "then": "Überwacht den Verkehr"
                    },
                    "2": {
                        "then": "Überwacht einen Eingang"
                    },
                    "3": {
                        "then": "Überwacht einen Gang"
                    },
                    "4": {
                        "then": "Überwacht eine Haltestelle"
                    },
                    "5": {
                        "then": "Überwacht ein Geschäft"
                    }
                },
                "question": "Was genau wird hier überwacht?",
                "render": "Überwacht ein/e {surveillance:zone}"
            },
            "camera:mount": {
                "mappings": {
                    "0": {
                        "then": "Diese Kamera ist an einer Wand befestigt"
                    },
                    "1": {
                        "then": "Diese Kamera ist an einer Stange befestigt"
                    },
                    "2": {
                        "then": "Diese Kamera ist an der Decke befestigt"
                    },
                    "3": {
                        "then": "Diese Kamera ist an einer Laterne befestigt"
                    },
                    "4": {
                        "then": "Diese Kamera ist an einem Baum befestigt"
                    }
                },
                "question": "Woran ist diese Kamera befestigt?",
                "render": "Montageart: {camera:mount}"
            },
            "camera_direction": {
                "mappings": {
                    "0": {
                        "then": "filmt in Himmelsrichtung {direction}"
                    }
                },
                "question": "In welche Himmelsrichtung filmt diese Kamera?",
                "render": "filmt in Himmelsrichtung {camera:direction}"
            },
            "has_alpr": {
                "mappings": {
                    "0": {
                        "then": "Dies ist eine Kamera ohne Nummernschilderkennung."
                    },
                    "1": {
                        "then": "Dies ist eine Kamera mit Nummernschilderkennung"
                    }
                },
                "question": "Dient diese Kamera der Nummernschilderkennung?",
                "questionHint": "Eine Kamera zur <b>Nummernschilderkennung</b> hat üblicherweise zwei Linsen mit dazwischenliegenden Infrarot-LEDs."
            },
            "is_indoor": {
                "mappings": {
                    "0": {
                        "then": "Diese Kamera befindet sich im Innenraum"
                    },
                    "1": {
                        "then": "Diese Kamera befindet sich im Freien"
                    },
                    "2": {
                        "then": "Diese Kamera ist möglicherweise im Freien"
                    }
                },
                "question": "Handelt es sich bei dem von dieser Kamera überwachten öffentlichen Raum um einen Innen- oder Außenbereich?"
            }
        },
        "title": {
            "render": "Überwachungskamera"
        }
    },
    "tertiary_education": {
        "name": "Hochschulen und Universitäten",
        "presets": {
            "0": {
                "description": "Eine Einrichtung, an der tertiäre Bildung vermittelt wird (auf dem Niveau eines Bachelor-Abschlusses oder höher). Ein einziger Punkt pro Campus ist ausreichend - Gebäude und Fakultäten sollten nicht mit Universitätspunkten gekennzeichnet werden.",
                "title": "eine Universität"
            }
        },
        "tagRenderings": {
            "institution-kind": {
                "mappings": {
                    "0": {
                        "then": "Es handelt sich um eine postsekundäre, nicht-tertiäre Bildungseinrichtung. Man muss die Sekundarstufe abgeschlossen haben, um sich hier einzuschreiben, aber es werden keine Bachelor-Abschlüsse (oder höhere Abschlüsse) verliehen"
                    },
                    "1": {
                        "then": "Dies ist eine Universität, eine Einrichtung des tertiären Bildungsbereichs, an der Bachelor-Abschlüsse oder höhere Abschlüsse verliehen werden."
                    }
                },
                "question": "Was für eine Art von Institution ist das?"
            },
            "isced": {
                "mappings": {
                    "0": {
                        "then": "Bachelor-Abschlüsse werden hier verliehen"
                    },
                    "1": {
                        "then": "Hier werden Master-Abschlüsse verliehen"
                    },
                    "2": {
                        "then": "Hier werden die Doktortitel verliehen"
                    }
                },
                "question": "Welche Bildungsabschlüsse werden hier verliehen?"
            }
        },
        "title": {
            "mappings": {
                "1": {
                    "then": "(Fach)hochschule"
                },
                "2": {
                    "then": "Universität"
                },
                "3": {
                    "then": "Schule mit tertiärem Bildungsangebot"
                }
            }
        }
    },
    "ticket_machine": {
        "description": "Fahrkartenautomaten für ÖPNV-Tickets finden",
        "name": "Fahrkartenautomaten",
        "presets": {
            "0": {
                "title": "einen Fahrkartenautomat"
            }
        },
        "tagRenderings": {
            "operator": {
                "freeform": {
                    "placeholder": "Name des Betreibers"
                },
                "mappings": {
                    "0": {
                        "then": "Niederländische Eisenbahn (NS)"
                    }
                },
                "question": "Wer ist der Betreiber dieses Fahrkartenautomaten?",
                "render": "Dieser Fahrkartenautomat wird betrieben von {operator}"
            }
        },
        "title": {
            "render": "Fahrkartenautomat"
        }
    },
    "ticket_validator": {
        "description": "Finden Sie Fahrkartenentwerter, um Tickets für den öffentlichen Nahverkehr zu entwerten",
        "name": "Fahrkartenentwerter",
        "presets": {
            "0": {
                "description": "Ein Fahrkartenentwerter zur Entwertung einer Fahrkarte für öffentliche Verkehrsmittel. Dabei kann es sich entweder um ein digitales Lesegerät handeln, das eine Karte oder einen Fahrschein liest, oder um eine Maschine, die einen Fahrschein stempelt oder locht.",
                "title": "einen Fahrkartenentwerter"
            }
        },
        "tagRenderings": {
            "barrier": {
                "mappings": {
                    "0": {
                        "then": "Dieser Fahrscheinentwerter ist Teil einer Zugangsbarriere"
                    }
                },
                "render": "Dieser Fahrkartenentwerter ist Teil einer Zugangsbarriere vom Typ {barrier}"
            },
            "payment-options": {
                "override": {
                    "mappings+": {
                        "0": {
                            "then": "Dieser Fahrkartenentwerter akzeptiert die OV-Chipkaart"
                        },
                        "1": {
                            "then": "Dieser Ticketentwerter akzeptiert die OV-Chipkaart"
                        }
                    }
                }
            },
            "validator-operator": {
                "freeform": {
                    "placeholder": "Name des Betreibers"
                },
                "mappings": {
                    "0": {
                        "then": "Niederländische Eisenbahn (NS)"
                    }
                },
                "question": "Wer ist der Betreiber dieses Fahrkartenentwerters?",
                "render": "Dieser Fahrkartenentwerter wird betrieben von {operator}"
            }
        },
        "title": {
            "render": "Fahrkartenentwerter"
        }
    },
    "toilet": {
        "description": "Eine Ebene mit (öffentlichen) Toiletten",
        "filter": {
            "0": {
                "options": {
                    "0": {
                        "question": "Barrierefrei"
                    }
                }
            },
            "1": {
                "options": {
                    "0": {
                        "question": "Mit Wickeltisch"
                    }
                }
            }
        },
        "name": "Toiletten",
        "presets": {
            "0": {
                "title": "eine öffentliche Toilette"
            },
            "1": {
                "description": "Eine Toilettenanlage mit mindestens einer rollstuhlgerechten Toilette",
                "title": "eine barrierefreie Toilette"
            }
        },
        "tagRenderings": {
            "gender_segregated": {
                "mappings": {
                    "0": {
                        "then": "Es gibt einen separaten, ausgeschilderten Bereich für Männer und Frauen"
                    },
                    "1": {
                        "then": "Es gibt keinen getrennten, ausgeschilderten Bereich für Männer und Frauen"
                    }
                },
                "question": "Sind diese Toiletten geschlechtergetrennt?",
                "questionHint": "Gibt es getrennte Kabinen oder getrennte Bereiche für Männer und Frauen, und sind sie als solche ausgeschildert?"
            },
            "menstrual_products": {
                "mappings": {
                    "0": {
                        "then": "Für alle Besucher dieser Toiletten stehen kostenlose Menstruationsprodukte zur Verfügung"
                    },
                    "1": {
                        "then": "Für einige Besucher dieser Toiletten gibt es kostenlose Menstruationsprodukte"
                    },
                    "2": {
                        "then": "Hier gibt es keine kostenlosen Menstruationsprodukte"
                    }
                },
                "question": "Werden hier kostenlose Menstruationsprodukte verteilt?",
                "questionHint": "Hier geht es nur um Menstruationsprodukte, die kostenlos sind. Wenn es z. B. einen Automaten gibt, an dem Menstruationsprodukte kostenpflichtig sind, wird er bei dieser Frage nicht berücksichtigt."
            },
            "menstrual_products_location": {
                "mappings": {
                    "0": {
                        "then": "Die kostenlosen Menstruationsprodukte befinden sich in der Toilette für Frauen"
                    },
                    "1": {
                        "then": "Die kostenlosen Menstruationsprodukte befinden sich in der Toilette für Männer"
                    },
                    "2": {
                        "then": "Die kostenlosen Menstruationsprodukte befinden sich auf der Toilette für Rollstuhlfahrende"
                    }
                },
                "question": "Wo befinden sich die kostenlosen Menstruationsprodukte?",
                "render": "Die Menstruationsprodukte befinden sich in {toilets:menstrual_products:location}"
            },
            "opening_hours_24_7": {
                "override": {
                    "question": "Wann sind diese Toiletten geöffnet?"
                }
            },
            "toilet-access": {
                "mappings": {
                    "0": {
                        "then": "Der Zugang ist öffentlich"
                    },
                    "1": {
                        "then": "Der Zugang ist nur für Kunden"
                    },
                    "2": {
                        "then": "Der Zugang ist nicht erlaubt oder nicht möglich"
                    },
                    "3": {
                        "then": "Der Zugang ist möglich, aber man muss nach einen Schlüssel fragen"
                    },
                    "4": {
                        "then": "Öffentlicher Zugang"
                    }
                },
                "question": "Ist die Toilette öffentlich zugänglich?",
                "render": "Zugang ist {access}"
            },
            "toilet-changing_table:location": {
                "mappings": {
                    "0": {
                        "then": "Ein Wickeltisch ist in der Damentoilette vorhanden"
                    },
                    "1": {
                        "then": "Ein Wickeltisch ist in der Herrentoilette vorhanden"
                    },
                    "2": {
                        "then": "Ein Wickeltisch ist in der barrierefreien Toilette vorhanden"
                    },
                    "3": {
                        "then": "Ein Wickeltisch befindet sich in einem eigenen Raum"
                    }
                },
                "question": "Wo befindet sich der Wickeltisch?",
                "render": "Ein Wickeltisch befindet sich in {changing_table:location}"
            },
            "toilet-charge": {
                "freeform": {
                    "placeholder": "z.B. 0.50 EUR"
                },
                "question": "Wie viel muss man für die Nutzung bezahlen?",
                "render": "Die Gebühr beträgt {charge}"
            },
            "toilet-handwashing": {
                "mappings": {
                    "0": {
                        "then": "Die Toilette hat ein Handwaschbecken"
                    },
                    "1": {
                        "then": "Die Toilette hat <b>kein</b> Handwaschbecken"
                    }
                },
                "question": "Gibt es hier ein Handwaschbecken?"
            },
            "toilet-has-paper": {
                "mappings": {
                    "0": {
                        "then": "Die Toilette ist in der Regel mit Toilettenpapier ausgestattet"
                    },
                    "1": {
                        "then": "Die Toilette ist nicht mit Toilettenpapier ausgestattet, man muss es selbst mitbringen"
                    }
                },
                "question": "Ist Toilettenpapier vorhanden?"
            },
            "toilets-changing-table": {
                "mappings": {
                    "0": {
                        "then": "Ein Wickeltisch ist verfügbar"
                    },
                    "1": {
                        "then": "Es ist kein Wickeltisch verfügbar"
                    }
                },
                "question": "Ist hier ein Wickeltisch (zum Wechseln von Babywindeln) vorhanden?"
            },
            "toilets-fee": {
                "mappings": {
                    "0": {
                        "then": "Die Nutzung ist gebührenpflichtig"
                    },
                    "1": {
                        "then": "Die Nutzung ist kostenlos"
                    }
                },
                "question": "Können diese Toiletten kostenlos benutzt werden?"
            },
            "toilets-type": {
                "mappings": {
                    "0": {
                        "then": "Hier gibt es nur Toiletten zum Sitzen"
                    },
                    "1": {
                        "then": "Hier gibt es nur Urinale zum Stehen"
                    },
                    "2": {
                        "then": "Hier gibt es nur Toiletten zum Hocken"
                    },
                    "3": {
                        "then": "Hier gibt es Sitztoiletten und Urinale"
                    }
                },
                "question": "Welche Toiletten gibt es hier?"
            },
            "toilets-wheelchair": {
                "mappings": {
                    "0": {
                        "then": "Rollstuhlfahrer können die Toilette benutzen"
                    },
                    "1": {
                        "then": "Rollstuhlfahrer können die Toilette nicht benutzen"
                    },
                    "2": {
                        "then": "Es gibt nur eine barrierefreie Toilette für Rollstuhlfahrer"
                    }
                },
                "question": "Können Rollstuhlfahrer die Toilette benutzen?"
            },
            "wheelchair-door-width": {
                "question": "Wie breit ist die Tür zur rollstuhlgerechten Toilette?",
                "render": "Die Tür zur rollstuhlgerechten Toilette ist {canonical(door:width)} breit"
            }
        },
        "title": {
            "render": "Toilette"
        }
    },
    "toilet_at_amenity": {
        "description": "Eine Ebene mit (öffentlichen) Toiletten an verschiedenen Orten.",
        "filter": {
            "0": {
                "options": {
                    "0": {
                        "question": "Barrierefrei"
                    }
                }
            },
            "2": {
                "options": {
                    "0": {
                        "question": "Nutzung kostenlos"
                    }
                }
            }
        },
        "name": "Toiletten in anderen Einrichtungen",
        "tagRenderings": {
            "opening_hours": {
                "override": {
                    "question": "Wann ist der Ort, an dem sich diese Toiletten befinden, geöffnet?"
                }
            },
            "toilet-access": {
                "mappings": {
                    "0": {
                        "then": "Der Zugang ist öffentlich"
                    },
                    "1": {
                        "then": "Nur Zugang für Kunden der Einrichtung"
                    },
                    "2": {
                        "then": "Nicht zugänglich, auch nicht für Kunden der Einrichtung"
                    },
                    "3": {
                        "then": "Der Zugang ist möglich, aber man muss nach einen Schlüssel fragen"
                    },
                    "4": {
                        "then": "Öffentlicher Zugang"
                    }
                },
                "question": "Ist die Toilette öffentlich zugänglich?",
                "render": "Zugang ist {toilets:access}"
            },
            "toilet-charge": {
                "question": "Wie viel muss man für die Nutzung bezahlen?",
                "render": "Die Gebühr beträgt {toilets:charge}"
            },
            "toilets-fee": {
                "mappings": {
                    "0": {
                        "then": "Die Nutzung ist gebührenpflichtig"
                    },
                    "1": {
                        "then": "Die Nutzung ist kostenlos"
                    }
                },
                "question": "Können diese Toiletten kostenlos benutzt werden?"
            },
            "toilets-wheelchair": {
                "mappings": {
                    "0": {
                        "then": "Rollstuhlfahrer können die Toilette benutzen"
                    },
                    "1": {
                        "then": "Rollstuhlfahrer können die Toilette nicht benutzen"
                    },
                    "2": {
                        "then": "Es gibt nur eine barrierefreie Toilette für Rollstuhlfahrer"
                    }
                },
                "question": "Können Rollstuhlfahrer die Toilette benutzen?"
            },
            "wheelchair-door-width": {
                "question": "Wie breit ist die Tür zur rollstuhlgerechten Toilette?",
                "render": "Die Tür zur rollstuhlgerechten Toilette ist {canonical(toilets:door:width)} breit"
            }
        },
        "title": {
            "mappings": {
                "0": {
                    "then": "Toilette in {name}"
                }
            },
            "render": "Toilette in Einrichtung"
        }
    },
    "tool_library": {
        "description": "Eine Werkzeugbibliothek ist ein Ort, an dem Menschen aus der Öffentlichkeit Werkzeuge ausleihen können",
        "name": "Werkzeugbibliothek",
        "pointRendering": {
            "0": {
                "label": {
                    "mappings": {
                        "0": {
                            "then": "{name}"
                        }
                    }
                }
            }
        },
        "presets": {
            "0": {
                "description": "Eine Werkzeugbibliothek ist ein Ort, an dem Menschen aus der Öffentlichkeit Werkzeuge ausleihen können",
                "title": "Eine Werkzeugbibliothek"
            }
        },
        "tagRenderings": {
            "fee": {
                "mappings": {
                    "0": {
                        "then": "Werkzeuge ausleihen ist kostenlos (wenn man eine Mitgliedschaft hat)"
                    },
                    "1": {
                        "then": "Werkzeuge ausleihen ist kostenlos"
                    },
                    "2": {
                        "then": "Es wird eine Gebühr erhoben, wenn man Werkzeuge ausleiht"
                    },
                    "3": {
                        "then": "Eine Spende kann gegeben werden, wenn man Werkzeuge ausleiht"
                    }
                },
                "question": "Wird eine Gebühr erhoben, um Werkzeuge auszuleihen?",
                "questionHint": "Wenn eine Mitgliedschaft erforderlich ist, gehen wir davon aus, dass die Mitgliedschaft bereits bezahlt ist."
            },
            "membership": {
                "mappings": {
                    "0": {
                        "then": "Keine Mitgliedschaft ist erforderlich, um hier Werkzeuge auszuleihen"
                    },
                    "1": {
                        "then": "Eine <b>Mitgliedschaft ist erforderlich</b>, um diese Werkzeugbibliothek zu nutzen"
                    },
                    "2": {
                        "then": "Eine <b> Mitgliedschaft ist möglich</b> , aber nicht erforderlich, um diese Werkzeugbibliothek zu nutzen"
                    }
                },
                "question": "Ist eine Mitgliedschaft erforderlich, um hier Werkzeuge auszuleihen?"
            },
            "membership_charge": {
                "question": "Wie viel kostet eine Mitgliedschaft?",
                "questionHint": "Es gibt möglicherweise viele Modelle. Im Zweifelsfall wähle das häufigste",
                "render": "Eine Mitgliedschaft kostet {charge:membership}"
            }
        },
        "title": {
            "render": "Werkzeugbibliothek {name}"
        }
    },
    "tourism_accomodation": {
        "name": "Touristische Unterkunft",
        "presets": {
            "0": {
                "description": "Ein Hotel ist eine Einrichtung, die eine bezahlte Unterkunft anbietet, in der Regel für einen kurzen Zeitraum. Die Zimmer werden nicht mit Fremden geteilt.",
                "title": "ein Hotel"
            },
            "1": {
                "description": "Ein Hostel ist eine Art von Touristenherberge, in der man in einem Zimmer schlafen kann, das man mit Fremden teilt",
                "title": "Ein Hostel"
            }
        },
        "tagRenderings": {
            "name": {
                "question": "Wie lautet der Name von {title()}?",
                "render": "{name}"
            }
        },
        "title": {
            "mappings": {
                "0": {
                    "then": "Hotel {name}"
                },
                "1": {
                    "then": "Hostel {name}"
                }
            },
            "render": "Touristenunterkunft {name}"
        }
    },
    "trail": {
        "description": "Markierte Wanderwege",
        "name": "Wanderwege",
        "tagRenderings": {
            "Color": {
                "mappings": {
                    "0": {
                        "then": "Blauer Weg"
                    },
                    "1": {
                        "then": "Roter Weg"
                    },
                    "2": {
                        "then": "Grüner Weg"
                    },
                    "3": {
                        "then": "Gelber Weg"
                    }
                },
                "question": "Was ist die Referenzfarbe dieses Weges?",
                "render": "Die Referenzfarbe ist {colour}"
            },
            "Name": {
                "question": "Wie heißt dieser Weg?",
                "render": "Dieser Weg heißt <b>{name}</b>"
            },
            "Operator tag": {
                "mappings": {
                    "0": {
                        "then": "Dieser Weg wird von Natuurpunt gepflegt"
                    },
                    "1": {
                        "then": "Dieser Weg wird von {operator} gepflegt"
                    }
                },
                "question": "Wer pflegt diesen Weg?",
                "render": "Dieser Weg wird von {operator} gepflegt"
            },
            "Wheelchair access": {
                "mappings": {
                    "0": {
                        "then": "Dieser Weg ist rollstuhlgerecht"
                    },
                    "1": {
                        "then": "Dieser Weg ist nicht rollstuhlgerecht"
                    }
                },
                "question": "Ist dieser Weg rollstuhlgerecht?"
            },
            "pushchair access": {
                "mappings": {
                    "0": {
                        "then": "Dieser Weg ist mit einem Kinderwagen zugänglich"
                    },
                    "1": {
                        "then": "Dieser Weg ist nicht mit einem Kinderwagen zugänglich"
                    }
                },
                "question": "Ist dieser Weg mit einem Kinderwagen zugänglich?"
            },
            "trail-length": {
                "render": "Der Wanderweg ist {_length:km} Kilometer lang"
            }
        },
        "title": {
            "render": "Wanderweg"
        }
    },
    "transit_routes": {
        "description": "Ebene mit Buslinien",
        "name": "Buslinien",
        "tagRenderings": {
            "colour": {
                "question": "Welche Farbe hat diese Buslinie?",
                "render": "Die Buslinie hat die Farbe {colour}"
            },
            "from": {
                "question": "Wo ist der Startpunkt dieser Buslinie?",
                "render": "Die Buslinie startet von {from}"
            },
            "name": {
                "question": "Wie lautet der Name der Buslinie? (z.B. Bus XX: Von => Über => Nach)"
            },
            "network": {
                "question": "Zu welchem Verkehrsverbund gehört die Buslinie?",
                "render": "Die Buslinie gehört zum Verkehrsverbund {network}"
            },
            "operator": {
                "question": "Welches Unternehmen betreibt die Buslinie?",
                "render": "Die Buslinie wird betrieben von {operator}"
            },
            "to": {
                "question": "Wo ist der Endpunkt der Buslinie?",
                "render": "Der Endpunkt der Buslinie ist {to}"
            },
            "via": {
                "question": "Über welchen Zwischenhalt fährt die Buslinie?",
                "render": "Die Buslinie fährt über {via}"
            }
        },
        "title": {
            "mappings": {
                "0": {
                    "then": "{name}"
                }
            },
            "render": "Buslinie"
        }
    },
    "transit_stops": {
        "description": "Ebene mit verschiedenen Arten von Haltestellen.",
        "filter": {
            "0": {
                "options": {
                    "0": {
                        "question": "Mit Unterstand"
                    }
                }
            },
            "1": {
                "options": {
                    "0": {
                        "question": "Mit Sitzbank"
                    }
                }
            },
            "2": {
                "options": {
                    "0": {
                        "question": "Mit Mülleimer"
                    }
                }
            }
        },
        "name": "Haltestellen",
        "tagRenderings": {
            "bench": {
                "mappings": {
                    "0": {
                        "then": "Die Haltestelle hat eine Bank"
                    },
                    "1": {
                        "then": "Die Haltestelle hat <b>keine</b> Sitzbank"
                    },
                    "2": {
                        "then": "Die Haltestelle hat eine Bank, die separat kartiert ist"
                    }
                },
                "question": "Gibt es an der Haltestelle eine Sitzbank?"
            },
            "bin": {
                "mappings": {
                    "0": {
                        "then": "Die Haltestelle hat einen Mülleimer"
                    },
                    "1": {
                        "then": "Die Haltestelle hat <b>keinen</b> Mülleimer"
                    },
                    "2": {
                        "then": "Die Haltestelle hat einen Mülleimer, der separat kartiert ist"
                    }
                },
                "question": "Hat die Haltestelle einen Mülleimer?"
            },
            "contained_routes": {
                "render": "<h3>{_contained_routes_count} Linien halten an der Haltestelle</h3> <ul>{_contained_routes}</ul>"
            },
            "departures_board": {
                "mappings": {
                    "0": {
                        "then": "Die Haltestelle hat einen Fahrplan, der nicht näher definiert ist"
                    },
                    "1": {
                        "then": "Die Haltestelle hat einen Fahrplan, der Abfahrtszeiten in Echtzeit anzeigt"
                    },
                    "2": {
                        "then": "Die Haltestelle hat einen Fahrplan, der Abfahrtszeiten in Echtzeit anzeigt"
                    },
                    "3": {
                        "then": "Die Haltestelle hat einen Fahrplan, der die regulären Abfahrtszeiten anzeigt"
                    },
                    "4": {
                        "then": "Die Haltestelle hat einen Fahrplan, der den Abstand zwischen Abfahrten anzeigt"
                    },
                    "5": {
                        "then": "Die Haltestelle hat <b>keinen</b> Fahrplan"
                    }
                }
            },
            "lit": {
                "mappings": {
                    "0": {
                        "then": "Die Haltestelle ist beleuchtet"
                    },
                    "1": {
                        "then": "Die Haltestelle hat <b>keine</b> Beleuchtung"
                    }
                },
                "question": "Ist die Haltestelle beleuchtet?"
            },
            "shelter": {
                "mappings": {
                    "0": {
                        "then": "Die Haltestelle hat einen Unterstand"
                    },
                    "1": {
                        "then": "Die Haltestelle hat <b>keinen</b> Unterstand"
                    },
                    "2": {
                        "then": "Die Haltestelle hat einen Unterstand, der separat kariert ist"
                    }
                },
                "question": "Hat die Haltestelle einen Unterstand?"
            },
            "stop_name": {
                "freeform": {
                    "placeholder": "Name der Haltestelle"
                },
                "mappings": {
                    "0": {
                        "then": "Die Haltestelle hat keinen Namen"
                    }
                },
                "question": "Wie lautet der Name der Haltestelle?",
                "render": "Der Name der Haltestelle lautet <b>{name}</b>"
            },
            "tactile_paving": {
                "mappings": {
                    "0": {
                        "then": "Die Haltestelle hat ein taktiles Pflaster"
                    },
                    "1": {
                        "then": "Die Haltestelle hat <b>kein</b> taktiles Pflaster"
                    }
                },
                "question": "Hat die Haltestelle hat ein taktiles Pflaster?"
            }
        },
        "title": {
            "mappings": {
                "0": {
                    "then": "Haltestelle {name}"
                }
            },
            "render": "Haltestelle"
        }
    },
    "tree_node": {
        "description": "Eine Ebene, die Bäume zeigt",
        "name": "Bäume",
        "presets": {
            "0": {
                "description": "Ein Baum mit Blättern, z. B. Eiche oder Buche.",
                "title": "ein Laubbaum"
            },
            "1": {
                "description": "Ein Baum mit Nadeln, z. B. Kiefer oder Fichte.",
                "title": "ein Nadelbaum"
            },
            "2": {
                "description": "Wenn Sie nicht sicher sind, ob es sich um einen Laubbaum oder einen Nadelbaum handelt.",
                "title": "ein Baum"
            }
        },
        "tagRenderings": {
            "circumference": {
                "question": "Wie groß ist der Umfang des Baumstammes?",
                "questionHint": "Dies wird in einer Höhe von 1,30 m gemessen",
                "render": "Der Baumstamm hat einen Umfang von {circumference} Meter"
            },
            "height": {
                "question": "Wie hoch ist dieser Baum?",
                "render": "Dieser Baum ist {height} Meter hoch"
            },
            "tree-decidouous": {
                "mappings": {
                    "0": {
                        "then": "Laubabwerfend: Der Baum verliert für eine gewisse Zeit des Jahres seine Blätter."
                    },
                    "1": {
                        "then": "immergrüner Baum."
                    }
                },
                "question": "Ist dies ein Nadelbaum oder ein Laubbaum?"
            },
            "tree-denotation": {
                "mappings": {
                    "0": {
                        "then": "Der Baum ist aufgrund seiner Größe oder seiner markanten Lage bedeutsam. Er ist nützlich zur Orientierung."
                    },
                    "1": {
                        "then": "Der Baum ist ein Naturdenkmal, z. B. weil er besonders alt ist oder zu einer wertvollen Art gehört."
                    },
                    "2": {
                        "then": "Der Baum wird für landwirtschaftliche Zwecke genutzt, z. B. in einer Obstplantage."
                    },
                    "3": {
                        "then": "Der Baum steht in einem Park oder ähnlichem (Friedhof, Schulgelände, ...)."
                    },
                    "4": {
                        "then": "Der Baum steht in einem Wohngarten."
                    },
                    "5": {
                        "then": "Dieser Baum steht entlang einer Straße."
                    },
                    "6": {
                        "then": "Der Baum steht in einem städtischen Gebiet."
                    },
                    "7": {
                        "then": "Dieser Baum steht außerhalb eines städtischen Gebiets."
                    }
                },
                "question": "Wie bedeutsam ist dieser Baum? Wählen Sie die erste Antwort, die zutrifft."
            },
            "tree-heritage": {
                "mappings": {
                    "0": {
                        "then": "Als Denkmal registriert von der <i>Onroerend Erfgoed</i> Flandern"
                    },
                    "1": {
                        "then": "Als Denkmal registriert von der <i>Direction du Patrimoine culturel</i> Brüssel"
                    },
                    "2": {
                        "then": "Von einer anderen Organisation als Denkmal registriert"
                    },
                    "3": {
                        "then": "Nicht als Denkmal registriert"
                    },
                    "4": {
                        "then": "Von einer anderen Organisation als Denkmal registriert"
                    }
                },
                "question": "Ist dieser Baum ein Naturdenkmal?"
            },
            "tree-leaf_type": {
                "mappings": {
                    "0": {
                        "then": "Laubbaum"
                    },
                    "1": {
                        "then": "Nadelbaum"
                    },
                    "2": {
                        "then": "Dauerhaft blattlos"
                    }
                },
                "question": "Ist dies ein Laub- oder Nadelbaum?"
            },
            "tree-species-wikidata": {
                "question": "Um welche Baumart handelt es sich?"
            },
            "tree_node-name": {
                "mappings": {
                    "0": {
                        "then": "Der Baum hat keinen Namen."
                    }
                },
                "question": "Hat der Baum einen Namen?",
                "render": "Name: {name}"
            },
            "tree_node-ref:OnroerendErfgoed": {
                "question": "Wie lautet die Kennung der Onroerend Erfgoed Flanders?",
                "render": "<img src=\"./assets/layers/tree_node/Onroerend_Erfgoed_logo_without_text.svg\" style=\"width:0.85em;height:1em;vertical-align:middle\" alt=\"\"/> Onroerend Erfgoed Kennung: <a href=\"https://id.erfgoed.net/erfgoedobjecten/{ref:OnroerendErfgoed}\">{ref:OnroerendErfgoed}</a>"
            },
            "tree_node-wikidata": {
                "question": "Was ist das passende Wikidata Element zu diesem Baum?",
                "render": "<img src=\"./assets/svg/wikidata.svg\" style=\"width:1em;height:0.56em;vertical-align:middle\" alt=\"\"/> Wikidata: <a href=\"http://www.wikidata.org/entity/{wikidata}\">{wikidata}</a>"
            }
        },
        "title": {
            "render": "Baum"
        }
    },
    "trolley_bay": {
        "description": "Finde Einkaufswagenbuchten für Einkaufswagen.",
        "name": "Einkaufswagenbuchten",
        "presets": {
            "0": {
                "description": "Ein Platz zum Abstellen von Einkaufswagen.",
                "title": "eine Einkaufswagenbucht"
            }
        },
        "tagRenderings": {
            "cart_types": {
                "mappings": {
                    "0": {
                        "then": "Einkaufswagen mit Lupe sind erhältlich"
                    },
                    "1": {
                        "then": "Einkaufswagen für Rollstuhlfahrer sind verfügbar"
                    },
                    "2": {
                        "then": "Einkaufswagen für Kinder sind verfügbar"
                    },
                    "3": {
                        "then": "Einkaufswagen mit Sitzen für Kinder sind verfügbar"
                    },
                    "4": {
                        "then": "Einkaufswagen mit Flachbett sind verfügbar"
                    },
                    "5": {
                        "then": "Vertikale Einkaufswagen für plattenförmige Güter sind verfügbar"
                    }
                },
                "question": "Welche Art von speziellen Einkaufswagen gibt es?"
            },
            "covered": {
                "mappings": {
                    "0": {
                        "then": "Dieser Einkaufswagenplatz ist überdacht"
                    },
                    "1": {
                        "then": "Dieser Einkaufswagenplatz ist nicht überdacht"
                    }
                },
                "question": "Ist dieser Einkaufswagenplatz überdacht?"
            },
            "denominations": {
                "mappings": {
                    "0": {
                        "then": "50-Cent-Münzen werden akzeptiert"
                    },
                    "1": {
                        "then": "1-Euro-Münzen werden akzeptiert"
                    },
                    "2": {
                        "then": "2-Euro-Münzen werden akzeptiert"
                    }
                },
                "question": "Welche Münzen werden für die Pfandgebühr akzeptiert?"
            },
            "deposit": {
                "mappings": {
                    "0": {
                        "then": "Für die Einkaufswagen ist ein Pfand zu hinterlegen"
                    },
                    "1": {
                        "then": "Für die Einkaufswagen ist kein Pfand erforderlich"
                    }
                },
                "question": "Ist für die Einkaufswagen ein Pfand (z.B. eine Münze) erforderlich?"
            }
        },
        "title": "Einkaufswagenbucht"
    },
    "unit": {
        "description": "Bibliotheksebene mit allen gängigen Einrichtungen.  Einrichtungen können _nur_ aus dieser Datei importiert werden.",
        "units": {
            "0": {
                "applicableUnits": {
                    "0": {
                        "human": "{quantity} Megawatt"
                    },
                    "1": {
                        "human": "{quantity} Kilowatt"
                    },
                    "2": {
                        "human": "{quantity} Watt"
                    },
                    "3": {
                        "human": "{quantity} Gigawatt"
                    }
                }
            },
            "1": {
                "applicableUnits": {
                    "0": {
                        "human": "{quantity} Volt"
                    }
                }
            },
            "2": {
                "applicableUnits": {
                    "0": {
                        "human": "{quantity} A"
                    }
                }
            },
            "3": {
                "applicableUnits": {
                    "0": {
                        "human": "{quantity} Meter",
                        "humanSingular": "ein Meter"
                    },
                    "1": {
                        "human": "{quantity} Zentimeter",
                        "humanSingular": "ein Zentimeter"
                    },
                    "2": {
                        "human": "{quantity} Millimeter",
                        "humanSingular": "ein Millimeter"
                    },
                    "3": {
                        "human": "{quantity} Fuß"
                    }
                }
            },
            "4": {
                "applicableUnits": {
                    "0": {
                        "human": "{quantity} Kilometer/Stunde",
                        "humanShort": "{quantity} km/h"
                    },
                    "1": {
                        "human": "{quantity} Meilen/Stunde",
                        "humanShort": "{quantity} mph"
                    }
                }
            },
            "5": {
                "applicableUnits": {
                    "0": {
                        "human": "{quantity} Minuten",
                        "humanSingular": "eine Minute"
                    },
                    "1": {
                        "human": "{quantity} Stunden",
                        "humanSingular": "eine Stunde"
                    },
                    "2": {
                        "human": "{quantity} Tage",
                        "humanSingular": "ein Tag"
                    },
                    "3": {
                        "human": "{quantity} Wochen",
                        "humanSingular": "ein Woche"
                    },
                    "4": {
                        "human": "{quantity} Monate",
                        "humanSingular": "ein Monat"
                    },
                    "5": {
                        "human": "{quantity} Jahre",
                        "humanSingular": "ein Jahr"
                    }
                }
            }
        }
    },
    "usersettings": {
        "description": "Eine spezielle Ebene, die nicht für die Darstellung auf einer Karte gedacht ist, sondern für die Festlegung von Benutzereinstellungen verwendet wird",
        "tagRenderings": {
            "a11y-features": {
                "mappings": {
                    "0": {
                        "then": "Barrierefrei-Modus aktivieren, wenn Pfeiltasten zum Navigieren in der Karte verwendet werden"
                    },
                    "1": {
                        "then": "Barrierefrei-Modus immer aktivieren"
                    },
                    "2": {
                        "then": "Barrierefrei-Modus niemals aktivieren"
                    }
                },
                "question": "Welche Barrierefrei-Funktionen sollen angewendet werden?"
            },
            "add-new-feature": {
                "mappings": {
                    "0": {
                        "then": "Das Hinzufügen eines neuen Objekts erfolgt über die Schaltfläche unten links. Ein Klick auf die Karte bewirkt nichts"
                    },
                    "1": {
                        "then": "Wenn Sie auf die Karte klicken oder tippen, wird eine Markierung eingeblendet, an der ein neues Objekt hinzugefügt wird"
                    },
                    "2": {
                        "then": "Beim Rechtsklick oder einem langen Druck auf die Karte erscheint eine Markierung, mit der ein neues Objekt hinzugefügt werden kann"
                    },
                    "3": {
                        "then": "Beim Klicken oder Tippen auf die Karte wird eine Markierung eingeblendet, an der ein neues Objekt hinzugefügt werden kann. Zusätzlich wird unten links eine Schaltfläche angezeigt"
                    },
                    "4": {
                        "then": "Beim Rechtsklick oder einem langen Druck auf die Karte erscheint eine Markierung, an der ein neues Objekt hinzugefügt werden kann. Zusätzlich wird unten links eine Schaltfläche angezeigt"
                    }
                },
                "question": "Wie soll das Menü zum Hinzufügen eines neuen Objekts geöffnet werden?"
            },
            "all-questions-at-once": {
                "mappings": {
                    "0": {
                        "then": "Alle Fragen in der Infobox zusammen anzeigen"
                    },
                    "1": {
                        "then": "Fragen der Reihe nach anzeigen"
                    }
                },
                "question": "Sollen Fragen für unbekannte Datenfelder einzeln oder zusammen angezeigt werden?"
            },
            "background-layer": {
                "mappings": {
                    "0": {
                        "then": "Standardhintergrund verwenden"
                    },
                    "1": {
                        "then": "OpenStreetMap-carto als Standardhintergrund verwenden"
                    },
                    "2": {
                        "then": "Satellitenbilder als Standardhintergrund verwenden"
                    },
                    "3": {
                        "then": "Eine eigene Karte als Standardhintergrund verwenden"
                    },
                    "4": {
                        "then": "Aktuelle Hintergrundebene (<span class='code'>{__current_background}</span>) als Standardhintergrund verwenden"
                    },
                    "5": {
                        "then": "Hintergrundebene <span class='code'>{mapcomplete-preferred-background-layer}</span> als Standardhintergrund verwenden"
                    }
                },
                "question": "Welche Hintergrundebene soll als Standard verwendet werden?"
            },
            "background-layer-readonly": {
                "render": "Diese thematische Karte hat einen vordefinierten Hintergrund. Ihr Standardhintergrund wird nicht angewendet"
            },
            "clear_cache": {
                "render": {
                    "after": "Wenn du die Caches löschst, werden lokal heruntergeladene Daten und Code gelöscht. Du bleibst eingeloggt und deine Einstellungen bleiben erhalten. Es sollten keine Daten verloren gehen",
                    "special": {
                        "text": "Caches löschen"
                    }
                }
            },
            "contributor-thanks": {
                "mappings": {
                    "0": {
                        "then": "Sie haben Code zu MapComplete mit {_code_contributions} Commits beigetragen! Das ist großartig!"
                    }
                }
            },
            "cscount-thanks": {
                "mappings": {
                    "0": {
                        "then": "Sie haben bei {_csCount} verschiedenen Gelegenheiten Änderungen vorgenommen! Das ist großartig!"
                    }
                }
            },
<<<<<<< HEAD
=======
            "debug-title": {
                "render": "<h3>Debugging-Optionen</h3>"
            },
>>>>>>> c97c2c0e
            "edit-profile": {
                "render": {
                    "special": {
                        "text": "Eigene Profilbeschreibung bearbeiten"
                    }
                }
            },
            "fixate-north": {
                "mappings": {
                    "0": {
                        "then": "Drehen der Karte zulassen"
                    },
                    "1": {
                        "then": "Norden immer nach oben zeigen lassen"
                    }
                },
                "question": "Soll Norden immer oben sein?"
            },
            "inbox": {
                "mappings": {
                    "0": {
                        "then": {
                            "special": {
                                "text": "Deinen Posteingang öffnen"
                            }
                        }
                    },
                    "1": {
                        "then": {
                            "special": {
                                "text": "<b class='alert'>Sie haben {_unreadMessages} Nachrichten</b><br/>Posteingang öffnen"
                            }
                        }
                    }
                }
            },
            "language_picker": {
                "mappings": {
                    "0": {
                        "then": "Die Sprache wurde über einen URL-Parameter gesetzt und kann nicht vom Benutzer eingestellt werden."
                    }
                }
            },
            "mangrove-key-import": {
                "render": {
                    "after": "Wenn du einen privaten Schlüssel hochlädst, wird dein aktueller privater Schlüssel gelöscht. Wenn du damit Rezensionen geschrieben hast, lade zuerst deinen aktuellen privaten Schlüssel hoch",
                    "special": {
                        "text": "Privaten Mangrove-Schlüssel aus Backup importieren"
                    }
                }
            },
            "mangrove-keys": {
                "render": {
                    "after": "Jeder, der diese Datei besitzt, kann mit Ihrer Identität Rezensionen vornehmen",
                    "special": {
                        "text": "Laden Sie den privaten Schlüssel für Ihr Mangrove-Konto herunter"
                    }
                }
            },
            "more_privacy": {
                "mappings": {
                    "0": {
                        "then": "Wenn du Änderungen an OpenStreetMap vornimmst, gibst du nicht an, wie weit du von den geänderten Objekten entfernt warst."
                    },
                    "1": {
                        "then": "Gebe bei Änderungen an OpenStreetMap an, wie weit du ungefähr von den geänderten Objekten entfernt warst. Das hilft anderen Mitwirkenden zu verstehen, wie du die Änderung vorgenommen hast"
                    }
                },
                "question": "Sollte bei Änderungen eine grobe Angabe gemacht werden, wie weit du vom Objekt entfernt warst?",
                "questionHint": "Wenn du eine Änderung an einem oder mehreren Objekten vornimmst und deinen Standort aktivierst, wird eine ungefähre Angabe darüber gespeichert, wo du dich befunden hast: Es wird angezeigt, ob du näher als 25m, 500m, 5km oder weiter als 5km entfernt warst. Das hilft den Kartierern, deinen Kontext zu verstehen, wenn du Änderungen vornimmst, gibt aber auch einen Hinweis darauf, wo du zu diesem Zeitpunkt warst. "
            },
            "more_privacy_theme_override": {
                "mappings": {
                    "0": {
                        "then": "Dieses Thema ist sensibel. Wenn du Änderungen vornimmst, wird nicht angezeigt, ob du explizit in der Nähe warst."
                    }
                }
            },
            "picture-license": {
                "mappings": {
                    "0": {
                        "then": "Die von Ihnen aufgenommenen Bilder werden mit <b>CC0</b> lizenziert und der Public Domain hinzugefügt. Das bedeutet, dass jeder Ihre Bilder für jeden Zweck verwenden kann. <span class='subtle'>Dies ist die Standardeinstellung.</span>"
                    },
                    "1": {
                        "then": "Ihre aufgenommenen Bilder werden mit <b>CC0</b> lizenziert und der Public Domain hinzugefügt. Das bedeutet, dass jeder Ihre Bilder für jeden Zweck verwenden kann."
                    },
                    "2": {
                        "then": "Die von Ihnen aufgenommenen Bilder werden mit <b>CC-BY 4.0</b> lizenziert, was bedeutet, dass jeder, der Ihr Bild verwendet, Sie als Urheber nennen muss"
                    },
                    "3": {
                        "then": "Die von Ihnen aufgenommenen Bilder werden mit <b>CC-BY-SA 4.0</b> lizenziert, was bedeutet, dass jeder, der Ihr Bild verwendet, Sie als Urheber nennen muss und dass Ableitungen Ihres Bildes mit der gleichen Lizenz weitergegeben werden müssen."
                    }
                },
                "question": "Unter welcher Lizenz möchten Sie Ihre Bilder veröffentlichen?"
            },
            "profile-description": {
                "mappings": {
                    "0": {
                        "then": {
                            "special": {
                                "text": "Profilbeschreibung hinzufügen"
                            }
                        }
                    }
                }
            },
            "settings-link": {
                "render": {
                    "special": {
                        "text": "Öffne Deine Einstellungen auf OpenStreetMap.org"
                    }
                }
            },
            "show_crosshair": {
                "question": "Soll ein Fadenkreuz in der Mitte des Bildschirms angezeigt werden?",
                "questionHint": "Dies kann dazu beitragen, ein neues Element genau zu positionieren"
            },
            "show_debug": {
                "mappings": {
                    "0": {
                        "then": "Debug-Informationen anzeigen"
                    },
                    "1": {
                        "then": "Keine Debug-Informationen anzeigen"
                    },
                    "2": {
                        "then": "Keine Debug-Informationen anzeigen"
                    }
                },
                "question": "Debug-Informationen zu den Benutzereinstellungen anzeigen?"
            },
            "show_tags": {
                "mappings": {
                    "0": {
                        "then": "Tags nie anzeigen."
                    },
                    "1": {
                        "then": "Tags anzeigen, sobald ich {__userjourney_tagsVisibleAt} Änderungssätze erstellt habe"
                    },
                    "2": {
                        "then": "Tags anzeigen, die bei der Änderung hinzugefügt werden"
                    },
                    "3": {
                        "then": "Tags anzeigen, die bei der Änderung hinzugefügt werden, und Tag-Tabelle bei jedem Objekt anzeigen"
                    }
                },
                "question": "Rohe OpenStreetMap-Tags anzeigen?",
                "questionHint": "<b>Tags</b> sind die Eigenschaften, die jedes Objekt hat. Das sind die technischen Daten, die in der Datenbank gespeichert werden. Du brauchst diese Informationen nicht, um mit MapComplete Änderungen zu machen, aber fortgeschrittenen Nutzer*innen kann es als Referenz dienen."
            },
            "translation-completeness": {
                "mappings": {
                    "0": {
                        "then": "Vollständig übersetzt"
                    }
                },
                "render": "Die Übersetzung für {_theme} in {_language} ist zu {_translation_percentage}% vollständig: {_translation_translated_count} Zeichenfolgen von {_translation_total} sind übersetzt"
            },
            "translation-help": {
                "mappings": {
                    "0": {
                        "then": "Klicken Sie auf das Übersetzungssymbol neben einer Zeichenfolge, um den Übersetzungstext einzugeben oder zu aktualisieren. Dazu benötigen Sie ein Weblate-Konto. Erstellen Sie eines mit Ihrem OSM-Benutzernamen, um den Übersetzungsmodus automatisch freizuschalten."
                    }
                }
            },
            "translation-mode": {
                "mappings": {
                    "0": {
                        "then": "Keine Schaltfläche zum schnellen Wechseln von Übersetzungen anzeigen"
                    },
                    "1": {
                        "then": "Schaltfläche anzeigen zum schnellen Öffnen von Übersetzungen beim Verwenden von MapComplete auf einem großen Bildschirm"
                    },
                    "2": {
                        "then": "Übersetzungsschaltflächen immer anzeigen, auch auf dem Handy"
                    }
                },
                "question": "Möchten Sie bei der Übersetzung von MapComplete helfen?"
            },
            "translation-thanks": {
                "mappings": {
                    "0": {
                        "then": "Du hast mit {_translation_contributions} Änderungen zur Übersetzung von MapComplete beigetragen! Das ist großartig!"
                    }
                }
            },
            "verified-mastodon": {
                "mappings": {
                    "0": {
                        "then": "Es wurde ein Link zu deinem Mastodon-Profil gefunden: <a href='{_mastodon_link}' target='_blank' rel='noopener'>{_mastodon_link}</a>"
                    },
                    "1": {
                        "then": "Wir haben einen Link gefunden, der aussieht wie ein Mastodon-Konto, aber nicht verifiziert ist. <a href='https://www.openstreetmap.org/profile/edit' target='_blank' rel='noopener'>Bearbeiten Sie Ihre Profilbeschreibung</a> und fügen Sie dort Folgendes ein: <span class='code'>&lta href=\"{_mastodon_candidate}\" rel=\"me\"&gtMastodon&lt/a&gt"
                    }
                }
            }
        },
        "title": {
            "render": "Einstellungen"
        }
    },
    "vending_machine": {
        "description": "Ebene mit Verkaufsautomaten",
        "filter": {
            "1": {
                "options": {
                    "0": {
                        "question": "Alle Verkaufsautomaten"
                    },
                    "1": {
                        "question": "Verkauf von Getränken"
                    },
                    "10": {
                        "question": "Verkauf von Milch"
                    },
                    "11": {
                        "question": "Verkauf von Brot"
                    },
                    "12": {
                        "question": "Verkauf von Eiern"
                    },
                    "13": {
                        "question": "Verkauf von Käse"
                    },
                    "14": {
                        "question": "Verkauf von Honig"
                    },
                    "15": {
                        "question": "Verkauf von Kartoffeln"
                    },
                    "16": {
                        "question": "Verkauf von Fleisch"
                    },
                    "17": {
                        "question": "Verkauf von Obst"
                    },
                    "18": {
                        "question": "Verkauf von Erdbeeren"
                    },
                    "19": {
                        "question": "Verkauf von Blumen"
                    },
                    "2": {
                        "question": "Verkauf von Süßigkeiten"
                    },
                    "20": {
                        "question": "Verkauf von Parkscheinen"
                    },
                    "21": {
                        "question": "Verkauf von Souvenirmünzen"
                    },
                    "22": {
                        "question": "Verkauf von Fahrscheinen"
                    },
                    "23": {
                        "question": "Verkauf von Fahrradlampen"
                    },
                    "24": {
                        "question": "Verkauf von Fahrradhandschuhen"
                    },
                    "25": {
                        "question": "Verkauf von Fahrrad-Reparatursets"
                    },
                    "26": {
                        "question": "Verkauf von Fahrradpumpen"
                    },
                    "27": {
                        "question": "Verkauf von Fahrradschlössern"
                    },
                    "3": {
                        "question": "Verkauf von Lebensmitteln"
                    },
                    "4": {
                        "question": "Verkauf von Zigaretten"
                    },
                    "5": {
                        "question": "Verkauf von Kondomen"
                    },
                    "6": {
                        "question": "Verkauf von Kaffee"
                    },
                    "7": {
                        "question": "Verkauf von Trinkwasser"
                    },
                    "8": {
                        "question": "Verkauf von Zeitungen"
                    },
                    "9": {
                        "question": "Verkauf von Fahrradschläuchen"
                    }
                }
            }
        },
        "name": "Verkaufsautomaten",
        "presets": {
            "0": {
                "title": "ein Verkaufsautomat"
            }
        },
        "tagRenderings": {
            "bicycle_tube_vending_machine-brand": {
                "mappings": {
                    "0": {
                        "then": "Hier werden Fahrradschläuche von Continental verkauft"
                    },
                    "1": {
                        "then": "Hier werden Fahrradschläuche von Schwalbe verkauft"
                    }
                },
                "question": "Welche Fahrradschläuche werden hier verkauft?",
                "render": "Hier werden Fahrradschläuche von {brand} verkauft"
            },
            "charge_cost_rewritten": {
                "renderings": {
                    "0": {
                        "question": "Wie viel kostet {product_name}?",
                        "render": "{product_name} kostet {charge:{product_key}}"
                    }
                },
                "rewrite": {
                    "into": {
                        "0": {
                            "1": "ein Fahrradschlauch"
                        },
                        "1": {
                            "1": "Fahrradlicht"
                        },
                        "2": {
                            "1": "ein Kondom"
                        }
                    }
                }
            },
            "indoor": {
                "mappings": {
                    "0": {
                        "then": "Der Automat befindet sich im Freien"
                    },
                    "1": {
                        "then": "Der Automat befindet sich im Innenbereich"
                    },
                    "2": {
                        "then": "Dieser Automat befindet sich im Freien"
                    }
                },
                "question": "Ist der Automat in einem Gebäude untergebracht?"
            },
            "operational_status": {
                "mappings": {
                    "0": {
                        "then": "Dieser Automat ist in Betrieb"
                    },
                    "1": {
                        "then": "Dieser Automat ist kaputt"
                    },
                    "2": {
                        "then": "Dieser Automat ist geschlossen"
                    },
                    "3": {
                        "then": "Der Betriebszustand ist <i>{operational_status}</i>"
                    }
                },
                "question": "Ist dieser Automat in Betrieb?"
            },
            "operator": {
                "freeform": {
                    "placeholder": "Name des Betreibers"
                },
                "question": "Wer betreibt diesen Verkaufsautomaten?",
                "render": "Dieser Verkaufsautomat wird betrieben von {operator}"
            },
            "phone": {
                "override": {
                    "question": "Wie lautet die Telefonnummer des Automatenbetreibers?",
                    "questionHint": "Die ist die Telefonnummer, die bei Problemen mit dem Automaten kontaktiert werden kann"
                }
            },
            "vending": {
                "mappings": {
                    "0": {
                        "then": "Getränke werden verkauft"
                    },
                    "1": {
                        "then": "Süßigkeiten werden verkauft"
                    },
                    "10": {
                        "then": "Brot wird verkauft"
                    },
                    "11": {
                        "then": "Eier werden verkauft"
                    },
                    "12": {
                        "then": "Käse wird verkauft"
                    },
                    "13": {
                        "then": "Honig wird verkauft"
                    },
                    "14": {
                        "then": "Kartoffeln werden verkauft"
                    },
                    "15": {
                        "then": "Fleisch wird verkauft"
                    },
                    "16": {
                        "then": "Obst wird verkauft"
                    },
                    "17": {
                        "then": "Erdbeeren werden verkauft"
                    },
                    "18": {
                        "then": "Blumen werden verkauft"
                    },
                    "19": {
                        "then": "Parkscheine werden verkauft"
                    },
                    "2": {
                        "then": "Lebensmittel werden verkauft"
                    },
                    "20": {
                        "then": "Souvenirmünzen werden verkauft"
                    },
                    "21": {
                        "then": "Fahrscheine werden verkauft"
                    },
                    "22": {
                        "then": "Fahrradlampen werden verkauft"
                    },
                    "23": {
                        "then": "Fahrradhandschuhe werden verkauft"
                    },
                    "24": {
                        "then": "Fahrrad-Reparaturset werden verkauft"
                    },
                    "25": {
                        "then": "Fahrradpumpen werden verkauft"
                    },
                    "26": {
                        "then": "Fahrradschlösser werden verkauft"
                    },
                    "3": {
                        "then": "Zigaretten werden verkauft"
                    },
                    "4": {
                        "then": "Kondome werden verkauft"
                    },
                    "5": {
                        "then": "Kaffee wird verkauft"
                    },
                    "6": {
                        "then": "Trinkwasser wird verkauft"
                    },
                    "7": {
                        "then": "Zeitungen werden verkauft"
                    },
                    "8": {
                        "then": "Fahrradschläuche werden verkauft"
                    },
                    "9": {
                        "then": "Milch wird verkauft"
                    }
                },
                "question": "Was wird in diesem Automaten verkauft?",
                "render": "Dieser Automat verkauft {vending}"
            }
        },
        "title": {
            "mappings": {
                "0": {
                    "then": "Verkaufsautomat {name}"
                },
                "1": {
                    "then": "Verkaufsautomat {brand}"
                }
            },
            "render": "Verkaufsautomat"
        }
    },
    "veterinary": {
        "name": "Tierärzte",
        "presets": {
            "0": {
                "description": "ein Tierarzt, der Hunde behandelt",
                "title": "ein Tierarzt"
            }
        },
        "tagRenderings": {
            "vetName": {
                "question": "Wie lautet der Name dieses Tierarztes?",
                "render": "Denne dyrl&aelig; hedder {name}"
            }
        },
        "title": {
            "render": "Tierarzt"
        }
    },
    "viewpoint": {
        "description": "Ein schöner Aussichtspunkt oder eine schöne Aussicht. Ideal zum Hinzufügen eines Bildes, wenn keine andere Kategorie passt",
        "name": "Aussichtspunkte",
        "presets": {
            "0": {
                "title": "eine aussichtspunkt"
            }
        },
        "tagRenderings": {
            "viewpoint-description": {
                "question": "Möchten Sie eine Beschreibung hinzufügen?"
            }
        },
        "title": {
            "render": "Aussichtspunkt"
        }
    },
    "village_green": {
        "description": "Eine Ebene mit Dorfangern (kommunale Grünflächen, aber nicht wirklich Parks)"
    },
    "visitor_information_centre": {
        "description": "Ein Besucherzentrum bietet Informationen über eine bestimmte Attraktion oder Sehenswürdigkeit, an der es sich befindet.",
        "name": "Besucherinformationszentrum",
        "title": {
            "mappings": {
                "1": {
                    "then": "{name}"
                }
            },
            "render": "{name}"
        }
    },
    "walls_and_buildings": {
        "description": "Spezielle Ebene, die alle Wände und Gebäude bereitstellt. Diese Ebene ist nützlich in Voreinstellungen für Objekte, die an Wänden platziert werden können (z. B. AEDs, Briefkästen, Eingänge, Adressen, Überwachungskameras, ...). Diese Ebene ist standardmäßig unsichtbar und kann vom Benutzer nicht umgeschaltet werden.",
        "tagRenderings": {
            "entrance_info": {
                "mappings": {
                    "0": {
                        "then": "Es wurde kein Eingang markiert"
                    },
                    "1": {
                        "then": "Keiner der {_entrance_count} Eingänge hat bisher Angaben zur Breite"
                    }
                },
                "render": {
                    "after": "{_entrances_count_without_width_count} Eingänge haben keine Angaben zur Breite",
                    "before": "<h3>Eingänge</h3>Das Gebäude hat {_entrances_count} Eingänge:",
                    "special": {
                        "tagrendering": "Ein <a href='#{id}'>Eingang</a> von {canonical(width)}"
                    }
                }
            }
        },
        "title": {
            "render": "Wand oder Gebäude"
        }
    },
    "waste_basket": {
        "description": "Dies ist ein öffentlicher Abfalleimer, in den Sie Ihren Müll entsorgen können.",
        "filter": {
            "0": {
                "options": {
                    "0": {
                        "question": "Alle Typen"
                    },
                    "1": {
                        "question": "Mülleimer für Zigaretten"
                    },
                    "2": {
                        "question": "Mülleimer für Drogen"
                    },
                    "3": {
                        "question": "Mülleimer für Hundekot"
                    },
                    "4": {
                        "question": "Mülleimer für allgemeinen Müll"
                    },
                    "5": {
                        "question": "Mülleimer für Nadeln und andere scharfe Gegenstände"
                    },
                    "6": {
                        "question": "Mülleimer für Plastik"
                    },
                    "7": {
                        "question": "Papierkorb für Kunststoffverpackungen, Metallverpackungen und Getränkekartons (Tetrapak)"
                    },
                    "8": {
                        "question": "Papierkorb für Papier"
                    }
                }
            },
            "1": {
                "options": {
                    "0": {
                        "question": "Abfalleimer mit Spender für (Hunde-)Kotbeutel"
                    }
                }
            }
        },
        "name": "Mülleimer",
        "presets": {
            "0": {
                "title": "einen Abfalleimer"
            }
        },
        "tagRenderings": {
            "dispensing_dog_bags": {
                "mappings": {
                    "0": {
                        "then": "Der Abfalleimer hat einen Spender für (Hunde-)Kotbeutel"
                    },
                    "1": {
                        "then": "Der Abfalleimer <b>hat keinen</b> Spender für (Hunde-)Kotbeutel"
                    },
                    "2": {
                        "then": "Dieser Abfalleimer <b>hat keinen</b> Spender für (Hunde-)Kotbeutel"
                    }
                },
                "question": "Hat der Abfalleimer einen Spender für (Hunde-)Kotbeutel?"
            },
            "waste-basket-waste-types": {
                "mappings": {
                    "0": {
                        "then": "Ein Abfalleimer für allgemeinen Müll"
                    },
                    "1": {
                        "then": "Der Abfalleimer ist für allgemeinen Restmüll"
                    },
                    "2": {
                        "then": "Der Abfalleimer ist für Hundekot"
                    },
                    "3": {
                        "then": "Der Abfalleimer ist für Zigaretten"
                    },
                    "4": {
                        "then": "Der Abfalleimer ist für Drogen"
                    },
                    "5": {
                        "then": "Der Abfalleimer ist für Nadeln und andere scharfe Gegenstände"
                    },
                    "6": {
                        "then": "Der Abfalleimer ist für Plastik"
                    },
                    "7": {
                        "then": "Ein Papierkorb für Kunststoffverpackungen, Metallverpackungen und Getränkekartons (Tetrapak)"
                    },
                    "8": {
                        "then": "Der Abfalleimer ist für Papier"
                    }
                },
                "question": "Um was für einen Abfalleimer handelt es sich?"
            }
        },
        "title": {
            "render": "Abfalleimer"
        }
    },
    "waste_disposal": {
        "description": "Entsorgungsbehälter, mittlerer bis großer Behälter zur Entsorgung von (Haushalts-)Abfällen",
        "filter": {
            "0": {
                "options": {
                    "0": {
                        "question": "Nur öffentliche Mülltonnen"
                    }
                }
            }
        },
        "name": "Mülltonnen und Müllcontainer",
        "presets": {
            "0": {
                "description": "Mittlere bis große Mülltonne für die Entsorgung von (Haushalts-)Abfällen",
                "title": "eine Mülltonne"
            }
        },
        "tagRenderings": {
            "access": {
                "mappings": {
                    "0": {
                        "then": "Jeder darf die Mülltonne nutzen"
                    },
                    "1": {
                        "then": "Niemand darf die Mülltonne nutzen (privat)"
                    },
                    "2": {
                        "then": "Nur Anwohner dürfen die Mülltonne nutzen"
                    }
                },
                "question": "Wer darf die Mülltonne nutzen?",
                "render": "Zugang: {access}"
            },
            "disposal-location": {
                "mappings": {
                    "0": {
                        "then": "Die Mülltonne befindet sich unter der Erde"
                    },
                    "1": {
                        "then": "Die Mülltonne befindet sich in einem Gebäude"
                    },
                    "2": {
                        "then": "Die Mülltonne bzw. der Müllcontainer befindet sich im Freien"
                    }
                },
                "question": "Wo befindet sich die Mülltonne?"
            },
            "type": {
                "mappings": {
                    "0": {
                        "then": "Dies ist eine Mülltonne oder ein Müllcontainer für (Haushalts-)Abfälle"
                    },
                    "1": {
                        "then": "Dies ist eigentlich ein Recyclingcontainer"
                    }
                },
                "question": "Was für ein Abfalleimer ist das?"
            }
        },
        "title": {
            "render": "Mülltonne"
        }
    },
    "windturbine": {
        "description": "Moderne Windmühlen zur Stromerzeugung",
        "name": "Windräder",
        "presets": {
            "0": {
                "title": "ein Windrad"
            }
        },
        "tagRenderings": {
            "turbine-diameter": {
                "question": "Wie groß ist der Rotordurchmesser der Windturbine in Meter?",
                "render": "Der Rotordurchmesser der Windturbine ist {rotor:diameter} Meter."
            },
            "turbine-height": {
                "question": "Wie hoch ist das Windrad (inklusive Rotorradius) in Metern?",
                "render": "Die Gesamthöhe dieses Windrads beträgt (einschließlich Rotorradius) {height} Meter."
            },
            "turbine-operator": {
                "question": "Wer betreibt das Windrad?",
                "render": "Die Windturbine wird betrieben von {operator}."
            },
            "turbine-output": {
                "question": "Wieviel Strom erzeugt das Windrad? (z.B. 2.3 MW)",
                "render": "Das Windrad erzeugt {generator:output:electricity} Strom."
            },
            "turbine-start-date": {
                "question": "Wann wurde das Windrad in Betrieb genommen?",
                "render": "Das Windrad wurde am {start_date} in Betrieb genommen."
            },
            "windturbine-fixme": {
                "question": "Gibt es einen Fehler in der Kartierung, den Sie hier nicht beheben konnten? (hinterlassen Sie eine Nachricht an OpenStreetMap-Experten)",
                "render": "Zusätzliche Informationen für OpenStreetMap-Experten: {fixme}"
            }
        },
        "title": {
            "mappings": {
                "0": {
                    "then": "{name}"
                }
            },
            "render": "Windrad"
        }
    }
}<|MERGE_RESOLUTION|>--- conflicted
+++ resolved
@@ -11189,12 +11189,9 @@
                     }
                 }
             },
-<<<<<<< HEAD
-=======
             "debug-title": {
                 "render": "<h3>Debugging-Optionen</h3>"
             },
->>>>>>> c97c2c0e
             "edit-profile": {
                 "render": {
                     "special": {
