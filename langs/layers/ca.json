--- conflicted
+++ resolved
@@ -3554,32 +3554,18 @@
                     "16": {
                         "then": "Aquí es pot reciclar plàstic"
                     },
-<<<<<<< HEAD
+                    "18": {
+                        "then": "Aquí es pot reciclar ferralla"
+                    },
                     "19": {
                         "then": "Aquí es poden reciclar sabates"
                     },
-                    "20": {
-                        "then": "Aquí es poden reciclar petits aparells electrònics"
-=======
-                    "18": {
-                        "then": "Aquí es pot reciclar ferralla"
-                    },
-                    "19": {
-                        "then": "Aquí es poden reciclar sabates"
->>>>>>> 5e95bd99
-                    },
                     "21": {
                         "then": "Aquí es poden reciclar petits aparells elèctrics"
                     },
-<<<<<<< HEAD
-=======
-                    "21": {
-                        "then": "Aquí es poden reciclar petits aparells elèctrics"
-                    },
                     "22": {
                         "then": "Aquí es poden reciclar agulles"
                     },
->>>>>>> 5e95bd99
                     "23": {
                         "then": "Ací es pot reciclar el rebuig"
                     }
