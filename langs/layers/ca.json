--- conflicted
+++ resolved
@@ -870,18 +870,6 @@
         }
     },
     "postoffices": {
-<<<<<<< HEAD
-        "filter": {
-            "0": {
-                "options": {
-                    "0": {
-                        "question": "Actualment obert"
-                    }
-                }
-            }
-        },
-=======
->>>>>>> c7652b16
         "name": "Oficines de correus",
         "presets": {
             "0": {
