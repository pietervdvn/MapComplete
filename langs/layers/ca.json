--- conflicted
+++ resolved
@@ -35,6 +35,33 @@
             "1": {
                 "title": "un mupi"
             },
+            "2": {
+                "title": "un mupi sobre la paret"
+            },
+            "3": {
+                "description": "Un xicotet tauló d'anuncics per a anuncis del veïnat, normalment destitat a peatons",
+                "title": "un tauló d'anunis"
+            },
+            "4": {
+                "description": "Una extructura cilíndica exterior que mostra publicitat",
+                "title": "una columna"
+            },
+            "5": {
+                "title": "una bandera"
+            },
+            "6": {
+                "title": "una pantalla"
+            },
+            "7": {
+                "title": "una patalla sobre una paret"
+            },
+            "8": {
+                "description": "Una peça de tèxtil impermeable amb un missatge imprès, fixada permanentment a una paret",
+                "title": "una lona"
+            },
+            "9": {
+                "title": "un tòtem"
+            },
             "10": {
                 "description": "S'utilitza per a cartells publicitaris, rètols de neó, logotips i cartells en entrades institucionals",
                 "title": "un lletrer"
@@ -44,33 +71,6 @@
             },
             "12": {
                 "title": "una paret pintada"
-            },
-            "2": {
-                "title": "un mupi sobre la paret"
-            },
-            "3": {
-                "description": "Un xicotet tauló d'anuncics per a anuncis del veïnat, normalment destitat a peatons",
-                "title": "un tauló d'anunis"
-            },
-            "4": {
-                "description": "Una extructura cilíndica exterior que mostra publicitat",
-                "title": "una columna"
-            },
-            "5": {
-                "title": "una bandera"
-            },
-            "6": {
-                "title": "una pantalla"
-            },
-            "7": {
-                "title": "una patalla sobre una paret"
-            },
-            "8": {
-                "description": "Una peça de tèxtil impermeable amb un missatge imprès, fixada permanentment a una paret",
-                "title": "una lona"
-            },
-            "9": {
-                "title": "un tòtem"
             }
         },
         "tagRenderings": {
@@ -165,32 +165,32 @@
                     "1": {
                         "then": "Açò és un tauló d'anunis"
                     },
+                    "2": {
+                        "then": "Açò és una columna"
+                    },
+                    "3": {
+                        "then": "Açò és una bandera"
+                    },
+                    "4": {
+                        "then": "Açò és un mupi"
+                    },
+                    "5": {
+                        "then": "Açò és una pantalla"
+                    },
+                    "6": {
+                        "then": "Açò és una esculptura"
+                    },
+                    "7": {
+                        "then": "Açò és un cartell"
+                    },
+                    "8": {
+                        "then": "Açò és una lona (una peça de tèxtil impermeable amb un missatge publicitari)"
+                    },
+                    "9": {
+                        "then": "Açò és un tòtem"
+                    },
                     "10": {
                         "then": "Açò és una paret pintada"
-                    },
-                    "2": {
-                        "then": "Açò és una columna"
-                    },
-                    "3": {
-                        "then": "Açò és una bandera"
-                    },
-                    "4": {
-                        "then": "Açò és un mupi"
-                    },
-                    "5": {
-                        "then": "Açò és una pantalla"
-                    },
-                    "6": {
-                        "then": "Açò és una esculptura"
-                    },
-                    "7": {
-                        "then": "Açò és un cartell"
-                    },
-                    "8": {
-                        "then": "Açò és una lona (una peça de tèxtil impermeable amb un missatge publicitari)"
-                    },
-                    "9": {
-                        "then": "Açò és un tòtem"
                     }
                 },
                 "question": "Quin tipus d'element publicitari és aquest?",
@@ -205,32 +205,32 @@
                 "1": {
                     "then": "Tauló d'anuncis"
                 },
+                "2": {
+                    "then": "Mupi"
+                },
+                "3": {
+                    "then": "Columna"
+                },
+                "4": {
+                    "then": "Bandera"
+                },
+                "5": {
+                    "then": "Pantalla"
+                },
+                "6": {
+                    "then": "Esculptura"
+                },
+                "7": {
+                    "then": "Cartell"
+                },
+                "8": {
+                    "then": "Lona"
+                },
+                "9": {
+                    "then": "Tòtem"
+                },
                 "10": {
                     "then": "Paret Pintada"
-                },
-                "2": {
-                    "then": "Mupi"
-                },
-                "3": {
-                    "then": "Columna"
-                },
-                "4": {
-                    "then": "Bandera"
-                },
-                "5": {
-                    "then": "Pantalla"
-                },
-                "6": {
-                    "then": "Esculptura"
-                },
-                "7": {
-                    "then": "Cartell"
-                },
-                "8": {
-                    "then": "Lona"
-                },
-                "9": {
-                    "then": "Tòtem"
                 }
             }
         }
@@ -312,6 +312,30 @@
                     "1": {
                         "then": "Mural"
                     },
+                    "2": {
+                        "then": "Pintura"
+                    },
+                    "3": {
+                        "then": "Escultura"
+                    },
+                    "4": {
+                        "then": "Estàtua"
+                    },
+                    "5": {
+                        "then": "Bust"
+                    },
+                    "6": {
+                        "then": "Pedra"
+                    },
+                    "7": {
+                        "then": "Instal·lació"
+                    },
+                    "8": {
+                        "then": "Grafiti"
+                    },
+                    "9": {
+                        "then": "Relleu"
+                    },
                     "10": {
                         "then": "Azulejo (Rajoles decoratives espanyoles i portugueses)"
                     },
@@ -320,30 +344,6 @@
                     },
                     "12": {
                         "then": "Tallat a la fusta"
-                    },
-                    "2": {
-                        "then": "Pintura"
-                    },
-                    "3": {
-                        "then": "Escultura"
-                    },
-                    "4": {
-                        "then": "Estàtua"
-                    },
-                    "5": {
-                        "then": "Bust"
-                    },
-                    "6": {
-                        "then": "Pedra"
-                    },
-                    "7": {
-                        "then": "Instal·lació"
-                    },
-                    "8": {
-                        "then": "Grafiti"
-                    },
-                    "9": {
-                        "then": "Relleu"
                     }
                 },
                 "question": "Quin tipus d'obra és aquesta peça?",
@@ -1820,6 +1820,30 @@
                     "1": {
                         "question": "Té un connector <div style='display: inline-block'><b><b>Schuko</b> sense pin de terra (CEE7/4 tipus F)</b> <img style='width:1rem; display: inline-block' src='./assets/layers/charging_station/CEE7_4F.svg'/></div> connector"
                     },
+                    "2": {
+                        "question": "Té un connector <div style='display: inline-block'><b><b>endoll de paret Europeu</b> amb un pin de terra (CEE7/4 tipus F)</b><img style='width:1rem; display: inline-block' src='./assets/layers/charging_station/TypeE.svg'/></div>"
+                    },
+                    "3": {
+                        "question": "Té un connector <div style='display: inline-block'><b><b>Chademo</b></b> <img style='width:1rem; display: inline-block' src='./assets/layers/charging_station/Chademo_type4.svg'/></div>"
+                    },
+                    "4": {
+                        "question": "Té un connector <div style='display: inline-block'><b><b>Tipus 1 amb cable</b> (J1772)</b><img style='width:1rem; display: inline-block' src='./assets/layers/charging_station/Type1_J1772.svg'/></div>"
+                    },
+                    "5": {
+                        "question": "Té un connector <div style='display: inline-block'><b>Tipus 1<i>sense</i>cable (J1772)</b><img style='width:1rem; display: inline-block' src='./assets/layers/charging_station/Type1_J1772.svg'/></div>"
+                    },
+                    "6": {
+                        "question": "Té un connector <div style='display: inline-block'><b>Tipus 1 CSS (Combo Tipus 1)</b><img style='width:1rem; display: inline-block' src='./assets/layers/charging_station/Type1-ccs.svg'/></div>"
+                    },
+                    "7": {
+                        "question": "Té un connector <div style='display: inline-block'><b><b>Tesla Supercharger</b></b><img style='width:1rem; display: inline-block' src='./assets/layers/charging_station/Tesla-hpwc-model-s.svg'/></div>"
+                    },
+                    "8": {
+                        "question": "Té un connector <div style='display: inline-block'><b><b>Tipus 2</b> (mennekes)</b><img style='width:1rem; display: inline-block' src='./assets/layers/charging_station/Type2_socket.svg'/></div>"
+                    },
+                    "9": {
+                        "question": "Té un connector <div style='display: inline-block'><b><b> Tipus 2 CCS</b> (mennekes)</b> <img style='width:1rem; display: inline-block' src='./assets/layers/charging_station/Type2_CCS.svg'/></div>"
+                    },
                     "10": {
                         "question": "Té un connector <div style='display: inline-block'><b><b>Tipus 2 amb cable</b> (mennekes)</b> <img style='width:1rem; display: inline-block' src='./assets/layers/charging_station/Type2_tethered.svg'/></div>"
                     },
@@ -1840,30 +1864,6 @@
                     },
                     "16": {
                         "question": "Té un connector <div style='display: inline-block'><b><b>Bosch Active Connect amb 5 pins</b> i cable</b><img style='width:1rem; display: inline-block' src='./assets/layers/charging_station/bosch-5pin.svg'/></div>"
-                    },
-                    "2": {
-                        "question": "Té un connector <div style='display: inline-block'><b><b>endoll de paret Europeu</b> amb un pin de terra (CEE7/4 tipus F)</b><img style='width:1rem; display: inline-block' src='./assets/layers/charging_station/TypeE.svg'/></div>"
-                    },
-                    "3": {
-                        "question": "Té un connector <div style='display: inline-block'><b><b>Chademo</b></b> <img style='width:1rem; display: inline-block' src='./assets/layers/charging_station/Chademo_type4.svg'/></div>"
-                    },
-                    "4": {
-                        "question": "Té un connector <div style='display: inline-block'><b><b>Tipus 1 amb cable</b> (J1772)</b><img style='width:1rem; display: inline-block' src='./assets/layers/charging_station/Type1_J1772.svg'/></div>"
-                    },
-                    "5": {
-                        "question": "Té un connector <div style='display: inline-block'><b>Tipus 1<i>sense</i>cable (J1772)</b><img style='width:1rem; display: inline-block' src='./assets/layers/charging_station/Type1_J1772.svg'/></div>"
-                    },
-                    "6": {
-                        "question": "Té un connector <div style='display: inline-block'><b>Tipus 1 CSS (Combo Tipus 1)</b><img style='width:1rem; display: inline-block' src='./assets/layers/charging_station/Type1-ccs.svg'/></div>"
-                    },
-                    "7": {
-                        "question": "Té un connector <div style='display: inline-block'><b><b>Tesla Supercharger</b></b><img style='width:1rem; display: inline-block' src='./assets/layers/charging_station/Tesla-hpwc-model-s.svg'/></div>"
-                    },
-                    "8": {
-                        "question": "Té un connector <div style='display: inline-block'><b><b>Tipus 2</b> (mennekes)</b><img style='width:1rem; display: inline-block' src='./assets/layers/charging_station/Type2_socket.svg'/></div>"
-                    },
-                    "9": {
-                        "question": "Té un connector <div style='display: inline-block'><b><b> Tipus 2 CCS</b> (mennekes)</b> <img style='width:1rem; display: inline-block' src='./assets/layers/charging_station/Type2_CCS.svg'/></div>"
                     }
                 }
             }
@@ -1919,6 +1919,30 @@
                     "1": {
                         "then": "<b>Endoll de paret Schuko</b> sense pin a terra (CEE7/4 tipus F)"
                     },
+                    "2": {
+                        "then": "<b>Endoll de paret Europeu</b> amb pin de terra (CEE7/4 tipus E)"
+                    },
+                    "3": {
+                        "then": "<b>Endoll de paret Europeu</b> amb pin a terra (CEE7/4 tipus E)"
+                    },
+                    "4": {
+                        "then": "<b>Chademo</b>"
+                    },
+                    "5": {
+                        "then": "<b>Chademo</b>"
+                    },
+                    "6": {
+                        "then": "<b>Tipus 1 amb cable</b> (J1772)"
+                    },
+                    "7": {
+                        "then": "<b>Tipus 1 amb cable</b> (J1772)"
+                    },
+                    "8": {
+                        "then": "<b>Tipus 1 <i>sense</i> cable</b> (J1772)"
+                    },
+                    "9": {
+                        "then": "<b>Tipus 1 <i>sense</i> cable</b> (J1772)"
+                    },
                     "10": {
                         "then": "<b>CSS 1Tipus 1</b> (també conegut com Tipus 1 combo)"
                     },
@@ -1949,9 +1973,6 @@
                     "19": {
                         "then": "<b>Tipus 2 amb cable</b> (mennekes)"
                     },
-                    "2": {
-                        "then": "<b>Endoll de paret Europeu</b> amb pin de terra (CEE7/4 tipus E)"
-                    },
                     "20": {
                         "then": "<b>CSS Supercarregador Tesla</b> (tipus2_css de la marca)"
                     },
@@ -1982,32 +2003,11 @@
                     "29": {
                         "then": "<b>Bosch Active Connect amb 3 pins</b> i cable"
                     },
-                    "3": {
-                        "then": "<b>Endoll de paret Europeu</b> amb pin a terra (CEE7/4 tipus E)"
-                    },
                     "30": {
                         "then": "<b>Bosch Active Connect amb 5 pins</b> i cable"
                     },
                     "31": {
                         "then": "<b>Bosch Active Connect amb 5 pins</b> i cable"
-                    },
-                    "4": {
-                        "then": "<b>Chademo</b>"
-                    },
-                    "5": {
-                        "then": "<b>Chademo</b>"
-                    },
-                    "6": {
-                        "then": "<b>Tipus 1 amb cable</b> (J1772)"
-                    },
-                    "7": {
-                        "then": "<b>Tipus 1 amb cable</b> (J1772)"
-                    },
-                    "8": {
-                        "then": "<b>Tipus 1 <i>sense</i> cable</b> (J1772)"
-                    },
-                    "9": {
-                        "then": "<b>Tipus 1 <i>sense</i> cable</b> (J1772)"
                     }
                 },
                 "question": "Quins tipus de connexions de càrrega estan disponibles aquí?"
@@ -2841,20 +2841,20 @@
                     "1": {
                         "then": "Aquest carril bici està pavimentat"
                     },
+                    "2": {
+                        "then": "Aquest carril bici està fet d'asfalt"
+                    },
+                    "4": {
+                        "then": "Aquest carril bici està fet de formigó"
+                    },
+                    "8": {
+                        "then": "Aquest carril bici està fet de fusta"
+                    },
+                    "9": {
+                        "then": "Aquesta via ciclista està feta de grava"
+                    },
                     "10": {
                         "then": "Aquesta via ciclista està feta de gravilla"
-                    },
-                    "2": {
-                        "then": "Aquest carril bici està fet d'asfalt"
-                    },
-                    "4": {
-                        "then": "Aquest carril bici està fet de formigó"
-                    },
-                    "8": {
-                        "then": "Aquest carril bici està fet de fusta"
-                    },
-                    "9": {
-                        "then": "Aquesta via ciclista està feta de grava"
                     }
                 },
                 "question": "De què està feta la superfície d'aquest carrer?",
@@ -3973,6 +3973,30 @@
                     "1": {
                         "then": "Això és una fregiduria"
                     },
+                    "2": {
+                        "then": "Principalment serveix pasta"
+                    },
+                    "3": {
+                        "then": "Aquesta és una botiga de kebabs"
+                    },
+                    "4": {
+                        "then": "Això és un sandvitxeria"
+                    },
+                    "5": {
+                        "then": "Aquí es serveixen hamburgueses"
+                    },
+                    "6": {
+                        "then": "Aquí es serveix sushi"
+                    },
+                    "7": {
+                        "then": "Aquí es serveix cafè"
+                    },
+                    "8": {
+                        "then": "Això és un restaurant italià (que serveix més que pasta i pizza)"
+                    },
+                    "9": {
+                        "then": "Aquí es serveixen plats francesos"
+                    },
                     "10": {
                         "then": "Aquí es serveixen plats xinesos"
                     },
@@ -3987,30 +4011,6 @@
                     },
                     "14": {
                         "then": "Aquí es serveixen plats tailandesos"
-                    },
-                    "2": {
-                        "then": "Principalment serveix pasta"
-                    },
-                    "3": {
-                        "then": "Aquesta és una botiga de kebabs"
-                    },
-                    "4": {
-                        "then": "Això és un sandvitxeria"
-                    },
-                    "5": {
-                        "then": "Aquí es serveixen hamburgueses"
-                    },
-                    "6": {
-                        "then": "Aquí es serveix sushi"
-                    },
-                    "7": {
-                        "then": "Aquí es serveix cafè"
-                    },
-                    "8": {
-                        "then": "Això és un restaurant italià (que serveix més que pasta i pizza)"
-                    },
-                    "9": {
-                        "then": "Aquí es serveixen plats francesos"
                     }
                 },
                 "question": "Quin menjar es serveix aquí?",
@@ -4252,18 +4252,14 @@
             },
             "ghost_bike-source": {
                 "question": "En quina pàgina web es pot trobar més informació sobre la bicicleta blanca o l'accident?",
-<<<<<<< HEAD
                 "render": {
                     "special": {
                         "text": "Més informació disponible"
                     }
                 }
-=======
-                "render": "<a href='{source}' target='_blank'>Més informació disponible</a>"
             },
             "ghost_bike-start_date": {
                 "question": "Quan es va instal·lar aquesta bicicleta Ghost?"
->>>>>>> d7c76b7f
             }
         },
         "title": {
@@ -6046,6 +6042,30 @@
                     "1": {
                         "question": "Reciclatge de piles"
                     },
+                    "2": {
+                        "question": "Reciclatge de cartrons de begudes"
+                    },
+                    "3": {
+                        "question": "Reciclatge de llaunes"
+                    },
+                    "4": {
+                        "question": "Reciclatge de roba"
+                    },
+                    "5": {
+                        "question": "Reciclatge d'oli de cuina"
+                    },
+                    "6": {
+                        "question": "Reciclatge d'oli de motor"
+                    },
+                    "7": {
+                        "question": "Reciclatge de tubs fluorescents"
+                    },
+                    "8": {
+                        "question": "Reciclatge de residus verds"
+                    },
+                    "9": {
+                        "question": "Reciclatge d'ampolles de vidre"
+                    },
                     "10": {
                         "question": "Reciclatge de vidre"
                     },
@@ -6076,35 +6096,11 @@
                     "19": {
                         "question": "Reciclatge del rebuig"
                     },
-                    "2": {
-                        "question": "Reciclatge de cartrons de begudes"
-                    },
                     "20": {
                         "question": "Reciclatge de cartutxos d'impressora"
                     },
                     "21": {
                         "question": "Reciclatge de bicicletes"
-                    },
-                    "3": {
-                        "question": "Reciclatge de llaunes"
-                    },
-                    "4": {
-                        "question": "Reciclatge de roba"
-                    },
-                    "5": {
-                        "question": "Reciclatge d'oli de cuina"
-                    },
-                    "6": {
-                        "question": "Reciclatge d'oli de motor"
-                    },
-                    "7": {
-                        "question": "Reciclatge de tubs fluorescents"
-                    },
-                    "8": {
-                        "question": "Reciclatge de residus verds"
-                    },
-                    "9": {
-                        "question": "Reciclatge d'ampolles de vidre"
                     }
                 }
             },
@@ -6172,6 +6168,30 @@
                     "1": {
                         "then": "Aquí es poden reciclar els cartons de begudes"
                     },
+                    "2": {
+                        "then": "Aquí es poden reciclar llaunes"
+                    },
+                    "3": {
+                        "then": "Aquí es pot reciclar roba"
+                    },
+                    "4": {
+                        "then": "Aquí es pot reciclar oli de cuina"
+                    },
+                    "5": {
+                        "then": "Aquí es pot reciclar oli de motor"
+                    },
+                    "6": {
+                        "then": "Aquí es poden reciclar tub fluroescents"
+                    },
+                    "7": {
+                        "then": "Aquí es poden reciclar residus verds"
+                    },
+                    "8": {
+                        "then": "Ací es poden reciclar residus orgànics"
+                    },
+                    "9": {
+                        "then": "Aquí es poden reciclar ampolles de vidre"
+                    },
                     "10": {
                         "then": "Aquí es pot reciclar vidre"
                     },
@@ -6202,9 +6222,6 @@
                     "19": {
                         "then": "Aquí es poden reciclar sabates"
                     },
-                    "2": {
-                        "then": "Aquí es poden reciclar llaunes"
-                    },
                     "20": {
                         "then": "Aquí es poden reciclar petits electrodomèstics"
                     },
@@ -6219,27 +6236,6 @@
                     },
                     "24": {
                         "then": "Aquí es poden reciclar bicicletes"
-                    },
-                    "3": {
-                        "then": "Aquí es pot reciclar roba"
-                    },
-                    "4": {
-                        "then": "Aquí es pot reciclar oli de cuina"
-                    },
-                    "5": {
-                        "then": "Aquí es pot reciclar oli de motor"
-                    },
-                    "6": {
-                        "then": "Aquí es poden reciclar tub fluroescents"
-                    },
-                    "7": {
-                        "then": "Aquí es poden reciclar residus verds"
-                    },
-                    "8": {
-                        "then": "Ací es poden reciclar residus orgànics"
-                    },
-                    "9": {
-                        "then": "Aquí es poden reciclar ampolles de vidre"
                     }
                 },
                 "question": "Què es pot reciclar aquí?"
@@ -6754,35 +6750,35 @@
                     "1": {
                         "then": "Aquest fanal utilitza LED"
                     },
+                    "2": {
+                        "then": "Aquest fanal utilitza il·luminació incandescent"
+                    },
+                    "3": {
+                        "then": "Aquest fanal utilitza il·luminació halògena"
+                    },
+                    "4": {
+                        "then": "Aquest fanal utilitza làmpades de descàrrega (tipus desconegut)"
+                    },
+                    "5": {
+                        "then": "Aquest fanal utilitza una làmpada de vapor de mercuri (lleugerament blau)"
+                    },
+                    "6": {
+                        "then": "Aquest fanal utilitza làmpades d'halogenurs metàl·lics (blanc brillant)"
+                    },
+                    "7": {
+                        "then": "Aquest fanal utilitza il·luminació fluorescent"
+                    },
+                    "8": {
+                        "then": "Aquest fanal utilitza làmpades de sodi (tipus desconegut)"
+                    },
+                    "9": {
+                        "then": "Aquest fanal utilitza làmpades de sodi de baixa pressió (taronja monocroma)"
+                    },
                     "10": {
                         "then": "Aquest fanal utilitza làmpades de sodi d'alta pressió (taronja amb blanc)"
                     },
                     "11": {
                         "then": "Aquest fanal s'il·lumina amb gas"
-                    },
-                    "2": {
-                        "then": "Aquest fanal utilitza il·luminació incandescent"
-                    },
-                    "3": {
-                        "then": "Aquest fanal utilitza il·luminació halògena"
-                    },
-                    "4": {
-                        "then": "Aquest fanal utilitza làmpades de descàrrega (tipus desconegut)"
-                    },
-                    "5": {
-                        "then": "Aquest fanal utilitza una làmpada de vapor de mercuri (lleugerament blau)"
-                    },
-                    "6": {
-                        "then": "Aquest fanal utilitza làmpades d'halogenurs metàl·lics (blanc brillant)"
-                    },
-                    "7": {
-                        "then": "Aquest fanal utilitza il·luminació fluorescent"
-                    },
-                    "8": {
-                        "then": "Aquest fanal utilitza làmpades de sodi (tipus desconegut)"
-                    },
-                    "9": {
-                        "then": "Aquest fanal utilitza làmpades de sodi de baixa pressió (taronja monocroma)"
                     }
                 },
                 "question": "Quin tipus d'il·luminació utilitza aquest fanal?"
