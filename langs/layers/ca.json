{
    "address": {
        "description": "Adreces",
        "name": "Adreces conegudes a OSM",
        "tagRenderings": {
            "fixme": {
                "question": "Què s’hauria de corregir aquí? Exposa-ho"
            },
            "housenumber": {
                "mappings": {
                    "0": {
                        "then": "Aquest edifici no té número"
                    }
                },
                "question": "Quin és el número d'aquesta casa?",
                "render": "El número de porta és <b>{addr:housenumber}</b>"
            },
            "street": {
                "question": "A quin carrer es troba l'adreça?",
                "render": "L'adreça està a aquest carrer <b>{addr:street}</b>"
            }
        },
        "title": {
            "render": "Adreça coneguda"
        }
    },
    "advertising": {
        "description": "Completarem les dades dels elements publicitaris amb referència, operador i il·luminació",
        "name": "Publicitat",
        "presets": {
            "0": {
                "description": "Una estructura publicitària gran a l'exterior, que normalment es troba a zones transitades com ara al costat de carreteres amb molta intensitat",
                "title": "una tanca publicitària"
            },
            "1": {
                "title": "un mupi"
            },
            "10": {
                "description": "S'utilitza per a cartells publicitaris, rètols de neó, logotips i cartells en entrades institucionals",
                "title": "un lletrer"
            },
            "11": {
                "title": "una escupltura"
            },
            "12": {
                "title": "una paret pintada"
            },
            "2": {
                "title": "un mupi sobre la paret"
            },
            "3": {
                "description": "Un xicotet tauló d'anuncics per a anuncis del veïnat, normalment destitat a peatons",
                "title": "un tauló d'anunis"
            },
            "4": {
                "description": "Una extructura cilíndica exterior que mostra publicitat",
                "title": "una columna"
            },
            "5": {
                "title": "una bandera"
            },
            "6": {
                "title": "una pantalla"
            },
            "7": {
                "title": "una patalla sobre una paret"
            },
            "8": {
                "description": "Una peça de tèxtil impermeable amb un missatge imprès, fixada permanentment a una paret",
                "title": "una lona"
            },
            "9": {
                "title": "un tòtem"
            }
        },
        "tagRenderings": {
            "Sides": {
                "mappings": {
                    "0": {
                        "then": "Aquest mupi té publicitat a un únic costat"
                    },
                    "1": {
                        "then": "Aquest mupi té publicitat pels dos costas"
                    }
                },
                "question": "Per quants costats pots veure publicitat?"
            },
            "animated": {
                "mappings": {
                    "0": {
                        "then": "<b>Estàtic</b>, sempre mostra el mateix missatge"
                    },
                    "1": {
                        "then": "Aquest objecte té una <b>pantalla digital</b> integrada per a mostrar els preus o algun altre missatge"
                    },
                    "2": {
                        "then": "<b>Trivision</b> - la tanca publicitària consta de molts prismes triangulars que giren regularment"
                    },
                    "3": {
                        "then": "Cartells <b>Rotatius</b>"
                    },
                    "4": {
                        "then": "<b>Rota</b> sobre si mateix"
                    }
                },
                "question": "Com canvien els anuncis d'aquest element?"
            },
            "luminous_or_lit_advertising": {
                "override": {
                    "+mappings": {
                        "0": {
                            "then": "Aquesta és una llum de tub de neó"
                        }
                    }
                }
            },
            "message_type": {
                "mappings": {
                    "0": {
                        "then": "Missatge comercial"
                    },
                    "1": {
                        "then": "Informació municipal"
                    },
                    "2": {
                        "then": "Informació de seguretat"
                    },
                    "3": {
                        "then": "Publicitat electoral"
                    },
                    "4": {
                        "then": "Informació sobre teatres, concerts, …"
                    },
                    "5": {
                        "then": "Missatge d'organitzacions sense ànim de lucre"
                    },
                    "6": {
                        "then": "Per a expressar la teua opinió"
                    },
                    "7": {
                        "then": "Missatge religiós"
                    },
                    "8": {
                        "then": "Cartell de financiació"
                    },
                    "9": {
                        "then": "Un mapa"
                    }
                },
                "question": "Quin tipus de missatge es mostra?"
            },
            "operator": {
                "question": "Qui opera aquest element?",
                "render": "L'operador és {operator}"
            },
            "ref": {
                "question": "Quin és el número de refèrencia?",
                "render": "El número de referència és {ref}"
            },
            "type": {
                "mappings": {
                    "0": {
                        "then": "Açò és una tanca publicitària"
                    },
                    "1": {
                        "then": "Açò és un tauló d'anunis"
                    },
                    "10": {
                        "then": "Açò és una paret pintada"
                    },
                    "2": {
                        "then": "Açò és una columna"
                    },
                    "3": {
                        "then": "Açò és una bandera"
                    },
                    "4": {
                        "then": "Açò és un mupi"
                    },
                    "5": {
                        "then": "Açò és una pantalla"
                    },
                    "6": {
                        "then": "Açò és una esculptura"
                    },
                    "7": {
                        "then": "Açò és un cartell"
                    },
                    "8": {
                        "then": "Açò és una lona (una peça de tèxtil impermeable amb un missatge publicitari)"
                    },
                    "9": {
                        "then": "Açò és un tòtem"
                    }
                },
                "question": "Quin tipus d'element publicitari és aquest?",
                "render": "Açò és un {advertising}"
            }
        },
        "title": {
            "mappings": {
                "0": {
                    "then": "Tanca publicitària"
                },
                "1": {
                    "then": "Tauló d'anuncis"
                },
                "10": {
                    "then": "Paret Pintada"
                },
                "2": {
                    "then": "Mupi"
                },
                "3": {
                    "then": "Columna"
                },
                "4": {
                    "then": "Bandera"
                },
                "5": {
                    "then": "Pantalla"
                },
                "6": {
                    "then": "Esculptura"
                },
                "7": {
                    "then": "Cartell"
                },
                "8": {
                    "then": "Lona"
                },
                "9": {
                    "then": "Tòtem"
                }
            }
        }
    },
    "ambulancestation": {
        "description": "Una estició d'abulàncies és una àrea per a emmagatzemar ambulàncies, equipament mèdic, equips de protecció personal i altres subministraments mèdics.",
        "name": "Mapa d'estacions d'ambulàncies",
        "presets": {
            "0": {
                "description": "Afegeix una estació d'ambulàncies al mapa",
                "title": "una estació d'ambulàncies"
            }
        },
        "tagRenderings": {
            "ambulance-agency": {
                "question": "Quina agència opera aquesta estació?",
                "render": "Aquesta estació l'opera {operator}."
            },
            "ambulance-name": {
                "question": "Quin és el nom d'aquesta estació d'ambulàncies?",
                "render": "Aquesta estació es diu {name}."
            },
            "ambulance-operator-type": {
                "mappings": {
                    "0": {
                        "then": "El govern opera aquesta estació."
                    },
                    "1": {
                        "then": "Aquesta estació l'opera una comunitat o organització informal."
                    },
                    "2": {
                        "then": "Aquesta estació l'opera un grup formal de voluntaris."
                    },
                    "3": {
                        "then": "Aquesta estació l'opera una entitat privada."
                    }
                },
                "question": "Com es classifica l'operador de l'estació?",
                "render": "L'operadora és una entitat del tipus {operator:type}."
            },
            "ambulance-place": {
                "question": "On es troba aquesta estació? (p.e. nom del barri, poble o ciutat)",
                "render": "Aquesta estació es troba a {addr:place}."
            },
            "ambulance-street": {
                "question": "Quin és el nom del carrer on es troba l'estació?",
                "render": "Aquesta estació es troba al costat d'una via anomenada {addr:street}."
            }
        },
        "title": {
            "render": "Estació d'Ambulàncies"
        }
    },
    "artwork": {
        "description": "Un mapa obert d'estàtues, busts, grafitis i altres obres d'art del tot el món",
        "name": "Obres d'art",
        "presets": {
            "0": {
                "title": "una obra d'art"
            },
            "1": {
                "title": "una obra d'art en una paret"
            }
        },
        "tagRenderings": {
            "artwork-artist-wikidata": {
                "question": "Qui va crear aquesta obra d'art?",
                "render": "Aquesta obra d'art la va crear {wikidata_label(artist:wikidata):font-weight:bold}<br/>{wikipedia(artist:wikidata)}"
            },
            "artwork-artist_name": {
                "question": "Quin artista va crear açò?",
                "render": "Creat per {artist_name}"
            },
            "artwork-artwork_type": {
                "mappings": {
                    "0": {
                        "then": "Arquitectura"
                    },
                    "1": {
                        "then": "Mural"
                    },
                    "10": {
                        "then": "Azulejo (Rajoles decoratives espanyoles i portugueses)"
                    },
                    "11": {
                        "then": "Enrajolat"
                    },
                    "12": {
                        "then": "Tallat a la fusta"
                    },
                    "2": {
                        "then": "Pintura"
                    },
                    "3": {
                        "then": "Escultura"
                    },
                    "4": {
                        "then": "Estàtua"
                    },
                    "5": {
                        "then": "Bust"
                    },
                    "6": {
                        "then": "Pedra"
                    },
                    "7": {
                        "then": "Instal·lació"
                    },
                    "8": {
                        "then": "Grafiti"
                    },
                    "9": {
                        "then": "Relleu"
                    }
                },
                "question": "Quin tipus d'obra és aquesta peça?",
                "render": "Aquesta és un {artwork_type}"
            },
            "artwork-website": {
                "question": "Hi ha un lloc web amb més informació sobre aquesta obra d'art?",
                "render": {
                    "special": {
                        "text": "Més informació a aquesta pàgina web"
                    }
                }
            },
            "artwork_subject": {
                "question": "Què representa aquesta obra d'art?",
                "render": "Aquesta obra d'art representa {wikidata_label(subject:wikidata)}{wikipedia(subject:wikidata)}"
            },
            "doubles_as_bench": {
                "mappings": {
                    "0": {
                        "then": "Aquesta obra d'art també serveix com a banc"
                    },
                    "1": {
                        "then": "Aquesta obra d'art no serveix com a banc"
                    },
                    "2": {
                        "then": "Aquesta obra d'art no serveix com a un banc"
                    }
                },
                "question": "Aquesta obra d'art serveix com a un banc?"
            }
        },
        "title": {
            "mappings": {
                "0": {
                    "then": "Obra d'art <i>{name}</i>"
                }
            },
            "render": "Obra d'art"
        }
    },
    "atm": {
        "description": "Caixers automàtics per a retirar diners",
        "filter": {
            "1": {
                "options": {
                    "0": {
                        "question": "Amb sortida de veu"
                    }
                }
            }
        },
        "name": "Caixers Automàtics",
        "presets": {
            "0": {
                "title": "un caixer automàtic"
            }
        },
        "tagRenderings": {
            "brand": {
                "freeform": {
                    "placeholder": "Nom de la marca"
                },
                "question": "De quina marca és aquest caixer?",
                "render": "La marca d'aquest caixer és {brand}"
            },
            "cash_in": {
                "mappings": {
                    "0": {
                        "then": "Probablement no pots ingressar diners a aquest caixer"
                    },
                    "1": {
                        "then": "Pots dipositar diners a aquest caixer"
                    },
                    "2": {
                        "then": "No pots dipositar diners a aquest caixer"
                    }
                },
                "question": "Pots dipositar diners a aquest caixer?"
            },
            "cash_out": {
                "mappings": {
                    "0": {
                        "then": "Pots retirar diners a aquest caixer"
                    },
                    "1": {
                        "then": "Pots retirar diners des d'aquest caixer"
                    },
                    "2": {
                        "then": "No pots retirar diners des d'aquest caixer"
                    }
                },
                "question": "Pots retirar diners des d'aquest caixer?"
            },
            "cash_out-denominations-notes": {
                "mappings": {
                    "0": {
                        "then": "es poden retirar bitllets de 5 euros"
                    },
                    "1": {
                        "then": "es poden retirar bitllets de 10 euros"
                    },
                    "2": {
                        "then": "es poden retirar bitllets de 20 euros"
                    },
                    "3": {
                        "then": "es poden retirar bitllets de 50 euros"
                    },
                    "4": {
                        "then": "es poden retirar bitllets de 100 euros"
                    },
                    "5": {
                        "then": "es poden retirar bitllets de 200 euros"
                    },
                    "6": {
                        "then": "es poden retirar bitllets de 500 euros"
                    }
                },
                "question": "Quins bitllets pots retirar aquí?"
            },
            "name": {
                "render": "El nom d'aquest caixer és {name}"
            },
            "operator": {
                "freeform": {
                    "placeholder": "Operador"
                },
                "question": "Quina companyia opera aquest caixer?",
                "render": "{operator} opera aquest caixer"
            },
            "speech_output": {
                "mappings": {
                    "0": {
                        "then": "Aquest caixer té lector de pantalla, normalment disponible a través d'un connector d'auriculars \"jack\""
                    },
                    "1": {
                        "then": "Aquest caixer no té lector de pantalla"
                    }
                },
                "question": "Aquest caixer té un lector de pantalla per a usuaris amb discapacitat visual?"
            },
            "speech_output_language": {
                "render": {
                    "special": {
                        "question": "En quins idiomes té sortida de veu aquest caixer?",
                        "render_list_item": "Aquest caixer té sortida de veu en {language():font-bold}",
                        "render_single_language": "Aquest caixer té sortida de veu en {language():font-bold}"
                    }
                }
            }
        },
        "title": {
            "mappings": {
                "0": {
                    "then": "Caixer automàtic {brand}"
                }
            },
            "render": "Caixer Automàtic"
        }
    },
    "bank": {
        "description": "Una institució financera per a dipositar diners",
        "filter": {
            "1": {
                "options": {
                    "0": {
                        "question": "Amb un caixer automàtic"
                    }
                }
            }
        },
        "name": "Bancs",
        "tagRenderings": {
            "has_atm": {
                "mappings": {
                    "0": {
                        "then": "Aquest banc té un caixer automàtic"
                    },
                    "1": {
                        "then": "Aquest banc <b>no</b> té un caixer automàtic"
                    },
                    "2": {
                        "then": "Aquest banc té un caixer, però està mapejat com a un element diferent"
                    }
                },
                "question": "Aquest banc té un caixer automàtic?"
            }
        }
    },
    "barrier": {
        "description": "Obstacles a l'hora d'utilitzar la bicicleta com bol·lards i barreres per a bicicletes",
        "name": "Barreres",
        "presets": {
            "0": {
                "description": "Un bol·lard a la carretera",
                "title": "una pilona"
            },
            "1": {
                "description": "Una barrera ciclista que relanteix als ciclistes",
                "title": "una barrera ciclista"
            }
        },
        "tagRenderings": {
            "Bollard type": {
                "mappings": {
                    "0": {
                        "then": "Pilona desmuntable"
                    },
                    "1": {
                        "then": "Pilona fixa"
                    },
                    "2": {
                        "then": "Piló retràctil"
                    },
                    "3": {
                        "then": "Piló flexible, normalment de plàstic"
                    },
                    "4": {
                        "then": "Pilona retràctil"
                    }
                },
                "question": "Quin tipus de bol·lard és aquest?"
            },
            "Cycle barrier type": {
                "mappings": {
                    "0": {
                        "then": "Simple, simplement dos barreres amb un espai al mig"
                    },
                    "1": {
                        "then": "Doble, dues barreres una darrere l'altra"
                    },
                    "2": {
                        "then": "Triple, tres barreres una darrere l'altra"
                    },
                    "3": {
                        "then": "Barrera de seguretat, l'espai és menor a la part superior que a l'inferior"
                    }
                },
                "question": "Quin tipus de barrera ciclista és aquesta?"
            },
            "MaxWidth": {
                "question": "Com d'ample és el buit que queda als costats de la barrera?",
                "render": "Amplada màxima: {maxwidth:physical} m"
            },
            "Overlap (cyclebarrier)": {
                "question": "Quant es solapen les barreres?",
                "render": "Solapat: {overlap} m"
            },
            "Space between barrier (cyclebarrier)": {
                "question": "Quant espai hi ha entre les barreres (al llarg de la longitud de la carretera)?",
                "render": "Espai entre barreres (al llarg de la longitud de la carretera): {width:separation} m"
            },
            "Width of opening (cyclebarrier)": {
                "question": "Quina amplitud té l'obertura més petita al costat de les barreres?",
                "render": "Amplada de l'apertura: {width:opening} m"
            },
            "barrier_type": {
                "mappings": {
                    "0": {
                        "then": "Aquest és un únic piló a la carretera"
                    },
                    "1": {
                        "then": "Açò és una barrera ciclista que relantitza als ciclistes"
                    }
                }
            },
            "bicycle=yes/no": {
                "mappings": {
                    "0": {
                        "then": "Un ciclista pot passar-hi."
                    },
                    "1": {
                        "then": "Un ciclista no pot passar-hi."
                    }
                },
                "question": "Una bicicleta pot passar aquesta barrera?"
            }
        },
        "title": {
            "mappings": {
                "0": {
                    "then": "Pilona"
                },
                "1": {
                    "then": "Barrera ciclista"
                }
            },
            "render": "Barrera"
        }
    },
    "bench": {
        "description": "Un banc és una superfície de madera, metall, pedra, … on un humà s’hi pot sentar. Aquesta capa els mostra i fa algunes preguntes sobre ells.",
        "filter": {
            "0": {
                "options": {
                    "0": {
                        "question": "és un memorial"
                    }
                }
            },
            "1": {
                "options": {
                    "0": {
                        "question": "Amb i sense respatller"
                    },
                    "1": {
                        "question": "Té un respatller"
                    },
                    "2": {
                        "question": "No té respatller"
                    }
                }
            }
        },
        "name": "Bancs",
        "presets": {
            "0": {
                "title": "un banc"
            }
        },
        "tagRenderings": {
            "bench-artwork": {
                "mappings": {
                    "0": {
                        "then": "Aquest banc té integrada una obra d'art"
                    },
                    "1": {
                        "then": "Aquest banc no té una obra d'art integrada"
                    },
                    "2": {
                        "then": "Aquest banc <span class=\"subtle\">probablement</span> no té cap obra d'art integrada"
                    }
                },
                "question": "Aquest banc té algun element artístic?",
                "questionHint": "P.e. té una pintura integrada, estatua o altres treballs no trivials i creatius"
            },
            "bench-backrest": {
                "mappings": {
                    "0": {
                        "then": "Aquest banc té dues cares i comparteix el respatller"
                    },
                    "1": {
                        "then": "Té espatller"
                    },
                    "2": {
                        "then": "<b>No</b> té espatller"
                    }
                },
                "question": "Aquest banc té respatller?"
            },
            "bench-colour": {
                "mappings": {
                    "0": {
                        "then": "Color: marró"
                    },
                    "1": {
                        "then": "Color: verd"
                    },
                    "2": {
                        "then": "Color: gris"
                    },
                    "3": {
                        "then": "Color: blanc"
                    },
                    "4": {
                        "then": "Color: vermell"
                    },
                    "5": {
                        "then": "Color: negre"
                    },
                    "6": {
                        "then": "Color: blau"
                    },
                    "7": {
                        "then": "Color: groc"
                    }
                },
                "question": "De quin color és aquest banc?",
                "render": "Color: {colour}"
            },
            "bench-direction": {
                "question": "En quina direcció mires asseguts al banc?",
                "render": "Quan s'està assegut al banc, es mira cap a {direction}º."
            },
            "bench-inscription": {
                "mappings": {
                    "0": {
                        "then": "Aquest banc no té cap inscripció"
                    },
                    "1": {
                        "then": "Aquest banc <span class='subtle'>(probablement)</span> no té cap inscripció"
                    }
                },
                "question": "Aquest banc té una inscripció?",
                "questionHint": "P. ex. en una placa, al respatller, …",
                "render": "Aquest banc té la següent inscripció:<br/><p><i>{inscription}</i></p>"
            },
            "bench-material": {
                "mappings": {
                    "0": {
                        "then": "El seient està fet de fusta"
                    },
                    "1": {
                        "then": "El seient està fet de metall"
                    },
                    "2": {
                        "then": "El seient està fet de pedra"
                    },
                    "3": {
                        "then": "El seient està fet de ciment"
                    },
                    "4": {
                        "then": "El seient està fet de plàstic"
                    },
                    "5": {
                        "then": "El seient està fet d'acer"
                    }
                },
                "question": "De què està fent el banc (seient)?",
                "render": "Material: {material}"
            },
            "bench-memorial": {
                "mappings": {
                    "0": {
                        "then": "Aquest banc és un memorial per a algú o alguna cosa"
                    },
                    "1": {
                        "then": "Aquest banc <b>no</b> és un memorial per a algú o alguna cosa"
                    }
                },
                "question": "Aquest banc actua com a memorial per a algú o algo?"
            },
            "bench-seats": {
                "mappings": {
                    "0": {
                        "then": "Aquest banc no té els seients separats"
                    }
                },
                "question": "Quants seients té aquest banc?",
                "render": "{seats} seients"
            },
            "bench-survey:date": {
                "mappings": {
                    "0": {
                        "then": "Inspeccionat avui!"
                    }
                },
                "question": "Quan va ser l'últim cop que s'ha inspeccionat aquest banc?",
                "render": "Aquest banc s'ha inspeccionat per últim com el {survey:date}"
            }
        },
        "title": {
            "render": "Banc"
        }
    },
    "bench_at_pt": {
        "deletion": {
            "extraDeleteReasons": {
                "0": {
                    "explanation": "Aquesta parada de bus no s'utilitza més"
                }
            },
            "nonDeleteMappings": {
                "0": {
                    "then": "Aquesta para de bus no té un banc (mai n'ha tingut un o ha estat eliminat)"
                }
            }
        },
        "description": "Una capa que mostra totes les parades de transport públic que tenen bancs",
        "name": "Bancs en una parada de transport públic",
        "tagRenderings": {
            "bench_at_pt-bench_type": {
                "mappings": {
                    "0": {
                        "then": "Aquí hi ha un banc normal"
                    },
                    "1": {
                        "then": "Banc dempeus"
                    },
                    "2": {
                        "then": "Aquí no hi ha cap banc"
                    }
                },
                "question": "Quin tipus de banc és aquest?"
            },
            "bench_at_pt-name": {
                "render": "{name}"
            }
        },
        "title": {
            "mappings": {
                "0": {
                    "then": "Banc en una parada de transport públic"
                },
                "1": {
                    "then": "Banc en marquesina"
                }
            },
            "render": "Banc"
        }
    },
    "bicycle_library": {
        "description": "Una instal·lació on es poden cedir bicicletes per llargs períodes de temps",
        "name": "Biblioteca per a bicicletes",
        "presets": {
            "0": {
                "description": "Una biblioteca de bicicletes té una col·lecció de bicicletes que es poden cedir",
                "title": "una biblioteca de bicicletes"
            }
        },
        "tagRenderings": {
            "bicycle-library-target-group": {
                "mappings": {
                    "0": {
                        "then": "Bicicletes per a xiquets disponibles"
                    },
                    "1": {
                        "then": "Bicicletes per a adults disponibles"
                    },
                    "2": {
                        "then": "Bicicletes per a discapacitats disponibles"
                    }
                },
                "question": "Qui pot llogar bicicletes aquí?"
            },
            "bicycle_library-charge": {
                "mappings": {
                    "0": {
                        "then": "El préstec d'una bicicleta és gratuït"
                    },
                    "1": {
                        "then": "El préstec d'una bicicleta costa 20€/any i 20€ de garantia"
                    }
                },
                "question": "Quant costa el préstec d'una bicicleta?",
                "render": "El préstec d'una bicicleta costa {charge}"
            },
            "bicycle_library-name": {
                "question": "Com es diu aquesta biblioteca de bicicletes?",
                "render": "Aquesta biblioteca de bicicletes es diu {name}"
            }
        },
        "title": {
            "render": "Biblioteca per a bicicletes"
        }
    },
    "bicycle_rental": {
        "deletion": {
            "extraDeleteReasons": {
                "0": {
                    "explanation": "{title()} ha tancat permanentment"
                }
            },
            "nonDeleteMappings": {
                "0": {
                    "then": "Aquesta botiga de bicicletes solia llogar bicicletes, però ja no"
                }
            }
        },
        "description": "Estacions de lloguer de bicicletes",
        "name": "Lloguer de bicicletes",
        "presets": {
            "0": {
                "description": "Una botiga atesa que es centra en el lloguer de bicicletes",
                "title": "una botiga de lloguer de bicicletes"
            },
            "1": {
                "title": "un lloguer de bicicletes"
            }
        },
        "tagRenderings": {
            "bicycle-types": {
                "mappings": {
                    "0": {
                        "then": "Aquí es poden llogar bicicletes de ciutat normals"
                    },
                    "1": {
                        "then": "Aquí es poden llogar bicicletes elèctriques"
                    },
                    "2": {
                        "then": "Aquí es poden llogar BMX"
                    },
                    "3": {
                        "then": "Aquí es poden llogar bicicletes de muntanya"
                    },
                    "4": {
                        "then": "Aquí es poden llogar bicicletes infantils"
                    },
                    "5": {
                        "then": "Aquí es poden llogar tàndems"
                    },
                    "6": {
                        "then": "Aquí es poden llogar bicicletes de carreres"
                    },
                    "7": {
                        "then": "Aquí es poden llogar cascos de bicicleta"
                    }
                },
                "question": "Quin tipus de bicicletes i accessoris es lloguen aquí?",
                "render": "{rental} es lloga aquí"
            },
            "bicycle_rental_type": {
                "mappings": {
                    "0": {
                        "then": "Es tracta d'una botiga que té com a objectiu principal el lloguer de bicicletes"
                    },
                    "1": {
                        "then": "Es tracta d'una empresa de lloguer que lloga diversos objectes i/o vehicles. També lloga bicicletes, però aquest no és l'objectiu principal"
                    },
                    "2": {
                        "then": "Es tracta d'una botiga que ven o repara bicicletes, però també lloga bicicletes"
                    },
                    "3": {
                        "then": "Es tracta d'una estació d'acoblament automatitzada, on una bicicleta es bloqueja mecànicament a una estructura"
                    },
                    "4": {
                        "then": "Hi ha una màquina present que dispensa i accepta claus, eventualment després de l'autenticació i/o el pagament. Les bicicletes estan aparcades a prop"
                    },
                    "5": {
                        "then": "Aquest és un punt de baixada, p. ex. un aparcament reservat per col·locar les bicicletes marcades clarament com a només per al servei de lloguer"
                    }
                },
                "question": "Quin tipus de lloguer de bicicletes és aquest?"
            },
            "rental_types": {
                "renderings": {
                    "0": {
                        "question": "Quants type_plural es poden llogar aquí?",
                        "render": "{capacity:bicycle_type} type_plural es poden llogar aquí"
                    }
                },
                "rewrite": {
                    "into": {
                        "0": {
                            "1": "Bicicletes de ciutat"
                        },
                        "1": {
                            "1": "bicicletes elèctriques"
                        },
                        "2": {
                            "1": "bicicletes per a xiquets"
                        },
                        "3": {
                            "1": "Bicicletes BMX"
                        },
                        "4": {
                            "1": "bicicletas de muntanya"
                        },
                        "5": {
                            "1": "maletes de bicicletes"
                        },
                        "6": {
                            "1": "tàndem"
                        }
                    }
                }
            }
        },
        "title": {
            "mappings": {
                "0": {
                    "then": "{name}"
                }
            },
            "render": "Lloguer de bicicletes"
        }
    },
    "bicycle_tube_vending_machine": {
        "description": "Una capa que mostra màquines expenedores per a tubs de bicicleta (ja siguin màquines expenedores de tubs de bicicleta o màquines expenedores clàssiques amb tubs de bicicleta i opcionalment objectes addicionals relacionats amb la bicicleta com ara llums, guants, panys, ...)",
        "name": "Màquina expenedora de tubs de bicicleta",
        "presets": {
            "0": {
                "title": "una màquina expenedora de tubs de bicicleta"
            }
        },
        "tagRenderings": {
            "Still in use?": {
                "mappings": {
                    "0": {
                        "then": "Aquesta màquina expenedora funciona"
                    },
                    "1": {
                        "then": "Aquesta màquina expenedora està trencada"
                    },
                    "2": {
                        "then": "Aquesta màquina expenedora està tancada"
                    }
                },
                "question": "Aquesta màquina expenedora encara funciona?",
                "render": "L'estat operatiu és <i>{operational_status}</i>"
            }
        },
        "title": {
            "render": "Màquina expenedora de tubs de bicicleta"
        }
    },
    "bike_cafe": {
        "description": "Un cafè ciclista és un cafè enfocat a ciclistes, per exemple, amb serveis com una manxa, amb molta decoració relacionada amb el ciclisme, …",
        "name": "Cafeteria per a bicicletes",
        "presets": {
            "0": {
                "title": "un cafè ciclista"
            }
        },
        "tagRenderings": {
            "bike_cafe-bike-pump": {
                "mappings": {
                    "0": {
                        "then": "Aquest cafè ciclista ofereix una bomba per a bicicletes per a qualsevol persona"
                    },
                    "1": {
                        "then": "Aquest cafè ciclista no ofereix una bomba per a bicicletes per a qualsevol persona"
                    }
                },
                "question": "Aquest cafè ciclista ofereix una bomba de bicicletes per a qualsevol persona?"
            },
            "bike_cafe-name": {
                "question": "Quin és el nom d'aquest cafè ciclista?",
                "render": "Aquest cafè ciclista s'anomena {name}"
            },
            "bike_cafe-repair-service": {
                "mappings": {
                    "0": {
                        "then": "Aquest cafè ciclista repara bicicletes"
                    },
                    "1": {
                        "then": "Aquest cafè ciclista no repara bicicletes"
                    }
                },
                "question": "Aquest cafè ciclista repara bicicletes?"
            },
            "bike_cafe-repair-tools": {
                "mappings": {
                    "0": {
                        "then": "Aquest cafè ciclista ofereix ferramentes per a la reparació DIY"
                    },
                    "1": {
                        "then": "Aquest cafè ciclista no ofereix ferramentes per a la reparació DIY"
                    }
                },
                "question": "S'ofereixen eines per reparar la teva pròpia bicicleta?"
            },
            "opening_hours": {
                "override": {
                    "question": "Quan obri aquest cafè ciclista?"
                }
            }
        },
        "title": {
            "mappings": {
                "0": {
                    "then": "Cafè ciclista <i>{name}</i>"
                }
            },
            "render": "Cafeteria per a bicicletes"
        }
    },
    "bike_cleaning": {
        "description": "Una capa que mostra les instal·lacions on pots netejar la teva bicicleta",
        "name": "Servei de neteja de bicicletes",
        "presets": {
            "0": {
                "title": "un servei de neteja de bicicletes"
            }
        },
        "tagRenderings": {
            "bike_cleaning-charge": {
                "mappings": {
                    "0": {
                        "then": "Aquest servei de neteja és gratuït"
                    },
                    "1": {
                        "then": "Hi ha un cost per utilitzar aquest servei de neteja"
                    }
                },
                "question": "Molt costa utilitzar aquest servei de neteja?",
                "render": "L'ús del servei de neteja costa {charge}"
            },
            "bike_cleaning-service:bicycle:cleaning:charge": {
                "mappings": {
                    "0": {
                        "then": "El servei de rentat és gratuït"
                    },
                    "1": {
                        "then": "Debades"
                    }
                },
                "question": "Molt costa utilitzar el servei de rentat?",
                "render": "Utilitzar el servei de rentat costa {service:bicycle:cleaning:charge}"
            }
        },
        "title": {
            "mappings": {
                "0": {
                    "then": "Servei de neteja de bicicletes <i>{name}</i>"
                }
            },
            "render": "Servei de neteja de bicicletes"
        }
    },
    "bike_parking": {
        "description": "Una capa que mostra on pots aparcar la teva bicicleta",
        "name": "Aparcament per a bicicletes",
        "presets": {
            "0": {
                "title": "un aparcament per a bicis"
            }
        },
        "tagRenderings": {
            "Access": {
                "mappings": {
                    "0": {
                        "then": "Accessible al públic"
                    },
                    "1": {
                        "then": "L'accés és principalment per a visitants d'un negoci"
                    },
                    "2": {
                        "then": "L'accés està limitat a membres d'una escola, companyia o organització"
                    }
                },
                "question": "Qui pot utilitzar aquest aparcament de bicicletes?",
                "render": "{access}"
            },
            "Bicycle parking type": {
                "mappings": {
                    "0": {
                        "then": "Bastidors de grapes"
                    },
                    "1": {
                        "then": "Portarodes/bucles"
                    },
                    "2": {
                        "then": "Suport de manillar"
                    },
                    "3": {
                        "then": "Enganxament"
                    },
                    "4": {
                        "then": "De dos nivells"
                    },
                    "5": {
                        "then": "cobert"
                    },
                    "6": {
                        "then": "Pilona"
                    },
                    "7": {
                        "then": "Una zona al terra que està senyalitzada per a l'aparcament de bicicletes"
                    }
                },
                "question": "Quin és el tipus d'aquest aparcament de bicicletes?",
                "render": "Aquest és un aparcament de bicicletes del tipus: {bicycle_parking}"
            },
            "Capacity": {
                "question": "Quantes bicicletes caben en aquest aparcament de bicicletes (incloent possibles bicicletes de càrrega)?",
                "render": "Espai per a {capacity} bicis"
            },
            "Cargo bike capacity?": {
                "question": "Quantes bicicletes de càrrega caben en aquest aparcament de bicicletes?",
                "render": "A aquest aparcament caben {capacity:cargo_bike} bicicletes de càrrega"
            },
            "Cargo bike spaces?": {
                "mappings": {
                    "0": {
                        "then": "Aquest aparcament té espai per a bicicletes de càrrega"
                    },
                    "1": {
                        "then": "Aquest aparcament hi han llocs designats (oficialment) per a bicicletes de càrrega."
                    },
                    "2": {
                        "then": "No teniu permís per aparcar bicicletes de càrrega"
                    }
                },
                "question": "Aquest aparcament de bicicletes té punts per a bicicletes de càrrega?"
            },
            "Is covered?": {
                "mappings": {
                    "0": {
                        "then": "Aquest aparcament està cobert (té un sostre)"
                    },
                    "1": {
                        "then": "Aquest aparcament no està cobert"
                    }
                },
                "question": "Aquest aparcament està cobert? També seleccioneu \"cobert\" per als aparcaments interiors."
            },
            "Underground?": {
                "mappings": {
                    "0": {
                        "then": "Aparcament subterrani"
                    },
                    "1": {
                        "then": "Aparcament a nivell de carrer"
                    },
                    "2": {
                        "then": "Aparcament al terrat"
                    },
                    "3": {
                        "then": "Aparcament a nivell de carrer"
                    }
                },
                "question": "Quina és la ubicació relativa d'aquest aparcament per a bicicletes?"
            }
        },
        "title": {
            "render": "Aparcament per a bicicletes"
        }
    },
    "bike_repair_station": {
        "description": "Una capa que mostra bombes de bicicletes i suports d'eines de reparació de bicicletes",
        "name": "Manxa i reparació de bicicletes",
        "presets": {
            "0": {
                "description": "Un dispositiu per a unflar les teues rodes en una posició fixa a l'espai públic.",
                "title": "una manxa per a bicicletes"
            },
            "1": {
                "description": "Una bomba per a bicicletes i eines per a reparar la teva bicicleta a l'espai públic. Les eines sovint estan assegurades amb cadenes contra robatoris.",
                "title": "una estació de reparació de bicicletes i una bomba"
            },
            "2": {
                "description": "Eines per reparar la teva bicicleta a l'espai públic (sense bomba). Les eines estan assegurades contra robatoris.",
                "title": "una estació de reparació de bicicletes sense bomba"
            }
        },
        "tagRenderings": {
            "Operational status": {
                "mappings": {
                    "0": {
                        "then": "La bomba per a bicicletes està trencada"
                    },
                    "1": {
                        "then": "La bomba per a la bicicleta està operativa"
                    }
                },
                "question": "La bomba per a la bicicleta encara funciona?"
            },
            "access": {
                "mappings": {
                    "0": {
                        "then": "Accessible al públic"
                    },
                    "1": {
                        "then": "Accessible al públic"
                    },
                    "2": {
                        "then": "Només per a clients"
                    },
                    "3": {
                        "then": "No accessible per al públic general"
                    },
                    "4": {
                        "then": "No accessible per al públic general"
                    }
                },
                "question": "Qui pot utilitzar aquesta estació de reparació?"
            },
            "bike_repair_station-available-services": {
                "mappings": {
                    "0": {
                        "then": "Només hi ha una bomba present"
                    },
                    "1": {
                        "then": "Només hi ha present ferramentes (tornavísos, pinces, …)"
                    },
                    "2": {
                        "then": "Hi ha tant eines com una bomba"
                    }
                },
                "question": "Quins serveis hi ha disponibles en aquesta ubicació?"
            },
            "bike_repair_station-bike-chain-tool": {
                "mappings": {
                    "0": {
                        "then": "Hi ha ferramentes per a la cadena"
                    },
                    "1": {
                        "then": "No hi ha ferramentes per a la cadena"
                    }
                },
                "question": "Aquesta estació de reparació de bicicletes té una eina especial per reparar la vostra cadena de la biciclete?"
            },
            "bike_repair_station-bike-stand": {
                "mappings": {
                    "0": {
                        "then": "Hi ha un ganxo o suport"
                    },
                    "1": {
                        "then": "No hi ha ganxo ni suport"
                    }
                },
                "question": "Aquesta estació de bicicletes té un ganxo per penjar la bicicleta o un suport per aixecar-la?"
            },
            "bike_repair_station-electrical_pump": {
                "mappings": {
                    "0": {
                        "then": "Bomba manual"
                    },
                    "1": {
                        "then": "Bomba elèctrica"
                    }
                },
                "question": "És una bomba per a bicicletes elèctrica?"
            },
            "bike_repair_station-email": {
                "question": "Quina és l'adreça de correu electrònic del responsable del manteniment?"
            },
            "bike_repair_station-manometer": {
                "mappings": {
                    "0": {
                        "then": "Hi ha un manòmetre"
                    },
                    "1": {
                        "then": "No hi ha manòmetre"
                    },
                    "2": {
                        "then": "Hi ha manòmetre però està trencat"
                    }
                },
                "question": "La bomba té un indicador de pressió o un manòmetre?"
            },
            "bike_repair_station-operator": {
                "question": "Qui fa el manteniment d'aquesta bomba de cicle?",
                "render": "Mantés per {operator}"
            },
            "bike_repair_station-phone": {
                "question": "Quin és el número de telèfon del responsable?"
            },
            "bike_repair_station-valves": {
                "mappings": {
                    "0": {
                        "then": "Sclaverand/Presta (pneumàtics per a bicis estrets)"
                    },
                    "1": {
                        "then": "Dunlop"
                    },
                    "2": {
                        "then": "Schrader (cotxes i bicicletes de muntanya)"
                    }
                },
                "question": "Quines vàlvules són compatibles?",
                "render": "Aquesta bomba admet les vàlvules següents: {valves}"
            },
            "opening_hours_24_7": {
                "override": {
                    "question": "Quan està obert aquest punt de reparació de bicicletes?"
                }
            },
            "send_email_about_broken_pump": {
                "render": {
                    "special": {
                        "body": "Hola,\n\nAmb aquest correu electrònic, m'agradaria informar-vos que la bomba de bicicleta situada a https://mapcomplete.org/cyclofix?lat={_lat}&lon={_lon}&z=18#{id} està trencada.\n\nSalutacions cordials",
                        "button_text": "Informar aquesta bomba de bicicleta com a trencada",
                        "subject": "Bomba de bicicleta trencada"
                    }
                }
            }
        },
        "title": {
            "mappings": {
                "0": {
                    "then": "Estació de reparació de bicicletes"
                },
                "1": {
                    "then": "Estació de reparació de bicicletes"
                },
                "2": {
                    "then": "Bomba trencada"
                },
                "3": {
                    "then": "Bomba per a bicicletes <i>{name}</i>"
                },
                "4": {
                    "then": "Bomba de bicicleta"
                }
            },
            "render": "Estació de bicicletes (bomba i reparació)"
        }
    },
    "bike_shop": {
        "description": "Una botiga que ven específicament bicicletes o articles relacionats",
        "filter": {
            "1": {
                "options": {
                    "0": {
                        "question": "Ven bicicletes de segona mà"
                    }
                }
            },
            "2": {
                "options": {
                    "0": {
                        "question": "Ofereix reparar un mateix la bici"
                    }
                }
            }
        },
        "name": "Botiga/reparació de bicicletes",
        "presets": {
            "0": {
                "title": "una botiga/reparació de bicicletes"
            }
        },
        "tagRenderings": {
            "bike_repair_bike-pump-service": {
                "mappings": {
                    "0": {
                        "then": "Aquesta botiga ofereix una manxa per a tothom"
                    },
                    "1": {
                        "then": "Aquesta botiga no ofereix una manxa per a tothom"
                    },
                    "2": {
                        "then": "Hi ha una manxa, es mostra com a un punt separat"
                    }
                },
                "question": "Aquesta botiga ofereix una manxa perquè la utilitzi qualsevol?"
            },
            "bike_repair_bike-wash": {
                "mappings": {
                    "0": {
                        "then": "Aquesta botiga renta bicicletes"
                    },
                    "1": {
                        "then": "Aquesta botiga té una instal·lació on un pot rentar les bicis per un mateix"
                    },
                    "2": {
                        "then": "Aquesta botiga no ofereix rentat de bicis"
                    }
                },
                "question": "Aquí es renten bicicletes?"
            },
            "bike_repair_rents-bikes": {
                "mappings": {
                    "0": {
                        "then": "Aquesta botiga lloga bicis"
                    },
                    "1": {
                        "then": "Aquesta botiga no lloga bicis"
                    }
                },
                "question": "Aquesta botiga alquila bicicletes?"
            },
            "bike_repair_repairs-bikes": {
                "mappings": {
                    "0": {
                        "then": "Aquesta botiga repara bicis"
                    },
                    "1": {
                        "then": "Aquesta botiga no repara bicis"
                    },
                    "2": {
                        "then": "Aquesta botiga sols repara bicis comprades aquí"
                    },
                    "3": {
                        "then": "Aquesta tenda sols repara bicis d’una marca concreta"
                    }
                },
                "question": "Aquesta botiga repara bicicletes?"
            },
            "bike_repair_second-hand-bikes": {
                "mappings": {
                    "0": {
                        "then": "Aquesta botiga ven bicis de segona mà"
                    },
                    "1": {
                        "then": "Aquesta botiga no ven bicis de segona mà"
                    },
                    "2": {
                        "then": "Aquesta botiga sols ven bicis de segona mà"
                    }
                },
                "question": "Aquesta botiga ven bicicletes de segona mà?"
            },
            "bike_repair_sells-bikes": {
                "mappings": {
                    "0": {
                        "then": "Aquesta botiga ven bicis"
                    },
                    "1": {
                        "then": "Aquesta botiga no ven bicis"
                    }
                },
                "question": "Aquesta botiga ven bicicletes?"
            },
            "bike_repair_tools-service": {
                "mappings": {
                    "0": {
                        "then": "Aquesta botiga ofereix ferramentes per a la reparació DIY"
                    },
                    "1": {
                        "then": "Aquesta botiga no ofereix ferramentes per a la reparació DIY"
                    },
                    "2": {
                        "then": "Les ferramentes per a reparacions DIY sols estan disponibles si vas comprar/llogar la bici a la botiga"
                    }
                },
                "question": "Hi ha ferramentes perquè reparis la teva bici?"
            },
            "bike_shop-access": {
                "render": "Només accessible per a {access}"
            },
            "bike_shop-is-bicycle_shop": {
                "mappings": {
                    "0": {
                        "then": "Aquest negoci es centra en el lloguer"
                    }
                },
                "render": "Aquesta botiga està especialitzada en vendre {shop} i fa activitats relacionades amb la bicicleta"
            },
            "bike_shop-name": {
                "question": "Quin és el nom d'aquesta botiga de bicicletes?",
                "render": "Aquesta botiga de bicicletes s'anomena {name}"
            }
        },
        "title": {
            "mappings": {
                "0": {
                    "then": "Botiga d'equipament esportiu <i>{name}</i>"
                },
                "1": {
                    "then": "Winkel"
                },
                "2": {
                    "then": "Botiga de lloguer de bicicletes <i>{name}</i>"
                },
                "3": {
                    "then": "Reparació de bicis <i>{name}</i>"
                },
                "4": {
                    "then": "Botiga de bicis <i>{name}</i>"
                },
                "5": {
                    "then": "Taller/botiga de bicis <i>{name}</i>"
                }
            },
            "render": "Botiga/reparació de bicicletes"
        }
    },
    "bike_themed_object": {
        "description": "Una capa amb els objectes relacionats amb bicis però que no coinxideixen amb cap altra capa",
        "name": "Objectes relacionats amb bicicletes",
        "title": {
            "mappings": {
                "1": {
                    "then": "Pista ciclable"
                }
            },
            "render": "Objecte relacionat amb bicis"
        }
    },
    "binocular": {
        "description": "Prismàtics",
        "name": "Prismàtics",
        "presets": {
            "0": {
                "description": "Un telescopi o un parell de prismàtics muntats en un pal, a disposició del públic per mirar al seu voltant. <img src='./assets/layers/binocular/binoculars_example.jpg' style='height: 300px; width: auto; display: block;' />",
                "title": "uns prismàtics"
            }
        },
        "tagRenderings": {
            "binocular-charge": {
                "mappings": {
                    "0": {
                        "then": "Debades"
                    }
                },
                "question": "Quant s'ha de pagar per utilitzar aquests prismàtics?",
                "render": "L'ús d'aquests prismàtics costa {charge}"
            },
            "binocular-direction": {
                "question": "En mirar a través d'aquest binocular, en quina direcció es mira?",
                "render": "Mira cap a {direction}°"
            }
        },
        "title": {
            "render": "Prismàtics"
        }
    },
    "birdhide": {
        "description": "Un observatori d'ocells",
        "filter": {
            "0": {
                "options": {
                    "0": {
                        "question": "Accessible per a cadires de rodes"
                    }
                }
            },
            "1": {
                "options": {
                    "0": {
                        "question": "Només observatoris d'ocells coberts"
                    }
                }
            }
        },
        "name": "Llocs per a vore ocells",
        "presets": {
            "0": {
                "description": "Un refugi cobert on es poden veure ocells confortablement",
                "title": "un observatori d'ocells"
            },
            "1": {
                "description": "Una pantalla o paret amb obertures per a observar ocells",
                "title": "un observatori d'ocells"
            }
        },
        "tagRenderings": {
            "bird-hide-shelter-or-wall": {
                "mappings": {
                    "0": {
                        "then": "Observatori d'ocells"
                    },
                    "1": {
                        "then": "Observatori d'ocells"
                    },
                    "2": {
                        "then": "Torre d'observació d'ocells"
                    }
                }
            },
            "bird-hide-wheelchair": {
                "mappings": {
                    "0": {
                        "then": "Hi ha provisions especials per als usuaris de cadira de rodes"
                    },
                    "1": {
                        "then": "Una cadira de rodes pot utilitzar fàcilment aquest observador d'ocells"
                    },
                    "2": {
                        "then": "Aquest observatori d'ocells és accessible amb cadira de rodes, però no és fàcil"
                    },
                    "3": {
                        "then": "No accessible per a persones amb cadira de rodes"
                    }
                },
                "question": "Aquest observatori d'ocells és accessible per als usuaris de cadira de rodes?"
            },
            "birdhide-operator": {
                "mappings": {
                    "0": {
                        "then": "Operat per Natuurpunt"
                    }
                },
                "question": "Qui gestiona aquest observatori d'ocells?",
                "render": "Gestionat per {operator}"
            }
        },
        "title": {
            "mappings": {
                "1": {
                    "then": "Observatori d'Ocells {name}"
                },
                "2": {
                    "then": "Observatori d'ocells {name}"
                }
            },
            "render": "Lloc d'observació d'ocells"
        }
    },
    "cafe_pub": {
        "deletion": {
            "extraDeleteReasons": {
                "0": {
                    "explanation": "{title()} ha tancat permanentment"
                }
            }
        },
        "description": "Una capa que mostra cafeteries i bars on un es pot reunir amb una beguda. La capa demana algunes preguntes rellevants",
        "name": "Cafés i bars",
        "presets": {
            "0": {
                "description": "Un bar, principalment per a beure cerveses en un interior càlid i relaxat",
                "title": "un bar"
            },
            "1": {
                "description": "Un <b>bar de copes</b> més modern i comercial, possiblement amb equipació de música i llums",
                "title": "un bar de copes"
            },
            "2": {
                "description": "Una <b>cafeteria</b> per a a beure té, café o una beguda alcohólica en un ambient tranquil",
                "title": "un cafè"
            },
            "3": {
                "description": "Un <b>club nocturn</b> o discoteca centrat en ballar, música d'un DJ acompanyat d'un espectacle de llums i una barra on obtindre begudes (alcohòliques)",
                "title": "un club nocturn o discoteca"
            }
        },
        "tagRenderings": {
            "Classification": {
                "mappings": {
                    "0": {
                        "then": "Un bar, principalment per a beure cerveses en un interior càlid i relaxat"
                    },
                    "1": {
                        "then": "Un <b>bar de copes</b> més modern i comercial, possiblement amb equipació de música i llums"
                    },
                    "2": {
                        "then": "Una <b>cafeteria</b> per a a beure té, café o una beguda alcohólica en un ambient tranquil"
                    },
                    "3": {
                        "then": "Un <b>restaurant</b> on es pot menjar bé"
                    },
                    "4": {
                        "then": "Un espai obert on se serveix cervesa, típicament d'Alemanya"
                    },
                    "5": {
                        "then": "Açò és un <b>club nocturn</b> o discoteca centrat en ballar, música d'un DJ acompanyat d'un espectacle de llums i una barra on obtindre begudes (alcohòliques)"
                    }
                },
                "question": "Quin tipus de cafeteria és aquesta?"
            },
            "Name": {
                "question": "Quin és el nom d'aquest negoci?",
                "render": "Aquest negoci es diu {name}"
            }
        },
        "title": {
            "mappings": {
                "0": {
                    "then": "<i>{name}</i>"
                }
            },
            "render": "Bar"
        }
    },
    "car_rental": {
        "description": "Llocs on pots llogar un cotxe",
        "name": "Lloguer de cotxes",
        "presets": {
            "0": {
                "description": "Un lloc on pots llogar un cotxe",
                "title": "un lloguer de cotxes"
            }
        },
        "tagRenderings": {
            "name": {
                "freeform": {
                    "placeholder": "Nom del lloguer de cotxes"
                },
                "mappings": {
                    "0": {
                        "then": "Aquest lloguer de cotxes no té nom"
                    }
                },
                "question": "Com es diu aquest lloguer de cotxes?",
                "render": "Aquest lloguer de cotxes es diu {name}"
            }
        },
        "title": {
            "render": "Lloguer de cotxes"
        }
    },
    "charging_station": {
        "description": "Una estació de càrrega",
        "filter": {
            "0": {
                "options": {
                    "0": {
                        "question": "Tots els tipus de vehicles"
                    },
                    "1": {
                        "question": "Punt de recàrrega per a bicicletes"
                    },
                    "2": {
                        "question": "Estació de càrrega per a cotxes"
                    }
                }
            },
            "1": {
                "options": {
                    "0": {
                        "question": "Només estacions de recàrrega en funcionament"
                    }
                }
            },
            "2": {
                "options": {
                    "0": {
                        "question": "Tots els connectors"
                    },
                    "1": {
                        "question": "Té un connector <div style='display: inline-block'><b><b>Schuko</b> sense pin de terra (CEE7/4 tipus F)</b> <img style='width:1rem; display: inline-block' src='./assets/layers/charging_station/CEE7_4F.svg'/></div> connector"
                    },
                    "10": {
                        "question": "Té un connector <div style='display: inline-block'><b><b>Tipus 2 amb cable</b> (mennekes)</b> <img style='width:1rem; display: inline-block' src='./assets/layers/charging_station/Type2_tethered.svg'/></div>"
                    },
                    "11": {
                        "question": "Té un connector <div style='display: inline-block'><b><b>CCS Tesla Supercharger </b> (un tipus2_css de marca)</b> <img style='width:1rem; display: inline-block' src='./assets/layers/charging_station/Type2_CCS.svg'/></div>"
                    },
                    "12": {
                        "question": "Té un connector <div style='display: inline-block'><b><b>Tesla Supercharger (destination)</b></b> <img style='width:1rem; display: inline-block' src='./assets/layers/charging_station/Tesla-hpwc-model-s.svg'/></div>"
                    },
                    "13": {
                        "question": "Té un connector <div style='display: inline-block'><b><b>Tesla Supercharger (Destination)</b> (Tipus 2 amb un cable de marca tesla)</b><img style='width:1rem; display: inline-block' src='./assets/layers/charging_station/Type2_tethered.svg'/></div>"
                    },
                    "14": {
                        "question": "Té un connector <div style='display: inline-block'><b><b>USB</b> per a carregar telèfons i dispositius electrònics petits</b> <img style='width:1rem; display: inline-block' src='./assets/layers/charging_station/usb_port.svg'/></div>"
                    },
                    "15": {
                        "question": "Té un connector <div style='display: inline-block'><b><b>Bosch Active Connect amb 3 pins</b> i cable</b><img style='width:1rem; display: inline-block' src='./assets/layers/charging_station/bosch-3pin.svg'/></div>"
                    },
                    "16": {
                        "question": "Té un connector <div style='display: inline-block'><b><b>Bosch Active Connect amb 5 pins</b> i cable</b><img style='width:1rem; display: inline-block' src='./assets/layers/charging_station/bosch-5pin.svg'/></div>"
                    },
                    "2": {
                        "question": "Té un connector <div style='display: inline-block'><b><b>endoll de paret Europeu</b> amb un pin de terra (CEE7/4 tipus F)</b><img style='width:1rem; display: inline-block' src='./assets/layers/charging_station/TypeE.svg'/></div>"
                    },
                    "3": {
                        "question": "Té un connector <div style='display: inline-block'><b><b>Chademo</b></b> <img style='width:1rem; display: inline-block' src='./assets/layers/charging_station/Chademo_type4.svg'/></div>"
                    },
                    "4": {
                        "question": "Té un connector <div style='display: inline-block'><b><b>Tipus 1 amb cable</b> (J1772)</b><img style='width:1rem; display: inline-block' src='./assets/layers/charging_station/Type1_J1772.svg'/></div>"
                    },
                    "5": {
                        "question": "Té un connector <div style='display: inline-block'><b>Tipus 1<i>sense</i>cable (J1772)</b><img style='width:1rem; display: inline-block' src='./assets/layers/charging_station/Type1_J1772.svg'/></div>"
                    },
                    "6": {
                        "question": "Té un connector <div style='display: inline-block'><b>Tipus 1 CSS (Combo Tipus 1)</b><img style='width:1rem; display: inline-block' src='./assets/layers/charging_station/Type1-ccs.svg'/></div>"
                    },
                    "7": {
                        "question": "Té un connector <div style='display: inline-block'><b><b>Tesla Supercharger</b></b><img style='width:1rem; display: inline-block' src='./assets/layers/charging_station/Tesla-hpwc-model-s.svg'/></div>"
                    },
                    "8": {
                        "question": "Té un connector <div style='display: inline-block'><b><b>Tipus 2</b> (mennekes)</b><img style='width:1rem; display: inline-block' src='./assets/layers/charging_station/Type2_socket.svg'/></div>"
                    },
                    "9": {
                        "question": "Té un connector <div style='display: inline-block'><b><b> CCS Tipus 2</b> (mennekes)</b> <img style='width:1rem; display: inline-block' src='./assets/layers/charging_station/Type2_CCS.svg'/></div>"
                    }
                }
            }
        },
        "name": "Estacions de càrrega",
        "presets": {
            "0": {
                "title": "una estació de càrrega per a bicicletes elèctriques amb un endoll de paret europeu normal<img src='./assets/layers/charging_station/typee.svg' style='width: 2rem; height: 2rem; float: left; background: white; border-radius: 1rem; margin-right: 0.5rem'/> (destinat a carregar bicicletes elèctriques)"
            },
            "1": {
                "title": "una estació de càrrega per a cotxes"
            }
        },
        "tagRenderings": {
            "Auth phone": {
                "question": "Quin és el número de telèfon per a la trucada d'autenticació o SMS?",
                "render": "Autentiqueu-vos trucant o enviant SMS a <a href='tel:{authentication:phone_call:number}'>{authentication:phone_call:number}</a>"
            },
            "Authentication": {
                "mappings": {
                    "0": {
                        "then": "Autenticació mitjançant una targeta de soci"
                    },
                    "1": {
                        "then": "Autenticació mitjançant una aplicació"
                    },
                    "2": {
                        "then": "L'autenticació per trucada telefònica està disponible"
                    },
                    "3": {
                        "then": "L'autenticació per SMS està disponible"
                    },
                    "4": {
                        "then": "L'autenticació mitjançant NFC està disponible"
                    },
                    "5": {
                        "then": "L'autenticació mitjançant targeta de pagament està disponible"
                    },
                    "6": {
                        "then": "L'autenticació mitjançant targeta de debit està disponible"
                    },
                    "7": {
                        "then": "Carregar aquí (també) és possible sense autenticació"
                    }
                },
                "question": "Quin tipus d'autenticació hi ha disponible a l'estació de càrrega?"
            },
            "Available_charging_stations (generated)": {
                "mappings": {
                    "0": {
                        "then": "<b>Endoll de paret Schuko</b> sense pin a terra (CEE7/4 tipus F)"
                    },
                    "1": {
                        "then": "<b>Endoll de paret Schuko</b> sense pin a terra (CEE7/4 tipus F)"
                    },
                    "10": {
                        "then": "<b>CSS 1Tipus 1</b> (també conegut com Tipus 1 combo)"
                    },
                    "11": {
                        "then": "<b>CSS Tipus 1</b> (també conegut com a Tipus 1 Combo)"
                    },
                    "12": {
                        "then": "<b>Supercarregador de Tesla</b>"
                    },
                    "13": {
                        "then": "<b>Supercarregador de Tesla</b>"
                    },
                    "14": {
                        "then": "<b>Tipus 2</b> (mennekes)"
                    },
                    "15": {
                        "then": "<b>Tipus 2</b> (mennekes)"
                    },
                    "16": {
                        "then": "<b>CSS Tipus 2</b> (mennekes)"
                    },
                    "17": {
                        "then": "<b>CSS Tipus 2</b> (mennekes)"
                    },
                    "18": {
                        "then": "<b>Tipus 2 amb cable</b> (mennekes)"
                    },
                    "19": {
                        "then": "<b>Tipus 2 amb cable</b> (mennekes)"
                    },
                    "2": {
                        "then": "<b>Endoll de paret Europeu</b> amb pin de terra (CEE7/4 tipus E)"
                    },
                    "20": {
                        "then": "<b>CSS Supercarregador Tesla</b> (un tipus2_css de la marca)"
                    },
                    "21": {
                        "then": "<b>CSS Supercarregador Tesla</b> (un tipus2_css de la marca)"
                    },
                    "22": {
                        "then": "<b>Supercarregador Tesla (destí)</b>"
                    },
                    "23": {
                        "then": "<b>Supercarregador Tesla (destí)</b>"
                    },
                    "24": {
                        "then": "<b>Supercarregador Tesla (destí)</b> (Un tipus 2 amb un cable marca tesla)"
                    },
                    "25": {
                        "then": "<b>Supercarregador Tesla (destinació)</b> (Un Tipus 2 amb un cable de marca Tesla)"
                    },
                    "26": {
                        "then": "<b>USB</b> per a carregar mòbils i dispositius petits"
                    },
                    "27": {
                        "then": "<b>USB</b> per a carregar mòbils i dispositius petits"
                    },
                    "28": {
                        "then": "<b>Bosch Active Connect amb 3 pins</b> i cable"
                    },
                    "29": {
                        "then": "<b>Bosch Active Connect amb 3 pins</b> i cable"
                    },
                    "3": {
                        "then": "<b>Endoll de paret Europeu</b> amb pin a terra (CEE7/4 tipus E)"
                    },
                    "30": {
                        "then": "<b>Bosch Active Connect amb 5 pins</b> i cable"
                    },
                    "31": {
                        "then": "<b>Bosch Active Connect amb 5 pins</b> i cable"
                    },
                    "4": {
                        "then": "<b>Chademo</b>"
                    },
                    "5": {
                        "then": "<b>Chademo</b>"
                    },
                    "6": {
                        "then": "<b>Tipus 1 amb cable</b> (J1772)"
                    },
                    "7": {
                        "then": "<b>Tipus 1 amb cable</b> (J1772)"
                    },
                    "8": {
                        "then": "<b>Tipus 1 <i>sense</i> cable</b> (J1772)"
                    },
                    "9": {
                        "then": "<b>Tipus 1 <i>sense</i> cable</b> (J1772)"
                    }
                },
                "question": "Quins tipus de connexions de càrrega estan disponibles aquí?"
            },
            "Network": {
                "mappings": {
                    "0": {
                        "then": "No forma part d'una xarxa més gran, p.e. perqué l'estació de càrrega la manté un negoci local"
                    },
                    "1": {
                        "then": "No forma part d'una xarxa major"
                    }
                },
                "question": "Aquesta estació de càrrega forma part d'una xarxa?",
                "render": "Part de la xarxa <b>{network}</b>"
            },
            "OH": {
                "override": {
                    "question": "Quan està oberta aquesta estació de càrrega?"
                }
            },
            "Operational status": {
                "mappings": {
                    "0": {
                        "then": "Aquesta estació de càrrega funciona"
                    },
                    "1": {
                        "then": "Aquesta estació de carrega està trencada"
                    },
                    "2": {
                        "then": "Aquí està prevista una estació de recàrrega"
                    },
                    "3": {
                        "then": "Aquí està construint-se una estació de càrrega"
                    },
                    "4": {
                        "then": "Aquesta estació de recàrrega s'ha desactivat permanentment i ja no s'utilitza, però encara és visible"
                    }
                },
                "question": "Està en ús aquest punt de recàrrega?"
            },
            "Operator": {
                "mappings": {
                    "0": {
                        "then": "De fet, {operator} és la xarxa"
                    }
                },
                "question": "Qui és l'operadora d'aquesta estació de càrrega?",
                "render": "Aquesta estació de càrrega l'opera {operator}"
            },
            "Parking:fee": {
                "mappings": {
                    "0": {
                        "then": "No cal pagar una taxa addicional mentres es carrega"
                    },
                    "1": {
                        "then": "Cal pagar una taxa addicional d'aparcament mentres es carrega"
                    }
                },
                "question": "Cal pagar una taxa d'aparcament mentre es carrega?"
            },
            "Type": {
                "mappings": {
                    "0": {
                        "then": "Aquí es poden carregar <b>bicicletes</b>"
                    },
                    "1": {
                        "then": "Aquí es poden carregar <b>cotxes</b>"
                    },
                    "2": {
                        "then": "Aquí es poden carregar <b>Scooters</b>"
                    },
                    "3": {
                        "then": "Aquí es poden carregar <b>camions o trailers</b>"
                    },
                    "4": {
                        "then": "Aquí es poden carregar <b>busos</b>"
                    }
                },
                "question": "Quins vehicles tenen permesa la carrega aquí?"
            },
            "access": {
                "mappings": {
                    "0": {
                        "then": "Qualsevol pot utilitzar aquest punt de càrrega (pot requerir un pagament)"
                    },
                    "1": {
                        "then": "Qualsevol persona pot utilitzar aquesta estació de recàrrega (pot ser calgui un pagament)"
                    },
                    "2": {
                        "then": "Sols clientes del lloc al que pertany aquest punt de càrrega poden utilitzar-lo <br/><span class='subtle'>p.e. un punt de càrrega per un hotel que sols poden utilizar-los els hostes</span>"
                    },
                    "3": {
                        "then": "S'ha de sol·licitar una <b>clau</b> per a utilitzar aquest punt de càrrega<br/><span class='subtle'>p.e un punt de càrrega operat per un hotel nomes utilitzable pel seus hostes, els quals reben una clau des de recepció per a desbloquejar el punt de càrrega</span>"
                    },
                    "4": {
                        "then": "No accessible per al públic general (p.e. només accessible pels propietaris, empleats, …)"
                    },
                    "5": {
                        "then": "Aquesta estació de càrrega és accessible al públic durant certes hores o condicions. Es poden aplicar restriccions, però es permet l'ús general."
                    }
                },
                "question": "Qui pot utilitzar aquesta estació de càrrega?",
                "render": "L'accés està {access}"
            },
            "capacity": {
                "question": "Quants vehicles es poden carregar a la vegada?",
                "render": "Aquí es poden carregar {capacity} vehicles a l'hora"
            },
            "charge": {
                "question": "Quant cal pagar per utilitzar aquesta estació de càrrega?",
                "render": "Utilitzar aquesta estació de càrrega costa <b>{charge}</b>"
            },
            "current-0": {
                "mappings": {
                    "0": {
                        "then": "<b>Endoll de paret Shuko</b> sense ping de terra (CEE7/4 tipus F) surt com a màxim 16 A"
                    }
                },
                "question": "Quina intensitat ofereixen els endolls amb <div style='display: inline-block'><b><b>de paret Shuko</b> sense pin de terra (CEE7/4 tipus F)</b> <img style='width:1rem; display: inline-block' src='./assets/layers/charging_station/CEE7_4F.svg'/></div>?"
            },
            "current-11": {
                "mappings": {
                    "0": {
                        "then": "<b>Tesla Supercharger (Destinació)</b> emet com a màxim 125 A"
                    },
                    "1": {
                        "then": "<b>Tesla Supercharger (Destinació)</b> emet com a màxim 350 A"
                    }
                },
                "question": "Quin corrent fan els endolls amb <div style='display: inline-block'><b><b>Tesla Supercharger (Destination)</b></b><img style='width:1rem; display: inline-block' src='./assets/layers/charging_station/Tesla-hpwc-model-s.svg'/></div> offer?",
                "render": "<div style='display: inline-block'><b><b>Tesla Supercharger (Destinació)</b></b><img style='width:1rem; display: inline-block' src='./assets/layers/charging_station/Tesla-hpwc-model-s.svg'/></div> sortida com a màxim {socket:tesla_destination:current}A"
            },
            "current-12": {
                "mappings": {
                    "0": {
                        "then": "<b>Supercarregador Tesla (destinació)</b> (Un Tipus 2 amb un cable de marca Tesla) surt com a màxim a 16 A"
                    },
                    "1": {
                        "then": "<b>Supercarregador Tesla (destinació)</b> (Un Tipus 2 amb un cable de marca Tesla) surt com a màxim a 32 A"
                    }
                },
                "question": "Quin corrent donen els endolls amb <div style='display: inline-block'><b><b>Tesla Supercharger (destinació)</b> (un tipus 2 amb cable amb la marca Tesla)</b> <img style ='amplada: 1rem; mostrar: inline-block' src='./assets/layers/charging_station/Type2_tethered.svg'/></div> oferta?"
            },
            "current-13": {
                "mappings": {
                    "0": {
                        "then": "<b>USB</b> per a carregar telèfons i dispositius petits fins a 1 A"
                    },
                    "1": {
                        "then": "<b>USB</b> per a carregar telèfons i dispositius petits fins a 2 A"
                    }
                },
                "question": "Quina corrent ofereixen els connectors amb <div style='display: inline-block'><b><b>USB</b>per a carrega telèfons i dispositius electrònics petits</b><img style='width:1rem; display: inline-block' src='./assets/layers/charging_station/usb_port.svg'/></div>?",
                "render": "<div style='display: inline-block'><b><b>USB</b>per a carregar telèfons i petits dispositius electrònics</b><img style='width:1rem; display: inline-block' src='./assets/layers/charging_station/usb_port.svg'/></div> com a màxim a {socket:USB-A:current}A"
            },
            "current-2": {
                "mappings": {
                    "0": {
                        "then": "<b>Chademo</b> surt com a màxim a 120 A"
                    }
                },
                "question": "Quin corrent ofereixen els endolls amb <div style='display: inline-block'><b><b>Chademo</b></b> <img style='width:1rem; display: inline-block' src='./assets/layers/charging_station/Chademo_type4.svg'/></div>?"
            },
            "current-7": {
                "mappings": {
                    "0": {
                        "then": "<b>Tipus 2</b> (menneks) surt com a màxim a 16 A"
                    },
                    "1": {
                        "then": "<b>Tipus 2</b> (menneks) surt com a màxim a 32 A"
                    }
                }
            },
            "current-8": {
                "mappings": {
                    "0": {
                        "then": "<b>Tipus 2 CCS</b> (mennekes) surt com a màxim a 125 A"
                    },
                    "1": {
                        "then": "<b>Tipus 2 CCS</b> (mennekes) surt com a màxim a 350 A"
                    }
                },
                "question": "Quin corrent ofereixen els endolls amb <div style='display: inline-block'><b><b>Tipus 2 CCS</b> (mennekes)</b> <img style='width:1rem; display: inline-block' src='./assets/layers/charging_station/Type2_CCS.svg'/></div>?"
            },
            "email": {
                "question": "Quin és el correu electrònic de l'operadora?",
                "render": "En cas de problemes, envia un email a <a href='mailto:{email}'>{email}</a>"
            },
            "fee": {
                "mappings": {
                    "0": {
                        "then": "ús gratuït (sense autentificació)"
                    },
                    "1": {
                        "then": "Ús gratuït, però un s'ha d'autentificar"
                    },
                    "2": {
                        "then": "Ús gratuït"
                    },
                    "3": {
                        "then": "De pagament, però gratuït per als clients de l'hotel/bar/hospital/… que gestiona l'estació de càrrega"
                    },
                    "4": {
                        "then": "Ús de pagament"
                    }
                },
                "question": "Hi ha que pagar per utilitzar aquest punt de càrrega?"
            },
            "maxstay": {
                "mappings": {
                    "0": {
                        "then": "No hi ha límit de temps per a deixar el teu vehicle aquí"
                    }
                },
                "question": "Quina és la quantitat màxima de temps que es permet permaneixer aquí?",
                "render": "Un pot quedar-se com a màxim <b>{canonical(maxstay)}</b>"
            },
            "phone": {
                "question": "A quin número es pot cridar si hi ha algun problema amb aquest punt de càrrega?",
                "render": "En cas de problemes, truqueu a <a href='tel:{phone}'>{phone}</a>"
            },
            "plugs-2": {
                "render": "Aquí hi ha <b class='text-xl'>{socket:chademo}</b> endolls del tipus <div style='display: inline-block'><b><b>Chademo</b></b> <img style='width:1rem; display: inline-block' src='./assets/layers/charging_station/Chademo_type4.svg'/></div> disponibles"
            },
            "plugs-7": {
                "question": "Quants endolls del tipus <div style='display: inline-block'><b><b>Tipus 2</b> (mennekes)</b> <img style='width:1rem; display: inline-block' src='./assets/layers/charging_station/Type2_socket.svg'/></div> hi ha disponibles aquí?",
                "render": "Hi ha <b class='text-xl'>{socket:type2}</b> endolls del tipus <div style='display: inline-block'><b><b>Tipus 2</b> (mennekes)</b> <img style='width:1rem; display: inline-block' src='./assets/layers/charging_station/Type2_socket.svg'/></div> disponibles aquí"
            },
            "plugs-8": {
                "render": "Aquí hi ha <b class='text-xl'>{socket:type2_combo}</b> endolls del tipus <div style='display: inline-block'><b><b>Tipus 2 CCS</b> (mennekes)</b> <img style='width:1rem; display: inline-block' src='./assets/layers/charging_station/Type2_CCS.svg'/></div> disponibles"
            },
            "power-output-2": {
                "mappings": {
                    "0": {
                        "then": "<b>Chademo</b> surt com a màxim a 50 kw A"
                    }
                }
            },
            "power-output-8": {
                "mappings": {
                    "0": {
                        "then": "<b>Tipus 2 CCS</b> (mennekes) surt com a màxim 50 kw A"
                    }
                }
            },
            "questions-technical": {
                "render": "<h3>Preguntes tècniques</h3>Les preguntes següents són molt tècniques. No dubteu a ignorar-les<br/>{questions(technical)}"
            },
            "ref": {
                "question": "Quin és el número de referència d'aquest punt de càrrega?"
            },
            "voltage-2": {
                "mappings": {
                    "0": {
                        "then": "<b>CHAdeMO</b> proporciona 500 volts"
                    }
                },
                "question": "Quin voltatge ofereixen els endolls amb <div style='display: inline-block'><b><b>CHAdeMO</b></b><img style='width:1rem; display: inline-block' src='./assets/layers/charging_station/Chademo_type4.svg'/></div>?"
            },
            "voltage-8": {
                "mappings": {
                    "0": {
                        "then": "<b>Tipus 2 CCS</b> (mennekes) surt a 500 volts"
                    },
                    "1": {
                        "then": "<b>Tipus 2 CCS</b> (mennekes) surt a 920 volts"
                    }
                },
                "question": "Quin voltatge ofereixen els endolls amb <div style='display: inline-block'><b><b>Tipus 2 CCS</b> (mennekes)</b> <img style='width:1rem; display: inline-block' src='./assets/layers/charging_station/Type2_CCS.svg'/></div>?"
            },
            "website": {
                "question": "Quina és la pàgina web on es pot trobar més informació sobre aquest punt de recàrrega?",
                "render": "Més info a <a href='{website}'>{website}</a>"
            }
        },
        "title": {
            "mappings": {
                "0": {
                    "then": "Estació de càrrega per a bicicletes elèctriques"
                },
                "1": {
                    "then": "Estació de càrrega per a cotxes"
                }
            },
            "render": "Estació de càrrega"
        },
        "units": {
            "0": {
                "applicableUnits": {
                    "0": {
                        "human": " minuts",
                        "humanSingular": " minut"
                    },
                    "1": {
                        "human": " hores",
                        "humanSingular": " hora"
                    },
                    "2": {
                        "human": " dies",
                        "humanSingular": " dia"
                    }
                }
            },
            "1": {
                "applicableUnits": {
                    "0": {
                        "human": "Volts"
                    }
                }
            },
            "2": {
                "applicableUnits": {
                    "0": {
                        "human": "A"
                    }
                }
            },
            "3": {
                "applicableUnits": {
                    "0": {
                        "human": "quilovats"
                    },
                    "1": {
                        "human": "megavats"
                    }
                }
            }
        }
    },
    "climbing": {
        "description": "Una capa fictícia que conté renderització d'etiquetes compartides entre les capes d'escalada",
        "tagRenderings": {
            "average_length": {
                "question": "Quina és la longitud (mitjana) de les rutes en metres?",
                "render": "Les rutes mesuren <b>{canonical(climbing:length)}</b> de mitja"
            },
            "bouldering": {
                "mappings": {
                    "0": {
                        "then": "Aquí és possible l'escalada en bloc"
                    },
                    "1": {
                        "then": "Aquí no és possible l'escalada en bloc"
                    },
                    "2": {
                        "then": "L'escalada en bloc és possible, tot i que només hi ha unes poques rutes"
                    },
                    "3": {
                        "then": "Hi han {climbing:boulder} rutes d'escalada en bloc"
                    }
                },
                "question": "És possible fer escalda en bloc aquí?"
            },
            "fee": {
                "mappings": {
                    "0": {
                        "then": "L'escalada en bloc aquí és gratuïta"
                    },
                    "1": {
                        "then": "Cal pagar una quota per a escalar aquí"
                    }
                },
                "question": "Es requereix una tarifa per a pujar aquí?",
                "render": "S'ha de pagar una tarifa de {charge} per a escalar aquí"
            }
        }
    },
    "climbing_area": {
        "description": "Una àrea on l'escalada és possible, p.e. una penya, lloc, bloc, … Conté l'agregació de rutes",
        "name": "Oportunitats d'escalada",
        "presets": {
            "0": {
                "description": "Una oportunitat d'escalada",
                "title": "una oportuinitat d'escalada"
            }
        },
        "tagRenderings": {
            "Contained_climbing_routes": {
                "render": "<h3>Conté {_contained_climbing_routes_count} rutes</h3> <ul>{_contained_climbing_routes</ul>"
            },
            "Rock type (crag/rock/cliff only)": {
                "mappings": {
                    "0": {
                        "then": "Calcària"
                    }
                },
                "question": "Quin és el tipus de roca aquí?",
                "render": "El tipus de roca és {rock}"
            },
            "Type": {
                "mappings": {
                    "0": {
                        "then": "Una roca d'escalada: una única roca o penya-segat amb una o unes quantes vies d'escalada que es poden escalar amb seguretat sense corda"
                    }
                }
            },
            "name": {
                "render": "<strong>{name}</strong>"
            }
        },
        "title": {
            "mappings": {
                "2": {
                    "then": "Llocs d'escalada"
                },
                "3": {
                    "then": "Oportunitat d'escalada <b>{name}</b>"
                }
            },
            "render": "Oportunitat d'escalada"
        }
    },
    "climbing_club": {
        "description": "Un club d'escalada o organització",
        "name": "Club d'escalada",
        "presets": {
            "0": {
                "description": "Un club d'escalada",
                "title": "un club d'escalada"
            }
        },
        "tagRenderings": {
            "climbing_club-name": {
                "render": "<strong>{name}</strong>"
            }
        },
        "title": {
            "render": "Club d'escalada"
        }
    },
    "climbing_gym": {
        "description": "Un gimnàs d'escalada",
        "name": "Gimnasos d'escalada"
    },
    "climbing_opportunity": {
        "tagRenderings": {
            "climbing-opportunity-name": {
                "render": "<strong>{name}</strong>"
            }
        }
    },
    "climbing_route": {
        "name": "Rutes d'escalada",
        "presets": {
            "0": {
                "title": "una ruta d'escalada"
            }
        },
        "tagRenderings": {
            "Difficulty": {
                "question": "Quin és el grau d'aquesta via d'escalada segons el sistema francès/belga?"
            },
            "Length": {
                "question": "Quant dura aquesta via d'escalada (en metres)?"
            },
            "Name": {
                "question": "Quin és el nom d'aquesta ruta d'escalada?",
                "render": "<strong>{name}</strong>"
            }
        },
        "title": {
            "mappings": {
                "0": {
                    "then": "Ruta d'escalada <strong>{name}</strong>"
                }
            },
            "render": "Ruta d'escalada"
        }
    },
    "clock": {
        "description": "Capa amb rellotges públics",
        "name": "Rellotges",
        "presets": {
            "0": {
                "description": "Un rellotge visible públicament",
                "title": "un rellotge"
            },
            "1": {
                "description": "Un rellotge visible públicament muntat en una paret",
                "title": "un rellotge muntat en un paret"
            }
        },
        "tagRenderings": {
            "barometer": {
                "mappings": {
                    "0": {
                        "then": "Aquest rellotge també mostra la pressió de l'aire"
                    },
                    "1": {
                        "then": "Aquest rellotge no mostra la pressió de l'aire"
                    },
                    "2": {
                        "then": "Aquest rellotge probablement no mostra la pressió de l'aire"
                    }
                },
                "question": "Aquest rellotge també mostra la pressió de l'aire?"
            },
            "date": {
                "mappings": {
                    "0": {
                        "then": "Aquest rellotge també mostra la data"
                    },
                    "1": {
                        "then": "Aquest rellotge no mostra la data"
                    },
                    "2": {
                        "then": "Aquest rellotge probablement no mostra la data"
                    }
                },
                "question": "Aquest rellotge també mostra la data?"
            },
            "display": {
                "mappings": {
                    "0": {
                        "then": "Aquest rellotge mostra l'hora amb mans"
                    },
                    "1": {
                        "then": "Aquest rellotge mostra l'hora amb dígits"
                    },
                    "2": {
                        "then": "Aquest rellotge mostra l'hora amb un rellotge de sol"
                    },
                    "3": {
                        "then": "Aquest rellotge mostra l'hora d'una manera no estàndard, p.e. utilitzant binari, aigua o quelcom més"
                    }
                },
                "question": "Com mostra aquest rellotge l'hora?"
            },
            "faces": {
                "freeform": {
                    "placeholder": "Nombre de cares"
                },
                "mappings": {
                    "0": {
                        "then": "Aquest rellotge té una cara"
                    },
                    "1": {
                        "then": "Aquest rellotge té dues cares"
                    },
                    "2": {
                        "then": "Aquest rellotge té quatre cares"
                    }
                },
                "question": "Quantes cares té aquest rellotge?",
                "render": "Aquest rellotge té {faces} cares"
            },
            "hygrometer": {
                "mappings": {
                    "0": {
                        "then": "Aquest rellotge també mostra la humitat"
                    },
                    "1": {
                        "then": "Aquest rellotge no mostra la humitat"
                    },
                    "2": {
                        "then": "Aquest rellotge probablement no mostra la humitat"
                    }
                },
                "question": "Aquest rellotge també mostra la humitat?"
            },
            "support": {
                "mappings": {
                    "0": {
                        "then": "Aquest rellotge està muntat en un pal"
                    },
                    "1": {
                        "then": "Aquest rellotge està muntat en una paret"
                    },
                    "2": {
                        "then": "Aquest rellotge està muntat en una tanca publicitària"
                    },
                    "3": {
                        "then": "Aquest rellotge està al sòl"
                    }
                },
                "question": "De quina forma està muntat aquest rellotge?"
            },
            "thermometer": {
                "mappings": {
                    "0": {
                        "then": "Aquest rellotge també mostra la temperatura"
                    },
                    "1": {
                        "then": "Aquest rellotge no mostra la temperatura"
                    },
                    "2": {
                        "then": "Aquest rellotge probablement no mostra la temperatura"
                    }
                },
                "question": "Aquest rellotge també mostra la temperatura?"
            },
            "visibility": {
                "mappings": {
                    "0": {
                        "then": "Aquest rellotge és visible al voltant dels 5 metres de distància (un petit rellotge muntat a la paret)"
                    },
                    "1": {
                        "then": "Aquest rellotge és visible al voltant dels 20 metres de distància (rellotge de tamany mig a una tanca publicitària)"
                    },
                    "2": {
                        "then": "Aquest rellotge és visible des de més de 20 metres de distància (p. ex. el d'una església o estació de tren)"
                    }
                },
                "question": "Com de visible és aquest rellotge?"
            }
        },
        "title": {
            "render": "Rellotge"
        }
    },
    "crossings": {
        "description": "Creuaments per a vianants i ciclistes",
        "name": "Encreuaments",
        "presets": {
            "0": {
                "description": "Creuament per a vianants i/o ciclistes",
                "title": "un creuament"
            },
            "1": {
                "description": "Semàfor en una carretera",
                "title": "un semàfor"
            }
        },
        "tagRenderings": {
            "crossing-arrow": {
                "mappings": {
                    "0": {
                        "then": "Aquest semàfor té una fletxa apuntant en la direcció del creuament."
                    },
                    "1": {
                        "then": "Aquest semàfor <b>no</b> té una fletxa apuntant en la direcció del creuament."
                    }
                },
                "question": "Aquest semàfor té una fletxa apuntant en la direcció del creuament?"
            },
            "crossing-bicycle-allowed": {
                "mappings": {
                    "0": {
                        "then": "Un ciclista pot utilitzar aquest creuament"
                    },
                    "1": {
                        "then": "Un ciclista no pot utilitzar aquest creuament"
                    }
                },
                "question": "Aquest creuament també és per a ciclistes?"
            },
            "crossing-button": {
                "mappings": {
                    "0": {
                        "then": "Aquest semàfor té un botó per a demanar la llum verda"
                    },
                    "1": {
                        "then": "Aquest semàfor no té un botó per a demanar la llum verda"
                    }
                },
                "question": "Aquest semàfor té un botó per a demanar la llum verda?"
            },
            "crossing-continue-through-red": {
                "mappings": {
                    "0": {
                        "then": "Un ciclista pot seguir recte si el semàfor està en roig"
                    },
                    "1": {
                        "then": "Un ciclista pot seguir recte si el semàfor està en roig"
                    },
                    "2": {
                        "then": "Un ciclista no pot seguir recte si el semàfor està en roig"
                    }
                },
                "question": "Un ciclista pot seguir recte si el semàfor està en roig?"
            },
            "crossing-has-island": {
                "mappings": {
                    "0": {
                        "then": "Aquest creuament té una illa al mig"
                    },
                    "1": {
                        "then": "Aquest creuament no té una illa al mig"
                    }
                },
                "question": "Aquest creuament té una illa al mig?"
            },
            "crossing-is-zebra": {
                "mappings": {
                    "0": {
                        "then": "Açò és un pas de vianants"
                    },
                    "1": {
                        "then": "Açò no és un pas de vianants"
                    }
                },
                "question": "Açò és un pas de vianants?"
            },
            "crossing-minimap": {
                "mappings": {
                    "0": {
                        "then": "Aquest semàfor disposa d'un mapa tàctil que mostra el traçat de l'encreuament."
                    },
                    "1": {
                        "then": "Aquest semàfor <b>no</b> disposa d'un mapa tàctil que mostra el traçat del pas."
                    }
                },
                "question": "Aquest semàfor disposa d'un mapa tàctil que mostra el traçat de l'encreuament?"
            },
            "crossing-right-turn-through-red": {
                "mappings": {
                    "0": {
                        "then": "Un ciclista pot girar a la dreta si el semàfor està en roig"
                    },
                    "1": {
                        "then": "Un ciclista pot girar a la dreta si el semàfor està en roig"
                    },
                    "2": {
                        "then": "Un ciclista no pot girar a la dreta si el semàfor està en roig"
                    }
                },
                "question": "Un ciclista pot girar a la dreta si el semàfor està en roig?"
            },
            "crossing-sound": {
                "mappings": {
                    "0": {
                        "then": "Aquest semàfor disposa de senyals sonors per ajudar a creuar, tant per trobar l'encreuament com per creuar."
                    },
                    "1": {
                        "then": "Aquest semàfor no té senyals sonores per ajudar a creuar."
                    },
                    "2": {
                        "then": "Aquest semàfor té un senyal sonor per ajudar a localitzar el pal, però cap senyal que indique que és segur creuar."
                    },
                    "3": {
                        "then": "Aquest semàfor té un senyal sonor per indicar que és segur creuar, però cap senyal que ajude a localitzar el pal."
                    }
                },
                "question": "Aquest semàfor té senyals sonors per facilitar el pas?"
            },
            "crossing-tactile": {
                "mappings": {
                    "0": {
                        "then": "Este creuament té superfície podotàctil"
                    },
                    "1": {
                        "then": "Este creuament no té superfície podotàctil"
                    },
                    "2": {
                        "then": "Este creuament té superfície podotàctil, però no correctament"
                    }
                },
                "question": "Aquest creuament té superfície podotàctil?"
            },
            "crossing-type": {
                "mappings": {
                    "0": {
                        "then": "Creuament, sense semàfors"
                    },
                    "1": {
                        "then": "Creuament amb semàfors"
                    },
                    "2": {
                        "then": "Pas de zebra"
                    },
                    "3": {
                        "then": "Creuament sense senyalitzar"
                    }
                },
                "question": "Quin tipus de creuament és aquest?"
            },
            "crossing-vibration": {
                "mappings": {
                    "0": {
                        "then": "El botó d'aquest semàfor té un senyal de vibració per indicar que és segur creuar."
                    },
                    "1": {
                        "then": "El botó d'aquest semàfor no té cap senyal de vibració que indiqui que és segur creuar."
                    }
                },
                "question": "Aquest semàfor té senyals de vibració per facilitar el pas? (normalment es troba a la part inferior del botó d'encreuament)"
            }
        },
        "title": {
            "mappings": {
                "0": {
                    "then": "Semàfor"
                },
                "1": {
                    "then": "Creuament amb semàfors"
                }
            },
            "render": "Encreuament"
        }
    },
    "cycleways_and_roads": {
        "description": "Totes les infraestructures per les quals algú pot ciclar, acompanyades de preguntes sobre aquesta infraestructura",
        "name": "Vies ciclistes i carreteres",
        "tagRenderings": {
            "Cycleway type for a road": {
                "mappings": {
                    "0": {
                        "then": "Hi ha un carril compartit"
                    },
                    "1": {
                        "then": "Hi ha un carril al costat de la carretera (separat amb pintura)"
                    },
                    "2": {
                        "then": "Hi ha una pista, però no hi ha una via ciclista dibuixada separada d'aquesta carretera al mapa."
                    },
                    "3": {
                        "then": "Hi ha una via ciclista dibuixada per separat"
                    },
                    "4": {
                        "then": "No hi ha via ciclista"
                    },
                    "5": {
                        "then": "No hi ha via ciclista"
                    }
                },
                "question": "Quin tipus de via ciclista hi ha aquí?"
            },
            "Cycleway:smoothness": {
                "mappings": {
                    "0": {
                        "then": "Utilitzable per a rodets prims: patins, monopatí"
                    },
                    "1": {
                        "then": "Utilitzable per a rodes primes: bicicleta de carreres"
                    },
                    "2": {
                        "then": "Utilitzable per a rodes normals: bici de ciutat, cadira de rodes, patinets"
                    },
                    "3": {
                        "then": "Utilitzable per a rodes robustes: bicicleta de senderisme, cotxe, rickshaw"
                    },
                    "4": {
                        "then": "Utilitzable per a vehicles amb gran espai lliure: vehicle tot terreny lleuger"
                    },
                    "5": {
                        "then": "Utilitzable per a vehicles tot terreny: vehicle tot terreny resistent"
                    },
                    "6": {
                        "then": "Utilitzable per a vehicles tot terreny especialitzats: tractor, ATV"
                    }
                },
                "question": "Quina és la suavitat d'aquesta via ciclista?"
            },
            "Cycleway:surface": {
                "mappings": {
                    "0": {
                        "then": "Aquesta via ciclista no està pavimentada"
                    },
                    "1": {
                        "then": "Aquesta via ciclista està pavimentada"
                    },
                    "10": {
                        "then": "Aquesta via ciclista està feta de grava fina"
                    },
                    "2": {
                        "then": "Aquesta via ciclista està feta d'asfalt"
                    },
                    "3": {
                        "then": "Aquesta via ciclista està feta de pedres de paviment suaus"
                    },
                    "4": {
                        "then": "Aquesta via ciclista està feta de formigó"
                    },
                    "5": {
                        "then": "Aquesta via ciclista està feta de llambordes (sense tallar o muntar)"
                    },
                    "6": {
                        "then": "Aquesta via ciclista està feta de llambordes naturals"
                    },
                    "7": {
                        "then": "Aquesta via ciclista està feta de llamborda plana i quadrada"
                    },
                    "8": {
                        "then": "Aquesta via ciclista està feta de fusta"
                    },
                    "9": {
                        "then": "Aquesta via ciclista està feta de grava"
                    }
                },
                "question": "De quina superfície està fet aquesta via ciclista?",
                "render": "Aquesta via ciclista està feta de {cycleway:surface}"
            },
            "Is this a cyclestreet? (For a road)": {
                "mappings": {
                    "0": {
                        "then": "Açò és un ciclocarrer, i una zona de 30km/h."
                    },
                    "1": {
                        "then": "Açò és un ciclocarrer"
                    },
                    "2": {
                        "then": "Açò no és un ciclocarrer."
                    }
                },
                "question": "Açò és un ciclocarrer?"
            },
            "Maxspeed (for road)": {
                "mappings": {
                    "0": {
                        "then": "La velocitat màxima és de 20km/h"
                    },
                    "1": {
                        "then": "La velocitat màxima és de 30km/h"
                    },
                    "2": {
                        "then": "La velocitat màxima és de 50km/h"
                    },
                    "3": {
                        "then": "La velocitat màxima és de 70km/h"
                    },
                    "4": {
                        "then": "La velocitat màxima és de 90km/h"
                    }
                },
                "question": "Quina és la velocitat màxima a aquest carrer?",
                "render": "La velocitat màxima a aquesta carretera és {maxspeed} km/h"
            },
            "Surface of the road": {
                "mappings": {
                    "1": {
                        "then": "Aquest carril bici està pavimentat"
                    },
                    "10": {
                        "then": "Aquesta via ciclista està feta de gravilla"
                    },
                    "2": {
                        "then": "Aquest carril bici està fet d'asfalt"
                    },
                    "4": {
                        "then": "Aquest carril bici està fet de formigó"
                    },
                    "8": {
                        "then": "Aquest carril bici està fet de fusta"
                    },
                    "9": {
                        "then": "Aquesta via ciclista està feta de grava"
                    }
                },
                "question": "De què està feta la superfície d'aquest carrer?",
                "render": "Aquesta carretera està feta de {surface}"
            },
            "Surface of the street": {
                "mappings": {
                    "0": {
                        "then": "Utilitzable per rodets: patins en línia, monopatí"
                    },
                    "1": {
                        "then": "Utilitzable per rodes fines: bicicletes de carrera"
                    },
                    "2": {
                        "then": "Utilitzable per rodes normals: Bicicletes de ciutat, cadires de rodes, scooter"
                    },
                    "3": {
                        "then": "Utilitzable per rodes robustes; Bicicleta de treking, cotxes, bicitaxi"
                    }
                }
            },
            "cyclelan-segregation": {
                "mappings": {
                    "0": {
                        "then": "Aquesta via ciclista està separada per una línia discontínua"
                    },
                    "1": {
                        "then": "Aquesta via ciclista està separat per una línia contínua"
                    },
                    "2": {
                        "then": "Aquesta via ciclista està separat per una línia d'aparcament"
                    },
                    "3": {
                        "then": "Aquesta via ciclista està separada per una vorada"
                    }
                },
                "question": "Com està separada aquesta via ciclista de la carretera?"
            },
            "cycleway-lane-track-traffic-signs": {
                "mappings": {
                    "0": {
                        "then": "Via ciclista obligatòria"
                    },
                    "1": {
                        "then": "Ciclovia obligatòria (amb senyal suplementari)<br>"
                    },
                    "2": {
                        "then": "Via segregada a peu/ciclista"
                    },
                    "3": {
                        "then": "Via no segregada a peu/ciclista"
                    },
                    "4": {
                        "then": "Sense senyal de trànsit"
                    }
                },
                "question": "Quina senyal de trànsit té aquesta via ciclista?"
            },
            "cycleway-segregation": {
                "mappings": {
                    "0": {
                        "then": "Aquesta via ciclista està separada per una línia discontinua"
                    },
                    "1": {
                        "then": "Aquesta via ciclista està separada per una línia continua"
                    },
                    "2": {
                        "then": "Aquesta via ciclista està separada per una línia d'aparcament"
                    },
                    "3": {
                        "then": "Aquesta via ciclista està separada per una vorada"
                    }
                },
                "question": "Com està separat aquesta via ciclista?"
            },
            "cycleway-traffic-signs": {
                "mappings": {
                    "0": {
                        "then": "Via ciclista obligatòria"
                    },
                    "1": {
                        "then": "Ciclovia obligatòria (amb senyal suplementari)<br>"
                    },
                    "2": {
                        "then": "Via segregada a peu/ciclista"
                    },
                    "3": {
                        "then": "Via no segregada a peu/ciclista"
                    },
                    "4": {
                        "then": "Via ciclista obligatòria"
                    },
                    "5": {
                        "then": "Ciclovia (ciclomotor) obligatòria"
                    },
                    "6": {
                        "then": "via ciclista no obligatòria"
                    },
                    "7": {
                        "then": "No hi ha cap senyal de trànsit"
                    }
                },
                "question": "Quina senyal de trànsit té aquesta via ciclista?"
            },
            "cycleway-traffic-signs-supplementary": {
                "mappings": {
                    "0": {
                        "then": "Els ciclomotors han d'utilitzar la via ciclista"
                    },
                    "3": {
                        "then": "Els ciclomotors no estan permesos"
                    },
                    "6": {
                        "then": "No hi ha cap senyal de trànsit addicional"
                    }
                }
            },
            "cycleways_and_roads-cycleway:buffer": {
                "question": "Quina és la distància entre el carril bici i la carretera?"
            },
            "is lit?": {
                "mappings": {
                    "0": {
                        "then": "Aquest carrer està il·luminat"
                    },
                    "1": {
                        "then": "Aquesta carretera no està il·luminada"
                    },
                    "2": {
                        "then": "Aquesta carretera està il·luminada per la nit"
                    },
                    "3": {
                        "then": "Aquesta carretera està il·luminada 24/7"
                    }
                },
                "question": "Aquesta carretera està il·luminada?"
            },
            "width:carriageway": {
                "question": "Quina és l'amplada dels carrils d'aquesta carretera (en metres)?",
                "questionHint": "Això es mesura de vorera a vorera i, per tant, inclou l'amplada dels aparcaments en línia",
                "render": "L'amplada dels carrils d'aquesta carretera és <strong>{width:carriageway}m</strong>"
            }
        },
        "title": {
            "mappings": {
                "0": {
                    "then": "Via ciclista {name}"
                },
                "1": {
                    "then": "Via ciclista"
                },
                "2": {
                    "then": "Carretera amb un carril compartit {name}"
                },
                "3": {
                    "then": "Carril compartit"
                },
                "4": {
                    "then": "Ciclocarrer {name}"
                },
                "5": {
                    "then": "Carril bici"
                },
                "6": {
                    "then": "Carretera amb via ciclista al costat de la carretera {name}"
                },
                "7": {
                    "then": "Via ciclista al costat de la carretera"
                },
                "8": {
                    "then": "Ciclocarrer {name}"
                },
                "9": {
                    "then": "Carrer ciclista"
                }
            },
            "render": "Via"
        }
    },
    "defibrillator": {
        "description": "Una capa que mostra desfibril·ladors que es poden utilitzar en cas d'emergència. Conté desfibril·ladors públics, però també desfibril·ladors que poden necessitar de personal per agafar el dispositiu",
        "name": "Desfibril·ladors",
        "presets": {
            "0": {
                "title": "un desfibril·lador"
            },
            "1": {
                "title": "un desfibril·lador muntat en la paret"
            }
        },
        "tagRenderings": {
            "defibrillator-access": {
                "mappings": {
                    "0": {
                        "then": "Accés lliure"
                    },
                    "1": {
                        "then": "Publicament accessible"
                    },
                    "2": {
                        "then": "Només accessible a clients"
                    },
                    "3": {
                        "then": "No accessible al públic en general (ex. només accesible a treballadors, propietaris, ...)"
                    },
                    "4": {
                        "then": "No accessible, posiblemente només d'ús profesional"
                    }
                },
                "question": "Està el desfibril·lador accessible lliurement?",
                "render": "L'accés és {access}"
            },
            "defibrillator-defibrillator": {
                "mappings": {
                    "0": {
                        "then": "No hi ha informació sobre el tipus de dispositiu"
                    },
                    "1": {
                        "then": "Aquest és un desfibril·lador manual per a professionals"
                    },
                    "2": {
                        "then": "Aquest és un desfibril·lador automàtic normal"
                    },
                    "3": {
                        "then": "Aquest és un tipus especial de desfibril·lador: {defibrillator}"
                    }
                },
                "question": "És un desfibril·lador automàtic normal o un desfibril·lador manual només per a professionals?"
            },
            "defibrillator-defibrillator:location": {
                "question": "Dóna detalls d'on es pot trobar el desfibril·lador",
                "render": "<i>Informació extra sobre la localització (en la llengua local):</i><br/> {defibrillator:location}"
            },
            "defibrillator-defibrillator:location:en": {
                "question": "Dona detalls d'on es pot trobar el desfibril·lador (en anglès)",
                "render": "<i>Informació addicional sobre la ubicació (en anglès):</i><br/>{defibrillator:location:en}"
            },
            "defibrillator-defibrillator:location:fr": {
                "question": "Dóna detalls d'on es pot trobar el desfibril·lador (en francés)",
                "render": "<i>Informació addicional sobre la ubicació (en francès):</i><br/>{defibrillator:location:fr}"
            },
            "defibrillator-description": {
                "question": "Hi ha informació útil per als usuaris que no hagis pogut descriure més amunt? (deixeu en blanc si no)",
                "render": "Informació addicional: {description}"
            },
            "defibrillator-email": {
                "question": "Quin és el correu electrònic on preguntar sobre aquest desfibril·lador?",
                "render": "Correu electrònic per a preguntes sobre aquest desfibrilador: <a href='mailto:{email}'>{email}</a>"
            },
            "defibrillator-fixme": {
                "question": "Hi ha alguna cosa malament en la manera de com està mapejat això, que no heu pogut solucionar aquí? (deixeu una nota als experts d'OpenStreetMap)",
                "render": "Informació addicional per als experts en OpenStreetMap: {fixme}"
            },
            "defibrillator-indoors": {
                "mappings": {
                    "0": {
                        "then": "Aquest desfibril·lador està a l'interior"
                    },
                    "1": {
                        "then": "Aquest desfibril·lador està a l'exterior"
                    }
                },
                "question": "Està el desfibril·lador a l'interior?"
            },
            "defibrillator-level": {
                "mappings": {
                    "0": {
                        "then": "Aquest desfribil·lador està a la <b>planta baixa</b>"
                    },
                    "1": {
                        "then": "Aquest desfribil·lador està a la <b>primera planta</b>"
                    }
                },
                "question": "A quina planta està el ubicat el desfibril·lador?",
                "render": "Aquest desfibril·lador és a la planta {level}"
            },
            "defibrillator-phone": {
                "question": "Quin és el número de telèfon on preguntar sobre aquest desfibril·lador?",
                "render": "Telèfon per a dubtes sobre aquest desfibril·lador: <a href='tel:{phone}'>{phone}</a>"
            },
            "defibrillator-ref": {
                "question": "Quin és el número d'identificació oficial del dispositiu? (si està visible al dispositiu)",
                "render": "Número d'identificació oficial del dispositiu: <i>{ref}</i>"
            },
            "defibrillator-survey:date": {
                "mappings": {
                    "0": {
                        "then": "Comprovat avui!"
                    }
                },
                "question": "Quan es va explorar per última vegada aquest desfibril·lador?",
                "render": "El desfibrilador és va sondejar per ultima vegada el {survey:date}"
            },
            "opening_hours_24_7": {
                "override": {
                    "question": "En quins horaris està disponible aquest desfibril·lador?"
                }
            }
        },
        "title": {
            "render": "Desfibril·lador"
        }
    },
    "dentist": {
        "description": "Aquesta capa mostra clíniques dentals",
        "name": "Dentista",
        "presets": {
            "0": {
                "title": "una clínica dental"
            }
        },
        "tagRenderings": {
            "name": {
                "question": "Com s'anomena aquest dentista?",
                "render": "El dentista s'anomena {name}"
            }
        },
        "title": {
            "render": "Clínica Dental {name}"
        }
    },
    "direction": {
        "description": "Aquesta capa visualitza direccions",
        "name": "Direcció de la visualització"
    },
    "doctors": {
        "description": "Aquesta capa mostra els consultoris mèdics",
        "name": "Metges",
        "presets": {
            "0": {
                "title": "un consultori mèdic"
            }
        },
        "tagRenderings": {
            "name": {
                "question": "Com es diu aquesta consulta mèdica?",
                "render": "Aquest consultori mèdic és diu {name}"
            },
            "specialty": {
                "mappings": {
                    "0": {
                        "then": "Açò és un metge generalista"
                    },
                    "1": {
                        "then": "Açò és un ginecòleg"
                    },
                    "2": {
                        "then": "Açò és un psiquiatra"
                    },
                    "3": {
                        "then": "Açò és un pediatre"
                    }
                },
                "question": "En què està especialitzat aquest metge?",
                "render": "Aquest metge està especialitzat en {healthcare:speciality}"
            }
        },
        "title": {
            "render": "Consultori metge {name}"
        }
    },
    "dogpark": {
        "name": "parcs de gossos",
        "presets": {
            "0": {
                "description": "Un lloc per a gossos, on poden correr sense corretja",
                "title": "un parc per a gossos"
            }
        },
        "tagRenderings": {
            "Name": {
                "question": "Com s'anomena aquest parc per a gossos?",
                "render": "Aquest parc per a gossos s'anomena {name}"
            },
            "dogarea": {
                "render": "Aquest parc per a gossos té {_surface:ha} ha"
            },
            "dogpark-fenced": {
                "mappings": {
                    "0": {
                        "then": "Aquest parc per a gossos està tancat per tot arreu"
                    },
                    "1": {
                        "then": "Aquest parc de gossos no està tancat per tot el voltant"
                    }
                },
                "question": "Aquest parc de gossos està tancat?"
            },
            "smalldogs": {
                "mappings": {
                    "0": {
                        "then": "Té un espai separat per a cadells i gossos petits"
                    },
                    "1": {
                        "then": "<strong>No</strong> té un espai separat per a cadells i gossos petits"
                    }
                },
                "question": "Aquest parc per a gossos té una zona tancada per a gossos petits i cadells?"
            }
        },
        "title": {
            "render": "parc per a gossos"
        }
    },
    "drinking_water": {
        "deletion": {
            "nonDeleteMappings": {
                "0": {
                    "then": "Es tracta d'una font decorativa amb aigua no potable"
                },
                "1": {
                    "then": "Es tracta d'una aixeta d'aigua o bomba d'aigua amb aigua no potable. <div class='subtle'> Per exemple les aixetes d'aigua amb aigua de pluja per aprofitar i regar les plantes properes</div>"
                }
            }
        },
        "description": "Una capa que mostra fonts d'aigua potable",
        "name": "Aigua potable",
        "presets": {
            "0": {
                "title": "una font d'aigua potable"
            }
        },
        "tagRenderings": {
            "Bottle refill": {
                "mappings": {
                    "0": {
                        "then": "És fàcil reomplir botelles d'aigua"
                    },
                    "1": {
                        "then": "Les botelles d'aigua podrien no cabre"
                    }
                },
                "question": "Com de fàcil és reomplir botelles d'aigua?"
            },
            "Still in use?": {
                "mappings": {
                    "0": {
                        "then": "La font d'aigua funciona"
                    },
                    "1": {
                        "then": "Aquesta font d'aigua potable està trencada"
                    },
                    "2": {
                        "then": "Aquesta font d'aigua potable està tancada"
                    }
                },
                "question": "Aquest punt d'aigua potable continua operatiu?",
                "render": "L'estat operatiu és <i>{operational_status}</i>"
            },
            "render-closest-drinking-water": {
                "render": "<a href='#{_closest_other_drinking_water_id}'>Hi ha una altra font d'aigua potable a {_closest_other_drinking_water_distance} metres</a>"
            }
        },
        "title": {
            "render": "Aigua potable"
        }
    },
    "elevator": {
        "description": "Aquesta capa mostra ascensors i demana l'estat operatiu i les dimensions de l'ascensor. Útil per obtenir informació sobre l'accessibilitat en cadira de rodes",
        "name": "Ascensor",
        "presets": {
            "0": {
                "title": "un ascensor"
            }
        },
        "tagRenderings": {
            "door-width": {
                "question": "Quina és l'amplada de l'entrada d'aquest ascensor?",
                "render": "Les portes de l'ascensor tenen un amplada de {canonical(door:width)}"
            },
            "elevator-depth": {
                "question": "Quina és la profunditat de l'ascensor?",
                "render": "L'ascensor té un profunditat de {canonical(elevator:depth)}"
            },
            "elevator-width": {
                "question": "Quina és l'amplada d'aquest ascensor?",
                "render": "L'ascensor té una amplada de {canonical(elevator:width)}"
            },
            "operational_status": {
                "mappings": {
                    "0": {
                        "then": "L'ascensor està trencat"
                    },
                    "1": {
                        "then": "L'ascensor està tancat <span class='subtle'>p.e. perquè s'estan fent obres de reforma</span>"
                    },
                    "2": {
                        "then": "L'ascesor funciona"
                    },
                    "3": {
                        "then": "Aquest ascensor funciona"
                    }
                },
                "question": "Funciona aquest ascensor?"
            },
            "speech_output": {
                "render": {
                    "special": {
                        "question": "Aquest ascensor en quins idiomes té sortida de veu?",
                        "render_list_item": "Aquest ascensor té sortida de veu en {language():font-bold}",
                        "render_single_language": "Aquest ascensor té sortida de veu en {language():font-bold}"
                    }
                }
            },
            "speech_output_available": {
                "questionHint": "P. e. anuncia la planta actual"
            },
            "tactile_writing_available": {
                "mappings": {
                    "0": {
                        "then": "L'ascensor té escriptura tàctil en Braille"
                    },
                    "1": {
                        "then": "Aquest ascensor no té escriptura tàctil"
                    }
                },
                "question": "Aquest ascensor té escriptura tàctil?"
            },
            "tactile_writing_language": {
                "render": {
                    "special": {
                        "question": "Aquest ascensor en quins idiomes té l'escriptura tàctil (braille)?",
                        "render_list_item": "Aquest ascensor té l'escriptura tàctil en {language():font-bold}",
                        "render_single_language": "Aquest ascensor té l'escriptura tàctil en {language():font-bold}"
                    }
                }
            }
        },
        "title": {
            "render": "Ascensor"
        },
        "units": {
            "0": {
                "applicableUnits": {
                    "0": {
                        "human": "metre"
                    },
                    "1": {
                        "human": "centímetre"
                    }
                }
            }
        }
    },
    "elongated_coin": {
        "description": "Capa que mostra premses de cèntims.",
        "name": "Premses de cèntims",
        "presets": {
            "0": {
                "title": "una premsa de cèntim"
            }
        },
        "tagRenderings": {
            "charge": {
                "freeform": {
                    "placeholder": "Cost (p. e, 0.50 euros)"
                },
                "mappings": {
                    "0": {
                        "then": "Costa 1 euro premsar un cèntim."
                    },
                    "1": {
                        "then": "Costa 2 euros premsar un cèntim."
                    },
                    "2": {
                        "then": "Costa 2 francs suïssos premsar un cèntim."
                    },
                    "3": {
                        "then": "Costa 1 franc suís premsar un cèntim."
                    }
                },
                "question": "Quant costa premsar un cèntim?",
                "render": "Costa {charge} premsar un cèntim."
            },
            "coin": {
                "freeform": {
                    "placeholder": "Tipus de moneda (p. e. 10 cèntims)"
                },
                "mappings": {
                    "0": {
                        "then": "Esta premsa de cèntims utilitza una moneda de 2 cèntims per a premsar."
                    },
                    "1": {
                        "then": "Esta premsa de cèntims utilitza una moneda de 5 cèntims per a premsar."
                    },
                    "2": {
                        "then": "Esta premsa de cèntims utilitza una moneda de 10 cèntims per a premsar."
                    },
                    "3": {
                        "then": "Esta premsa de cèntims utilitza una moneda de 20 cèntims per a premsar."
                    },
                    "4": {
                        "then": "Esta premsa de cèntims utilitza una moneda de 50 cèntims per a premsar."
                    },
                    "5": {
                        "then": "Esta premsa de cèntims utilitza una moneda de 10 cèntims per a premsar."
                    },
                    "6": {
                        "then": "Esta premsa de cèntims utilitza una moneda de 20 cèntims per a premsar."
                    }
                },
                "question": "Quina moneda s'utilitza per a premsar?",
                "render": "Esta premsa de cèntims utilitza una moneda de {coin:type} per a premsar."
            },
            "designs": {
                "freeform": {
                    "placeholder": "Nombre de dissenys (p. e. 5)"
                },
                "mappings": {
                    "0": {
                        "then": "Esta premsa té un disseny disponible."
                    },
                    "1": {
                        "then": "Esta premsa té dos dissenys disponibles."
                    },
                    "2": {
                        "then": "Esta premsa té tres dissenys disponibles."
                    },
                    "3": {
                        "then": "Esta premsa té quatre dissenys disponibles."
                    }
                },
                "question": "Quants dissenys hi han disponibles?",
                "render": "Esta premsa té {coin:design_count} dissenys disponibles."
            },
            "fee": {
                "mappings": {
                    "0": {
                        "then": "Costa diners premsar una moneda."
                    },
                    "1": {
                        "then": "Costa diners premsar una moneda."
                    },
                    "2": {
                        "then": "És gratuït premsar una moneda."
                    }
                },
                "question": "Costa diners premsar una moneda?"
            },
            "indoor": {
                "mappings": {
                    "0": {
                        "then": "Esta premsa està ubicada en interior."
                    },
                    "1": {
                        "then": "Esta premsa està ubicada a l'exterior."
                    }
                },
                "question": "La premsa de cèntims està a l'interior?"
            }
        },
        "title": {
            "render": "Premsa de cèntims"
        }
    },
    "entrance": {
        "description": "Una capa que mostra entrades i ofereix la possibilitat de sondejar algunes dades avançades que són importants per a, per exemple, usuaris de cadires de rodes (però també ciclistes, repartidors, …)",
        "name": "Entrada",
        "presets": {
            "0": {
                "title": "una entrada"
            },
            "1": {
                "title": "una porta interior"
            }
        },
        "tagRenderings": {
            "Door_type": {
                "mappings": {
                    "0": {
                        "then": "El tipus de porta és desconegut"
                    },
                    "1": {
                        "then": "Una porta clàssica, amb frontisses suportades per unions"
                    },
                    "2": {
                        "then": "Una porta giratòria que penja d'un eix central i que rota dins d'una carcasa cilíndrica"
                    },
                    "3": {
                        "then": "Una porta corredissa on la porta llisca cap als costats, normalment paral·lela a una paret"
                    },
                    "4": {
                        "then": "Una porta que roda des de dalt, normalment es veu per als garatges"
                    },
                    "5": {
                        "then": "Açò és una entrada sense una porta física"
                    }
                },
                "question": "Quin és el tipus d'aquesta porta?",
                "questionHint": "A la pregunta següent es pregunta si la porta està automatitzada o no"
            },
            "Entrance type": {
                "mappings": {
                    "0": {
                        "then": "No es coneix cap tipus d'entrada específica"
                    },
                    "1": {
                        "then": "Es tracta d'una porta interior, que separa una habitació o un passadís dins d'un únic edifici"
                    },
                    "2": {
                        "then": "Aquesta és l'entrada principal"
                    },
                    "3": {
                        "then": "Aquesta és una entrada secundària"
                    },
                    "4": {
                        "then": "Aquesta és una entrada de servei - normalment utilitzada per empleats, repartidors, …"
                    },
                    "5": {
                        "then": "Aquesta és una sortida on no es pot entrar"
                    },
                    "6": {
                        "then": "Aquesta és una entrada per on només es pot entrar (però no sortir)"
                    },
                    "7": {
                        "then": "Aquesta és la sortida d'emergència"
                    },
                    "8": {
                        "then": "Aquesta és l'entrada d'una casa particular"
                    }
                },
                "question": "Quin tipus d'entrada és aquesta?"
            },
            "automatic_door": {
                "mappings": {
                    "0": {
                        "then": "Aquesta és una porta automàtica"
                    },
                    "1": {
                        "then": "Aquesta porta <b>no </b> està automatitzada"
                    },
                    "2": {
                        "then": "Aquesta porta s'obrirà automàticament quan es detecti <b>moviment</b>"
                    },
                    "3": {
                        "then": "Aquesta porta s'obrirà automàticament quan s'active un <b>sensor al terra</b>"
                    },
                    "4": {
                        "then": "Aquesta porta s'obrirà automàticament quan es <b>prem un botó</b>"
                    },
                    "5": {
                        "then": "Aquesta porta gira automàticament tot el temps, però té un <b>botó per a frenar-la</b>, p. e. per a usuaris de cadira de rodes"
                    },
                    "6": {
                        "then": "Aquesta porta gira automàticament tot el temps"
                    },
                    "7": {
                        "then": "Aquesta porta l'obri el personal quan es sol·licita <b>polsant un botó</b>"
                    },
                    "8": {
                        "then": "Aquesta porta l'obrirà el personal quan es sol·liciti"
                    }
                }
            },
            "kerb-height": {
                "freeform": {
                    "placeholder": "Alçada de la vorada de la porta"
                },
                "mappings": {
                    "0": {
                        "then": "Aquesta porta no té voral"
                    }
                },
                "question": "Quina és l'altura d'aquest voral?",
                "render": "L'alçada del voral d'aquesta porta és {kerb:height}"
            },
            "width": {
                "question": "Quina és l'amplada d'aquesta porta/entrada?",
                "render": "Aquesta porta té una amplària de {canonical(width)}"
            }
        },
        "title": {
            "render": "Entrada"
        },
        "units": {
            "0": {
                "applicableUnits": {
                    "0": {
                        "human": "metre"
                    },
                    "1": {
                        "human": "centimetre"
                    }
                }
            }
        }
    },
    "etymology": {
        "description": "Tots els objectes que tenen una etimologia coneguda",
        "name": "Té etimologia",
        "tagRenderings": {
            "etymology_multi_apply": {
                "render": "{multi_apply(_same_name_ids, name:etymology:wikidata;name:etimology, aplicació automàtica de dades a tots els segments amb el mateix nom, vertader)}"
            },
            "simple etymology": {
                "mappings": {
                    "0": {
                        "then": "L'origen d'aquest nom és desconegut en tota la literatura"
                    }
                },
                "questionHint": "Això podria estar escrit al cartell del nom del carrer"
            },
            "street-name-sign-image": {
                "render": "{image_carousel(image:streetsign)}<br/>{image_upload(image:streetsign, Afegeix una imatge de la placa amb el nom del carrer)}"
            },
            "wikipedia": {
                "render": "Existeix un article de la Viquipèdia sobre aquest <b>carrer</b>:<br/>{wikipedia():max-height:25rem}"
            },
            "wikipedia-etymology": {
                "render": "<h3> Article de la Viquipèdia del nom donant</h3>{wikipedia(name:etymology:wikidata):max-height:20rem}"
            }
        }
    },
    "extinguisher": {
        "description": "Capa que mostra extintors.",
        "name": "Mapa d'extintors",
        "presets": {
            "0": {
                "description": "Un extintor és un dispositiu petit i portàtil utilitzat per a para un foc",
                "title": "un extintor"
            }
        },
        "tagRenderings": {
            "extinguisher-location": {
                "mappings": {
                    "0": {
                        "then": "Es troba a l'interior."
                    },
                    "1": {
                        "then": "Es troba a l'aire lliure."
                    }
                },
                "question": "On està situat?",
                "render": "Ubicació: {location}"
            }
        },
        "title": {
            "render": "Extintors"
        }
    },
    "filters": {
        "filter": {
            "0": {
                "options": {
                    "0": {
                        "question": "Obert ara"
                    }
                }
            },
            "1": {
                "options": {
                    "0": {
                        "question": "Accepta efectu"
                    }
                }
            },
            "2": {
                "options": {
                    "0": {
                        "question": "Accepta el pagament amb targeta"
                    }
                }
            },
            "3": {
                "options": {
                    "0": {
                        "question": "Accepta targetes de dèbit"
                    }
                }
            },
            "4": {
                "options": {
                    "0": {
                        "question": "Accepta targetes de crèdit"
                    }
                }
            },
            "5": {
                "options": {
                    "0": {
                        "question": "Amb i sense imatges"
                    },
                    "1": {
                        "question": "Té com a mínim una imatge"
                    },
                    "2": {
                        "question": "Probablement no té una imatge"
                    }
                }
            },
            "6": {
                "options": {
                    "0": {
                        "question": "Amb superfícies podotàctils"
                    }
                }
            },
            "7": {
                "options": {
                    "0": {
                        "question": "Amb o sense superfícies podotàctils"
                    },
                    "1": {
                        "question": "Amb paviments superfícies podotàctils"
                    },
                    "2": {
                        "question": "Sense superfície podotàctil"
                    },
                    "3": {
                        "question": "No hi ha informació sobre superfícies podotàctils"
                    }
                }
            },
            "8": {
                "options": {
                    "0": {
                        "question": "Té opcions orgàniques"
                    }
                }
            },
            "9": {
                "options": {
                    "0": {
                        "question": "Ús gratuït"
                    }
                }
            }
        }
    },
    "fire_station": {
        "description": "Capa del mapa que mostra els parcs de bombers.",
        "name": "Mapa de parcs de bombers",
        "presets": {
            "0": {
                "description": "Un parc de bombers és on els bombers i els camions es troben quan no estan en ús.",
                "title": "un parc de bombers"
            }
        },
        "tagRenderings": {
            "station-agency": {
                "mappings": {
                    "0": {
                        "then": "Bureau of Fire Protection (Filipines)"
                    }
                },
                "question": "Quina agència opera aquesta estació?",
                "render": "{operator} opera aquest parc."
            },
            "station-name": {
                "question": "Quin és el nom d'aquest parc de bombers?",
                "render": "Aquest parc de bombers es diu {name}."
            },
            "station-operator": {
                "mappings": {
                    "0": {
                        "then": "Aquest parc l'opera el govern."
                    },
                    "1": {
                        "then": "Aquesta estació l'opera una comunitat o organització informal."
                    },
                    "2": {
                        "then": "Aquest operació l'opera un grup formal de voluntaris."
                    },
                    "3": {
                        "then": "Aquesta estació l'opera una entitat privada."
                    }
                },
                "question": "Com es classifica l'operador de l'estació?",
                "render": "Aquest operador és una entitat {operator:type}."
            },
            "station-place": {
                "question": "On es troba aquesta estació? (p.e. nom del barri, poble o ciutat)",
                "render": "Aquesta estació es troba dins de {addr:place}."
            },
            "station-street": {
                "question": " Quin és el nom del carrer on es troba aquesta estació?",
                "render": "Aquesta estació es troba al llarg d'una carretera anomenada {addr:street}."
            }
        },
        "title": {
            "render": "Parc de bombers"
        }
    },
    "fitness_centre": {
        "description": "Capa que mostra centres de fitnes o gimnasos",
        "name": "Centre de fitnes o gimnàs",
        "presets": {
            "0": {
                "title": "un centre de fitness"
            }
        },
        "tagRenderings": {
            "name": {
                "freeform": {
                    "placeholder": "Nom del centre de fitness"
                },
                "mappings": {
                    "0": {
                        "then": "Aquest centre de fitness no té nom"
                    }
                },
                "question": "Quin és el nom d'aquest centre de fitness?",
                "render": "Aquest gimnàs / centre de fitness s'anomena {name}"
            }
        },
        "title": {
            "render": "Centre de fitness"
        }
    },
    "fitness_station": {
        "description": "Troba una estació de fitness a prop teu i afegeix-ne les que falten.",
        "name": "Estacions de fitness",
        "presets": {
            "0": {
                "title": "una estació de fitness"
            }
        },
        "tagRenderings": {
            "name": {
                "freeform": {
                    "placeholder": "Nom de l'estació de fitness"
                },
                "mappings": {
                    "0": {
                        "then": "L'estació de fitness no té nom"
                    }
                },
                "question": "Quin és el nom d'aquesta estació de fitness?",
                "render": "L'estació de fitness es diu {name}"
            },
            "operator": {
                "question": "Qui manté l'estació de fitness?",
                "render": "{operator} manté l'estació de fitness."
            },
            "type": {
                "mappings": {
                    "0": {
                        "then": "Aquesta estació de fitness té una barra horitzontal, prou alta per a fer traccions."
                    },
                    "1": {
                        "then": "Aquesta estació de fitness té un cartell amb instruccions per a un exercici concret."
                    },
                    "10": {
                        "then": "Aquesta estació de gimnàs té esglaons."
                    },
                    "11": {
                        "then": "Aquesta estació de fitness disposa de cons per fer salts de granota."
                    },
                    "12": {
                        "then": "Aquesta estació de fitness té bigues per saltar."
                    },
                    "13": {
                        "then": "Aquesta estació de fitness té obstacles per a travesar."
                    },
                    "14": {
                        "then": "Aquesta estació de fitness té una paret per enfilar-se."
                    },
                    "2": {
                        "then": "Aquesta estació de fitness té una instal·lació per fer abdominals."
                    },
                    "3": {
                        "then": "Aquest estació de fitness té una instal·lació per a flexions. Normalment consta d'una o més barres horitzontals baixes."
                    },
                    "4": {
                        "then": "Aquesta estació de fitness disposa de barres per fer estiraments."
                    },
                    "5": {
                        "then": "Aquesta estació de fitness disposa d'una estació per fer hiperextensions."
                    },
                    "6": {
                        "then": "Aquesta estació de fitness disposa d'anelles per fer exercicis de gimnàstica."
                    },
                    "7": {
                        "then": "Aquest gimnàs té una escala horitzontal, també coneguda com a barres de mico."
                    },
                    "8": {
                        "then": "Aquesta estació de fitness té barres per pujar-hi."
                    },
                    "9": {
                        "then": "Aquesta estació de fitness té llocs per fer exercicis d'eslàlom."
                    }
                }
            }
        },
        "title": {
            "mappings": {
                "0": {
                    "then": "Estació de fitness {name}"
                }
            },
            "render": "Estació de fitness"
        }
    },
    "fixme": {
        "description": "Objectes OSM que probablement s'han de solucionar, basats en una etiqueta FIXME.",
        "name": "Objectes d'OSM amb etiquetes FIXME",
        "tagRenderings": {
            "fixme": {
                "mappings": {
                    "0": {
                        "then": "Aquest problema s'ha resolt"
                    }
                },
                "question": "Que hi ha mal amb aquest element?",
                "render": "Text Fixme: {fixme}"
            },
            "note": {
                "render": "Text de la nota: {note}"
            }
        },
        "title": {
            "render": "Objecte OSM amb etiqueta FIXME"
        }
    },
    "food": {
        "deletion": {
            "extraDeleteReasons": {
                "0": {
                    "explanation": "{title()} ha tancat permanentment"
                }
            },
            "nonDeleteMappings": {
                "0": {
                    "then": "Això és en realitat un bar"
                },
                "1": {
                    "then": "Això és en realitat un cafè"
                }
            }
        },
        "description": "Una capa que mostra restaurants i locals de menjar ràpid (amb un renderitzat especial per a fregiduries)",
        "filter": {
            "1": {
                "options": {
                    "0": {
                        "question": "No cal reservar"
                    }
                }
            },
            "2": {
                "options": {
                    "0": {
                        "question": "Restaurants i negocis de menjar ràpid"
                    },
                    "1": {
                        "question": "Només negocis de menjar ràpid"
                    },
                    "2": {
                        "question": "Només restaurants"
                    }
                }
            },
            "3": {
                "options": {
                    "0": {
                        "question": "Té menú vegetarià"
                    }
                }
            },
            "4": {
                "options": {
                    "0": {
                        "question": "Té menú vegà"
                    }
                }
            },
            "5": {
                "options": {
                    "0": {
                        "question": "Té menú halal"
                    }
                }
            }
        },
        "name": "Restaurants i menjar ràpid",
        "presets": {
            "0": {
                "description": "Un lloc per menjar formal amb instal·lacions per seure que venen àpats complets servits per cambrers",
                "title": "un restaurant"
            },
            "1": {
                "description": "Un negoci de menjar centrat en el servei ràpid sols en mostrador i menjar per a endur",
                "title": "un negoci de menjar ràpid"
            },
            "2": {
                "description": "Un local de menjar ràpid centrat en les patates fregides",
                "title": "una botiga de patates fregides"
            }
        },
        "tagRenderings": {
            "Cuisine": {
                "mappings": {
                    "0": {
                        "then": "Això és una pizzeria"
                    },
                    "1": {
                        "then": "Això és una fregiduria"
                    },
                    "10": {
                        "then": "Aquí es serveixen plats xinesos"
                    },
                    "11": {
                        "then": "Aquí es serveixen plats grecs"
                    },
                    "12": {
                        "then": "Aquí es serveixen plats indis"
                    },
                    "13": {
                        "then": "Aquí es serveixen plats turcs"
                    },
                    "14": {
                        "then": "Aquí es serveixen plats tailandesos"
                    },
                    "2": {
                        "then": "Principalment serveix pasta"
                    },
                    "3": {
                        "then": "Aquesta és una botiga de kebabs"
                    },
                    "4": {
                        "then": "Això és un sandvitxeria"
                    },
                    "5": {
                        "then": "Aquí es serveixen hamburgueses"
                    },
                    "6": {
                        "then": "Aquí es serveix sushi"
                    },
                    "7": {
                        "then": "Aquí es serveix cafè"
                    },
                    "8": {
                        "then": "Això és un restaurant italià (que serveix més que pasta i pizza)"
                    },
                    "9": {
                        "then": "Aquí es serveixen plats francesos"
                    }
                },
                "question": "Quin menjar es serveix aquí?",
                "render": "Aquest lloc serveix principalment {cuisine}"
            },
            "Fastfood vs restaurant": {
                "mappings": {
                    "0": {
                        "then": "Aquest és un negoci de menjar ràpid, centrat en el servei ràpid. Si hi han seients disponibles, aquests seràn limitats i funcionals."
                    },
                    "1": {
                        "then": "Un <b>restaurant</b>, centrat en crear una bona experiència on es serveix a taula"
                    }
                },
                "question": "Quin tipus de negoci és aquest?"
            },
            "Name": {
                "question": "Quin és el nom d'aquest negoci?",
                "render": "El nom d'aquest negoci és {name}"
            },
            "Reservation": {
                "mappings": {
                    "0": {
                        "then": "En aquest lloc cal reservar"
                    },
                    "1": {
                        "then": "No cal fer reserva, però tot i així es recomana per assegurar-vos que teniu taula"
                    },
                    "2": {
                        "then": "És possible reservar en aquest lloc"
                    },
                    "3": {
                        "then": "En aquest lloc no es pot reservar"
                    }
                },
                "question": "És necessari reservar en aquest lloc?"
            },
            "Takeaway": {
                "mappings": {
                    "0": {
                        "then": "Aquest és un negoci només per emportar"
                    },
                    "1": {
                        "then": "Aquí és possible demanar per emportar"
                    },
                    "2": {
                        "then": "Aquí no és possible demanar per emportar"
                    }
                },
                "question": "Aquest lloc ofereix per a emportar?"
            },
            "Vegan (no friture)": {
                "mappings": {
                    "0": {
                        "then": "No hi ha opcions veganes disponibles"
                    },
                    "1": {
                        "then": "Hi ha algunes opcions veganes disponibles"
                    },
                    "2": {
                        "then": "Hi ha opcions veganes disponibles"
                    },
                    "3": {
                        "then": "Tots els plats són vegans"
                    }
                },
                "question": "Aquest negoci serveix menjars vegans?"
            },
            "Vegetarian (no friture)": {
                "mappings": {
                    "0": {
                        "then": "No hi ha opcions vegetarianes disponibles"
                    },
                    "1": {
                        "then": "Algunes opcions vegetarianes"
                    },
                    "2": {
                        "then": "Hi ha opcions vegetarianes disponibles"
                    },
                    "3": {
                        "then": "Tots els plats són vegetarians"
                    }
                },
                "question": "Aquest restaurant té opció vegetariana?"
            },
            "delivery": {
                "mappings": {
                    "0": {
                        "then": "Aquest negoci fa lliuraments a domicili (eventualment a través d'un tercer)"
                    },
                    "1": {
                        "then": "Aquest negoci no fa lliurament a casa"
                    }
                },
                "question": "{title()} lliura el seu menjar a casa?"
            },
            "friture-oil": {
                "mappings": {
                    "0": {
                        "then": "El fregit es fa amb oli vegetal"
                    },
                    "1": {
                        "then": "El fregit es fa amb oli animal"
                    }
                },
                "question": "Aquesta botiga de patates fregides utilitza oli vegetal o animal per a cuinar?"
            },
            "friture-organic": {
                "mappings": {
                    "0": {
                        "then": "Hi ha disponibles snacks orgànics"
                    },
                    "1": {
                        "then": "No hi han disponibles snacks orgànics"
                    },
                    "2": {
                        "then": "Només hi han disponibles snacks orgànics"
                    }
                },
                "question": "Aquesta botiga de patates fregides ofereix snacks orgànics?"
            },
            "friture-take-your-container": {
                "mappings": {
                    "0": {
                        "then": "Pots portar els <b>teus propis recipients</b> per a arreplegar la teua comanda, estalviant material d'un sol ús i, per tant, brossa"
                    },
                    "1": {
                        "then": "Portar el teu propi recipient <b>no està permès</b>"
                    },
                    "2": {
                        "then": "<b>Has</b> de portar el teu propi recipient per a demanar aquí."
                    }
                },
                "question": "Si portes el teu propi recipient (com olla de cuina o olles menudes), s'utilitza per a empaquetar la teua comanda?"
            },
            "friture-vegan": {
                "mappings": {
                    "0": {
                        "then": "Hi han snacks vegans disponibles"
                    },
                    "1": {
                        "then": "Hi ha una petita selecció de snacks vegans disponibles"
                    },
                    "2": {
                        "then": "No hi ha snacks vegans disponibles"
                    }
                },
                "question": "Aquesta botiga de patates fregides té snacks vegans?"
            },
            "friture-vegetarian": {
                "mappings": {
                    "0": {
                        "then": "Hi ha snacks vegetarians disponibles"
                    },
                    "1": {
                        "then": "Només una petita selecció de snacks son vegetarians"
                    },
                    "2": {
                        "then": "No hi han sacks disponibles"
                    }
                },
                "question": "Aquesta botiga de patates fregides ofereix snacks vegetarians?"
            },
            "halal (no friture)": {
                "mappings": {
                    "0": {
                        "then": "No hi ha opcions halal disponibles"
                    },
                    "1": {
                        "then": "Hi ha un petit menú halal"
                    },
                    "2": {
                        "then": "Hi ha un menú halal"
                    },
                    "3": {
                        "then": "Només hi ha opcions halal disponibles"
                    }
                },
                "question": "Aquest restaurant ofereix un menú halal?"
            },
            "organic (no friture)": {
                "mappings": {
                    "0": {
                        "then": "No hi ha opcions ecològiques disponibles"
                    },
                    "1": {
                        "then": "Hi ha un menú ecològic"
                    },
                    "2": {
                        "then": "Només hi ha opcions ecològiques disponibles"
                    }
                },
                "question": "Aquest restaurant ofereix menjar ecològic?"
            }
        },
        "title": {
            "mappings": {
                "0": {
                    "then": "Restaurant <i>{name}</i>"
                },
                "1": {
                    "then": "Lloc de menjar ràpid <i>{name}</i>"
                },
                "2": {
                    "then": "Menjar ràpid"
                }
            },
            "render": "Restaurant"
        }
    },
    "ghost_bike": {
        "description": "Una capa que mostra monuments commemoratius als ciclistes morts en accidents de trànsit",
        "name": "Bicicleta fantasma",
        "presets": {
            "0": {
                "title": "una bicicleta fantasma"
            }
        },
        "tagRenderings": {
            "ghost-bike-explanation": {
                "render": "Una <b>bicicleta fantasma</b> és un memorial per a un ciclista que va morir en un accident de trànsit, en forma de bicicleta blanca col·locada permanentment a prop del lloc de l'accident."
            },
            "ghost_bike-inscription": {
                "question": "Quina és la inscripció d'aquesta bicicleta fantasma?",
                "render": "<i>{inscription}</i>"
            },
            "ghost_bike-name": {
                "mappings": {
                    "0": {
                        "then": "En record de {name}"
                    },
                    "1": {
                        "then": "No hi ha cap nom marcat a la bicicleta"
                    }
                },
                "question": "A qui recorda aquesta bicicleta fantasma?",
                "questionHint": "Si us plau, respecteu la privadesa: només ompliu el nom si està àmpliament publicat o marcat a la bicicleta. Opta per deixar de banda el cognom.",
                "render": "En record de {subject}"
            },
            "ghost_bike-source": {
                "question": "En quina pàgina web es pot trobar més informació sobre la bicicleta blanca o l'accident?",
                "render": {
                    "special": {
                        "text": "Més informació disponible"
                    }
                }
            },
            "ghost_bike-start_date": {
                "question": "Quan es va instal·lar aquesta bicicleta Ghost?",
                "render": "Col·locat el {start_date}"
            }
        },
        "title": {
            "mappings": {
                "0": {
                    "then": "Bicicleta fantasma en el record de {subject}"
                },
                "1": {
                    "then": "Bicicleta fantasma en el record de {name}"
                }
            },
            "render": "Bicicleta blanca"
        }
    },
    "governments": {
        "description": "Aquesta capa mostra edificis governamentals. Es va configurar com a capa encarregada per al client d'OSOC '22",
        "name": "Governs",
        "presets": {
            "0": {
                "title": "una oficina Governamental"
            }
        },
        "tagRenderings": {
            "name": {
                "question": "Quin és el nom d'aquesta oficina gornavental?",
                "render": "Aquesta Oficina Governamental s'anomena {name}"
            }
        },
        "title": {
            "render": "Oficina governamental {name}"
        }
    },
    "gps_track": {
        "name": "La teva traça recorreguda",
        "tagRenderings": {
            "Privacy notice": {
                "render": "Aquest és el camí que heu recorregut des que s'ha obert aquest lloc web. No et preocupis: això només és visible per a tu i ningú més. Les vostres dades d'ubicació mai s'envien fora del dispositiu."
            }
        },
        "title": {
            "render": "El teu camí recorregut"
        }
    },
    "hackerspace": {
        "description": "Espai hacker",
        "name": "Espai hacker",
        "presets": {
            "0": {
                "description": "Un espai hacker és un lloc on la gent interesada en el software es reuneix",
                "title": "un espai hacker"
            },
            "1": {
                "description": "Un espai maker és un lloc on entusiastes del DIY es reuneixen per a experimentar amb electrònica com arudino, tires LED, …",
                "title": "un espai maker"
            }
        },
        "tagRenderings": {
            "available_devices": {
                "renderings": {
                    "0": {
                        "mappings": {
                            "0": {
                                "then": "Hi ha {device-name} disponible a aquest espai hacker"
                            },
                            "1": {
                                "then": "No hi ha {negative-name} disponible a aquest espai hacker"
                            }
                        },
                        "question": "Hi ha {device-name} disponible a aquest espai hacker?"
                    }
                },
                "rewrite": {
                    "into": {
                        "0": {
                            "1": "una impressora 3D",
                            "2": "Impressora 3D"
                        },
                        "1": {
                            "1": "un tallador laser",
                            "2": "tallador laser"
                        },
                        "2": {
                            "1": "un trepant CNC",
                            "2": "trepant CNC"
                        }
                    }
                }
            },
            "hackerspaces-name": {
                "question": "Quin és el nom d'aquest espai hacker?",
                "render": "Aquest espai hacker es diu <b>{name}</b>"
            },
            "hackerspaces-start_date": {
                "question": "Quan es va fundar aquest espai hacker?",
                "render": "Aquest espai hacker es va fundar el {start_date}"
            },
            "is_makerspace": {
                "mappings": {
                    "0": {
                        "then": "Aquest és un espai maker"
                    },
                    "1": {
                        "then": "Aquest és un espai hacker tradicional (orientat al software)"
                    }
                },
                "question": "Açò és un espai hacker o un espai maker?"
            },
            "opening_hours_24_7": {
                "override": {
                    "question": "Quan obri aquest espai hacker?"
                }
            }
        },
        "title": {
            "mappings": {
                "0": {
                    "then": " {name}"
                }
            },
            "render": "Espai hacker"
        }
    },
    "hospital": {
        "description": "Una capa que mostra els terrenys de l'hospital",
        "name": "Hospitals",
        "tagRenderings": {
            "inpatient": {
                "mappings": {
                    "0": {
                        "then": "Açò és una clínica: els pacients no poden passar la nit"
                    },
                    "1": {
                        "then": "Es tracta d'un hospital: els pacients poden estar ingressats aquí durant diversos dies"
                    }
                },
                "question": "Aquesta instal·lació admet hospitalitzacions?",
                "questionHint": "Un pacient hospitalitzat és un pacient que roman diversos dies a la instal·lació"
            },
            "name": {
                "question": "Quin és el nom d'aquest hospital?",
                "render": "Aquest hospital s'anomena {name}"
            },
            "oh-visitor": {
                "question": "Quan poden anar els visitants?",
                "questionHint": "Aquests són els horaris habituals dels visitants. Algunes plantes tenen diferents horaris de visita o poden permetre els visitants en cas d'emergència",
                "render": "<h3>Horari d'obertura per a visitants</h3>S'admeten visitants habituals en els moments següents: {opening_hours_table(opening_hours:visitors)}<p class='subtle'>Algunes palntes poden tenir un horari d'obertura diferent. Molts hospitals també permeten visites en cas d'emergència.</p>"
            }
        },
        "title": {
            "render": "Hospital"
        }
    },
    "hotel": {
        "description": "Capa que mostra tots els hotels",
        "name": "Hotels",
        "presets": {
            "0": {
                "title": "un hotel"
            }
        },
        "tagRenderings": {
            "name": {
                "freeform": {
                    "placeholder": "Nom de l'hotel"
                },
                "question": "Quin és el nom d'aquest hotel?",
                "render": "Aquest hotel es diu {name}"
            }
        },
        "title": {
            "mappings": {
                "0": {
                    "then": "Hotel {name}"
                }
            },
            "render": "Hotel"
        }
    },
    "hydrant": {
        "description": "Una capa que mostra hidrants.",
        "name": "Mapa d'hidrants",
        "presets": {
            "0": {
                "description": "Un hidrant és un punt de connexió on els bombers poden aconseguir aigua. Pot estar baix terra.",
                "title": "un hidrant"
            }
        },
        "tagRenderings": {
            "hydrant-color": {
                "mappings": {
                    "0": {
                        "then": "L'hidrant és de color groc."
                    },
                    "1": {
                        "then": "L'hidrant és de color roig."
                    }
                },
                "question": "De quin color es l'hidrant?",
                "render": "L'hidrant és de color {colour}"
            },
            "hydrant-couplings": {
                "freeform": {
                    "placeholder": "Tipus d'acoblament"
                },
                "mappings": {
                    "0": {
                        "then": "Acoblament Storz"
                    },
                    "1": {
                        "then": "Acoblament UNI"
                    },
                    "2": {
                        "then": "Acoblament Barcelona"
                    }
                },
                "question": "Quin tipus d‘acoblament té aquest hidrant?",
                "render": "Acoblaments: {couplings:type}"
            },
            "hydrant-couplings-diameters": {
                "freeform": {
                    "placeholder": "Diàmetres d'acoblament"
                },
                "question": "Quin és el diàmetre dels acoblaments d'aquest hidrant?",
                "render": "Diàmetres d'acoblament: {couplings:diameters}"
            },
            "hydrant-diameter": {
                "freeform": {
                    "placeholder": "Diàmetre de la canonada"
                },
                "question": "Quin és el diàmetre d'aquest hidrant?",
                "render": "Diàmetre de la canonada: {canonical(fire_hydrant:diameter)}"
            },
            "hydrant-number-of-couplings": {
                "freeform": {
                    "placeholder": "Nombre d'acoblaments"
                },
                "question": "Quants acoblaments té aquest hidrant?",
                "render": "Nombre d'acoblaments: {couplings}"
            },
            "hydrant-state": {
                "mappings": {
                    "0": {
                        "then": "L'hidrant funciona (total o parcialment)"
                    },
                    "1": {
                        "then": "L'hidrant no està disponible"
                    },
                    "2": {
                        "then": "L'hidrant s'ha retirat"
                    }
                },
                "question": "Encara funciona aquest hidrant?"
            },
            "hydrant-type": {
                "mappings": {
                    "0": {
                        "then": "De pilar."
                    },
                    "1": {
                        "then": "De tuberia."
                    },
                    "2": {
                        "then": "De paret."
                    },
                    "3": {
                        "then": "Subterrani."
                    }
                },
                "question": "Quin tipus d'hidrant és?",
                "render": " Tipus d'hidrants: {fire_hydrant:type}"
            }
        },
        "title": {
            "render": "Hidrant"
        },
        "units": {
            "0": {
                "applicableUnits": {
                    "0": {
                        "human": "mil·límetres",
                        "humanSingular": "mil·límetre"
                    }
                }
            }
        }
    },
    "icons": {
        "description": "Una capa que actua com a biblioteca per a les icones d'etiquetes, especialment per mostrar-se com a insígnia al costat d'un PDI"
    },
    "indoors": {
        "description": "Mapeig interior bàsic: mostra els contorns de les habitacions",
        "name": "Interiors",
        "tagRenderings": {
            "name": {
                "freeform": {
                    "placeholder": "Nom de l'habitació"
                },
                "question": "Quin és el nom d'aquesta habitació?",
                "render": "Aquesta habitació es diu {name}"
            },
            "ref": {
                "freeform": {
                    "placeholder": "Número de referència de l'habitació (p. e. '1.1' o 'A1')"
                },
                "question": "Quin és el número de referència d'aquesta habitació?",
                "render": "Aquesta habitació té el número de referència {ref}"
            }
        },
        "title": {
            "mappings": {
                "0": {
                    "then": "Habitació interior {name}"
                },
                "1": {
                    "then": "Àrea interior {name}"
                },
                "2": {
                    "then": "Paret interior {name}"
                },
                "3": {
                    "then": "Passadis interior {name}"
                },
                "4": {
                    "then": "Porta interior {name}"
                }
            },
            "render": "Àrea interior {name}"
        }
    },
    "information_board": {
        "description": "Una capa que mostra panells informatius turístics (p.e. informen sobre el paissatge, una construcció, una característica, un mapa, …)",
        "name": "Panells d'informació",
        "presets": {
            "0": {
                "title": "un tauler informatiu"
            }
        },
        "title": {
            "render": "Panell d'informació"
        }
    },
    "kerbs": {
        "description": "Una capa que mostra les vorades.",
        "filter": {
            "0": {
                "options": {
                    "0": {
                        "question": "Tots els tipus de vorades"
                    },
                    "1": {
                        "question": "Vorada elevada (>3 cm)"
                    },
                    "2": {
                        "question": "Vorada rebaixada (~3 cm)"
                    },
                    "3": {
                        "question": "Vorada a ras (~0 cm)"
                    },
                    "4": {
                        "question": "Sense vorada"
                    },
                    "5": {
                        "question": "Vorada sense altura coneguda"
                    }
                }
            }
        },
        "name": "Vroades",
        "presets": {
            "0": {
                "title": "una vorada"
            }
        },
        "tagRenderings": {
            "kerb-height": {
                "freeform": {
                    "placeholder": "Altura de la vorada"
                },
                "mappings": {
                    "0": {
                        "then": "Aquest gual està rebaixat i és més baix que 1cm."
                    }
                },
                "question": "Quina és l'altura d'aquest gual?",
                "render": "Altura de la vorada {kerb:height}"
            },
            "kerb-type": {
                "mappings": {
                    "0": {
                        "then": "Aquest gual està elevat (>3cm)"
                    },
                    "1": {
                        "then": "Aquest gual està rebaixat (~3 cm)"
                    },
                    "2": {
                        "then": "Aquest gual està a ras (~0cm)"
                    },
                    "3": {
                        "then": "Aquí no hi ha vorada"
                    },
                    "4": {
                        "then": "Hi ha una vorada d'altura desconeguda"
                    }
                },
                "question": "Quina és l'altura d'aquest gual?"
            },
            "tactile-paving": {
                "mappings": {
                    "0": {
                        "then": "Aquest gual té superfície podotàctil."
                    },
                    "1": {
                        "then": "Aquest gual no té superfície podotàctil."
                    },
                    "2": {
                        "then": "La vorera té superfície podotàctil, però és incorrecte."
                    }
                },
                "question": "Hi ha una superfície podotàctil a aquest gual?"
            }
        },
        "title": {
            "render": "Vorada"
        },
        "units": {
            "0": {
                "applicableUnits": {
                    "0": {
                        "human": "centímetres",
                        "humanSingular": "centímetre"
                    },
                    "1": {
                        "human": "metres",
                        "humanSingular": "metre"
                    }
                }
            }
        }
    },
    "kindergarten_childcare": {
        "name": "Llars d'infants i guarderies",
        "presets": {
            "0": {
                "title": "una llar d'infants"
            },
            "1": {
                "title": "una guarderia"
            }
        },
        "tagRenderings": {
            "capacity": {
                "question": "Quants nens (com a màxim) es poden inscriure aquí?",
                "render": "Aquesta instal·lació té espai per a {capacity} nens"
            },
            "childcare-type": {
                "mappings": {
                    "0": {
                        "then": "Aquesta és una llar d'infants (també coneguda com a <i>preescolar</i>) on els nens petits reben educació primerenca."
                    }
                },
                "question": "Quin tipus d'instal·lació és aquesta?"
            },
            "name": {
                "question": "Com s'anomena aquesta instal·lació?",
                "render": "Aquesta instal·lació s'anomena <b>{name}</b>"
            }
        }
    },
    "last_click": {
        "mapRendering": {
            "0": {
                "label": {
                    "mappings": {
                        "0": {
                            "then": "Crea una nova nota del mapa"
                        }
                    },
                    "render": "Afegir nou element"
                }
            }
        },
        "title": {
            "mappings": {
                "0": {
                    "then": "Afegeix un nou punt o nota"
                },
                "1": {
                    "then": "Afegeix una nova nota"
                },
                "2": {
                    "then": "Afegeix un nou punt"
                }
            }
        }
    },
    "map": {
        "description": "Un mapa",
        "name": "Mapes",
        "presets": {
            "0": {
                "description": "Afegeix un mapa que falta",
                "title": "un mapa"
            }
        },
        "tagRenderings": {
            "map-attribution": {
                "mappings": {
                    "0": {
                        "then": "OpenStreetMap està clarament atribuït, incloent la llicència ODBL"
                    },
                    "1": {
                        "then": "OpenStreetMap està clarament atribuït, però no es menciona la llicència"
                    },
                    "2": {
                        "then": "OpenStreetMap no es mencionava, però algú hi ha posat una enganxina d'OpenStreetMap"
                    },
                    "3": {
                        "then": "No hi ha atribució"
                    },
                    "4": {
                        "then": "No hi ha atribució"
                    }
                },
                "question": "Hi ha atribució a OpenStreetMap?"
            },
            "map-map_source": {
                "mappings": {
                    "0": {
                        "then": "Aquest mapa està basat en OpenStreetMap"
                    }
                },
                "question": "En quines dades es basa aquest mapa?",
                "render": "Aquest mapa està basat en {map_source}"
            },
            "map_size": {
                "mappings": {
                    "0": {
                        "then": "Un mapa de les habitacions dins d'un edifici"
                    },
                    "1": {
                        "then": "Un mapa d'un lloc especial, com un castell històric, un parc, un campus, un bosc, …"
                    },
                    "2": {
                        "then": "Un mapa que mostra el poble o la ciutat"
                    },
                    "3": {
                        "then": " Un mapa d'una ciutat"
                    },
                    "4": {
                        "then": "El mapa d'una regió sencera, mostrant múltiples ciutats i pobles"
                    }
                },
                "question": "Quina és la mida de l'àrea mostrada en el mapa?"
            },
            "map_type": {
                "mappings": {
                    "0": {
                        "then": "Mapa topogràfic <p class='subtle'>El mapa conté línies de contorn. </p>"
                    },
                    "1": {
                        "then": "Un mapa amb tots els carrers o camins d'una àrea. <p class='subtle'>Els carrers estan majoritàriament nomenats; els angles, distàncies etc. són acurades</p>"
                    },
                    "2": {
                        "then": "Això és un mapa esquemàtic. <p class='subtle'>Un mapa esbossat amb només camins importants i PDI. Els angles, els trajectes etc. són merament il·lustratius, no acurat.</p> "
                    },
                    "3": {
                        "then": "Això és un toposcope. <p class='subtle'>Un marcador erigit en llocs alts que indica la direcció cap als elements paisatgístics notables que es poden veure des d'aquest punt<p>"
                    }
                },
                "question": "Quin tipus de mapa es mostra?"
            }
        },
        "title": {
            "render": "Mapa"
        }
    },
    "maproulette": {
        "description": "Capa que mostra totes les tasques de MapRoulette",
        "filter": {
            "0": {
                "options": {
                    "0": {
                        "question": "Mostra les tasques amb tots els estats"
                    },
                    "1": {
                        "question": "Mostra les tasques que es creen"
                    },
                    "2": {
                        "question": "Mostra les tasques que estan arreglades"
                    },
                    "3": {
                        "question": "Mostra tasques que són falsos positius"
                    },
                    "4": {
                        "question": "Mostra les tasques que s'han omès"
                    },
                    "5": {
                        "question": "Mostra les tasques que s'han suprimit"
                    },
                    "6": {
                        "question": "Mostra les tasques que ja estan arreglades"
                    },
                    "7": {
                        "question": "Mostra les tasques marcades com a massa difícils"
                    },
                    "8": {
                        "question": "Mostra les tasques que estan desactivades"
                    }
                }
            },
            "1": {
                "options": {
                    "0": {
                        "question": "El nom del repte conté {search}"
                    }
                }
            },
            "2": {
                "options": {
                    "0": {
                        "question": "L'identificador de desafiament coincideix amb {search}"
                    }
                }
            }
        },
        "name": "Tasques de MapRoulette",
        "tagRenderings": {
            "mark_duplicate": {
                "render": {
                    "special": {
                        "message": "Marca com a no trobat o com a fals positiu"
                    }
                }
            },
            "mark_fixed": {
                "render": {
                    "special": {
                        "message": "Marca com a solucionat"
                    }
                }
            },
            "mark_too_hard": {
                "render": {
                    "special": {
                        "message": "Marca com a massa complicat"
                    }
                }
            },
            "status": {
                "mappings": {
                    "0": {
                        "then": "Es crea la tasca"
                    },
                    "1": {
                        "then": "La tasca està arreglada"
                    },
                    "2": {
                        "then": "La tasca és un fals positiu"
                    }
                }
            }
        }
    },
    "maproulette_challenge": {
        "description": "Capa que mostra les tasques d'un sol repte de MapRoulette. Aquesta capa està pensada per ser reutilitzada i ampliada en temes; consulteu [la documentació](https://github.com/pietervdvn/MapComplete/blob/develop/Docs/Integrating_Maproulette.md) sobre com fer-ho.",
        "filter": {
            "0": {
                "options": {
                    "0": {
                        "question": "Mostra les tasques amb tots els estats"
                    },
                    "1": {
                        "question": "Mostra les tasques que es creen"
                    },
                    "2": {
                        "question": "Mostra les tasques que estan arreglades"
                    },
                    "3": {
                        "question": "Mostra les tasques que son falsos positius"
                    },
                    "4": {
                        "question": "Mostra les tasques que s'han omès"
                    },
                    "5": {
                        "question": "Mostra tasques eliminades"
                    },
                    "6": {
                        "question": "Mostra les tasques que ja estan arreglades"
                    },
                    "7": {
                        "question": "Mostra les tasques marcades com a massa difícils"
                    },
                    "8": {
                        "question": "Mostra tasques que s'han desactivat"
                    }
                }
            }
        },
        "tagRenderings": {
            "status": {
                "mappings": {
                    "1": {
                        "then": "La tasca està arreglada"
                    },
                    "2": {
                        "then": "La tasca és un fals positiu"
                    },
                    "3": {
                        "then": "S'ha saltat la tasca"
                    },
                    "4": {
                        "then": "S'ha suprimit la tasca"
                    },
                    "5": {
                        "then": "La tasca ja està arreglada"
                    },
                    "6": {
                        "then": "La tasca està marcada com a massa difícil"
                    },
                    "7": {
                        "then": "La tasca està desactivada"
                    }
                }
            }
        },
        "title": {
            "render": "Element a MapRoulette"
        }
    },
    "maxspeed": {
        "description": "Mostra la velocitat permesa per a cada carretera",
        "name": "Velocitat",
        "tagRenderings": {
            "maxspeed-maxspeed": {
                "mappings": {
                    "0": {
                        "then": "Aquest és un carrer residencial, que té una velocitat màxima de 20 km/h"
                    }
                },
                "question": "Quina és la velocitat màxima legal que es permet conduir en aquesta carretera?",
                "render": "La velocitat màxima permesa a aquesta via és {canonical(maxspeed)}"
            }
        },
        "title": {
            "mappings": {
                "0": {
                    "then": "Carretera sense nom"
                }
            }
        },
        "units": {
            "0": {
                "applicableUnits": {
                    "0": {
                        "human": "quilòmetres/hora",
                        "humanShort": "km/h"
                    },
                    "1": {
                        "human": "milles/hora",
                        "humanShort": "mph"
                    }
                }
            }
        }
    },
    "memorial": {
        "tagRenderings": {
            "inscription": {
                "question": "Quina és la inscripció d'aquesta placa?",
                "render": "La inscripció d'aquesta placa diu: <p><i>{inscription}<i></p>"
            }
        },
        "title": {
            "render": "Placa commemorativa"
        }
    },
    "nature_reserve": {
        "description": "Una reserva natural és una zona on la natura pot seguir el seu curs",
        "filter": {
            "0": {
                "options": {
                    "0": {
                        "question": "De lliure accés"
                    }
                }
            },
            "1": {
                "options": {
                    "0": {
                        "question": "Totes les reserves naturals"
                    },
                    "1": {
                        "question": "Els gossos poden anar lliurement"
                    },
                    "2": {
                        "question": "S'admeten gossos si van lligats"
                    }
                }
            }
        },
        "name": "Reserva Natural",
        "presets": {
            "0": {
                "description": "Afegeix una reserva natural que falta",
                "title": "una reserva natural"
            }
        },
        "tagRenderings": {
            "Access tag": {
                "mappings": {
                    "0": {
                        "then": "Accessible al públic"
                    },
                    "1": {
                        "then": "No accessible"
                    },
                    "2": {
                        "then": "No accessible perquè es tracta d'una zona privada"
                    },
                    "3": {
                        "then": "Accessible tot i ser una propietat privada"
                    },
                    "4": {
                        "then": "Només accessible amb guia o durant les activitats organitzades"
                    },
                    "5": {
                        "then": "Accessible amb una taxa"
                    }
                },
                "question": "Aquesta reserva natural és accessible al públic?",
                "render": "Accés a aquesta reserva natural: {access:description}"
            },
            "Curator": {
                "question": "Qui és el conservador d'aquesta reserva natural?",
                "questionHint": "Respecteu la privadesa: només empleneu un nom si es publica àmpliament",
                "render": "{curator} és el conservador d'aquesta reserva natural"
            },
            "Dogs?": {
                "mappings": {
                    "0": {
                        "then": "Els gossos han d'anar lligats"
                    },
                    "1": {
                        "then": "No s'admeten gossos"
                    },
                    "2": {
                        "then": "Els gossos poden anar solts"
                    }
                },
                "question": "Els gossos estan permesos en aquesta reserva natural?"
            },
            "Editable description": {
                "question": "Hi ha alguna informació addicional?",
                "render": "Informació adicional: <i>{description:0}</i>"
            },
            "Email": {
                "question": "A quina adreça de correu electrònic es pot enviar amb preguntes i problemes amb aquest parc natural?",
                "questionHint": "Respecteu la privadesa: només ompliu una adreça de correu electrònic personal si es publica àmpliament"
            },
            "Name tag": {
                "mappings": {
                    "0": {
                        "then": "Aquesta àrea no té un nom"
                    }
                },
                "question": "Quin és el nom d'aquesta àrea?",
                "render": "Aquesta àrea s'anomena {name}"
            },
            "Non-editable description": {
                "render": "Informació adicional: <i>{description}</i>"
            },
            "Operator tag": {
                "mappings": {
                    "0": {
                        "then": "Gestionat per NatuurPunt"
                    },
                    "1": {
                        "then": "Gestionat per {operator}"
                    },
                    "2": {
                        "then": "Gestionat per <i>Agentschap Natuur en Bos</i>"
                    }
                },
                "question": "Qui gestiona aquesta àrea?",
                "render": "Gestionat per {operator}"
            },
            "Surface area": {
                "render": "Superfície: {_surface:ha}Ha"
            },
            "phone": {
                "question": "A quin número de telèfon es pot trucar amb preguntes i problemes amb aquest parc natural?",
                "questionHint": "Respecteu la privadesa: només empleneu una adreça de número de telèfon personal si es publica àmpliament"
            }
        },
        "title": {
            "render": "Reserva Natural"
        }
    },
    "note": {
        "filter": {
            "0": {
                "options": {
                    "0": {
                        "question": "Has de mencionar {search} en el primer comentari"
                    }
                }
            },
            "10": {
                "options": {
                    "0": {
                        "question": "Totes les notes"
                    },
                    "1": {
                        "question": "Oculta les notes d'importació"
                    },
                    "2": {
                        "question": "Mostrar només les notes d'importació"
                    }
                }
            },
            "2": {
                "options": {
                    "0": {
                        "question": "Obert pel contribuïdor {search}"
                    }
                }
            },
            "3": {
                "options": {
                    "0": {
                        "question": "<b>No</b> obert pel contribuïdor {search}"
                    }
                }
            },
            "4": {
                "options": {
                    "0": {
                        "question": "Editat per última vega pel contribuïdor {search}"
                    }
                }
            },
            "5": {
                "options": {
                    "0": {
                        "question": "Oberta després de {search}"
                    }
                }
            },
            "6": {
                "options": {
                    "0": {
                        "question": "Creada abans de {search}"
                    }
                }
            },
            "7": {
                "options": {
                    "0": {
                        "question": "Creada després de {search}"
                    }
                }
            },
            "8": {
                "options": {
                    "0": {
                        "question": "Sols mostrar les notes obertes per contribuïdors anònims"
                    }
                }
            },
            "9": {
                "options": {
                    "0": {
                        "question": "Sols mostra les notes obertes"
                    }
                }
            }
        },
        "name": "Notes d'OpenStreetMap",
        "tagRenderings": {
            "nearby-images": {
                "render": {
                    "before": "<h3>Imatges properes</h3>Les imatges de sota són imatges geoetiquetades properes i poden ser útils per a encarregar-se d'aquesta nota."
                }
            },
            "report-contributor": {
                "render": "<a href='https://www.openstreetmap.org/reports/new?reportable_id={_first_user_id}&reportable_type=User' target='_blank' class='subtle'>Reporta {_first_user} per spam o missatges inapropiats</a>"
            },
            "report-note": {
                "render": "<a href='https://www.openstreetmap.org/reports/new?reportable_id={id}&reportable_type=Note' target='_blank'>Reporta aquesta nota com spam o inapropiada</a>"
            }
        },
        "title": {
            "mappings": {
                "0": {
                    "then": "Nota tancada"
                }
            },
            "render": "Nota"
        }
    },
    "observation_tower": {
        "description": "Torres amb vista panoràmica",
        "name": "Torres d'observació",
        "tagRenderings": {
            "Fee": {
                "question": "Quant hi ha que pagar per entrar a aquesta torre?",
                "render": "Visitar aquesta torre costa <b>{charge}</b>"
            },
            "Height": {
                "question": "Quina és l'alçada d'aquesta torre?",
                "render": "Aquesta torre fa {height}"
            },
            "Operator": {
                "question": "Qui manté aquesta torre?",
                "render": "Mantés per <b>{operator}</b>"
            },
            "access": {
                "mappings": {
                    "0": {
                        "then": "Aquesta torre és d'accés públic"
                    },
                    "1": {
                        "then": "Aquesta torre només es pot visitar amb un guia"
                    }
                },
                "question": "Es pot visitar aquesta torre?"
            },
            "elevator": {
                "mappings": {
                    "0": {
                        "then": "Aquesta torre té un ascensor que porta els visitants al cim"
                    },
                    "1": {
                        "then": "Aquesta torre no té ascensor"
                    }
                },
                "question": "Aquesta torre té ascensor?"
            },
            "name": {
                "mappings": {
                    "0": {
                        "then": "Aquesta torre no té un nom concret"
                    }
                },
                "question": "Com s'anomena aquesta torre?",
                "render": "Aquesta torre s'anomena <b>{name}</b>"
            },
            "step_count": {
                "question": "Quants esglaons individuals cal pujar per arribar al cim d'aquesta torre?",
                "render": "Aquesta torre té {step_count} esglaons per arribar al cim"
            }
        },
        "title": {
            "mappings": {
                "0": {
                    "then": "<b>{name}</b>"
                }
            },
            "render": "Torre d'observació"
        },
        "units": {
            "0": {
                "applicableUnits": {
                    "0": {
                        "human": " metre"
                    }
                }
            }
        }
    },
    "osm_community_index": {
        "description": "Una capa que mostra les comunitats d'OpenStreetMap",
        "filter": {
            "0": {
                "options": {
                    "0": {
                        "question": "País"
                    }
                }
            },
            "1": {
                "options": {
                    "0": {
                        "question": "Subgrup de països"
                    }
                }
            },
            "2": {
                "options": {
                    "0": {
                        "question": "Regió"
                    }
                }
            },
            "3": {
                "options": {
                    "0": {
                        "question": "Regió intermèdia"
                    }
                }
            },
            "4": {
                "options": {
                    "0": {
                        "question": "Territori"
                    }
                }
            },
            "5": {
                "options": {
                    "0": {
                        "question": "Món"
                    }
                }
            },
            "6": {
                "options": {
                    "0": {
                        "question": "Altres Comunitats"
                    }
                }
            }
        },
        "name": "Índex de comunitats d'OSM",
        "title": {
            "render": "Índex de comunitats d'OSM"
        }
    },
    "parcel_lockers": {
        "description": "Capa que mostra les bústies intel·ligents per recollir i enviar paquets.",
        "name": "bústies intel·ligents",
        "presets": {
            "0": {
                "title": "una bústia intel·ligent"
            }
        },
        "tagRenderings": {
            "brand": {
                "freeform": {
                    "placeholder": "Marca"
                },
                "mappings": {
                    "0": {
                        "then": "Açò és un Amazon Locker"
                    },
                    "1": {
                        "then": "Açò és un DHL Packstation"
                    },
                    "3": {
                        "then": "Açò és una bústia intel·ligent de PostNL"
                    }
                },
                "question": "Quina és la marca d'aquesta bústia intel·ligent?",
                "render": "Açò és una bústia intel·ligent de {brand}"
            },
            "mail-in": {
                "mappings": {
                    "0": {
                        "then": "Pots enviar paquets des d'aquesta bústia intel·ligent"
                    },
                    "1": {
                        "then": "<b>No pots</b> enviar paquets des d'aquesta bústia intel·ligent"
                    }
                },
                "question": "Pots enviar paquets des d'aquesta bústia intel·ligent?"
            },
            "operator": {
                "freeform": {
                    "placeholder": "Gestor"
                },
                "question": "Qui gestiona aquesta bústia intel·ligent?",
                "render": "Aquesta bústia intel·ligent la gestiona {operator}"
            },
            "pickup": {
                "mappings": {
                    "0": {
                        "then": "Pots arreplegar paquets a aquesta bústia intel·ligent"
                    },
                    "1": {
                        "then": "<b>No pots</b> arreplegar paquets a aquesta bústia intel·ligent"
                    }
                },
                "question": "Pots arreplegar paquets a aquest armari intel·ligent?"
            },
            "ref": {
                "freeform": {
                    "placeholder": "Referència"
                },
                "question": "Quin és el nombre de referència/identificador d'aquesta bústia intel·ligent?",
                "render": "Aquesta bústia intel·ligent té la referència {ref}"
            }
        },
        "title": {
            "mappings": {
                "0": {
                    "then": "{brand} bústia intel·ligent"
                }
            },
            "render": "Bústia intel·ligent"
        }
    },
    "parking": {
        "description": "Una capa que mostra aparcaments per a cotxes",
        "name": "Aparcament",
        "presets": {
            "0": {
                "title": "un aparcament per a cotxes"
            }
        },
        "tagRenderings": {
            "capacity": {
                "freeform": {
                    "placeholder": "Quantitat de places d'aparcament"
                },
                "question": "Quantes places d'aparcament hi han a aquest aparcament?",
                "render": "Hi han {capacity} places d'aparcament"
            },
            "capacity-disabled": {
                "freeform": {
                    "placeholder": "Quantitat de places d'aparcament reservades per a persones amb mobilitat reduïda"
                },
                "mappings": {
                    "0": {
                        "then": "Hi ha places d'aparcament per a gent amb mobilitat reduïda, però no es sap quantes"
                    },
                    "1": {
                        "then": "No hi ha places d'aparcament per a minusvàlids"
                    },
                    "2": {
                        "then": "No hi ha places d'aparcament per a persones amb mobilitat reduïda"
                    }
                },
                "question": "Quantes places d'aparcament per a persones amb mobilitat reduïda hi ha al parking?",
                "render": "Hi ha {capacity:disabled} places d'aparcament per a discapacitats"
            },
            "parking-type": {
                "mappings": {
                    "0": {
                        "then": "Aquest és un aparcament en superfície"
                    },
                    "1": {
                        "then": "Es tracta d'un aparcament al costat d'un carrer"
                    },
                    "2": {
                        "then": "Aquest és un aparcament subterrani"
                    },
                    "3": {
                        "then": "Es tracta d'un garatge de diverses plantes"
                    },
                    "5": {
                        "then": "Aquest és un carril per aparcar al carrer"
                    },
                    "8": {
                        "then": "Aquest és un aparcament en una zona de descans"
                    }
                },
                "question": "Quin tipus d'aparcament és aquest?"
            }
        },
        "title": {
            "render": "Aparcament de cotxes"
        }
    },
    "parking_spaces": {
        "description": "Capa que mostra aparcaments de cotxes individuals.",
        "name": "Places d'aparcament",
        "tagRenderings": {
            "capacity": {
                "mappings": {
                    "0": {
                        "then": "Aquest espai d'aparcament té 1 plaça."
                    }
                },
                "render": "Aquests espais d'aparcament tenen {capacity} places."
            },
            "type": {
                "mappings": {
                    "0": {
                        "then": "És un lloc normal d'aparcament."
                    },
                    "1": {
                        "then": "Aquesta és una plaça d'aparcament normal."
                    },
                    "10": {
                        "then": "Es tracta d'una plaça d'aparcament reservada per a pares amb fills."
                    },
                    "11": {
                        "then": "Es tracta d'una plaça d'aparcament reservada al personal."
                    },
                    "2": {
                        "then": "Aquesta és una plaça d'aparcament per a minusvàlids."
                    },
                    "3": {
                        "then": "Es tracta d'una plaça d'aparcament privada."
                    },
                    "4": {
                        "then": "Es tracta d'una plaça d'aparcament reservada per a la recàrrega de vehicles."
                    },
                    "5": {
                        "then": "Es tracta d'una plaça d'aparcament reservada per a repartidors."
                    },
                    "8": {
                        "then": "Es tracta d'una plaça d'aparcament reservada per a autobusos."
                    },
                    "9": {
                        "then": "Es tracta d'una plaça d'aparcament reservada per a motos."
                    }
                }
            }
        }
    },
    "parking_ticket_machine": {
        "presets": {
            "0": {
                "title": "una màquina de tiquets d'aparcament"
            }
        },
        "tagRenderings": {
            "ref": {
                "freeform": {
                    "placeholder": "Número de referència"
                },
                "mappings": {
                    "0": {
                        "then": "Aquesta màquina de tiquets d'aparcament no té número de referència"
                    }
                },
                "question": "Quin és el número de referència d'aquesta màquina de bitllets d'aparcament?",
                "render": "Aquesta màquina de tiquets d'aparcament té el número de referència {ref}"
            }
        },
        "title": {
            "render": "Màquina de bitllets d'aparcament"
        }
    },
    "pedestrian_path": {
        "description": "Senderes per a vianants, especialment utilitzades per a la navegació interior i les entrades ràpides a aquesta capa",
        "name": "Camins per a vianants"
    },
    "pharmacy": {
        "description": "Una capa que mostra les farmàcies, que (probablement) distribueixen medicaments amb recepta",
        "filter": {
            "0": {
                "options": {
                    "0": {
                        "question": "Té autoservei"
                    }
                }
            },
            "1": {
                "options": {
                    "0": {
                        "question": "Farmàcia que subministra medicaments amb recepta"
                    }
                }
            }
        },
        "name": "Farmàcies",
        "presets": {
            "0": {
                "title": "una farmàcia"
            }
        },
        "tagRenderings": {
            "name": {
                "freeform": {
                    "placeholder": "Nom de la farmàcia"
                },
                "question": "Quin és el nom de la farmàcia?",
                "render": "Aquesta farmàcia es diu {name}"
            },
            "wheelchair": {
                "mappings": {
                    "0": {
                        "then": "Aquesta farmàcia és fàcil d'accedir en una cadira de rodes"
                    },
                    "1": {
                        "then": "Aquesta farmàcia es difícil d'accedir amb una cadira de rodes"
                    },
                    "2": {
                        "then": "Aquesta farmàcia té un accés limitat per a usuaris amb cadira de rodes"
                    }
                },
                "question": "És fàcil accedir a aquesta farmàcia amb una cadira de rodes?"
            }
        },
        "title": {
            "mappings": {
                "0": {
                    "then": "Farmàcia"
                }
            },
            "render": "{name}"
        }
    },
    "physiotherapist": {
        "description": "Aquesta capa mostra fisioterapeutes",
        "name": "Fisioterapeuta",
        "presets": {
            "0": {
                "title": "una consulta fisioterapèutica"
            }
        },
        "tagRenderings": {
            "name": {
                "question": "Quin és el nom d'aquesta consulta fisioterapèutica?",
                "render": "Aquesta consulta fisioterapèutica es diu {name}"
            }
        },
        "title": {
            "render": "Fisioterapeuta {name}"
        }
    },
    "picnic_table": {
        "description": "La capa mostra taules de pícnic",
        "name": "Taules de pícnic",
        "presets": {
            "0": {
                "title": "una taula de pícnic"
            }
        },
        "tagRenderings": {
            "picnic_table-material": {
                "mappings": {
                    "0": {
                        "then": "Aquesta és una taula de pícnic de fusta"
                    },
                    "1": {
                        "then": "Açò és una taula de pícnic de formigó"
                    },
                    "2": {
                        "then": "Açò és una taula de pícnic feta de plàstic reciclat"
                    }
                },
                "question": "De quin material està feta aquesta taula de pícnic?",
                "render": "Aquesta taula de pícnic està feta de {material}"
            }
        },
        "title": {
            "render": "Taula de pícnic"
        }
    },
    "playground": {
        "deletion": {
            "nonDeleteMappings": {
                "0": {
                    "then": "Es tracta d'un pati d'escola: una zona (a l'aire lliure) on els alumnes d'una escola poden jugar durant l'esbarjo i que no és accessible al públic"
                }
            }
        },
        "description": "Parcs infantils",
        "name": "Parcs infantils",
        "presets": {
            "0": {
                "title": "un parc infantil"
            }
        },
        "tagRenderings": {
            "Playground-wheelchair": {
                "mappings": {
                    "0": {
                        "then": "Totalment accessible per a persones en cadira de rodes"
                    },
                    "1": {
                        "then": "Accessibilitat limitada per a persones en cadira de rodes"
                    },
                    "2": {
                        "then": "No accessible per a persones en cadira de rodes"
                    }
                },
                "question": "Aquest parc infantil és accessible per a persones en cadira de rodes?"
            },
            "playground-access": {
                "mappings": {
                    "0": {
                        "then": "Accesible al públic general"
                    },
                    "1": {
                        "then": "Aquest és un parc infantil <b>de pagament</b>"
                    },
                    "2": {
                        "then": "Només accessible per als clients del negoci que l'opera"
                    },
                    "3": {
                        "then": "Només accessible per als alumnes de l'escola"
                    },
                    "4": {
                        "then": "No accessible"
                    },
                    "5": {
                        "then": "Es tracta d'un pati de l'escola, una zona exterior on els alumnes poden jugar durant els descansos; però no és accessible al públic en general"
                    }
                },
                "question": "Aquest parc infantil és accessible al públic en general?"
            },
            "playground-email": {
                "question": "Quina és l'adreça de correu electrònic del mantenidor del parc infantil?",
                "render": "<a href='mailto:{email}'>{email}</a>"
            },
            "playground-lit": {
                "mappings": {
                    "0": {
                        "then": "Aquest parc infantil està il·luminat per la nit"
                    },
                    "1": {
                        "then": "Aquest parc infantil no està il·luminat per la nit"
                    }
                },
                "question": "Aquest parc infantil està il·luminat per la nit?"
            },
            "playground-max_age": {
                "question": "Quina és l'edat màxima permesa per accedir al parc infantil?",
                "render": "Accessible per a nens de com a màxim {max_age}"
            },
            "playground-min_age": {
                "question": "Quina és l'edat mínima requerida per a accedir al parc infantil?"
            },
            "playground-opening_hours": {
                "mappings": {
                    "0": {
                        "then": "Accesible des de la sortida del sol fins al vespre"
                    },
                    "1": {
                        "then": "Sempre accessible"
                    }
                },
                "question": "Quan és accesible aquest parc infantil?"
            },
            "playground-operator": {
                "question": "Qui gestiona aquest parc infantil?",
                "render": "Gestionat per {operator}"
            },
            "playground-phone": {
                "question": "Quin és el telèfon del mantenidor del parc infantil?",
                "render": "<a href='tel:{phone}'>{phone}</a>"
            },
            "playground-surface": {
                "mappings": {
                    "0": {
                        "then": "La superfície és <b>herba</b>"
                    },
                    "1": {
                        "then": "La superfície és <b>sorra</b>"
                    },
                    "2": {
                        "then": "La superfície consisteix en <b>estelles</b>"
                    },
                    "3": {
                        "then": "La superfície són <b>llambordes</b>"
                    },
                    "4": {
                        "then": "La superfície és <b>asfalt</b>"
                    },
                    "5": {
                        "then": "La superfície és <b>formigó</b>"
                    },
                    "6": {
                        "then": "La superfícies està <b>sense pavimentar</b>"
                    },
                    "7": {
                        "then": "La superfície està <b>pavimentada</b>"
                    }
                },
                "question": "Quina és la superfície d'aquest parc infantil?",
                "questionHint": "Si n'hi ha múltiples, selecciona la més predominant",
                "render": "La superfícies és <b>{surface}</b>"
            }
        },
        "title": {
            "mappings": {
                "0": {
                    "then": "Parc infantil <i>{name}</i>"
                }
            },
            "render": "Parc infantil"
        }
    },
    "postboxes": {
        "description": "La capa que mostra bústies de correus.",
        "name": "Bústies",
        "presets": {
            "0": {
                "title": "una bústia"
            }
        },
        "title": {
            "render": "Bústia"
        }
    },
    "postoffices": {
        "description": "Una capa que mostra oficines postals.",
        "name": "Oficines de correus",
        "presets": {
            "0": {
                "title": "una oficina de correus"
            }
        },
        "tagRenderings": {
            "has_atm": {
                "mappings": {
                    "0": {
                        "then": "Aquesta oficina postal té un caixer automàtic"
                    },
                    "1": {
                        "then": "Aquesta oficina postal <b>no</b> té un caixer automàtic"
                    },
                    "2": {
                        "then": "Aquesta oficina postal té un caixer automàtic, però està mapejat com a un element diferent"
                    }
                },
                "question": "Aquesta oficina postal té un caixer automàtic?"
            },
            "letter-from": {
                "mappings": {
                    "0": {
                        "then": "Pots enviar cartes des d'aquí"
                    },
                    "1": {
                        "then": "No pots enviar cartes des d'aquí"
                    }
                },
                "question": "Pots enviar cartes des d'aquí?",
                "render": "Podeu enviar cartes amb aquestes empreses: {post_office:letter_from}"
            },
            "parcel-from": {
                "mappings": {
                    "0": {
                        "then": "Pots enviar paquets des d'aquí"
                    },
                    "1": {
                        "then": "No pots enviar paquets des d'aquí"
                    }
                },
                "question": "Pots enviar un paquet des d'aquí?",
                "render": "Podeu enviar paquets amb aquestes empreses: {post_office:parcel_from}"
            },
            "parcel-pickup": {
                "mappings": {
                    "0": {
                        "then": "Podeu recollir els paquets perduts aquí"
                    },
                    "1": {
                        "then": "No podeu recollir paquets perduts aquí"
                    }
                },
                "question": "Es poden recollir els paquets perduts aquí?",
                "render": "Podeu recollir paquets d'aquestes empreses: {post_office:parcel_pickup}"
            },
            "parcel-to": {
                "mappings": {
                    "0": {
                        "then": "Pots enviar paquets aquí per a arreplegar-los"
                    },
                    "1": {
                        "then": "No pots enviar paquets ací per a arreplegar-los"
                    }
                },
                "question": "Pots enviar paquets aquí per a arreplegar-los?",
                "render": "Podeu enviar paquets aquí per recollir-los amb aquestes empreses: {post_office:parcel_to}"
            },
            "partner-brand": {
                "mappings": {
                    "0": {
                        "then": "Aquesta localització ofereix serveis per a DHL"
                    },
                    "1": {
                        "then": "Aquesta localització ofereix serveis per a DPD"
                    },
                    "2": {
                        "then": "Aquesta localització ofereix serveis per a GLS"
                    },
                    "3": {
                        "then": "Aquesta localització ofereix serveis per a UPS"
                    },
                    "4": {
                        "then": "Aquesta ubicació és una botiga DHL Paketshop"
                    },
                    "5": {
                        "then": "Aquesta ubicació és una botiga Hermes PaketShop"
                    },
                    "6": {
                        "then": "Aquesta ubicació és un punt PostNL"
                    }
                },
                "question": "Per a quina marca ofereix serveis aquesta localització?"
            },
            "post_partner": {
                "mappings": {
                    "0": {
                        "then": "Aquesta botiga és un col·laborador postal"
                    },
                    "1": {
                        "then": "Aquesta botiga no és un col·laborador postal"
                    }
                },
                "question": "Aquesta botiga és un col·laborador postal?"
            },
            "stamps": {
                "mappings": {
                    "0": {
                        "then": "Pots comprar segells aquí"
                    },
                    "1": {
                        "then": "No pots comprar segells aquí"
                    }
                },
                "question": "Pots comprar segells aquí?"
            }
        },
        "title": {
            "mappings": {
                "1": {
                    "then": "Col·laborador postal a {name}"
                }
            },
            "render": "Oficina postal"
        }
    },
    "public_bookcase": {
        "filter": {
            "0": {
                "options": {
                    "0": {
                        "question": "Té llibres infantils"
                    }
                }
            },
            "1": {
                "options": {
                    "0": {
                        "question": "Té llibres per a adults"
                    }
                }
            },
            "2": {
                "options": {
                    "0": {
                        "question": "Interior o exterior"
                    },
                    "1": {
                        "question": "Situat a l'interior"
                    },
                    "2": {
                        "question": "Situat a l'exterior"
                    }
                }
            }
        },
        "name": "Bústies per llibres",
        "presets": {
            "0": {
                "title": "una bústia per a llibres"
            }
        },
        "tagRenderings": {
            "bookcase-booktypes": {
                "mappings": {
                    "0": {
                        "then": "Majoritàriament llibres infantils"
                    },
                    "1": {
                        "then": "Majoritàriament llibres per a adults"
                    }
                },
                "question": "Quins tipus de llibres pots trobar a aquesta prestatgeria pública?"
            },
            "bookcase-is-accessible": {
                "mappings": {
                    "0": {
                        "then": "Accessible al públic"
                    },
                    "1": {
                        "then": "Només accessible per als clients"
                    }
                },
                "question": "Aquesta prestatgeria pública és de lliure accés?"
            },
            "bookcase-is-indoors": {
                "mappings": {
                    "0": {
                        "then": "Aquesta prestatgeria es troba a l'interior"
                    },
                    "1": {
                        "then": "Aquesta prestatgeria es troba a l'exterior"
                    },
                    "2": {
                        "then": "La prestatgeria està ubicada a l'exterior"
                    }
                },
                "question": "Aquesta prestatgeria es troba a l'exterior?"
            },
            "public_bookcase-brand": {
                "mappings": {
                    "0": {
                        "then": "Part de la xarxa 'Little Free Library'"
                    },
                    "1": {
                        "then": "Aquesta prestatgeria pública no és part d'una xarxa més gran"
                    }
                },
                "question": "Aquesta prestatgeria pública forma part d'una xarxa més gran?",
                "render": "Aquesta prestatgeria pública forma part de {brand}"
            },
            "public_bookcase-capacity": {
                "question": "Quants llibres caben en aquesta prestatgeria pública?",
                "render": "Caben {capacity} llibres en aquesta prestatgeria"
            },
            "public_bookcase-name": {
                "mappings": {
                    "0": {
                        "then": "Aquesta prestatgeria no té un nom"
                    }
                },
                "question": "Com es diu aquesta prestatgeria pública?",
                "render": "El nom d'aquesta prestatgeria és {name}"
            },
            "public_bookcase-operator": {
                "question": "Qui gestiona aquesta prestatgeria pública?",
                "render": "Gestionant per {operator}"
            },
            "public_bookcase-ref": {
                "mappings": {
                    "0": {
                        "then": "Aquesta prestatgeria no forma part d'una xarxa més gran"
                    }
                },
                "question": "Quin és el número de referència d'aquesta prestatgeria pública?"
            },
            "public_bookcase-start_date": {
                "question": "Quan es va instal·lar aquesta prestatgeria pública?",
                "render": "Instal·lat el dia {start_date}"
            },
            "public_bookcase-website": {
                "question": "Hi ha algun lloc web amb més informació sobre aquesta prestatgeria pública?",
                "render": {
                    "special": {
                        "text": "Més informació al web"
                    }
                }
            }
        },
        "title": {
            "mappings": {
                "0": {
                    "then": "Prestatgeria pública <i>{name}</i>"
                }
            },
            "render": "Bústia per llibres"
        }
    },
    "questions": {
        "tagRenderings": {
            "check_date": {
                "mappings": {
                    "0": {
                        "then": "Aquest objecte es va comprovar per última vegada avui"
                    }
                },
                "question": "Quan es va comprovar per última vegada aquest objecte?",
                "render": "Aquest objecte es va comprovar per darrera vegada el <b>{check_date}</b>"
            },
            "denominations-coins": {
                "mappings": {
                    "0": {
                        "then": "S'accepten monedes de 1 cèntim"
                    },
                    "1": {
                        "then": "S'accepten monedes de 2 cèntims"
                    },
                    "10": {
                        "then": "S'accepten monedes de 20 cèntims"
                    },
                    "12": {
                        "then": "S'accepten monedes d'1 franc"
                    },
                    "13": {
                        "then": "S'accepten monedes de 2 francs"
                    },
                    "14": {
                        "then": "S'accepten monedes de 5 francs"
                    },
                    "2": {
                        "then": "S'accepten monedes de 5 cèntims"
                    },
                    "3": {
                        "then": "S'accepten monedes de 10 cèntims"
                    },
                    "4": {
                        "then": "S'accepten monedes de 20 cèntims"
                    },
                    "5": {
                        "then": "S'accepten monedes de 50 cèntims"
                    },
                    "6": {
                        "then": "S'accepten monedes de 1 euro"
                    },
                    "7": {
                        "then": "S'accepten monedes de 2 euros"
                    },
                    "8": {
                        "then": "S'accepten monedes de 5 cèntims"
                    },
                    "9": {
                        "then": "S'accepten monedes de 10 cèntims"
                    }
                },
                "question": "Quines monedes es poden utilitzar per a pagar aquí?"
            },
            "denominations-notes": {
                "mappings": {
                    "0": {
                        "then": "S'accepten billets de 5 euros"
                    },
                    "1": {
                        "then": "S'accepten bitllets de 10 euros"
                    },
                    "10": {
                        "then": "S'accepten bitllets de 100 francs"
                    },
                    "11": {
                        "then": "S'accepten bitllets de 200 francs"
                    },
                    "12": {
                        "then": "S'accepten bitllets de 1000 francs"
                    },
                    "2": {
                        "then": "S'accepten bitllets de 20 euros"
                    },
                    "3": {
                        "then": "S'accepten bitllets de 50 euros"
                    },
                    "4": {
                        "then": "S'accepten bitllets de 100 euros"
                    },
                    "5": {
                        "then": "S'accepten bitllets de 200 euros"
                    },
                    "6": {
                        "then": "S'accepten bitllets de 500 euros"
                    },
                    "7": {
                        "then": "S'accepten bitllets de 10 francs"
                    },
                    "8": {
                        "then": "S'accepten bitllets de 20 francs"
                    },
                    "9": {
                        "then": "S'accepten bitllets de 50 francs"
                    }
                },
                "question": "Amb quins bitllets pot pagar aquí?"
            },
            "description": {
                "question": "Hi ha quelcom rellevant que no t'hem preguntat? Afegeix-ho aquí.",
                "questionHint": "No repeteixis informació que ja hi és"
            },
            "dog-access": {
                "mappings": {
                    "0": {
                        "then": "S'accepten gossos"
                    },
                    "1": {
                        "then": "<b>No</b> s'accepten gossos"
                    },
                    "2": {
                        "then": "S'accepten gossos però lligats"
                    },
                    "3": {
                        "then": "S'accepten gossos lliures"
                    }
                },
                "question": "S'accepten gossos en aquest negoci?"
            },
            "email": {
                "question": "Quina és l'adreça de correu electrònic de {title()}?"
            },
            "induction-loop": {
                "mappings": {
                    "0": {
                        "then": "El lloc té un bucle magnètic"
                    },
                    "1": {
                        "then": "El lloc <b>no</b> té un bucle magnètic"
                    }
                },
                "question": "Aquest lloc té un bucle magnètic per a la gent amb dificultats auditives?"
            },
            "internet": {
                "mappings": {
                    "0": {
                        "then": "Aquest lloc ofereix accés a internet inalàmbric"
                    },
                    "1": {
                        "then": "Aquest lloc <b>no</b> ofereix accés a internet"
                    },
                    "2": {
                        "then": "Aquest lloc ofereix accés a internet"
                    },
                    "3": {
                        "then": "Aquest lloc ofereix accés a internet a través d'una terminal o ordinador"
                    },
                    "4": {
                        "then": "Aquest lloc ofereix accés a internet per cable"
                    }
                },
                "question": "Aquest lloc ofereix accés a internet?"
            },
            "internet-fee": {
                "mappings": {
                    "0": {
                        "then": "Aquí hi ha que pagar per a accedir a internet"
                    },
                    "1": {
                        "then": "Aquí l'accés a internet és gratuït"
                    },
                    "2": {
                        "then": "Aquí l'accés a internet és gratuït sols per als clients"
                    }
                },
                "question": "Hi ha que pagar per a accedir a internet?"
            },
            "internet-ssid": {
                "freeform": {
                    "placeholder": "Intruduixca el nom de la xarxa"
                },
                "question": "Quin és el nom de la xarxa per a l'accés inalàmbric a internet?",
                "render": "El nom de la xarxa és <b>{internet_access:ssid}</b>"
            },
            "just_created": {
                "mappings": {
                    "0": {
                        "then": "Acabeu de crear aquest element! Gràcies per compartir aquesta informació amb el mon i ajudar a persones al voltant del món."
                    }
                }
            },
            "last_edit": {
                "render": {
                    "special": {
                        "text": "Darrera edició el {_last_edit:timestamp} per {_last_edit:contributor}"
                    }
                }
            },
            "luminous_or_lit": {
                "mappings": {
                    "0": {
                        "then": "Aquest objecte emet llum i també està il·luminat externament"
                    },
                    "1": {
                        "then": "Aquest objecte emet llum"
                    },
                    "2": {
                        "then": "Aquest objecte està il·luminat externament, p.e. amb un focus o altres llums"
                    },
                    "3": {
                        "then": "Aquest objecte no emet llum i no està il·luminat externament"
                    }
                },
                "question": "Aquest objecte està il·luminat o emet llum?"
            },
            "multilevels": {
                "override": {
                    "question": "A quins pisos va aquest ascensor?",
                    "render": "Aquest ascensor va als pisos {level}"
                }
            },
            "opening_hours": {
                "question": "Quin és l'horari d'obertura de {title()}?",
                "render": "<h3>Horari d'obertura</h3>{opening_hours_table(opening_hours)}"
            },
            "opening_hours_24_7": {
                "override": {
                    "mappings": {
                        "0": {
                            "then": "Obert 24/7 (incloent-hi festius)"
                        }
                    }
                }
            },
            "opening_hours_by_appointment": {
                "override": {
                    "mappings": {
                        "0": {
                            "then": "Sols amb cita prèvia"
                        },
                        "1": {
                            "then": "Sols amb cita prèvia"
                        }
                    }
                }
            },
            "payment-options": {
                "mappings": {
                    "0": {
                        "then": "S'accepten diners"
                    },
                    "1": {
                        "then": "S'accepten targetes de crèdit"
                    },
                    "2": {
                        "then": "Aquí es pot pagar amb codi QR"
                    }
                },
                "question": "Quins mètodes de pagament s'accepten aquí?"
            },
            "payment-options-advanced": {
                "override": {
                    "mappings+": {
                        "0": {
                            "then": "El pagament es fa amb una app dedicada"
                        },
                        "1": {
                            "then": "El pagament es fa amb una targeta de membre"
                        }
                    }
                }
            },
            "payment-options-split": {
                "override": {
                    "mappings+": {
                        "0": {
                            "then": "Aquí s'accepten monedes"
                        },
                        "1": {
                            "then": "Aquí s'accepten bitllets"
                        },
                        "2": {
                            "then": "Aquí s'accepten targetes de dèbit"
                        },
                        "3": {
                            "then": "Aquí s'accepten targetes de crèdit"
                        }
                    }
                }
            },
            "phone": {
                "question": "Quin és el telèfon de {title()}?"
            },
            "service:electricity": {
                "mappings": {
                    "0": {
                        "then": "Està ple d'endolls pels clients de dins, on es poden carregar els aparells electrònics"
                    },
                    "1": {
                        "then": "Hi ha alguns endolls disponibles per als clients de dins, on es poden carregar els aparells electrònics"
                    },
                    "2": {
                        "then": "No hi ha endolls disponibles per als clients però es pot carregar si es demana als responsables"
                    },
                    "3": {
                        "then": "No hi ha endolls disponibles per als clients"
                    }
                },
                "question": "Aquest servei té endolls elèctrics, disponibles pels clients quan hi són dins?"
            },
            "single_level": {
                "mappings": {
                    "0": {
                        "then": "Situat a planta subterrani"
                    },
                    "1": {
                        "then": "Situat a planta zero"
                    },
                    "2": {
                        "then": "Situat a la planta zero"
                    },
                    "3": {
                        "then": "Situat a primera planta"
                    },
                    "4": {
                        "then": "Localitzat a la planta base"
                    }
                },
                "question": "A quina planta està situat aquest element?",
                "render": "Situat a la planta {level}"
            },
            "smoking": {
                "mappings": {
                    "0": {
                        "then": "Està <b>permès</b> fumar"
                    },
                    "1": {
                        "then": "<b>No</b> està permés fumar"
                    },
                    "2": {
                        "then": "Està permés fumar <b>a l'exterior</b>."
                    }
                },
                "question": "Està permés fumar a {title()}?"
            },
            "website": {
                "question": "Quina és la web de {title()}?"
            },
            "wheelchair-access": {
                "mappings": {
                    "0": {
                        "then": "Aquest lloc està especialment adaptat per a les cadires de rodes"
                    },
                    "1": {
                        "then": "És facilment arribable amb cadira de rodes"
                    },
                    "2": {
                        "then": "És possible fer servir cadira de rodes a aquest lloc però no és fàcil"
                    },
                    "3": {
                        "then": "Aquest lloc no és accessible amb cadira de rodes"
                    }
                },
                "question": "Aquest lloc és accessible amb cadira de rodes?"
            },
            "wikipedia": {
                "mappings": {
                    "0": {
                        "then": "No hi ha cap enllaça a Viquipèdia encara"
                    },
                    "1": {
                        "then": "No hi ha cap enllaça a Viquipèdia encara"
                    }
                },
                "question": "Quina és la correspondent entitat a Wikidata?"
            }
        }
    },
    "railway_platforms": {
        "description": "Trobeu totes les andanes de l'estació i les rutes de tren que les fan servir.",
        "name": "Andanes ferroviàries",
        "tagRenderings": {
            "ref": {
                "freeform": {
                    "placeholder": "Nombre d'andana"
                },
                "question": "Quin és el número d'aquesta andana?",
                "render": "Andana {ref}"
            }
        },
        "title": {
            "mappings": {
                "0": {
                    "then": "Andana {ref}"
                }
            },
            "render": "Andana"
        }
    },
    "rainbow_crossings": {
        "description": "Una capa que mostra els passos de vianants pintats amb de l'arc de Sant Martí",
        "name": "Pasos de vianants pintats amb l'arc de Sant Martí",
        "presets": {
            "0": {
                "description": "Pas de vianants",
                "title": "un creuament"
            }
        },
        "tagRenderings": {
            "crossing-with-rainbow": {
                "mappings": {
                    "0": {
                        "then": "Aquest pas de vianants està pintat amb l'arc de Sant Martí"
                    },
                    "1": {
                        "then": "No està pintat amb l'arc de Sant Martí"
                    },
                    "2": {
                        "then": "No està pintat amb l'arc de Sant Martí"
                    }
                },
                "question": "Aquest pas de vianants està pintat amb l'arc de Sant Martí?"
            }
        },
        "title": {
            "render": "Creuament"
        }
    },
    "reception_desk": {
        "description": "Una capa que mostra on es troben els mostradors de recepció i que demana informació d'accessibilitat",
        "name": "Recepció",
        "presets": {
            "0": {
                "title": "una recepció"
            }
        },
        "tagRenderings": {
            "desk-height": {
                "question": "Quina és l'alçada de la recepció? ",
                "questionHint": "Es mesura des del terra fins a la part més baixa utilitzable de l'escriptori",
                "render": "L'alçada del mostrador és <b>{canonical(desk:height)}</b>"
            }
        },
        "title": {
            "render": "Mostrador de recepció"
        },
        "units": {
            "0": {
                "applicableUnits": {
                    "0": {
                        "human": "metre"
                    },
                    "1": {
                        "human": "centímetre"
                    }
                }
            }
        }
    },
    "recycling": {
        "description": "Una capa amb contenidors i centres de reciclatge",
        "filter": {
            "1": {
                "options": {
                    "0": {
                        "question": "Tots els tipus de reciclatge"
                    },
                    "1": {
                        "question": "Reciclatge de piles"
                    },
                    "10": {
                        "question": "Reciclatge de vidre"
                    },
                    "11": {
                        "question": "Reciclatge de bombetes"
                    },
                    "12": {
                        "question": "Reciclatge de diaris"
                    },
                    "13": {
                        "question": "Reciclatge de paper"
                    },
                    "14": {
                        "question": "Reciclatge d'ampolles de plàstic"
                    },
                    "15": {
                        "question": "Reciclatge d'envasos de plàstic"
                    },
                    "16": {
                        "question": "Reciclatge de plàstic"
                    },
                    "17": {
                        "question": "Reciclatge de ferralla"
                    },
                    "18": {
                        "question": "Reciclatge de petits electrodomèstics"
                    },
                    "19": {
                        "question": "Reciclatge del rebuig"
                    },
                    "2": {
                        "question": "Reciclatge de cartrons de begudes"
                    },
                    "20": {
                        "question": "Reciclatge de cartutxos d'impressora"
                    },
                    "21": {
                        "question": "Reciclatge de bicicletes"
                    },
                    "3": {
                        "question": "Reciclatge de llaunes"
                    },
                    "4": {
                        "question": "Reciclatge de roba"
                    },
                    "5": {
                        "question": "Reciclatge d'oli de cuina"
                    },
                    "6": {
                        "question": "Reciclatge d'oli de motor"
                    },
                    "7": {
                        "question": "Reciclatge de tubs fluorescents"
                    },
                    "8": {
                        "question": "Reciclatge de residus verds"
                    },
                    "9": {
                        "question": "Reciclatge d'ampolles de vidre"
                    }
                }
            },
            "2": {
                "options": {
                    "0": {
                        "question": "Només amb accés públic"
                    }
                }
            }
        },
        "name": "Residus",
        "presets": {
            "0": {
                "title": "un contenidor de reciclatge"
            },
            "1": {
                "title": "un centre de reciclatge"
            }
        },
        "tagRenderings": {
            "access": {
                "mappings": {
                    "0": {
                        "then": "Tothom pot utilitzar aquesta instal·lació de reciclatge"
                    },
                    "1": {
                        "then": "Només els residents poden utilitzar aquesta instal·lació de reciclatge"
                    },
                    "2": {
                        "then": "Aquesta instal·lació de reciclatge és només per a ús privat"
                    }
                },
                "question": "Qui pot utilitzar aquesta instal·lació de reciclatge?",
                "render": "Aquesta instal·lació de reciclatge la pot utilitzar {access}"
            },
            "container-location": {
                "mappings": {
                    "0": {
                        "then": "Aquest contenidor està soterrat"
                    },
                    "1": {
                        "then": "Aquest contenidor està situat a l'interior"
                    },
                    "2": {
                        "then": "Aquest contenidor està situat a l'aire lliure"
                    }
                },
                "question": "On es troba aquest contenidor?"
            },
            "opening_hours_24_7": {
                "override": {
                    "question": "Quin és l'horari d'obertura d'aquesta instal·lació de reciclatge?"
                }
            },
            "operator": {
                "question": "Quina empresa opera aquesta infraestructura de reciclatge?",
                "render": "Aquesta infraestuctura de reciclatge està operada per {operator}"
            },
            "recycling-accepts": {
                "mappings": {
                    "0": {
                        "then": "Aquí es poden reciclar piles"
                    },
                    "1": {
                        "then": "Aquí es poden reciclar els cartons de begudes"
                    },
                    "10": {
                        "then": "Aquí es pot reciclar vidre"
                    },
                    "11": {
                        "then": "Aquí es poden reciclar bombetes"
                    },
                    "12": {
                        "then": "Aquí es poden reciclar diaris"
                    },
                    "13": {
                        "then": "Aquí es pot reciclar paper"
                    },
                    "14": {
                        "then": "Aquí es poden reciclar ampolles de plàstic"
                    },
                    "15": {
                        "then": "Aquí es poden reciclar envasos de plàstic"
                    },
                    "16": {
                        "then": "Aquí es pot reciclar plàstic"
                    },
                    "17": {
                        "then": "Els cartutxos d'impressora es poden reciclar aquí"
                    },
                    "18": {
                        "then": "Aquí es pot reciclar ferralla"
                    },
                    "19": {
                        "then": "Aquí es poden reciclar sabates"
                    },
                    "2": {
                        "then": "Aquí es poden reciclar llaunes"
                    },
                    "20": {
                        "then": "Aquí es poden reciclar petits electrodomèstics"
                    },
                    "21": {
                        "then": "Aquí es poden reciclar petits electrodomèstics"
                    },
                    "22": {
                        "then": "Aquí es poden reciclar agulles"
                    },
                    "23": {
                        "then": "Ací es pot reciclar el rebuig"
                    },
                    "24": {
                        "then": "Aquí es poden reciclar bicicletes"
                    },
                    "3": {
                        "then": "Aquí es pot reciclar roba"
                    },
                    "4": {
                        "then": "Aquí es pot reciclar oli de cuina"
                    },
                    "5": {
                        "then": "Aquí es pot reciclar oli de motor"
                    },
                    "6": {
                        "then": "Aquí es poden reciclar tub fluroescents"
                    },
                    "7": {
                        "then": "Aquí es poden reciclar residus verds"
                    },
                    "8": {
                        "then": "Ací es poden reciclar residus orgànics"
                    },
                    "9": {
                        "then": "Aquí es poden reciclar ampolles de vidre"
                    }
                },
                "question": "Què es pot reciclar aquí?"
            },
            "recycling-centre-name": {
                "mappings": {
                    "0": {
                        "then": "Aquest centre de reciclatge no té un nom específic"
                    }
                },
                "question": "Quin és el nom d’aquest centre de reciclatge?",
                "render": "Aquest centre de reciclatge s'anomena <b>{name}</b>"
            },
            "recycling-type": {
                "mappings": {
                    "0": {
                        "then": "Açò és un contenidor de reciclatge"
                    },
                    "1": {
                        "then": "Açò és un centre de reciclatge"
                    },
                    "2": {
                        "then": "Contenidor per a residus no reciclables (fracció resta)"
                    },
                    "3": {
                        "then": "Aquest és un punt de recollida. El rebuig es col·loca aquí sense col·locar-lo en un contenidor dedicat."
                    },
                    "4": {
                        "then": "Es tracta d’un abocador on s’apilen els residus."
                    }
                },
                "question": "Quin tipus de reciclatge és aquest?"
            }
        },
        "title": {
            "mappings": {
                "0": {
                    "then": "Centre de reciclatge"
                },
                "1": {
                    "then": "Centre de reciclatge"
                },
                "2": {
                    "then": "Contenidor de reciclatge"
                }
            },
            "render": "Instal·lació de reciclatge"
        }
    },
    "school": {
        "name": "Escoles de primària i secundària",
        "presets": {
            "0": {
                "title": "una escola de primària o secundària"
            }
        },
        "tagRenderings": {
            "capacity": {
                "question": "Quants alumnes poden matricular-se com a màxim a aquesta escola?",
                "render": "A aquesta escola poden inscriure's com a màxim {capacity} estudiants"
            },
            "education-level-belgium": {
                "mappings": {
                    "0": {
                        "then": "Aquesta és una escola amb una secció d’educació infantil on els més petits reben una educació que prepara la lectura i l’escriptura."
                    },
                    "1": {
                        "then": "Aquesta és una escola on s'aprèn competències primàries com ara l'alfabetització bàsica i les habilitats numèriques. <div class='subtle'>Els alumnes solen matricular-se des dels 6 anys fins als 12 anys</div>"
                    },
                    "2": {
                        "then": "Aquesta és una escola secundària que ofereix tots els graus"
                    },
                    "3": {
                        "then": "Aquesta és una escola secundària que <i>no</i> ofereix tots els graus, però ofereix <b>primer i segon</b> grau"
                    },
                    "4": {
                        "then": "Aquesta és una escola secundària que <i>no</i> ofereix tots els graus, però ofereix <b>tercer i quart</b> grau"
                    },
                    "5": {
                        "then": "Aquesta és una escola secundària que <i>no</i> ofereix tots els graus, però ofereix <b>cinqué i sisé</b> grau"
                    },
                    "6": {
                        "then": "Aquesta escola ofereix educació post secundària (p.e. un sèptim o vuité any d'especialitzció)"
                    }
                },
                "question": "Quin nivell d'educació s'imparteix en aquesta escola?"
            },
            "gender": {
                "mappings": {
                    "0": {
                        "then": "Els dos, nois i noies poden inscriure's aquí i prendre classes junts"
                    },
                    "1": {
                        "then": "Els dos, nois i noies poden inscriure's aquí, però estan separats (p. e. prenen les classes a diferents aules o diferentes hores)"
                    },
                    "2": {
                        "then": "Aquesta és una escola exclusivament per a nois"
                    },
                    "3": {
                        "then": "Aquesta és una escola exclusivament per a noies"
                    }
                },
                "question": "Quins gèneres poden inscriure's a aquesta escola?"
            },
            "school-language": {
                "render": {
                    "special": {
                        "no_known_languages": "La llengua principal d'aquesta escola és desconeguda",
                        "question": "Quina és la llengua principal d'aquesta escola?<div class='subtle'>Quina llengua es parla amb els estudiants en classes no relacionades amb la llengua i l'administració?</div>",
                        "render_all": "En aquesta escola s'utilitzen els idiomes següents:{list()}",
                        "render_single_language": "{language():font-bold} és la llengua principal d'aquesta escola"
                    }
                }
            },
            "school-name": {
                "question": "Quin és el nom d'aquesta escola?",
                "render": "L'escola s'anomena {name}"
            },
            "target-audience": {
                "mappings": {
                    "0": {
                        "then": "Aquesta és una escola on els estudiants estudien habilitats al nivell adequat per a la seva edat. <div>Hi ha poques o cap instal·lació especial per atendre els estudiants amb necessitats especials o les instal·lacions són ad-hoc</div>"
                    },
                    "1": {
                        "then": "Aquesta és una escola per a estudiants sense necessitats especials <div class='subtle'> Açò inclou alumnes que poden seguir les classes amb petites mesures</div>"
                    },
                    "2": {
                        "then": "Aquesta és una escola on els adults reben competències al nivell especificat."
                    },
                    "3": {
                        "then": "Aquesta és una escola per a estudiants amb autisme"
                    },
                    "4": {
                        "then": "Aquesta és una escola per a estudiants amb dificultats de l'aprenentatge"
                    },
                    "5": {
                        "then": "Aquesta és una escola per a estudiants cecs o estudiants amb deficiències visuals"
                    },
                    "6": {
                        "then": "Aquesta és una escola per a estudiants sords o amb dificultats auditives"
                    },
                    "7": {
                        "then": "Aquesta és una escola per a estudiants amb discapacitats"
                    },
                    "8": {
                        "then": "Aquesta és una escola per a estudiants amb necessitats especials"
                    }
                },
                "question": "Aquesta escola es dirigeix a estudiants amb necessitats especials? Quines instal·lacions estructurals té aquesta escola?",
                "render": "Aquesta escola té instal·lacions per a estudiants amb {school:for}"
            }
        },
        "title": {
            "render": "Escola <i>{name}</i>"
        }
    },
    "selected_element": {
        "description": "Ressalta l'element seleccionat actualment. Anul·leu aquesta capa per tenir diferents colors"
    },
    "shelter": {
        "name": "Refugi",
        "tagRenderings": {
            "shelter-type": {
                "mappings": {
                    "4": {
                        "then": "Es tracta d'un cobert amb 3 parets, destinat principalment a l'acampada."
                    }
                },
                "question": "Quin tipus de refugi és aquest?"
            }
        },
        "title": {
            "render": "Refugi"
        }
    },
    "shops": {
        "deletion": {
            "extraDeleteReasons": {
                "0": {
                    "explanation": "{title()} ha tancat permanentment"
                }
            }
        },
        "description": "Una botiga",
        "filter": {
            "1": {
                "options": {
                    "0": {
                        "question": "Sols mostrar botigues que venen {search}"
                    }
                }
            }
        },
        "name": "Botiga",
        "presets": {
            "0": {
                "description": "Afegir una botiga nova",
                "title": "una botiga"
            }
        },
        "tagRenderings": {
            "copyshop-print-sizes": {
                "mappings": {
                    "0": {
                        "then": "Aquesta botiga pot imprimir en papers de mida A4"
                    },
                    "1": {
                        "then": "Aquesta botiga pot imprimir en papers de mida A3"
                    },
                    "2": {
                        "then": "Aquesta botiga pot imprimir en papers de mida A2"
                    },
                    "3": {
                        "then": "Aquesta botiga pot imprimir en papers de mida A1"
                    },
                    "4": {
                        "then": "Aquesta botiga pot imprimir en papers de mida A0"
                    }
                },
                "question": "Quins formats de paper ofereix aquesta botiga?"
            },
            "id_presets.shop_types": {
                "override": {
                    "question": "Quin tipus de botiga és aquesta?",
                    "render": "Açò és una {shop}"
                }
            },
            "organic": {
                "mappings": {
                    "0": {
                        "then": "Aquesta botiga ofereix productes orgànics"
                    },
                    "1": {
                        "then": "Aquesta botiga sols ofereix productes orgànics"
                    },
                    "2": {
                        "then": "Aquesta botiga no ofereix productes orgànics"
                    }
                },
                "question": "Aquesta botiga ofereix productes orgànics?"
            },
            "shops-name": {
                "question": "Quin és el nom d'aquesta botiga?",
                "render": "La botiga s'anomena <i>{name}</i>"
            }
        },
        "title": {
            "mappings": {
                "0": {
                    "then": "{name}"
                },
                "1": {
                    "then": "{shop}"
                }
            },
            "render": "Botiga"
        }
    },
    "shower": {
        "description": "Una capa que mostra dutxes (públiques)",
        "filter": {
            "1": {
                "options": {
                    "0": {
                        "question": "Aigua calenta disponible"
                    }
                }
            }
        },
        "name": "Dutxa",
        "presets": {
            "0": {
                "description": "Una dutxa (pública)",
                "title": "una dutxa"
            }
        },
        "tagRenderings": {
            "access": {
                "mappings": {
                    "0": {
                        "then": "Qualsevol pot utilitzar aquesta dutxa"
                    },
                    "1": {
                        "then": "Només els clients poden utilitzar aquesta dutxa"
                    },
                    "2": {
                        "then": "Accessible, però s'ha de demanar una clau"
                    }
                },
                "question": "Qui pot utilitzar aquesta dutxa?"
            },
            "charge": {
                "freeform": {
                    "placeholder": "p. e. 1.50 eur"
                },
                "question": "Quant costa utilitzar aquesta dutxa?",
                "render": "Costa {charge} utilitzar aquesta dutxa"
            },
            "fee": {
                "mappings": {
                    "0": {
                        "then": "Hi ha un preu per utilitzar aquesta dutxa"
                    },
                    "1": {
                        "then": "Aquesta dutxa és gratuïta"
                    }
                },
                "question": "És allà un cost per utilitzar aquesta dutxa?"
            },
            "hot_water": {
                "mappings": {
                    "0": {
                        "then": "Aquí hi ha aigua calenta disponible"
                    },
                    "1": {
                        "then": "Aquí hi ha aigua calenta disponible, però té un cost"
                    },
                    "2": {
                        "then": "Aquí no hi ha aigua calenta disponible"
                    }
                },
                "question": "Aquesta dutxa té aigua calenta disponible?"
            }
        },
        "title": {
            "render": "Dutxa"
        }
    },
    "slow_roads": {
        "description": "Totes les carreteres sense cotxe",
        "tagRenderings": {
            "slow_roads-surface": {
                "mappings": {
                    "0": {
                        "then": "La superfície és <b>herba</b>"
                    },
                    "1": {
                        "then": "La superfície és <b>terra</b>"
                    },
                    "2": {
                        "then": "La superfície és <b>sense asfaltar</b>"
                    },
                    "3": {
                        "then": "La superfície és <b>sorra</b>"
                    }
                }
            }
        }
    },
    "speed_camera": {
        "description": "Capa que mostra càmeres de velocitat",
        "name": "Càmera de velocitat",
        "presets": {
            "0": {
                "title": "una càmera de velocitat"
            }
        },
        "tagRenderings": {
            "maxspeed": {
                "freeform": {
                    "placeholder": "Velocitat màxima permesa"
                },
                "question": "Quina és la velocitat màxima permesa en aquest radar?",
                "render": "La velocitat màxima permesa és {canonical(maxspeed)}"
            }
        },
        "title": {
            "render": "Càmera de velocitat"
        },
        "units": {
            "0": {
                "applicableUnits": {
                    "0": {
                        "human": "quilòmetres/hora",
                        "humanShort": "km/h"
                    },
                    "1": {
                        "human": "milles/hora",
                        "humanShort": "mph"
                    }
                }
            }
        }
    },
    "speed_display": {
        "description": "Capa que mostra radars pedagògics que alerten als conductors de la seva velocitat.",
        "name": "Radar pedagògic",
        "presets": {
            "0": {
                "title": "un radar pedagògic"
            }
        },
        "tagRenderings": {
            "inscription": {
                "freeform": {
                    "placeholder": "Text al radar pedagògic (p. e. 'La seva velocitat')"
                },
                "question": "Quin text es mostra al radar pedagògic?",
                "render": "El text a aquest radar pedagogic és {inscription}"
            },
            "maxspeed": {
                "render": "La velocitat màxima permesa a aquest radar pedagògic és {canonical(maxspeed)}"
            }
        },
        "units": {
            "0": {
                "applicableUnits": {
                    "0": {
                        "human": "quilòmetres/hora",
                        "humanShort": "km/h"
                    },
                    "1": {
                        "human": "milles/hora",
                        "humanShort": "mph"
                    }
                }
            }
        }
    },
    "sport_pitch": {
        "filter": {
            "0": {
                "options": {
                    "0": {
                        "question": "Accés lliure"
                    }
                }
            },
            "1": {
                "options": {
                    "0": {
                        "question": "Tots els esports"
                    },
                    "1": {
                        "question": "Camps de bàsquet"
                    },
                    "2": {
                        "question": "Camps de futbol"
                    },
                    "3": {
                        "question": "Taules de ping-pong"
                    },
                    "4": {
                        "question": "Camps de tennis"
                    }
                }
            }
        },
        "name": "Camps d'esports",
        "presets": {
            "1": {
                "title": "una pista d'esports"
            }
        },
        "tagRenderings": {
            "sport-pitch-access": {
                "mappings": {
                    "0": {
                        "then": "Accés públic"
                    },
                    "1": {
                        "then": "Accés limitat (p.e. només amb cita, durant certes hores, …)"
                    },
                    "2": {
                        "then": "Sols accessible per a membres del club"
                    },
                    "3": {
                        "then": "Privat - no accessible al públic"
                    }
                },
                "question": "Aquesta pista d'esports és accessible públicament?"
            },
            "sport-pitch-reservation": {
                "mappings": {
                    "0": {
                        "then": "S'ha de demanar cita per a utilitzar la pista"
                    },
                    "1": {
                        "then": "Es recomana demanar cita per a utilitzar la pista"
                    },
                    "2": {
                        "then": "Es pot demanar cita, però no és necessari per a poder utilitzar la pista"
                    },
                    "3": {
                        "then": "No és possible demanar cita"
                    }
                },
                "question": "Hi ha que sol·licitar cita per a utilitzar la pista?"
            },
            "sport_pitch-email": {
                "question": "Quina és l'adreça de correu electrònic de l'operador?"
            },
            "sport_pitch-opening_hours": {
                "mappings": {
                    "0": {
                        "then": "Sempre accesible"
                    }
                }
            },
            "sport_pitch-phone": {
                "question": "Quin és el telèfon de l'operadora?"
            },
            "sport_pitch-sport": {
                "mappings": {
                    "0": {
                        "then": "Aquí es juga bàsquet"
                    },
                    "1": {
                        "then": "Aquí es juga futbol"
                    },
                    "2": {
                        "then": "Aquí es juga ping pong"
                    },
                    "3": {
                        "then": "Aquí es juga al tenis"
                    },
                    "4": {
                        "then": "Aquí es juga al corfbol"
                    },
                    "6": {
                        "then": "Açò és un skatepark"
                    }
                },
                "question": "Quin esport es pot practicar aquí?",
                "render": "{sport} es juga aquí"
            },
            "sport_pitch-surface": {
                "mappings": {
                    "0": {
                        "then": "La superfície és <b>herba</b>"
                    },
                    "1": {
                        "then": "La superfície és <b>sorra</b>"
                    },
                    "2": {
                        "then": "La superfície són <b>llambordes</b>"
                    },
                    "3": {
                        "then": "La superfície és <b>asfalt</b>"
                    },
                    "4": {
                        "then": "La superfície és <b>formigó</b>"
                    }
                },
                "question": "Quina és la superfície d'aquest camp esportiu?",
                "render": "La superfícies és <b>{surface}</b>"
            }
        },
        "title": {
            "render": "Camp d'esports"
        }
    },
    "sports_centre": {
        "description": "En aquesta capa es poden trobar centres esportius interiors i exteriors",
        "name": "Centres esportius",
        "presets": {
            "0": {
                "title": "un centre esportiu"
            }
        },
        "title": {
            "render": "Centre esportiu"
        }
    },
    "stairs": {
        "description": "Capa que mostra escales i escales mecàniques",
        "name": "Escales",
        "tagRenderings": {
            "conveying": {
                "mappings": {
                    "0": {
                        "then": "Açò és una escala mecànica"
                    },
                    "1": {
                        "then": "Açò no és una escala mecànica"
                    },
                    "2": {
                        "then": "Això no és una escala mecànica"
                    }
                }
            },
            "handrail": {
                "mappings": {
                    "0": {
                        "then": "Aquestes escales tenen barana"
                    },
                    "1": {
                        "then": "Aquestes escales <b>no</b> tenen un passamà"
                    }
                },
                "question": "Aquestes escales tenen un passamà?"
            },
            "multilevels": {
                "override": {
                    "question": "Entre quines plantes estan aquestes escales?",
                    "render": "Aquestes escales estan entre les plantes {level}"
                }
            },
            "ramp": {
                "mappings": {
                    "0": {
                        "then": "Aquí hi ha una rampa per a bicicletes"
                    },
                    "1": {
                        "then": "Aquí hi ha una rampa per a cadires de rodes"
                    },
                    "2": {
                        "then": "Aquí hi ha una rampa per a cadira de rodes, però es mostra separadament al mapa"
                    },
                    "3": {
                        "then": "Aquí hi ha una rampa per als cotxets"
                    },
                    "4": {
                        "then": "No hi ha cap rampa en aquestes escales"
                    }
                },
                "question": "Hi ha una rampa en aquestes escales?"
            },
            "tactile_writing": {
                "mappings": {
                    "0": {
                        "then": "Hi ha escriptura braille a la barana"
                    },
                    "1": {
                        "then": "No hi ha escriptura braille a la barana"
                    }
                },
                "question": "Aquestes escales tenen escriptura braille a la barana?"
            },
            "tactile_writing_language": {
                "render": {
                    "special": {
                        "question": "En quins idiomes hi ha escriptura tàctil (braille) per a la navegació? <img src='./assets/layers/stairs/Braille_stairs.jpg' style='height: 300px; width: auto; display: block;' />",
                        "render_list_item": "Aquestes escales tenen escriptura tàctil en {language():font-bold}",
                        "render_single_language": "Aquestes escales tenen escriptura tàctil en {language():font-bold}"
                    }
                }
            }
        },
        "title": {
            "mappings": {
                "0": {
                    "then": "Escala mecànica"
                }
            },
            "render": "Escales"
        }
    },
    "street_lamps": {
        "description": "Una capa que mostra els llums del carrer",
        "name": "Fanals",
        "presets": {
            "0": {
                "title": "un fanal"
            }
        },
        "tagRenderings": {
            "colour": {
                "mappings": {
                    "0": {
                        "then": "Aquest fanal emet llum blanca"
                    },
                    "1": {
                        "then": "Aquest fanal emet llum verda"
                    },
                    "2": {
                        "then": "Aquest fanal emet llum taronja"
                    }
                },
                "question": "Quin color de llum emet aquest fanal?",
                "render": "Aquesta làmpada emet llum {light:colour}"
            },
            "count": {
                "mappings": {
                    "0": {
                        "then": "Aquest fanal té 1 aparell"
                    },
                    "1": {
                        "then": "Aquest fanal té 2 aparells"
                    }
                },
                "question": "Quants accessoris té aquest fanal?",
                "render": "Aquesta làmpada té {light:count} aparells"
            },
            "direction": {
                "question": "Cap a on apunta aquest fanal?",
                "render": "Aquest fanal apunta cap a {light:direction}"
            },
            "lamp_mount": {
                "mappings": {
                    "0": {
                        "then": "Aquest fanal es troba al final d'un pal recte"
                    },
                    "1": {
                        "then": "Aquest fanal es troba al final d'un pal doblegat"
                    }
                },
                "question": "Com està muntat aquest fanal al pal?"
            },
            "lit": {
                "mappings": {
                    "0": {
                        "then": "Aquest fanal s'encén a la nit"
                    },
                    "1": {
                        "then": "Aquest fanal està encès les 24 hores del dia"
                    },
                    "2": {
                        "then": "Aquest fanal s'encén en funció del moviment"
                    },
                    "3": {
                        "then": "Aquest fanal s'encén segons la demanda (per exemple, amb un polsador)"
                    }
                },
                "question": "Quan s'encén aquest fanal?"
            },
            "method": {
                "mappings": {
                    "0": {
                        "then": "Aquest fanal s'encén elèctricament"
                    },
                    "1": {
                        "then": "Aquest fanal utilitza LED"
                    },
                    "10": {
                        "then": "Aquest fanal utilitza làmpades de sodi d'alta pressió (taronja amb blanc)"
                    },
                    "11": {
                        "then": "Aquest fanal s'il·lumina amb gas"
                    },
                    "2": {
                        "then": "Aquest fanal utilitza il·luminació incandescent"
                    },
                    "3": {
                        "then": "Aquest fanal utilitza il·luminació halògena"
                    },
                    "4": {
                        "then": "Aquest fanal utilitza làmpades de descàrrega (tipus desconegut)"
                    },
                    "5": {
                        "then": "Aquest fanal utilitza una làmpada de vapor de mercuri (lleugerament blau)"
                    },
                    "6": {
                        "then": "Aquest fanal utilitza làmpades d'halogenurs metàl·lics (blanc brillant)"
                    },
                    "7": {
                        "then": "Aquest fanal utilitza il·luminació fluorescent"
                    },
                    "8": {
                        "then": "Aquest fanal utilitza làmpades de sodi (tipus desconegut)"
                    },
                    "9": {
                        "then": "Aquest fanal utilitza làmpades de sodi de baixa pressió (taronja monocroma)"
                    }
                },
                "question": "Quin tipus d'il·luminació utilitza aquest fanal?"
            },
            "ref": {
                "question": "Quin és el número de referència d'aquest fanal?",
                "render": "Aquest fanal té el número de referència {ref}"
            },
            "support": {
                "mappings": {
                    "0": {
                        "then": "Aquesta làmpada està suspès mitjançant cables"
                    },
                    "1": {
                        "then": "Aquesta làmpada està muntat al sostre"
                    },
                    "2": {
                        "then": "Aquesta làmpada està muntat a terra"
                    },
                    "3": {
                        "then": "Aquesta làmpada està muntada en un pal curt (principalment <1,5 m)"
                    },
                    "4": {
                        "then": "Aquesta làmpada està muntada en un pal"
                    },
                    "5": {
                        "then": "Aquesta làmpada està muntada directament a la paret"
                    },
                    "6": {
                        "then": "Aquesta làmpada està muntada a la paret utilitzat una barra metàl·lica"
                    }
                },
                "question": "Com està muntada aquesta làmpada?"
            }
        },
        "title": {
            "mappings": {
                "0": {
                    "then": "Fanal {ref}"
                }
            },
            "render": "Fanal"
        }
    },
    "surveillance_camera": {
        "description": "Aquesta capa mostra les càmeres de vigilància i permet a qui col·labora, actualitzar la informació i afegir noves càmeres",
        "name": "Càmeres de videovigilància",
        "presets": {
            "0": {
                "title": "una càmera de vigilància"
            },
            "1": {
                "title": "una càmera de vigilància muntada en una paret"
            },
            "2": {
                "description": "Un ALPR normalment té dues lents i una sèrie de llums infrarojes.",
                "title": "una càmera ALPR (lector automàtic de matrícules, per les seves sigles en anglès)"
            },
            "3": {
                "description": "Un ALPR normalment té dues lents i una sèrie de llums infrarojes.",
                "title": "una càmera ALPR (lector automàtic de matrícules) muntada a la paret"
            }
        },
        "tagRenderings": {
            "Camera type: fixed; panning; dome": {
                "mappings": {
                    "0": {
                        "then": "Una càmera fixa (no movible)"
                    },
                    "1": {
                        "then": "Càmera de cúpula (que pot girar)"
                    },
                    "2": {
                        "then": "Una càmera panoràmica"
                    }
                },
                "question": "Quin tipus de càmera és aquesta?"
            },
            "Level": {
                "question": "A quina planta es troba aquesta càmera?",
                "render": "Ubicat a la planta {level}"
            },
            "Operator": {
                "question": "Qui opera aquest circuit de televisió tancat?",
                "render": "Operat per {operator}"
            },
            "Surveillance type: public, outdoor, indoor": {
                "mappings": {
                    "0": {
                        "then": "Es vigila una àrea pública, com un carrer, un pont, una plaça, un parc, una estació de tren, un túnel públic, …"
                    },
                    "1": {
                        "then": "Es vigila una àrea exterior, encara que privada (p.e. una plaça d'aparcament, una estació de servei, pati, entrada, via d'accés privada, …)"
                    },
                    "2": {
                        "then": "Es vigila una àrea interior privada, p.e. una botiga, un parking subterrani privat, …"
                    }
                },
                "question": "Què vigila aquesta càmera?"
            },
            "Surveillance:zone": {
                "mappings": {
                    "0": {
                        "then": "Vigilen un aparcament"
                    },
                    "1": {
                        "then": "Vigilen el trànsit"
                    },
                    "2": {
                        "then": "Vigilen una entrada"
                    },
                    "3": {
                        "then": "Vigilen un corredor"
                    },
                    "4": {
                        "then": "Vigilen una parada de transport públic"
                    },
                    "5": {
                        "then": "Vigilen una botiga"
                    }
                },
                "question": "Que vigilen exactament aquí?",
                "render": "Vigila un/a {surveillance:zone}"
            },
            "camera:mount": {
                "mappings": {
                    "0": {
                        "then": "Aquesta càmera està ubicada contra un mur"
                    },
                    "1": {
                        "then": "Aquesta càmera està posicionada a un pal"
                    },
                    "2": {
                        "then": "Aquesta càmera està posicionada al sostre"
                    },
                    "3": {
                        "then": "Aquesta càmera està posicionada a un fanal"
                    },
                    "4": {
                        "then": "Aquesta càmera està posicionada a un arbre"
                    }
                },
                "question": "Com està posicionada aquesta càmera?",
                "render": "Mètode de muntatge: {camera:mount}"
            },
            "camera_direction": {
                "mappings": {
                    "0": {
                        "then": "Grava en direcció {direction}"
                    }
                },
                "question": "En quina direcció geogràfica apunta aquesta càmera?",
                "render": "Grava en direcció {camera:direction}"
            },
            "has_alpr": {
                "mappings": {
                    "0": {
                        "then": "Es tracta d'una càmera sense reconeixement de matrícules."
                    },
                    "1": {
                        "then": "Açò és un ALPR (lector automàtic de matrícules, per les seves sigles en anglès)"
                    }
                },
                "question": "Aquesta càmera pot detectar matrícules automàticament?",
                "questionHint": "Un <b>ALPR</b> (lector automàtic de matrícules, per les seves sigles en anglès) normalment té dues lents i una sèrie de LEDs infrarojos entremig."
            },
            "is_indoor": {
                "mappings": {
                    "0": {
                        "then": "Aquesta càmera es troba a l'interior"
                    },
                    "1": {
                        "then": "Aquesta càmera es troba a l'exterior"
                    },
                    "2": {
                        "then": "Aquesta càmera probablement es troba a l'exterior"
                    }
                },
                "question": "L'espai públic vigilat per aquesta càmera és un espai interior o exterior?"
            }
        },
        "title": {
            "render": "Càmera de videovigilància"
        }
    },
    "tertiary_education": {
        "name": "Instituts superiors i universitats",
        "presets": {
            "0": {
                "description": "Un institut on s'imparteix ensenyament terciari (al nivell equivalent de batxillerat o superior). N'hi ha prou amb un únic punt per campus: els edificis i les facultats no s'han de cartografiar amb diferents punts universitaris.",
                "title": "una universitat"
            }
        },
        "tagRenderings": {
            "institution-kind": {
                "mappings": {
                    "0": {
                        "then": "Aquesta és una institució d'educació postsecundària i no terciària. S'ha d'haver completat l'educació secundària per matricular-se aquí, però aquí no s'obtenen títols de batxillerat (o superiors)"
                    },
                    "1": {
                        "then": "Açò és una universitat, una institució d'educació terciaria on s'imparteixen carreres universitàries o superior."
                    }
                },
                "question": "Quin tipus d'institució és aquesta?"
            },
            "isced": {
                "mappings": {
                    "0": {
                        "then": "Aquí s'imparteixen carreres universitàries"
                    },
                    "1": {
                        "then": "Aquí s'imparteixen masters"
                    },
                    "2": {
                        "then": "Aquí s'imparteixen doctorats"
                    }
                },
                "question": "Quin nivell d'educació és dona aquí?"
            }
        },
        "title": {
            "mappings": {
                "1": {
                    "then": "Institut superior"
                },
                "2": {
                    "then": "Universitat"
                },
                "3": {
                    "then": "Escola que imparteix educació terciària"
                }
            }
        }
    },
    "ticket_machine": {
        "description": "Troba màquines de bitllets per a bitllets de transport públic",
        "name": "Màquines de bitllets",
        "presets": {
            "0": {
                "title": "una màquina de bitllets"
            }
        },
        "tagRenderings": {
            "operator": {
                "freeform": {
                    "placeholder": "Nom de l'operador"
                },
                "mappings": {
                    "0": {
                        "then": "Ferrocarrils holandesos (NS)"
                    }
                },
                "question": "Qui és l'operador d'aquesta màquina de venda de bitllets?",
                "render": "{operator} opera aquesta màquina de bitllets"
            }
        },
        "title": {
            "render": "Màquina de bitllets"
        }
    },
    "ticket_validator": {
        "description": "Trobeu validadors de bitllets per validar bitllets de transport públic",
        "name": "Validadors de bitllets",
        "presets": {
            "0": {
                "description": "Un validador de bitllets per validar un bitllet de transport públic. Pot ser un lector digital, llegir una targeta o un bitllet, o una màquina que estampa o perfora un bitllet.",
                "title": "un validador de bitllets"
            }
        },
        "tagRenderings": {
            "barrier": {
                "mappings": {
                    "0": {
                        "then": "Aquest validador de bitllets forma part d'una porta"
                    }
                },
                "render": "Aquest validador de bitllets forma part d'una barrera de tipus {barrier}"
            },
            "payment-options": {
                "override": {
                    "mappings+": {
                        "0": {
                            "then": "Aquest validador de bitllets accepta OV-Chipkaart"
                        },
                        "1": {
                            "then": "Aquest validador de bitllets accepta OV-Chipkaart"
                        }
                    }
                }
            },
            "validator-operator": {
                "freeform": {
                    "placeholder": "Nom de l'operador"
                },
                "mappings": {
                    "0": {
                        "then": "Ferrocarrils holandesos (NS)"
                    }
                },
                "question": "Qui és l'operador d'aquest validador de bitllets?",
                "render": "{operator} opera aquest validador de bitllets"
            }
        },
        "title": {
            "render": "Validador de bitllets"
        }
    },
    "toilet": {
        "description": "Una capa que mostra banys (publics)",
        "filter": {
            "0": {
                "options": {
                    "0": {
                        "question": "Accessible amb cadira de rodes"
                    }
                }
            },
            "1": {
                "options": {
                    "0": {
                        "question": "Té un canviador"
                    }
                }
            }
        },
        "name": "Lavabos",
        "presets": {
            "0": {
                "title": "un lavabo públic"
            },
            "1": {
                "description": "Un lavabo que tingui almenys un lavabo accessible per a cadira de rodes",
                "title": "un lavabo amb lavabo accessible per a cadires de rodes"
            }
        },
        "tagRenderings": {
            "opening_hours_24_7": {
                "override": {
                    "question": "Quan obrin aquests lavabos?"
                }
            },
            "toilet-access": {
                "mappings": {
                    "0": {
                        "then": "Accés públic"
                    },
                    "1": {
                        "then": "Sols accessible per a clients"
                    },
                    "2": {
                        "then": "No accessible"
                    },
                    "3": {
                        "then": "Accessible, però s'ha de demanar la clau per a entrar"
                    },
                    "4": {
                        "then": "Accés públic"
                    }
                },
                "question": "Aquests serveis són d'accés públic?",
                "render": "L'accés és {access}"
            },
            "toilet-changing_table:location": {
                "mappings": {
                    "0": {
                        "then": "El canviador està al lavabo per a dones. "
                    },
                    "1": {
                        "then": "El canviador està al lavabo per a homes. "
                    },
                    "2": {
                        "then": "El canviador està al lavabo per a usuaris de cadira de rodes. "
                    },
                    "3": {
                        "then": "El canviador està en una habitació dedicada. "
                    }
                },
                "question": "On està el canviador?",
                "render": "El cambiador està a {changing_table:location}"
            },
            "toilet-charge": {
                "freeform": {
                    "placeholder": "p. ex. 0.50 eur"
                },
                "question": "Quant s'ha de pagar per aquests lavabos?",
                "render": "La taxa és {charge}"
            },
            "toilet-handwashing": {
                "mappings": {
                    "0": {
                        "then": "Aquests lavabos tenen una pica per a rentar-te les mans"
                    },
                    "1": {
                        "then": "Aquests lavabos <b>no</b> tenen una pica per a rentar-te les mans"
                    }
                },
                "question": "Aquests lavabos tenen una pica per a rentar-te les mans?"
            },
            "toilet-has-paper": {
                "mappings": {
                    "0": {
                        "then": "Aquest lavabo està equipat amb paper higiènic"
                    },
                    "1": {
                        "then": "Has de portar el teu paper higiènic a aquest lavabo"
                    }
                },
                "question": "Hi ha que portar el teu propi paper higiènic a aquest lavabo?"
            },
            "toilets-changing-table": {
                "mappings": {
                    "0": {
                        "then": "Hi ha un canviador per a nadons"
                    },
                    "1": {
                        "then": "No hi ha canviador per a nadons"
                    }
                },
                "question": "Hi ha un canviador per a nadons (per a canviar bolquers) disponible?"
            },
            "toilets-fee": {
                "mappings": {
                    "0": {
                        "then": "Aquests serveis són de pagament"
                    },
                    "1": {
                        "then": "Gratuït"
                    }
                },
                "question": "Aquest serveis són gratuïts?"
            },
            "toilets-type": {
                "mappings": {
                    "0": {
                        "then": "Només hi han lavabos asseguts"
                    },
                    "1": {
                        "then": "Aquí només hi han urinals"
                    },
                    "2": {
                        "then": "Aquí només hi han lavabos a la gatzoneta"
                    },
                    "3": {
                        "then": "Aquí hi ha lavabos per a utilitzar tant de peu com asseguts"
                    }
                },
                "question": "Quin tipus de lavabo són aquests?"
            },
            "toilets-wheelchair": {
                "mappings": {
                    "0": {
                        "then": "Hi ha un lavabo dedicat per a usuaris amb cadira de rodes"
                    },
                    "1": {
                        "then": "Sense accés per a cadires de rodes"
                    },
                    "2": {
                        "then": "Sols hi ha un lavabo per a usuaris amb cadira de rodes"
                    }
                },
                "question": "Hi ha un lavabo específic per a usuaris amb cadira de rodes?"
            },
            "wheelchair-door-width": {
                "question": "Quina és l'amplada de la porta per al lavabo accéssible?",
                "render": "La porta del vàter accessible amb cadira de rodes té {canonical(door:width)} d'ample"
            }
        },
        "title": {
            "render": "Lavabo"
        },
        "units": {
            "0": {
                "applicableUnits": {
                    "0": {
                        "human": "metre"
                    },
                    "1": {
                        "human": "centimetre"
                    }
                }
            }
        }
    },
    "toilet_at_amenity": {
        "description": "Una capa que mostra banys (públics) ubicats en diferents llocs.",
        "filter": {
            "0": {
                "options": {
                    "0": {
                        "question": "Accessible amb cadira de rodes"
                    }
                }
            },
            "2": {
                "options": {
                    "0": {
                        "question": "Ús gratuït"
                    }
                }
            }
        },
        "name": "Lavabos a altres instal·lacions",
        "tagRenderings": {
            "opening_hours": {
                "override": {
                    "question": "Quan està oberta la instal·lació on es troben aquests lavabos?"
                }
            },
            "toilet-access": {
                "mappings": {
                    "0": {
                        "then": "Accés públic"
                    },
                    "1": {
                        "then": "Només accessible a clients de l'instal·lació"
                    },
                    "2": {
                        "then": "No accessible, inclús per als clients de la instal·lació"
                    },
                    "3": {
                        "then": "Accessible, però hi ha que demanar la clau per a entrar"
                    },
                    "4": {
                        "then": "Accés públic"
                    }
                },
                "question": "Aquests serveis són d'accés públic?",
                "render": "L'accés és {toilets:access}"
            },
            "toilet-charge": {
                "question": "Quant s'ha de pagar per aquests lavabos?",
                "render": "La taxa és {toilets:charge}"
            },
            "toilets-fee": {
                "mappings": {
                    "0": {
                        "then": "Aquests serveis són de pagament"
                    },
                    "1": {
                        "then": "Gratuït"
                    }
                },
                "question": "Aquest serveis són gratuïts?"
            },
            "toilets-wheelchair": {
                "mappings": {
                    "0": {
                        "then": "Hi ha un lavabo dedicat per a usuaris amb cadira de rodes"
                    },
                    "1": {
                        "then": "Sense accés per a cadires de rodes"
                    },
                    "2": {
                        "then": "Sols hi ha un lavabo per a usuaris amb cadira de rodes"
                    }
                },
                "question": "Hi ha un lavabo específic per a usuaris amb cadira de rodes?"
            },
            "wheelchair-door-width": {
                "question": "Quina és l'amplada de la porta del lavabo accessible per a cadira de rodes?",
                "render": "La porta del vàter accessible amb cadira de rodes és {canònic(toilets:door:width)} d'ample"
            }
        },
        "title": {
            "mappings": {
                "0": {
                    "then": "Bany a {name}"
                }
            },
            "render": "Lavabo a la instal·lació"
        },
        "units": {
            "0": {
                "applicableUnits": {
                    "0": {
                        "human": "metre"
                    },
                    "1": {
                        "human": "centimetre"
                    }
                }
            }
        }
    },
    "trail": {
        "name": "Camins",
        "tagRenderings": {
            "Color": {
                "mappings": {
                    "0": {
                        "then": "Ruta blava"
                    },
                    "1": {
                        "then": "Ruta vermella"
                    },
                    "2": {
                        "then": "Ruta verda"
                    },
                    "3": {
                        "then": "Ruta groga"
                    }
                }
            },
            "trail-length": {
                "render": "El sender té {_length:km} quilòmetres"
            }
        },
        "title": {
            "render": "Camí"
        }
    },
    "transit_routes": {
        "description": "Capa que mostra les línies d'autobús",
        "mapRendering": {
            "0": {
                "color": {
                    "render": "#ff0000"
                }
            }
        },
        "name": "Línies de bus",
        "tagRenderings": {
            "colour": {
                "question": "Quin és el color d'aquest línia d'autobús?",
                "render": "Aquesta línea d'autobús té el color {colour}"
            },
            "from": {
                "question": "Quin és el punt inicial d'aquesta línea d'autobús?",
                "render": "Aquesta línia d'autobús comença a {from}"
            },
            "network": {
                "question": "A quina xarxa pertany aquesta línea d'autobús?",
                "render": "Aquesta línea d'autobús és part de la xarxa {network}"
            },
            "operator": {
                "question": "Quina companyia opera aquesta línia d'autobús?",
                "render": "{operator} opera aquesta línea d'autobús"
            },
            "to": {
                "question": "Quin és el punt final d'aquesta línea d'autobús?",
                "render": "Aquesta línia d'autobús acaba a {to}"
            },
            "via": {
                "render": "Aquesta línia d'autobús passa per {via}"
            }
        },
        "title": {
            "mappings": {
                "0": {
                    "then": "{name}"
                }
            },
            "render": "Línia de bus"
        }
    },
    "transit_stops": {
        "description": "Capa que mostra diferents tipus de parades de transport públic",
        "filter": {
            "0": {
                "options": {
                    "0": {
                        "question": "Amb refugi"
                    }
                }
            },
            "1": {
                "options": {
                    "0": {
                        "question": "Amb un banc"
                    }
                }
            },
            "2": {
                "options": {
                    "0": {
                        "question": "Amb paperera"
                    }
                }
            }
        },
        "name": "Parades de transport públic",
        "tagRenderings": {
            "bench": {
                "mappings": {
                    "0": {
                        "then": "Aquesta parada té un banc"
                    },
                    "1": {
                        "then": "Aquesta parada <b>no</b> té un banc"
                    },
                    "2": {
                        "then": "Aquesta parada té un banc que està mapejat separadament"
                    }
                },
                "question": "Aquesta parada té un banc?"
            },
            "bin": {
                "mappings": {
                    "0": {
                        "then": "Aquesta parada té una paperera"
                    },
                    "1": {
                        "then": "Aquesta parada <b>no</b> té paperera"
                    },
                    "2": {
                        "then": "Aquesta parada té una paperera que està mapejada separadament"
                    }
                },
                "question": "Aquesta parada té una paperera?"
            },
            "contained_routes": {
                "render": "<h3>{_contained_routes_count} rutes paren a aquesta parada</h3> <ul>{_contained_routes}</ul>"
            },
            "departures_board": {
                "mappings": {
                    "0": {
                        "then": "Aquesta parada té un tauler de sortides de tipus desconegut"
                    },
                    "1": {
                        "then": "Aquesta parada té un tauló amb els horaris en temps real"
                    },
                    "2": {
                        "then": "Aquesta parada té un tauló amb els horaris en temps real"
                    },
                    "3": {
                        "then": "Aquesta parada té un horari que mostra les sortides regulars"
                    },
                    "4": {
                        "then": "Aquesta parada té un horari que conté només l'interval entre sortides"
                    },
                    "5": {
                        "then": "Aquesta parada <b>no</b> té un tauler de sortides"
                    }
                }
            },
            "lit": {
                "mappings": {
                    "0": {
                        "then": "Aquesta parada té il·luminació"
                    },
                    "1": {
                        "then": "Aquesta parada <b>no</b> té il·luminació"
                    }
                },
                "question": "Aquesta parada té il·luminació?"
            },
            "shelter": {
                "mappings": {
                    "0": {
                        "then": "Aquesta parada té una coberta"
                    },
                    "1": {
                        "then": "Aquesta parada <b>no</b> té una coberta"
                    },
                    "2": {
                        "then": "Aquesta parada té un refugi que està mapejat separadament"
                    }
                },
                "question": "Aquesta parada té una coberta?"
            },
            "stop_name": {
                "freeform": {
                    "placeholder": "Nom de la parada"
                },
                "mappings": {
                    "0": {
                        "then": "Aquesta parada no té nom"
                    }
                },
                "question": "Quin és el nom d'aquesta parada?",
                "render": "Aquesta parada es diu <b>{name}</b>"
            },
            "tactile_paving": {
                "mappings": {
                    "0": {
                        "then": "Aquesta parada té una superfície podotàctil"
                    },
                    "1": {
                        "then": "Aquesta parada <b>no</b> té superfície podotàctil"
                    }
                },
                "question": "Aquesta parada té una superfície podotàctil?"
            }
        },
        "title": {
            "mappings": {
                "0": {
                    "then": "Parada {name}"
                }
            },
            "render": "Parada de transport públic"
        }
    },
    "tree_node": {
        "description": "Una capa que mostra arbres",
        "name": "Arbre",
        "presets": {
            "0": {
                "description": "Arbre d'una espècie amb fulles, com el roure o el pollancre.",
                "title": "un arbre de fulla ampla"
            },
            "1": {
                "description": "Arbre d'una espècie amb agulles, com el pi o l'avet.",
                "title": "un arbre amb fulles d'agulla"
            },
            "2": {
                "description": "Si no esteu segur de si es tracta d'un arbre amb fulles amples o amb fulles d'agulles.",
                "title": "un arbre"
            }
        },
        "tagRenderings": {
            "circumference": {
                "question": "Quina és la circumferència del tronc de l'arbre?",
                "questionHint": "Es mesura a una alçada d'1,30 m",
                "render": "El tronc de l'arbre té una circumferència de {circumference} metre"
            },
            "height": {
                "question": "Quina és l'alçada d'aquest arbre?",
                "render": "Aquest arbre té {height} metres d'altura"
            },
            "tree-decidouous": {
                "mappings": {
                    "0": {
                        "then": "Caducifoli: l'arbre perd les fulles durant alguna època de l'any."
                    },
                    "1": {
                        "then": "Perenne."
                    }
                },
                "question": "Aquest arbre és perenne o caducifoli?"
            },
            "tree-denotation": {
                "mappings": {
                    "0": {
                        "then": "L'arbre és notable per la seva mida o per la seva ubicació destacada. És útil per a la navegació."
                    },
                    "1": {
                        "then": "L'arbre és un monument natural, p. e. perquè és especialment antic o d'una espècie valuosa."
                    },
                    "2": {
                        "then": "L'arbre s'utilitza amb finalitats agrícoles, p. en un hort."
                    },
                    "3": {
                        "then": "L'arbre està en un parc o semblant (cementiri, recinte escolar, …)."
                    },
                    "4": {
                        "then": "L'arbre està en un jardí residencial."
                    },
                    "5": {
                        "then": "Aquest és un arbre al llarg d'una avinguda."
                    },
                    "6": {
                        "then": "L'arbre està en una àrea urbana."
                    },
                    "7": {
                        "then": "L'arbre es troba fora d'una zona urbana."
                    }
                },
                "question": "Quina importància té aquest arbre? Trieu la primera resposta que correspongui."
            },
            "tree-heritage": {
                "mappings": {
                    "0": {
                        "then": "Registrat com a patrimoni per <i>Onroerend Erfgoed</i> Flandes"
                    },
                    "1": {
                        "then": "Registrat com a patrimoni per la <i>Direction du Patrimoine culturel</i> Brussel·les"
                    },
                    "2": {
                        "then": "Registrat com a patrimoni per una organització diferent"
                    },
                    "3": {
                        "then": "No registrat com a patrimoni"
                    },
                    "4": {
                        "then": "Registrat com a patrimoni per una organització diferent"
                    }
                },
                "question": "Aquest arbre és patrimoni registrat?"
            },
            "tree-leaf_type": {
                "mappings": {
                    "0": {
                        "then": "De fulla ampla"
                    },
                    "1": {
                        "then": "Amb fulles d'agulla"
                    },
                    "2": {
                        "then": "Permanentment sense fulles"
                    }
                },
                "question": "És un arbre de fulla ampla o d'agulla?"
            },
            "tree-species-wikidata": {
                "question": "Quina espècie és aquest arbre?"
            },
            "tree_node-name": {
                "mappings": {
                    "0": {
                        "then": "L'arbre no té nom."
                    }
                },
                "question": "Té nom aquest arbre?",
                "render": "Nom : {name}"
            },
            "tree_node-ref:OnroerendErfgoed": {
                "question": "Quina és la identificació emesa per Onroerend Erfgoed Flanders?",
                "render": "<img src=\"./assets/layers/tree_node/Onroerend_Erfgoed_logo_without_text.svg\" style=\"width:0.85em;height:1em;vertical-align:middle\" alt=\"\"/>Identifiació Onroerend Erfgoed: <a href=\"https://id.erfgoed.net/erfgoedobjecten/{ref:OnroerendErfgoed}\">{ref:OnroerendErfgoed}</a>"
            },
            "tree_node-wikidata": {
                "question": "Quin és l'identificador de Wikidata d'aquest arbre?",
                "render": "<img src=\"./assets/svg/wikidata.svg\" style=\"width:1em;height:0.56em;vertical-align:middle\" alt=\"\"/>Wikidata<a href=\"http://www.wikidata.org/entity/{wikidata}\">{wikidata}</a>"
            }
        },
        "title": {
            "render": "Arbre"
        }
    },
    "usersettings": {
        "description": "Una capa especial que no està pensada per mostrar-se en un mapa, però que s'utilitza per configurar la configuració de l'usuari",
        "tagRenderings": {
            "all-questions-at-once": {
                "mappings": {
                    "0": {
                        "then": "Mostra totes les preguntes al quadre d'informació"
                    },
                    "1": {
                        "then": "Mostra les preguntes una per una"
                    }
                },
                "question": "Les preguntes amb camps de dades desconeguts haurien d'aparèixer una per una o juntes?"
            },
            "background-layer": {
                "mappings": {
                    "0": {
                        "then": "Utilitzeu la capa de fons predeterminada"
                    },
                    "1": {
                        "then": "Utilitzeu OpenStreetMap-carto com a capa predeterminada"
                    },
                    "2": {
                        "then": "Utilitzeu imatges aèries com a fons predeterminat"
                    },
                    "3": {
                        "then": "Utilitzeu un mapa que no sigui openstreetmap com a fons predeterminat"
                    },
                    "4": {
                        "then": "Utilitzeu la capa de fons actual (<span class='code'>{__current_background}</span>) com a fons predeterminat"
                    },
                    "5": {
                        "then": "Utilitza la capa de fons <span class='code'>{mapcomplete-preferred-background-layer}</span> com a fons predeterminat"
                    }
                },
                "question": "Quina capa de fons s'ha de mostrar per defecte?"
            },
            "background-layer-readonly": {
                "render": "Aquest mapa temàtic té un conjunt de capes de fons predefinides. La configuració predeterminada del tema no s'aplica"
            },
            "contributor-thanks": {
                "mappings": {
                    "0": {
                        "then": "Heu aportat codi a MapComplete amb {_code_contributions} commits! Això és increïble!"
                    }
                }
            },
            "cscount-thanks": {
                "mappings": {
                    "0": {
                        "then": "Has fet {_csCount} en diferents ocasions! Això és sorprenent!"
                    }
                }
            },
            "fixate-north": {
                "mappings": {
                    "0": {
                        "then": "Permet girar el mapa"
                    },
                    "1": {
                        "then": "Mantingueu sempre el nord apuntant cap amunt"
                    }
                },
                "question": "El nord hauria d'estar sempre amunt?"
            },
            "inbox": {
                "mappings": {
                    "0": {
                        "then": {
                            "special": {
                                "text": "Obre la teva safata d'entrada"
                            }
                        }
                    },
                    "1": {
                        "then": {
                            "special": {
                                "text": "<b class='alert'>Tens {_unreadMessages}</b><br/>Open your inbox"
                            }
                        }
                    }
                }
            },
            "language_picker": {
                "mappings": {
                    "0": {
                        "then": "L'idioma es va establir mitjançant un paràmetre d'URL i l'usuari no pot definir-lo.²"
                    }
                }
            },
            "mangrove-keys": {
                "render": {
                    "after": "Qualsevol persona que tingui aquest fitxer pot fer ressenyes amb la vostra identitat",
                    "special": {
                        "text": "Baixeu la clau privada del vostre compte de Mangrove"
                    }
                }
            },
            "picture-license": {
                "mappings": {
                    "0": {
                        "then": "Les imatges que feu tindran llicència <b>CC0</b> i s'afegiran al domini públic. Això vol dir que tothom pot utilitzar les vostres imatges per a qualsevol propòsit. <span class='subtle'>Aquesta és l'opció predeterminada. </span>"
                    },
                    "1": {
                        "then": "Les imatges que feu tindran llicència <b>CC0</b> i s'afegiran al domini públic. Això vol dir que tothom pot utilitzar les vostres imatges per a qualsevol propòsit."
                    },
                    "2": {
                        "then": "Les fotografies que facis es publicaran sota <b>CC-BY 4.0</b> que requereix que qualsevol que utilitzi la vostra imatge us ha de donar crèdits"
                    },
                    "3": {
                        "then": "Les imatges que feu tindran una llicència amb <b>CC-BY-SA 4.0</b> el que significa que tothom que utilitzi la vostra imatge us ha d'atribuir i que els derivats de la vostra imatge s'han de tornar a compartir amb la mateixa llicència."
                    }
                },
                "question": "Sota quina llicència vols publicar les teves fotos?"
            },
            "settings-link": {
                "render": {
                    "special": {
                        "text": "Obriu la vostra configuració a OpenStreetMap.org"
                    }
                }
            },
            "show_debug": {
                "mappings": {
                    "0": {
                        "then": "Mostra la informació de depuració"
                    },
                    "1": {
                        "then": "No mostris informació de depuració"
                    },
                    "2": {
                        "then": "No mostris informació de depuració"
                    }
                },
                "question": "Vols mostrar la informació de depuració de la configuració de l'usuari?"
            },
            "show_tags": {
                "mappings": {
                    "0": {
                        "then": "No mostris mai les etiquetes."
                    },
                    "1": {
                        "then": "Mostra les etiquetes que s'aplicaran un cop hagi fet {__userjourney_tagsVisibleAt} conjunts de canvis"
                    },
                    "2": {
                        "then": "Mostra les etiquetes que s'aplicaran en fer un canvi"
                    },
                    "3": {
                        "then": "Mostra les etiquetes que s'aplicaran a l'hora de fer un canvi i mostra la taula d'etiquetes a cada element"
                    }
                },
                "question": "Mostra les etiquetes d'OpenStreetMap en brut?",
                "questionHint": "Les <b>etiquetes</b> són atributs que té cada element. Aquestes són les dades tècniques que s'emmagatzemen a la base de dades. No necessiteu aquesta informació per editar amb MapComplete, però és possible que els usuaris avançats la vulguin fer servir com a referència."
            },
            "translation-completeness": {
                "mappings": {
                    "0": {
                        "then": "Completament traduït"
                    }
                },
                "render": "Les traduccions de {_theme} en {_language} tenen un {_translation_percentage}%: {_translation_translated_count} cadenes de {_translation_total} estan traduïdes"
            },
            "translation-help": {
                "mappings": {
                    "0": {
                        "then": "Fes clic a la icona 'tradueix' al costat d'una cadena per introduir o actualitzar un fragment de text. Necessites un compte de Weblate per a això. Crea'n un amb el teu nom d'usuari OSM per desbloquejar automàticament el mode de traducció."
                    }
                }
            },
            "translation-mode": {
                "mappings": {
                    "0": {
                        "then": "No mostris cap botó per a canviar ràpidament les traduccions"
                    },
                    "1": {
                        "then": "Mostra un botó per a obrir ràpidament les traduccions quan utilitzes MapComplet en una pantalla gran"
                    },
                    "2": {
                        "then": "Mostra sempre els botons de traducció, fins i tot al mòbil"
                    }
                },
                "question": "Vols ajudar a traduir MapComplete?"
            },
            "translation-thanks": {
                "mappings": {
                    "0": {
                        "then": "Has contribuït a traduir MapComplete! Això és fantàstic!"
                    }
                }
            },
            "verified-mastodon": {
                "mappings": {
                    "0": {
                        "then": "S'ha trobat un enllaç al vostre perfil de Mastodon: <a href='{_mastodon_link}' target='_blank' rel='noopener'>{_mastodon_link}</a>"
                    },
                    "1": {
                        "then": "Hem trobat un enllaç al que sembla ser un compte de mastodon, però no està verificat. <a href='https://www.openstreetmap.org/profile/edit' target='_blank' rel='noopener'>Editeu la descripció del vostre perfil</a> i col·loqueu-hi el següent: <span class='code '>&lta href=\"{_mastodon_candidate}\" rel=\"me\"&gtMastodon&lt/a&gt"
                    }
                }
            }
        },
        "title": {
            "render": "Configuració"
        }
    },
    "vending_machine": {
        "description": "Capa que mostra màquines expenedores",
        "filter": {
            "1": {
                "options": {
                    "0": {
                        "question": "Totes les màquines expenedores"
                    },
                    "1": {
                        "question": "Venda de begudes"
                    },
                    "10": {
                        "question": "Venda de llet"
                    },
                    "11": {
                        "question": "Venda de pa"
                    },
                    "12": {
                        "question": "Venda d'ous"
                    },
                    "13": {
                        "question": "Venda de formatge"
                    },
                    "14": {
                        "question": "Venda de mel"
                    },
                    "15": {
                        "question": "Venda de patates"
                    },
                    "17": {
                        "question": "Venda de flors"
                    },
                    "17": {
                        "question": "Venda d'aparcament"
                    },
                    "18": {
                        "question": "Venda de monedes premsades"
                    },
                    "19": {
                        "question": "Venda de bitllets de transport públic"
                    },
                    "2": {
                        "question": "Venda de llaminadures"
                    },
                    "20": {
                        "question": "Venda de productes carnis"
                    },
                    "3": {
                        "question": "Venda de menjar"
                    },
                    "4": {
                        "question": "Venda de tabaco"
                    },
                    "5": {
                        "question": "Venda de preservatius"
                    },
                    "6": {
                        "question": "Venda de cafè"
                    },
                    "7": {
                        "question": "Venda d'aigua"
                    },
                    "8": {
                        "question": "Venda de diaris"
                    },
                    "9": {
                        "question": "Venda de càmeres interiors de bicicletes"
                    }
                }
            }
        },
        "name": "Màquines expenedores",
        "presets": {
            "0": {
                "title": "una màquina expenedora"
            }
        },
        "tagRenderings": {
            "indoor": {
                "mappings": {
                    "0": {
                        "then": "Aquesta màquina expenedora està a l'exterior"
                    },
                    "1": {
                        "then": "Aquesta màquina expenedora està a l'interior"
                    },
                    "2": {
                        "then": "Aquesta màquina expenedora està a l'exterior"
                    }
                },
                "question": "Aquesta màquina expenedora està a l'exterior?"
            },
            "operator": {
                "freeform": {
                    "placeholder": "Nom de l'operadora"
                },
                "question": "Qui opera aquesta màquina expenedora?",
                "render": "{operator} gestiona aquesta màquina expenedora"
            },
            "phone": {
                "override": {
                    "question": "Quin és el número de telèfon de l'operador d'aquesta màquina expenedora?",
                    "questionHint": "Aquest és el número al qual podeu trucar en cas de problemes amb la màquina expenedora"
                }
            },
            "vending": {
                "mappings": {
                    "0": {
                        "then": "Es venen begudes"
                    },
                    "1": {
                        "then": "Es venen llaminadures"
                    },
                    "10": {
                        "then": "Es ven pa"
                    },
                    "11": {
                        "then": "Es venen ous"
                    },
                    "12": {
                        "then": "Es ven formatge"
                    },
                    "13": {
                        "then": "Es ven mel"
                    },
                    "14": {
                        "then": "Es venen papes"
<<<<<<< HEAD
=======
                    },
                    "15": {
                        "then": "Es venen flors"
                    },
                    "16": {
                        "then": "Es venen tiquets d'aparcament"
                    },
                    "17": {
                        "then": "Es venen cèntims premsats"
                    },
                    "18": {
                        "then": "Es venen bitllets de transport públic"
                    },
                    "19": {
                        "then": "Es venen productes carnis"
                    },
                    "2": {
                        "then": "Es ven menjar"
                    },
                    "3": {
                        "then": "Es ven tabaco"
                    },
                    "4": {
                        "then": "Es venen preservatius"
                    },
                    "5": {
                        "then": "Es ven cafè"
                    },
                    "6": {
                        "then": "Es ven aigua"
                    },
                    "7": {
                        "then": "Es venen diaris"
                    },
                    "8": {
                        "then": "Es venen càmeres interiors de bicicletes"
                    },
                    "9": {
                        "then": "Es ven llet"
>>>>>>> 245f94d3
                    }
                },
                "question": "Que ven aquesta màquina expenedora?",
                "render": "Aquesta màquina expenedora ven {vending}"
            }
        },
        "title": {
            "mappings": {
                "0": {
                    "then": "Maquina expenedora {name}"
                },
                "1": {
                    "then": "Màquina expenedora {brand}"
                }
            },
            "render": "Màquina expenedora"
        }
    },
    "veterinary": {
        "name": "Veterinari",
        "presets": {
            "0": {
                "description": "un veterinari, que tracta gossos",
                "title": "un veterinari"
            }
        },
        "tagRenderings": {
            "vetName": {
                "question": "Qui és el nom d'aquest veterinari?",
                "render": "El nom d'aquest veterinari és {name}"
            }
        },
        "title": {
            "render": "Veterinari"
        }
    },
    "viewpoint": {
        "description": "Un bon mirador o una bonica vista. Ideal per afegir una imatge si no hi caben cap altra categoria",
        "name": "Mirador",
        "presets": {
            "0": {
                "title": "un mirador"
            }
        },
        "tagRenderings": {
            "viewpoint-description": {
                "question": "Vols afegir una descripció?"
            }
        },
        "title": {
            "render": "Mirador"
        }
    },
    "village_green": {
        "description": "Una capa que mostra “village-green” (que són zones verdes comunals, però no parcs del tot)"
    },
    "visitor_information_centre": {
        "description": "Un centre de visitants ofereix informació sobre una atracció o lloc d'interès específic on es troba.",
        "name": "Centre d'Informació al Visitant",
        "title": {
            "mappings": {
                "1": {
                    "then": "{name}"
                }
            },
            "render": "{name}"
        }
    },
    "walls_and_buildings": {
        "description": "Capa construïda especial que proporciona totes les parets i edificis. Aquesta capa és útil als predefinits per a objectes que es poden col·locar a les parets (p. ex. DEA, bústies de correus, entrades, adreces, càmeres de vigilància, ...). Aquesta capa és invisible per defecte i no es pot activar per l'usuari.",
        "tagRenderings": {
            "entrance_info": {
                "mappings": {
                    "0": {
                        "then": "No s'ha senyalitzat cap entrada"
                    },
                    "1": {
                        "then": "Cap de les {_entrance_count} entrades té informació d'amplada encara"
                    }
                },
                "render": {
                    "after": "{_entrances_count_without_width_count} entrades encara no tenen informació d'amplada",
                    "before": "<h3>Entrades</h3>Aquest edifici té {_entrances_count} entrades:",
                    "special": {
                        "tagrendering": "Una <a href='#{id}'>entrada </a> de {canonical(width)}"
                    }
                }
            }
        },
        "title": {
            "render": "Paret o edifici"
        },
        "units": {
            "0": {
                "applicableUnits": {
                    "0": {
                        "human": "metre"
                    },
                    "1": {
                        "human": "centimetre"
                    }
                }
            }
        }
    },
    "waste_basket": {
        "description": "Es tracta d'una paperera pública, una paperera, on pots llençar la teva paperera.",
        "filter": {
            "0": {
                "options": {
                    "0": {
                        "question": "Tots els tipus"
                    },
                    "1": {
                        "question": "Paperera per a cigarrets"
                    },
                    "2": {
                        "question": "Paperera per a medicaments"
                    },
                    "3": {
                        "question": "Paperera per a excrements de gossos"
                    },
                    "4": {
                        "question": "Paperera per a brossa"
                    },
                    "5": {
                        "question": "Paperera per a objectes punxants"
                    },
                    "6": {
                        "question": "Paperera per a plàstics"
                    }
                }
            },
            "1": {
                "options": {
                    "0": {
                        "question": "Papereres amb dispensador de bosses d'excrements (per a gossos)"
                    }
                }
            }
        },
        "mapRendering": {
            "0": {
                "iconSize": {
                    "mappings": {
                        "0": {
                            "then": "Paperera"
                        }
                    }
                }
            }
        },
        "name": "Paperera",
        "presets": {
            "0": {
                "title": "una paperera"
            }
        },
        "tagRenderings": {
            "dispensing_dog_bags": {
                "mappings": {
                    "0": {
                        "then": "Aquesta paperera té un dispensador per a bosses d'excrements (de gossos)"
                    },
                    "1": {
                        "then": "Aquesta paperera <b>no</b> té un dispensador per a bosses d'excrements (gossos)"
                    },
                    "2": {
                        "then": "Aquesta paperera <b>no</b> té un dispensador per a bosses d'excrements (gossos)"
                    }
                },
                "question": "Aquesta paperera té un dispensador per a bosses per a excrements de gossos?"
            },
            "waste-basket-waste-types": {
                "mappings": {
                    "0": {
                        "then": "Una paperera per a residus generals"
                    },
                    "1": {
                        "then": "Una paperera per a residus generals"
                    },
                    "2": {
                        "then": "Una paperera per a excrements de gossos"
                    },
                    "3": {
                        "then": "Una paperera per a cigarrets"
                    },
                    "4": {
                        "then": "Una paperera per a medicaments"
                    },
                    "5": {
                        "then": "Una paperera per a agulles i altres objectes punxants"
                    },
                    "6": {
                        "then": "Una paperera per a plàstic"
                    }
                },
                "question": "Quin tipus de paperera és aquesta?"
            }
        },
        "title": {
            "render": "Paperera"
        }
    },
    "waste_disposal": {
        "description": "Contenidor de fem, contenidor mitjà o gran per a l'eliminació de residus (domèstics)",
        "filter": {
            "0": {
                "options": {
                    "0": {
                        "question": "Només amb accés públic"
                    }
                }
            }
        },
        "name": "Contenidor de brossa",
        "presets": {
            "0": {
                "description": "Contenidor mitjà o gran per a dipositar residus (domèstics)",
                "title": "un contenidor de basura"
            }
        },
        "tagRenderings": {
            "access": {
                "mappings": {
                    "0": {
                        "then": "Aquest contenidor es pot utilitzat per qualsevol"
                    },
                    "1": {
                        "then": "Aquest contenidor és privat"
                    },
                    "2": {
                        "then": "Aquest contenidor és només per als residents"
                    }
                },
                "question": "Qui pot utilitzar aquest contenidor de brossa?",
                "render": "Accés: {access}"
            },
            "disposal-location": {
                "mappings": {
                    "0": {
                        "then": "Aquest contenidor està soterrat"
                    },
                    "1": {
                        "then": "Aquest contenidor està situat a l'interior"
                    },
                    "2": {
                        "then": "Aquest contenidor està situat a l'aire lliure"
                    }
                },
                "question": "On es troba aquest contenidor?"
            },
            "type": {
                "mappings": {
                    "0": {
                        "then": "Es tracta d'un contenidor mitjà o gran per a dipositar residus (domèstics)"
                    },
                    "1": {
                        "then": "En realitat es tracta d'un contenidor de reciclatge"
                    }
                },
                "question": "Quin tipus de contenidor de brossa és aquest?"
            }
        },
        "title": {
            "render": "Contenidor de fem"
        }
    },
    "windturbine": {
        "description": "Molins de vent moderns que generen electricitat",
        "name": "Turbina Eòlica",
        "presets": {
            "0": {
                "title": "una turbina eòlica"
            }
        },
        "tagRenderings": {
            "turbine-diameter": {
                "question": "Quin és el diàmetre del rotor d'aquest aerogenerador en metres?",
                "render": "El diàmetre del rotor d'aquest aerogenerador és de {rotor:diameter} metres."
            },
            "turbine-height": {
                "question": "Quina és l'alçada total d'aquest aerogenerador (inclòs el radi del rotor), en metres?",
                "render": "L'alçada total (inclòs el radi del rotor) d'aquest aerogenerador és de {height} metres."
            },
            "turbine-operator": {
                "question": "Qui opera aquest aerogenerador?",
                "render": "{operator} gestiona aquest aerogenerador."
            },
            "turbine-output": {
                "question": "Quina és la potència de sortida d'aquest aerogenerador? (p. ex. 2,3 MW)",
                "render": "La potència de sortida d'aquest aerogenerador és {generator:output:electricity}."
            },
            "turbine-start-date": {
                "question": "Quan va entrar en funcionament aquest aerogenerador?",
                "render": "Aquest aerogenerador va entrar en funcionament el dia {start_date}."
            },
            "windturbine-fixme": {
                "question": "Hi ha alguna cosa malament en la manera que està mapejat això que no heu pogut solucionar aquí? (deixeu una nota als experts d'OpenStreetMap)",
                "render": "Informació addicional per als experts en OpenStreetMap: {fixme}"
            }
        },
        "title": {
            "mappings": {
                "0": {
                    "then": "{name}"
                }
            },
            "render": "Turbina eòlica"
        },
        "units": {
            "0": {
                "applicableUnits": {
                    "0": {
                        "human": " megavats"
                    },
                    "1": {
                        "human": " quilovats"
                    },
                    "2": {
                        "human": " vats"
                    },
                    "3": {
                        "human": " gigavats"
                    }
                }
            },
            "1": {
                "applicableUnits": {
                    "0": {
                        "human": " metre"
                    }
                }
            }
        }
    }
}<|MERGE_RESOLUTION|>--- conflicted
+++ resolved
@@ -35,6 +35,33 @@
             "1": {
                 "title": "un mupi"
             },
+            "2": {
+                "title": "un mupi sobre la paret"
+            },
+            "3": {
+                "description": "Un xicotet tauló d'anuncics per a anuncis del veïnat, normalment destitat a peatons",
+                "title": "un tauló d'anunis"
+            },
+            "4": {
+                "description": "Una extructura cilíndica exterior que mostra publicitat",
+                "title": "una columna"
+            },
+            "5": {
+                "title": "una bandera"
+            },
+            "6": {
+                "title": "una pantalla"
+            },
+            "7": {
+                "title": "una patalla sobre una paret"
+            },
+            "8": {
+                "description": "Una peça de tèxtil impermeable amb un missatge imprès, fixada permanentment a una paret",
+                "title": "una lona"
+            },
+            "9": {
+                "title": "un tòtem"
+            },
             "10": {
                 "description": "S'utilitza per a cartells publicitaris, rètols de neó, logotips i cartells en entrades institucionals",
                 "title": "un lletrer"
@@ -44,33 +71,6 @@
             },
             "12": {
                 "title": "una paret pintada"
-            },
-            "2": {
-                "title": "un mupi sobre la paret"
-            },
-            "3": {
-                "description": "Un xicotet tauló d'anuncics per a anuncis del veïnat, normalment destitat a peatons",
-                "title": "un tauló d'anunis"
-            },
-            "4": {
-                "description": "Una extructura cilíndica exterior que mostra publicitat",
-                "title": "una columna"
-            },
-            "5": {
-                "title": "una bandera"
-            },
-            "6": {
-                "title": "una pantalla"
-            },
-            "7": {
-                "title": "una patalla sobre una paret"
-            },
-            "8": {
-                "description": "Una peça de tèxtil impermeable amb un missatge imprès, fixada permanentment a una paret",
-                "title": "una lona"
-            },
-            "9": {
-                "title": "un tòtem"
             }
         },
         "tagRenderings": {
@@ -165,32 +165,32 @@
                     "1": {
                         "then": "Açò és un tauló d'anunis"
                     },
+                    "2": {
+                        "then": "Açò és una columna"
+                    },
+                    "3": {
+                        "then": "Açò és una bandera"
+                    },
+                    "4": {
+                        "then": "Açò és un mupi"
+                    },
+                    "5": {
+                        "then": "Açò és una pantalla"
+                    },
+                    "6": {
+                        "then": "Açò és una esculptura"
+                    },
+                    "7": {
+                        "then": "Açò és un cartell"
+                    },
+                    "8": {
+                        "then": "Açò és una lona (una peça de tèxtil impermeable amb un missatge publicitari)"
+                    },
+                    "9": {
+                        "then": "Açò és un tòtem"
+                    },
                     "10": {
                         "then": "Açò és una paret pintada"
-                    },
-                    "2": {
-                        "then": "Açò és una columna"
-                    },
-                    "3": {
-                        "then": "Açò és una bandera"
-                    },
-                    "4": {
-                        "then": "Açò és un mupi"
-                    },
-                    "5": {
-                        "then": "Açò és una pantalla"
-                    },
-                    "6": {
-                        "then": "Açò és una esculptura"
-                    },
-                    "7": {
-                        "then": "Açò és un cartell"
-                    },
-                    "8": {
-                        "then": "Açò és una lona (una peça de tèxtil impermeable amb un missatge publicitari)"
-                    },
-                    "9": {
-                        "then": "Açò és un tòtem"
                     }
                 },
                 "question": "Quin tipus d'element publicitari és aquest?",
@@ -205,32 +205,32 @@
                 "1": {
                     "then": "Tauló d'anuncis"
                 },
+                "2": {
+                    "then": "Mupi"
+                },
+                "3": {
+                    "then": "Columna"
+                },
+                "4": {
+                    "then": "Bandera"
+                },
+                "5": {
+                    "then": "Pantalla"
+                },
+                "6": {
+                    "then": "Esculptura"
+                },
+                "7": {
+                    "then": "Cartell"
+                },
+                "8": {
+                    "then": "Lona"
+                },
+                "9": {
+                    "then": "Tòtem"
+                },
                 "10": {
                     "then": "Paret Pintada"
-                },
-                "2": {
-                    "then": "Mupi"
-                },
-                "3": {
-                    "then": "Columna"
-                },
-                "4": {
-                    "then": "Bandera"
-                },
-                "5": {
-                    "then": "Pantalla"
-                },
-                "6": {
-                    "then": "Esculptura"
-                },
-                "7": {
-                    "then": "Cartell"
-                },
-                "8": {
-                    "then": "Lona"
-                },
-                "9": {
-                    "then": "Tòtem"
                 }
             }
         }
@@ -312,6 +312,30 @@
                     "1": {
                         "then": "Mural"
                     },
+                    "2": {
+                        "then": "Pintura"
+                    },
+                    "3": {
+                        "then": "Escultura"
+                    },
+                    "4": {
+                        "then": "Estàtua"
+                    },
+                    "5": {
+                        "then": "Bust"
+                    },
+                    "6": {
+                        "then": "Pedra"
+                    },
+                    "7": {
+                        "then": "Instal·lació"
+                    },
+                    "8": {
+                        "then": "Grafiti"
+                    },
+                    "9": {
+                        "then": "Relleu"
+                    },
                     "10": {
                         "then": "Azulejo (Rajoles decoratives espanyoles i portugueses)"
                     },
@@ -320,30 +344,6 @@
                     },
                     "12": {
                         "then": "Tallat a la fusta"
-                    },
-                    "2": {
-                        "then": "Pintura"
-                    },
-                    "3": {
-                        "then": "Escultura"
-                    },
-                    "4": {
-                        "then": "Estàtua"
-                    },
-                    "5": {
-                        "then": "Bust"
-                    },
-                    "6": {
-                        "then": "Pedra"
-                    },
-                    "7": {
-                        "then": "Instal·lació"
-                    },
-                    "8": {
-                        "then": "Grafiti"
-                    },
-                    "9": {
-                        "then": "Relleu"
                     }
                 },
                 "question": "Quin tipus d'obra és aquesta peça?",
@@ -1830,6 +1830,30 @@
                     "1": {
                         "question": "Té un connector <div style='display: inline-block'><b><b>Schuko</b> sense pin de terra (CEE7/4 tipus F)</b> <img style='width:1rem; display: inline-block' src='./assets/layers/charging_station/CEE7_4F.svg'/></div> connector"
                     },
+                    "2": {
+                        "question": "Té un connector <div style='display: inline-block'><b><b>endoll de paret Europeu</b> amb un pin de terra (CEE7/4 tipus F)</b><img style='width:1rem; display: inline-block' src='./assets/layers/charging_station/TypeE.svg'/></div>"
+                    },
+                    "3": {
+                        "question": "Té un connector <div style='display: inline-block'><b><b>Chademo</b></b> <img style='width:1rem; display: inline-block' src='./assets/layers/charging_station/Chademo_type4.svg'/></div>"
+                    },
+                    "4": {
+                        "question": "Té un connector <div style='display: inline-block'><b><b>Tipus 1 amb cable</b> (J1772)</b><img style='width:1rem; display: inline-block' src='./assets/layers/charging_station/Type1_J1772.svg'/></div>"
+                    },
+                    "5": {
+                        "question": "Té un connector <div style='display: inline-block'><b>Tipus 1<i>sense</i>cable (J1772)</b><img style='width:1rem; display: inline-block' src='./assets/layers/charging_station/Type1_J1772.svg'/></div>"
+                    },
+                    "6": {
+                        "question": "Té un connector <div style='display: inline-block'><b>Tipus 1 CSS (Combo Tipus 1)</b><img style='width:1rem; display: inline-block' src='./assets/layers/charging_station/Type1-ccs.svg'/></div>"
+                    },
+                    "7": {
+                        "question": "Té un connector <div style='display: inline-block'><b><b>Tesla Supercharger</b></b><img style='width:1rem; display: inline-block' src='./assets/layers/charging_station/Tesla-hpwc-model-s.svg'/></div>"
+                    },
+                    "8": {
+                        "question": "Té un connector <div style='display: inline-block'><b><b>Tipus 2</b> (mennekes)</b><img style='width:1rem; display: inline-block' src='./assets/layers/charging_station/Type2_socket.svg'/></div>"
+                    },
+                    "9": {
+                        "question": "Té un connector <div style='display: inline-block'><b><b> CCS Tipus 2</b> (mennekes)</b> <img style='width:1rem; display: inline-block' src='./assets/layers/charging_station/Type2_CCS.svg'/></div>"
+                    },
                     "10": {
                         "question": "Té un connector <div style='display: inline-block'><b><b>Tipus 2 amb cable</b> (mennekes)</b> <img style='width:1rem; display: inline-block' src='./assets/layers/charging_station/Type2_tethered.svg'/></div>"
                     },
@@ -1850,30 +1874,6 @@
                     },
                     "16": {
                         "question": "Té un connector <div style='display: inline-block'><b><b>Bosch Active Connect amb 5 pins</b> i cable</b><img style='width:1rem; display: inline-block' src='./assets/layers/charging_station/bosch-5pin.svg'/></div>"
-                    },
-                    "2": {
-                        "question": "Té un connector <div style='display: inline-block'><b><b>endoll de paret Europeu</b> amb un pin de terra (CEE7/4 tipus F)</b><img style='width:1rem; display: inline-block' src='./assets/layers/charging_station/TypeE.svg'/></div>"
-                    },
-                    "3": {
-                        "question": "Té un connector <div style='display: inline-block'><b><b>Chademo</b></b> <img style='width:1rem; display: inline-block' src='./assets/layers/charging_station/Chademo_type4.svg'/></div>"
-                    },
-                    "4": {
-                        "question": "Té un connector <div style='display: inline-block'><b><b>Tipus 1 amb cable</b> (J1772)</b><img style='width:1rem; display: inline-block' src='./assets/layers/charging_station/Type1_J1772.svg'/></div>"
-                    },
-                    "5": {
-                        "question": "Té un connector <div style='display: inline-block'><b>Tipus 1<i>sense</i>cable (J1772)</b><img style='width:1rem; display: inline-block' src='./assets/layers/charging_station/Type1_J1772.svg'/></div>"
-                    },
-                    "6": {
-                        "question": "Té un connector <div style='display: inline-block'><b>Tipus 1 CSS (Combo Tipus 1)</b><img style='width:1rem; display: inline-block' src='./assets/layers/charging_station/Type1-ccs.svg'/></div>"
-                    },
-                    "7": {
-                        "question": "Té un connector <div style='display: inline-block'><b><b>Tesla Supercharger</b></b><img style='width:1rem; display: inline-block' src='./assets/layers/charging_station/Tesla-hpwc-model-s.svg'/></div>"
-                    },
-                    "8": {
-                        "question": "Té un connector <div style='display: inline-block'><b><b>Tipus 2</b> (mennekes)</b><img style='width:1rem; display: inline-block' src='./assets/layers/charging_station/Type2_socket.svg'/></div>"
-                    },
-                    "9": {
-                        "question": "Té un connector <div style='display: inline-block'><b><b> CCS Tipus 2</b> (mennekes)</b> <img style='width:1rem; display: inline-block' src='./assets/layers/charging_station/Type2_CCS.svg'/></div>"
                     }
                 }
             }
@@ -1929,6 +1929,30 @@
                     "1": {
                         "then": "<b>Endoll de paret Schuko</b> sense pin a terra (CEE7/4 tipus F)"
                     },
+                    "2": {
+                        "then": "<b>Endoll de paret Europeu</b> amb pin de terra (CEE7/4 tipus E)"
+                    },
+                    "3": {
+                        "then": "<b>Endoll de paret Europeu</b> amb pin a terra (CEE7/4 tipus E)"
+                    },
+                    "4": {
+                        "then": "<b>Chademo</b>"
+                    },
+                    "5": {
+                        "then": "<b>Chademo</b>"
+                    },
+                    "6": {
+                        "then": "<b>Tipus 1 amb cable</b> (J1772)"
+                    },
+                    "7": {
+                        "then": "<b>Tipus 1 amb cable</b> (J1772)"
+                    },
+                    "8": {
+                        "then": "<b>Tipus 1 <i>sense</i> cable</b> (J1772)"
+                    },
+                    "9": {
+                        "then": "<b>Tipus 1 <i>sense</i> cable</b> (J1772)"
+                    },
                     "10": {
                         "then": "<b>CSS 1Tipus 1</b> (també conegut com Tipus 1 combo)"
                     },
@@ -1959,9 +1983,6 @@
                     "19": {
                         "then": "<b>Tipus 2 amb cable</b> (mennekes)"
                     },
-                    "2": {
-                        "then": "<b>Endoll de paret Europeu</b> amb pin de terra (CEE7/4 tipus E)"
-                    },
                     "20": {
                         "then": "<b>CSS Supercarregador Tesla</b> (un tipus2_css de la marca)"
                     },
@@ -1992,32 +2013,11 @@
                     "29": {
                         "then": "<b>Bosch Active Connect amb 3 pins</b> i cable"
                     },
-                    "3": {
-                        "then": "<b>Endoll de paret Europeu</b> amb pin a terra (CEE7/4 tipus E)"
-                    },
                     "30": {
                         "then": "<b>Bosch Active Connect amb 5 pins</b> i cable"
                     },
                     "31": {
                         "then": "<b>Bosch Active Connect amb 5 pins</b> i cable"
-                    },
-                    "4": {
-                        "then": "<b>Chademo</b>"
-                    },
-                    "5": {
-                        "then": "<b>Chademo</b>"
-                    },
-                    "6": {
-                        "then": "<b>Tipus 1 amb cable</b> (J1772)"
-                    },
-                    "7": {
-                        "then": "<b>Tipus 1 amb cable</b> (J1772)"
-                    },
-                    "8": {
-                        "then": "<b>Tipus 1 <i>sense</i> cable</b> (J1772)"
-                    },
-                    "9": {
-                        "then": "<b>Tipus 1 <i>sense</i> cable</b> (J1772)"
                     }
                 },
                 "question": "Quins tipus de connexions de càrrega estan disponibles aquí?"
@@ -2397,7 +2397,7 @@
         },
         "tagRenderings": {
             "Contained_climbing_routes": {
-                "render": "<h3>Conté {_contained_climbing_routes_count} rutes</h3> <ul>{_contained_climbing_routes</ul>"
+                "render": "<h3>Conté {_contained_climbing_routes_count} rutes</h3> <ul>{_contained_climbing_routes}</ul>"
             },
             "Rock type (crag/rock/cliff only)": {
                 "mappings": {
@@ -2870,91 +2870,91 @@
                     "1": {
                         "then": "Aquesta via ciclista està pavimentada"
                     },
+                    "2": {
+                        "then": "Aquesta via ciclista està feta d'asfalt"
+                    },
+                    "3": {
+                        "then": "Aquesta via ciclista està feta de pedres de paviment suaus"
+                    },
+                    "4": {
+                        "then": "Aquesta via ciclista està feta de formigó"
+                    },
+                    "5": {
+                        "then": "Aquesta via ciclista està feta de llambordes (sense tallar o muntar)"
+                    },
+                    "6": {
+                        "then": "Aquesta via ciclista està feta de llambordes naturals"
+                    },
+                    "7": {
+                        "then": "Aquesta via ciclista està feta de llamborda plana i quadrada"
+                    },
+                    "8": {
+                        "then": "Aquesta via ciclista està feta de fusta"
+                    },
+                    "9": {
+                        "then": "Aquesta via ciclista està feta de grava"
+                    },
                     "10": {
                         "then": "Aquesta via ciclista està feta de grava fina"
-                    },
-                    "2": {
-                        "then": "Aquesta via ciclista està feta d'asfalt"
-                    },
-                    "3": {
-                        "then": "Aquesta via ciclista està feta de pedres de paviment suaus"
+                    }
+                },
+                "question": "De quina superfície està fet aquesta via ciclista?",
+                "render": "Aquesta via ciclista està feta de {cycleway:surface}"
+            },
+            "Is this a cyclestreet? (For a road)": {
+                "mappings": {
+                    "0": {
+                        "then": "Açò és un ciclocarrer, i una zona de 30km/h."
+                    },
+                    "1": {
+                        "then": "Açò és un ciclocarrer"
+                    },
+                    "2": {
+                        "then": "Açò no és un ciclocarrer."
+                    }
+                },
+                "question": "Açò és un ciclocarrer?"
+            },
+            "Maxspeed (for road)": {
+                "mappings": {
+                    "0": {
+                        "then": "La velocitat màxima és de 20km/h"
+                    },
+                    "1": {
+                        "then": "La velocitat màxima és de 30km/h"
+                    },
+                    "2": {
+                        "then": "La velocitat màxima és de 50km/h"
+                    },
+                    "3": {
+                        "then": "La velocitat màxima és de 70km/h"
                     },
                     "4": {
-                        "then": "Aquesta via ciclista està feta de formigó"
-                    },
-                    "5": {
-                        "then": "Aquesta via ciclista està feta de llambordes (sense tallar o muntar)"
-                    },
-                    "6": {
-                        "then": "Aquesta via ciclista està feta de llambordes naturals"
-                    },
-                    "7": {
-                        "then": "Aquesta via ciclista està feta de llamborda plana i quadrada"
+                        "then": "La velocitat màxima és de 90km/h"
+                    }
+                },
+                "question": "Quina és la velocitat màxima a aquest carrer?",
+                "render": "La velocitat màxima a aquesta carretera és {maxspeed} km/h"
+            },
+            "Surface of the road": {
+                "mappings": {
+                    "1": {
+                        "then": "Aquest carril bici està pavimentat"
+                    },
+                    "2": {
+                        "then": "Aquest carril bici està fet d'asfalt"
+                    },
+                    "4": {
+                        "then": "Aquest carril bici està fet de formigó"
                     },
                     "8": {
-                        "then": "Aquesta via ciclista està feta de fusta"
+                        "then": "Aquest carril bici està fet de fusta"
                     },
                     "9": {
                         "then": "Aquesta via ciclista està feta de grava"
-                    }
-                },
-                "question": "De quina superfície està fet aquesta via ciclista?",
-                "render": "Aquesta via ciclista està feta de {cycleway:surface}"
-            },
-            "Is this a cyclestreet? (For a road)": {
-                "mappings": {
-                    "0": {
-                        "then": "Açò és un ciclocarrer, i una zona de 30km/h."
-                    },
-                    "1": {
-                        "then": "Açò és un ciclocarrer"
-                    },
-                    "2": {
-                        "then": "Açò no és un ciclocarrer."
-                    }
-                },
-                "question": "Açò és un ciclocarrer?"
-            },
-            "Maxspeed (for road)": {
-                "mappings": {
-                    "0": {
-                        "then": "La velocitat màxima és de 20km/h"
-                    },
-                    "1": {
-                        "then": "La velocitat màxima és de 30km/h"
-                    },
-                    "2": {
-                        "then": "La velocitat màxima és de 50km/h"
-                    },
-                    "3": {
-                        "then": "La velocitat màxima és de 70km/h"
-                    },
-                    "4": {
-                        "then": "La velocitat màxima és de 90km/h"
-                    }
-                },
-                "question": "Quina és la velocitat màxima a aquest carrer?",
-                "render": "La velocitat màxima a aquesta carretera és {maxspeed} km/h"
-            },
-            "Surface of the road": {
-                "mappings": {
-                    "1": {
-                        "then": "Aquest carril bici està pavimentat"
                     },
                     "10": {
                         "then": "Aquesta via ciclista està feta de gravilla"
-                    },
-                    "2": {
-                        "then": "Aquest carril bici està fet d'asfalt"
-                    },
-                    "4": {
-                        "then": "Aquest carril bici està fet de formigó"
-                    },
-                    "8": {
-                        "then": "Aquest carril bici està fet de fusta"
-                    },
-                    "9": {
-                        "then": "Aquesta via ciclista està feta de grava"
                     }
                 },
                 "question": "De què està feta la superfície d'aquest carrer?",
@@ -3997,6 +3997,30 @@
                     "1": {
                         "then": "Aquesta estació de fitness té un cartell amb instruccions per a un exercici concret."
                     },
+                    "2": {
+                        "then": "Aquesta estació de fitness té una instal·lació per fer abdominals."
+                    },
+                    "3": {
+                        "then": "Aquest estació de fitness té una instal·lació per a flexions. Normalment consta d'una o més barres horitzontals baixes."
+                    },
+                    "4": {
+                        "then": "Aquesta estació de fitness disposa de barres per fer estiraments."
+                    },
+                    "5": {
+                        "then": "Aquesta estació de fitness disposa d'una estació per fer hiperextensions."
+                    },
+                    "6": {
+                        "then": "Aquesta estació de fitness disposa d'anelles per fer exercicis de gimnàstica."
+                    },
+                    "7": {
+                        "then": "Aquest gimnàs té una escala horitzontal, també coneguda com a barres de mico."
+                    },
+                    "8": {
+                        "then": "Aquesta estació de fitness té barres per pujar-hi."
+                    },
+                    "9": {
+                        "then": "Aquesta estació de fitness té llocs per fer exercicis d'eslàlom."
+                    },
                     "10": {
                         "then": "Aquesta estació de gimnàs té esglaons."
                     },
@@ -4011,30 +4035,6 @@
                     },
                     "14": {
                         "then": "Aquesta estació de fitness té una paret per enfilar-se."
-                    },
-                    "2": {
-                        "then": "Aquesta estació de fitness té una instal·lació per fer abdominals."
-                    },
-                    "3": {
-                        "then": "Aquest estació de fitness té una instal·lació per a flexions. Normalment consta d'una o més barres horitzontals baixes."
-                    },
-                    "4": {
-                        "then": "Aquesta estació de fitness disposa de barres per fer estiraments."
-                    },
-                    "5": {
-                        "then": "Aquesta estació de fitness disposa d'una estació per fer hiperextensions."
-                    },
-                    "6": {
-                        "then": "Aquesta estació de fitness disposa d'anelles per fer exercicis de gimnàstica."
-                    },
-                    "7": {
-                        "then": "Aquest gimnàs té una escala horitzontal, també coneguda com a barres de mico."
-                    },
-                    "8": {
-                        "then": "Aquesta estació de fitness té barres per pujar-hi."
-                    },
-                    "9": {
-                        "then": "Aquesta estació de fitness té llocs per fer exercicis d'eslàlom."
                     }
                 }
             }
@@ -4153,6 +4153,30 @@
                     "1": {
                         "then": "Això és una fregiduria"
                     },
+                    "2": {
+                        "then": "Principalment serveix pasta"
+                    },
+                    "3": {
+                        "then": "Aquesta és una botiga de kebabs"
+                    },
+                    "4": {
+                        "then": "Això és un sandvitxeria"
+                    },
+                    "5": {
+                        "then": "Aquí es serveixen hamburgueses"
+                    },
+                    "6": {
+                        "then": "Aquí es serveix sushi"
+                    },
+                    "7": {
+                        "then": "Aquí es serveix cafè"
+                    },
+                    "8": {
+                        "then": "Això és un restaurant italià (que serveix més que pasta i pizza)"
+                    },
+                    "9": {
+                        "then": "Aquí es serveixen plats francesos"
+                    },
                     "10": {
                         "then": "Aquí es serveixen plats xinesos"
                     },
@@ -4167,30 +4191,6 @@
                     },
                     "14": {
                         "then": "Aquí es serveixen plats tailandesos"
-                    },
-                    "2": {
-                        "then": "Principalment serveix pasta"
-                    },
-                    "3": {
-                        "then": "Aquesta és una botiga de kebabs"
-                    },
-                    "4": {
-                        "then": "Això és un sandvitxeria"
-                    },
-                    "5": {
-                        "then": "Aquí es serveixen hamburgueses"
-                    },
-                    "6": {
-                        "then": "Aquí es serveix sushi"
-                    },
-                    "7": {
-                        "then": "Aquí es serveix cafè"
-                    },
-                    "8": {
-                        "then": "Això és un restaurant italià (que serveix més que pasta i pizza)"
-                    },
-                    "9": {
-                        "then": "Aquí es serveixen plats francesos"
                     }
                 },
                 "question": "Quin menjar es serveix aquí?",
@@ -5348,6 +5348,62 @@
                     }
                 }
             },
+            "2": {
+                "options": {
+                    "0": {
+                        "question": "Obert pel contribuïdor {search}"
+                    }
+                }
+            },
+            "3": {
+                "options": {
+                    "0": {
+                        "question": "<b>No</b> obert pel contribuïdor {search}"
+                    }
+                }
+            },
+            "4": {
+                "options": {
+                    "0": {
+                        "question": "Editat per última vega pel contribuïdor {search}"
+                    }
+                }
+            },
+            "5": {
+                "options": {
+                    "0": {
+                        "question": "Oberta després de {search}"
+                    }
+                }
+            },
+            "6": {
+                "options": {
+                    "0": {
+                        "question": "Creada abans de {search}"
+                    }
+                }
+            },
+            "7": {
+                "options": {
+                    "0": {
+                        "question": "Creada després de {search}"
+                    }
+                }
+            },
+            "8": {
+                "options": {
+                    "0": {
+                        "question": "Sols mostrar les notes obertes per contribuïdors anònims"
+                    }
+                }
+            },
+            "9": {
+                "options": {
+                    "0": {
+                        "question": "Sols mostra les notes obertes"
+                    }
+                }
+            },
             "10": {
                 "options": {
                     "0": {
@@ -5358,62 +5414,6 @@
                     },
                     "2": {
                         "question": "Mostrar només les notes d'importació"
-                    }
-                }
-            },
-            "2": {
-                "options": {
-                    "0": {
-                        "question": "Obert pel contribuïdor {search}"
-                    }
-                }
-            },
-            "3": {
-                "options": {
-                    "0": {
-                        "question": "<b>No</b> obert pel contribuïdor {search}"
-                    }
-                }
-            },
-            "4": {
-                "options": {
-                    "0": {
-                        "question": "Editat per última vega pel contribuïdor {search}"
-                    }
-                }
-            },
-            "5": {
-                "options": {
-                    "0": {
-                        "question": "Oberta després de {search}"
-                    }
-                }
-            },
-            "6": {
-                "options": {
-                    "0": {
-                        "question": "Creada abans de {search}"
-                    }
-                }
-            },
-            "7": {
-                "options": {
-                    "0": {
-                        "question": "Creada després de {search}"
-                    }
-                }
-            },
-            "8": {
-                "options": {
-                    "0": {
-                        "question": "Sols mostrar les notes obertes per contribuïdors anònims"
-                    }
-                }
-            },
-            "9": {
-                "options": {
-                    "0": {
-                        "question": "Sols mostra les notes obertes"
                     }
                 }
             }
@@ -5724,29 +5724,29 @@
                     "1": {
                         "then": "Aquesta és una plaça d'aparcament normal."
                     },
+                    "2": {
+                        "then": "Aquesta és una plaça d'aparcament per a minusvàlids."
+                    },
+                    "3": {
+                        "then": "Es tracta d'una plaça d'aparcament privada."
+                    },
+                    "4": {
+                        "then": "Es tracta d'una plaça d'aparcament reservada per a la recàrrega de vehicles."
+                    },
+                    "5": {
+                        "then": "Es tracta d'una plaça d'aparcament reservada per a repartidors."
+                    },
+                    "8": {
+                        "then": "Es tracta d'una plaça d'aparcament reservada per a autobusos."
+                    },
+                    "9": {
+                        "then": "Es tracta d'una plaça d'aparcament reservada per a motos."
+                    },
                     "10": {
                         "then": "Es tracta d'una plaça d'aparcament reservada per a pares amb fills."
                     },
                     "11": {
                         "then": "Es tracta d'una plaça d'aparcament reservada al personal."
-                    },
-                    "2": {
-                        "then": "Aquesta és una plaça d'aparcament per a minusvàlids."
-                    },
-                    "3": {
-                        "then": "Es tracta d'una plaça d'aparcament privada."
-                    },
-                    "4": {
-                        "then": "Es tracta d'una plaça d'aparcament reservada per a la recàrrega de vehicles."
-                    },
-                    "5": {
-                        "then": "Es tracta d'una plaça d'aparcament reservada per a repartidors."
-                    },
-                    "8": {
-                        "then": "Es tracta d'una plaça d'aparcament reservada per a autobusos."
-                    },
-                    "9": {
-                        "then": "Es tracta d'una plaça d'aparcament reservada per a motos."
                     }
                 }
             }
@@ -6310,6 +6310,30 @@
                     "1": {
                         "then": "S'accepten monedes de 2 cèntims"
                     },
+                    "2": {
+                        "then": "S'accepten monedes de 5 cèntims"
+                    },
+                    "3": {
+                        "then": "S'accepten monedes de 10 cèntims"
+                    },
+                    "4": {
+                        "then": "S'accepten monedes de 20 cèntims"
+                    },
+                    "5": {
+                        "then": "S'accepten monedes de 50 cèntims"
+                    },
+                    "6": {
+                        "then": "S'accepten monedes de 1 euro"
+                    },
+                    "7": {
+                        "then": "S'accepten monedes de 2 euros"
+                    },
+                    "8": {
+                        "then": "S'accepten monedes de 5 cèntims"
+                    },
+                    "9": {
+                        "then": "S'accepten monedes de 10 cèntims"
+                    },
                     "10": {
                         "then": "S'accepten monedes de 20 cèntims"
                     },
@@ -6321,41 +6345,41 @@
                     },
                     "14": {
                         "then": "S'accepten monedes de 5 francs"
-                    },
-                    "2": {
-                        "then": "S'accepten monedes de 5 cèntims"
-                    },
-                    "3": {
-                        "then": "S'accepten monedes de 10 cèntims"
+                    }
+                },
+                "question": "Quines monedes es poden utilitzar per a pagar aquí?"
+            },
+            "denominations-notes": {
+                "mappings": {
+                    "0": {
+                        "then": "S'accepten billets de 5 euros"
+                    },
+                    "1": {
+                        "then": "S'accepten bitllets de 10 euros"
+                    },
+                    "2": {
+                        "then": "S'accepten bitllets de 20 euros"
+                    },
+                    "3": {
+                        "then": "S'accepten bitllets de 50 euros"
                     },
                     "4": {
-                        "then": "S'accepten monedes de 20 cèntims"
+                        "then": "S'accepten bitllets de 100 euros"
                     },
                     "5": {
-                        "then": "S'accepten monedes de 50 cèntims"
+                        "then": "S'accepten bitllets de 200 euros"
                     },
                     "6": {
-                        "then": "S'accepten monedes de 1 euro"
+                        "then": "S'accepten bitllets de 500 euros"
                     },
                     "7": {
-                        "then": "S'accepten monedes de 2 euros"
+                        "then": "S'accepten bitllets de 10 francs"
                     },
                     "8": {
-                        "then": "S'accepten monedes de 5 cèntims"
+                        "then": "S'accepten bitllets de 20 francs"
                     },
                     "9": {
-                        "then": "S'accepten monedes de 10 cèntims"
-                    }
-                },
-                "question": "Quines monedes es poden utilitzar per a pagar aquí?"
-            },
-            "denominations-notes": {
-                "mappings": {
-                    "0": {
-                        "then": "S'accepten billets de 5 euros"
-                    },
-                    "1": {
-                        "then": "S'accepten bitllets de 10 euros"
+                        "then": "S'accepten bitllets de 50 francs"
                     },
                     "10": {
                         "then": "S'accepten bitllets de 100 francs"
@@ -6365,30 +6389,6 @@
                     },
                     "12": {
                         "then": "S'accepten bitllets de 1000 francs"
-                    },
-                    "2": {
-                        "then": "S'accepten bitllets de 20 euros"
-                    },
-                    "3": {
-                        "then": "S'accepten bitllets de 50 euros"
-                    },
-                    "4": {
-                        "then": "S'accepten bitllets de 100 euros"
-                    },
-                    "5": {
-                        "then": "S'accepten bitllets de 200 euros"
-                    },
-                    "6": {
-                        "then": "S'accepten bitllets de 500 euros"
-                    },
-                    "7": {
-                        "then": "S'accepten bitllets de 10 francs"
-                    },
-                    "8": {
-                        "then": "S'accepten bitllets de 20 francs"
-                    },
-                    "9": {
-                        "then": "S'accepten bitllets de 50 francs"
                     }
                 },
                 "question": "Amb quins bitllets pot pagar aquí?"
@@ -6755,6 +6755,30 @@
                     "1": {
                         "question": "Reciclatge de piles"
                     },
+                    "2": {
+                        "question": "Reciclatge de cartrons de begudes"
+                    },
+                    "3": {
+                        "question": "Reciclatge de llaunes"
+                    },
+                    "4": {
+                        "question": "Reciclatge de roba"
+                    },
+                    "5": {
+                        "question": "Reciclatge d'oli de cuina"
+                    },
+                    "6": {
+                        "question": "Reciclatge d'oli de motor"
+                    },
+                    "7": {
+                        "question": "Reciclatge de tubs fluorescents"
+                    },
+                    "8": {
+                        "question": "Reciclatge de residus verds"
+                    },
+                    "9": {
+                        "question": "Reciclatge d'ampolles de vidre"
+                    },
                     "10": {
                         "question": "Reciclatge de vidre"
                     },
@@ -6785,35 +6809,11 @@
                     "19": {
                         "question": "Reciclatge del rebuig"
                     },
-                    "2": {
-                        "question": "Reciclatge de cartrons de begudes"
-                    },
                     "20": {
                         "question": "Reciclatge de cartutxos d'impressora"
                     },
                     "21": {
                         "question": "Reciclatge de bicicletes"
-                    },
-                    "3": {
-                        "question": "Reciclatge de llaunes"
-                    },
-                    "4": {
-                        "question": "Reciclatge de roba"
-                    },
-                    "5": {
-                        "question": "Reciclatge d'oli de cuina"
-                    },
-                    "6": {
-                        "question": "Reciclatge d'oli de motor"
-                    },
-                    "7": {
-                        "question": "Reciclatge de tubs fluorescents"
-                    },
-                    "8": {
-                        "question": "Reciclatge de residus verds"
-                    },
-                    "9": {
-                        "question": "Reciclatge d'ampolles de vidre"
                     }
                 }
             },
@@ -6881,6 +6881,30 @@
                     "1": {
                         "then": "Aquí es poden reciclar els cartons de begudes"
                     },
+                    "2": {
+                        "then": "Aquí es poden reciclar llaunes"
+                    },
+                    "3": {
+                        "then": "Aquí es pot reciclar roba"
+                    },
+                    "4": {
+                        "then": "Aquí es pot reciclar oli de cuina"
+                    },
+                    "5": {
+                        "then": "Aquí es pot reciclar oli de motor"
+                    },
+                    "6": {
+                        "then": "Aquí es poden reciclar tub fluroescents"
+                    },
+                    "7": {
+                        "then": "Aquí es poden reciclar residus verds"
+                    },
+                    "8": {
+                        "then": "Ací es poden reciclar residus orgànics"
+                    },
+                    "9": {
+                        "then": "Aquí es poden reciclar ampolles de vidre"
+                    },
                     "10": {
                         "then": "Aquí es pot reciclar vidre"
                     },
@@ -6911,9 +6935,6 @@
                     "19": {
                         "then": "Aquí es poden reciclar sabates"
                     },
-                    "2": {
-                        "then": "Aquí es poden reciclar llaunes"
-                    },
                     "20": {
                         "then": "Aquí es poden reciclar petits electrodomèstics"
                     },
@@ -6928,27 +6949,6 @@
                     },
                     "24": {
                         "then": "Aquí es poden reciclar bicicletes"
-                    },
-                    "3": {
-                        "then": "Aquí es pot reciclar roba"
-                    },
-                    "4": {
-                        "then": "Aquí es pot reciclar oli de cuina"
-                    },
-                    "5": {
-                        "then": "Aquí es pot reciclar oli de motor"
-                    },
-                    "6": {
-                        "then": "Aquí es poden reciclar tub fluroescents"
-                    },
-                    "7": {
-                        "then": "Aquí es poden reciclar residus verds"
-                    },
-                    "8": {
-                        "then": "Ací es poden reciclar residus orgànics"
-                    },
-                    "9": {
-                        "then": "Aquí es poden reciclar ampolles de vidre"
                     }
                 },
                 "question": "Què es pot reciclar aquí?"
@@ -7673,35 +7673,35 @@
                     "1": {
                         "then": "Aquest fanal utilitza LED"
                     },
+                    "2": {
+                        "then": "Aquest fanal utilitza il·luminació incandescent"
+                    },
+                    "3": {
+                        "then": "Aquest fanal utilitza il·luminació halògena"
+                    },
+                    "4": {
+                        "then": "Aquest fanal utilitza làmpades de descàrrega (tipus desconegut)"
+                    },
+                    "5": {
+                        "then": "Aquest fanal utilitza una làmpada de vapor de mercuri (lleugerament blau)"
+                    },
+                    "6": {
+                        "then": "Aquest fanal utilitza làmpades d'halogenurs metàl·lics (blanc brillant)"
+                    },
+                    "7": {
+                        "then": "Aquest fanal utilitza il·luminació fluorescent"
+                    },
+                    "8": {
+                        "then": "Aquest fanal utilitza làmpades de sodi (tipus desconegut)"
+                    },
+                    "9": {
+                        "then": "Aquest fanal utilitza làmpades de sodi de baixa pressió (taronja monocroma)"
+                    },
                     "10": {
                         "then": "Aquest fanal utilitza làmpades de sodi d'alta pressió (taronja amb blanc)"
                     },
                     "11": {
                         "then": "Aquest fanal s'il·lumina amb gas"
-                    },
-                    "2": {
-                        "then": "Aquest fanal utilitza il·luminació incandescent"
-                    },
-                    "3": {
-                        "then": "Aquest fanal utilitza il·luminació halògena"
-                    },
-                    "4": {
-                        "then": "Aquest fanal utilitza làmpades de descàrrega (tipus desconegut)"
-                    },
-                    "5": {
-                        "then": "Aquest fanal utilitza una làmpada de vapor de mercuri (lleugerament blau)"
-                    },
-                    "6": {
-                        "then": "Aquest fanal utilitza làmpades d'halogenurs metàl·lics (blanc brillant)"
-                    },
-                    "7": {
-                        "then": "Aquest fanal utilitza il·luminació fluorescent"
-                    },
-                    "8": {
-                        "then": "Aquest fanal utilitza làmpades de sodi (tipus desconegut)"
-                    },
-                    "9": {
-                        "then": "Aquest fanal utilitza làmpades de sodi de baixa pressió (taronja monocroma)"
                     }
                 },
                 "question": "Quin tipus d'il·luminació utilitza aquest fanal?"
@@ -8262,7 +8262,7 @@
             },
             "wheelchair-door-width": {
                 "question": "Quina és l'amplada de la porta del lavabo accessible per a cadira de rodes?",
-                "render": "La porta del vàter accessible amb cadira de rodes és {canònic(toilets:door:width)} d'ample"
+                "render": "La porta del vàter accessible amb cadira de rodes és {canonical(toilets:door:width)} d'ample"
             }
         },
         "title": {
@@ -8837,6 +8837,30 @@
                     "1": {
                         "question": "Venda de begudes"
                     },
+                    "2": {
+                        "question": "Venda de llaminadures"
+                    },
+                    "3": {
+                        "question": "Venda de menjar"
+                    },
+                    "4": {
+                        "question": "Venda de tabaco"
+                    },
+                    "5": {
+                        "question": "Venda de preservatius"
+                    },
+                    "6": {
+                        "question": "Venda de cafè"
+                    },
+                    "7": {
+                        "question": "Venda d'aigua"
+                    },
+                    "8": {
+                        "question": "Venda de diaris"
+                    },
+                    "9": {
+                        "question": "Venda de càmeres interiors de bicicletes"
+                    },
                     "10": {
                         "question": "Venda de llet"
                     },
@@ -8855,8 +8879,8 @@
                     "15": {
                         "question": "Venda de patates"
                     },
-                    "17": {
-                        "question": "Venda de flors"
+                    "16": {
+                        "question": "Venda de productes carnis"
                     },
                     "17": {
                         "question": "Venda d'aparcament"
@@ -8867,32 +8891,8 @@
                     "19": {
                         "question": "Venda de bitllets de transport públic"
                     },
-                    "2": {
-                        "question": "Venda de llaminadures"
-                    },
                     "20": {
                         "question": "Venda de productes carnis"
-                    },
-                    "3": {
-                        "question": "Venda de menjar"
-                    },
-                    "4": {
-                        "question": "Venda de tabaco"
-                    },
-                    "5": {
-                        "question": "Venda de preservatius"
-                    },
-                    "6": {
-                        "question": "Venda de cafè"
-                    },
-                    "7": {
-                        "question": "Venda d'aigua"
-                    },
-                    "8": {
-                        "question": "Venda de diaris"
-                    },
-                    "9": {
-                        "question": "Venda de càmeres interiors de bicicletes"
                     }
                 }
             }
@@ -8939,6 +8939,30 @@
                     "1": {
                         "then": "Es venen llaminadures"
                     },
+                    "2": {
+                        "then": "Es ven menjar"
+                    },
+                    "3": {
+                        "then": "Es ven tabaco"
+                    },
+                    "4": {
+                        "then": "Es venen preservatius"
+                    },
+                    "5": {
+                        "then": "Es ven cafè"
+                    },
+                    "6": {
+                        "then": "Es ven aigua"
+                    },
+                    "7": {
+                        "then": "Es venen diaris"
+                    },
+                    "8": {
+                        "then": "Es venen càmeres interiors de bicicletes"
+                    },
+                    "9": {
+                        "then": "Es ven llet"
+                    },
                     "10": {
                         "then": "Es ven pa"
                     },
@@ -8953,48 +8977,21 @@
                     },
                     "14": {
                         "then": "Es venen papes"
-<<<<<<< HEAD
-=======
                     },
                     "15": {
+                        "then": "Es venen productes carnis"
+                    },
+                    "16": {
                         "then": "Es venen flors"
                     },
-                    "16": {
+                    "17": {
                         "then": "Es venen tiquets d'aparcament"
                     },
-                    "17": {
+                    "18": {
                         "then": "Es venen cèntims premsats"
                     },
-                    "18": {
+                    "19": {
                         "then": "Es venen bitllets de transport públic"
-                    },
-                    "19": {
-                        "then": "Es venen productes carnis"
-                    },
-                    "2": {
-                        "then": "Es ven menjar"
-                    },
-                    "3": {
-                        "then": "Es ven tabaco"
-                    },
-                    "4": {
-                        "then": "Es venen preservatius"
-                    },
-                    "5": {
-                        "then": "Es ven cafè"
-                    },
-                    "6": {
-                        "then": "Es ven aigua"
-                    },
-                    "7": {
-                        "then": "Es venen diaris"
-                    },
-                    "8": {
-                        "then": "Es venen càmeres interiors de bicicletes"
-                    },
-                    "9": {
-                        "then": "Es ven llet"
->>>>>>> 245f94d3
                     }
                 },
                 "question": "Que ven aquesta màquina expenedora?",
@@ -9190,6 +9187,9 @@
                     },
                     "6": {
                         "then": "Una paperera per a plàstic"
+                    },
+                    "7": {
+                        "then": "Una paperera per a paper"
                     }
                 },
                 "question": "Quin tipus de paperera és aquesta?"
