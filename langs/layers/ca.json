{
    "address": {
        "description": "Adreces",
        "name": "Adreces conegudes a OSM",
        "tagRenderings": {
            "fixme": {
                "question": "Què s’hauria de corregir aquí? Exposa-ho"
            },
            "housenumber": {
                "mappings": {
                    "0": {
                        "then": "Aquest edifici no té número"
                    }
                },
                "question": "Quin és el número d'aquesta casa?",
                "render": "El número de porta és <b>{addr:housenumber}</b>"
            },
            "street": {
                "question": "A quin carrer es troba l'adreça?",
                "render": "L'adreça està a aquest carrer <b>{addr:street}</b>"
            }
        },
        "title": {
            "render": "Adreça coneguda"
        }
    },
    "ambulancestation": {
        "description": "Una estició d'abulàncies és una àrea per a emmagatzemar ambulàncies, equipament mèdic, equips de protecció personal i altres subministraments mèdics.",
        "name": "Mapa d'estacions d'ambulàncies",
        "presets": {
            "0": {
                "description": "Afegeix una estació d'ambulàncies al mapa",
                "title": "una estació d'ambulàncies"
            }
        },
        "tagRenderings": {
            "ambulance-agency": {
                "question": "Quina agència opera aquesta estació?",
                "render": "Aquesta estació l'opera {operator}."
            },
            "ambulance-name": {
                "question": "Quin és el nom d'aquesta estació d'ambulàncies?",
                "render": "Aquesta estació es diu {name}."
            },
            "ambulance-operator-type": {
                "mappings": {
                    "0": {
                        "then": "El govern opera aquesta estació."
                    },
                    "1": {
                        "then": "Aquesta estació l'opera una comunitat o organització informal."
                    },
                    "2": {
                        "then": "Aquesta estació l'opera un grup formal de voluntaris."
                    },
                    "3": {
                        "then": "Aquesta estació l'opera una entitat privada."
                    }
                },
                "question": "Com es classifica l'operador de l'estació?",
                "render": "L'operadora és una entitat del tipus {operator:type}."
            },
            "ambulance-place": {
                "question": "On es troba aquesta estació? (p.e. nom del barri, poble o ciutat)",
                "render": "Aquesta estació es troba a {addr:place}."
            },
            "ambulance-street": {
                "question": "Quin és el nom del carrer on es troba l'estació?",
                "render": "Aquesta estació es troba al costat d'una via anomenada {addr:street}."
            }
        },
        "title": {
            "render": "Estació d'Ambulàncies"
        }
    },
    "artwork": {
        "description": "Un mapa obert d'estàtues, busts, grafitis i altres obres d'art del tot el món",
        "name": "Obres d'art",
        "presets": {
            "0": {
                "title": "una obra d'art"
            }
        },
        "tagRenderings": {
            "artwork-artist-wikidata": {
                "question": "Qui va crear aquesta obra d'art?",
                "render": "Aquesta obra d'art la va crear {wikidata_label(artist:wikidata):font-weight:bold}<br/>{wikipedia(artist:wikidata)}"
            },
            "artwork-artist_name": {
                "question": "Quin artista va crear açò?",
                "render": "Creat per {artist_name}"
            },
            "artwork-artwork_type": {
                "mappings": {
                    "0": {
                        "then": "Arquitectura"
                    },
                    "1": {
                        "then": "Mural"
                    },
                    "2": {
                        "then": "Pintura"
                    },
                    "3": {
                        "then": "Escultura"
                    },
                    "4": {
                        "then": "Estàtua"
                    },
                    "5": {
                        "then": "Bust"
                    },
                    "6": {
                        "then": "Pedra"
                    },
                    "7": {
                        "then": "Instal·lació"
                    },
                    "8": {
                        "then": "Grafiti"
                    },
                    "9": {
                        "then": "Relleu"
                    },
                    "10": {
                        "then": "Azulejo (Rajoles decoratives espanyoles i portugueses)"
                    },
                    "11": {
                        "then": "Enrajolat"
                    },
                    "12": {
                        "then": "Tallat a la fusta"
                    }
                },
                "question": "Quin tipus d'obra és aquesta peça?",
                "render": "Aquesta és un {artwork_type}"
            },
            "artwork-website": {
                "question": "Hi ha un lloc web amb més informació sobre aquesta obra d'art?",
                "render": "Més informació a <a href='{website}' target='_blank'>aquesta pàgina web</a>"
            },
            "artwork_subject": {
                "question": "Què representa aquesta obra d'art?",
                "render": "Aquesta obra d'art representa {wikidata_label(subject:wikidata)}{wikipedia(subject:wikidata)}"
            },
            "doubles_as_bench": {
                "mappings": {
                    "0": {
                        "then": "Aquesta obra d'art també serveix com a banc"
                    },
                    "1": {
                        "then": "Aquesta obra d'art no serveix com a banc"
                    },
                    "2": {
                        "then": "Aquesta obra d'art no serveix com a un banc"
                    }
                },
                "question": "Aquesta obra d'art serveix com a un banc?"
            }
        },
        "title": {
            "mappings": {
                "0": {
                    "then": "Obra d'art <i>{name}</i>"
                }
            },
            "render": "Obra d'art"
        }
    },
    "atm": {
        "description": "Caixers automàtics per a retirar diners",
        "filter": {
            "1": {
                "options": {
                    "0": {
                        "question": "Amb sortida de veu"
                    }
                }
            }
        },
        "name": "Caixers Automàtics",
        "presets": {
            "0": {
                "title": "un caixer automàtic"
            }
        },
        "tagRenderings": {
            "brand": {
                "freeform": {
                    "placeholder": "Nom de la marca"
                },
                "question": "De quina marca és aquest caixer?",
                "render": "La marca d'aquest caixer és {brand}"
            },
            "cash_in": {
                "mappings": {
                    "0": {
                        "then": "Probablement no pots ingressar diners a aquest caixer"
                    },
                    "1": {
                        "then": "Pots dipositar diners a aquest caixer"
                    },
                    "2": {
                        "then": "No pots dipositar diners a aquest caixer"
                    }
                },
                "question": "Pots dipositar diners a aquest caixer?"
            },
            "cash_out": {
                "mappings": {
                    "0": {
                        "then": "Pots retirar diners a aquest caixer"
                    },
                    "1": {
                        "then": "Pots retirar diners des d'aquest caixer"
                    },
                    "2": {
                        "then": "No pots retirar diners des d'aquest caixer"
                    }
                },
                "question": "Pots retirar diners des d'aquest caixer?"
            },
            "name": {
                "render": "El nom d'aquest caixer és {name}"
            },
            "operator": {
                "freeform": {
                    "placeholder": "Operador"
                },
                "question": "Quina companyia opera aquest caixer?",
                "render": "{operator} opera aquest caixer"
            },
            "speech_output": {
                "mappings": {
                    "0": {
                        "then": "Aquest caixer té lector de pantalla, normalment disponible a través d'un connector d'auriculars \"jack\""
                    },
                    "1": {
                        "then": "Aquest caixer no té lector de pantalla"
                    }
                },
                "question": "Aquest caixer té un lector de pantalla per a usuaris amb discapacitat visual?"
            },
            "speech_output_language": {
                "render": {
                    "special": {
                        "question": "En quins idiomes té sortida de veu aquest caixer?",
                        "render_list_item": "Aquest caixer té sortida de veu en {language():font-bold}",
                        "render_single_language": "Aquest caixer té sortida de veu en {language():font-bold}"
                    }
                }
            }
        },
        "title": {
            "mappings": {
                "0": {
                    "then": "Caixer automàtic {brand}"
                }
            },
            "render": "Caixer Automàtic"
        }
    },
    "bank": {
        "description": "Una institució financera per a dipositar diners",
        "filter": {
            "1": {
                "options": {
                    "0": {
                        "question": "Amb un caixer automàtic"
                    }
                }
            }
        },
        "name": "Bancs",
        "tagRenderings": {
            "has_atm": {
                "mappings": {
                    "0": {
                        "then": "Aquest banc té un caixer automàtic"
                    },
                    "1": {
                        "then": "Aquest banc <b>no</b> té un caixer automàtic"
                    },
                    "2": {
                        "then": "Aquest banc té un caixer, però està mapejat com a un element diferent"
                    }
                },
                "question": "Aquest banc té un caixer automàtic?"
            }
        }
    },
    "barrier": {
        "description": "Obstacles a l'hora d'utilitzar la bicicleta com bol·lards i barreres per a bicicletes",
        "name": "Barreres",
        "presets": {
            "0": {
                "description": "Un bol·lard a la carretera",
                "title": "una pilona"
            },
            "1": {
                "description": "Una barrera ciclista que relanteix als ciclistes",
                "title": "una barrera ciclista"
            }
        },
        "tagRenderings": {
            "Bollard type": {
                "mappings": {
                    "0": {
                        "then": "Pilona desmuntable"
                    },
                    "1": {
                        "then": "Pilona fixa"
                    },
                    "2": {
                        "then": "Piló retràctil"
                    },
                    "3": {
                        "then": "Piló flexible, normalment de plàstic"
                    },
                    "4": {
                        "then": "Pilona retràctil"
                    }
                },
                "question": "Quin tipus de bol·lard és aquest?"
            },
            "Cycle barrier type": {
                "mappings": {
                    "0": {
                        "then": "Simple, simplement dos barreres amb un espai al mig"
                    },
                    "1": {
                        "then": "Doble, dues barreres una darrere l'altra"
                    },
                    "2": {
                        "then": "Triple, tres barreres una darrere l'altra"
                    },
                    "3": {
                        "then": "Barrera de seguretat, l'espai és menor a la part superior que a l'inferior"
                    }
                },
                "question": "Quin tipus de barrera ciclista és aquesta?"
            },
            "MaxWidth": {
                "question": "Com d'ample és el buit que queda als costats de la barrera?",
                "render": "Amplada màxima: {maxwidth:physical} m"
            },
            "Overlap (cyclebarrier)": {
                "question": "Quant es solapen les barreres?",
                "render": "Solapat: {overlap} m"
            },
            "Space between barrier (cyclebarrier)": {
                "question": "Quant espai hi ha entre les barreres (al llarg de la longitud de la carretera)?",
                "render": "Espai entre barreres (al llarg de la longitud de la carretera): {width:separation} m"
            },
            "Width of opening (cyclebarrier)": {
                "question": "Quina amplitud té l'obertura més petita al costat de les barreres?",
                "render": "Amplada de l'apertura: {width:opening} m"
            },
            "barrier_type": {
                "mappings": {
                    "0": {
                        "then": "Aquest és un únic piló a la carretera"
                    },
                    "1": {
                        "then": "Açò és una barrera ciclista que relantitza als ciclistes"
                    }
                }
            },
            "bicycle=yes/no": {
                "mappings": {
                    "0": {
                        "then": "Un ciclista pot passar-hi."
                    },
                    "1": {
                        "then": "Un ciclista pot passar-hi."
                    }
                },
                "question": "Una bicicleta pot passar aquesta barrera?"
            }
        },
        "title": {
            "mappings": {
                "0": {
                    "then": "Pilona"
                },
                "1": {
                    "then": "Barrera ciclista"
                }
            },
            "render": "Barrera"
        }
    },
    "bench": {
        "description": "Un banc és una superfície de madera, metall, pedra, … on un humà s’hi pot sentar. Aquesta capa els mostra i fa algunes preguntes sobre ells.",
        "filter": {
            "0": {
                "options": {
                    "0": {
                        "question": "és un memorial"
                    }
                }
            },
            "1": {
                "options": {
                    "0": {
                        "question": "Amb i sense respatller"
                    },
                    "1": {
                        "question": "Té un respatller"
                    },
                    "2": {
                        "question": "No té respatller"
                    }
                }
            }
        },
        "name": "Bancs",
        "presets": {
            "0": {
                "title": "un banc"
            }
        },
        "tagRenderings": {
            "bench-artwork": {
                "mappings": {
                    "0": {
                        "then": "Aquest banc té integrada una obra d'art"
                    },
                    "1": {
                        "then": "Aquest banc no té una obra d'art integrada"
                    }
                },
                "question": "Aquest banc té algun element artístic?",
                "questionHint": "P.e. té una pintura integrada, estatua o altres treballs no trivials i creatius"
            },
            "bench-backrest": {
                "mappings": {
                    "0": {
                        "then": "Aquest banc té dues cares i comparteix el respatller"
                    },
                    "1": {
                        "then": "Té espatller"
                    },
                    "2": {
                        "then": "<b>No</b> té espatller"
                    }
                },
                "question": "Aquest banc té respatller?"
            },
            "bench-colour": {
                "mappings": {
                    "0": {
                        "then": "Color: marró"
                    },
                    "1": {
                        "then": "Color: verd"
                    },
                    "2": {
                        "then": "Color: gris"
                    },
                    "3": {
                        "then": "Color: blanc"
                    },
                    "4": {
                        "then": "Color: vermell"
                    },
                    "5": {
                        "then": "Color: negre"
                    },
                    "6": {
                        "then": "Color: blau"
                    },
                    "7": {
                        "then": "Color: groc"
                    }
                },
                "question": "De quin color és aquest banc?",
                "render": "Color: {colour}"
            },
            "bench-direction": {
                "question": "En quina direcció mires asseguts al banc?",
                "render": "Quan s'està assegut al banc, es mira cap a {direction}º."
            },
            "bench-inscription": {
                "mappings": {
                    "0": {
                        "then": "Aquest banc no té cap inscripció"
                    },
                    "1": {
                        "then": "Aquest banc <span class='subtle'>(probablement)</span> no té cap inscripció"
                    }
                },
                "question": "Aquest banc té una inscripció?",
                "questionHint": "P. ex. en una placa, al respatller, ...",
                "render": "Aquest banc té la següent inscripció:<br/><p><i>{inscription}</i></p>"
            },
            "bench-material": {
                "mappings": {
                    "0": {
                        "then": "El seient està fet de fusta"
                    },
                    "1": {
                        "then": "El seient està fet de metall"
                    },
                    "2": {
                        "then": "El seient està fet de pedra"
                    },
                    "3": {
                        "then": "El seient està fet de ciment"
                    },
                    "4": {
                        "then": "El seient està fet de plàstic"
                    },
                    "5": {
                        "then": "El seient està fet d'acer"
                    }
                },
                "question": "De què està fent el banc (seient)?",
                "render": "Material: {material}"
            },
            "bench-memorial": {
                "mappings": {
                    "0": {
                        "then": "Aquest banc és un memorial per a algú o alguna cosa"
                    },
                    "1": {
                        "then": "Aquest banc <b>no</b> és un memorial per a algú o alguna cosa"
                    }
                },
                "question": "Aquest banc actua com a memorial per a algú o algo?"
            },
            "bench-seats": {
                "mappings": {
                    "0": {
                        "then": "Aquest banc no té els seients separats"
                    }
                },
                "question": "Quants seients té aquest banc?",
                "render": "{seats} seients"
            },
            "bench-survey:date": {
                "mappings": {
                    "0": {
                        "then": "Inspeccionat avui!"
                    }
                },
                "question": "Quan va ser l'últim cop que s'ha inspeccionat aquest banc?",
                "render": "Aquest banc s'ha inspeccionat per últim com el {survey:date}"
            }
        },
        "title": {
            "render": "Banc"
        }
    },
    "bench_at_pt": {
        "deletion": {
            "extraDeleteReasons": {
                "0": {
                    "explanation": "Aquesta parada de bus no s'utilitza més"
                }
            },
            "nonDeleteMappings": {
                "0": {
                    "then": "Aquesta para de bus no té un banc (mai n'ha tingut un o ha estat eliminat)"
                }
            }
        },
        "description": "Una capa que mostra totes les parades de transport públic que tenen bancs",
        "name": "Bancs en una parada de transport públic",
        "tagRenderings": {
            "bench_at_pt-bench_type": {
                "mappings": {
                    "0": {
                        "then": "Aquí hi ha un banc normal"
                    },
                    "1": {
                        "then": "Banc dempeus"
                    },
                    "2": {
                        "then": "Aquí no hi ha cap banc"
                    }
                },
                "question": "Quin tipus de banc és aquest?"
            },
            "bench_at_pt-name": {
                "render": "{name}"
            }
        },
        "title": {
            "mappings": {
                "0": {
                    "then": "Banc en una parada de transport públic"
                }
            },
            "render": "Banc"
        }
    },
    "bicycle_library": {
        "description": "Una instal·lació on es poden cedir bicicletes per llargs períodes de temps",
        "name": "Biblioteca per a bicicletes",
        "presets": {
            "0": {
                "description": "Una biblioteca de bicicletes té una col·lecció de bicicletes que es poden cedir",
                "title": "una biblioteca de bicicletes"
            }
        },
        "tagRenderings": {
            "bicycle-library-target-group": {
                "mappings": {
                    "0": {
                        "then": "Bicicletes per a xiquets disponibles"
                    },
                    "1": {
                        "then": "Bicicletes per a adults disponibles"
                    },
                    "2": {
                        "then": "Bicicletes per a discapacitats disponibles"
                    }
                },
                "question": "Qui pot llogar bicicletes aquí?"
            },
            "bicycle_library-charge": {
                "mappings": {
                    "0": {
                        "then": "El préstec d'una bicicleta és gratuït"
                    },
                    "1": {
                        "then": "El préstec d'una bicicleta costa 20€/any i 20€ de garantia"
                    }
                },
                "question": "Quant costa el préstec d'una bicicleta?",
                "render": "El préstec d'una bicicleta costa {charge}"
            },
            "bicycle_library-name": {
                "question": "Com es diu aquesta biblioteca de bicicletes?",
                "render": "Aquesta biblioteca de bicicletes es diu {name}"
            }
        },
        "title": {
            "render": "Biblioteca per a bicicletes"
        }
    },
    "bicycle_rental": {
        "deletion": {
            "extraDeleteReasons": {
                "0": {
                    "explanation": "{title()} ha tancat permanentment"
                }
            },
            "nonDeleteMappings": {
                "0": {
                    "then": "Aquesta botiga de bicicletes solia llogar bicicletes, però ja no"
                }
            }
        },
        "description": "Estacions de lloguer de bicicletes",
        "name": "Lloguer de bicicletes",
        "presets": {
            "0": {
                "description": "Una botiga atesa que es centra en el lloguer de bicicletes",
                "title": "una botiga de lloguer de bicicletes"
            },
            "1": {
                "title": "un lloguer de bicicletes"
            }
        },
        "tagRenderings": {
            "bicycle-types": {
                "mappings": {
                    "0": {
                        "then": "Aquí es poden llogar bicicletes de ciutat normals"
                    },
                    "1": {
                        "then": "Aquí es poden llogar bicicletes elèctriques"
                    },
                    "2": {
                        "then": "Aquí es poden llogar BMX"
                    },
                    "3": {
                        "then": "Aquí es poden llogar bicicletes de muntanya"
                    },
                    "4": {
                        "then": "Aquí es poden llogar bicicletes infantils"
                    },
                    "5": {
                        "then": "Aquí es poden llogar tàndems"
                    },
                    "6": {
                        "then": "Aquí es poden llogar bicicletes de carreres"
                    },
                    "7": {
                        "then": "Aquí es poden llogar cascos de bicicleta"
                    }
                },
                "question": "Quin tipus de bicicletes i accessoris es lloguen aquí?",
                "render": "{rental} es lloga aquí"
            },
            "bicycle_rental_type": {
                "mappings": {
                    "0": {
                        "then": "Es tracta d'una botiga que té com a objectiu principal el lloguer de bicicletes"
                    },
                    "1": {
                        "then": "Es tracta d'una empresa de lloguer que lloga diversos objectes i/o vehicles. També lloga bicicletes, però aquest no és l'objectiu principal"
                    },
                    "2": {
                        "then": "Es tracta d'una botiga que ven o repara bicicletes, però també lloga bicicletes"
                    },
                    "3": {
                        "then": "Es tracta d'una estació d'acoblament automatitzada, on una bicicleta es bloqueja mecànicament a una estructura"
                    },
                    "4": {
                        "then": "Hi ha una màquina present que dispensa i accepta claus, eventualment després de l'autenticació i/o el pagament. Les bicicletes estan aparcades a prop"
                    },
                    "5": {
                        "then": "Aquest és un punt de baixada, p. ex. un aparcament reservat per col·locar les bicicletes marcades clarament com a només per al servei de lloguer"
                    }
                },
                "question": "Quin tipus de lloguer de bicicletes és aquest?"
            },
            "rental_types": {
                "rewrite": {
                    "into": {
                        "0": {
                            "1": "Bicicletes de ciutat"
                        },
                        "1": {
                            "1": "bicicletes elèctriques"
                        },
                        "2": {
                            "1": "bicicletes per a xiquets"
                        },
                        "3": {
                            "1": "Bicicletes BMX"
                        },
                        "4": {
                            "1": "bicicleta de muntanya"
                        },
                        "5": {
                            "1": "maletes de bicicletes"
                        },
                        "6": {
                            "1": "tàndem"
                        }
                    }
                }
            }
        },
        "title": {
            "mappings": {
                "0": {
                    "then": "{name}"
                }
            },
            "render": "Lloguer de bicicletes"
        }
    },
    "bicycle_tube_vending_machine": {
        "description": "Una capa que mostra màquines expenedores per a tubs de bicicleta (ja siguin màquines expenedores de tubs de bicicleta o màquines expenedores clàssiques amb tubs de bicicleta i opcionalment objectes addicionals relacionats amb la bicicleta com ara llums, guants, panys, ...)",
        "name": "Màquina expenedora de tubs de bicicleta",
        "presets": {
            "0": {
                "title": "una màquina expenedora de tubs de bicicleta"
            }
        },
        "tagRenderings": {
            "Still in use?": {
                "mappings": {
                    "0": {
                        "then": "Aquesta màquina expenedora funciona"
                    },
                    "1": {
                        "then": "Aquesta màquina expenedora està trencada"
                    },
                    "2": {
                        "then": "Aquesta màquina expenedora està tancada"
                    }
                },
                "question": "Aquesta màquina expenedora encara funciona?",
                "render": "L'estat operatiu és <i>{operational_status}</i>"
            }
        },
        "title": {
            "render": "Màquina expenedora de tubs de bicicleta"
        }
    },
    "bike_cafe": {
        "description": "Un cafè ciclista és un cafè enfocat a ciclistes, per exemple, amb serveis com una manxa, amb molta decoració relacionada amb el ciclisme, …",
        "name": "Cafeteria per a bicicletes",
        "presets": {
            "0": {
                "title": "un cafè ciclista"
            }
        },
        "tagRenderings": {
            "bike_cafe-bike-pump": {
                "mappings": {
                    "0": {
                        "then": "Aquest cafè ciclista ofereix una bomba per a bicicletes per a qualsevol persona"
                    },
                    "1": {
                        "then": "Aquest cafè ciclista no ofereix una bomba per a bicicletes per a qualsevol persona"
                    }
                },
                "question": "Aquest cafè ciclista ofereix una bomba de bicicletes per a qualsevol persona?"
            },
            "bike_cafe-name": {
                "question": "Quin és el nom d'aquest cafè ciclista?",
                "render": "Aquest cafè ciclista s'anomena {name}"
            },
            "bike_cafe-repair-service": {
                "mappings": {
                    "0": {
                        "then": "Aquest cafè ciclista repara bicicletes"
                    },
                    "1": {
                        "then": "Aquest cafè ciclista no repara bicicletes"
                    }
                },
                "question": "Aquest cafè ciclista repara bicicletes?"
            },
            "bike_cafe-repair-tools": {
                "question": "Hi ha eines aquí per reparar la teva pròpia bicicleta?"
            }
        },
        "title": {
            "render": "Cafeteria per a bicicletes"
        }
    },
    "bike_cleaning": {
        "description": "Una capa que mostra les instal·lacions on pots netejar la teva bicicleta",
        "name": "Servei de neteja de bicicletes",
        "presets": {
            "0": {
                "title": "un servei de neteja de bicicletes"
            }
        },
        "tagRenderings": {
            "bike_cleaning-charge": {
                "mappings": {
                    "0": {
                        "then": "Aquest servei de neteja és gratuït"
                    },
                    "1": {
                        "then": "Aquest servei de neteja és de pagament"
                    }
                },
                "question": "Molt costa utilitzar aquest servei de neteja?",
                "render": "L'ús del servei de neteja costa {charge}"
            },
            "bike_cleaning-service:bicycle:cleaning:charge": {
                "mappings": {
                    "0": {
                        "then": "El servei de rentat és gratuït"
                    },
                    "1": {
                        "then": "Debades"
                    }
                },
                "question": "Molt costa utilitzar el servei de rentat?",
                "render": "Utilitzar el servei de rentat costa {service:bicycle:cleaning:charge}"
            }
        },
        "title": {
            "mappings": {
                "0": {
                    "then": "Servei de neteja de bicicletes <i>{name}</i>"
                }
            },
            "render": "Servei de neteja de bicicletes"
        }
    },
    "bike_parking": {
        "description": "Una capa que mostra on pots aparcar la teva bicicleta",
        "name": "Aparcament per a bicicletes",
        "presets": {
            "0": {
                "title": "un aparcament per a bicis"
            }
        },
        "tagRenderings": {
            "Access": {
                "mappings": {
                    "0": {
                        "then": "Accessible al públic"
                    },
                    "1": {
                        "then": "L'accés és principalment per a visitants d'un negoci"
                    },
                    "2": {
                        "then": "L'accés està limitat a membres d'una escola, companyia o organització"
                    }
                },
                "question": "Qui pot utilitzar aquest aparcament de bicicletes?",
                "render": "{access}"
            },
            "Bicycle parking type": {
                "mappings": {
                    "0": {
                        "then": "Bastidors de grapes"
                    },
                    "1": {
                        "then": "Portarodes/bucles"
                    },
                    "2": {
                        "then": "Suport de manillar"
                    },
                    "3": {
                        "then": "Enganxament"
                    },
                    "4": {
                        "then": "De dos nivells"
                    },
                    "5": {
                        "then": "cobert"
                    },
                    "6": {
                        "then": "Pilona"
                    },
                    "7": {
                        "then": "Una zona al terra que està senyalitzada per a l'aparcament de bicicletes"
                    }
                },
                "question": "Quin és el tipus d'aquest aparcament de bicicletes?",
                "render": "Aquest és un aparcament de bicicletes del tipus: {bicycle_parking}"
            },
            "Capacity": {
                "question": "Quantes bicicletes caben en aquest aparcament de bicicletes (incloent possibles bicicletes de càrrega)?",
                "render": "Espai per a {capacity} bicis"
            },
            "Cargo bike capacity?": {
                "question": "Quantes bicicletes de càrrega caben en aquest aparcament de bicicletes?",
                "render": "A aquest aparcament caben {capacity:cargo_bike} bicicletes de càrrega"
            },
            "Cargo bike spaces?": {
                "mappings": {
                    "0": {
                        "then": "Aquest aparcament té espai per a bicicletes de càrrega"
                    },
                    "1": {
                        "then": "Aquest aparcament hi han llocs designats (oficialment) per a bicicletes de càrrega."
                    },
                    "2": {
                        "then": "No teniu permís per aparcar bicicletes de càrrega"
                    }
                },
                "question": "Aquest aparcament de bicicletes té punts per a bicicletes de càrrega?"
            },
            "Is covered?": {
                "mappings": {
                    "0": {
                        "then": "Aquest aparcament està cobert (té un sostre)"
                    },
                    "1": {
                        "then": "Aquest aparcament no està cobert"
                    }
                },
                "question": "Aquest aparcament està cobert? També seleccioneu \"cobert\" per als aparcaments interiors."
            },
            "Underground?": {
                "mappings": {
                    "0": {
                        "then": "Aparcament subterrani"
                    },
                    "1": {
                        "then": "Aparcament a nivell de carrer"
                    },
                    "2": {
                        "then": "Aparcament al terrat"
                    },
                    "3": {
                        "then": "Aparcament a nivell de carrer"
                    }
                },
                "question": "Quina és la ubicació relativa d'aquest aparcament per a bicicletes?"
            }
        },
        "title": {
            "render": "Aparcament per a bicicletes"
        }
    },
    "bike_repair_station": {
        "description": "Una capa que mostra bombes de bicicletes i suports d'eines de reparació de bicicletes",
        "name": "Manxa i reparació de bicicletes",
        "presets": {
            "0": {
                "title": "una manxa per a bicicletes"
            },
            "1": {
                "description": "Una bomba per a bicicletes i eines per a reparar la teva bicicleta a l'espai públic. Les eines sovint estan assegurades amb cadenes contra robatoris.",
                "title": "una estació de reparació de bicicletes i una bomba"
            },
            "2": {
                "description": "Eines per reparar la teva bicicleta a l'espai públic (sense bomba). Les eines estan assegurades contra robatoris.",
                "title": "una estació de reparació de bicicletes sense bomba"
            }
        },
        "tagRenderings": {
            "Operational status": {
                "mappings": {
                    "0": {
                        "then": "La bomba per a bicicletes està trencada"
                    },
                    "1": {
                        "then": "La bomba per a la bicicleta està operativa"
                    }
                },
                "question": "La bomba per a la bicicleta encara funciona?"
            },
            "access": {
                "mappings": {
                    "0": {
                        "then": "Accessible al públic"
                    },
                    "1": {
                        "then": "Accessible al públic"
                    },
                    "2": {
                        "then": "Només per a clients"
                    },
                    "3": {
                        "then": "No accessible per al públic general"
                    },
                    "4": {
                        "then": "No accessible per al públic general"
                    }
                },
                "question": "Qui pot utilitzar aquesta estació de reparació?"
            },
            "bike_repair_station-available-services": {
                "mappings": {
                    "0": {
                        "then": "Només hi ha una bomba present"
                    },
                    "1": {
                        "then": "Només hi ha present ferramentes (tornavísos, pinces, …)"
                    },
                    "2": {
                        "then": "Hi ha tant eines com una bomba"
                    }
                },
                "question": "Quins serveis hi ha disponibles en aquesta ubicació?"
            },
            "bike_repair_station-bike-chain-tool": {
                "mappings": {
                    "0": {
                        "then": "Hi ha ferramentes per a la cadena"
                    },
                    "1": {
                        "then": "No hi ha ferramentes per a la cadena"
                    }
                },
                "question": "Aquesta estació de reparació de bicicletes té una eina especial per reparar la vostra cadena de la biciclete?"
            },
            "bike_repair_station-bike-stand": {
                "mappings": {
                    "0": {
                        "then": "Hi ha un ganxo o suport"
                    },
                    "1": {
                        "then": "No hi ha ganxo ni suport"
                    }
                },
                "question": "Aquesta estació de bicicletes té un ganxo per penjar la bicicleta o un suport per aixecar-la?"
            },
            "bike_repair_station-electrical_pump": {
                "mappings": {
                    "0": {
                        "then": "Bomba manual"
                    },
                    "1": {
                        "then": "Bomba elèctrica"
                    }
                },
                "question": "És una bomba per a bicicletes elèctrica?"
            },
            "bike_repair_station-email": {
                "question": "Quina és l'adreça de correu electrònic del responsable del manteniment?"
            },
            "bike_repair_station-manometer": {
                "mappings": {
                    "0": {
                        "then": "Hi ha un manòmetre"
                    },
                    "1": {
                        "then": "No hi ha manòmetre"
                    },
                    "2": {
                        "then": "Hi ha manòmetre però està trencat"
                    }
                },
                "question": "La bomba té un indicador de pressió o un manòmetre?"
            },
            "bike_repair_station-operator": {
                "question": "Qui fa el manteniment d'aquesta bomba de cicle?",
                "render": "Mantés per {operator}"
            },
            "bike_repair_station-phone": {
                "question": "Quin és el número de telèfon del responsable?"
            },
            "bike_repair_station-valves": {
                "mappings": {
                    "0": {
                        "then": "Sclaverand/Presta (pneumàtics per a bicis estrets)"
                    },
                    "1": {
                        "then": "Dunlop"
                    },
                    "2": {
                        "then": "Schrader (cotxes i bicicletes de muntanya)"
                    }
                },
                "question": "Quines vàlvules són compatibles?",
                "render": "Aquesta bomba admet les vàlvules següents: {valves}"
            },
            "send_email_about_broken_pump": {
                "render": {
                    "special": {
                        "body": "Hola,\n\nAmb aquest correu electrònic, m'agradaria informar-vos que la bomba de bicicleta situada a https://mapcomplete.osm.be/cyclofix?lat={_lat}&lon={_lon}&z=18#{id} està trencada.\n\nSalutacions cordials",
                        "button_text": "Informar aquesta bomba de bicicleta com a trencada",
                        "subject": "Bomba de bicicleta trencada"
                    }
                }
            }
        },
        "title": {
            "mappings": {
                "0": {
                    "then": "Estació de reparació de bicicletes"
                },
                "1": {
                    "then": "Estació de reparació de bicicletes"
                },
                "2": {
                    "then": "Bomba trencada"
                },
                "3": {
                    "then": "Bomba per a bicicletes <i>{name}</i>"
                },
                "4": {
                    "then": "Bomba de bicicleta"
                }
            },
            "render": "Estació de bicicletes (bomba i reparació)"
        }
    },
    "bike_shop": {
        "description": "Una botiga que ven específicament bicicletes o articles relacionats",
        "name": "Botiga/reparació de bicicletes",
        "presets": {
            "0": {
                "title": "una botiga/reparació de bicicletes"
            }
        },
        "tagRenderings": {
            "bike_repair_bike-pump-service": {
                "mappings": {
                    "0": {
                        "then": "Aquesta botiga ofereix una manxa per a tothom"
                    },
                    "1": {
                        "then": "Aquesta botiga no ofereix una manxa per a tothom"
                    },
                    "2": {
                        "then": "Hi ha una manxa, es mostra com a un punt separat"
                    }
                },
                "question": "Aquesta botiga ofereix una manxa perquè la utilitzi qualsevol?"
            },
            "bike_repair_bike-wash": {
                "mappings": {
                    "0": {
                        "then": "Aquesta botiga renta bicicletes"
                    },
                    "1": {
                        "then": "Aquesta botiga té una instal·lació on un pot rentar les bicis per un mateix"
                    },
                    "2": {
                        "then": "Aquesta botiga no ofereix rentat de bicis"
                    }
                },
                "question": "Aquí es renten bicicletes?"
            },
            "bike_repair_rents-bikes": {
                "mappings": {
                    "0": {
                        "then": "Aquesta botiga lloga bicis"
                    },
                    "1": {
                        "then": "Aquesta botiga no lloga bicis"
                    }
                },
                "question": "Aquesta botiga alquila bicicletes?"
            },
            "bike_repair_repairs-bikes": {
                "mappings": {
                    "0": {
                        "then": "Aquesta botiga repara bicis"
                    },
                    "1": {
                        "then": "Aquesta botiga no repara bicis"
                    },
                    "2": {
                        "then": "Aquesta botiga sols repara bicis comprades aquí"
                    },
                    "3": {
                        "then": "Aquesta tenda sols repara bicis d’una marca concreta"
                    }
                },
                "question": "Aquesta botiga repara bicicletes?"
            },
            "bike_repair_second-hand-bikes": {
                "mappings": {
                    "0": {
                        "then": "Aquesta botiga ven bicis de segona mà"
                    },
                    "1": {
                        "then": "Aquesta botiga no ven bicis de segona mà"
                    },
                    "2": {
                        "then": "Aquesta botiga sols ven bicis de segona mà"
                    }
                },
                "question": "Aquesta botiga ven bicicletes de segona mà?"
            },
            "bike_repair_sells-bikes": {
                "mappings": {
                    "0": {
                        "then": "Aquesta botiga ven bicis"
                    },
                    "1": {
                        "then": "Aquesta botiga no ven bicis"
                    }
                },
                "question": "Aquesta botiga ven bicicletes?"
            },
            "bike_repair_tools-service": {
                "mappings": {
                    "0": {
                        "then": "Aquesta botiga ofereix ferramentes per a la reparació DIY"
                    },
                    "1": {
                        "then": "Aquesta botiga no ofereix ferramentes per a la reparació DIY"
                    },
                    "2": {
                        "then": "Les ferramentes per a reparacions DIY sols estan disponibles si vas comprar/llogar la bici a la botiga"
                    }
                },
                "question": "Hi ha ferramentes perquè reparis la teva bici?"
            },
            "bike_shop-access": {
                "render": "Només accessible per a {access}"
            },
            "bike_shop-is-bicycle_shop": {
                "mappings": {
                    "0": {
                        "then": "Aquest negoci es centra en el lloguer"
                    }
                },
                "render": "Aquesta botiga està especialitzada en vendre {shop} i fa activitats relacionades amb la bicicleta"
            },
            "bike_shop-name": {
                "question": "Quin és el nom d'aquesta botiga de bicicletes?",
                "render": "Aquesta botiga de bicicletes s'anomena {name}"
            }
        },
        "title": {
            "mappings": {
                "0": {
                    "then": "Botiga d'equipament esportiu <i>{name}</i>"
                },
                "1": {
                    "then": "Winkel"
                },
                "2": {
                    "then": "Lloguer de bicicletes <i>{name}</i>"
                }
            },
            "render": "Botiga/reparació de bicicletes"
        }
    },
    "bike_themed_object": {
        "name": "Objectes relacionats amb bicicletes",
        "title": {
            "mappings": {
                "1": {
                    "then": "Pista ciclable"
                }
            }
        }
    },
    "binocular": {
        "description": "Prismàtics",
        "name": "Prismàtics",
        "presets": {
            "0": {
                "title": "uns prismàtics"
            }
        },
        "tagRenderings": {
            "binocular-charge": {
                "mappings": {
                    "0": {
                        "then": "Debades"
                    }
                },
                "question": "Quant s'ha de pagar per utilitzar aquests prismàtics?",
                "render": "L'ús d'aquests prismàtics costa {charge}"
            },
            "binocular-direction": {
                "question": "En mirar a través d'aquest binocular, en quina direcció es mira?",
                "render": "Mira cap a {direction}°"
            }
        },
        "title": {
            "render": "Prismàtics"
        }
    },
    "birdhide": {
        "filter": {
            "0": {
                "options": {
                    "0": {
                        "question": "Accessible per a cadires de rodes"
                    }
                }
            }
        },
        "tagRenderings": {
            "bird-hide-wheelchair": {
                "mappings": {
                    "3": {
                        "then": "No accessible per a persones amb cadira de rodes"
                    }
                }
            }
        }
    },
    "cafe_pub": {
        "deletion": {
            "extraDeleteReasons": {
                "0": {
                    "explanation": "{title()} ha tancat permanentment"
                }
            }
        },
        "description": "Una capa que mostra cafeteries i bars on un es pot reunir amb una beguda. La capa demana algunes preguntes rellevants",
        "name": "Cafés i bars",
        "presets": {
            "0": {
                "description": "Un bar, principalment per a beure cerveses en un interior càlid i relaxat",
                "title": "un bar"
            },
            "1": {
                "description": "Un <b>bar de copes</b> més modern i comercial, possiblement amb equipació de música i llums",
                "title": "un bar de copes"
            },
            "2": {
                "description": "Una <b>cafeteria</b> per a a beure té, café o una beguda alcohólica en un ambient tranquil",
                "title": "un cafè"
            },
            "3": {
                "description": "Un <b>club nocturn</b> o discoteca centrat en ballar, música d'un DJ acompanyat d'un espectacle de llums i una barra on obtindre begudes (alcohòliques)",
                "title": "un club nocturn o discoteca"
            }
        },
        "tagRenderings": {
            "Classification": {
                "mappings": {
                    "0": {
                        "then": "Un bar, principalment per a beure cerveses en un interior càlid i relaxat"
                    },
                    "1": {
                        "then": "Un <b>bar de copes</b> més modern i comercial, possiblement amb equipació de música i llums"
                    },
                    "2": {
                        "then": "Una <b>cafeteria</b> per a a beure té, café o una beguda alcohólica en un ambient tranquil"
                    },
                    "3": {
                        "then": "Un <b>restaurant</b> on pots menjar un menjar de veritat"
                    },
                    "4": {
                        "then": "Un espai obert on se serveix cervesa, típicament d'Alemanya"
                    },
                    "5": {
                        "then": "Açò és un <b>club nocturn</b> o discoteca centrat en ballar, música d'un DJ acompanyat d'un espectacle de llums i una barra on obtindre begudes (alcohòliques)"
                    }
                },
                "question": "Quin tipus de cafeteria és aquesta?"
            },
            "Name": {
                "question": "Quin és el nom d'aquest negoci?",
                "render": "Aquest negoci es diu {name}"
            }
        },
        "title": {
            "mappings": {
                "0": {
                    "then": "<i>{name}</i>"
                }
            },
            "render": "Bar"
        }
    },
    "car_rental": {
        "description": "Llocs on pots llogar un cotxe",
        "name": "Lloguer de cotxes",
        "presets": {
            "0": {
                "description": "Un lloc on pots llogar un cotxe",
                "title": "un lloguer de cotxes"
            }
        },
        "tagRenderings": {
            "name": {
                "freeform": {
                    "placeholder": "Nom del lloguer de cotxes"
                },
                "mappings": {
                    "0": {
                        "then": "Aquest lloguer de cotxes no té nom"
                    }
                },
                "question": "Com es diu aquest lloguer de cotxes?",
                "render": "Aquest lloguer de cotxes es diu {name}"
            }
        },
        "title": {
            "render": "Lloguer de cotxes"
        }
    },
    "charging_station": {
        "description": "Una estació de càrrega",
        "filter": {
            "0": {
                "options": {
                    "0": {
                        "question": "Tots els tipus de vehicles"
                    },
                    "1": {
                        "question": "Punt de recàrrega per a bicicletes"
                    },
                    "2": {
                        "question": "Estació de càrrega per a cotxes"
                    }
                }
            },
            "1": {
                "options": {
                    "0": {
                        "question": "Només estacions de recàrrega en funcionament"
                    }
                }
            },
            "2": {
                "options": {
                    "0": {
                        "question": "Tots els connectors"
                    },
                    "1": {
                        "question": "Té un connector <div style='display: inline-block'><b><b>Schuko</b> sense pin de terra (CEE7/4 tipus F)</b> <img style='width:1rem; display: inline-block' src='./assets/layers/charging_station/CEE7_4F.svg'/></div> connector"
                    },
                    "5": {
                        "question": "Té un connecgtor de <div style='display: inline-block'><b>Tipus 1<i>sense</i>cable (J1772)</b><img style='width:1rem; display: inline-block' src='./assets/layers/charging_station/Type1_J1772.svg'/></div>"
                    },
                    "6": {
                        "question": "Té un connector <div style='display: inline-block'><b>Tipus 1 CSS (Combo Tipus 1)</b><img style='width:1rem; display: inline-block' src='./assets/layers/charging_station/Type1-ccs.svg'/></div>"
                    },
                    "13": {
                        "question": "Té un connector <div style='display: inline-block'><b><b>Tesla Supercharger (Destination)</b> (Tipus 2 amb un cable de marca tesla)</b><img style='width:1rem; display: inline-block' src='./assets/layers/charging_station/Type2_tethered.svg'/></div>"
                    }
                }
            }
        },
        "name": "Estacions de càrrega",
        "tagRenderings": {
            "Available_charging_stations (generated)": {
                "mappings": {
                    "2": {
                        "then": "<b>Endoll de paret Europeu</b> amb pin de terra (CEE7/4 tipus E)"
                    },
                    "3": {
                        "then": "<b>Endoll de paret Europeu</b> amb pin a terra (CEE7/4 tipus E)"
                    },
                    "4": {
                        "then": "<b>CHAdeMo</b>"
                    },
                    "5": {
                        "then": "<b>Chademo</b>"
                    },
                    "6": {
                        "then": "<b>Tipus 1 amb cable</b> (J1772)"
                    },
                    "7": {
                        "then": "<b>Tipus 1 amb cable</b> (J1772)"
                    },
                    "8": {
                        "then": "<b>Tipus 1 <i>sense</i> cable</b> (J1772)"
                    },
                    "9": {
                        "then": "<b>Tipus 1 <i>sense</i> cable</b> (J1772)"
                    },
                    "10": {
                        "then": "<b>CSS 1Tipus 1</b> (també conegut com Tipus 1 combo)"
                    },
                    "11": {
                        "then": "<b>CSS Tipus 1</b> (també conegut com a Tipus 1 Combo)"
                    },
                    "12": {
                        "then": "<b>Supercarregador de Tesla</b>"
                    },
                    "13": {
                        "then": "<b>Supercarregador de Tesla</b>"
                    },
                    "14": {
                        "then": "<b>Tipus 2</b> (mennekes)"
                    },
                    "15": {
                        "then": "<b>Tipus 2</b> (mennekes)"
                    },
                    "16": {
                        "then": "<b>CSS Tipus 2</b> (mennekes)"
                    },
                    "17": {
                        "then": "<b>CSS Tipus 2</b> (mennekes)"
                    },
                    "18": {
                        "then": "<b>Tipus 2 amb cable</b> (mennekes)"
                    },
                    "20": {
                        "then": "<b>CSS Supercarregador Tesla</b> (tipus2_css de la marca)"
                    },
                    "24": {
                        "then": "<b>Supercarregador Tesla (destí)</b> (Un tipus 2 amb un cable marca tesla)"
                    },
                    "26": {
                        "then": "<b>USB</b> per a carregar mòbils i dispositius petits"
                    }
                },
                "question": "Quins tipus de connexions de càrrega estan disponibles aquí?"
            },
            "Network": {
                "mappings": {
                    "0": {
                        "then": "No forma part d'una xarxa més gran, p.e. perqué l'estació de càrrega la manté un negoci local"
                    },
                    "1": {
                        "then": "No forma part d'una xarxa major"
                    }
                },
                "question": "Aquesta estació de càrrega forma part d'una xarxa?",
                "render": "Part de la xarxa <b>{network}</b>"
            },
            "Operational status": {
                "mappings": {
                    "0": {
                        "then": "Aquesta estació de càrrega funciona"
                    },
                    "1": {
                        "then": "Aquesta estació de carrega està trencada"
                    },
                    "2": {
                        "then": "Aquí està prevista una estació de recàrrega"
                    }
                }
            },
            "Operator": {
                "mappings": {
                    "0": {
                        "then": "De fet, {operator} és la xarxa"
                    }
                },
                "question": "Qui és l'operadora d'aquesta estació de càrrega?",
                "render": "Aquesta estació de càrrega l'opera {operator}"
            },
            "Parking:fee": {
                "mappings": {
                    "0": {
                        "then": "No hi ha costos d'aparcament addicionals mentre es carrega"
                    },
                    "1": {
                        "then": "Cal pagar una taxa addicional d'aparcament mentres es carrega"
                    }
                },
                "question": "Cal pagar una taxa d'aparcament mentre es carrega?"
            },
            "Type": {
                "mappings": {
                    "0": {
                        "then": "Aquí es poden carregar <b>bicicletes</b>"
                    },
                    "1": {
                        "then": "Aquí es poden carregar <b>cotxes</b>"
                    },
                    "2": {
                        "then": "Aquí es poden carregar <b>Scooters</b>"
                    },
                    "3": {
                        "then": "Aquí es poden carregar <b>camions o trailers</b>"
                    },
                    "4": {
                        "then": "Aquí es poden carregar <b>busos</b>"
                    }
                },
                "question": "Quins vehicles tenen permesa la carrega aquí?"
            },
            "access": {
                "mappings": {
                    "0": {
                        "then": "Qualsevol pot utilitzar aquest punt de càrrega (pot requerir un pagament)"
                    },
                    "1": {
                        "then": "Qualsevol persona pot utilitzar aquesta estació de recàrrega (pot ser calgui un pagament)"
                    },
                    "2": {
                        "then": "Sols clientes del lloc al que pertany aquest punt de càrrega poden utilitzar-lo <br/><span class='subtle'>p.e. un punt de càrrega per un hotel que sols poden utilizar-los els hostes</span>"
                    },
                    "3": {
                        "then": "S'ha de sol·licitar una <b>clau</b> per a utilitzar aquest punt de càrrega<br/><span class='subtle'>p.e un punt de càrrega operat per un hotel nomes utilitzable pel seus hostes, els quals reben una clau des de recepció per a desbloquejar el punt de càrrega</span>"
                    },
                    "4": {
                        "then": "No accessible per al públic general (p.e. només accessible pels propietaris, empleats, …)"
                    }
                },
                "question": "Qui pot utilitzar aquest punt de càrrega?",
                "render": "L'accés està {access}"
            },
            "capacity": {
                "question": "Quants vehicles es poden carregar a la vegada?",
                "render": "Aquí es poden carregar {capacity} vehicles a l'hora"
            },
            "charge": {
                "question": "Quant cal pagar per utilitzar aquesta estació de càrrega?",
                "render": "Utilitzar aquesta estació de càrrega costa <b>{charge}</b>"
            },
            "current-11": {
                "mappings": {
                    "0": {
                        "then": "<b>Tesla Supercharger (Destinació)</b> emet com a màxim 125 A"
                    },
                    "1": {
                        "then": "<b>Tesla Supercharger (Destinació)</b> emet com a màxim 350 A"
                    }
                },
                "question": "Quin corrent fan els endolls amb <div style='display: inline-block'><b><b>Tesla Supercharger (Destination)</b></b><img style='width:1rem; display: inline-block' src='./assets/layers/charging_station/Tesla-hpwc-model-s.svg'/></div> offer?",
                "render": "<div style='display: inline-block'><b><b>Tesla Supercharger (Destinació)</b></b><img style='width:1rem; display: inline-block' src='./assets/layers/charging_station/Tesla-hpwc-model-s.svg'/></div> sortida com a màxim {socket:tesla_destination:current}A"
            },
            "email": {
                "question": "Quin és el correu electrònic de l'operadora?"
            },
            "fee": {
                "mappings": {
                    "0": {
                        "then": "ús gratuït (sense autentificació)"
                    },
                    "1": {
                        "then": "Ús gratuït, però un s'ha d'autentificar"
                    },
                    "3": {
                        "then": "De pagament, però gratuït per als clients de l'hotel/bar/hospital/… que opera l'estació de càrrega"
                    },
                    "4": {
                        "then": "Ús de pagament"
                    }
                },
                "question": "Hi ha que pagar per utilitzar aquest punt de càrrega?"
            },
            "maxstay": {
                "mappings": {
                    "0": {
                        "then": "No hi ha límit de temps per a deixar el teu vehicle aquí"
                    }
                },
                "question": "Quina és la quantitat màxima de temps que es permet permaneixer aquí?"
            },
            "phone": {
                "question": "A quin número es pot cridar si hi ha algun problema amb aquest punt de càrrega?"
            },
            "voltage-2": {
                "mappings": {
                    "0": {
                        "then": "<b>CHAdeMO</b> proporciona 500 volts"
                    }
                },
                "question": "Quin voltatge ofereixen els endolls amb <div style='display: inline-block'><b><b>CHAdeMO</b></b><img style='width:1rem; display: inline-block' src='./assets/layers/charging_station/Chademo_type4.svg'/></div>?"
            }
        },
        "title": {
            "render": "Estació de càrrega"
        },
        "units": {
            "0": {
                "applicableUnits": {
                    "0": {
                        "human": " minuts",
                        "humanSingular": " minut"
                    },
                    "1": {
                        "human": " hores",
                        "humanSingular": " hora"
                    },
                    "2": {
                        "human": " dies",
                        "humanSingular": " dia"
                    }
                }
            },
            "1": {
                "applicableUnits": {
                    "0": {
                        "human": "Volts"
                    }
                }
            },
            "2": {
                "applicableUnits": {
                    "0": {
                        "human": "A"
                    }
                }
            },
            "3": {
                "applicableUnits": {
                    "0": {
                        "human": "quilovats"
                    },
                    "1": {
                        "human": "megavats"
                    }
                }
            }
        }
    },
    "climbing": {
        "description": "Una capa fictícia que conté renderització d'etiquetes compartides entre les capes d'escalada"
    },
    "climbing_area": {
        "description": "Una àrea on l'escalada és possible, p.e. una penya, lloc, bloc, … Conté l'agregació de rutes",
        "tagRenderings": {
            "name": {
                "render": "<strong>{name}</strong>"
            }
        },
        "title": {
            "mappings": {
                "2": {
                    "then": "Llocs d'escalada"
                }
            }
        }
    },
    "climbing_club": {
        "tagRenderings": {
            "climbing_club-name": {
                "render": "<strong>{name}</strong>"
            }
        },
        "title": {
            "render": "Club d'escalada"
        }
    },
    "climbing_gym": {
        "description": "Un gimnàs d'escalada",
        "name": "Gimnasos d'escalada"
    },
    "climbing_opportunity": {
        "tagRenderings": {
            "climbing-opportunity-name": {
                "render": "<strong>{name}</strong>"
            }
        }
    },
    "climbing_route": {
        "tagRenderings": {
            "Name": {
                "render": "<strong>{name}</strong>"
            }
        }
    },
    "clock": {
        "description": "Capa amb rellotges públics",
        "name": "Rellotges",
        "presets": {
            "0": {
                "description": "Un rellotge visible públicament",
                "title": "un rellotge"
            },
            "1": {
                "description": "Un rellotge visible públicament muntat en una paret",
                "title": "un rellotge muntat en un paret"
            }
        },
        "tagRenderings": {
            "barometer": {
                "mappings": {
                    "0": {
                        "then": "Aquest rellotge també mostra la pressió de l'aire"
                    },
                    "1": {
                        "then": "Aquest rellotge no mostra la pressió de l'aire"
                    },
                    "2": {
                        "then": "Aquest rellotge probablement no mostra la pressió de l'aire"
                    }
                },
                "question": "Aquest rellotge també mostra la pressió de l'aire?"
            },
            "date": {
                "mappings": {
                    "0": {
                        "then": "Aquest rellotge també mostra la data"
                    },
                    "1": {
                        "then": "Aquest rellotge no mostra la data"
                    },
                    "2": {
                        "then": "Aquest rellotge probablement no mostra la data"
                    }
                },
                "question": "Aquest rellotge també mostra la data?"
            },
            "display": {
                "mappings": {
                    "0": {
                        "then": "Aquest rellotge mostra l'hora amb mans"
                    },
                    "1": {
                        "then": "Aquest rellotge mostra l'hora amb dígits"
                    },
                    "2": {
                        "then": "Aquest rellotge mostra l'hora amb un rellotge de sol"
                    },
                    "3": {
                        "then": "Aquest rellotge mostra l'hora d'una manera no estàndard, p.e. utilitzant binari, aigua o quelcom més"
                    }
                },
                "question": "Com mostra aquest rellotge l'hora?"
            },
            "faces": {
                "freeform": {
                    "placeholder": "Nombre de cares"
                },
                "mappings": {
                    "0": {
                        "then": "Aquest rellotge té una cara"
                    },
                    "1": {
                        "then": "Aquest rellotge té dues cares"
                    },
                    "2": {
                        "then": "Aquest rellotge té quatre cares"
                    }
                },
                "question": "Quantes cares té aquest rellotge?",
                "render": "Aquest rellotge té {faces} cares"
            },
            "hygrometer": {
                "mappings": {
                    "0": {
                        "then": "Aquest rellotge també mostra la humitat"
                    },
                    "1": {
                        "then": "Aquest rellotge no mostra la humitat"
                    },
                    "2": {
                        "then": "Aquest rellotge probablement no mostra la humitat"
                    }
                },
                "question": "Aquest rellotge també mostra la humitat?"
            },
            "support": {
                "mappings": {
                    "0": {
                        "then": "Aquest rellotge està muntat en un pal"
                    },
                    "1": {
                        "then": "Aquest rellotge està muntat en una paret"
                    },
                    "2": {
                        "then": "Aquest rellotge està muntat en una tanca publicitària"
                    },
                    "3": {
                        "then": "Aquest rellotge està al sòl"
                    }
                },
                "question": "De quina forma està muntat aquest rellotge?"
            },
            "thermometer": {
                "mappings": {
                    "0": {
                        "then": "Aquest rellotge també mostra la temperatura"
                    },
                    "1": {
                        "then": "Aquest rellotge no mostra la temperatura"
                    },
                    "2": {
                        "then": "Aquest rellotge probablement no mostra la temperatura"
                    }
                },
                "question": "Aquest rellotge també mostra la temperatura?"
            },
            "visibility": {
                "mappings": {
                    "0": {
                        "then": "Aquest rellotge és visible al voltant dels 5 metres de distància (un petit rellotge muntat a la paret)"
                    },
                    "1": {
                        "then": "Aquest rellotge és visible al voltant dels 20 metres de distància (rellotge de tamany mig a una tanca publicitària)"
                    },
                    "2": {
                        "then": "Aquest rellotge és visible des de més de 20 metres de distància (p. ex. el d'una església o estació de tren)"
                    }
                },
                "question": "Com de visible és aquest rellotge?"
            }
        },
        "title": {
            "render": "Rellotge"
        }
    },
    "crossings": {
        "name": "Encreuaments",
        "presets": {
            "0": {
                "title": "un pas de vianants"
            }
        },
        "tagRenderings": {
            "crossing-type": {
                "mappings": {
                    "2": {
                        "then": "Pas de zebra"
                    }
                }
            }
        },
        "title": {
            "mappings": {
                "0": {
                    "then": "Semàfor"
                }
            },
            "render": "Encreuament"
        }
    },
    "cycleways_and_roads": {
        "description": "Totes les infraestructures per les quals algú pot ciclar, acompanyades de preguntes sobre aquesta infraestructura",
        "tagRenderings": {
            "Maxspeed (for road)": {
                "mappings": {
                    "4": {
                        "then": "La velocitat màxima és de 90km/h"
                    }
                },
                "question": "Quina és la velocitat màxima a aquest carrer?",
                "render": "La velocitat màxima a aquesta carretera és {maxspeed} km/h"
            },
            "Surface of the road": {
                "mappings": {
                    "1": {
                        "then": "Aquest carril bici està pavimentat"
                    },
                    "2": {
                        "then": "Aquest carril bici està fet d'asfalt"
                    },
                    "4": {
                        "then": "Aquest carril bici està fet de formigó"
                    },
                    "8": {
                        "then": "Aquest carril bici està fet de fusta"
                    }
                },
                "question": "De què està feta la superfície d'aquest carrer?",
                "render": "Aquesta carretera està feta de {surface}"
            },
            "Surface of the street": {
                "mappings": {
                    "0": {
                        "then": "Utilitzable per rodets: patins en línia, monopatí"
                    },
                    "1": {
                        "then": "Utilitzable per rodes fines: bicicletes de carrera"
                    },
                    "2": {
                        "then": "Utilitzable per rodes normals: Bicicletes de ciutat, cadires de rodes, scooter"
                    },
                    "3": {
                        "then": "Utilitzable per rodes robustes; Bicicleta de treking, cotxes, bicitaxi"
                    }
                }
            },
            "cycleway-lane-track-traffic-signs": {
                "mappings": {
                    "0": {
                        "then": "Via ciclista obligatòria"
                    },
                    "2": {
                        "then": "Via segregada a peu/ciclista"
                    },
                    "3": {
                        "then": "Via no segregada a peu/ciclista"
                    }
                }
            },
            "cycleway-traffic-signs": {
                "mappings": {
                    "0": {
                        "then": "Via ciclista obligatòria"
                    },
                    "2": {
                        "then": "Via segregada a peu/ciclista"
                    },
                    "3": {
                        "then": "Via no segregada a peu/ciclista"
                    },
                    "4": {
                        "then": "Via ciclista obligatòria"
                    }
                }
            },
            "cycleway-traffic-signs-supplementary": {
                "mappings": {
                    "3": {
                        "then": "Els ciclomotors no estan permesos"
                    }
                }
            },
            "cycleways_and_roads-cycleway:buffer": {
                "question": "Quina és la distància entre el carril bici i la carretera?"
            },
            "is lit?": {
                "mappings": {
                    "1": {
                        "then": "Aquesta carretera no està il·luminada"
                    },
                    "2": {
                        "then": "Aquesta carretera està il·luminada per la nit"
                    },
                    "3": {
                        "then": "Aquesta carretera està il·luminada 24/7"
                    }
                },
                "question": "Aquesta carretera està il·luminada?"
            },
            "width:carriageway": {
                "questionHint": "Això es mesura de vorera a vorera i, per tant, inclou l'amplada dels aparcaments en línia"
            }
        },
        "title": {
            "mappings": {
                "0": {
                    "then": "Via ciclista {name}"
                },
                "1": {
                    "then": "Via ciclista"
                },
                "2": {
                    "then": "Carretera amb un carril compartit {name}"
                },
                "3": {
                    "then": "Carril compartit"
                },
                "4": {
                    "then": "Ciclocarrer {name}"
                },
                "5": {
                    "then": "Carril bici"
                },
                "9": {
                    "then": "Carrer ciclista"
                }
            },
            "render": "Via"
        }
    },
    "defibrillator": {
        "description": "Una capa que mostra desfibril·ladors que es poden utilitzar en cas d'emergència. Conté desfibril·ladors públics, però també desfibril·ladors que poden necessitar de personal per agafar el dispositiu",
        "name": "Desfibril·ladors",
        "presets": {
            "0": {
                "title": "un desfibril·lador"
            },
            "1": {
                "title": "un desfibril·lador muntat en la paret"
            }
        },
        "tagRenderings": {
            "defibrillator-access": {
                "mappings": {
                    "0": {
                        "then": "Accés lliure"
                    },
                    "1": {
                        "then": "Publicament accessible"
                    },
                    "2": {
                        "then": "Només accessible a clients"
                    },
                    "3": {
                        "then": "No accessible al públic en general (ex. només accesible a treballadors, propietaris, ...)"
                    },
                    "4": {
                        "then": "No accessible, posiblemente només d'ús profesional"
                    }
                },
                "question": "Està el desfibril·lador accessible lliurement?",
                "render": "L'accés és {access}"
            },
            "defibrillator-defibrillator": {
                "mappings": {
                    "0": {
                        "then": "No hi ha informació sobre el tipus de dispositiu"
                    },
                    "1": {
                        "then": "Aquest és un desfibril·lador manual per a professionals"
                    },
                    "2": {
                        "then": "Aquest és un desfibril·lador automàtic normal"
                    },
                    "3": {
                        "then": "Aquest és un tipus especial de desfibril·lador: {defibrillator}"
                    }
                },
                "question": "És un desfibril·lador automàtic normal o un desfibril·lador manual només per a professionals?"
            },
            "defibrillator-defibrillator:location": {
                "question": "Dóna detalls d'on es pot trobar el desfibril·lador",
                "render": "<i>Informació extra sobre la localització (en la llengua local):</i><br/> {defibrillator:location}"
            },
            "defibrillator-defibrillator:location:en": {
                "question": "Dóna detalls d'on es pot trobar el desfibril·lador",
                "render": "<i>Informació addicional sobre la ubicació (en anglès):</i><br/>{defibrillator:location:en}"
            },
            "defibrillator-defibrillator:location:fr": {
                "question": "Dóna detalls d'on es pot trobar el desfibril·lador (en francés)",
                "render": "<i>Informació addicional sobre la ubicació (en francès):</i><br/>{defibrillator:location:fr}"
            },
            "defibrillator-description": {
                "question": "Hi ha informació útil per als usuaris que no hagis pogut descriure més amunt? (deixeu en blanc si no)",
                "render": "Informació addicional: {description}"
            },
            "defibrillator-email": {
                "question": "Quin és el correu electrònic on preguntar sobre aquest desfibril·lador?"
            },
            "defibrillator-indoors": {
                "mappings": {
                    "0": {
                        "then": "Aquest desfibril·lador està a l'interior"
                    },
                    "1": {
                        "then": "Aquest desfibril·lador està a l'exterior"
                    }
                },
                "question": "Està el desfibril·lador a l'interior?"
            },
            "defibrillator-level": {
                "mappings": {
                    "0": {
                        "then": "Aquest desfribil·lador està a la <b>planta baixa</b>"
                    },
                    "1": {
                        "then": "Aquest desfribil·lador està a la <b>primera planta</b>"
                    }
                },
                "question": "A quina planta està el ubicat el desfibril·lador?",
                "render": "Aquest desfibril·lador és a la planta {level}"
            },
            "defibrillator-survey:date": {
                "mappings": {
                    "0": {
                        "then": "Comprovat avui!"
                    }
                },
                "render": "El desfibrilador és va sondejar per ultima vegada el {survey:date}"
            }
        },
        "title": {
            "render": "Desfibril·lador"
        }
    },
    "dentist": {
        "name": "Dentista",
        "tagRenderings": {
            "name": {
                "question": "Com s'anomena aquest dentista?",
                "render": "El dentista s'anomena {name}"
            }
        }
    },
    "direction": {
        "name": "Direcció de la visualització"
    },
    "doctors": {
        "name": "Metges",
        "tagRenderings": {
            "name": {
                "question": "Com es diu aquesta consulta mèdica?"
            }
        }
    },
    "dogpark": {
        "presets": {
            "0": {
                "title": "un parc per a gossos"
            }
        },
        "tagRenderings": {
            "Name": {
                "question": "Com s'anomena aquest parc per a gossos?",
                "render": "Aquest parc per a gossos s'anomena {name}"
            },
            "dogarea": {
                "render": "Aquest parc per a gossos té {_surface:ha} ha"
            }
        }
    },
    "drinking_water": {
        "name": "Aigua potable",
        "tagRenderings": {
            "Bottle refill": {
                "mappings": {
                    "0": {
                        "then": "És fàcil reomplir botelles d'aigua"
                    },
                    "1": {
                        "then": "Les botelles d'aigua podrien no cabre"
                    }
                },
                "question": "Com de fàcil és reomplir botelles d'aigua?"
            },
            "Still in use?": {
                "mappings": {
                    "0": {
                        "then": "La font d'aigua funciona"
                    }
                }
            },
            "render-closest-drinking-water": {
                "render": "<a href='#{_closest_other_drinking_water_id}'>Hi ha una altra font d'aigua potable a {_closest_other_drinking_water_distance} metres</a>"
            }
        },
        "title": {
            "render": "Aigua potable"
        }
    },
    "elevator": {
        "name": "Ascensor",
        "presets": {
            "0": {
                "title": "un ascensor"
            }
        }
    },
    "entrance": {
        "description": "Una capa que mostra entrades i ofereix la possibilitat de sondejar algunes dades avançades que són importants per a, per exemple, usuaris de cadires de rodes (però també ciclistes, repartidors, …)",
        "name": "Entrada",
        "tagRenderings": {
            "Door_type": {
                "questionHint": "A la pregunta següent es pregunta si la porta està automatitzada o no"
            },
            "Entrance type": {
                "mappings": {
                    "4": {
                        "then": "Aquesta és una entrada de servei - normalment utilitzada per empleats, repartidors, …"
                    }
                }
            },
            "automatic_door": {
                "mappings": {
                    "1": {
                        "then": "Aquesta porta <b>no </b> està automatitzada"
                    },
                    "7": {
                        "then": "Aquesta porta l'obri el personal quan es sol·licita <b>polsant un botó</b>"
                    }
                }
            },
            "width": {
                "render": "Aquesta porta té una amplària de {canonical(width)}"
            }
        },
        "title": {
            "render": "Entrada"
        }
    },
    "etymology": {
        "tagRenderings": {
            "simple etymology": {
                "questionHint": "Això podria estar escrit al cartell del nom del carrer"
            },
            "street-name-sign-image": {
                "render": "{image_carousel(image:streetsign)}<br/>{image_upload(image:streetsign, Afegeix una imatge de la placa amb el nom del carrer)}"
            },
            "wikipedia-etymology": {
                "render": "<h3> Article de la Viquipèdia del nom donant</h3>{wikipedia(name:etymology:wikidata):max-height:20rem}"
            }
        }
    },
    "extinguisher": {
        "description": "Capa que mostra extintors.",
        "name": "Mapa d'extintors",
        "presets": {
            "0": {
                "description": "Un extintor és un dispositiu petit i portàtil utilitzat per a para un foc",
                "title": "un extintor"
            }
        },
        "title": {
            "render": "Extintors"
        }
    },
    "filters": {
        "filter": {
            "0": {
                "options": {
                    "0": {
                        "question": "Obert ara"
                    }
                }
            }
        }
    },
    "fire_station": {
        "description": "Capa del mapa que mostra els parcs de bombers.",
        "name": "Mapa de parcs de bombers",
        "presets": {
            "0": {
                "description": "Un parc de bombers és on els bombers i els camions es troben quan no estan en ús.",
                "title": "un parc de bombers"
            }
        },
        "tagRenderings": {
            "station-agency": {
                "question": "Quina agència opera aquesta estació?",
                "render": "{operator} opera aquest parc."
            },
            "station-name": {
                "question": "Quin és el nom d'aquest parc de bombers?",
                "render": "Aquest parc de bombers es diu {name}."
            },
            "station-operator": {
                "mappings": {
                    "0": {
                        "then": "Aquest parc l'opera el govern."
                    },
                    "1": {
                        "then": "Aquesta estació l'opera una comunitat o organització informal."
                    },
                    "2": {
                        "then": "Aquest operació l'opera un grup formal de voluntaris."
                    },
                    "3": {
                        "then": "Aquesta estació l'opera una entitat privada."
                    }
                },
                "question": "Com es classifica l'operador de l'estació?",
                "render": "Aquest operador és una entitat {operator:type}."
            },
            "station-place": {
                "question": "On es troba aquesta estació? (p.e. nom del barri, poble o ciutat)",
                "render": "Aquesta estació es troba dins de {addr:place}."
            },
            "station-street": {
                "question": " Quin és el nom del carrer on es troba aquesta estació?"
            }
        },
        "title": {
            "render": "Parc de bombers"
        }
    },
    "fitness_centre": {
        "description": "Capa que mostra centres de fitnes o gimnasos",
        "name": "Centre de fitnes o gimnàs"
    },
    "food": {
        "description": "Una capa que mostra restaurants i locals de menjar ràpid (amb un renderitzat especial per a fregiduries)",
        "name": "Restaurants i menjar ràpid",
        "presets": {
            "0": {
                "title": "un restaurant"
            },
            "1": {
                "title": "un de menjar ràpid"
            },
            "2": {
                "description": "Un local de menjar ràpid centrat en les patates fregides",
                "title": "una botiga de patates fregides"
            }
        },
        "tagRenderings": {
            "Cuisine": {
                "mappings": {
                    "0": {
                        "then": "Això és una pizzeria"
                    },
                    "1": {
                        "then": "Això és una fregiduria"
                    },
                    "2": {
                        "then": "Principalment serveix pasta"
                    },
                    "4": {
                        "then": "Això és un sandvitxeria"
                    },
                    "5": {
                        "then": "Aquí es serveixen hamburgueses"
                    },
                    "6": {
                        "then": "Aquí es serveix sushi"
                    },
                    "7": {
                        "then": "Aquí es serveix cafè"
                    },
                    "8": {
                        "then": "Això és un restaurant italià (que serveix més que pasta i pizza)"
                    },
                    "9": {
                        "then": "Aquí es serveixen plats francesos"
                    },
                    "10": {
                        "then": "Aquí es serveixen plats xinesos"
                    },
                    "11": {
                        "then": "Aquí es serveixen plats grecs"
                    },
                    "12": {
                        "then": "Aquí es serveixen plats indis"
                    },
                    "13": {
                        "then": "Aquí es serveixen plats turcs"
                    },
                    "14": {
                        "then": "Aquí es serveixen plats tailandesos"
                    }
                },
                "question": "Quin menjar es serveix aquí?",
                "render": "Aquest lloc serveix principalment {cuisine}"
            },
            "Fastfood vs restaurant": {
                "mappings": {
                    "0": {
                        "then": "Aquest és un negoci de menjar ràpid, centrat en el servei ràpid. Si hi han seients disponibles, aquests seràn limitats i funcionals."
                    },
                    "1": {
                        "then": "Un <b>restaurant</b>, centrat en crear una bona experiència on es serveix a taula"
                    }
                }
            },
            "Name": {
                "render": "El nom d'aquest negoci és {name}"
            },
            "Reservation": {
                "mappings": {
                    "0": {
                        "then": "En aquest lloc cal reservar"
                    },
                    "1": {
                        "then": "No cal fer reserva, però tot i així es recomana per assegurar-vos que teniu taula"
                    },
                    "2": {
                        "then": "És possible reservar en aquest lloc"
                    },
                    "3": {
                        "then": "En aquest lloc no es pot reservar"
                    }
                },
                "question": "És necessari reservar en aquest lloc?"
            },
            "Takeaway": {
                "mappings": {
                    "0": {
                        "then": "Aquest és un negoci només per emportar"
                    }
                },
                "question": "Aquest lloc ofereix per a emportar?"
            },
            "delivery": {
                "question": "{title()} lliura el seu menjar a casa?"
            },
            "friture-oil": {
                "mappings": {
                    "0": {
                        "then": "El fregit es fa amb oli vegetal"
                    },
                    "1": {
                        "then": "El fregit es fa amb oli animal"
                    }
                },
                "question": "Aquesta botiga de patates fregides utilitza oli vegetal o animal per a cuinar?"
            }
        },
        "title": {
            "mappings": {
                "0": {
                    "then": "Restaurant <i>{name}</i>"
                },
                "1": {
                    "then": "Lloc de menjar ràpid <i>{name}</i>"
                },
                "2": {
                    "then": "Menjar ràpid"
                }
            },
            "render": "Restaurant"
        }
    },
    "ghost_bike": {
        "name": "Bicicleta blanca",
        "tagRenderings": {
            "ghost_bike-inscription": {
                "render": "<i>{inscription}</i>"
            },
            "ghost_bike-name": {
                "questionHint": "Si us plau, respecteu la privadesa: només ompliu el nom si està àmpliament publicat o marcat a la bicicleta. Opta per deixar de banda el cognom."
            },
            "ghost_bike-source": {
                "question": "En quina pàgina web es pot trobar més informació sobre la bicicleta blanca o l'accident?",
                "render": "<a href='{source}' target='_blank'>Més informació disponible</a>"
            }
        },
        "title": {
            "render": "Bicicleta blanca"
        }
    },
    "governments": {
        "tagRenderings": {
            "name": {
                "question": "Quin és el nom d'aquesta oficina gornavental?"
            }
        }
    },
    "gps_track": {
        "name": "La teva traça recorreguda"
    },
    "grass_in_parks": {
        "description": "Cerques per a tots els camins d'herba accessibles dins dels parcs públics - aquests són «groenzones»"
    },
    "hackerspace": {
        "presets": {
            "1": {
                "description": "Un espai maker és un lloc on entusiastes del DIY es reuneixen per a experimentar amb electrònica com arudino, tires LED, …"
            }
        },
        "title": {
            "mappings": {
                "0": {
                    "then": " {name}"
                }
            }
        }
    },
    "hospital": {
        "name": "Hospitals",
        "tagRenderings": {
            "inpatient": {
                "mappings": {
                    "0": {
                        "then": "Açò és una clínica: els pacients no poden passar la nit"
                    },
                    "1": {
                        "then": "Es tracta d'un hospital: els pacients poden estar ingressats aquí durant diversos dies"
                    }
                },
                "question": "Aquesta instal·lació admet hospitalitzacions?",
                "questionHint": "Un pacient hospitalitzat és un pacient que roman diversos dies a la instal·lació"
            },
            "name": {
                "question": "Quin és el nom d'aquest hospital?",
                "render": "Aquest hospital s'anomena {name}"
            }
        }
    },
    "hotel": {
        "presets": {
            "0": {
                "title": "un hotel"
            }
        },
        "tagRenderings": {
            "name": {
                "render": "Aquest hotel es diu {name}"
            }
        }
    },
    "hydrant": {
        "description": "Una capa que mostra hidrants.",
        "name": "Mapa d'hidrants",
        "presets": {
            "0": {
                "description": "Un hidrant és un punt de connexió on els bombers poden aconseguir aigua. Pot estar baix terra.",
                "title": "un hidrant"
            }
        },
        "tagRenderings": {
            "hydrant-color": {
                "mappings": {
                    "0": {
                        "then": "L'hidrant és de color groc."
                    },
                    "1": {
                        "then": "L'hidrant és de color roig."
                    }
                },
                "question": "De quin color es l'hidrant?",
                "render": "L'hidrant és de color {colour}"
            },
            "hydrant-couplings": {
                "mappings": {
                    "0": {
                        "then": "Acoblament Storz"
                    },
                    "1": {
                        "then": "Acoblament UNI"
                    },
                    "2": {
                        "then": "Acoblament Barcelona"
                    }
                },
                "question": "Quin tipus d‘acoblament té aquest hidrant?"
            },
            "hydrant-couplings-diameters": {
                "question": "Quin és el diàmetre dels acoblaments d'aquest hidrant?"
            },
            "hydrant-diameter": {
                "question": "Quin és el diàmetre d'aquest hidrant?"
            },
            "hydrant-number-of-couplings": {
                "freeform": {
                    "placeholder": "Nombre d'acoblaments"
                },
                "question": "Quants acoblaments té aquest hidrant?",
                "render": "Nombre d'acoblaments: {couplings}"
            },
            "hydrant-state": {
                "mappings": {
                    "0": {
                        "then": "L'hidrant funciona (total o parcialment)"
                    },
                    "1": {
                        "then": "L'hidrant no està disponible"
                    },
                    "2": {
                        "then": "L'hidrant s'ha retirat"
                    }
                },
                "question": "Encara funciona aquest hidrant?"
            },
            "hydrant-type": {
                "mappings": {
                    "0": {
                        "then": "De pilar."
                    },
                    "1": {
                        "then": "De tuberia."
                    },
                    "2": {
                        "then": "De paret."
                    },
                    "3": {
                        "then": "Subterrani."
                    }
                },
                "question": "Quin tipus d'hidrant és?",
                "render": " Tipus d'hidrants: {fire_hydrant:type}"
            }
        },
        "title": {
            "render": "Hidrant"
        },
        "units": {
            "0": {
                "applicableUnits": {
                    "0": {
                        "human": "mil·límetres",
                        "humanSingular": "mil·límetre"
                    }
                }
            }
        }
    },
    "indoors": {
        "description": "Mapeig interior bàsic: mostra els contorns de les habitacions",
        "name": "Interiors"
    },
    "information_board": {
        "description": "Una capa que mostra panells informatius turístics (p.e. informen sobre el paissatge, una construcció, una característica, un mapa, …)",
        "name": "Panells d'informació",
        "title": {
            "render": "Panell d'informació"
        }
    },
    "kerbs": {
        "tagRenderings": {
            "kerb-height": {
                "mappings": {
                    "0": {
                        "then": "Aquest gual està rebaixat i és més baix que 1cm."
                    }
                },
                "question": "Quina és l'altura d'aquest gual?"
            },
            "kerb-type": {
                "mappings": {
                    "0": {
                        "then": "Aquest gual està elevat (>3cm)"
                    },
                    "1": {
                        "then": "Aquest gual està rebaixat (~3 cm)"
                    },
                    "2": {
                        "then": "Aquest gual està a ras (~0cm)"
                    }
                },
                "question": "Quina és l'altura d'aquest gual?"
            },
            "tactile-paving": {
                "mappings": {
                    "0": {
                        "then": "Aquest gual té superfície podotàctil."
                    },
                    "1": {
                        "then": "Aquest gual no té superfície podotàctil."
                    },
                    "2": {
                        "then": "La vorera té superfície podotàctil, però és incorrecte."
                    }
                },
                "question": "Hi ha una superfície podotàctil a aquest gual?"
            }
        }
    },
    "kindergarten_childcare": {
        "tagRenderings": {
            "capacity": {
                "render": "Aquesta instal·lació té espai per a {capacity} nens"
            },
            "childcare-type": {
                "mappings": {
                    "0": {
                        "then": "Aquesta és una llar d'infants (també coneguda com a <i>preescolar</i>) on els nens petits reben educació primerenca."
                    }
                }
            },
            "name": {
                "question": "Com s'anomena aquesta instal·lació?",
                "render": "Aquesta instal·lació s'anomena <b>{name}</b>"
            }
        }
    },
    "map": {
        "name": "Mapes",
        "presets": {
            "0": {
                "description": "Afegeix un mapa que falta",
                "title": "un mapa"
            }
        },
        "tagRenderings": {
            "map-map_source": {
                "mappings": {
                    "0": {
                        "then": "Aquest mapa està basat en OpenStreetMap"
                    }
                },
                "question": "En quines dades es basa aquest mapa?"
            }
        },
        "title": {
            "render": "Mapa"
        }
    },
    "maproulette": {
        "description": "Capa que mostra totes les tasques de MapRoulette",
        "tagRenderings": {
            "mark_duplicate": {
                "render": {
                    "special": {
                        "message": "Marca com a no trobat o com a fals positiu"
                    }
                }
            },
            "mark_fixed": {
                "render": {
                    "special": {
                        "message": "Marca com a solucionat"
                    }
                }
            },
            "mark_too_hard": {
                "render": {
                    "special": {
                        "message": "Marca com a massa complicat"
                    }
                }
            },
            "status": {
                "mappings": {
                    "0": {
                        "then": "Es crea la tasca"
                    }
                }
            }
        }
    },
    "maxspeed": {
        "description": "Mostra la velocitat permesa per a cada carretera",
        "name": "Velocitat",
        "tagRenderings": {
            "maxspeed-maxspeed": {
                "question": "Quina és la velocitat màxima legal que es permet conduir en aquesta carretera?",
                "render": "La velocitat màxima permesa a aquesta via és {canonical(maxspeed)}"
            }
        },
        "units": {
            "0": {
                "applicableUnits": {
                    "0": {
                        "human": "quilòmetres/hora",
                        "humanShort": "km/h"
                    },
                    "1": {
                        "human": "milles/hora",
                        "humanShort": "mph"
                    }
                }
            }
        }
    },
    "nature_reserve": {
        "tagRenderings": {
            "Curator": {
                "questionHint": "Respecteu la privadesa: només empleneu un nom si es publica àmpliament"
            },
            "Email": {
                "questionHint": "Respecteu la privadesa: només ompliu una adreça de correu electrònic personal si es publica àmpliament",
                "render": "<a href='mailto:{email}' target='_blank'>{email}</a>"
            },
            "Name tag": {
                "render": "Aquesta àrea s'anomena {name}"
            },
            "Surface area": {
                "render": "Superfície: {_surface:ha}Ha"
            },
            "phone": {
                "questionHint": "Respecteu la privadesa: només empleneu una adreça de número de telèfon personal si es publica àmpliament"
            }
        }
    },
    "note": {
        "title": {
            "render": "Nota"
        }
    },
    "observation_tower": {
        "name": "Torres d'observació",
        "tagRenderings": {
            "Height": {
                "question": "Quina és l'alçada d'aquesta torre?"
            },
            "Operator": {
                "question": "Qui manté aquesta torre?"
            },
            "access": {
                "mappings": {
                    "0": {
                        "then": "Aquesta torre és d'accés públic"
                    },
                    "1": {
                        "then": "Aquesta torre només es pot visitar amb un guia"
                    }
                },
                "question": "Es pot visitar aquesta torre?"
            },
            "name": {
                "mappings": {
                    "0": {
                        "then": "Aquesta torre no té un nom concret"
                    }
                },
                "question": "Com s'anomena aquesta torre?",
                "render": "Aquesta torre s'anomena <b>{name}</b>"
            }
        },
        "title": {
            "mappings": {
                "0": {
                    "then": "<b>{name}</b>"
                }
            },
            "render": "Torre d'observació"
        },
        "units": {
            "0": {
                "applicableUnits": {
                    "0": {
                        "human": " metre"
                    }
                }
            }
        }
    },
    "parcel_lockers": {
        "tagRenderings": {
            "brand": {
                "mappings": {
                    "0": {
                        "then": "Açò és un Amazon Locker"
                    }
                },
                "question": "Quina és la marca d'aquest armari intel·ligent?",
                "render": "Açò és un armari intel·ligent {brand}"
            },
            "mail-in": {
                "mappings": {
                    "0": {
                        "then": "Pots enviar paquets des d'aquest armari intel·ligent"
                    },
                    "1": {
                        "then": "<b>No pots</b> enviar paquets des d'aquest armari intel·ligent"
                    }
                },
                "question": "Pots enviar paquets des d'aquest armari intel·ligent?"
            },
            "operator": {
                "question": "Qui és l'operador d'aquest armari intel·ligent?",
                "render": "Aquest armari intel·ligent l'opera {operator}"
            },
            "pickup": {
                "mappings": {
                    "0": {
                        "then": "Pots arreplegar paquets a aquest armari intel·ligent"
                    },
                    "1": {
                        "then": "<b>No pots</b> arreplegar paquets a aquest armari intel·ligent"
                    }
                },
                "question": "Pots arreplegar paquets a aquest armari intel·ligent?"
            },
            "ref": {
                "question": "Quin és el nombre de referència/identificador d'aquest armari intel·ligent?"
            }
        }
    },
    "parking": {
        "name": "Aparcament",
        "presets": {
            "0": {
                "title": "un aparcament per a cotxes"
            }
        },
        "tagRenderings": {
            "capacity": {
                "question": "Quantes places d'aparcament hi han a aquest aparcament?",
                "render": "Hi han {capacity} places d'aparcament"
            },
            "capacity-disabled": {
                "mappings": {
                    "2": {
                        "then": "No hi han places d'aparcament per a persones amb mobilitat reduïda"
                    }
                },
                "question": "Quantes places d'aparcament per a persones amb mobilitat reduïda hi ha al parking?"
            },
            "parking-type": {
                "mappings": {
                    "0": {
                        "then": "Aquest és un aparcament en superfície"
                    },
                    "2": {
                        "then": "Aquest és un aparcament subterrani"
                    }
                },
                "question": "Quin tipus d'aparcament és aquest?"
            }
        }
    },
    "parking_spaces": {
        "tagRenderings": {
            "type": {
                "mappings": {
                    "0": {
                        "then": "És un lloc normal d'aparcament."
                    }
                }
            }
        }
    },
    "parking_ticket_machine": {
        "presets": {
            "0": {
                "title": "una màquina de tiquets d'aparcament"
            }
        },
        "tagRenderings": {
            "ref": {
                "freeform": {
                    "placeholder": "Número de referència"
                },
                "mappings": {
                    "0": {
                        "then": "Aquesta màquina de tiquets d'aparcament no té número de referència"
                    }
                },
                "render": "Aquesta màquina de tiquets d'aparcament té el número de referència {ref}"
            }
        }
    },
    "pedestrian_path": {
        "name": "Camins per a vianants"
    },
    "pharmacy": {
        "name": "Farmàcies",
        "tagRenderings": {
            "name": {
                "render": "Aquesta farmàcia es diu {name}"
            },
            "wheelchair": {
                "mappings": {
                    "0": {
                        "then": "Aquesta farmàcia és fàcil d'accedir en una cadira de rodes"
                    },
                    "1": {
                        "then": "Aquesta farmàcia es difícil d'accedir amb una cadira de rodes"
                    },
                    "2": {
                        "then": "Aquesta farmàcia té un accés limitat per a usuaris amb cadira de rodes"
                    }
                },
                "question": "És fàcil accedir a aquesta farmàcia amb una cadira de rodes?"
            }
        }
    },
    "picnic_table": {
        "name": "Taules de pícnic",
        "title": {
            "render": "Taula de pícnic"
        }
    },
    "playground": {
        "description": "Parcs infantils",
        "name": "Parcs infantils",
        "presets": {
            "0": {
                "title": "un parc infantil"
            }
        },
        "tagRenderings": {
            "playground-access": {
                "mappings": {
                    "0": {
                        "then": "Accesible al públic general"
                    }
                }
            },
            "playground-email": {
                "render": "<a href='mailto:{email}'>{email}</a>"
            },
            "playground-lit": {
                "mappings": {
                    "0": {
                        "then": "Aquest parc infantil està il·luminat per la nit"
                    },
                    "1": {
                        "then": "Aquest parc infantil no està il·luminat per la nit"
                    }
                },
                "question": "Aquest parc infantil està il·luminat per la nit?"
            },
            "playground-min_age": {
                "question": "Quina és l'edat mínima requerida per a accedir al parc infantil?"
            },
            "playground-opening_hours": {
                "mappings": {
                    "0": {
                        "then": "Accesible des de la sortida del sol fins al vespre"
                    },
                    "1": {
                        "then": "Sempre accessible"
                    }
                },
                "question": "Quan és accesible aquest parc infantil?"
            },
            "playground-phone": {
                "render": "<a href='tel:{phone}'>{phone}</a>"
            },
            "playground-surface": {
                "question": "Quina és la superfície d'aquest parc infantil?",
                "questionHint": "Si n'hi ha múltiples, selecciona la més predominant"
            }
        },
        "title": {
            "mappings": {
                "0": {
                    "then": "Parc infantil <i>{name}</i>"
                }
            },
            "render": "Parc infantil"
        }
    },
    "postboxes": {
        "description": "La capa que mostra bústies de correus.",
        "name": "Bústies",
        "presets": {
            "0": {
                "title": "una bústia"
            }
        },
        "title": {
            "render": "Bústia"
        }
    },
    "postoffices": {
        "name": "Oficines de correus",
        "presets": {
            "0": {
                "title": "una oficina de correus"
            }
        },
        "tagRenderings": {
            "letter-from": {
                "mappings": {
                    "0": {
                        "then": "Pots enviar cartes des d'aquí"
                    },
                    "1": {
                        "then": "No pots enviar cartes des d'aquí"
                    }
                },
                "question": "Pots enviar cartes des d'aquí?"
            },
            "parcel-from": {
                "mappings": {
                    "0": {
                        "then": "Pots enviar paquets des d'aquí"
                    },
                    "1": {
                        "then": "No pots enviar paquets des d'aquí"
                    }
                },
                "question": "Pots enviar un paquet des d'aquí?"
            },
            "parcel-to": {
                "mappings": {
                    "0": {
                        "then": "Pots enviar paquets aquí per a arreplegar-los"
                    },
                    "1": {
                        "then": "No pots enviar paquets ací per a arreplegar-los"
                    }
                },
                "question": "Pots enviar paquets aquí per a arreplegar-los?"
            },
            "partner-brand": {
                "mappings": {
                    "0": {
                        "then": "Aquesta localització ofereix serveis per a DHL"
                    },
                    "1": {
                        "then": "Aquesta localització ofereix serveis per a DPD"
                    },
                    "2": {
                        "then": "Aquesta localització ofereix serveis per a GLS"
                    },
                    "3": {
                        "then": "Aquesta localització ofereix serveis per a UPS"
                    }
                },
                "question": "Per a quina marca ofereix serveis aquesta localització?"
            },
            "post_partner": {
                "mappings": {
                    "0": {
                        "then": "Aquesta botiga és un col·laborador postal"
                    },
                    "1": {
                        "then": "Aquesta botiga no és un col·laborador postal"
                    }
                },
                "question": "Aquesta botiga és un col·laborador postal?"
            },
            "stamps": {
                "mappings": {
                    "0": {
                        "then": "Pots comprar segells aquí"
                    },
                    "1": {
                        "then": "No pots comprar segells aquí"
                    }
                },
                "question": "Pots comprar segells aquí?"
            }
        },
        "title": {
            "render": "Oficina de correus"
        }
    },
    "public_bookcase": {
        "name": "Bústies per llibres",
        "presets": {
            "0": {
                "title": "una bústia per a llibres"
            }
        },
        "tagRenderings": {
            "bookcase-is-indoors": {
                "mappings": {
                    "2": {
                        "then": "La prestatgeria està ubicada a l'exterior"
                    }
                }
            },
            "public_bookcase-brand": {
                "mappings": {
                    "1": {
                        "then": "Aquesta prestatgeria pública no és part d'una xarxa més gran"
                    }
                }
            }
        },
        "title": {
            "render": "Bústia per llibres"
        }
    },
    "rainbow_crossings": {
        "description": "Una capa que mostra els passos de vianants pintats amb de l'arc de Sant Martí"
    },
    "reception_desk": {
        "tagRenderings": {
            "desk-height": {
                "questionHint": "Es mesura des del terra fins a la part més baixa utilitzable de l'escriptori"
            }
        }
    },
    "recycling": {
        "filter": {
            "2": {
                "options": {
                    "0": {
                        "question": "Només amb accés públic"
                    }
                }
            }
        },
        "name": "Residus",
        "presets": {
            "0": {
                "title": "un contenidor de reciclatge"
            },
            "1": {
                "title": "un centre de reciclatge"
            }
        },
        "tagRenderings": {
            "access": {
                "mappings": {
                    "0": {
                        "then": "Tothom pot utilitzar aquesta instal·lació de reciclatge"
                    },
                    "1": {
                        "then": "Només els residents poden utilitzar aquesta instal·lació de reciclatge"
                    },
                    "2": {
                        "then": "Aquesta instal·lació de reciclatge és només per a ús privat"
                    }
                },
                "question": "Qui pot utilitzar aquesta instal·lació de reciclatge?",
                "render": "Aquesta instal·lació de reciclatge la pot utilitzar {access}"
            },
            "container-location": {
                "mappings": {
                    "0": {
                        "then": "Açò és un contenidor soterrat"
                    },
                    "1": {
                        "then": "Aquest contenidor està situa a l'interior"
                    },
                    "2": {
                        "then": "Aquest contenidor està situat a l'aire lliure"
                    }
                },
                "question": "On es situa el contenidor?"
            },
            "operator": {
                "question": "Quina empresa opera aquesta infraestructura de reciclatge?",
                "render": "Aquesta infraestuctura de reciclatge està operada per {operator}"
            },
            "recycling-accepts": {
                "mappings": {
                    "0": {
                        "then": "Aquí es poden reciclar bateries"
                    },
                    "1": {
                        "then": "Aquí es poden reciclar els cartons de begudes"
                    },
                    "2": {
                        "then": "Aquí es poden reciclar llaunes"
                    },
                    "3": {
                        "then": "Aquí es pot reciclar roba"
                    },
                    "4": {
                        "then": "Aquí es pot reciclar oli de cuina"
                    },
                    "5": {
                        "then": "Aquí es pot reciclar oli de motor"
                    },
                    "6": {
                        "then": "Aquí es poden reciclar tub fluroescents"
                    },
                    "7": {
                        "then": "Aquí es poden reciclar residus verds"
                    },
                    "8": {
                        "then": "Ací es poden reciclar residus orgànics"
                    },
                    "9": {
                        "then": "Aquí es poden reciclar ampolles de vidre"
                    },
                    "10": {
                        "then": "Aquí es pot reciclar vidre"
                    },
                    "11": {
                        "then": "Aquí es poden reciclar bombetes"
                    },
                    "12": {
                        "then": "Aquí es poden reciclar diaris"
                    },
                    "13": {
                        "then": "Aquí es pot reciclar paper"
                    },
                    "14": {
                        "then": "Aquí es poden reciclar ampolles de plàstic"
                    },
                    "15": {
                        "then": "Aquí es poden reciclar envasos de plàstic"
                    },
                    "16": {
                        "then": "Aquí es pot reciclar plàstic"
                    },
<<<<<<< HEAD
                    "19": {
=======
                    "17": {
                        "then": "Aquí es pot reciclar ferralla"
                    },
                    "18": {
>>>>>>> 48a26a2e
                        "then": "Aquí es poden reciclar sabates"
                    },
                    "20": {
                        "then": "Aquí es poden reciclar petits aparells electrònics"
                    },
                    "21": {
                        "then": "Aquí es poden reciclar petits aparells elèctrics"
                    },
<<<<<<< HEAD
                    "23": {
=======
                    "21": {
                        "then": "Aquí es poden reciclar agulles"
                    },
                    "22": {
>>>>>>> 48a26a2e
                        "then": "Ací es pot reciclar el rebuig"
                    },
                    "23": {
                        "then": "Ací es pot reciclar el rebuig"
                    }
                },
                "question": "Què es pot reciclar aquí?"
            },
            "recycling-centre-name": {
                "render": "Aquest centre de reciclatge s'anomena <b>{name}</b>"
            },
            "recycling-type": {
                "mappings": {
                    "0": {
                        "then": "Açò és un contenidor de reciclatge"
                    },
                    "1": {
                        "then": "Açò és un centre de reciclatge"
                    },
                    "2": {
                        "then": "Contenidor per a residus no reciclables (fracció resta)"
                    }
                }
            }
        }
    },
    "school": {
        "name": "Escoles de primària i secundària",
        "tagRenderings": {
            "capacity": {
                "question": "Quants alumnes poden matricular-se com a màxim a aquesta escola?"
            },
            "education-level-belgium": {
                "mappings": {
                    "3": {
                        "then": "Aquesta és una escola secundària que <i>no</i> ofereix tots els graus, però ofereix <b>primer i segon</b> grau"
                    },
                    "4": {
                        "then": "Aquesta és una escola secundària que <i>no</i> ofereix tots els graus, però ofereix <b>tercer i quart</b> grau"
                    },
                    "5": {
                        "then": "Aquesta és una escola secundària que <i>no</i> ofereix tots els graus, però ofereix <b>cinqué i sisé</b> grau"
                    },
                    "6": {
                        "then": "Aquesta escola ofereix educació post secundària (p.e. un sèptim o vuité any d'especialitzció)"
                    }
                }
            },
            "gender": {
                "mappings": {
                    "0": {
                        "then": "Els dos, nois i noies poden inscriure's aquí i prendre classes junts"
                    },
                    "1": {
                        "then": "Els dos, nois i noies poden inscriure's aquí, però estan separats (p. e. prenen les classes a diferents aules o diferentes hores)"
                    },
                    "2": {
                        "then": "Aquesta és una escola exclusivament per a nois"
                    },
                    "3": {
                        "then": "Aquesta és una escola exclusivament per a noies"
                    }
                },
                "question": "Quins gèneres poden inscriure's a aquesta escola?"
            },
            "school-language": {
                "render": {
                    "special": {
                        "no_known_languages": "La llengua principal d'aquesta escola és desconeguda",
                        "question": "Quina és la llengua principal d'aquesta escola?<div class='subtle'>Quina llengua es parla amb els estudiants en classes no relacionades amb la llengua i l'administració?</div>",
                        "render_all": "En aquesta escola s'utilitzen els idiomes següents:{list()}",
                        "render_single_language": "{language():font-bold} és la llengua principal d'aquesta escola"
                    }
                }
            },
            "school-name": {
                "question": "Quin és el nom d'aquesta escola?",
                "render": "L'escola s'anomena {name}"
            },
            "target-audience": {
                "mappings": {
                    "1": {
                        "then": "Aquesta és una escola per a estudiants sense necessitats especials <div class='subtle'> Açò inclou alumnes que poden seguir les classes amb petites mesures</div>"
                    },
                    "2": {
                        "then": "Aquesta és una escola on els adults reben competències al nivell especificat."
                    },
                    "3": {
                        "then": "Aquesta és una escola per a estudiants amb autisme"
                    },
                    "4": {
                        "then": "Aquesta és una escola per a estudiants amb dificultats de l'aprenentatge"
                    },
                    "5": {
                        "then": "Aquesta és una escola per a estudiants cecs o estudiants amb deficiències visuals"
                    },
                    "6": {
                        "then": "Aquesta és una escola per a estudiants sords o amb dificultats auditives"
                    },
                    "7": {
                        "then": "Aquesta és una escola per a estudiants amb discapacitats"
                    },
                    "8": {
                        "then": "Aquesta és una escola per a estudiants amb necessitats especials"
                    }
                },
                "question": "Aquesta escola es dirigeix a estudiants amb necessitats especials? Quines instal·lacions estructurals té aquesta escola?",
                "render": "Aquesta escola té instal·lacions per a estudiants amb {school:for}"
            }
        }
    },
    "shelter": {
        "name": "Refugi"
    },
    "shops": {
        "description": "Una botiga",
        "name": "Botiga",
        "tagRenderings": {
            "organic": {
                "mappings": {
                    "0": {
                        "then": "Aquesta botiga ofereix productes orgànics"
                    },
                    "1": {
                        "then": "Aquesta botiga sols ofereix productes orgànics"
                    },
                    "2": {
                        "then": "Aquesta botiga no ofereix productes orgànics"
                    }
                },
                "question": "Aquesta botiga ofereix productes orgànics?"
            },
            "shops-name": {
                "render": "La botiga s'anomena <i>{name}</i>"
            }
        },
        "title": {
            "mappings": {
                "0": {
                    "then": "{name}"
                },
                "1": {
                    "then": "{shop}"
                }
            },
            "render": "Botiga"
        }
    },
    "speed_camera": {
        "units": {
            "0": {
                "applicableUnits": {
                    "0": {
                        "human": "quilòmetres/hora",
                        "humanShort": "km/h"
                    },
                    "1": {
                        "human": "milles/hora",
                        "humanShort": "mph"
                    }
                }
            }
        }
    },
    "speed_display": {
        "tagRenderings": {
            "inscription": {
                "question": "Quin text es mostra al radar pedagògic?"
            },
            "maxspeed": {
                "render": "La velocitat màxima permesa a aquest radar pedagògic és {canonical(maxspeed)}"
            }
        },
        "units": {
            "0": {
                "applicableUnits": {
                    "0": {
                        "human": "quilòmetres/hora",
                        "humanShort": "km/h"
                    },
                    "1": {
                        "human": "milles/hora",
                        "humanShort": "mph"
                    }
                }
            }
        }
    },
    "sport_pitch": {
        "filter": {
            "0": {
                "options": {
                    "0": {
                        "question": "Accés lliure"
                    }
                }
            },
            "1": {
                "options": {
                    "0": {
                        "question": "Tots els esports"
                    },
                    "1": {
                        "question": "Camps de bàsquet"
                    },
                    "2": {
                        "question": "Camps de futbol"
                    },
                    "3": {
                        "question": "Taules de ping-pong"
                    },
                    "4": {
                        "question": "Camps de tennis"
                    }
                }
            }
        },
        "name": "Camps d'esports",
        "tagRenderings": {
            "sport-pitch-access": {
                "mappings": {
                    "0": {
                        "then": "Accés públic"
                    },
                    "1": {
                        "then": "Accés limitat (p.e. només amb cita, durant certes hores, …)"
                    },
                    "2": {
                        "then": "Sols accessible per a membres del club"
                    },
                    "3": {
                        "then": "Privat - no accessible al públic"
                    }
                },
                "question": "Aquesta pista d'esports és accessible públicament?"
            },
            "sport-pitch-reservation": {
                "mappings": {
                    "0": {
                        "then": "S'ha de demanar cita per a utilitzar la pista"
                    },
                    "1": {
                        "then": "Es recomana demanar cita per a utilitzar la pista"
                    },
                    "2": {
                        "then": "Es pot demanar cita, però no és necessari per a poder utilitzar la pista"
                    },
                    "3": {
                        "then": "No és possible demanar cita"
                    }
                },
                "question": "Hi ha que sol·licitar cita per a utilitzar la pista?"
            },
            "sport_pitch-email": {
                "question": "Quina és l'adreça de correu electrònic de l'operador?"
            },
            "sport_pitch-opening_hours": {
                "mappings": {
                    "0": {
                        "then": "Sempre accesible"
                    }
                }
            },
            "sport_pitch-phone": {
                "question": "Quin és el telèfon de l'operadora?"
            },
            "sport_pitch-sport": {
                "mappings": {
                    "0": {
                        "then": "Aquí es juga bàsquet"
                    },
                    "1": {
                        "then": "Aquí es juga futbol"
                    },
                    "2": {
                        "then": "Aquí es juga ping pong"
                    },
                    "3": {
                        "then": "Aquí es juga al tenis"
                    },
                    "4": {
                        "then": "Aquí es juga al corfbol"
                    }
                }
            },
            "sport_pitch-surface": {
                "mappings": {
                    "0": {
                        "then": "La superfície és <b>herba</b>"
                    },
                    "1": {
                        "then": "La superfície és <b>sorra</b>"
                    },
                    "2": {
                        "then": "La superfície són <b>llambordes</b>"
                    },
                    "3": {
                        "then": "La superfície és <b>asfalt</b>"
                    },
                    "4": {
                        "then": "La superfície és <b>formigó</b>"
                    }
                }
            }
        },
        "title": {
            "render": "Camp d'esports"
        }
    },
    "stairs": {
        "name": "Escales"
    },
    "street_lamps": {
        "name": "Fanals",
        "presets": {
            "0": {
                "title": "un fanal"
            }
        },
        "tagRenderings": {
            "colour": {
                "mappings": {
                    "0": {
                        "then": "Aquest fanal emet llum blanca"
                    },
                    "1": {
                        "then": "Aquest fanal emet llum verda"
                    },
                    "2": {
                        "then": "Aquest fanal emet llum taronja"
                    }
                },
                "question": "Quin color de llum emet aquest fanal?"
            },
            "count": {
                "mappings": {
                    "0": {
                        "then": "Aquest fanal té 1 aparell"
                    },
                    "1": {
                        "then": "Aquest fanal té 2 aparells"
                    }
                }
            },
            "direction": {
                "question": "Cap a on apunta aquest fanal?",
                "render": "Aquest fanal apunta cap a {light:direction}"
            },
            "lamp_mount": {
                "mappings": {
                    "0": {
                        "then": "Aquest fanal es troba al final d'un pal recte"
                    },
                    "1": {
                        "then": "Aquest fanal es troba al final d'un pal doblegat"
                    }
                },
                "question": "Com està muntat aquest fanal al pal?"
            },
            "lit": {
                "mappings": {
                    "0": {
                        "then": "Aquest fanal s'encén a la nit"
                    },
                    "1": {
                        "then": "Aquest fanal està encès les 24 hores del dia"
                    },
                    "2": {
                        "then": "Aquest fanal s'encén en funció del moviment"
                    },
                    "3": {
                        "then": "Aquest fanal s'encén segons la demanda (per exemple, amb un polsador)"
                    }
                },
                "question": "Quan s'encén aquest fanal?"
            },
            "method": {
                "mappings": {
                    "1": {
                        "then": "Aquest fanal utilitza LED"
                    },
                    "2": {
                        "then": "Aquest fanal utilitza il·luminació incandescent"
                    },
                    "3": {
                        "then": "Aquest fanal utilitza il·luminació halògena"
                    },
                    "4": {
                        "then": "Aquest fanal utilitza làmpades de descàrrega (tipus desconegut)"
                    },
                    "5": {
                        "then": "Aquest fanal utilitza una làmpada de vapor de mercuri (lleugerament blau)"
                    },
                    "6": {
                        "then": "Aquest fanal utilitza làmpades d'halogenurs metàl·lics (blanc brillant)"
                    },
                    "7": {
                        "then": "Aquest fanal utilitza il·luminació fluorescent"
                    },
                    "8": {
                        "then": "Aquest fanal utilitza làmpades de sodi (tipus desconegut)"
                    },
                    "9": {
                        "then": "Aquest fanal utilitza làmpades de sodi de baixa pressió (taronja monocroma)"
                    },
                    "10": {
                        "then": "Aquest fanal utilitza làmpades de sodi d'alta pressió (taronja amb blanc)"
                    },
                    "11": {
                        "then": "Aquest fanal s'il·lumina amb gas"
                    }
                }
            },
            "ref": {
                "question": "Quin és el número de referència d'aquest fanal?"
            },
            "support": {
                "mappings": {
                    "4": {
                        "then": "Aquest fanal està muntat en un pal"
                    },
                    "6": {
                        "then": "Aquest fanal està muntat a la paret utilitzat una barra metàl·lica"
                    }
                }
            }
        }
    },
    "surveillance_camera": {
        "name": "Càmeres de videovigilància",
        "tagRenderings": {
            "Camera type: fixed; panning; dome": {
                "mappings": {
                    "0": {
                        "then": "Una càmera fixa (no movible)"
                    },
                    "1": {
                        "then": "Càmera de cúpula (que pot girar)"
                    },
                    "2": {
                        "then": "Una càmera panoràmica"
                    }
                },
                "question": "Quin tipus de càmera és aquesta?"
            },
            "Operator": {
                "question": "Qui opera aquest circuit de televisió tancat?",
                "render": "Operat per {operator}"
            },
            "Surveillance type: public, outdoor, indoor": {
                "mappings": {
                    "0": {
                        "then": "Es vigila una àrea pública, com un carrer, un pont, una plaça, un parc, una estació de tren, un túnel públic, …"
                    },
                    "1": {
                        "then": "Es vigila una àrea exterior, encara que privada (p.e. una plaça d'aparcament, una estació de servei, pati, entrada, via d'accés privada, …)"
                    },
                    "2": {
                        "then": "Es vigila una àrea interior privada, p.e. una botiga, un parking subterrani privat, …"
                    }
                },
                "question": "Què vigila aquesta càmera?"
            },
            "Surveillance:zone": {
                "mappings": {
                    "0": {
                        "then": "Vigilen un aparcament"
                    },
                    "1": {
                        "then": "Vigilen el trànsit"
                    },
                    "2": {
                        "then": "Vigilen una entrada"
                    },
                    "3": {
                        "then": "Vigilen un corredor"
                    },
                    "4": {
                        "then": "Vigilen una parada de transport públic"
                    },
                    "5": {
                        "then": "Vigilen una botiga"
                    }
                },
                "question": "Que vigilen exactament aquí?",
                "render": "Vigila un/a {surveillance:zone}"
            },
            "camera:mount": {
                "mappings": {
                    "0": {
                        "then": "Aquesta càmera està ubicada contra un mur"
                    },
                    "1": {
                        "then": "Aquesta càmera està posicionada a un pal"
                    },
                    "2": {
                        "then": "Aquesta càmera està posicionada al sostre"
                    },
                    "3": {
                        "then": "Aquesta càmera està posicionada a un fanal"
                    },
                    "4": {
                        "then": "Aquesta càmera està posicionada a un arbre"
                    }
                },
                "question": "Com està posicionada aquesta càmera?"
            },
            "camera_direction": {
                "question": "En quina direcció geogràfica apunta aquesta càmera?",
                "render": "Grava en direcció {camera:direction}"
            }
        },
        "title": {
            "render": "Càmera de videovigilància"
        }
    },
    "tertiary_education": {
        "tagRenderings": {
            "institution-kind": {
                "mappings": {
                    "1": {
                        "then": "Açò és una universitat, una institució d'educació terciaria on s'imparteixen carreres universitàries o superior."
                    }
                }
            },
            "isced": {
                "mappings": {
                    "0": {
                        "then": "Aquí s'imparteixen carreres universitàries"
                    },
                    "1": {
                        "then": "Aquí s'imparteixen masters"
                    },
                    "2": {
                        "then": "Aquí s'imparteixen doctorats"
                    }
                },
                "question": "Quin nivell d'educació és dona aquí?"
            }
        }
    },
    "toilet": {
        "name": "Lavabos",
        "tagRenderings": {
            "toilet-access": {
                "mappings": {
                    "0": {
                        "then": "Accés públic"
                    },
                    "1": {
                        "then": "Sols accessible per a clients"
                    },
                    "2": {
                        "then": "No accessible"
                    },
                    "3": {
                        "then": "Accessible, però s'ha de demanar la clau per a entrar"
                    }
                },
                "question": "Aquests serveis són d'accés públic?",
                "render": "L'accés és {access}"
            },
            "toilet-handwashing": {
                "mappings": {
                    "0": {
                        "then": "Aquests lavabos tenen una pica per a rentar-te les mans"
                    },
                    "1": {
                        "then": "Aquests lavabos <b>no</b> tenen una pica per a rentar-te les mans"
                    }
                },
                "question": "Aquests lavabos tenen una pica per a rentar-te les mans?"
            },
            "toilet-has-paper": {
                "mappings": {
                    "0": {
                        "then": "Aquest lavabo està equipat amb paper higiènic"
                    },
                    "1": {
                        "then": "Has de portar el teu paper higiènic a aquest lavabo"
                    }
                },
                "question": "Hi ha que portar el teu propi paper higiènic a aquest lavabo?"
            },
            "toilets-changing-table": {
                "mappings": {
                    "1": {
                        "then": "No hi ha canviador per a nadons"
                    }
                }
            },
            "toilets-fee": {
                "mappings": {
                    "0": {
                        "then": "Aquests serveis són de pagament"
                    },
                    "1": {
                        "then": "Gratuït"
                    }
                },
                "question": "Aquest serveis són gratuïts?"
            },
            "toilets-type": {
                "mappings": {
                    "0": {
                        "then": "Només hi han lavabos asseguts"
                    },
                    "1": {
                        "then": "Aquí només hi han urinals"
                    },
                    "2": {
                        "then": "Aquí només hi han lavabos a la gatzoneta"
                    },
                    "3": {
                        "then": "Aquí hi ha lavabos per a utilitzar tant de peu com asseguts"
                    }
                },
                "question": "Quin tipus de lavabo són aquests?"
            },
            "toilets-wheelchair": {
                "mappings": {
                    "0": {
                        "then": "Hi ha un lavabo dedicat per a usuaris amb cadira de rodes"
                    },
                    "1": {
                        "then": "Sense accés per a cadires de rodes"
                    },
                    "2": {
                        "then": "Sols hi ha un lavabo per a usuaris amb cadira de rodes"
                    }
                },
                "question": "Hi ha un lavabo específic per a usuaris amb cadira de rodes?"
            },
            "wheelchair-door-width": {
                "question": "Quina és l'amplada de la porta per al lavabo accéssible?"
            }
        },
        "title": {
            "render": "Lavabo"
        }
    },
    "trail": {
        "name": "Camins",
        "title": {
            "render": "Camí"
        }
    },
    "transit_routes": {
        "name": "Línies de bus",
        "tagRenderings": {
            "colour": {
                "render": "Aquesta línea d'autobús té el color {colour}"
            },
            "from": {
                "question": "Quin és el punt inicial d'aquesta línea d'autobús?"
            },
            "network": {
                "question": "A quina xarxa pertany aquesta línea d'autobús?",
                "render": "Aquesta línea d'autobús és part de la xarxa {network}"
            },
            "operator": {
                "render": "{operator} opera aquesta línea d'autobús"
            },
            "to": {
                "question": "Quin és el punt final d'aquesta línea d'autobús?"
            }
        }
    },
    "transit_stops": {
        "tagRenderings": {
            "bench": {
                "mappings": {
                    "0": {
                        "then": "Aquesta parada té un banc"
                    },
                    "1": {
                        "then": "Aquesta parada <b>no</b> té un banc"
                    }
                },
                "question": "Aquesta parada té un banc?"
            },
            "bin": {
                "mappings": {
                    "0": {
                        "then": "Aquesta parada té una paperera"
                    },
                    "1": {
                        "then": "Aquesta parada <b>no</b> té paperera"
                    }
                },
                "question": "Aquesta parada té una paperera?"
            },
            "departures_board": {
                "mappings": {
                    "2": {
                        "then": "Aquesta parada té un tauló amb els horaris en temps real"
                    }
                }
            },
            "lit": {
                "mappings": {
                    "0": {
                        "then": "Aquesta parada té il·luminació"
                    },
                    "1": {
                        "then": "Aquesta parada <b>no</b> té il·luminació"
                    }
                },
                "question": "Aquesta parada té il·luminació?"
            },
            "shelter": {
                "mappings": {
                    "0": {
                        "then": "Aquesta parada té una coberta"
                    },
                    "1": {
                        "then": "Aquesta parada <b>no</b> té una coberta"
                    }
                },
                "question": "Aquesta parada té una coberta?"
            },
            "stop_name": {
                "mappings": {
                    "0": {
                        "then": "Aquesta parada no té nom"
                    }
                },
                "question": "Quin és el nom d'aquesta parada?",
                "render": "Aquesta parada es diu <b>{name}</b>"
            },
            "tactile_paving": {
                "mappings": {
                    "0": {
                        "then": "Aquesta parada té una superfície podotàctil"
                    },
                    "1": {
                        "then": "Aquesta parada <b>no</b> té superfície podotàctil"
                    }
                },
                "question": "Aquesta parada té una superfície podotàctil?"
            }
        }
    },
    "tree_node": {
        "name": "Arbre",
        "presets": {
            "2": {
                "title": "un arbre"
            }
        },
        "tagRenderings": {
            "circumference": {
                "questionHint": "Es mesura a una alçada d'1,30 m"
            },
            "tree-decidouous": {
                "mappings": {
                    "1": {
                        "then": "Perenne."
                    }
                }
            },
            "tree-denotation": {
                "mappings": {
                    "4": {
                        "then": "L'arbre està en un jardí residencial."
                    },
                    "6": {
                        "then": "L'arbre està en una àrea urbana."
                    }
                }
            },
            "tree-leaf_type": {
                "mappings": {
                    "0": {
                        "then": "De fulla ampla"
                    },
                    "1": {
                        "then": "Amb fulles d'agulla"
                    }
                }
            }
        },
        "title": {
            "render": "Arbre"
        }
    },
    "usersettings": {
        "tagRenderings": {
            "all-questions-at-once": {
                "mappings": {
                    "0": {
                        "then": "Mostra totes les preguntes juntes a la caixa d'informació"
                    },
                    "1": {
                        "then": "Mostra les preguntes una per una"
                    }
                }
            },
            "contributor-thanks": {
                "mappings": {
                    "0": {
                        "then": "Heu aportat codi a MapComplete amb {_code_contributions} commits! Això és increïble!"
                    }
                }
            },
            "cscount-thanks": {
                "mappings": {
                    "0": {
                        "then": "Has fet {_csCount} en diferents ocasions! Això és sorprenent!"
                    }
                }
            },
            "picture-license": {
                "mappings": {
                    "0": {
                        "then": "Les imatges que feu tindran llicència <b>CC0</b> i s'afegiran al domini públic. Això vol dir que tothom pot utilitzar les vostres imatges per a qualsevol propòsit. <span class='subtle'>Aquesta és l'opció predeterminada. </span>"
                    },
                    "1": {
                        "then": "Les imatges que feu tindran llicència <b>CC0</b> i s'afegiran al domini públic. Això vol dir que tothom pot utilitzar les vostres imatges per a qualsevol propòsit."
                    },
                    "2": {
                        "then": "Les fotografies que facis es publicaran sota <b>CC-BY 4.0</b> que requereix que qualsevol que utilitzi la vostra imatge us ha de donar crèdits"
                    },
                    "3": {
                        "then": "Les imatges que feu tindran una llicència amb <b>CC-BY-SA 4.0</b> el que significa que tothom que utilitzi la vostra imatge us ha d'atribuir i que els derivats de la vostra imatge s'han de tornar a compartir amb la mateixa llicència."
                    }
                },
                "question": "Sota quina llicència vols publicar les teves fotos?"
            },
            "translation-completeness": {
                "mappings": {
                    "0": {
                        "then": "Completament traduït"
                    }
                },
                "render": "Les traduccions de {_theme} en {_language} tenen un {_translation_percentage}%: {_translation_translated_count} cadenes de {_translation_total} estan traduïdes"
            },
            "translation-help": {
                "mappings": {
                    "0": {
                        "then": "Fes clic a la icona 'tradueix' al costat d'una cadena per introduir o actualitzar un fragment de text. Necessites un compte de Weblate per a això. Crea'n un amb el teu nom d'usuari OSM per desbloquejar automàticament el mode de traducció."
                    }
                }
            },
            "translation-mode": {
                "mappings": {
                    "0": {
                        "then": "No mostris cap botó per a canviar ràpidament les traduccions"
                    },
                    "1": {
                        "then": "Mostra un botó per a obrir ràpidament les traduccions quan utilitzes MapComplet en una pantalla gran"
                    },
                    "2": {
                        "then": "Mostra sempre els botons de traducció, fins i tot al mòbil"
                    }
                },
                "question": "Vols ajudar a traduir MapComplete?"
            },
            "translation-thanks": {
                "mappings": {
                    "0": {
                        "then": "Has contribuït a traduir MapComplete! Això és fantàstic!"
                    }
                }
            },
            "verified-mastodon": {
                "mappings": {
                    "0": {
                        "then": "S'ha trobat un enllaç al vostre perfil de Mastodon: <a href='{_mastodon_link}' target='_blank'>{_mastodon_link}</a>"
                    }
                }
            }
        }
    },
    "veterinary": {
        "name": "Veterinari"
    },
    "viewpoint": {
        "name": "Mirador",
        "presets": {
            "0": {
                "title": "un mirador"
            }
        },
        "title": {
            "render": "Mirador"
        }
    },
    "village_green": {
        "description": "Una capa que mostra “village-green” (que són zones verdes comunals, però no parcs del tot)"
    },
    "visitor_information_centre": {
        "title": {
            "mappings": {
                "1": {
                    "then": "{name}"
                }
            },
            "render": "{name}"
        }
    },
    "walls_and_buildings": {
        "description": "Capa construïda especial que proporciona totes les parets i edificis. Aquesta capa és útil als predefinits per a objectes que es poden col·locar a les parets (p. ex. DEA, bústies de correus, entrades, adreces, càmeres de vigilància, ...). Aquesta capa és invisible per defecte i no es pot activar per l'usuari."
    },
    "waste_basket": {
        "filter": {
            "1": {
                "options": {
                    "0": {
                        "question": "Papereres amb dispensador de bosses d'excrements (per a gossos)"
                    }
                }
            }
        },
        "name": "Paperera",
        "presets": {
            "0": {
                "title": "una paperera"
            }
        },
        "title": {
            "render": "Paperera"
        }
    },
    "waste_disposal": {
        "presets": {
            "0": {
                "title": "un contenidor de basura"
            }
        },
        "tagRenderings": {
            "type": {
                "mappings": {
                    "0": {
                        "then": "Es tracta d'un contenidor mitjà o gran per a dipositar residus (domèstics)"
                    }
                }
            }
        }
    },
    "windturbine": {
        "description": "Molins de vent moderns que generen electricitat",
        "name": "Turbina Eòlica",
        "presets": {
            "0": {
                "title": "una turbina eòlica"
            }
        },
        "tagRenderings": {
            "turbine-diameter": {
                "question": "Quin és el diàmetre del rotor d'aquest aerogenerador en metres?",
                "render": "El diàmetre del rotor d'aquest aerogenerador és de {rotor:diameter} metres."
            },
            "windturbine-fixme": {
                "render": "Informació addicional per als experts en OpenStreetMap: {fixme}"
            }
        },
        "title": {
            "mappings": {
                "0": {
                    "then": "{name}"
                }
            }
        },
        "units": {
            "0": {
                "applicableUnits": {
                    "0": {
                        "human": " megavats"
                    },
                    "1": {
                        "human": " quilovats"
                    },
                    "2": {
                        "human": " vats"
                    },
                    "3": {
                        "human": " gigavats"
                    }
                }
            },
            "1": {
                "applicableUnits": {
                    "0": {
                        "human": " metre"
                    }
                }
            }
        }
    }
}<|MERGE_RESOLUTION|>--- conflicted
+++ resolved
@@ -3337,14 +3337,7 @@
                     "16": {
                         "then": "Aquí es pot reciclar plàstic"
                     },
-<<<<<<< HEAD
                     "19": {
-=======
-                    "17": {
-                        "then": "Aquí es pot reciclar ferralla"
-                    },
-                    "18": {
->>>>>>> 48a26a2e
                         "then": "Aquí es poden reciclar sabates"
                     },
                     "20": {
@@ -3352,16 +3345,6 @@
                     },
                     "21": {
                         "then": "Aquí es poden reciclar petits aparells elèctrics"
-                    },
-<<<<<<< HEAD
-                    "23": {
-=======
-                    "21": {
-                        "then": "Aquí es poden reciclar agulles"
-                    },
-                    "22": {
->>>>>>> 48a26a2e
-                        "then": "Ací es pot reciclar el rebuig"
                     },
                     "23": {
                         "then": "Ací es pot reciclar el rebuig"
