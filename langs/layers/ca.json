--- conflicted
+++ resolved
@@ -6403,7 +6403,6 @@
                     }
                 }
             },
-<<<<<<< HEAD
             "last_edit": {
                 "render": {
                     "special": {
@@ -6411,7 +6410,7 @@
                     }
                 }
             },
-            "level": {
+            "single_level": {
                 "mappings": {
                     "0": {
                         "then": "Situat a planta subterrani"
@@ -6432,8 +6431,6 @@
                 "question": "A quina planta està situat aquest element?",
                 "render": "Situat a la planta {level}"
             },
-=======
->>>>>>> 5c8f0e34
             "luminous_or_lit": {
                 "mappings": {
                     "0": {
