--- conflicted
+++ resolved
@@ -1284,11 +1284,7 @@
             "1": {
                 "options": {
                     "0": {
-<<<<<<< HEAD
                         "question": "Verkoopt tweedehands fietsen"
-=======
-                        "question": "Verkoopt twedehands fietsen"
->>>>>>> 2532d3d6
                     }
                 }
             },
@@ -6627,11 +6623,7 @@
                         "question": "Recycling van restafval"
                     },
                     "20": {
-<<<<<<< HEAD
-                        "question": "Recycling van restafval"
-=======
                         "question": "Recycling van inktpatronen"
->>>>>>> 2532d3d6
                     },
                     "21": {
                         "question": "Recycling van fietsen"
