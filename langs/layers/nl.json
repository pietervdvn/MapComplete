--- conflicted
+++ resolved
@@ -3824,8 +3824,6 @@
             }
         },
         "tagRenderings": {
-<<<<<<< HEAD
-=======
             "dispensing_dog_bags": {
                 "mappings": {
                     "0": {
@@ -3840,7 +3838,6 @@
                 },
                 "question": "Heeft deze vuilnisbak een verdeler voor hondenpoepzakjes?"
             },
->>>>>>> 343b64e6
             "waste-basket-waste-types": {
                 "mappings": {
                     "0": {
@@ -3863,20 +3860,6 @@
                     }
                 },
                 "question": "Wat voor soort vuilnisbak is dit?"
-            },
-            "dispensing_dog_bags": {
-                "mappings": {
-                    "0": {
-                        "then": "Deze vuilnisbak heeft een verdeler voor hondenpoepzakjes"
-                    },
-                    "1": {
-                        "then": "Deze vuilbak heeft <b>geen</b> verdeler voor hondenpoepzakjes"
-                    },
-                    "2": {
-                        "then": "Deze vuilnisbak heeft <b>geen</b> verdeler voor hondenpoepzakjes"
-                    }
-                },
-                "question": "Heeft deze vuilnisbak een verdeler voor hondenpoepzakjes?"
             }
         },
         "title": {
