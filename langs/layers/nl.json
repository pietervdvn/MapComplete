--- conflicted
+++ resolved
@@ -5002,18 +5002,6 @@
         }
     },
     "parcel_lockers": {
-<<<<<<< HEAD
-        "filter": {
-            "0": {
-                "options": {
-                    "0": {
-                        "question": "Momenteel geopend"
-                    }
-                }
-            }
-        },
-=======
->>>>>>> c7652b16
         "presets": {
             "0": {
                 "title": "een pakketautomaat"
@@ -5351,18 +5339,6 @@
     },
     "postoffices": {
         "description": "Een laag die postkantoren toont.",
-<<<<<<< HEAD
-        "filter": {
-            "0": {
-                "options": {
-                    "0": {
-                        "question": "Momenteel geopend"
-                    }
-                }
-            }
-        },
-=======
->>>>>>> c7652b16
         "name": "Postkantoren",
         "presets": {
             "0": {
@@ -5381,14 +5357,11 @@
             }
         },
         "title": {
-<<<<<<< HEAD
             "mappings": {
                 "0": {
                     "then": "Postpartner in een winkel"
                 }
             },
-=======
->>>>>>> c7652b16
             "render": "Postkantoor"
         }
     },
