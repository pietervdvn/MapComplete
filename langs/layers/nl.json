--- conflicted
+++ resolved
@@ -206,8 +206,17 @@
                     "2": {
                         "then": "Je kan geen geld deponeren in deze geldautomaat"
                     }
-                },
-                "question": "Kan je geld deponeren in deze geldautomaat?"
+                }
+            },
+            "name": {
+                "render": "De naam van deze geldautomaat is {name}"
+            },
+            "operator": {
+                "freeform": {
+                    "placeholder": "Beheerder"
+                },
+                "question": "Welk bedrijf beheert deze geldautomaat?",
+                "render": "Deze geldautomaat wordt beheerd door {operator}"
             },
             "speech_output": {
                 "mappings": {
@@ -229,17 +238,6 @@
                     }
                 }
             },
-<<<<<<< HEAD
-            "name": {
-                "render": "De naam van deze geldautomaat is {name}"
-            },
-            "operator": {
-                "freeform": {
-                    "placeholder": "Beheerder"
-                },
-                "question": "Welk bedrijf beheert deze geldautomaat?",
-                "render": "Deze geldautomaat wordt beheerd door {operator}"
-=======
             "cash_out": {
                 "mappings": {
                     "1": {
@@ -253,7 +251,6 @@
                     }
                 },
                 "question": "Kan je geld ophalen bij deze geldautomaat?"
->>>>>>> be323ad7
             }
         },
         "title": {
