{
    "address": {
        "description": "Adressen",
        "tagRenderings": {
            "housenumber": {
                "mappings": {
                    "0": {
                        "then": "Dit gebouw heeft geen huisnummer"
                    }
                },
                "render": "Het huisnummer is <b>{addr:housenumber}</b>"
            }
        }
    },
    "artwork": {
        "description": "Verschillende soorten kunstwerken",
        "name": "Kunstwerken",
        "presets": {
            "0": {
                "title": "Kunstwerk"
            }
        },
        "tagRenderings": {
            "artwork-artist_name": {
                "question": "Welke kunstenaar creëerde dit kunstwerk?",
                "render": "Gecreëerd door {artist_name}"
            },
            "artwork-artwork_type": {
                "mappings": {
                    "0": {
                        "then": "Architectuur"
                    },
                    "1": {
                        "then": "Muurschildering"
                    },
                    "2": {
                        "then": "Schilderij"
                    },
                    "3": {
                        "then": "Beeldhouwwerk"
                    },
                    "4": {
                        "then": "Standbeeld"
                    },
                    "5": {
                        "then": "Buste"
                    },
                    "6": {
                        "then": "Steen"
                    },
                    "7": {
                        "then": "Installatie"
                    },
                    "8": {
                        "then": "Graffiti"
                    },
                    "9": {
                        "then": "Reliëf"
                    },
                    "10": {
                        "then": "Azulejo (Spaanse siertegels)"
                    },
                    "11": {
                        "then": "Tegelwerk"
                    }
                },
                "question": "Wat voor soort kunstwerk is dit?",
                "render": "Dit is een {artwork_type}"
            },
            "artwork-website": {
                "question": "Is er een website met meer informatie over dit kunstwerk?",
                "render": "Meer informatie op <a href='{website}' target='_blank'>deze website</a>"
            },
            "artwork-wikidata": {
                "question": "Welk Wikidata-item beschrijft <b>dit kunstwerk</b>?",
                "render": "Komt overeen met <a href='https://www.wikidata.org/wiki/{wikidata}' target='_blank'>{wikidata}</a>"
            }
        },
        "title": {
            "mappings": {
                "0": {
                    "then": "Kunstwerk <i>{name}</i>"
                }
            },
            "render": "Kunstwerk"
        }
    },
    "barrier": {
        "description": "Hindernissen tijdens het fietsen, zoals paaltjes en fietshekjes",
        "name": "Barrières",
        "presets": {
            "0": {
                "description": "Een paaltje in de weg",
                "title": "Paaltje"
            },
            "1": {
                "description": "Fietshekjes, voor het afremmen van fietsers",
                "title": "Fietshekjes"
            }
        },
        "tagRenderings": {
            "Bollard type": {
                "mappings": {
                    "0": {
                        "then": "Verwijderbare paal"
                    },
                    "1": {
                        "then": "Vaste paal"
                    },
                    "2": {
                        "then": "Paal die platgevouwen kan worden"
                    },
                    "3": {
                        "then": "Flexibele paal, meestal plastic"
                    },
                    "4": {
                        "then": "Verzonken poller"
                    }
                },
                "question": "Wat voor soort paal is dit?"
            },
            "Cycle barrier type": {
                "mappings": {
                    "0": {
                        "then": "Enkelvoudig, slechts twee hekjes met ruimte ertussen <img src='./assets/themes/cycle_infra/Cycle_barrier_single.png' style='width:8em'>"
                    },
                    "1": {
                        "then": "Dubbel, twee hekjes achter elkaar <img src='./assets/themes/cycle_infra/Cycle_barrier_double.svg' style='width:8em'>"
                    },
                    "2": {
                        "then": "Drievoudig, drie hekjes achter elkaar <img src='./assets/themes/cycle_infra/Cycle_barrier_triple.png' style='width:8em'>"
                    },
                    "3": {
                        "then": "Knijppoort, ruimte is smaller aan de top, dan aan de bodem <img src='./assets/themes/cycle_infra/Cycle_barrier_squeeze.png' style='width:8em'>"
                    }
                },
                "question": "Wat voor fietshekjes zijn dit?"
            },
            "MaxWidth": {
                "question": "Hoe breed is de ruimte naast de barrière?",
                "render": "Maximumbreedte: {maxwidth:physical} m"
            },
            "Overlap (cyclebarrier)": {
                "question": "Hoeveel overlappen de barrières?"
            },
            "Space between barrier (cyclebarrier)": {
                "question": "Hoeveel ruimte is er tussen de barrières (langs de lengte van de weg)?",
                "render": "Ruimte tussen barrières (langs de lengte van de weg): {width:separation} m"
            },
            "Width of opening (cyclebarrier)": {
                "question": "Hoe breed is de smalste opening naast de barrières?",
                "render": "Breedte van de opening: {width:opening} m"
            },
            "barrier_type": {
                "mappings": {
                    "1": {
                        "then": "Dit zijn fietshekjes die fietsers afremmen"
                    }
                }
            },
            "bicycle=yes/no": {
                "mappings": {
                    "0": {
                        "then": "Een fietser kan hier langs."
                    },
                    "1": {
                        "then": "Een fietser kan hier niet langs."
                    }
                },
                "question": "Kan een fietser langs deze barrière?"
            }
        },
        "title": {
            "mappings": {
                "0": {
                    "then": "Paaltje"
                },
                "1": {
                    "then": "Fietshekjes"
                }
            },
            "render": "Barrière"
        }
    },
    "bench": {
        "description": "Deze laag toont zitbanken en enkele vragen over deze zitbanken",
        "name": "Zitbanken",
        "presets": {
            "0": {
                "title": "zitbank"
            }
        },
        "tagRenderings": {
            "bench-backrest": {
                "mappings": {
                    "0": {
                        "then": "Heeft een rugleuning"
                    },
                    "1": {
                        "then": "Rugleuning ontbreekt"
                    }
                },
                "question": "Heeft deze zitbank een rugleuning?"
            },
            "bench-colour": {
                "mappings": {
                    "0": {
                        "then": "De kleur is bruin"
                    },
                    "1": {
                        "then": "De kleur is groen"
                    },
                    "2": {
                        "then": "De kleur is grijs"
                    },
                    "3": {
                        "then": "De kleur is wit"
                    },
                    "4": {
                        "then": "De kleur is rood"
                    },
                    "5": {
                        "then": "De kleur is zwart"
                    },
                    "6": {
                        "then": "De kleur is blauw"
                    },
                    "7": {
                        "then": "De kleur is geel"
                    }
                },
                "question": "Welke kleur heeft deze zitbank?",
                "render": "Kleur: {colour}"
            },
            "bench-direction": {
                "question": "In welke richting kijk je wanneer je op deze zitbank zit?",
                "render": "Wanneer je op deze bank zit, dan kijk je in {direction}°."
            },
            "bench-material": {
                "mappings": {
                    "0": {
                        "then": "Gemaakt uit hout"
                    },
                    "1": {
                        "then": "Gemaakt uit metaal"
                    },
                    "2": {
                        "then": "Gemaakt uit steen"
                    },
                    "3": {
                        "then": "Gemaakt uit beton"
                    },
                    "4": {
                        "then": "Gemaakt uit plastiek"
                    },
                    "5": {
                        "then": "Gemaakt uit staal"
                    }
                },
                "question": "Uit welk materiaal is het zitgedeelte van deze zitbank gemaakt?",
                "render": "Gemaakt van {material}"
            },
            "bench-seats": {
                "question": "Hoeveel zitplaatsen heeft deze bank?",
                "render": "{seats} zitplaatsen"
            },
            "bench-survey:date": {
                "question": "Wanneer is deze laatste bank laatst gesurveyed?",
                "render": "Deze bank is laatst gesurveyd op {survey:date}"
            }
        },
        "title": {
            "render": "Zitbank"
        }
    },
    "bench_at_pt": {
        "name": "Zitbanken aan bushaltes",
        "tagRenderings": {
            "bench_at_pt-bench_type": {
                "mappings": {
                    "1": {
                        "then": "Leunbank"
                    }
                },
                "question": "Wat voor soort bank is dit?"
            },
            "bench_at_pt-name": {
                "render": "{name}"
            }
        },
        "title": {
            "mappings": {
                "0": {
                    "then": "Zitbank aan een bushalte"
                },
                "1": {
                    "then": "Zitbank in een schuilhokje"
                }
            },
            "render": "Zitbank"
        }
    },
    "bicycle_library": {
        "description": "Een plaats waar men voor langere tijd een fiets kan lenen",
        "name": "Fietsbibliotheek",
        "presets": {
            "0": {
                "description": "Een fietsbieb heeft een collectie fietsen die leden mogen lenen",
                "title": "Bicycle library"
            }
        },
        "tagRenderings": {
            "bicycle-library-target-group": {
                "mappings": {
                    "0": {
                        "then": "Aanbod voor kinderen"
                    },
                    "1": {
                        "then": "Aanbod voor volwassenen"
                    },
                    "2": {
                        "then": "Aanbod voor personen met een handicap"
                    }
                },
                "question": "Voor wie worden hier fietsen aangeboden?"
            },
            "bicycle_library-charge": {
                "mappings": {
                    "0": {
                        "then": "Een fiets huren is gratis"
                    },
                    "1": {
                        "then": "Een fiets huren kost €20/jaar en €20 waarborg"
                    }
                },
                "question": "Hoeveel kost het huren van een fiets?",
                "render": "Een fiets huren kost {charge}"
            },
            "bicycle_library-name": {
                "question": "Wat is de naam van deze fietsbieb?",
                "render": "Deze fietsbieb heet {name}"
            }
        },
        "title": {
            "render": "Fietsbibliotheek"
        }
    },
    "bicycle_tube_vending_machine": {
        "name": "Fietsbanden-verkoopsautomaat",
        "presets": {
            "0": {
                "title": "Fietsbanden-verkoopsautomaat"
            }
        },
        "tagRenderings": {
            "Still in use?": {
                "mappings": {
                    "0": {
                        "then": "Deze verkoopsautomaat werkt"
                    },
                    "1": {
                        "then": "Deze verkoopsautomaat is kapot"
                    },
                    "2": {
                        "then": "Deze verkoopsautomaat is uitgeschakeld"
                    }
                },
                "question": "Is deze verkoopsautomaat nog steeds werkende?",
                "render": "Deze verkoopsautomaat is <i>{operational_status}</i>"
            }
        },
        "title": {
            "render": "Fietsbanden-verkoopsautomaat"
        }
    },
    "bike_cafe": {
        "name": "Fietscafé",
        "presets": {
            "0": {
                "title": "Fietscafé"
            }
        },
        "tagRenderings": {
            "bike_cafe-bike-pump": {
                "mappings": {
                    "0": {
                        "then": "Dit fietscafé biedt een fietspomp aan voor eender wie"
                    },
                    "1": {
                        "then": "Dit fietscafé biedt geen fietspomp aan voor iedereen"
                    }
                },
                "question": "Biedt dit fietscafé een fietspomp aan voor iedereen?"
            },
            "bike_cafe-email": {
                "question": "Wat is het email-adres van {name}?"
            },
            "bike_cafe-name": {
                "question": "Wat is de naam van dit fietscafé?",
                "render": "Dit fietscafé heet {name}"
            },
            "bike_cafe-opening_hours": {
                "question": "Wanneer is dit fietscafé geopend?"
            },
            "bike_cafe-phone": {
                "question": "Wat is het telefoonnummer van {name}?"
            },
            "bike_cafe-repair-service": {
                "mappings": {
                    "0": {
                        "then": "Dit fietscafé herstelt fietsen"
                    },
                    "1": {
                        "then": "Dit fietscafé herstelt geen fietsen"
                    }
                },
                "question": "Herstelt dit fietscafé fietsen?"
            },
            "bike_cafe-repair-tools": {
                "mappings": {
                    "0": {
                        "then": "Dit fietscafé biedt gereedschap aan om je fiets zelf te herstellen"
                    },
                    "1": {
                        "then": "Dit fietscafé biedt geen gereedschap aan om je fiets zelf te herstellen"
                    }
                },
                "question": "Biedt dit fietscafé gereedschap aan om je fiets zelf te herstellen?"
            },
            "bike_cafe-website": {
                "question": "Wat is de website van {name}?"
            }
        },
        "title": {
            "mappings": {
                "0": {
                    "then": "Fietscafé <i>{name}</i>"
                }
            },
            "render": "Fietscafé"
        }
    },
    "bike_cleaning": {
        "name": "Fietsschoonmaakpunt",
        "presets": {
            "0": {
                "title": "Fietsschoonmaakpunt"
            }
        },
        "title": {
            "mappings": {
                "0": {
                    "then": "Fietsschoonmaakpunt <i>{name}</i>"
                }
            },
            "render": "Fietsschoonmaakpunt"
        }
    },
    "bike_parking": {
        "name": "Fietsparking",
        "presets": {
            "0": {
                "title": "Fietsparking"
            }
        },
        "tagRenderings": {
            "Access": {
                "mappings": {
                    "0": {
                        "then": "Publiek toegankelijke fietsenstalling"
                    },
                    "1": {
                        "then": "Klanten van de zaak of winkel"
                    },
                    "2": {
                        "then": "Private fietsenstalling van een school, een bedrijf, ..."
                    }
                },
                "question": "Wie mag er deze fietsenstalling gebruiken?",
                "render": "{access}"
            },
            "Bicycle parking type": {
                "mappings": {
                    "0": {
                        "then": "Nietjes <img style='width: 25%'' src='./assets/layers/bike_parking/staple.svg'>"
                    },
                    "1": {
                        "then": "Wielrek/lussen <img style='width: 25%'' src='./assets/layers/bike_parking/wall_loops.svg'>"
                    },
                    "2": {
                        "then": "Stuurhouder <img style='width: 25%'' src='./assets/layers/bike_parking/handlebar_holder.svg'>"
                    },
                    "3": {
                        "then": "Rek <img style='width: 25%'' src='./assets/layers/bike_parking/rack.svg'>"
                    },
                    "4": {
                        "then": "Dubbel (twee verdiepingen) <img style='width: 25%'' src='./assets/layers/bike_parking/two_tier.svg'>"
                    },
                    "5": {
                        "then": "Schuur <img style='width: 25%'' src='./assets/layers/bike_parking/shed.svg'>"
                    },
                    "6": {
                        "then": "Paal met ring <img style='width: 25%'' src='./assets/layers/bike_parking/bollard.svg'>"
                    },
                    "7": {
                        "then": "Een oppervlakte die gemarkeerd is om fietsen te parkeren"
                    }
                },
                "question": "Van welk type is deze fietsparking?",
                "render": "Dit is een fietsparking van het type: {bicycle_parking}"
            },
            "Capacity": {
                "question": "Hoeveel fietsen kunnen in deze fietsparking (inclusief potentiëel bakfietsen)?",
                "render": "Plaats voor {capacity} fietsen"
            },
            "Cargo bike capacity?": {
                "question": "Voor hoeveel bakfietsen heeft deze fietsparking plaats?",
                "render": "Deze parking heeft plaats voor {capacity:cargo_bike} fietsen"
            },
            "Cargo bike spaces?": {
                "mappings": {
                    "0": {
                        "then": "Deze parking heeft plaats voor bakfietsen"
                    },
                    "1": {
                        "then": "Er zijn speciale plaatsen voorzien voor bakfietsen"
                    },
                    "2": {
                        "then": "Je mag hier geen bakfietsen parkeren"
                    }
                },
                "question": "Heeft deze fietsparking plaats voor bakfietsen?"
            },
            "Is covered?": {
                "mappings": {
                    "0": {
                        "then": "Deze parking is overdekt (er is een afdak)"
                    },
                    "1": {
                        "then": "Deze parking is niet overdekt"
                    }
                },
                "question": "Is deze parking overdekt? Selecteer ook \"overdekt\" voor fietsparkings binnen een gebouw."
            },
            "Underground?": {
                "mappings": {
                    "0": {
                        "then": "Ondergrondse parking"
                    },
                    "1": {
                        "then": "Parking op de begane grond"
                    },
                    "2": {
                        "then": "Dakparking"
                    },
                    "3": {
                        "then": "Parking op de begane grond"
                    },
                    "4": {
                        "then": "Dakparking"
                    }
                },
                "question": "Wat is de relatieve locatie van deze parking??"
            }
        },
        "title": {
            "render": "Fietsparking"
        }
    },
    "bike_repair_station": {
        "name": "Fietspunten (herstel, pomp of allebei)",
        "presets": {
            "0": {
                "description": "Een apparaat waar je je fietsbanden kan oppompen, beschikbaar in de publieke ruimte. De fietspomp in je kelder telt dus niet.<h3>Voorbeelden</h3><h3>Examples of bicycle pumps</h3><div style='width: 100%; display: flex; align-items: stretch;'><img src='./assets/layers/bike_repair_station/pump_example_manual.jpg' style='height: 200px; width: auto;'/><img src='./assets/layers/bike_repair_station/pump_example.png' style='height: 200px; width: auto;'/><img src='./assets/layers/bike_repair_station/pump_example_round.jpg' style='height: 200px; width: auto;'/></div>",
                "title": "Fietspomp"
            },
            "1": {
                "description": "Een apparaat met zowel gereedschap om je fiets te herstellen, met een pomp. Deze zijn op een vastgemaakt op een plaats in de publieke ruimte, bv. aan een paal.<h3>Voorbeeld</h3><img src='./assets/layers/bike_repair_station/repair_station_example.jpg' height='200'/>",
                "title": "Herstelpunt en pomp"
            },
            "2": {
                "title": "Herstelpunt zonder pomp"
            }
        },
        "tagRenderings": {
            "Email maintainer": {
                "render": "<a href='mailto:{email}?subject=Kapotte fietspomp&body=Geachte,%0D%0A%0D%0AGraag had ik u gemeld dat een fietspomp defect is. De fietspomp bevindt zich hier: https://mapcomplete.osm.be/cyclofix?lat={_lat}%26lon={_lon}%26z=18%23{id}.%0D%0A%0D%0AMet vriendelijke groeten.'>Rapporteer deze fietspomp als kapot</a>"
            },
            "Operational status": {
                "mappings": {
                    "0": {
                        "then": "De fietspomp is kapot"
                    },
                    "1": {
                        "then": "De fietspomp werkt nog"
                    }
                },
                "question": "Werkt de fietspomp nog?"
            },
            "bike_repair_station-available-services": {
                "mappings": {
                    "0": {
                        "then": "Er is enkel een pomp aanwezig"
                    },
                    "1": {
                        "then": "Er is enkel gereedschap aanwezig (schroevendraaier, tang...)"
                    },
                    "2": {
                        "then": "Er is zowel een pomp als gereedschap aanwezig"
                    }
                },
                "question": "Welke functies biedt dit fietspunt?"
            },
            "bike_repair_station-bike-chain-tool": {
                "mappings": {
                    "0": {
                        "then": "Er is een reparatieset voor je ketting"
                    },
                    "1": {
                        "then": "Er is geen reparatieset voor je ketting"
                    }
                },
                "question": "Heeft dit herstelpunt een speciale reparatieset voor je ketting?"
            },
            "bike_repair_station-bike-stand": {
                "mappings": {
                    "0": {
                        "then": "Er is een haak of standaard"
                    },
                    "1": {
                        "then": "Er is geen haak of standaard"
                    }
                },
                "question": "Heeft dit herstelpunt een haak of standaard om je fiets op te hangen/zetten?"
            },
            "bike_repair_station-electrical_pump": {
                "mappings": {
                    "0": {
                        "then": "Manuele pomp"
                    },
                    "1": {
                        "then": "Electrische pomp"
                    }
                },
                "question": "Is dit een electrische fietspomp?"
            },
            "bike_repair_station-email": {
                "question": "Wat is het email-adres van de beheerder?"
            },
            "bike_repair_station-manometer": {
                "mappings": {
                    "0": {
                        "then": "Er is een luchtdrukmeter"
                    },
                    "1": {
                        "then": "Er is geen luchtdrukmeter"
                    },
                    "2": {
                        "then": "Er is een luchtdrukmeter maar die is momenteel defect"
                    }
                },
                "question": "Heeft deze pomp een luchtdrukmeter?"
            },
            "bike_repair_station-opening_hours": {
                "mappings": {
                    "0": {
                        "then": "Dag en nacht open"
                    },
                    "1": {
                        "then": "Dag en nacht open"
                    }
                },
                "question": "Wanneer is dit fietsherstelpunt open?"
            },
            "bike_repair_station-operator": {
                "question": "Wie beheert deze fietspomp?",
                "render": "Beheer door {operator}"
            },
            "bike_repair_station-phone": {
                "question": "Wat is het telefoonnummer van de beheerder?"
            },
            "bike_repair_station-valves": {
                "mappings": {
                    "0": {
                        "then": "Sclaverand (ook gekend als Presta)"
                    },
                    "1": {
                        "then": "Dunlop"
                    },
                    "2": {
                        "then": "Schrader (auto's)"
                    }
                },
                "question": "Welke ventielen werken er met de pomp?",
                "render": "Deze pomp werkt met de volgende ventielen: {valves}"
            }
        },
        "title": {
            "mappings": {
                "0": {
                    "then": "Herstelpunt"
                },
                "1": {
                    "then": "Herstelpunt"
                },
                "2": {
                    "then": "Kapotte fietspomp"
                },
                "3": {
                    "then": "Fietspomp <i>{name}</i>"
                },
                "4": {
                    "then": "Fietspomp"
                }
            },
            "render": "Herstelpunt met pomp"
        }
    },
    "bike_shop": {
        "description": "Een winkel die hoofdzakelijk fietsen en fietstoebehoren verkoopt",
        "name": "Fietszaak",
        "presets": {
            "0": {
                "title": "Fietszaak"
            }
        },
        "tagRenderings": {
            "bike_repair_bike-pump-service": {
                "mappings": {
                    "0": {
                        "then": "Deze winkel biedt een fietspomp aan voor iedereen"
                    },
                    "1": {
                        "then": "Deze winkel biedt geen fietspomp aan voor eender wie"
                    },
                    "2": {
                        "then": "Er is een fietspomp, deze is apart aangeduid"
                    }
                },
                "question": "Biedt deze winkel een fietspomp aan voor iedereen?"
            },
            "bike_repair_bike-wash": {
                "mappings": {
                    "0": {
                        "then": "Deze winkel biedt fietsschoonmaak aan"
                    },
                    "1": {
                        "then": "Deze winkel biedt een installatie aan om zelf je fiets schoon te maken"
                    },
                    "2": {
                        "then": "Deze winkel biedt geen fietsschoonmaak aan"
                    }
                },
                "question": "Biedt deze winkel een fietsschoonmaak aan?"
            },
            "bike_repair_rents-bikes": {
                "mappings": {
                    "0": {
                        "then": "Deze winkel verhuurt fietsen"
                    },
                    "1": {
                        "then": "Deze winkel verhuurt geen fietsen"
                    }
                },
                "question": "Verhuurt deze winkel fietsen?"
            },
            "bike_repair_repairs-bikes": {
                "mappings": {
                    "0": {
                        "then": "Deze winkel herstelt fietsen"
                    },
                    "1": {
                        "then": "Deze winkel herstelt geen fietsen"
                    },
                    "2": {
                        "then": "Deze winkel herstelt enkel fietsen die hier werden gekocht"
                    },
                    "3": {
                        "then": "Deze winkel herstelt enkel fietsen van een bepaald merk"
                    }
                },
                "question": "Herstelt deze winkel fietsen?"
            },
            "bike_repair_second-hand-bikes": {
                "mappings": {
                    "0": {
                        "then": "Deze winkel verkoopt tweedehands fietsen"
                    },
                    "1": {
                        "then": "Deze winkel verkoopt geen tweedehands fietsen"
                    },
                    "2": {
                        "then": "Deze winkel verkoopt enkel tweedehands fietsen"
                    }
                },
                "question": "Verkoopt deze winkel tweedehands fietsen?"
            },
            "bike_repair_sells-bikes": {
                "mappings": {
                    "0": {
                        "then": "Deze winkel verkoopt fietsen"
                    },
                    "1": {
                        "then": "Deze winkel verkoopt geen fietsen"
                    }
                },
                "question": "Verkoopt deze fietszaak fietsen?"
            },
            "bike_repair_tools-service": {
                "mappings": {
                    "0": {
                        "then": "Deze winkel biedt gereedschap aan om je fiets zelf te herstellen"
                    },
                    "1": {
                        "then": "Deze winkel biedt geen gereedschap aan om je fiets zelf te herstellen"
                    },
                    "2": {
                        "then": "Het gereedschap aan om je fiets zelf te herstellen is enkel voor als je de fiets er kocht of huurt"
                    }
                },
                "question": "Biedt deze winkel gereedschap aan om je fiets zelf te herstellen?"
            },
            "bike_shop-email": {
                "question": "Wat is het email-adres van {name}?"
            },
            "bike_shop-is-bicycle_shop": {
                "render": "Deze winkel verkoopt {shop} en heeft fiets-gerelateerde activiteiten."
            },
            "bike_shop-name": {
                "question": "Wat is de naam van deze fietszaak?",
                "render": "Deze fietszaak heet {name}"
            },
            "bike_shop-phone": {
                "question": "Wat is het telefoonnummer van {name}?"
            },
            "bike_shop-website": {
                "question": "Wat is de website van {name}?"
            }
        },
        "title": {
            "mappings": {
                "0": {
                    "then": "Sportwinkel <i>{name}</i>"
                },
                "2": {
                    "then": "Fietsverhuur <i>{name}</i>"
                },
                "3": {
                    "then": "Fietsenmaker <i>{name}</i>"
                },
                "4": {
                    "then": "Fietswinkel <i>{name}</i>"
                },
                "5": {
                    "then": "Fietszaak <i>{name}</i>"
                }
            },
            "render": "Fietszaak"
        }
    },
    "bike_themed_object": {
        "name": "Fietsgerelateerd object",
        "title": {
            "mappings": {
                "1": {
                    "then": "Wielerpiste"
                }
            },
            "render": "Fietsgerelateerd object"
        }
    },
    "binocular": {
        "description": "Verrekijkers",
        "name": "Verrekijkers",
        "presets": {
            "0": {
                "description": "Een telescoop of verrekijker die op een vaste plaats gemonteerd staat waar iedereen door mag kijken. <img src='./assets/layers/binocular/binoculars_example.jpg' style='height: 300px; width: auto; display: block;' />",
                "title": "verrekijker"
            }
        },
        "tagRenderings": {
            "binocular-charge": {
                "mappings": {
                    "0": {
                        "then": "Gratis te gebruiken"
                    }
                },
                "question": "Hoeveel moet men betalen om deze verrekijker te gebruiken?",
                "render": "Deze verrekijker gebruiken kost {charge}"
            },
            "binocular-direction": {
                "question": "Welke richting kijkt men uit als men door deze verrekijker kijkt?",
                "render": "Kijkt richting {direction}°"
            }
        },
        "title": {
            "render": "Verrekijker"
        }
    },
    "birdhide": {
        "description": "Een vogelkijkhut",
        "filter": {
            "0": {
                "options": {
                    "0": {
                        "question": "Rolstoeltoegankelijk"
                    }
                }
            },
            "1": {
                "options": {
                    "0": {
                        "question": "Enkel overdekte kijkhutten"
                    }
                }
            }
        },
        "mapRendering": {
            "0": {
                "icon": {
                    "render": "./assets/layers/birdhide/birdhide.svg"
                }
            }
        },
        "name": "Vogelkijkhutten",
        "presets": {
            "0": {
                "description": "Een overdekte hut waarbinnen er warm en droog naar vogels gekeken kan worden",
                "title": "vogelkijkhut"
            },
            "1": {
                "description": "Een vogelkijkwand waarachter men kan staan om vogels te kijken",
                "title": "vogelkijkwand"
            }
        },
        "size": {
            "render": "40,40,center"
        },
        "stroke": {
            "render": "3"
        },
        "tagRenderings": {
            "bird-hide-shelter-or-wall": {
                "mappings": {
                    "0": {
                        "then": "Vogelkijkwand"
                    },
                    "1": {
                        "then": "Vogelkijkhut"
                    },
                    "2": {
                        "then": "Vogelkijktoren"
                    },
                    "3": {
                        "then": "Vogelkijkhut"
                    }
                },
                "question": "Is dit een kijkwand of kijkhut?"
            },
            "bird-hide-wheelchair": {
                "mappings": {
                    "0": {
                        "then": "Er zijn speciale voorzieningen voor rolstoelen"
                    },
                    "1": {
                        "then": "Een rolstoel raakt er vlot"
                    },
                    "2": {
                        "then": "Je kan er raken met een rolstoel, maar het is niet makkelijk"
                    },
                    "3": {
                        "then": "Niet rolstoeltoegankelijk"
                    }
                },
                "question": "Is deze vogelkijkplaats rolstoeltoegankelijk?"
            },
            "birdhide-operator": {
                "mappings": {
                    "0": {
                        "then": "Beheer door Natuurpunt"
                    },
                    "1": {
                        "then": "Beheer door het Agentschap Natuur en Bos "
                    }
                },
                "question": "Wie beheert deze vogelkijkplaats?",
                "render": "Beheer door {operator}"
            }
        },
        "title": {
            "mappings": {
                "0": {
                    "then": "{name}"
                },
                "1": {
                    "then": "Vogelkijkhut {name}"
                },
                "2": {
                    "then": "Vogelkijkwand {name}"
                }
            },
            "render": "Vogelkijkplaats"
        }
    },
    "cafe_pub": {
        "filter": {
            "0": {
                "options": {
                    "0": {
                        "question": "Nu geopened"
                    }
                }
            }
        },
        "name": "Cafés",
        "presets": {
            "0": {
                "description": "Dit is <b>een bruin café of een kroeg</b> waar voornamelijk bier wordt gedronken. De inrichting is typisch gezellig met veel houtwerk ",
                "title": "bruin cafe of kroeg"
            },
            "1": {
                "description": "Dit is een <b>bar</b> waar men ter plaatse alcoholische drank nuttigt. De inrichting is typisch modern en commercieel, soms met lichtinstallatie en feestmuziek",
                "title": "bar"
            },
            "2": {
                "description": "Dit is een <b>cafe</b> - een plaats waar men rustig kan zitten om een thee, koffie of alcoholische drank te nuttigen.",
                "title": "cafe"
            }
        },
        "tagRenderings": {
            "Classification": {
                "mappings": {
                    "0": {
                        "then": "Dit is <b>een bruin café of een kroeg</b> waar voornamelijk bier wordt gedronken. De inrichting is typisch gezellig met veel houtwerk "
                    },
                    "1": {
                        "then": "Dit is een <b>bar</b> waar men ter plaatse alcoholische drank nuttigt. De inrichting is typisch modern en commercieel, soms met lichtinstallatie en feestmuziek"
                    },
                    "2": {
                        "then": "Dit is een <b>cafe</b> - een plaats waar men rustig kan zitten om een thee, koffie of alcoholische drank te nuttigen."
                    },
                    "3": {
                        "then": "Dit is een <b>restaurant</b> waar men een maaltijd geserveerd krijgt"
                    },
                    "4": {
                        "then": "Een open ruimte waar bier geserveerd wordt. Typisch in Duitsland"
                    }
                },
                "question": "Welk soort café is dit?"
            },
            "Name": {
                "question": "Wat is de naam van dit café?",
                "render": "De naam van dit café is {name}"
            }
        },
        "title": {
            "mappings": {
                "0": {
                    "then": "<i>{name}</i>"
                }
            },
            "render": "Café"
        }
    },
    "charging_station": {
        "description": "Oplaadpunten",
        "filter": {
            "0": {
                "options": {
                    "0": {
                        "question": "Alle voertuigen"
                    },
                    "1": {
                        "question": "Oplaadpunten voor fietsen"
                    },
                    "2": {
                        "question": "Oplaadpunten voor auto's"
                    }
                }
            },
            "1": {
                "options": {
                    "0": {
                        "question": "Enkel werkende oplaadpunten"
                    }
                }
            },
            "2": {
                "options": {
                    "0": {
                        "question": "Alle types"
                    },
                    "1": {
                        "question": "Heeft een <div style='display: inline-block'><b><b>Schuko stekker</b> zonder aardingspin (CEE7/4 type F)</b> <img style='width:1rem; display: inline-block' src='./assets/layers/charging_station/CEE7_4F.svg'/></div>"
                    },
                    "2": {
                        "question": "Heeft een <div style='display: inline-block'><b><b>Europese stekker</b> met aardingspin (CEE7/4 type E)</b> <img style='width:1rem; display: inline-block' src='./assets/layers/charging_station/TypeE.svg'/></div>"
                    },
                    "3": {
                        "question": "Heeft een <div style='display: inline-block'><b><b>Chademo</b></b> <img style='width:1rem; display: inline-block' src='./assets/layers/charging_station/Chademo_type4.svg'/></div>"
                    },
                    "4": {
                        "question": "Heeft een <div style='display: inline-block'><b><b>Type 1 met kabel</b> (J1772)</b> <img style='width:1rem; display: inline-block' src='./assets/layers/charging_station/Type1_J1772.svg'/></div>"
                    },
                    "5": {
                        "question": "Heeft een <div style='display: inline-block'><b><b>Type 1 <i>zonder</i> kabel</b> (J1772)</b> <img style='width:1rem; display: inline-block' src='./assets/layers/charging_station/Type1_J1772.svg'/></div>"
                    },
                    "6": {
                        "question": "Heeft een <div style='display: inline-block'><b><b>Type 1 CCS</b> (ook gekend als Type 1 Combo)</b> <img style='width:1rem; display: inline-block' src='./assets/layers/charging_station/Type1-ccs.svg'/></div>"
                    },
                    "7": {
                        "question": "Heeft een <div style='display: inline-block'><b><b>Tesla Supercharger</b></b> <img style='width:1rem; display: inline-block' src='./assets/layers/charging_station/Tesla-hpwc-model-s.svg'/></div>"
                    },
                    "8": {
                        "question": "Heeft een <div style='display: inline-block'><b><b>Type 2</b> (mennekes)</b> <img style='width:1rem; display: inline-block' src='./assets/layers/charging_station/Type2_socket.svg'/></div>"
                    },
                    "9": {
                        "question": "Heeft een <div style='display: inline-block'><b><b>Type 2 CCS</b> (mennekes)</b> <img style='width:1rem; display: inline-block' src='./assets/layers/charging_station/Type2_CCS.svg'/></div>"
                    },
                    "10": {
                        "question": "Heeft een <div style='display: inline-block'><b><b>Type 2 met kabel</b> (J1772)</b> <img style='width:1rem; display: inline-block' src='./assets/layers/charging_station/Type2_tethered.svg'/></div>"
                    },
                    "11": {
                        "question": "Heeft een <div style='display: inline-block'><b><b>Tesla Supercharger CCS</b> (een type2 CCS met Tesla-logo)</b> <img style='width:1rem; display: inline-block' src='./assets/layers/charging_station/Type2_CCS.svg'/></div>"
                    },
                    "12": {
                        "question": "Heeft een <div style='display: inline-block'><b><b>Tesla Supercharger (destination)</b></b> <img style='width:1rem; display: inline-block' src='./assets/layers/charging_station/Tesla-hpwc-model-s.svg'/></div>"
                    },
                    "13": {
                        "question": "Heeft een <div style='display: inline-block'><b><b>Tesla supercharger (destination</b> (Een Type 2 met kabel en Tesla-logo)</b> <img style='width:1rem; display: inline-block' src='./assets/layers/charging_station/Type2_tethered.svg'/></div>"
                    },
                    "14": {
                        "question": "Heeft een <div style='display: inline-block'><b><b>USB</b> om GSMs en kleine electronica op te laden</b> <img style='width:1rem; display: inline-block' src='./assets/layers/charging_station/usb_port.svg'/></div>"
                    },
                    "15": {
                        "question": "Heeft een <div style='display: inline-block'><b><b>Bosch Active Connect met 3 pinnen</b> aan een kabel</b> <img style='width:1rem; display: inline-block' src='./assets/layers/charging_station/bosch-3pin.svg'/></div>"
                    },
                    "16": {
                        "question": "Heeft een <div style='display: inline-block'><b><b>Bosch Active Connect met 5 pinnen</b> aan een kabel</b> <img style='width:1rem; display: inline-block' src='./assets/layers/charging_station/bosch-5pin.svg'/></div>"
                    }
                }
            }
        },
        "name": "Oplaadpunten",
        "presets": {
            "0": {
                "title": "laadpunt met gewone stekker(s) <img src='./assets/layers/charging_station/TypeE.svg' style='width: 2rem; height: 2rem; float: left; background: white; border-radius: 1rem; margin-right: 0.5rem'/> (bedoeld om electrische fietsen op te laden)"
            },
            "1": {
                "title": "oplaadstation voor elektrische auto's"
            }
        },
        "tagRenderings": {
            "Auth phone": {
                "question": "Wat is het telefoonnummer dat men moet bellen of SMS'en om zich aan te melden?",
                "render": "Aanmelden door te bellen of te SMS'en naar <a href='tel:{authentication:phone_call:number}'>{authentication:phone_call:number}</a>"
            },
            "Authentication": {
                "mappings": {
                    "0": {
                        "then": "Aanmelden met een lidkaart is mogelijk"
                    },
                    "1": {
                        "then": "Aanmelden via een applicatie is mogelijk"
                    },
                    "2": {
                        "then": "Aanmelden door te bellen naar een telefoonnummer is mogelijk"
                    },
                    "3": {
                        "then": "Aanmelden via SMS is mogelijk"
                    },
                    "4": {
                        "then": "Aanmelden via NFC is mogelijk"
                    },
                    "5": {
                        "then": "Aanmelden met Money Card is mogelijk"
                    },
                    "6": {
                        "then": "Aanmelden met een betaalkaart is mogelijk"
                    },
                    "7": {
                        "then": "Hier opladen is (ook) mogelijk zonder aan te melden"
                    }
                },
                "question": "Hoe kan men zich aanmelden aan dit oplaadstation?"
            },
            "Available_charging_stations (generated)": {
                "mappings": {
                    "0": {
                        "then": "<div class='flex'><img class='w-12 mx-4' src='./assets/layers/charging_station/CEE7_4F.svg'/> <span><b>Schuko stekker</b> zonder aardingspin (CEE7/4 type F)</span></div>"
                    },
                    "1": {
                        "then": "<div class='flex'><img class='w-12 mx-4' src='./assets/layers/charging_station/CEE7_4F.svg'/> <span><b>Schuko stekker</b> zonder aardingspin (CEE7/4 type F)</span></div>"
                    },
                    "2": {
                        "then": "<div class='flex'><img class='w-12 mx-4' src='./assets/layers/charging_station/TypeE.svg'/> <span><b>Europese stekker</b> met aardingspin (CEE7/4 type E)</span></div>"
                    },
                    "3": {
                        "then": "<div class='flex'><img class='w-12 mx-4' src='./assets/layers/charging_station/TypeE.svg'/> <span><b>Europese stekker</b> met aardingspin (CEE7/4 type E)</span></div>"
                    },
                    "4": {
                        "then": "<div class='flex'><img class='w-12 mx-4' src='./assets/layers/charging_station/Chademo_type4.svg'/> <span><b>Chademo</b></span></div>"
                    },
                    "5": {
                        "then": "<div class='flex'><img class='w-12 mx-4' src='./assets/layers/charging_station/Chademo_type4.svg'/> <span><b>Chademo</b></span></div>"
                    },
                    "6": {
                        "then": "<div class='flex'><img class='w-12 mx-4' src='./assets/layers/charging_station/Type1_J1772.svg'/> <span><b>Type 1 met kabel</b> (J1772)</span></div>"
                    },
                    "7": {
                        "then": "<div class='flex'><img class='w-12 mx-4' src='./assets/layers/charging_station/Type1_J1772.svg'/> <span><b>Type 1 met kabel</b> (J1772)</span></div>"
                    },
                    "8": {
                        "then": "<div class='flex'><img class='w-12 mx-4' src='./assets/layers/charging_station/Type1_J1772.svg'/> <span><b>Type 1 <i>zonder</i> kabel</b> (J1772)</span></div>"
                    },
                    "9": {
                        "then": "<div class='flex'><img class='w-12 mx-4' src='./assets/layers/charging_station/Type1_J1772.svg'/> <span><b>Type 1 <i>zonder</i> kabel</b> (J1772)</span></div>"
                    },
                    "10": {
                        "then": "<div class='flex'><img class='w-12 mx-4' src='./assets/layers/charging_station/Type1-ccs.svg'/> <span><b>Type 1 CCS</b> (ook gekend als Type 1 Combo)</span></div>"
                    },
                    "11": {
                        "then": "<div class='flex'><img class='w-12 mx-4' src='./assets/layers/charging_station/Type1-ccs.svg'/> <span><b>Type 1 CCS</b> (ook gekend als Type 1 Combo)</span></div>"
                    },
                    "12": {
                        "then": "<div class='flex'><img class='w-12 mx-4' src='./assets/layers/charging_station/Tesla-hpwc-model-s.svg'/> <span><b>Tesla Supercharger</b></span></div>"
                    },
                    "13": {
                        "then": "<div class='flex'><img class='w-12 mx-4' src='./assets/layers/charging_station/Tesla-hpwc-model-s.svg'/> <span><b>Tesla Supercharger</b></span></div>"
                    },
                    "14": {
                        "then": "<div class='flex'><img class='w-12 mx-4' src='./assets/layers/charging_station/Type2_socket.svg'/> <span><b>Type 2</b> (mennekes)</span></div>"
                    },
                    "15": {
                        "then": "<div class='flex'><img class='w-12 mx-4' src='./assets/layers/charging_station/Type2_socket.svg'/> <span><b>Type 2</b> (mennekes)</span></div>"
                    },
                    "16": {
                        "then": "<div class='flex'><img class='w-12 mx-4' src='./assets/layers/charging_station/Type2_CCS.svg'/> <span><b>Type 2 CCS</b> (mennekes)</span></div>"
                    },
                    "17": {
                        "then": "<div class='flex'><img class='w-12 mx-4' src='./assets/layers/charging_station/Type2_CCS.svg'/> <span><b>Type 2 CCS</b> (mennekes)</span></div>"
                    },
                    "18": {
                        "then": "<div class='flex'><img class='w-12 mx-4' src='./assets/layers/charging_station/Type2_tethered.svg'/> <span><b>Type 2 met kabel</b> (J1772)</span></div>"
                    },
                    "19": {
                        "then": "<div class='flex'><img class='w-12 mx-4' src='./assets/layers/charging_station/Type2_tethered.svg'/> <span><b>Type 2 met kabel</b> (J1772)</span></div>"
                    },
                    "20": {
                        "then": "<div class='flex'><img class='w-12 mx-4' src='./assets/layers/charging_station/Type2_CCS.svg'/> <span><b>Tesla Supercharger CCS</b> (een type2 CCS met Tesla-logo)</span></div>"
                    },
                    "21": {
                        "then": "<div class='flex'><img class='w-12 mx-4' src='./assets/layers/charging_station/Type2_CCS.svg'/> <span><b>Tesla Supercharger CCS</b> (een type2 CCS met Tesla-logo)</span></div>"
                    },
                    "22": {
                        "then": "<div class='flex'><img class='w-12 mx-4' src='./assets/layers/charging_station/Tesla-hpwc-model-s.svg'/> <span><b>Tesla Supercharger (destination)</b></span></div>"
                    },
                    "23": {
                        "then": "<div class='flex'><img class='w-12 mx-4' src='./assets/layers/charging_station/Tesla-hpwc-model-s.svg'/> <span><b>Tesla Supercharger (destination)</b></span></div>"
                    },
                    "24": {
                        "then": "<div class='flex'><img class='w-12 mx-4' src='./assets/layers/charging_station/Type2_tethered.svg'/> <span><b>Tesla supercharger (destination</b> (Een Type 2 met kabel en Tesla-logo)</span></div>"
                    },
                    "25": {
                        "then": "<div class='flex'><img class='w-12 mx-4' src='./assets/layers/charging_station/Type2_tethered.svg'/> <span><b>Tesla supercharger (destination</b> (Een Type 2 met kabel en Tesla-logo)</span></div>"
                    },
                    "26": {
                        "then": "<div class='flex'><img class='w-12 mx-4' src='./assets/layers/charging_station/usb_port.svg'/> <span><b>USB</b> om GSMs en kleine electronica op te laden</span></div>"
                    },
                    "27": {
                        "then": "<div class='flex'><img class='w-12 mx-4' src='./assets/layers/charging_station/usb_port.svg'/> <span><b>USB</b> om GSMs en kleine electronica op te laden</span></div>"
                    },
                    "28": {
                        "then": "<div class='flex'><img class='w-12 mx-4' src='./assets/layers/charging_station/bosch-3pin.svg'/> <span><b>Bosch Active Connect met 3 pinnen</b> aan een kabel</span></div>"
                    },
                    "29": {
                        "then": "<div class='flex'><img class='w-12 mx-4' src='./assets/layers/charging_station/bosch-3pin.svg'/> <span><b>Bosch Active Connect met 3 pinnen</b> aan een kabel</span></div>"
                    },
                    "30": {
                        "then": "<div class='flex'><img class='w-12 mx-4' src='./assets/layers/charging_station/bosch-5pin.svg'/> <span><b>Bosch Active Connect met 5 pinnen</b> aan een kabel</span></div>"
                    },
                    "31": {
                        "then": "<div class='flex'><img class='w-12 mx-4' src='./assets/layers/charging_station/bosch-5pin.svg'/> <span><b>Bosch Active Connect met 5 pinnen</b> aan een kabel</span></div>"
                    }
                },
                "question": "Welke aansluitingen zijn hier beschikbaar?"
            },
            "Network": {
                "mappings": {
                    "0": {
                        "then": "Maakt geen deel uit van een groter netwerk, een lokale zaak of organisatie beheert dit oplaadpunt"
                    },
                    "1": {
                        "then": "Maakt geen deel uit van een groter netwerk"
                    }
                },
                "question": "Is dit oplaadpunt deel van een groter netwerk?",
                "render": "Maakt deel uit van het <b>{network}</b>-netwerk"
            },
            "OH": {
                "mappings": {
                    "0": {
                        "then": "24/7 open - ook tijdens vakanties"
                    }
                },
                "question": "Wanneer is dit oplaadpunt beschikbaar??"
            },
            "Operational status": {
                "mappings": {
                    "0": {
                        "then": "Dit oplaadpunt werkt"
                    },
                    "1": {
                        "then": "Dit oplaadpunt is kapot"
                    },
                    "2": {
                        "then": "Hier zal binnenkort een oplaadpunt gebouwd worden"
                    },
                    "3": {
                        "then": "Hier wordt op dit moment een oplaadpunt gebouwd"
                    },
                    "4": {
                        "then": "Dit oplaadpunt is niet meer in gebruik maar is wel nog aanwezig"
                    }
                },
                "question": "Is dit oplaadpunt operationeel?"
            },
            "Operator": {
                "mappings": {
                    "0": {
                        "then": "Eigenlijk is {operator} het netwerk waarvan het deel uitmaakt"
                    }
                },
                "question": "Wie beheert dit oplaadpunt?",
                "render": "Wordt beheerd door {operator}"
            },
            "Parking:fee": {
                "mappings": {
                    "0": {
                        "then": "Geen extra parkeerkost tijdens het opladen"
                    },
                    "1": {
                        "then": "Tijdens het opladen moet er parkeergeld betaald worden"
                    }
                },
                "question": "Moet men parkeergeld betalen tijdens het opladen?"
            },
            "Type": {
                "mappings": {
                    "0": {
                        "then": "<b>Fietsen</b> kunnen hier opgeladen worden"
                    },
                    "1": {
                        "then": "<b>Elektrische auto's</b> kunnen hier opgeladen worden"
                    },
                    "2": {
                        "then": "<b>Electrische scooters</b> (snorfiets of bromfiets) kunnen hier opgeladen worden"
                    },
                    "3": {
                        "then": "<b>Vrachtwagens</b> kunnen hier opgeladen worden"
                    },
                    "4": {
                        "then": "<b>Bussen</b> kunnen hier opgeladen worden"
                    }
                },
                "question": "Welke voertuigen kunnen hier opgeladen worden?"
            },
            "access": {
                "mappings": {
                    "0": {
                        "then": "Toegankelijk voor iedereen (mogelijks met aanmelden en/of te betalen)"
                    },
                    "1": {
                        "then": "Toegankelijk voor iedereen (mogelijks met aanmelden en/of te betalen)"
                    },
                    "2": {
                        "then": "Enkel <b>klanten van de bijhorende plaats</b> mogen dit oplaadpunt gebruiken<br/><span class='subtle'>Bv. op de parking van een hotel en enkel toegankelijk voor klanten van dit hotel</span>"
                    },
                    "3": {
                        "then": "Niet toegankelijk voor het publiek <br/><span class='subtle'>Bv. enkel toegankelijk voor de eigenaar, medewerkers ,...</span> "
                    }
                },
                "question": "Wie mag er dit oplaadpunt gebruiken?",
                "render": "Toegang voor {access}"
            },
            "capacity": {
                "question": "Hoeveel voertuigen kunnen hier opgeladen worden?",
                "render": "{capacity} voertuigen kunnen hier op hetzelfde moment opgeladen worden"
            },
            "charge": {
                "question": "Hoeveel moet men betalen om dit oplaadpunt te gebruiken?",
                "render": "Dit oplaadpunt gebruiken kost <b>{charge}</b>"
            },
            "current-0": {
                "mappings": {
                    "0": {
                        "then": "<div style='display: inline-block'><b><b>Schuko stekker</b> zonder aardingspin (CEE7/4 type F)</b> <img style='width:1rem; display: inline-block' src='./assets/layers/charging_station/CEE7_4F.svg'/></div> levert een stroom van maximaal 16 A"
                    }
                },
                "question": "Welke stroom levert de stekker van type <div style='display: inline-block'><b><b>Schuko stekker</b> zonder aardingspin (CEE7/4 type F)</b> <img style='width:1rem; display: inline-block' src='./assets/layers/charging_station/CEE7_4F.svg'/></div>?",
                "render": "<div style='display: inline-block'><b><b>Schuko stekker</b> zonder aardingspin (CEE7/4 type F)</b> <img style='width:1rem; display: inline-block' src='./assets/layers/charging_station/CEE7_4F.svg'/></div> levert een stroom van maximaal {socket:schuko:current}A"
            },
            "current-1": {
                "mappings": {
                    "0": {
                        "then": "<div style='display: inline-block'><b><b>Europese stekker</b> met aardingspin (CEE7/4 type E)</b> <img style='width:1rem; display: inline-block' src='./assets/layers/charging_station/TypeE.svg'/></div> levert een stroom van maximaal 16 A"
                    }
                },
                "question": "Welke stroom levert de stekker van type <div style='display: inline-block'><b><b>Europese stekker</b> met aardingspin (CEE7/4 type E)</b> <img style='width:1rem; display: inline-block' src='./assets/layers/charging_station/TypeE.svg'/></div>?",
                "render": "<div style='display: inline-block'><b><b>Europese stekker</b> met aardingspin (CEE7/4 type E)</b> <img style='width:1rem; display: inline-block' src='./assets/layers/charging_station/TypeE.svg'/></div> levert een stroom van maximaal {socket:typee:current}A"
            },
            "current-10": {
                "mappings": {
                    "0": {
                        "then": "<div style='display: inline-block'><b><b>Tesla Supercharger CCS</b> (een type2 CCS met Tesla-logo)</b> <img style='width:1rem; display: inline-block' src='./assets/layers/charging_station/Type2_CCS.svg'/></div> levert een stroom van maximaal 125 A"
                    },
                    "1": {
                        "then": "<div style='display: inline-block'><b><b>Tesla Supercharger CCS</b> (een type2 CCS met Tesla-logo)</b> <img style='width:1rem; display: inline-block' src='./assets/layers/charging_station/Type2_CCS.svg'/></div> levert een stroom van maximaal 350 A"
                    }
                },
                "question": "Welke stroom levert de stekker van type <div style='display: inline-block'><b><b>Tesla Supercharger CCS</b> (een type2 CCS met Tesla-logo)</b> <img style='width:1rem; display: inline-block' src='./assets/layers/charging_station/Type2_CCS.svg'/></div>?",
                "render": "<div style='display: inline-block'><b><b>Tesla Supercharger CCS</b> (een type2 CCS met Tesla-logo)</b> <img style='width:1rem; display: inline-block' src='./assets/layers/charging_station/Type2_CCS.svg'/></div> levert een stroom van maximaal {socket:tesla_supercharger_ccs:current}A"
            },
            "current-11": {
                "mappings": {
                    "0": {
                        "then": "<div style='display: inline-block'><b><b>Tesla Supercharger (destination)</b></b> <img style='width:1rem; display: inline-block' src='./assets/layers/charging_station/Tesla-hpwc-model-s.svg'/></div> levert een stroom van maximaal 125 A"
                    },
                    "1": {
                        "then": "<div style='display: inline-block'><b><b>Tesla Supercharger (destination)</b></b> <img style='width:1rem; display: inline-block' src='./assets/layers/charging_station/Tesla-hpwc-model-s.svg'/></div> levert een stroom van maximaal 350 A"
                    }
                },
                "question": "Welke stroom levert de stekker van type <div style='display: inline-block'><b><b>Tesla Supercharger (destination)</b></b> <img style='width:1rem; display: inline-block' src='./assets/layers/charging_station/Tesla-hpwc-model-s.svg'/></div>?",
                "render": "<div style='display: inline-block'><b><b>Tesla Supercharger (destination)</b></b> <img style='width:1rem; display: inline-block' src='./assets/layers/charging_station/Tesla-hpwc-model-s.svg'/></div> levert een stroom van maximaal {socket:tesla_destination:current}A"
            },
            "current-12": {
                "mappings": {
                    "0": {
                        "then": "<div style='display: inline-block'><b><b>Tesla supercharger (destination</b> (Een Type 2 met kabel en Tesla-logo)</b> <img style='width:1rem; display: inline-block' src='./assets/layers/charging_station/Type2_tethered.svg'/></div> levert een stroom van maximaal 16 A"
                    },
                    "1": {
                        "then": "<div style='display: inline-block'><b><b>Tesla supercharger (destination</b> (Een Type 2 met kabel en Tesla-logo)</b> <img style='width:1rem; display: inline-block' src='./assets/layers/charging_station/Type2_tethered.svg'/></div> levert een stroom van maximaal 32 A"
                    }
                },
                "question": "Welke stroom levert de stekker van type <div style='display: inline-block'><b><b>Tesla supercharger (destination</b> (Een Type 2 met kabel en Tesla-logo)</b> <img style='width:1rem; display: inline-block' src='./assets/layers/charging_station/Type2_tethered.svg'/></div>?",
                "render": "<div style='display: inline-block'><b><b>Tesla supercharger (destination</b> (Een Type 2 met kabel en Tesla-logo)</b> <img style='width:1rem; display: inline-block' src='./assets/layers/charging_station/Type2_tethered.svg'/></div> levert een stroom van maximaal {socket:tesla_destination:current}A"
            },
            "current-13": {
                "mappings": {
                    "0": {
                        "then": "<div style='display: inline-block'><b><b>USB</b> om GSMs en kleine electronica op te laden</b> <img style='width:1rem; display: inline-block' src='./assets/layers/charging_station/usb_port.svg'/></div> levert een stroom van maximaal 1 A"
                    },
                    "1": {
                        "then": "<div style='display: inline-block'><b><b>USB</b> om GSMs en kleine electronica op te laden</b> <img style='width:1rem; display: inline-block' src='./assets/layers/charging_station/usb_port.svg'/></div> levert een stroom van maximaal 2 A"
                    }
                },
                "question": "Welke stroom levert de stekker van type <div style='display: inline-block'><b><b>USB</b> om GSMs en kleine electronica op te laden</b> <img style='width:1rem; display: inline-block' src='./assets/layers/charging_station/usb_port.svg'/></div>?",
                "render": "<div style='display: inline-block'><b><b>USB</b> om GSMs en kleine electronica op te laden</b> <img style='width:1rem; display: inline-block' src='./assets/layers/charging_station/usb_port.svg'/></div> levert een stroom van maximaal {socket:USB-A:current}A"
            },
            "current-14": {
                "question": "Welke stroom levert de stekker van type <div style='display: inline-block'><b><b>Bosch Active Connect met 3 pinnen</b> aan een kabel</b> <img style='width:1rem; display: inline-block' src='./assets/layers/charging_station/bosch-3pin.svg'/></div>?",
                "render": "<div style='display: inline-block'><b><b>Bosch Active Connect met 3 pinnen</b> aan een kabel</b> <img style='width:1rem; display: inline-block' src='./assets/layers/charging_station/bosch-3pin.svg'/></div> levert een stroom van maximaal {socket:bosch_3pin:current}A"
            },
            "current-15": {
                "question": "Welke stroom levert de stekker van type <div style='display: inline-block'><b><b>Bosch Active Connect met 5 pinnen</b> aan een kabel</b> <img style='width:1rem; display: inline-block' src='./assets/layers/charging_station/bosch-5pin.svg'/></div>?",
                "render": "<div style='display: inline-block'><b><b>Bosch Active Connect met 5 pinnen</b> aan een kabel</b> <img style='width:1rem; display: inline-block' src='./assets/layers/charging_station/bosch-5pin.svg'/></div> levert een stroom van maximaal {socket:bosch_5pin:current}A"
            },
            "current-2": {
                "mappings": {
                    "0": {
                        "then": "<div style='display: inline-block'><b><b>Chademo</b></b> <img style='width:1rem; display: inline-block' src='./assets/layers/charging_station/Chademo_type4.svg'/></div> levert een stroom van maximaal 120 A"
                    }
                },
                "question": "Welke stroom levert de stekker van type <div style='display: inline-block'><b><b>Chademo</b></b> <img style='width:1rem; display: inline-block' src='./assets/layers/charging_station/Chademo_type4.svg'/></div>?",
                "render": "<div style='display: inline-block'><b><b>Chademo</b></b> <img style='width:1rem; display: inline-block' src='./assets/layers/charging_station/Chademo_type4.svg'/></div> levert een stroom van maximaal {socket:chademo:current}A"
            },
            "current-3": {
                "mappings": {
                    "0": {
                        "then": "<div style='display: inline-block'><b><b>Type 1 met kabel</b> (J1772)</b> <img style='width:1rem; display: inline-block' src='./assets/layers/charging_station/Type1_J1772.svg'/></div> levert een stroom van maximaal 32 A"
                    }
                },
                "question": "Welke stroom levert de stekker van type <div style='display: inline-block'><b><b>Type 1 met kabel</b> (J1772)</b> <img style='width:1rem; display: inline-block' src='./assets/layers/charging_station/Type1_J1772.svg'/></div>?",
                "render": "<div style='display: inline-block'><b><b>Type 1 met kabel</b> (J1772)</b> <img style='width:1rem; display: inline-block' src='./assets/layers/charging_station/Type1_J1772.svg'/></div> levert een stroom van maximaal {socket:type1_cable:current}A"
            },
            "current-4": {
                "mappings": {
                    "0": {
                        "then": "<div style='display: inline-block'><b><b>Type 1 <i>zonder</i> kabel</b> (J1772)</b> <img style='width:1rem; display: inline-block' src='./assets/layers/charging_station/Type1_J1772.svg'/></div> levert een stroom van maximaal 32 A"
                    }
                },
                "question": "Welke stroom levert de stekker van type <div style='display: inline-block'><b><b>Type 1 <i>zonder</i> kabel</b> (J1772)</b> <img style='width:1rem; display: inline-block' src='./assets/layers/charging_station/Type1_J1772.svg'/></div>?",
                "render": "<div style='display: inline-block'><b><b>Type 1 <i>zonder</i> kabel</b> (J1772)</b> <img style='width:1rem; display: inline-block' src='./assets/layers/charging_station/Type1_J1772.svg'/></div> levert een stroom van maximaal {socket:type1:current}A"
            },
            "current-5": {
                "mappings": {
                    "0": {
                        "then": "<div style='display: inline-block'><b><b>Type 1 CCS</b> (ook gekend als Type 1 Combo)</b> <img style='width:1rem; display: inline-block' src='./assets/layers/charging_station/Type1-ccs.svg'/></div> levert een stroom van maximaal 50 A"
                    },
                    "1": {
                        "then": "<div style='display: inline-block'><b><b>Type 1 CCS</b> (ook gekend als Type 1 Combo)</b> <img style='width:1rem; display: inline-block' src='./assets/layers/charging_station/Type1-ccs.svg'/></div> levert een stroom van maximaal 125 A"
                    }
                },
                "question": "Welke stroom levert de stekker van type <div style='display: inline-block'><b><b>Type 1 CCS</b> (ook gekend als Type 1 Combo)</b> <img style='width:1rem; display: inline-block' src='./assets/layers/charging_station/Type1-ccs.svg'/></div>?",
                "render": "<div style='display: inline-block'><b><b>Type 1 CCS</b> (ook gekend als Type 1 Combo)</b> <img style='width:1rem; display: inline-block' src='./assets/layers/charging_station/Type1-ccs.svg'/></div> levert een stroom van maximaal {socket:type1_combo:current}A"
            },
            "current-6": {
                "mappings": {
                    "0": {
                        "then": "<div style='display: inline-block'><b><b>Tesla Supercharger</b></b> <img style='width:1rem; display: inline-block' src='./assets/layers/charging_station/Tesla-hpwc-model-s.svg'/></div> levert een stroom van maximaal 125 A"
                    },
                    "1": {
                        "then": "<div style='display: inline-block'><b><b>Tesla Supercharger</b></b> <img style='width:1rem; display: inline-block' src='./assets/layers/charging_station/Tesla-hpwc-model-s.svg'/></div> levert een stroom van maximaal 350 A"
                    }
                },
                "question": "Welke stroom levert de stekker van type <div style='display: inline-block'><b><b>Tesla Supercharger</b></b> <img style='width:1rem; display: inline-block' src='./assets/layers/charging_station/Tesla-hpwc-model-s.svg'/></div>?",
                "render": "<div style='display: inline-block'><b><b>Tesla Supercharger</b></b> <img style='width:1rem; display: inline-block' src='./assets/layers/charging_station/Tesla-hpwc-model-s.svg'/></div> levert een stroom van maximaal {socket:tesla_supercharger:current}A"
            },
            "current-7": {
                "mappings": {
                    "0": {
                        "then": "<div style='display: inline-block'><b><b>Type 2</b> (mennekes)</b> <img style='width:1rem; display: inline-block' src='./assets/layers/charging_station/Type2_socket.svg'/></div> levert een stroom van maximaal 16 A"
                    },
                    "1": {
                        "then": "<div style='display: inline-block'><b><b>Type 2</b> (mennekes)</b> <img style='width:1rem; display: inline-block' src='./assets/layers/charging_station/Type2_socket.svg'/></div> levert een stroom van maximaal 32 A"
                    }
                },
                "question": "Welke stroom levert de stekker van type <div style='display: inline-block'><b><b>Type 2</b> (mennekes)</b> <img style='width:1rem; display: inline-block' src='./assets/layers/charging_station/Type2_socket.svg'/></div>?",
                "render": "<div style='display: inline-block'><b><b>Type 2</b> (mennekes)</b> <img style='width:1rem; display: inline-block' src='./assets/layers/charging_station/Type2_socket.svg'/></div> levert een stroom van maximaal {socket:type2:current}A"
            },
            "current-8": {
                "mappings": {
                    "0": {
                        "then": "<div style='display: inline-block'><b><b>Type 2 CCS</b> (mennekes)</b> <img style='width:1rem; display: inline-block' src='./assets/layers/charging_station/Type2_CCS.svg'/></div> levert een stroom van maximaal 125 A"
                    },
                    "1": {
                        "then": "<div style='display: inline-block'><b><b>Type 2 CCS</b> (mennekes)</b> <img style='width:1rem; display: inline-block' src='./assets/layers/charging_station/Type2_CCS.svg'/></div> levert een stroom van maximaal 350 A"
                    }
                },
                "question": "Welke stroom levert de stekker van type <div style='display: inline-block'><b><b>Type 2 CCS</b> (mennekes)</b> <img style='width:1rem; display: inline-block' src='./assets/layers/charging_station/Type2_CCS.svg'/></div>?",
                "render": "<div style='display: inline-block'><b><b>Type 2 CCS</b> (mennekes)</b> <img style='width:1rem; display: inline-block' src='./assets/layers/charging_station/Type2_CCS.svg'/></div> levert een stroom van maximaal {socket:type2_combo:current}A"
            },
            "current-9": {
                "mappings": {
                    "0": {
                        "then": "<div style='display: inline-block'><b><b>Type 2 met kabel</b> (J1772)</b> <img style='width:1rem; display: inline-block' src='./assets/layers/charging_station/Type2_tethered.svg'/></div> levert een stroom van maximaal 16 A"
                    },
                    "1": {
                        "then": "<div style='display: inline-block'><b><b>Type 2 met kabel</b> (J1772)</b> <img style='width:1rem; display: inline-block' src='./assets/layers/charging_station/Type2_tethered.svg'/></div> levert een stroom van maximaal 32 A"
                    }
                },
                "question": "Welke stroom levert de stekker van type <div style='display: inline-block'><b><b>Type 2 met kabel</b> (J1772)</b> <img style='width:1rem; display: inline-block' src='./assets/layers/charging_station/Type2_tethered.svg'/></div>?",
                "render": "<div style='display: inline-block'><b><b>Type 2 met kabel</b> (J1772)</b> <img style='width:1rem; display: inline-block' src='./assets/layers/charging_station/Type2_tethered.svg'/></div> levert een stroom van maximaal {socket:type2_cable:current}A"
            },
            "email": {
                "question": "Wat is het email-adres van de operator?",
                "render": "Bij problemen, email naar <a href='mailto:{email}'>{email}</a>"
            },
            "fee": {
                "mappings": {
                    "0": {
                        "then": "Gratis te gebruiken"
                    },
                    "1": {
                        "then": "Gratis te gebruiken (zonder aan te melden)"
                    },
                    "2": {
                        "then": "Gratis te gebruiken, maar aanmelden met een applicatie is verplicht"
                    },
                    "3": {
                        "then": "Betalend te gebruiken, maar gratis voor klanten van het bijhorende hotel/café/ziekenhuis/..."
                    },
                    "4": {
                        "then": "Betalend"
                    }
                },
                "question": "Moet men betalen om dit oplaadpunt te gebruiken?"
            },
            "maxstay": {
                "mappings": {
                    "0": {
                        "then": "Geen maximum parkeertijd"
                    }
                },
                "question": "Hoelang mag een voertuig hier blijven staan?",
                "render": "De maximale parkeertijd hier is <b>{canonical(maxstay)}</b>"
            },
            "payment-options": {
                "override": {
                    "mappings+": {
                        "0": {
                            "then": "Betalen via een app van het netwerk"
                        },
                        "1": {
                            "then": "Betalen via een lidkaart van het netwerk"
                        }
                    }
                }
            },
            "phone": {
                "question": "Wat is het telefoonnummer van de beheerder van dit oplaadpunt?",
                "render": "Bij problemen, bel naar <a href='tel:{phone}'>{phone}</a>"
            },
            "plugs-0": {
                "question": "Hoeveel stekkers van type  <div style='display: inline-block'><b><b>Schuko stekker</b> zonder aardingspin (CEE7/4 type F)</b> <img style='width:1rem; display: inline-block' src='./assets/layers/charging_station/CEE7_4F.svg'/></div> heeft dit oplaadpunt?",
                "render": "Hier zijn <b class='text-xl'>{socket:schuko}</b> stekkers van het type <div style='display: inline-block'><b><b>Schuko stekker</b> zonder aardingspin (CEE7/4 type F)</b> <img style='width:1rem; display: inline-block' src='./assets/layers/charging_station/CEE7_4F.svg'/></div>"
            },
            "plugs-1": {
                "question": "Hoeveel stekkers van type  <div style='display: inline-block'><b><b>Europese stekker</b> met aardingspin (CEE7/4 type E)</b> <img style='width:1rem; display: inline-block' src='./assets/layers/charging_station/TypeE.svg'/></div> heeft dit oplaadpunt?",
                "render": "Hier zijn <b class='text-xl'>{socket:typee}</b> stekkers van het type <div style='display: inline-block'><b><b>Europese stekker</b> met aardingspin (CEE7/4 type E)</b> <img style='width:1rem; display: inline-block' src='./assets/layers/charging_station/TypeE.svg'/></div>"
            },
            "plugs-10": {
                "question": "Hoeveel stekkers van type  <div style='display: inline-block'><b><b>Tesla Supercharger CCS</b> (een type2 CCS met Tesla-logo)</b> <img style='width:1rem; display: inline-block' src='./assets/layers/charging_station/Type2_CCS.svg'/></div> heeft dit oplaadpunt?",
                "render": "Hier zijn <b class='text-xl'>{socket:tesla_supercharger_ccs}</b> stekkers van het type <div style='display: inline-block'><b><b>Tesla Supercharger CCS</b> (een type2 CCS met Tesla-logo)</b> <img style='width:1rem; display: inline-block' src='./assets/layers/charging_station/Type2_CCS.svg'/></div>"
            },
            "plugs-11": {
                "question": "Hoeveel stekkers van type  <div style='display: inline-block'><b><b>Tesla Supercharger (destination)</b></b> <img style='width:1rem; display: inline-block' src='./assets/layers/charging_station/Tesla-hpwc-model-s.svg'/></div> heeft dit oplaadpunt?",
                "render": "Hier zijn <b class='text-xl'>{socket:tesla_destination}</b> stekkers van het type <div style='display: inline-block'><b><b>Tesla Supercharger (destination)</b></b> <img style='width:1rem; display: inline-block' src='./assets/layers/charging_station/Tesla-hpwc-model-s.svg'/></div>"
            },
            "plugs-12": {
                "question": "Hoeveel stekkers van type  <div style='display: inline-block'><b><b>Tesla supercharger (destination</b> (Een Type 2 met kabel en Tesla-logo)</b> <img style='width:1rem; display: inline-block' src='./assets/layers/charging_station/Type2_tethered.svg'/></div> heeft dit oplaadpunt?",
                "render": "Hier zijn <b class='text-xl'>{socket:tesla_destination}</b> stekkers van het type <div style='display: inline-block'><b><b>Tesla supercharger (destination</b> (Een Type 2 met kabel en Tesla-logo)</b> <img style='width:1rem; display: inline-block' src='./assets/layers/charging_station/Type2_tethered.svg'/></div>"
            },
            "plugs-13": {
                "question": "Hoeveel stekkers van type  <div style='display: inline-block'><b><b>USB</b> om GSMs en kleine electronica op te laden</b> <img style='width:1rem; display: inline-block' src='./assets/layers/charging_station/usb_port.svg'/></div> heeft dit oplaadpunt?",
                "render": "Hier zijn <b class='text-xl'>{socket:USB-A}</b> stekkers van het type <div style='display: inline-block'><b><b>USB</b> om GSMs en kleine electronica op te laden</b> <img style='width:1rem; display: inline-block' src='./assets/layers/charging_station/usb_port.svg'/></div>"
            },
            "plugs-14": {
                "question": "Hoeveel stekkers van type  <div style='display: inline-block'><b><b>Bosch Active Connect met 3 pinnen</b> aan een kabel</b> <img style='width:1rem; display: inline-block' src='./assets/layers/charging_station/bosch-3pin.svg'/></div> heeft dit oplaadpunt?",
                "render": "Hier zijn <b class='text-xl'>{socket:bosch_3pin}</b> stekkers van het type <div style='display: inline-block'><b><b>Bosch Active Connect met 3 pinnen</b> aan een kabel</b> <img style='width:1rem; display: inline-block' src='./assets/layers/charging_station/bosch-3pin.svg'/></div>"
            },
            "plugs-15": {
                "question": "Hoeveel stekkers van type  <div style='display: inline-block'><b><b>Bosch Active Connect met 5 pinnen</b> aan een kabel</b> <img style='width:1rem; display: inline-block' src='./assets/layers/charging_station/bosch-5pin.svg'/></div> heeft dit oplaadpunt?",
                "render": "Hier zijn <b class='text-xl'>{socket:bosch_5pin}</b> stekkers van het type <div style='display: inline-block'><b><b>Bosch Active Connect met 5 pinnen</b> aan een kabel</b> <img style='width:1rem; display: inline-block' src='./assets/layers/charging_station/bosch-5pin.svg'/></div>"
            },
            "plugs-2": {
                "question": "Hoeveel stekkers van type  <div style='display: inline-block'><b><b>Chademo</b></b> <img style='width:1rem; display: inline-block' src='./assets/layers/charging_station/Chademo_type4.svg'/></div> heeft dit oplaadpunt?",
                "render": "Hier zijn <b class='text-xl'>{socket:chademo}</b> stekkers van het type <div style='display: inline-block'><b><b>Chademo</b></b> <img style='width:1rem; display: inline-block' src='./assets/layers/charging_station/Chademo_type4.svg'/></div>"
            },
            "plugs-3": {
                "question": "Hoeveel stekkers van type  <div style='display: inline-block'><b><b>Type 1 met kabel</b> (J1772)</b> <img style='width:1rem; display: inline-block' src='./assets/layers/charging_station/Type1_J1772.svg'/></div> heeft dit oplaadpunt?",
                "render": "Hier zijn <b class='text-xl'>{socket:type1_cable}</b> stekkers van het type <div style='display: inline-block'><b><b>Type 1 met kabel</b> (J1772)</b> <img style='width:1rem; display: inline-block' src='./assets/layers/charging_station/Type1_J1772.svg'/></div>"
            },
            "plugs-4": {
                "question": "Hoeveel stekkers van type  <div style='display: inline-block'><b><b>Type 1 <i>zonder</i> kabel</b> (J1772)</b> <img style='width:1rem; display: inline-block' src='./assets/layers/charging_station/Type1_J1772.svg'/></div> heeft dit oplaadpunt?",
                "render": "Hier zijn <b class='text-xl'>{socket:type1}</b> stekkers van het type <div style='display: inline-block'><b><b>Type 1 <i>zonder</i> kabel</b> (J1772)</b> <img style='width:1rem; display: inline-block' src='./assets/layers/charging_station/Type1_J1772.svg'/></div>"
            },
            "plugs-5": {
                "question": "Hoeveel stekkers van type  <div style='display: inline-block'><b><b>Type 1 CCS</b> (ook gekend als Type 1 Combo)</b> <img style='width:1rem; display: inline-block' src='./assets/layers/charging_station/Type1-ccs.svg'/></div> heeft dit oplaadpunt?",
                "render": "Hier zijn <b class='text-xl'>{socket:type1_combo}</b> stekkers van het type <div style='display: inline-block'><b><b>Type 1 CCS</b> (ook gekend als Type 1 Combo)</b> <img style='width:1rem; display: inline-block' src='./assets/layers/charging_station/Type1-ccs.svg'/></div>"
            },
            "plugs-6": {
                "question": "Hoeveel stekkers van type  <div style='display: inline-block'><b><b>Tesla Supercharger</b></b> <img style='width:1rem; display: inline-block' src='./assets/layers/charging_station/Tesla-hpwc-model-s.svg'/></div> heeft dit oplaadpunt?",
                "render": "Hier zijn <b class='text-xl'>{socket:tesla_supercharger}</b> stekkers van het type <div style='display: inline-block'><b><b>Tesla Supercharger</b></b> <img style='width:1rem; display: inline-block' src='./assets/layers/charging_station/Tesla-hpwc-model-s.svg'/></div>"
            },
            "plugs-7": {
                "question": "Hoeveel stekkers van type  <div style='display: inline-block'><b><b>Type 2</b> (mennekes)</b> <img style='width:1rem; display: inline-block' src='./assets/layers/charging_station/Type2_socket.svg'/></div> heeft dit oplaadpunt?",
                "render": "Hier zijn <b class='text-xl'>{socket:type2}</b> stekkers van het type <div style='display: inline-block'><b><b>Type 2</b> (mennekes)</b> <img style='width:1rem; display: inline-block' src='./assets/layers/charging_station/Type2_socket.svg'/></div>"
            },
            "plugs-8": {
                "question": "Hoeveel stekkers van type  <div style='display: inline-block'><b><b>Type 2 CCS</b> (mennekes)</b> <img style='width:1rem; display: inline-block' src='./assets/layers/charging_station/Type2_CCS.svg'/></div> heeft dit oplaadpunt?",
                "render": "Hier zijn <b class='text-xl'>{socket:type2_combo}</b> stekkers van het type <div style='display: inline-block'><b><b>Type 2 CCS</b> (mennekes)</b> <img style='width:1rem; display: inline-block' src='./assets/layers/charging_station/Type2_CCS.svg'/></div>"
            },
            "plugs-9": {
                "question": "Hoeveel stekkers van type  <div style='display: inline-block'><b><b>Type 2 met kabel</b> (J1772)</b> <img style='width:1rem; display: inline-block' src='./assets/layers/charging_station/Type2_tethered.svg'/></div> heeft dit oplaadpunt?",
                "render": "Hier zijn <b class='text-xl'>{socket:type2_cable}</b> stekkers van het type <div style='display: inline-block'><b><b>Type 2 met kabel</b> (J1772)</b> <img style='width:1rem; display: inline-block' src='./assets/layers/charging_station/Type2_tethered.svg'/></div>"
            },
            "power-output-0": {
                "mappings": {
                    "0": {
                        "then": "<div style='display: inline-block'><b><b>Schuko stekker</b> zonder aardingspin (CEE7/4 type F)</b> <img style='width:1rem; display: inline-block' src='./assets/layers/charging_station/CEE7_4F.svg'/></div> levert een vermogen van maximaal 3.6 kw"
                    }
                },
                "question": "Welk vermogen levert een enkele stekker van type <div style='display: inline-block'><b><b>Schuko stekker</b> zonder aardingspin (CEE7/4 type F)</b> <img style='width:1rem; display: inline-block' src='./assets/layers/charging_station/CEE7_4F.svg'/></div>?",
                "render": "<div style='display: inline-block'><b><b>Schuko stekker</b> zonder aardingspin (CEE7/4 type F)</b> <img style='width:1rem; display: inline-block' src='./assets/layers/charging_station/CEE7_4F.svg'/></div> levert een vermogen van maximaal {socket:schuko:output}"
            },
            "power-output-1": {
                "mappings": {
                    "0": {
                        "then": "<div style='display: inline-block'><b><b>Europese stekker</b> met aardingspin (CEE7/4 type E)</b> <img style='width:1rem; display: inline-block' src='./assets/layers/charging_station/TypeE.svg'/></div> levert een vermogen van maximaal 3 kw"
                    },
                    "1": {
                        "then": "<div style='display: inline-block'><b><b>Europese stekker</b> met aardingspin (CEE7/4 type E)</b> <img style='width:1rem; display: inline-block' src='./assets/layers/charging_station/TypeE.svg'/></div> levert een vermogen van maximaal 22 kw"
                    }
                },
                "question": "Welk vermogen levert een enkele stekker van type <div style='display: inline-block'><b><b>Europese stekker</b> met aardingspin (CEE7/4 type E)</b> <img style='width:1rem; display: inline-block' src='./assets/layers/charging_station/TypeE.svg'/></div>?",
                "render": "<div style='display: inline-block'><b><b>Europese stekker</b> met aardingspin (CEE7/4 type E)</b> <img style='width:1rem; display: inline-block' src='./assets/layers/charging_station/TypeE.svg'/></div> levert een vermogen van maximaal {socket:typee:output}"
            },
            "power-output-10": {
                "mappings": {
                    "0": {
                        "then": "<div style='display: inline-block'><b><b>Tesla Supercharger CCS</b> (een type2 CCS met Tesla-logo)</b> <img style='width:1rem; display: inline-block' src='./assets/layers/charging_station/Type2_CCS.svg'/></div> levert een vermogen van maximaal 50 kw"
                    }
                },
                "question": "Welk vermogen levert een enkele stekker van type <div style='display: inline-block'><b><b>Tesla Supercharger CCS</b> (een type2 CCS met Tesla-logo)</b> <img style='width:1rem; display: inline-block' src='./assets/layers/charging_station/Type2_CCS.svg'/></div>?",
                "render": "<div style='display: inline-block'><b><b>Tesla Supercharger CCS</b> (een type2 CCS met Tesla-logo)</b> <img style='width:1rem; display: inline-block' src='./assets/layers/charging_station/Type2_CCS.svg'/></div> levert een vermogen van maximaal {socket:tesla_supercharger_ccs:output}"
            },
            "power-output-11": {
                "mappings": {
                    "0": {
                        "then": "<div style='display: inline-block'><b><b>Tesla Supercharger (destination)</b></b> <img style='width:1rem; display: inline-block' src='./assets/layers/charging_station/Tesla-hpwc-model-s.svg'/></div> levert een vermogen van maximaal 120 kw"
                    },
                    "1": {
                        "then": "<div style='display: inline-block'><b><b>Tesla Supercharger (destination)</b></b> <img style='width:1rem; display: inline-block' src='./assets/layers/charging_station/Tesla-hpwc-model-s.svg'/></div> levert een vermogen van maximaal 150 kw"
                    },
                    "2": {
                        "then": "<div style='display: inline-block'><b><b>Tesla Supercharger (destination)</b></b> <img style='width:1rem; display: inline-block' src='./assets/layers/charging_station/Tesla-hpwc-model-s.svg'/></div> levert een vermogen van maximaal 250 kw"
                    }
                },
                "question": "Welk vermogen levert een enkele stekker van type <div style='display: inline-block'><b><b>Tesla Supercharger (destination)</b></b> <img style='width:1rem; display: inline-block' src='./assets/layers/charging_station/Tesla-hpwc-model-s.svg'/></div>?",
                "render": "<div style='display: inline-block'><b><b>Tesla Supercharger (destination)</b></b> <img style='width:1rem; display: inline-block' src='./assets/layers/charging_station/Tesla-hpwc-model-s.svg'/></div> levert een vermogen van maximaal {socket:tesla_destination:output}"
            },
            "power-output-12": {
                "mappings": {
                    "0": {
                        "then": "<div style='display: inline-block'><b><b>Tesla supercharger (destination</b> (Een Type 2 met kabel en Tesla-logo)</b> <img style='width:1rem; display: inline-block' src='./assets/layers/charging_station/Type2_tethered.svg'/></div> levert een vermogen van maximaal 11 kw"
                    },
                    "1": {
                        "then": "<div style='display: inline-block'><b><b>Tesla supercharger (destination</b> (Een Type 2 met kabel en Tesla-logo)</b> <img style='width:1rem; display: inline-block' src='./assets/layers/charging_station/Type2_tethered.svg'/></div> levert een vermogen van maximaal 22 kw"
                    }
                },
                "question": "Welk vermogen levert een enkele stekker van type <div style='display: inline-block'><b><b>Tesla supercharger (destination</b> (Een Type 2 met kabel en Tesla-logo)</b> <img style='width:1rem; display: inline-block' src='./assets/layers/charging_station/Type2_tethered.svg'/></div>?",
                "render": "<div style='display: inline-block'><b><b>Tesla supercharger (destination</b> (Een Type 2 met kabel en Tesla-logo)</b> <img style='width:1rem; display: inline-block' src='./assets/layers/charging_station/Type2_tethered.svg'/></div> levert een vermogen van maximaal {socket:tesla_destination:output}"
            },
            "power-output-13": {
                "mappings": {
                    "0": {
                        "then": "<div style='display: inline-block'><b><b>USB</b> om GSMs en kleine electronica op te laden</b> <img style='width:1rem; display: inline-block' src='./assets/layers/charging_station/usb_port.svg'/></div> levert een vermogen van maximaal 5w"
                    },
                    "1": {
                        "then": "<div style='display: inline-block'><b><b>USB</b> om GSMs en kleine electronica op te laden</b> <img style='width:1rem; display: inline-block' src='./assets/layers/charging_station/usb_port.svg'/></div> levert een vermogen van maximaal 10w"
                    }
                },
                "question": "Welk vermogen levert een enkele stekker van type <div style='display: inline-block'><b><b>USB</b> om GSMs en kleine electronica op te laden</b> <img style='width:1rem; display: inline-block' src='./assets/layers/charging_station/usb_port.svg'/></div>?",
                "render": "<div style='display: inline-block'><b><b>USB</b> om GSMs en kleine electronica op te laden</b> <img style='width:1rem; display: inline-block' src='./assets/layers/charging_station/usb_port.svg'/></div> levert een vermogen van maximaal {socket:USB-A:output}"
            },
            "power-output-14": {
                "question": "Welk vermogen levert een enkele stekker van type <div style='display: inline-block'><b><b>Bosch Active Connect met 3 pinnen</b> aan een kabel</b> <img style='width:1rem; display: inline-block' src='./assets/layers/charging_station/bosch-3pin.svg'/></div>?",
                "render": "<div style='display: inline-block'><b><b>Bosch Active Connect met 3 pinnen</b> aan een kabel</b> <img style='width:1rem; display: inline-block' src='./assets/layers/charging_station/bosch-3pin.svg'/></div> levert een vermogen van maximaal {socket:bosch_3pin:output}"
            },
            "power-output-15": {
                "question": "Welk vermogen levert een enkele stekker van type <div style='display: inline-block'><b><b>Bosch Active Connect met 5 pinnen</b> aan een kabel</b> <img style='width:1rem; display: inline-block' src='./assets/layers/charging_station/bosch-5pin.svg'/></div>?",
                "render": "<div style='display: inline-block'><b><b>Bosch Active Connect met 5 pinnen</b> aan een kabel</b> <img style='width:1rem; display: inline-block' src='./assets/layers/charging_station/bosch-5pin.svg'/></div> levert een vermogen van maximaal {socket:bosch_5pin:output}"
            },
            "power-output-2": {
                "mappings": {
                    "0": {
                        "then": "<div style='display: inline-block'><b><b>Chademo</b></b> <img style='width:1rem; display: inline-block' src='./assets/layers/charging_station/Chademo_type4.svg'/></div> levert een vermogen van maximaal 50 kw"
                    }
                },
                "question": "Welk vermogen levert een enkele stekker van type <div style='display: inline-block'><b><b>Chademo</b></b> <img style='width:1rem; display: inline-block' src='./assets/layers/charging_station/Chademo_type4.svg'/></div>?",
                "render": "<div style='display: inline-block'><b><b>Chademo</b></b> <img style='width:1rem; display: inline-block' src='./assets/layers/charging_station/Chademo_type4.svg'/></div> levert een vermogen van maximaal {socket:chademo:output}"
            },
            "power-output-3": {
                "mappings": {
                    "0": {
                        "then": "<div style='display: inline-block'><b><b>Type 1 met kabel</b> (J1772)</b> <img style='width:1rem; display: inline-block' src='./assets/layers/charging_station/Type1_J1772.svg'/></div> levert een vermogen van maximaal 3.7 kw"
                    },
                    "1": {
                        "then": "<div style='display: inline-block'><b><b>Type 1 met kabel</b> (J1772)</b> <img style='width:1rem; display: inline-block' src='./assets/layers/charging_station/Type1_J1772.svg'/></div> levert een vermogen van maximaal 7 kw"
                    }
                },
                "question": "Welk vermogen levert een enkele stekker van type <div style='display: inline-block'><b><b>Type 1 met kabel</b> (J1772)</b> <img style='width:1rem; display: inline-block' src='./assets/layers/charging_station/Type1_J1772.svg'/></div>?",
                "render": "<div style='display: inline-block'><b><b>Type 1 met kabel</b> (J1772)</b> <img style='width:1rem; display: inline-block' src='./assets/layers/charging_station/Type1_J1772.svg'/></div> levert een vermogen van maximaal {socket:type1_cable:output}"
            },
            "power-output-4": {
                "mappings": {
                    "0": {
                        "then": "<div style='display: inline-block'><b><b>Type 1 <i>zonder</i> kabel</b> (J1772)</b> <img style='width:1rem; display: inline-block' src='./assets/layers/charging_station/Type1_J1772.svg'/></div> levert een vermogen van maximaal 3.7 kw"
                    },
                    "1": {
                        "then": "<div style='display: inline-block'><b><b>Type 1 <i>zonder</i> kabel</b> (J1772)</b> <img style='width:1rem; display: inline-block' src='./assets/layers/charging_station/Type1_J1772.svg'/></div> levert een vermogen van maximaal 6.6 kw"
                    },
                    "2": {
                        "then": "<div style='display: inline-block'><b><b>Type 1 <i>zonder</i> kabel</b> (J1772)</b> <img style='width:1rem; display: inline-block' src='./assets/layers/charging_station/Type1_J1772.svg'/></div> levert een vermogen van maximaal 7 kw"
                    },
                    "3": {
                        "then": "<div style='display: inline-block'><b><b>Type 1 <i>zonder</i> kabel</b> (J1772)</b> <img style='width:1rem; display: inline-block' src='./assets/layers/charging_station/Type1_J1772.svg'/></div> levert een vermogen van maximaal 7.2 kw"
                    }
                },
                "question": "Welk vermogen levert een enkele stekker van type <div style='display: inline-block'><b><b>Type 1 <i>zonder</i> kabel</b> (J1772)</b> <img style='width:1rem; display: inline-block' src='./assets/layers/charging_station/Type1_J1772.svg'/></div>?",
                "render": "<div style='display: inline-block'><b><b>Type 1 <i>zonder</i> kabel</b> (J1772)</b> <img style='width:1rem; display: inline-block' src='./assets/layers/charging_station/Type1_J1772.svg'/></div> levert een vermogen van maximaal {socket:type1:output}"
            },
            "power-output-5": {
                "mappings": {
                    "0": {
                        "then": "<div style='display: inline-block'><b><b>Type 1 CCS</b> (ook gekend als Type 1 Combo)</b> <img style='width:1rem; display: inline-block' src='./assets/layers/charging_station/Type1-ccs.svg'/></div> levert een vermogen van maximaal 50 kw"
                    },
                    "1": {
                        "then": "<div style='display: inline-block'><b><b>Type 1 CCS</b> (ook gekend als Type 1 Combo)</b> <img style='width:1rem; display: inline-block' src='./assets/layers/charging_station/Type1-ccs.svg'/></div> levert een vermogen van maximaal 62.5 kw"
                    },
                    "2": {
                        "then": "<div style='display: inline-block'><b><b>Type 1 CCS</b> (ook gekend als Type 1 Combo)</b> <img style='width:1rem; display: inline-block' src='./assets/layers/charging_station/Type1-ccs.svg'/></div> levert een vermogen van maximaal 150 kw"
                    },
                    "3": {
                        "then": "<div style='display: inline-block'><b><b>Type 1 CCS</b> (ook gekend als Type 1 Combo)</b> <img style='width:1rem; display: inline-block' src='./assets/layers/charging_station/Type1-ccs.svg'/></div> levert een vermogen van maximaal 350 kw"
                    }
                },
                "question": "Welk vermogen levert een enkele stekker van type <div style='display: inline-block'><b><b>Type 1 CCS</b> (ook gekend als Type 1 Combo)</b> <img style='width:1rem; display: inline-block' src='./assets/layers/charging_station/Type1-ccs.svg'/></div>?",
                "render": "<div style='display: inline-block'><b><b>Type 1 CCS</b> (ook gekend als Type 1 Combo)</b> <img style='width:1rem; display: inline-block' src='./assets/layers/charging_station/Type1-ccs.svg'/></div> levert een vermogen van maximaal {socket:type1_combo:output}"
            },
            "power-output-6": {
                "mappings": {
                    "0": {
                        "then": "<div style='display: inline-block'><b><b>Tesla Supercharger</b></b> <img style='width:1rem; display: inline-block' src='./assets/layers/charging_station/Tesla-hpwc-model-s.svg'/></div> levert een vermogen van maximaal 120 kw"
                    },
                    "1": {
                        "then": "<div style='display: inline-block'><b><b>Tesla Supercharger</b></b> <img style='width:1rem; display: inline-block' src='./assets/layers/charging_station/Tesla-hpwc-model-s.svg'/></div> levert een vermogen van maximaal 150 kw"
                    },
                    "2": {
                        "then": "<div style='display: inline-block'><b><b>Tesla Supercharger</b></b> <img style='width:1rem; display: inline-block' src='./assets/layers/charging_station/Tesla-hpwc-model-s.svg'/></div> levert een vermogen van maximaal 250 kw"
                    }
                },
                "question": "Welk vermogen levert een enkele stekker van type <div style='display: inline-block'><b><b>Tesla Supercharger</b></b> <img style='width:1rem; display: inline-block' src='./assets/layers/charging_station/Tesla-hpwc-model-s.svg'/></div>?",
                "render": "<div style='display: inline-block'><b><b>Tesla Supercharger</b></b> <img style='width:1rem; display: inline-block' src='./assets/layers/charging_station/Tesla-hpwc-model-s.svg'/></div> levert een vermogen van maximaal {socket:tesla_supercharger:output}"
            },
            "power-output-7": {
                "mappings": {
                    "0": {
                        "then": "<div style='display: inline-block'><b><b>Type 2</b> (mennekes)</b> <img style='width:1rem; display: inline-block' src='./assets/layers/charging_station/Type2_socket.svg'/></div> levert een vermogen van maximaal 11 kw"
                    },
                    "1": {
                        "then": "<div style='display: inline-block'><b><b>Type 2</b> (mennekes)</b> <img style='width:1rem; display: inline-block' src='./assets/layers/charging_station/Type2_socket.svg'/></div> levert een vermogen van maximaal 22 kw"
                    }
                },
                "question": "Welk vermogen levert een enkele stekker van type <div style='display: inline-block'><b><b>Type 2</b> (mennekes)</b> <img style='width:1rem; display: inline-block' src='./assets/layers/charging_station/Type2_socket.svg'/></div>?",
                "render": "<div style='display: inline-block'><b><b>Type 2</b> (mennekes)</b> <img style='width:1rem; display: inline-block' src='./assets/layers/charging_station/Type2_socket.svg'/></div> levert een vermogen van maximaal {socket:type2:output}"
            },
            "power-output-8": {
                "mappings": {
                    "0": {
                        "then": "<div style='display: inline-block'><b><b>Type 2 CCS</b> (mennekes)</b> <img style='width:1rem; display: inline-block' src='./assets/layers/charging_station/Type2_CCS.svg'/></div> levert een vermogen van maximaal 50 kw"
                    }
                },
                "question": "Welk vermogen levert een enkele stekker van type <div style='display: inline-block'><b><b>Type 2 CCS</b> (mennekes)</b> <img style='width:1rem; display: inline-block' src='./assets/layers/charging_station/Type2_CCS.svg'/></div>?",
                "render": "<div style='display: inline-block'><b><b>Type 2 CCS</b> (mennekes)</b> <img style='width:1rem; display: inline-block' src='./assets/layers/charging_station/Type2_CCS.svg'/></div> levert een vermogen van maximaal {socket:type2_combo:output}"
            },
            "power-output-9": {
                "mappings": {
                    "0": {
                        "then": "<div style='display: inline-block'><b><b>Type 2 met kabel</b> (J1772)</b> <img style='width:1rem; display: inline-block' src='./assets/layers/charging_station/Type2_tethered.svg'/></div> levert een vermogen van maximaal 11 kw"
                    },
                    "1": {
                        "then": "<div style='display: inline-block'><b><b>Type 2 met kabel</b> (J1772)</b> <img style='width:1rem; display: inline-block' src='./assets/layers/charging_station/Type2_tethered.svg'/></div> levert een vermogen van maximaal 22 kw"
                    }
                },
                "question": "Welk vermogen levert een enkele stekker van type <div style='display: inline-block'><b><b>Type 2 met kabel</b> (J1772)</b> <img style='width:1rem; display: inline-block' src='./assets/layers/charging_station/Type2_tethered.svg'/></div>?",
                "render": "<div style='display: inline-block'><b><b>Type 2 met kabel</b> (J1772)</b> <img style='width:1rem; display: inline-block' src='./assets/layers/charging_station/Type2_tethered.svg'/></div> levert een vermogen van maximaal {socket:type2_cable:output}"
            },
            "questions": {
                "render": "<h3>Technische vragen</h3>De vragen hieronder zijn erg technisch - sla deze over indien je hier geen tijd voor hebt<br/>{questions}"
            },
            "ref": {
                "question": "Wat is het referentienummer van dit oplaadstation?",
                "render": "Het referentienummer van dit oplaadpunt is <b>{ref}</b>"
            },
            "voltage-0": {
                "mappings": {
                    "0": {
                        "then": "<div style='display: inline-block'><b><b>Schuko stekker</b> zonder aardingspin (CEE7/4 type F)</b> <img style='width:1rem; display: inline-block' src='./assets/layers/charging_station/CEE7_4F.svg'/></div> heeft een spanning van 230 volt"
                    }
                },
                "question": "Welke spanning levert de stekker van type <div style='display: inline-block'><b><b>Schuko stekker</b> zonder aardingspin (CEE7/4 type F)</b> <img style='width:1rem; display: inline-block' src='./assets/layers/charging_station/CEE7_4F.svg'/></div>",
                "render": "<div style='display: inline-block'><b><b>Schuko stekker</b> zonder aardingspin (CEE7/4 type F)</b> <img style='width:1rem; display: inline-block' src='./assets/layers/charging_station/CEE7_4F.svg'/></div> heeft een spanning van {socket:schuko:voltage} volt"
            },
            "voltage-1": {
                "mappings": {
                    "0": {
                        "then": "<div style='display: inline-block'><b><b>Europese stekker</b> met aardingspin (CEE7/4 type E)</b> <img style='width:1rem; display: inline-block' src='./assets/layers/charging_station/TypeE.svg'/></div> heeft een spanning van 230 volt"
                    }
                },
                "question": "Welke spanning levert de stekker van type <div style='display: inline-block'><b><b>Europese stekker</b> met aardingspin (CEE7/4 type E)</b> <img style='width:1rem; display: inline-block' src='./assets/layers/charging_station/TypeE.svg'/></div>",
                "render": "<div style='display: inline-block'><b><b>Europese stekker</b> met aardingspin (CEE7/4 type E)</b> <img style='width:1rem; display: inline-block' src='./assets/layers/charging_station/TypeE.svg'/></div> heeft een spanning van {socket:typee:voltage} volt"
            },
            "voltage-10": {
                "mappings": {
                    "0": {
                        "then": "<div style='display: inline-block'><b><b>Tesla Supercharger CCS</b> (een type2 CCS met Tesla-logo)</b> <img style='width:1rem; display: inline-block' src='./assets/layers/charging_station/Type2_CCS.svg'/></div> heeft een spanning van 500 volt"
                    },
                    "1": {
                        "then": "<div style='display: inline-block'><b><b>Tesla Supercharger CCS</b> (een type2 CCS met Tesla-logo)</b> <img style='width:1rem; display: inline-block' src='./assets/layers/charging_station/Type2_CCS.svg'/></div> heeft een spanning van 920 volt"
                    }
                },
                "question": "Welke spanning levert de stekker van type <div style='display: inline-block'><b><b>Tesla Supercharger CCS</b> (een type2 CCS met Tesla-logo)</b> <img style='width:1rem; display: inline-block' src='./assets/layers/charging_station/Type2_CCS.svg'/></div>",
                "render": "<div style='display: inline-block'><b><b>Tesla Supercharger CCS</b> (een type2 CCS met Tesla-logo)</b> <img style='width:1rem; display: inline-block' src='./assets/layers/charging_station/Type2_CCS.svg'/></div> heeft een spanning van {socket:tesla_supercharger_ccs:voltage} volt"
            },
            "voltage-11": {
                "mappings": {
                    "0": {
                        "then": "<div style='display: inline-block'><b><b>Tesla Supercharger (destination)</b></b> <img style='width:1rem; display: inline-block' src='./assets/layers/charging_station/Tesla-hpwc-model-s.svg'/></div> heeft een spanning van 480 volt"
                    }
                },
                "question": "Welke spanning levert de stekker van type <div style='display: inline-block'><b><b>Tesla Supercharger (destination)</b></b> <img style='width:1rem; display: inline-block' src='./assets/layers/charging_station/Tesla-hpwc-model-s.svg'/></div>",
                "render": "<div style='display: inline-block'><b><b>Tesla Supercharger (destination)</b></b> <img style='width:1rem; display: inline-block' src='./assets/layers/charging_station/Tesla-hpwc-model-s.svg'/></div> heeft een spanning van {socket:tesla_destination:voltage} volt"
            },
            "voltage-12": {
                "mappings": {
                    "0": {
                        "then": "<div style='display: inline-block'><b><b>Tesla supercharger (destination</b> (Een Type 2 met kabel en Tesla-logo)</b> <img style='width:1rem; display: inline-block' src='./assets/layers/charging_station/Type2_tethered.svg'/></div> heeft een spanning van 230 volt"
                    },
                    "1": {
                        "then": "<div style='display: inline-block'><b><b>Tesla supercharger (destination</b> (Een Type 2 met kabel en Tesla-logo)</b> <img style='width:1rem; display: inline-block' src='./assets/layers/charging_station/Type2_tethered.svg'/></div> heeft een spanning van 400 volt"
                    }
                },
                "question": "Welke spanning levert de stekker van type <div style='display: inline-block'><b><b>Tesla supercharger (destination</b> (Een Type 2 met kabel en Tesla-logo)</b> <img style='width:1rem; display: inline-block' src='./assets/layers/charging_station/Type2_tethered.svg'/></div>",
                "render": "<div style='display: inline-block'><b><b>Tesla supercharger (destination</b> (Een Type 2 met kabel en Tesla-logo)</b> <img style='width:1rem; display: inline-block' src='./assets/layers/charging_station/Type2_tethered.svg'/></div> heeft een spanning van {socket:tesla_destination:voltage} volt"
            },
            "voltage-13": {
                "mappings": {
                    "0": {
                        "then": "<div style='display: inline-block'><b><b>USB</b> om GSMs en kleine electronica op te laden</b> <img style='width:1rem; display: inline-block' src='./assets/layers/charging_station/usb_port.svg'/></div> heeft een spanning van 5 volt"
                    }
                },
                "question": "Welke spanning levert de stekker van type <div style='display: inline-block'><b><b>USB</b> om GSMs en kleine electronica op te laden</b> <img style='width:1rem; display: inline-block' src='./assets/layers/charging_station/usb_port.svg'/></div>",
                "render": "<div style='display: inline-block'><b><b>USB</b> om GSMs en kleine electronica op te laden</b> <img style='width:1rem; display: inline-block' src='./assets/layers/charging_station/usb_port.svg'/></div> heeft een spanning van {socket:USB-A:voltage} volt"
            },
            "voltage-14": {
                "question": "Welke spanning levert de stekker van type <div style='display: inline-block'><b><b>Bosch Active Connect met 3 pinnen</b> aan een kabel</b> <img style='width:1rem; display: inline-block' src='./assets/layers/charging_station/bosch-3pin.svg'/></div>",
                "render": "<div style='display: inline-block'><b><b>Bosch Active Connect met 3 pinnen</b> aan een kabel</b> <img style='width:1rem; display: inline-block' src='./assets/layers/charging_station/bosch-3pin.svg'/></div> heeft een spanning van {socket:bosch_3pin:voltage} volt"
            },
            "voltage-15": {
                "question": "Welke spanning levert de stekker van type <div style='display: inline-block'><b><b>Bosch Active Connect met 5 pinnen</b> aan een kabel</b> <img style='width:1rem; display: inline-block' src='./assets/layers/charging_station/bosch-5pin.svg'/></div>",
                "render": "<div style='display: inline-block'><b><b>Bosch Active Connect met 5 pinnen</b> aan een kabel</b> <img style='width:1rem; display: inline-block' src='./assets/layers/charging_station/bosch-5pin.svg'/></div> heeft een spanning van {socket:bosch_5pin:voltage} volt"
            },
            "voltage-2": {
                "mappings": {
                    "0": {
                        "then": "<div style='display: inline-block'><b><b>Chademo</b></b> <img style='width:1rem; display: inline-block' src='./assets/layers/charging_station/Chademo_type4.svg'/></div> heeft een spanning van 500 volt"
                    }
                },
                "question": "Welke spanning levert de stekker van type <div style='display: inline-block'><b><b>Chademo</b></b> <img style='width:1rem; display: inline-block' src='./assets/layers/charging_station/Chademo_type4.svg'/></div>",
                "render": "<div style='display: inline-block'><b><b>Chademo</b></b> <img style='width:1rem; display: inline-block' src='./assets/layers/charging_station/Chademo_type4.svg'/></div> heeft een spanning van {socket:chademo:voltage} volt"
            },
            "voltage-3": {
                "mappings": {
                    "0": {
                        "then": "<div style='display: inline-block'><b><b>Type 1 met kabel</b> (J1772)</b> <img style='width:1rem; display: inline-block' src='./assets/layers/charging_station/Type1_J1772.svg'/></div> heeft een spanning van 200 volt"
                    },
                    "1": {
                        "then": "<div style='display: inline-block'><b><b>Type 1 met kabel</b> (J1772)</b> <img style='width:1rem; display: inline-block' src='./assets/layers/charging_station/Type1_J1772.svg'/></div> heeft een spanning van 240 volt"
                    }
                },
                "question": "Welke spanning levert de stekker van type <div style='display: inline-block'><b><b>Type 1 met kabel</b> (J1772)</b> <img style='width:1rem; display: inline-block' src='./assets/layers/charging_station/Type1_J1772.svg'/></div>",
                "render": "<div style='display: inline-block'><b><b>Type 1 met kabel</b> (J1772)</b> <img style='width:1rem; display: inline-block' src='./assets/layers/charging_station/Type1_J1772.svg'/></div> heeft een spanning van {socket:type1_cable:voltage} volt"
            },
            "voltage-4": {
                "mappings": {
                    "0": {
                        "then": "<div style='display: inline-block'><b><b>Type 1 <i>zonder</i> kabel</b> (J1772)</b> <img style='width:1rem; display: inline-block' src='./assets/layers/charging_station/Type1_J1772.svg'/></div> heeft een spanning van 200 volt"
                    },
                    "1": {
                        "then": "<div style='display: inline-block'><b><b>Type 1 <i>zonder</i> kabel</b> (J1772)</b> <img style='width:1rem; display: inline-block' src='./assets/layers/charging_station/Type1_J1772.svg'/></div> heeft een spanning van 240 volt"
                    }
                },
                "question": "Welke spanning levert de stekker van type <div style='display: inline-block'><b><b>Type 1 <i>zonder</i> kabel</b> (J1772)</b> <img style='width:1rem; display: inline-block' src='./assets/layers/charging_station/Type1_J1772.svg'/></div>",
                "render": "<div style='display: inline-block'><b><b>Type 1 <i>zonder</i> kabel</b> (J1772)</b> <img style='width:1rem; display: inline-block' src='./assets/layers/charging_station/Type1_J1772.svg'/></div> heeft een spanning van {socket:type1:voltage} volt"
            },
            "voltage-5": {
                "mappings": {
                    "0": {
                        "then": "<div style='display: inline-block'><b><b>Type 1 CCS</b> (ook gekend als Type 1 Combo)</b> <img style='width:1rem; display: inline-block' src='./assets/layers/charging_station/Type1-ccs.svg'/></div> heeft een spanning van 400 volt"
                    },
                    "1": {
                        "then": "<div style='display: inline-block'><b><b>Type 1 CCS</b> (ook gekend als Type 1 Combo)</b> <img style='width:1rem; display: inline-block' src='./assets/layers/charging_station/Type1-ccs.svg'/></div> heeft een spanning van 1000 volt"
                    }
                },
                "question": "Welke spanning levert de stekker van type <div style='display: inline-block'><b><b>Type 1 CCS</b> (ook gekend als Type 1 Combo)</b> <img style='width:1rem; display: inline-block' src='./assets/layers/charging_station/Type1-ccs.svg'/></div>",
                "render": "<div style='display: inline-block'><b><b>Type 1 CCS</b> (ook gekend als Type 1 Combo)</b> <img style='width:1rem; display: inline-block' src='./assets/layers/charging_station/Type1-ccs.svg'/></div> heeft een spanning van {socket:type1_combo:voltage} volt"
            },
            "voltage-6": {
                "mappings": {
                    "0": {
                        "then": "<div style='display: inline-block'><b><b>Tesla Supercharger</b></b> <img style='width:1rem; display: inline-block' src='./assets/layers/charging_station/Tesla-hpwc-model-s.svg'/></div> heeft een spanning van 480 volt"
                    }
                },
                "question": "Welke spanning levert de stekker van type <div style='display: inline-block'><b><b>Tesla Supercharger</b></b> <img style='width:1rem; display: inline-block' src='./assets/layers/charging_station/Tesla-hpwc-model-s.svg'/></div>",
                "render": "<div style='display: inline-block'><b><b>Tesla Supercharger</b></b> <img style='width:1rem; display: inline-block' src='./assets/layers/charging_station/Tesla-hpwc-model-s.svg'/></div> heeft een spanning van {socket:tesla_supercharger:voltage} volt"
            },
            "voltage-7": {
                "mappings": {
                    "0": {
                        "then": "<div style='display: inline-block'><b><b>Type 2</b> (mennekes)</b> <img style='width:1rem; display: inline-block' src='./assets/layers/charging_station/Type2_socket.svg'/></div> heeft een spanning van 230 volt"
                    },
                    "1": {
                        "then": "<div style='display: inline-block'><b><b>Type 2</b> (mennekes)</b> <img style='width:1rem; display: inline-block' src='./assets/layers/charging_station/Type2_socket.svg'/></div> heeft een spanning van 400 volt"
                    }
                },
                "question": "Welke spanning levert de stekker van type <div style='display: inline-block'><b><b>Type 2</b> (mennekes)</b> <img style='width:1rem; display: inline-block' src='./assets/layers/charging_station/Type2_socket.svg'/></div>",
                "render": "<div style='display: inline-block'><b><b>Type 2</b> (mennekes)</b> <img style='width:1rem; display: inline-block' src='./assets/layers/charging_station/Type2_socket.svg'/></div> heeft een spanning van {socket:type2:voltage} volt"
            },
            "voltage-8": {
                "mappings": {
                    "0": {
                        "then": "<div style='display: inline-block'><b><b>Type 2 CCS</b> (mennekes)</b> <img style='width:1rem; display: inline-block' src='./assets/layers/charging_station/Type2_CCS.svg'/></div> heeft een spanning van 500 volt"
                    },
                    "1": {
                        "then": "<div style='display: inline-block'><b><b>Type 2 CCS</b> (mennekes)</b> <img style='width:1rem; display: inline-block' src='./assets/layers/charging_station/Type2_CCS.svg'/></div> heeft een spanning van 920 volt"
                    }
                },
                "question": "Welke spanning levert de stekker van type <div style='display: inline-block'><b><b>Type 2 CCS</b> (mennekes)</b> <img style='width:1rem; display: inline-block' src='./assets/layers/charging_station/Type2_CCS.svg'/></div>",
                "render": "<div style='display: inline-block'><b><b>Type 2 CCS</b> (mennekes)</b> <img style='width:1rem; display: inline-block' src='./assets/layers/charging_station/Type2_CCS.svg'/></div> heeft een spanning van {socket:type2_combo:voltage} volt"
            },
            "voltage-9": {
                "mappings": {
                    "0": {
                        "then": "<div style='display: inline-block'><b><b>Type 2 met kabel</b> (J1772)</b> <img style='width:1rem; display: inline-block' src='./assets/layers/charging_station/Type2_tethered.svg'/></div> heeft een spanning van 230 volt"
                    },
                    "1": {
                        "then": "<div style='display: inline-block'><b><b>Type 2 met kabel</b> (J1772)</b> <img style='width:1rem; display: inline-block' src='./assets/layers/charging_station/Type2_tethered.svg'/></div> heeft een spanning van 400 volt"
                    }
                },
                "question": "Welke spanning levert de stekker van type <div style='display: inline-block'><b><b>Type 2 met kabel</b> (J1772)</b> <img style='width:1rem; display: inline-block' src='./assets/layers/charging_station/Type2_tethered.svg'/></div>",
                "render": "<div style='display: inline-block'><b><b>Type 2 met kabel</b> (J1772)</b> <img style='width:1rem; display: inline-block' src='./assets/layers/charging_station/Type2_tethered.svg'/></div> heeft een spanning van {socket:type2_cable:voltage} volt"
            },
            "website": {
                "question": "Wat is de website waar men meer info kan vinden over dit oplaadpunt?",
                "render": "Meer informatie op <a href='{website}'>{website}</a>"
            }
        },
        "title": {
            "render": "Oplaadpunten"
        },
        "units": {
            "0": {
                "applicableUnits": {
                    "0": {
                        "human": " minuten",
                        "humanSingular": " minuut"
                    },
                    "1": {
                        "human": " uren",
                        "humanSingular": " uur"
                    },
                    "2": {
                        "human": " day",
                        "humanSingular": " dag"
                    }
                }
            },
            "1": {
                "applicableUnits": {
                    "0": {
                        "human": "volt"
                    }
                }
            },
            "2": {
                "applicableUnits": {
                    "0": {
                        "human": "A"
                    }
                }
            },
            "3": {
                "applicableUnits": {
                    "0": {
                        "human": "kilowatt"
                    },
                    "1": {
                        "human": "megawatt"
                    }
                }
            }
        }
    },
    "crab_address": {
        "tagRenderings": {
            "render_crab": {
                "render": "Volgens het CRAB ligt hier <b>{STRAATNM}</b> {HUISNR} (label: {HNRLABEL})"
            }
        }
    },
    "crossings": {
        "description": "Oversteekplaatsen voor voetgangers en fietsers",
        "name": "Oversteekplaatsen",
        "presets": {
            "0": {
                "description": "Oversteekplaats voor voetgangers en/of fietsers",
                "title": "Oversteekplaats"
            },
            "1": {
                "description": "Verkeerslicht op een weg",
                "title": "Verkeerslicht"
            }
        },
        "tagRenderings": {
            "crossing-bicycle-allowed": {
                "mappings": {
                    "0": {
                        "then": "Een fietser kan deze oversteekplaats gebruiken"
                    },
                    "1": {
                        "then": "Een fietser kan deze oversteekplaats niet gebruiken"
                    }
                },
                "question": "Is deze oversteekplaats ook voor fietsers"
            },
            "crossing-button": {
                "mappings": {
                    "0": {
                        "then": "Dit verkeerslicht heeft een knop voor groen licht"
                    },
                    "1": {
                        "then": "Dit verkeerlicht heeft geen knop voor groen licht"
                    }
                },
                "question": "Heeft dit verkeerslicht een knop voor groen licht?"
            },
            "crossing-continue-through-red": {
                "mappings": {
                    "0": {
                        "then": "Een fietser mag wel rechtdoor gaan als het licht rood is <img src='./assets/layers/crossings/Belgian_road_sign_B23.svg' style='width: 3em'>"
                    },
                    "1": {
                        "then": "Een fietser mag wel rechtdoor gaan als het licht rood is"
                    },
                    "2": {
                        "then": "Een fietser mag niet rechtdoor gaan als het licht rood is"
                    }
                },
                "question": "Mag een fietser rechtdoor gaan als het licht rood is?"
            },
            "crossing-has-island": {
                "mappings": {
                    "0": {
                        "then": "Deze oversteekplaats heeft een verkeerseiland in het midden"
                    },
                    "1": {
                        "then": "Deze oversteekplaats heeft geen verkeerseiland in het midden"
                    }
                },
                "question": "Heeft deze oversteekplaats een verkeerseiland in het midden?"
            },
            "crossing-is-zebra": {
                "mappings": {
                    "0": {
                        "then": "Dit is een zebrapad"
                    },
                    "1": {
                        "then": "Dit is geen zebrapad"
                    }
                },
                "question": "Is dit een zebrapad?"
            },
            "crossing-right-turn-through-red": {
                "mappings": {
                    "0": {
                        "then": "Een fietser mag wel rechtsaf slaan als het licht rood is <img src='./assets/layers/crossings/Belgian_road_sign_B22.svg' style='width: 3em'>"
                    },
                    "1": {
                        "then": "Een fietser mag wel rechtsaf slaan als het licht rood is"
                    },
                    "2": {
                        "then": "Een fietser mag niet rechtsaf slaan als het licht rood is"
                    }
                },
                "question": "Mag een fietser rechtsaf slaan als het licht rood is?"
            },
            "crossing-tactile": {
                "mappings": {
                    "0": {
                        "then": "Deze oversteekplaats heeft een geleidelijn"
                    },
                    "1": {
                        "then": "Deze oversteekplaats heeft geen geleidelijn"
                    },
                    "2": {
                        "then": "Deze oversteekplaats heeft een geleidelijn, die incorrect is."
                    }
                },
                "question": "Heeft deze oversteekplaats een geleidelijn?"
            },
            "crossing-type": {
                "mappings": {
                    "0": {
                        "then": "Oversteekplaats, zonder verkeerslichten"
                    },
                    "1": {
                        "then": "Oversteekplaats met verkeerslichten"
                    },
                    "2": {
                        "then": "Zebrapad"
                    }
                },
                "question": "Wat voor oversteekplaats is dit?"
            }
        },
        "title": {
            "mappings": {
                "0": {
                    "then": "Verkeerslicht"
                },
                "1": {
                    "then": "Oversteektplaats met verkeerslichten"
                }
            },
            "render": "Oversteekplaats"
        }
    },
    "cycleways_and_roads": {
        "name": "Fietspaden, straten en wegen",
        "tagRenderings": {
            "Cycleway type for a road": {
                "mappings": {
                    "0": {
                        "then": "Er is een fietssuggestiestrook"
                    },
                    "1": {
                        "then": "Er is een fietspad aangrenzend aan de weg (gescheiden met verf)"
                    },
                    "2": {
                        "then": "Er is een fietspad (los van de weg), maar geen fietspad afzonderlijk getekend naast deze weg."
                    },
                    "3": {
                        "then": "Er is een apart getekend fietspad."
                    },
                    "4": {
                        "then": "Er is geen fietspad aanwezig"
                    },
                    "5": {
                        "then": "Er is geen fietspad aanwezig"
                    }
                },
                "question": "Wat voor fietspad is hier?"
            },
            "Cycleway:smoothness": {
                "mappings": {
                    "0": {
                        "then": "Geschikt voor fijne rollers: rollerblade, skateboard"
                    },
                    "1": {
                        "then": "Geschikt voor fijne wielen: racefiets"
                    },
                    "2": {
                        "then": "Geschikt voor normale wielen: stadsfiets, rolstoel, scooter"
                    },
                    "3": {
                        "then": "Geschikt voor brede wielen: trekfiets, auto, rickshaw"
                    },
                    "4": {
                        "then": "Geschikt voor voertuigen met hoge banden: lichte terreinwagen"
                    },
                    "5": {
                        "then": "Geschikt voor terreinwagens: zware terreinwagen"
                    },
                    "6": {
                        "then": "Geschikt voor gespecialiseerde terreinwagens: tractor, alleterreinwagen"
                    },
                    "7": {
                        "then": "Niet geschikt voor voertuigen met wielen"
                    }
                },
                "question": "Wat is de kwaliteit van dit fietspad?"
            },
            "Cycleway:surface": {
                "mappings": {
                    "0": {
                        "then": "Dit fietspad is onverhard"
                    },
                    "1": {
                        "then": "Dit fietspad is geplaveid"
                    },
                    "2": {
                        "then": "Dit fietspad is gemaakt van asfalt"
                    },
                    "3": {
                        "then": "Dit fietspad is gemaakt van straatstenen"
                    },
                    "4": {
                        "then": "Dit fietspad is gemaakt van beton"
                    },
                    "5": {
                        "then": "Dit fietspad is gemaakt van kasseien (natuurlijk of verwerkt)"
                    },
                    "6": {
                        "then": "Dit fietspad is gemaakt van ruwe, natuurlijke kasseien"
                    },
                    "7": {
                        "then": "Dit fietspad is gemaakt van vlakke, rechthoekige kasseien"
                    },
                    "8": {
                        "then": "Dit fietspad is gemaakt van hout"
                    },
                    "9": {
                        "then": "Dit fietspad is gemaakt van grind"
                    },
                    "10": {
                        "then": "Dit fietspad is gemaakt van fijn grind"
                    },
                    "11": {
                        "then": "Dit fietspad is gemaakt van kiezelsteentjes"
                    },
                    "12": {
                        "then": "Dit fietspad is gemaakt van aarde"
                    }
                },
                "question": "Waaruit is het oppervlak van het fietspad van gemaakt?",
                "render": "Dit fietspad is gemaakt van {cycleway:surface}"
            },
            "Is this a cyclestreet? (For a road)": {
                "mappings": {
                    "0": {
                        "then": "Dit is een fietsstraat, en dus een 30km/h zone"
                    },
                    "1": {
                        "then": "Dit is een fietsstraat"
                    },
                    "2": {
                        "then": "Dit is geen fietsstraat"
                    }
                },
                "question": "Is dit een fietsstraat?"
            },
            "Maxspeed (for road)": {
                "mappings": {
                    "0": {
                        "then": "De maximumsnelheid is 20 km/u"
                    },
                    "1": {
                        "then": "De maximumsnelheid is 30 km/u"
                    },
                    "2": {
                        "then": "De maximumsnelheid is 50 km/u"
                    },
                    "3": {
                        "then": "De maximumsnelheid is 70 km/u"
                    },
                    "4": {
                        "then": "De maximumsnelheid is 90 km/u"
                    }
                },
                "question": "Wat is de maximumsnelheid in deze straat?",
                "render": "De maximumsnelheid op deze weg is {maxspeed} km/u"
            },
            "Surface of the road": {
                "mappings": {
                    "0": {
                        "then": "Dit fietspad is onverhard"
                    },
                    "1": {
                        "then": "Dit fietspad is geplaveid"
                    },
                    "2": {
                        "then": "Dit fietspad is gemaakt van asfalt"
                    },
                    "3": {
                        "then": "Dit fietspad is gemaakt van straatstenen"
                    },
                    "4": {
                        "then": "Dit fietspad is gemaakt van beton"
                    },
                    "5": {
                        "then": "Dit fietspad is gemaakt van kasseien (natuurlijk of verwerkt)"
                    },
                    "6": {
                        "then": "Dit fietspad is gemaakt van ruwe, natuurlijke kasseien"
                    },
                    "7": {
                        "then": "Dit fietspad is gemaakt van vlakke, rechthoekige kasseien"
                    },
                    "8": {
                        "then": "Dit fietspad is gemaakt van hout"
                    },
                    "9": {
                        "then": "Dit fietspad is gemaakt van grind"
                    },
                    "10": {
                        "then": "Dit fietspad is gemaakt van fijn grind"
                    },
                    "11": {
                        "then": "Dit fietspad is gemaakt van kiezelsteentjes"
                    },
                    "12": {
                        "then": "Dit fietspad is gemaakt van aarde"
                    }
                },
                "question": "Waaruit is het oppervlak van de straat gemaakt?",
                "render": "Deze weg is gemaakt van {surface}"
            },
            "Surface of the street": {
                "question": "Wat is de kwaliteit van deze straat?"
            },
            "cyclelan-segregation": {
                "mappings": {
                    "0": {
                        "then": "Dit fietspad is gescheiden van de weg met een onderbroken streep"
                    },
                    "1": {
                        "then": "Dit fietspad is gescheiden van de weg met een doorgetrokken streep"
                    },
                    "2": {
                        "then": "Dit fietspad is gescheiden van de weg met parkeervakken"
                    },
                    "3": {
                        "then": "Dit fietspad is gescheiden van de weg met een stoeprand"
                    }
                },
                "question": "Hoe is dit fietspad gescheiden van de weg?"
            },
            "cycleway-lane-track-traffic-signs": {
                "mappings": {
                    "0": {
                        "then": "Verplicht fietspad <img src='./assets/themes/cycle_infra/Belgian_road_sign_D07.svg' style='width: 3em'>"
                    },
                    "1": {
                        "then": "Verplicht fietspad (met onderbord)<br><img src='./assets/themes/cycle_infra/Belgian_road_sign_D07.svg' style='width: 3em'>"
                    },
                    "2": {
                        "then": "Afgescheiden voet-/fietspad <img src='./assets/themes/cycle_infra/Belgian_road_sign_D09.svg' style='width: 3em'>"
                    },
                    "3": {
                        "then": "Gedeeld voet-/fietspad <img src='./assets/themes/cycle_infra/Belgian_road_sign_D10.svg' style='width: 3em'>"
                    },
                    "4": {
                        "then": "Geen verkeersbord aanwezig"
                    }
                },
                "question": "Welk verkeersbord heeft dit fietspad?"
            },
            "cycleway-segregation": {
                "mappings": {
                    "0": {
                        "then": "Dit fietspad is gescheiden van de weg met een onderbroken streep"
                    },
                    "1": {
                        "then": "Dit fietspad is gescheiden van de weg met een doorgetrokken streep"
                    },
                    "2": {
                        "then": "Dit fietspad is gescheiden van de weg met parkeervakken"
                    },
                    "3": {
                        "then": "Dit fietspad is gescheiden van de weg met een stoeprand"
                    }
                },
                "question": "Hoe is dit fietspad gescheiden van de weg?"
            },
            "cycleway-traffic-signs": {
                "mappings": {
                    "0": {
                        "then": "Verplicht fietspad <img src='./assets/themes/cycle_infra/Belgian_road_sign_D07.svg' style='width: 3em'>"
                    },
                    "1": {
                        "then": "Verplicht fietspad (met onderbord)<br><img src='./assets/themes/cycle_infra/Belgian_road_sign_D07.svg' style='width: 3em'>"
                    },
                    "2": {
                        "then": "Afgescheiden voet-/fietspad <img src='./assets/themes/cycle_infra/Belgian_road_sign_D09.svg' style='width: 3em'>"
                    },
                    "3": {
                        "then": "Gedeeld voet-/fietspad <img src='./assets/themes/cycle_infra/Belgian_road_sign_D10.svg' style='width: 3em'>"
                    },
                    "4": {
                        "then": "Geen verkeersbord aanwezig"
                    }
                },
                "question": "Welk verkeersbord heeft dit fietspad?"
            },
            "cycleway-traffic-signs-D7-supplementary": {
                "mappings": {
                    "0": {
                        "then": "<img src='./assets/themes/cycle_infra/Belgian_traffic_sign_M6.svg' style='width: 3em'>"
                    },
                    "1": {
                        "then": "<img src='./assets/themes/cycle_infra/Belgian_traffic_sign_M13.svg' style='width: 3em'>"
                    },
                    "2": {
                        "then": "<img src='./assets/themes/cycle_infra/Belgian_traffic_sign_M14.svg' style='width: 3em'>"
                    },
                    "3": {
                        "then": "<img src='./assets/themes/cycle_infra/Belgian_traffic_sign_M7.svg' style='width: 3em'>"
                    },
                    "4": {
                        "then": "<img src='./assets/themes/cycle_infra/Belgian_traffic_sign_M15.svg' style='width: 3em'>"
                    },
                    "5": {
                        "then": "<img src='./assets/themes/cycle_infra/Belgian_traffic_sign_M16.svg' style='width: 3em'>"
                    },
                    "6": {
                        "then": "Geen onderbord aanwezig"
                    }
                },
                "question": "Heeft het verkeersbord D7 (<img src='./assets/themes/cycle_infra/Belgian_road_sign_D07.svg' style='width: 1.5em'>) een onderbord?"
            },
            "cycleway-traffic-signs-supplementary": {
                "mappings": {
                    "0": {
                        "then": "<img src='./assets/themes/cycle_infra/Belgian_traffic_sign_M6.svg' style='width: 3em'>"
                    },
                    "1": {
                        "then": "<img src='./assets/themes/cycle_infra/Belgian_traffic_sign_M13.svg' style='width: 3em'>"
                    },
                    "2": {
                        "then": "<img src='./assets/themes/cycle_infra/Belgian_traffic_sign_M14.svg' style='width: 3em'>"
                    },
                    "3": {
                        "then": "<img src='./assets/themes/cycle_infra/Belgian_traffic_sign_M7.svg' style='width: 3em'>"
                    },
                    "4": {
                        "then": "<img src='./assets/themes/cycle_infra/Belgian_traffic_sign_M15.svg' style='width: 3em'>"
                    },
                    "5": {
                        "then": "<img src='./assets/themes/cycle_infra/Belgian_traffic_sign_M16.svg' style='width: 3em'>"
                    },
                    "6": {
                        "then": "Geen onderbord aanwezig"
                    }
                },
                "question": "Heeft het verkeersbord D7 (<img src='./assets/themes/cycle_infra/Belgian_road_sign_D07.svg' style='width: 1.5em'>) een onderbord?"
            },
            "cycleways_and_roads-cycleway:buffer": {
                "question": "Hoe breed is de ruimte tussen het fietspad en de weg?",
                "render": "De schrikafstand van dit fietspad is {cycleway:buffer} m"
            },
            "is lit?": {
                "mappings": {
                    "0": {
                        "then": "Deze weg is verlicht"
                    },
                    "1": {
                        "then": "Deze weg is niet verlicht"
                    },
                    "2": {
                        "then": "Deze weg is 's nachts verlicht"
                    },
                    "3": {
                        "then": "Deze weg is 24/7 verlicht"
                    }
                },
                "question": "Is deze weg verlicht?"
            },
            "width:carriageway": {
                "question": "Hoe breed is de rijbaan in deze straat (in meters)?<br/><span class='subtle'>Dit is </span><br/><span class='subtle'>Meet dit van stoepsteen tot stoepsteen, dus inclusief een parallelle parkeerstrook</span>",
                "render": "De breedte van deze rijbaan in deze straat is <strong>{width:carriageway}m</strong>"
            }
        },
        "title": {
            "mappings": {
                "0": {
                    "then": "Fietsweg"
                },
                "1": {
                    "then": "Fietssuggestiestrook"
                },
                "2": {
                    "then": "Fietsstrook"
                },
                "3": {
                    "then": "Fietsweg naast de weg"
                },
                "4": {
                    "then": "Fietsstraat"
                }
            },
            "render": "Fietspaden"
        }
    },
    "defibrillator": {
        "name": "Defibrillatoren",
        "presets": {
            "0": {
                "title": "Defibrillator"
            },
            "1": {
                "title": "defibrillator die aan een muur hangt"
            }
        },
        "tagRenderings": {
            "defibrillator-access": {
                "mappings": {
                    "0": {
                        "then": "Publiek toegankelijk"
                    },
                    "1": {
                        "then": "Publiek toegankelijk"
                    },
                    "2": {
                        "then": "Enkel toegankelijk voor klanten"
                    },
                    "3": {
                        "then": "Niet toegankelijk voor het publiek (bv. enkel voor personeel, de eigenaar, ...)"
                    },
                    "4": {
                        "then": "Niet toegankelijk, mogelijk enkel voor professionals"
                    }
                },
                "question": "Is deze defibrillator vrij toegankelijk?",
                "render": "Toegankelijkheid is {access}"
            },
            "defibrillator-defibrillator": {
                "mappings": {
                    "0": {
                        "then": "Er is geen info over het soort toestel"
                    },
                    "1": {
                        "then": "Dit is een manueel toestel enkel voor professionals"
                    },
                    "2": {
                        "then": "Dit is een gewone automatische defibrillator"
                    }
                },
                "question": "Is dit een gewone automatische defibrillator of een manueel toestel enkel voor professionals?"
            },
            "defibrillator-defibrillator:location": {
                "question": "Gelieve meer informatie te geven over de exacte locatie van de defibrillator (in de plaatselijke taal)",
                "render": "<i>Meer informatie over de locatie (lokale taal):</i><br/>{defibrillator:location}"
            },
            "defibrillator-defibrillator:location:en": {
                "question": "Gelieve meer informatie te geven over de exacte locatie van de defibrillator (in het Engels)",
                "render": "<i>Meer informatie over de locatie (in het Engels):</i><br/>{defibrillator:location:en}"
            },
            "defibrillator-defibrillator:location:fr": {
                "question": "Gelieve meer informatie te geven over de exacte locatie van de defibrillator (in het Frans)",
                "render": "<i>Meer informatie over de locatie (in het Frans):</i><br/>{defibrillator:location:fr}"
            },
            "defibrillator-description": {
                "question": "Is er nog iets bijzonder aan deze defibrillator dat je nog niet hebt kunnen meegeven? (laat leeg indien niet)",
                "render": "Aanvullende info: {description}"
            },
            "defibrillator-email": {
                "question": "Wat is het email-adres voor vragen over deze defibrillator",
                "render": "Email voor vragen over deze defibrillator: <a href='mailto:{email}'>{email}</a>"
            },
            "defibrillator-fixme": {
                "question": "Is er iets mis met de informatie over deze defibrillator dat je hier niet opgelost kreeg? (laat hier een berichtje achter voor OpenStreetMap experts)",
                "render": "Extra informatie voor OpenStreetMap experts: {fixme}"
            },
            "defibrillator-indoors": {
                "mappings": {
                    "0": {
                        "then": "Deze defibrillator bevindt zich in een gebouw"
                    },
                    "1": {
                        "then": "Deze defibrillator hangt buiten"
                    }
                },
                "question": "Hangt deze defibrillator binnen of buiten?"
            },
            "defibrillator-level": {
                "mappings": {
                    "0": {
                        "then": "Deze defibrillator bevindt zich <b>gelijkvloers</b>"
                    },
                    "1": {
                        "then": "Deze defibrillator is op de <b>eerste verdieping</b>"
                    }
                },
                "question": "Op welke verdieping bevindt deze defibrillator zich?",
                "render": "De defibrillator bevindt zicht op verdieping {level}"
            },
            "defibrillator-opening_hours": {
                "mappings": {
                    "0": {
                        "then": "24/7 open (inclusief feestdagen)"
                    }
                },
                "question": "Wanneer is deze defibrillator beschikbaar?",
                "render": "{opening_hours_table(opening_hours)}"
            },
            "defibrillator-phone": {
                "question": "Wat is het telefoonnummer voor vragen over deze defibrillator",
                "render": "Telefoonnummer voor vragen over deze defibrillator: <a href='tel:{phone}'>{phone}</a>"
            },
            "defibrillator-ref": {
                "question": "Wat is het officieel identificatienummer van het toestel? (indien zichtbaar op toestel)",
                "render": "Officieel identificatienummer van het toestel: <i>{ref}</i>"
            },
            "defibrillator-survey:date": {
                "mappings": {
                    "0": {
                        "then": "Vandaag nagekeken!"
                    }
                },
                "question": "Wanneer is deze defibrillator het laatst gecontroleerd in OpenStreetMap?",
                "render": "Deze defibrillator is nagekeken in OSM op {survey:date}"
            }
        },
        "title": {
            "render": "Defibrillator"
        }
    },
    "direction": {
        "description": "Deze laag toont de oriëntatie van een object",
        "name": "Richtingsvisualisatie"
    },
    "drinking_water": {
        "description": "Deze laag toont drinkwaterpunten",
        "name": "Drinkbaar water",
        "presets": {
            "0": {
                "title": "drinkbaar water"
            }
        },
        "tagRenderings": {
            "Bottle refill": {
                "mappings": {
                    "0": {
                        "then": "Een drinkbus bijvullen gaat makkelijk"
                    },
                    "1": {
                        "then": "Een drinkbus past moeilijk"
                    }
                },
                "question": "Hoe gemakkelijk is het om drinkbussen bij te vullen?"
            },
            "Still in use?": {
                "mappings": {
                    "0": {
                        "then": "Deze drinkwaterfontein werkt"
                    },
                    "1": {
                        "then": "Deze drinkwaterfontein is kapot"
                    },
                    "2": {
                        "then": "Deze drinkwaterfontein is afgesloten"
                    }
                },
                "question": "Is deze drinkwaterkraan nog steeds werkende?",
                "render": "Deze waterkraan-status is <i>{operational_status}</i>"
            },
            "render-closest-drinking-water": {
                "render": "<a href='#{_closest_other_drinking_water_id}'>Er bevindt zich een ander drinkwaterpunt op {_closest_other_drinking_water_distance} meter</a>"
            }
        },
        "title": {
            "render": "Drinkbaar water"
        }
    },
    "entrance": {
        "tagRenderings": {
            "Door_type": {
                "mappings": {
                    "1": {
                        "then": "Een gewone deur die aan scharnieren ophangt en openzwaait"
                    },
                    "2": {
                        "then": "Een tourniquet-deur (draaideur) die in een cylinder rond een centrale as draait"
                    },
                    "3": {
                        "then": "Een schuifdeur or roldeur die bij het openen en sluiten zijwaarts beweegt"
                    },
                    "4": {
                        "then": "Een poort die langs boven dichtrolt, typisch voor garages"
                    }
                }
            }
        }
    },
    "etymology": {
        "description": "Alle lagen met een gelinkt etymology",
        "name": "Heeft etymology info",
        "tagRenderings": {
            "simple etymology": {
                "mappings": {
                    "0": {
                        "then": "De oorsprong van deze naam is onbekend in de literatuur"
                    }
                },
                "question": "Naar wat is dit object vernoemd?<br/><span class='subtle'>Dit staat mogelijks vermeld op het straatnaambordje</subtle>",
                "render": "Vernoemd naar {name:etymology}"
            },
            "street-name-sign-image": {
                "render": "{image_carousel(image:streetsign)}<br/>{image_upload(image:streetsign, Voeg afbeelding van straatnaambordje toe)}"
            },
            "wikipedia-etymology": {
                "question": "Wat is het Wikidata-item van hetgeen dit object is naar vernoemd?",
                "render": "<h3>Wikipedia artikel van de naamgever</h3>{wikipedia(name:etymology:wikidata):max-height:20rem}"
            },
            "zoeken op inventaris onroerend erfgoed": {
                "render": "<a href='https://inventaris.onroerenderfgoed.be/erfgoedobjecten?tekst={name}' target='_blank'>Zoeken op inventaris onroerend erfgoed</a>"
            }
        }
    },
    "food": {
        "filter": {
            "0": {
                "options": {
                    "0": {
                        "question": "Nu geopened"
                    }
                }
            },
            "1": {
                "options": {
                    "0": {
                        "question": "Heeft een vegetarisch menu"
                    }
                }
            },
            "2": {
                "options": {
                    "0": {
                        "question": "Heeft een veganistisch menu"
                    }
                }
            },
            "3": {
                "options": {
                    "0": {
                        "question": "Heeft een halal menu"
                    }
                }
            }
        },
        "name": "Eetgelegenheden",
        "presets": {
            "0": {
                "description": "Een eetgegelegenheid waar je aan tafel wordt bediend",
                "title": "restaurant"
            },
            "1": {
                "description": "Een zaak waar je snel bediend wordt, vaak met de focus op afhalen. Zitgelegenheid is eerder beperkt (of zelfs afwezig)",
                "title": "fastfood-zaak"
            },
            "2": {
                "description": "Een fastfood-zaak waar je frieten koopt",
                "title": "frituur"
            }
        },
        "tagRenderings": {
            "Cuisine": {
                "mappings": {
                    "0": {
                        "then": "Dit is een pizzeria"
                    },
                    "1": {
                        "then": "Dit is een frituur"
                    },
                    "2": {
                        "then": "Dit is een pastazaak"
                    },
                    "3": {
                        "then": "Dit is een kebabzaak"
                    },
                    "4": {
                        "then": "Dit is een broodjeszaak"
                    },
                    "5": {
                        "then": "Dit is een hamburgerrestaurant"
                    },
                    "6": {
                        "then": "Dit is een sushirestaurant"
                    },
                    "7": {
                        "then": "Dit is een koffiezaak"
                    },
                    "8": {
                        "then": "Dit is een Italiaans restaurant (dat meer dan enkel pasta of pizza verkoopt)"
                    },
                    "9": {
                        "then": "Dit is een Frans restaurant"
                    },
                    "10": {
                        "then": "Dit is een Chinees restaurant"
                    },
                    "11": {
                        "then": "Dit is een Grieks restaurant"
                    },
                    "12": {
                        "then": "Dit is een Indisch restaurant"
                    },
                    "13": {
                        "then": "Dit is een Turks restaurant (dat meer dan enkel kebab verkoopt)"
                    },
                    "14": {
                        "then": "Dit is een Thaïs restaurant"
                    }
                },
                "question": "Welk soort gerechten worden hier geserveerd?",
                "render": "Deze plaats serveert vooral {cuisine}"
            },
            "Fastfood vs restaurant": {
                "mappings": {
                    "0": {
                        "then": "Dit is een <b>fastfood-zaak</b>. De focus ligt op snelle bediening, zitplaatsen zijn vaak beperkt en functioneel"
                    },
                    "1": {
                        "then": "Dit is een <b>restaurant</b>. De focus ligt op een aangename ervaring waar je aan tafel wordt bediend"
                    }
                },
                "question": "Wat voor soort zaak is dit?"
            },
            "Name": {
                "question": "Wat is de naam van deze eetgelegenheid?",
                "render": "De naam van deze eetgelegeheid is {name}"
            },
            "Takeaway": {
                "mappings": {
                    "0": {
                        "then": "Hier is enkel afhaal mogelijk"
                    },
                    "1": {
                        "then": "Eten kan hier afgehaald worden"
                    },
                    "2": {
                        "then": "Hier is geen afhaalmogelijkheid"
                    }
                },
                "question": "Biedt deze zaak een afhaalmogelijkheid aan?"
            },
            "Vegan (no friture)": {
                "mappings": {
                    "0": {
                        "then": "Geen veganistische opties beschikbaar"
                    },
                    "1": {
                        "then": "Beperkte veganistische opties zijn beschikbaar"
                    },
                    "2": {
                        "then": "Veganistische opties zijn beschikbaar"
                    },
                    "3": {
                        "then": "Enkel veganistische opties zijn beschikbaar"
                    }
                },
                "question": "Heeft deze eetgelegenheid een veganistische optie?"
            },
            "Vegetarian (no friture)": {
                "mappings": {
                    "0": {
                        "then": "Geen vegetarische opties beschikbaar"
                    },
                    "1": {
                        "then": "Beperkte vegetarische opties zijn beschikbaar"
                    },
                    "2": {
                        "then": "Vegetarische opties zijn beschikbaar"
                    },
                    "3": {
                        "then": "Enkel vegetarische opties zijn beschikbaar"
                    }
                },
                "question": "Heeft deze eetgelegenheid een vegetarische optie?"
            },
            "friture-oil": {
                "mappings": {
                    "0": {
                        "then": "Plantaardige olie"
                    },
                    "1": {
                        "then": "Dierlijk vet"
                    }
                },
                "question": "Bakt deze frituur met dierlijk vet of met plantaardige olie?"
            },
            "friture-take-your-container": {
                "mappings": {
                    "0": {
                        "then": "Je mag je <b>eigen containers</b> meenemen om je bestelling in mee te nemen en zo minder afval te maken"
                    },
                    "1": {
                        "then": "Je mag <b>geen</b> eigen containers meenemen om je bestelling in mee te nemen"
                    },
                    "2": {
                        "then": "Je <b>moet</b> je eigen containers meenemen om je bestelling in mee te nemen."
                    }
                },
                "question": "Als je je eigen container (bv. kookpot of kleine potjes voor saus) meeneemt, gebruikt de frituur deze dan om je bestelling in te doen?"
            },
            "friture-vegan": {
                "mappings": {
                    "0": {
                        "then": "Er zijn veganistische snacks aanwezig"
                    },
                    "1": {
                        "then": "Slechts enkele veganistische snacks"
                    },
                    "2": {
                        "then": "Geen veganistische snacks beschikbaar"
                    }
                },
                "question": "Heeft deze frituur veganistische snacks?"
            },
            "friture-vegetarian": {
                "mappings": {
                    "0": {
                        "then": "Er zijn vegetarische snacks aanwezig"
                    },
                    "1": {
                        "then": "Slechts enkele vegetarische snacks"
                    },
                    "2": {
                        "then": "Geen vegetarische snacks beschikbaar"
                    }
                },
                "question": "Heeft deze frituur vegetarische snacks?"
            },
            "halal (no friture)": {
                "mappings": {
                    "0": {
                        "then": "Er zijn geen halal opties aanwezig"
                    },
                    "1": {
                        "then": "Er zijn een beperkt aantal halal opties"
                    },
                    "2": {
                        "then": "Halal menu verkrijgbaar"
                    },
                    "3": {
                        "then": "Enkel halal opties zijn beschikbaar"
                    }
                },
                "question": "Heeft dit restaurant halal opties?"
            }
        },
        "title": {
            "mappings": {
                "0": {
                    "then": "Restaurant <i>{name}</i>"
                },
                "1": {
                    "then": "Fastfood-zaak <i>{name}</i>"
                }
            },
            "render": "Eetgelegenheid"
        }
    },
    "ghost_bike": {
        "name": "Witte Fietsen",
        "presets": {
            "0": {
                "title": "Witte fiets"
            }
        },
        "tagRenderings": {
            "ghost-bike-explanation": {
                "render": "Een Witte Fiets (of Spookfiets) is een aandenken aan een fietser die bij een verkeersongeval om het leven kwam. Het gaat over een witgeschilderde fiets die geplaatst werd in de buurt van het ongeval."
            },
            "ghost_bike-inscription": {
                "question": "Wat is het opschrift op deze witte fiets?",
                "render": "<i>{inscription}</i>"
            },
            "ghost_bike-name": {
                "mappings": {
                    "0": {
                        "then": "De naam is niet aangeduid op de fiets"
                    }
                },
                "question": "Aan wie is deze witte fiets een eerbetoon?<span class='question-subtext'><br/>Respecteer privacy - voeg enkel een naam toe indien die op de fiets staat of gepubliceerd is. Eventueel voeg je enkel de voornaam toe.</span>",
                "render": "Ter nagedachtenis van {name}"
            },
            "ghost_bike-source": {
                "question": "Op welke website kan men meer informatie vinden over de Witte fiets of over het ongeval?",
                "render": "<a href='{source}' target='_blank'>Meer informatie</a>"
            },
            "ghost_bike-start_date": {
                "question": "Wanneer werd deze witte fiets geplaatst?",
                "render": "Geplaatst op {start_date}"
            }
        },
        "title": {
            "mappings": {
                "0": {
                    "then": "Witte fiets ter nagedachtenis van {name}"
                }
            },
            "render": "Witte Fiets"
        }
    },
    "gps_track": {
        "tagRenderings": {
            "Privacy notice": {
                "render": "Dit is waar je was sinds je deze website hebt geopened. Dit is enkel zichtbaar voor jou en niemand anders, je locatie wordt niet verstuurd"
            }
        }
    },
    "grass_in_parks": {
        "name": "Toegankelijke grasvelden in parken",
        "title": {
            "mappings": {
                "0": {
                    "then": "{name}"
                }
            },
            "render": "Speelweide in een park"
        }
    },
    "information_board": {
        "description": "Deze laag toont informatieborden in de publieke ruimte die uitleg geven over een bezienswaardigheid (bv. uitleg over het landschap, een ruine, een kaart van de omgeving, ...)",
        "name": "Informatieborden",
        "presets": {
            "0": {
                "title": "informatiebord"
            }
        },
        "title": {
            "render": "Informatiebord"
        }
    },
    "map": {
        "description": "Een permantent geinstalleerde kaart",
        "name": "Kaarten",
        "presets": {
            "0": {
                "description": "Voeg een ontbrekende kaart toe",
                "title": "Kaart"
            }
        },
        "tagRenderings": {
            "map-attribution": {
                "mappings": {
                    "0": {
                        "then": "De OpenStreetMap-attributie is duidelijk aangegeven, zelf met vermelding van \"ODBL\" "
                    },
                    "1": {
                        "then": "OpenStreetMap is duidelijk aangegeven, maar de licentievermelding ontbreekt"
                    },
                    "2": {
                        "then": "OpenStreetMap was oorspronkelijk niet aangeduid, maar iemand plaatste er een sticker"
                    },
                    "3": {
                        "then": "Er is geen attributie"
                    },
                    "4": {
                        "then": "Er is geen attributie"
                    }
                },
                "question": "Is de attributie voor OpenStreetMap aanwezig?"
            },
            "map-map_source": {
                "mappings": {
                    "0": {
                        "then": "Deze kaart is gebaseerd op OpenStreetMap"
                    }
                },
                "question": "Op welke data is deze kaart gebaseerd?",
                "render": "Deze kaart is gebaseerd op {map_source}"
            }
        },
        "title": {
            "render": "Kaart"
        }
    },
    "nature_reserve": {
        "description": "Een natuurgebied is een gebied waar actief ruimte gemaakt word voor de natuur. Typisch zijn deze in beheer van Natuurpunt of het Agentschap Natuur en Bos of zijn deze erkend door de overheid.",
        "filter": {
            "0": {
                "options": {
                    "0": {
                        "question": "Vrij te bezoeken"
                    }
                }
            },
            "1": {
                "options": {
                    "0": {
                        "question": "Alle natuurgebieden"
                    },
                    "1": {
                        "question": "Honden mogen vrij rondlopen"
                    },
                    "2": {
                        "question": "Honden welkom aan de leiband"
                    }
                }
            }
        },
        "name": "Natuurgebied",
        "presets": {
            "0": {
                "description": "Voeg een ontbrekend, erkend natuurreservaat toe, bv. een gebied dat beheerd wordt door het ANB of natuurpunt",
                "title": "natuurreservaat"
            }
        },
        "tagRenderings": {
            "Access tag": {
                "mappings": {
                    "0": {
                        "then": "Vrij toegankelijk"
                    },
                    "1": {
                        "then": "Niet toegankelijk"
                    },
                    "2": {
                        "then": "Niet toegankelijk, want privégebied"
                    },
                    "3": {
                        "then": "Toegankelijk, ondanks dat het privegebied is"
                    },
                    "4": {
                        "then": "Enkel toegankelijk met een gids of tijdens een activiteit"
                    },
                    "5": {
                        "then": "Toegankelijk mits betaling"
                    }
                },
                "question": "Is dit gebied toegankelijk?",
                "render": "De toegankelijkheid van dit gebied is: {access:description}"
            },
            "Curator": {
                "question": "Wie is de conservator van dit gebied?<br/><span class='subtle'>Respecteer privacy - geef deze naam enkel als die duidelijk is gepubliceerd",
                "render": "{curator} is de beheerder van dit gebied"
            },
            "Dogs?": {
                "mappings": {
                    "0": {
                        "then": "Honden moeten aan de leiband"
                    },
                    "1": {
                        "then": "Honden zijn niet toegestaan"
                    },
                    "2": {
                        "then": "Honden zijn welkom en mogen vrij rondlopen"
                    }
                },
                "question": "Zijn honden toegelaten in dit gebied?"
            },
            "Editable description": {
                "render": "Extra info: <i>{description:0}</i>"
            },
            "Email": {
                "question": "Waar kan men naartoe emailen voor vragen en meldingen van dit natuurgebied?<br/><span class='subtle'>Respecteer privacy - geef enkel persoonlijke emailadressen als deze elders zijn gepubliceerd",
                "render": "<a href='mailto:{email}' target='_blank'>{email}</a>"
            },
            "Name tag": {
                "mappings": {
                    "0": {
                        "then": "Dit gebied heeft geen naam"
                    }
                },
                "question": "Wat is de naam van dit gebied?",
                "render": "Dit gebied heet {name}"
            },
            "Name:nl-tag": {
                "question": "Wat is de Nederlandstalige naam van dit gebied?",
                "render": "Dit gebied heet {name:nl}"
            },
            "Non-editable description": {
                "render": "Extra info: <i>{description}</i>"
            },
            "Operator tag": {
                "mappings": {
                    "0": {
                        "then": "<img src=\"./assets/layers/nature_reserve/Natuurpunt.jpg\" style=\"width:1.5em\">Dit gebied wordt beheerd door Natuurpunt"
                    },
                    "1": {
                        "then": "<img src=\"./assets/layers/nature_reserve/Natuurpunt.jpg\" style=\"width:1.5em\">Dit gebied wordt beheerd door {operator}"
                    },
                    "2": {
                        "then": "<img src=\"./assets/layers/nature_reserve/ANB.jpg\" style=\"width:1.5em\">Dit gebied wordt beheerd door het Agentschap Natuur en Bos"
                    }
                },
                "question": "Wie beheert dit gebied?",
                "render": "Beheer door {operator}"
            },
            "Surface area": {
                "render": "Totale oppervlakte: {_surface:ha}Ha"
            },
            "Website": {
                "question": "Op welke webpagina kan men meer informatie vinden over dit natuurgebied?"
            },
            "phone": {
                "question": "Waar kan men naartoe bellen voor vragen en meldingen van dit natuurgebied?<br/><span class='subtle'>Respecteer privacy - geef enkel persoonlijke telefoonnummers als deze elders zijn gepubliceerd",
                "render": "<a href='tel:{email}' target='_blank'>{phone}</a>"
            }
        },
        "title": {
            "mappings": {
                "0": {
                    "then": "{name:nl}"
                },
                "1": {
                    "then": "{name}"
                }
            },
            "render": "Natuurgebied"
        }
    },
    "observation_tower": {
        "description": "Torens om van het uitzicht te genieten",
        "name": "Uitkijktorens",
        "presets": {
            "0": {
                "description": "Een publiek toegankelijke uitkijktoren",
                "title": "Uitkijktoren"
            }
        },
        "tagRenderings": {
            "Fee": {
                "mappings": {
                    "0": {
                        "then": "Gratis te bezoeken"
                    }
                },
                "question": "Hoeveel moet men betalen om deze toren te bezoeken?",
                "render": "Deze toren bezoeken kost <b>{charge}</b>"
            },
            "Height": {
                "question": "Hoe hoog is deze toren?",
                "render": "Deze toren is {height} hoog"
            },
            "Operator": {
                "question": "Wie onderhoudt deze toren?",
                "render": "Wordt onderhouden door <b>{operator}</b>"
            },
            "name": {
                "mappings": {
                    "0": {
                        "then": "Deze toren heeft geen specifieke naam"
                    }
                },
                "question": "Heeft deze toren een naam?",
                "render": "Deze toren heet <b>{name}</b>"
            }
        },
        "title": {
            "mappings": {
                "0": {
                    "then": "<b>{name}</b>"
                }
            },
            "render": "Uitkijktoren"
        },
        "units": {
            "0": {
                "applicableUnits": {
                    "0": {
                        "human": " meter"
                    }
                }
            }
        }
    },
    "parking": {
        "description": "Deze laag toont autoparkings",
        "name": "Parking",
        "presets": {
            "0": {
                "title": "parking voor auto's"
            }
        },
        "title": {
            "render": "Parking voor auto's"
        }
    },
    "picnic_table": {
        "description": "Deze laag toont picnictafels",
        "name": "Picnictafels",
        "presets": {
            "0": {
                "title": "picnic-tafel"
            }
        },
        "tagRenderings": {
            "picnic_table-material": {
                "mappings": {
                    "0": {
                        "then": "Deze picnictafel is gemaakt uit hout"
                    },
                    "1": {
                        "then": "Deze picnictafel is gemaakt uit beton"
                    }
                },
                "question": "Van welk materiaal is deze picnictafel gemaakt?",
                "render": "Deze picnictafel is gemaakt van {material}"
            }
        },
        "title": {
            "render": "Picnictafel"
        }
    },
    "play_forest": {
        "description": "Een speelbos is een vrij toegankelijke zone in een bos",
        "name": "Speelbossen",
        "title": {
            "mappings": {
                "0": {
                    "then": "{name}"
                },
                "1": {
                    "then": "Speelbos {name}"
                }
            },
            "render": "Speelbos"
        }
    },
    "playground": {
        "description": "Speeltuinen",
        "name": "Speeltuinen",
        "presets": {
            "0": {
                "title": "Speeltuin"
            }
        },
        "tagRenderings": {
            "Playground-wheelchair": {
                "mappings": {
                    "0": {
                        "then": "Geheel toegankelijk voor rolstoelgebruikers"
                    },
                    "1": {
                        "then": "Beperkt toegankelijk voor rolstoelgebruikers"
                    },
                    "2": {
                        "then": "Niet toegankelijk voor rolstoelgebruikers"
                    }
                },
                "question": "Is deze speeltuin toegankelijk voor rolstoelgebruikers?"
            },
            "playground-access": {
                "mappings": {
                    "0": {
                        "then": "Vrij toegankelijk voor het publiek"
                    },
                    "1": {
                        "then": "Vrij toegankelijk voor het publiek"
                    },
                    "2": {
                        "then": "Enkel toegankelijk voor klanten van de bijhorende zaak"
                    },
                    "3": {
                        "then": "Vrij toegankelijk voor scholieren van de school"
                    },
                    "4": {
                        "then": "Niet vrij toegankelijk"
                    }
                },
                "question": "Is deze speeltuin vrij toegankelijk voor het publiek?"
            },
            "playground-email": {
                "question": "Wie kan men emailen indien er problemen zijn met de speeltuin?",
                "render": "De bevoegde dienst kan bereikt worden via <a href='mailto:{email}'>{email}</a>"
            },
            "playground-lit": {
                "mappings": {
                    "0": {
                        "then": "Deze speeltuin is 's nachts verlicht"
                    },
                    "1": {
                        "then": "Deze speeltuin is 's nachts niet verlicht"
                    }
                },
                "question": "Is deze speeltuin 's nachts verlicht?"
            },
            "playground-max_age": {
                "question": "Wat is de maximaal toegestane leeftijd voor deze speeltuin?",
                "render": "Toegankelijk tot {max_age}"
            },
            "playground-min_age": {
                "question": "Wat is de minimale leeftijd om op deze speeltuin te mogen?",
                "render": "Toegankelijk vanaf {min_age} jaar oud"
            },
            "playground-opening_hours": {
                "mappings": {
                    "0": {
                        "then": "Van zonsopgang tot zonsondergang"
                    },
                    "1": {
                        "then": "Dag en nacht toegankelijk"
                    },
                    "2": {
                        "then": "Dag en nacht toegankelijk"
                    }
                },
                "question": "Op welke uren is deze speeltuin toegankelijk?"
            },
            "playground-operator": {
                "question": "Wie beheert deze speeltuin?",
                "render": "Beheer door {operator}"
            },
            "playground-phone": {
                "question": "Wie kan men bellen indien er problemen zijn met de speeltuin?",
                "render": "De bevoegde dienst kan getelefoneerd worden via <a href='tel:{phone}'>{phone}</a>"
            },
            "playground-surface": {
                "mappings": {
                    "0": {
                        "then": "De ondergrond is <b>gras</b>"
                    },
                    "1": {
                        "then": "De ondergrond is <b>zand</b>"
                    },
                    "2": {
                        "then": "De ondergrond bestaat uit <b>houtsnippers</b>"
                    },
                    "3": {
                        "then": "De ondergrond bestaat uit <b>stoeptegels</b>"
                    },
                    "4": {
                        "then": "De ondergrond is <b>asfalt</b>"
                    },
                    "5": {
                        "then": "De ondergrond is <b>beton</b>"
                    },
                    "6": {
                        "then": "De ondergrond is <b>onverhard</b>"
                    },
                    "7": {
                        "then": "De ondergrond is <b>verhard</b>"
                    }
                },
                "question": "Wat is de ondergrond van deze speeltuin?<br/><i>Indien er verschillende ondergronden zijn, neem de meest voorkomende</i>",
                "render": "De ondergrond is <b>{surface}</b>"
            }
        },
        "title": {
            "mappings": {
                "0": {
                    "then": "Speeltuin <i>{name}</i>"
                }
            },
            "render": "Speeltuin"
        }
    },
    "public_bookcase": {
        "description": "Een straatkastje met boeken voor iedereen",
        "filter": {
            "2": {
                "options": {
                    "0": {
                        "question": "Binnen of buiten"
                    }
                }
            }
        },
        "name": "Boekenruilkastjes",
        "presets": {
            "0": {
                "title": "Boekenruilkast"
            }
        },
        "tagRenderings": {
            "bookcase-booktypes": {
                "mappings": {
                    "0": {
                        "then": "Voornamelijk kinderboeken"
                    },
                    "1": {
                        "then": "Voornamelijk boeken voor volwassenen"
                    },
                    "2": {
                        "then": "Boeken voor zowel kinderen als volwassenen"
                    }
                },
                "question": "Voor welke doelgroep zijn de meeste boeken in dit boekenruilkastje?"
            },
            "bookcase-is-accessible": {
                "mappings": {
                    "0": {
                        "then": "Publiek toegankelijk"
                    },
                    "1": {
                        "then": "Enkel toegankelijk voor klanten"
                    }
                },
                "question": "Is dit boekenruilkastje publiek toegankelijk?"
            },
            "bookcase-is-indoors": {
                "mappings": {
                    "0": {
                        "then": "Dit boekenruilkastje staat binnen"
                    },
                    "1": {
                        "then": "Dit boekenruilkastje staat buiten"
                    },
                    "2": {
                        "then": "Dit boekenruilkastje staat buiten"
                    }
                },
                "question": "Staat dit boekenruilkastje binnen of buiten?"
            },
            "public_bookcase-brand": {
                "mappings": {
                    "0": {
                        "then": "Deel van het netwerk 'Little Free Library'"
                    },
                    "1": {
                        "then": "Dit boekenruilkastje maakt geen deel uit van een netwerk"
                    }
                },
                "question": "Is dit boekenruilkastje deel van een netwerk?",
                "render": "Dit boekenruilkastje is deel van het netwerk {brand}"
            },
            "public_bookcase-capacity": {
                "question": "Hoeveel boeken passen er in dit boekenruilkastje?",
                "render": "Er passen {capacity} boeken"
            },
            "public_bookcase-name": {
                "mappings": {
                    "0": {
                        "then": "Dit boekenruilkastje heeft geen naam"
                    }
                },
                "question": "Wat is de naam van dit boekenuilkastje?",
                "render": "De naam van dit boekenruilkastje is {name}"
            },
            "public_bookcase-operator": {
                "question": "Wie is verantwoordelijk voor dit boekenruilkastje?",
                "render": "Onderhouden door {operator}"
            },
            "public_bookcase-ref": {
                "mappings": {
                    "0": {
                        "then": "Dit boekenruilkastje maakt geen deel uit van een netwerk"
                    }
                },
                "question": "Wat is het referentienummer van dit boekenruilkastje?",
                "render": "Het referentienummer binnen {brand} is {ref}"
            },
            "public_bookcase-start_date": {
                "question": "Op welke dag werd dit boekenruilkastje geinstalleerd?",
                "render": "Geplaatst op {start_date}"
            },
            "public_bookcase-website": {
                "question": "Is er een website over dit boekenruilkastje?",
                "render": "Meer info op <a href='{website}' target='_blank'>de website</a>"
            }
        },
        "title": {
            "mappings": {
                "0": {
                    "then": "Boekenruilkast <i>{name}</i>"
                }
            },
            "render": "Boekenruilkast"
        }
    },
    "recycling": {
        "description": "Een laag met recyclagingcontainers en -centrums",
        "filter": {
            "0": {
                "options": {
                    "0": {
                        "question": "Op dit moment open"
                    }
                }
            },
            "1": {
                "options": {
                    "0": {
                        "question": "Alle recyclingtypes"
                    },
                    "1": {
                        "question": "Recycling van batterijen"
                    },
                    "2": {
                        "question": "Recycling van drankpakken"
                    },
                    "3": {
                        "question": "Recycling van blikken"
                    },
                    "4": {
                        "question": "Recycling van kleding"
                    },
                    "5": {
                        "question": "Recycling van frituurvet"
                    },
                    "6": {
                        "question": "Recycling van motorolie"
                    },
                    "7": {
                        "question": "Recycling van groen afval"
                    },
                    "8": {
                        "question": "Recycling van glazen flessen"
                    },
                    "9": {
                        "question": "Recycling van glas"
                    },
                    "10": {
                        "question": "Recycling van kranten"
                    },
                    "11": {
                        "question": "Recycling van papier"
                    },
                    "12": {
                        "question": "Recycling van plastic flessen"
                    },
                    "13": {
                        "question": "Recycling van plastic verpakking"
                    },
                    "14": {
                        "question": "Recycling van plastic"
                    },
                    "15": {
                        "question": "Recycling van oud metaal"
                    },
                    "16": {
                        "question": "Recycling van kleine elektrische apparaten"
<<<<<<< HEAD
=======
                    },
                    "17": {
                        "question": "Recycling van restafval"
>>>>>>> b5bfd655
                    }
                }
            }
        },
        "name": "Recycling",
        "presets": {
            "0": {
                "title": "recycling container"
            },
            "1": {
                "title": "recycling centre"
            }
        },
        "tagRenderings": {
            "container-location": {
                "mappings": {
                    "0": {
                        "then": "Dit is een ondergrondse container"
                    },
                    "1": {
                        "then": "Deze container bevindt zich binnen"
                    },
                    "2": {
                        "then": "Deze container is buiten"
                    }
                },
                "question": "Waar bevindt deze container zich?"
            },
            "opening_hours": {
                "mappings": {
                    "0": {
                        "then": "24/7"
                    }
                },
                "question": "Wat zijn de openingstijden van deze recyclingfaciliteit?"
            },
            "operator": {
                "question": "Wat is de beheerder van deze recyclingfaciliteit?",
                "render": "Deze recyclingfaciliteit wordt beheerd door {operator}"
            },
            "recycling-accepts": {
                "mappings": {
                    "0": {
                        "then": "<div class='flex'><img class='w-12 mx-4' src='./assets/layers/recycling/batteries.svg'/> Batterijen kunnen hier gerecycled worden</div>"
                    },
                    "1": {
                        "then": "<div class='flex'><img class='w-12 mx-4' src='./assets/layers/recycling/beverage_cartons.svg'/> Drankpakken kunnen hier gerecycled worden</div>"
                    },
                    "2": {
                        "then": "<div class='flex'><img class='w-12 mx-4' src='./assets/layers/recycling/cans.svg'/> Blikken kunnen hier gerecycled worden</div>"
                    },
                    "3": {
                        "then": "<div class='flex'><img class='w-12 mx-4' src='./assets/layers/recycling/clothes.svg'/> Kleren kunnen hier gerecycled worden</div>"
                    },
                    "4": {
                        "then": "<div class='flex'><img class='w-12 mx-4' src='./assets/layers/recycling/cooking_oil.svg'/> Frituurvet kan hier gerecycled worden</div>"
                    },
                    "5": {
                        "then": "<div class='flex'><img class='w-12 mx-4' src='./assets/layers/recycling/engine_oil.svg'/> Motorolie kan hier gerecycled worden</div>"
                    },
                    "6": {
                        "then": "<div class='flex'><img class='w-12 mx-4' src='./assets/layers/recycling/garden_waste.svg'/> Groen afval kan hier gerecycled worden</div>"
                    },
                    "7": {
                        "then": "<div class='flex'><img class='w-12 mx-4' src='./assets/layers/recycling/glass_bottles.svg'/> Glazen flessen kunnen hier gerecycled worden</div>"
                    },
                    "8": {
                        "then": "<div class='flex'><img class='w-12 mx-4' src='./assets/layers/recycling/glass.svg'/> Glas kan hier gerecycled worden</div>"
                    },
                    "9": {
                        "then": "<div class='flex'><img class='w-12 mx-4' src='./assets/layers/recycling/newspaper.svg'/> Kranten kunnen hier gerecycled worden</div>"
                    },
                    "10": {
                        "then": "<div class='flex'><img class='w-12 mx-4' src='./assets/layers/recycling/paper.svg'/> Papier kan hier gerecycled worden</div>"
                    },
                    "11": {
                        "then": "<div class='flex'><img class='w-12 mx-4' src='./assets/layers/recycling/plastic_bottles.svg'/> Plastic flessen kunnen hier gerecycled worden</div>"
                    },
                    "12": {
                        "then": "<div class='flex'><img class='w-12 mx-4' src='./assets/layers/recycling/plastic_packaging.svg'/> Plastic verpakking kan hier gerecycled worden</div>"
                    },
                    "13": {
                        "then": "<div class='flex'><img class='w-12 mx-4' src='./assets/layers/recycling/plastic.svg'/> Plastic kan hier gerecycled worden</div>"
                    },
                    "14": {
                        "then": "<div class='flex'><img class='w-12 mx-4' src='./assets/layers/recycling/scrap_metal.svg'/> Oud metaal kan hier gerecycled worden</div>"
                    },
                    "15": {
                        "then": "<div class='flex'><img class='w-12 mx-4' src='./assets/layers/recycling/shoes.svg'/> Schoenen kunnen hier gerecycled worden</div>"
                    },
                    "16": {
                        "then": "<div class='flex'><img class='w-12 mx-4' src='./assets/layers/recycling/small_electrical_appliances.svg'/> Kleine elektronische apparaten kunnen hier gerecycled worden</div>"
<<<<<<< HEAD
=======
                    },
                    "17": {
                        "then": "<div class='flex'><img class='w-12 mx-4' src='./assets/layers/waste_disposal/waste_disposal.svg'/> Restafval kan hier gerecycled worden</div>"
>>>>>>> b5bfd655
                    }
                },
                "question": "Wat kan hier gerecycled worden?"
            },
            "recycling-type": {
                "mappings": {
                    "0": {
                        "then": "Dit is een recyclingcontainer"
                    },
                    "1": {
                        "then": "Dit is een recyclingcentrum"
                    }
                },
                "question": "Wat voor soort recycling is dit?"
            }
        },
        "title": {
            "mappings": {
                "0": {
                    "then": "Recyclingcentrum"
                },
                "1": {
                    "then": "Recyclingcontainer"
                }
            },
            "render": "Recyclingfaciliteit"
        }
    },
    "shops": {
        "description": "Een winkel",
        "name": "Winkel",
        "presets": {
            "0": {
                "description": "Voeg een nieuwe winkel toe",
                "title": "Winkel"
            }
        },
        "tagRenderings": {
            "shops-email": {
                "question": "Wat is het e-mailadres van deze winkel?",
                "render": "<a href='mailto:{email}'>{email}</a>"
            },
            "shops-name": {
                "question": "Wat is de naam van deze winkel?"
            },
            "shops-opening_hours": {
                "question": "Wat zijn de openingsuren van deze winkel?",
                "render": "{opening_hours_table(opening_hours)}"
            },
            "shops-phone": {
                "question": "Wat is het telefoonnummer?",
                "render": "<a href='tel:{phone}'>{phone}</a>"
            },
            "shops-shop": {
                "mappings": {
                    "0": {
                        "then": "Gemakswinkel"
                    },
                    "1": {
                        "then": "Supermarkt"
                    },
                    "2": {
                        "then": "Kledingwinkel"
                    },
                    "3": {
                        "then": "Kapper"
                    },
                    "4": {
                        "then": "Bakkerij"
                    },
                    "5": {
                        "then": "Autogarage"
                    },
                    "6": {
                        "then": "Autodealer"
                    }
                }
            },
            "shops-website": {
                "question": "Wat is de website van deze winkel?"
            }
        },
        "title": {
            "render": "Winkel"
        }
    },
    "slow_roads": {
        "name": "Paadjes, trage wegen en autoluwe straten",
        "tagRenderings": {
            "explanation": {
                "mappings": {
                    "1": {
                        "then": "Dit is een brede, autovrije straat"
                    },
                    "2": {
                        "then": "Dit is een voetpaadje"
                    },
                    "3": {
                        "then": "Dit is een wegeltje of bospad"
                    },
                    "4": {
                        "then": "Dit is een ruiterswegel"
                    },
                    "5": {
                        "then": "Dit is een tractorspoor of weg om landbouwgrond te bereikken"
                    }
                }
            },
            "slow_roads-surface": {
                "mappings": {
                    "0": {
                        "then": "De ondergrond is <b>gras</b>"
                    },
                    "1": {
                        "then": "De ondergrond is <b>aarde</b>"
                    },
                    "2": {
                        "then": "De ondergrond is <b>onverhard</b>"
                    },
                    "3": {
                        "then": "De ondergrond is <b>zand</b>"
                    },
                    "4": {
                        "then": "De ondergrond bestaat uit <b>stoeptegels</b>"
                    },
                    "5": {
                        "then": "De ondergrond is <b>asfalt</b>"
                    },
                    "6": {
                        "then": "De ondergrond is <b>beton</b>"
                    },
                    "7": {
                        "then": "De ondergrond is <b>verhard</b>"
                    }
                },
                "question": "Wat is de wegverharding van dit pad?",
                "render": "De ondergrond is <b>{surface}</b>"
            }
        },
        "title": {
            "mappings": {
                "0": {
                    "then": "{name}"
                },
                "1": {
                    "then": "Voetpad"
                },
                "2": {
                    "then": "Fietspad"
                },
                "3": {
                    "then": "Voetgangersstraat"
                },
                "4": {
                    "then": "Woonerf"
                }
            },
            "render": "Trage weg"
        }
    },
    "sport_pitch": {
        "description": "Een sportterrein",
        "name": "Sportterrein",
        "presets": {
            "0": {
                "title": "Ping-pong tafel"
            },
            "1": {
                "title": "Sportterrein"
            }
        },
        "tagRenderings": {
            "sport-pitch-access": {
                "mappings": {
                    "0": {
                        "then": "Publiek toegankelijk"
                    },
                    "1": {
                        "then": "Beperkt toegankelijk (enkel na reservatie, tijdens bepaalde uren, ...)"
                    },
                    "2": {
                        "then": "Enkel toegankelijk voor leden van de bijhorende sportclub"
                    },
                    "3": {
                        "then": "Privaat en niet toegankelijk"
                    }
                },
                "question": "Is dit sportterrein publiek toegankelijk?"
            },
            "sport-pitch-reservation": {
                "mappings": {
                    "0": {
                        "then": "Reserveren is verplicht om gebruik te maken van dit sportterrein"
                    },
                    "1": {
                        "then": "Reserveren is sterk aangeraden om gebruik te maken van dit sportterrein"
                    },
                    "2": {
                        "then": "Reserveren is mogelijk, maar geen voorwaarde"
                    },
                    "3": {
                        "then": "Reserveren is niet mogelijk"
                    }
                },
                "question": "Moet men reserveren om gebruik te maken van dit sportveld?"
            },
            "sport_pitch-email": {
                "question": "Wat is het email-adres van de bevoegde dienst of uitbater?"
            },
            "sport_pitch-opening_hours": {
                "mappings": {
                    "1": {
                        "then": "24/7 toegankelijk"
                    }
                },
                "question": "Wanneer is dit sportveld toegankelijk?"
            },
            "sport_pitch-phone": {
                "question": "Wat is het telefoonnummer van de bevoegde dienst of uitbater?"
            },
            "sport_pitch-sport": {
                "mappings": {
                    "0": {
                        "then": "Hier kan men basketbal spelen"
                    },
                    "1": {
                        "then": "Hier kan men voetbal spelen"
                    },
                    "2": {
                        "then": "Dit is een pingpongtafel"
                    },
                    "3": {
                        "then": "Hier kan men tennis spelen"
                    },
                    "4": {
                        "then": "Hier kan men korfbal spelen"
                    },
                    "5": {
                        "then": "Hier kan men basketbal beoefenen"
                    }
                },
                "question": "Welke sporten kan men hier beoefenen?",
                "render": "Hier kan men {sport} beoefenen"
            },
            "sport_pitch-surface": {
                "mappings": {
                    "0": {
                        "then": "De ondergrond is <b>gras</b>"
                    },
                    "1": {
                        "then": "De ondergrond is <b>zand</b>"
                    },
                    "2": {
                        "then": "De ondergrond bestaat uit <b>stoeptegels</b>"
                    },
                    "3": {
                        "then": "De ondergrond is <b>asfalt</b>"
                    },
                    "4": {
                        "then": "De ondergrond is <b>beton</b>"
                    }
                },
                "question": "Wat is de ondergrond van dit sportveld?",
                "render": "De ondergrond is <b>{surface}</b>"
            }
        },
        "title": {
            "render": "Sportterrein"
        }
    },
    "street_lamps": {
        "name": "Straatlantaarns",
        "presets": {
            "0": {
                "title": "straatlantaarn"
            }
        },
        "tagRenderings": {
            "colour": {
                "mappings": {
                    "0": {
                        "then": "Deze lantaarn geeft wit licht"
                    },
                    "1": {
                        "then": "Deze lantaarn geeft groen licht"
                    },
                    "2": {
                        "then": "Deze lantaarn geeft oranje licht"
                    }
                },
                "question": "Wat voor kleur licht geeft deze lantaarn?",
                "render": "Deze lantaarn geeft {light:colour} licht"
            },
            "count": {
                "mappings": {
                    "0": {
                        "then": "Deze lantaarn heeft 1 lamp"
                    },
                    "1": {
                        "then": "Deze lantaarn heeft 2 lampen"
                    }
                },
                "question": "Hoeveel lampen heeft deze lantaarn?",
                "render": "Deze lantaarn heeft {light:count} lampen"
            },
            "direction": {
                "question": "Waar is deze lamp heengericht?",
                "render": "Deze lantaarn is gericht naar {light:direction}"
            },
            "lamp_mount": {
                "mappings": {
                    "0": {
                        "then": "Deze lantaarn zit boven op een rechte paal"
                    },
                    "1": {
                        "then": "Deze lantaarn zit aan het eind van een gebogen paal"
                    }
                },
                "question": "Hoe zit deze lantaarn aan de paal?"
            },
            "lit": {
                "mappings": {
                    "0": {
                        "then": "Deze lantaarn is 's nachts verlicht"
                    },
                    "1": {
                        "then": "Deze lantaarn is 24/7 verlicht"
                    },
                    "2": {
                        "then": "Deze lantaarn is verlicht op basis van beweging"
                    },
                    "3": {
                        "then": "Deze lantaarn is verlicht op verzoek (bijv. met een drukknop)"
                    }
                },
                "question": "Wanneer is deze lantaarn verlicht?"
            },
            "method": {
                "mappings": {
                    "0": {
                        "then": "Deze lantaarn is elektrisch verlicht"
                    },
                    "1": {
                        "then": "Deze lantaarn gebruikt LEDs"
                    },
                    "2": {
                        "then": "Deze lantaarn gebruikt gloeilampen"
                    },
                    "3": {
                        "then": "Deze lantaarn gebruikt halogeen verlichting"
                    },
                    "4": {
                        "then": "Deze lantaarn gebruikt gasontladingslampen (onbekend type)"
                    },
                    "5": {
                        "then": "Deze lantaarn gebruikt een kwiklamp (enigszins blauwachtig)"
                    },
                    "6": {
                        "then": "Deze lantaarn gebruikt metaalhalidelampen"
                    },
                    "7": {
                        "then": "Deze lantaarn gebruikt fluorescentieverlichting (TL en spaarlamp)"
                    },
                    "8": {
                        "then": "Deze lantaarn gebruikt natriumlampen (onbekend type)"
                    },
                    "9": {
                        "then": "Deze lantaarn gebruikt lagedruknatriumlampen (monochroom oranje)"
                    },
                    "10": {
                        "then": "Deze lantaarn gebruikt hogedruknatriumlampen (oranje met wit)"
                    },
                    "11": {
                        "then": "Deze lantaarn wordt verlicht met gas"
                    }
                },
                "question": "Wat voor verlichting gebruikt deze lantaarn?"
            },
            "ref": {
                "question": "Wat is het nummer van deze straatlantaarn?",
                "render": "Deze straatlantaarn heeft het nummer {ref}"
            },
            "support": {
                "mappings": {
                    "0": {
                        "then": "Deze lantaarn hangt aan kabels"
                    },
                    "1": {
                        "then": "Deze lantaarn hangt aan een plafond"
                    },
                    "2": {
                        "then": "Deze lantaarn zit in de grond"
                    },
                    "3": {
                        "then": "Deze lantaarn zit op een korte paal (meestal < 1.5m)"
                    },
                    "4": {
                        "then": "Deze lantaarn zit op een paal"
                    },
                    "5": {
                        "then": "Deze lantaarn hangt direct aan de muur"
                    },
                    "6": {
                        "then": "Deze lantaarn hangt aan de muur met een metalen balk"
                    }
                },
                "question": "Hoe is deze straatlantaarn gemonteerd?"
            }
        },
        "title": {
            "mappings": {
                "0": {
                    "then": "Straatlantaarn {ref}"
                }
            },
            "render": "Straatlantaarn"
        }
    },
    "surveillance_camera": {
        "name": "Bewakingscamera's",
        "tagRenderings": {
            "Camera type: fixed; panning; dome": {
                "mappings": {
                    "0": {
                        "then": "Een vaste camera"
                    },
                    "1": {
                        "then": "Een dome (bolvormige camera die kan draaien)"
                    },
                    "2": {
                        "then": "Een camera die (met een motor) van links naar rechts kan draaien"
                    }
                },
                "question": "Wat voor soort camera is dit?"
            },
            "Level": {
                "question": "Op welke verdieping bevindt deze camera zich?",
                "render": "Bevindt zich op verdieping {level}"
            },
            "Operator": {
                "question": "Wie beheert deze bewakingscamera?",
                "render": "Beheer door {operator}"
            },
            "Surveillance type: public, outdoor, indoor": {
                "mappings": {
                    "0": {
                        "then": "Bewaking van de publieke ruilmte, dus een straat, een brug, een park, een plein, een stationsgebouw, een publiek toegankelijke gang of tunnel..."
                    },
                    "1": {
                        "then": "Een buitenruimte met privaat karakter (zoals een privé-oprit, een parking, tankstation, ...)"
                    },
                    "2": {
                        "then": "Een private binnenruimte wordt bewaakt, bv. een winkel, een parkeergarage, ..."
                    }
                },
                "question": "Wat soort bewaking wordt hier uitgevoerd?"
            },
            "Surveillance:zone": {
                "mappings": {
                    "0": {
                        "then": "Bewaakt een parking"
                    },
                    "1": {
                        "then": "Bewaakt het verkeer"
                    },
                    "2": {
                        "then": "Bewaakt een ingang"
                    },
                    "3": {
                        "then": "Bewaakt een gang"
                    },
                    "4": {
                        "then": "Bewaakt een perron of bushalte"
                    },
                    "5": {
                        "then": "Bewaakt een winkel"
                    }
                },
                "question": "Wat wordt hier precies bewaakt?",
                "render": "Bewaakt een {surveillance:zone}"
            },
            "camera:mount": {
                "mappings": {
                    "0": {
                        "then": "Deze camera hangt aan een muur"
                    },
                    "1": {
                        "then": "Deze camera staat op een paal"
                    },
                    "2": {
                        "then": "Deze camera hangt aan het plafond"
                    }
                },
                "question": "Hoe is deze camera geplaatst?",
                "render": "Montage: {camera:mount}"
            },
            "camera_direction": {
                "mappings": {
                    "0": {
                        "then": "Filmt in kompasrichting {direction}"
                    }
                },
                "question": "In welke geografische richting filmt deze camera?",
                "render": "Filmt in kompasrichting {camera:direction}"
            },
            "is_indoor": {
                "mappings": {
                    "0": {
                        "then": "Deze camera bevindt zich binnen"
                    },
                    "1": {
                        "then": "Deze camera bevindt zich buiten"
                    },
                    "2": {
                        "then": "Deze camera bevindt zich waarschijnlijk buiten"
                    }
                },
                "question": "Bevindt de bewaakte publieke ruimte camera zich binnen of buiten?"
            }
        },
        "title": {
            "render": "Bewakingscamera"
        }
    },
    "toilet": {
        "description": "Een laag die publieke toiletten toont",
        "filter": {
            "0": {
                "options": {
                    "0": {
                        "question": "Rolstoel toegankelijk"
                    }
                }
            },
            "1": {
                "options": {
                    "0": {
                        "question": "Heeft een luiertafel"
                    }
                }
            },
            "2": {
                "options": {
                    "0": {
                        "question": "Gratis toegankelijk"
                    }
                }
            },
            "3": {
                "options": {
                    "0": {
                        "question": "Nu geopened"
                    }
                }
            }
        },
        "name": "Toiletten",
        "presets": {
            "0": {
                "title": "publieke toilet"
            },
            "1": {
                "description": "Deze toiletten hebben op zijn minst één rolstoeltoegankelijke WC",
                "title": "rolstoeltoegankelijke, publieke toilet"
            }
        },
        "tagRenderings": {
            "Opening-hours": {
                "mappings": {
                    "0": {
                        "then": "Altijd open"
                    }
                },
                "question": "Wanneer zijn deze toiletten open?"
            },
            "toilet-access": {
                "mappings": {
                    "0": {
                        "then": "Publiek toegankelijk"
                    },
                    "1": {
                        "then": "Enkel toegang voor klanten"
                    },
                    "2": {
                        "then": "Niet toegankelijk"
                    },
                    "3": {
                        "then": "Toegankelijk na het vragen van de sleutel"
                    },
                    "4": {
                        "then": "Publiek toegankelijk"
                    }
                },
                "question": "Zijn deze toiletten publiek toegankelijk?",
                "render": "Toegankelijkheid is {access}"
            },
            "toilet-changing_table:location": {
                "mappings": {
                    "0": {
                        "then": "De luiertafel bevindt zich in de vrouwentoiletten "
                    },
                    "1": {
                        "then": "De luiertafel bevindt zich in de herentoiletten "
                    },
                    "2": {
                        "then": "De luiertafel bevindt zich in de rolstoeltoegankelijke toilet "
                    },
                    "3": {
                        "then": "De luiertafel bevindt zich in een daartoe voorziene kamer "
                    }
                },
                "question": "Waar bevindt de luiertafel zich?",
                "render": "De luiertafel bevindt zich in {changing_table:location}"
            },
            "toilet-charge": {
                "question": "Hoeveel moet men betalen om deze toiletten te gebruiken?",
                "render": "De toiletten gebruiken kost {charge}"
            },
            "toilet-handwashing": {
                "mappings": {
                    "0": {
                        "then": "Deze toiletten hebben een lavabo waar men de handen kan wassen"
                    },
                    "1": {
                        "then": "Deze toiletten hebben <b>geen</b> lavabo waar men de handen kan wassen"
                    }
                },
                "question": "Hebben deze toiletten een lavabo om de handen te wassen?"
            },
            "toilet-has-paper": {
                "mappings": {
                    "0": {
                        "then": "Deze toilet is voorzien van toiletpapier"
                    },
                    "1": {
                        "then": "Je moet je eigen toiletpapier meebrengen naar deze toilet"
                    }
                },
                "question": "Moet je je eigen toiletpapier meenemen naar deze toilet?"
            },
            "toilets-changing-table": {
                "mappings": {
                    "0": {
                        "then": "Er is een luiertafel"
                    },
                    "1": {
                        "then": "Geen luiertafel"
                    }
                },
                "question": "Is er een luiertafel beschikbaar?"
            },
            "toilets-fee": {
                "mappings": {
                    "0": {
                        "then": "Men moet betalen om deze toiletten te gebruiken"
                    },
                    "1": {
                        "then": "Gratis te gebruiken"
                    }
                },
                "question": "Zijn deze toiletten gratis te gebruiken?"
            },
            "toilets-type": {
                "mappings": {
                    "0": {
                        "then": "Er zijn enkel WC's om op te zitten"
                    },
                    "1": {
                        "then": "Er zijn enkel urinoirs"
                    },
                    "2": {
                        "then": "Er zijn enkel hurktoiletten"
                    },
                    "3": {
                        "then": "Er zijn zowel urinoirs als zittoiletten"
                    }
                },
                "question": "Welke toiletten zijn dit?"
            },
            "toilets-wheelchair": {
                "mappings": {
                    "0": {
                        "then": "Er is een toilet voor rolstoelgebruikers"
                    },
                    "1": {
                        "then": "Niet toegankelijk voor rolstoelgebruikers"
                    }
                },
                "question": "Is er een rolstoeltoegankelijke toilet voorzien?"
            }
        },
        "title": {
            "render": "Toilet"
        }
    },
    "trail": {
        "description": "Aangeduide wandeltochten",
        "name": "Wandeltochten",
        "tagRenderings": {
            "Color": {
                "mappings": {
                    "0": {
                        "then": "Blauwe wandeling"
                    },
                    "1": {
                        "then": "Rode wandeling"
                    },
                    "2": {
                        "then": "Groene wandeling"
                    },
                    "3": {
                        "then": "Gele wandeling"
                    }
                },
                "question": "Welke kleur heeft deze wandeling?",
                "render": "Deze wandeling heeft kleur {colour}"
            },
            "Name": {
                "question": "Wat is de naam van deze wandeling?",
                "render": "Deze wandeling heet <b>{name}</b>"
            },
            "Operator tag": {
                "mappings": {
                    "0": {
                        "then": "<img src=\"./assets/themes/buurtnatuur/Natuurpunt.jpg\" style=\"width:1.5em\">Dit gebied wordt beheerd door Natuurpunt"
                    },
                    "1": {
                        "then": "<img src=\"./assets/themes/buurtnatuur/Natuurpunt.jpg\" style=\"width:1.5em\">Dit gebied wordt beheerd door {operator}"
                    }
                },
                "question": "Wie beheert deze wandeltocht?",
                "render": "Beheer door {operator}"
            },
            "Wheelchair access": {
                "mappings": {
                    "0": {
                        "then": "deze wandeltocht is toegankelijk met de rolstoel"
                    },
                    "1": {
                        "then": "deze wandeltocht is niet toegankelijk met de rolstoel"
                    }
                },
                "question": "Is deze wandeling toegankelijk met de rolstoel?"
            },
            "pushchair access": {
                "mappings": {
                    "0": {
                        "then": "deze wandeltocht is toegankelijk met de buggy"
                    },
                    "1": {
                        "then": "deze wandeltocht is niet toegankelijk met de buggy"
                    }
                },
                "question": "Is deze wandeltocht toegankelijk met de buggy?"
            },
            "trail-length": {
                "render": "Deze wandeling is {_length:km} kilometer lang"
            }
        },
        "title": {
            "render": "Wandeltocht"
        }
    },
    "tree_node": {
        "name": "Boom",
        "presets": {
            "0": {
                "description": "Een boom van een soort die blaadjes heeft, bijvoorbeeld eik of populier.",
                "title": "Loofboom"
            },
            "1": {
                "description": "Een boom van een soort met naalden, bijvoorbeeld den of spar.",
                "title": "Naaldboom"
            },
            "2": {
                "description": "Wanneer je niet zeker bent of het nu een loof- of naaldboom is.",
                "title": "Boom"
            }
        },
        "tagRenderings": {
            "tree-decidouous": {
                "mappings": {
                    "0": {
                        "then": "Bladverliezend: de boom is een periode van het jaar kaal."
                    },
                    "1": {
                        "then": "Groenblijvend."
                    }
                },
                "question": "Is deze boom groenblijvend of bladverliezend?"
            },
            "tree-denotation": {
                "mappings": {
                    "0": {
                        "then": "De boom valt op door zijn grootte of prominente locatie. Hij is nuttig voor navigatie."
                    },
                    "1": {
                        "then": "De boom is een natuurlijk monument, bijvoorbeeld doordat hij bijzonder oud of van een waardevolle soort is."
                    },
                    "2": {
                        "then": "De boom wordt voor landbouwdoeleinden gebruikt, bijvoorbeeld in een boomgaard."
                    },
                    "3": {
                        "then": "De boom staat in een park of dergelijke (begraafplaats, schoolterrein, …)."
                    },
                    "4": {
                        "then": "De boom staat in de tuin bij een woning/flatgebouw."
                    },
                    "5": {
                        "then": "Dit is een laanboom."
                    },
                    "6": {
                        "then": "De boom staat in een woonkern."
                    },
                    "7": {
                        "then": "De boom staat buiten een woonkern."
                    }
                },
                "question": "Hoe significant is deze boom? Kies het eerste antwoord dat van toepassing is."
            },
            "tree-height": {
                "mappings": {
                    "0": {
                        "then": "Hoogte: {height}&nbsp;m"
                    }
                },
                "render": "Hoogte: {height}"
            },
            "tree-heritage": {
                "mappings": {
                    "0": {
                        "then": "<img src=\"./assets/layers/tree_node/Onroerend_Erfgoed_logo_without_text.svg\" style=\"width:0.85em;height:1em;vertical-align:middle\" alt=\"\"/> Erkend als houtig erfgoed door Onroerend Erfgoed Vlaanderen"
                    },
                    "1": {
                        "then": "Erkend als natuurlijk erfgoed door Directie Cultureel Erfgoed Brussel"
                    },
                    "2": {
                        "then": "Erkend als erfgoed door een andere organisatie"
                    },
                    "3": {
                        "then": "Niet erkend als erfgoed"
                    },
                    "4": {
                        "then": "Erkend als erfgoed door een andere organisatie"
                    }
                },
                "question": "Is deze boom erkend als erfgoed?"
            },
            "tree-leaf_type": {
                "mappings": {
                    "0": {
                        "then": "<img src=\"./assets/themes/trees/broadleaved.svg\" style=\"width:1.5em;height:1.5em\" alt=\"\"/> Loofboom"
                    },
                    "1": {
                        "then": "<img src=\"./assets/themes/trees/needleleaved.svg\" style=\"width:1.5em;height:1.5em\" alt=\"\"/> Naaldboom"
                    },
                    "2": {
                        "then": "<img src=\"./assets/themes/trees/leafless.svg\" style=\"width:1.5em;height:1.5em\" alt=\"\"/> Permanent bladloos"
                    }
                },
                "question": "Is dit een naald- of loofboom?"
            },
            "tree_node-name": {
                "mappings": {
                    "0": {
                        "then": "De boom heeft geen naam."
                    }
                },
                "question": "Heeft de boom een naam?",
                "render": "Naam: {name}"
            },
            "tree_node-ref:OnroerendErfgoed": {
                "question": "Wat is het ID uitgegeven door Onroerend Erfgoed Vlaanderen?",
                "render": "<img src=\"./assets/layers/tree_node/Onroerend_Erfgoed_logo_without_text.svg\" style=\"width:0.85em;height:1em;vertical-align:middle\" alt=\"\"/> Onroerend Erfgoed-ID: <a href=\"https://id.erfgoed.net/erfgoedobjecten/{ref:OnroerendErfgoed}\">{ref:OnroerendErfgoed}</a>"
            },
            "tree_node-wikidata": {
                "question": "Wat is het Wikidata-ID van deze boom?",
                "render": "<img src=\"./assets/svg/wikidata.svg\" style=\"width:1em;height:0.56em;vertical-align:middle\" alt=\"\"/> Wikidata: <a href=\"http://www.wikidata.org/entity/{wikidata}\">{wikidata}</a>"
            }
        },
        "title": {
            "mappings": {
                "0": {
                    "then": "<i>{name}</i>"
                }
            },
            "render": "Boom"
        }
    },
    "viewpoint": {
        "description": "Een mooi uitzicht - ideaal om een foto toe te voegen wanneer iets niet in een andere categorie past",
        "name": "Uitzicht",
        "presets": {
            "0": {
                "title": "Uitzicht"
            }
        },
        "tagRenderings": {
            "viewpoint-description": {
                "question": "Zijn er bijzonderheden die je wilt toevoegen?"
            }
        },
        "title": {
            "render": "Uitzicht"
        }
    },
    "village_green": {
        "name": "Speelweide",
        "title": {
            "mappings": {
                "0": {
                    "then": "{name}"
                }
            },
            "render": "Speelweide"
        }
    },
    "visitor_information_centre": {
        "description": "Een bezoekerscentrum biedt informatie over een specifieke attractie of bezienswaardigheid waar het is gevestigd.",
        "name": "Bezoekerscentrum",
        "title": {
            "mappings": {
                "0": {
                    "then": "{name:nl}"
                },
                "1": {
                    "then": "{name}"
                }
            },
            "render": "{name}"
        }
    },
    "waste_basket": {
        "description": "Dit is een publieke vuilnisbak waar je je afval kan weggooien.",
        "filter": {
            "0": {
                "options": {
                    "0": {
                        "question": "Alle soorten"
                    },
                    "1": {
                        "question": "Vuilnisbak voor sigarettenpeuken"
                    },
                    "2": {
                        "question": "Vuilnisbak voor (vervallen) medicatie en drugs"
                    },
                    "3": {
                        "question": "Vuilnisbak voor hondenuitwerpselen"
                    },
                    "4": {
                        "question": "Vuilnisbak voor zwerfvuil"
                    },
                    "5": {
                        "question": "Vuilnisbak voor injectienaalden en andere scherpe voorwerpen"
                    }
                }
            },
            "1": {
                "options": {
                    "0": {
                        "question": "Vuilnisbak met verdeler voor hondenpoepzakjes"
                    }
                }
            }
        },
        "mapRendering": {
            "0": {
                "iconSize": {
                    "mappings": {
                        "0": {
                            "then": "Vuilnisbak"
                        }
                    }
                }
            }
        },
        "name": "Vuilnisbak",
        "presets": {
            "0": {
                "title": "Vuilnisbak"
            }
        },
        "tagRenderings": {
            "dispensing_dog_bags": {
                "mappings": {
                    "0": {
                        "then": "Deze vuilnisbak heeft een verdeler voor hondenpoepzakjes"
                    },
                    "1": {
                        "then": "Deze vuilnisbak heeft <i>geen</i>verdeler voor hondenpoepzakjes"
                    },
                    "2": {
                        "then": "Deze vuilnisbaak heeft waarschijnlijk geen verdeler voor hondenpoepzakjes"
                    }
                },
                "question": "Heeft deze vuilnisbak een verdeler voor hondenpoepzakjes?"
            },
            "waste-basket-waste-types": {
                "mappings": {
                    "0": {
                        "then": "Een vuilnisbak voor zwerfvuil"
                    },
                    "1": {
                        "then": "Een vuilnisbak voor zwerfvuil"
                    },
                    "2": {
                        "then": "Een vuilnisbak specifiek voor hondenuitwerpselen"
                    },
                    "3": {
                        "then": "Een vuilnisbak voor sigarettenpeuken"
                    },
                    "4": {
                        "then": "Een vuilnisbak voor (vervallen) medicatie en drugs"
                    },
                    "5": {
                        "then": "Een vuilnisbak voor injectienaalden en andere scherpe voorwerpen"
                    }
                },
                "question": "Wat voor soort vuilnisbak is dit?"
            }
        },
        "title": {
            "render": "Vuilnisbak"
        }
    },
    "waste_disposal": {
        "tagRenderings": {
            "disposal-location": {
                "mappings": {
                    "0": {
                        "then": "Dit is een ondergrondse container"
                    },
                    "1": {
                        "then": "Deze container bevindt zich binnen"
                    },
                    "2": {
                        "then": "Deze container is buiten"
                    }
                },
                "question": "Waar bevindt deze container zich?"
            }
        }
    },
    "watermill": {
        "description": "Watermolens",
        "name": "Watermolens",
        "tagRenderings": {
            "Access tag": {
                "mappings": {
                    "0": {
                        "then": "Vrij toegankelijk"
                    },
                    "1": {
                        "then": "Niet toegankelijk"
                    },
                    "2": {
                        "then": "Niet toegankelijk, want privégebied"
                    },
                    "3": {
                        "then": "Toegankelijk, ondanks dat het privegebied is"
                    },
                    "4": {
                        "then": "Enkel toegankelijk met een gids of tijdens een activiteit"
                    },
                    "5": {
                        "then": "Toegankelijk mits betaling"
                    }
                },
                "question": "Is dit gebied toegankelijk?",
                "render": "De toegankelijkheid van dit gebied is: {access:description}"
            },
            "Operator tag": {
                "mappings": {
                    "0": {
                        "then": "<img src=\"./assets/themes/buurtnatuur/Natuurpunt.jpg\" style=\"width:1.5em\">Dit gebied wordt beheerd door Natuurpunt"
                    },
                    "1": {
                        "then": "<img src=\"./assets/themes/buurtnatuur/Natuurpunt.jpg\" style=\"width:1.5em\">Dit gebied wordt beheerd door {operator}"
                    }
                },
                "question": "Wie beheert dit pad?",
                "render": "Beheer door {operator}"
            }
        },
        "title": {
            "mappings": {
                "0": {
                    "then": "{name:nl}"
                },
                "1": {
                    "then": "{name}"
                }
            },
            "render": "Watermolens"
        }
    }
}<|MERGE_RESOLUTION|>--- conflicted
+++ resolved
@@ -3675,12 +3675,9 @@
                     },
                     "16": {
                         "question": "Recycling van kleine elektrische apparaten"
-<<<<<<< HEAD
-=======
                     },
                     "17": {
                         "question": "Recycling van restafval"
->>>>>>> b5bfd655
                     }
                 }
             }
@@ -3773,12 +3770,9 @@
                     },
                     "16": {
                         "then": "<div class='flex'><img class='w-12 mx-4' src='./assets/layers/recycling/small_electrical_appliances.svg'/> Kleine elektronische apparaten kunnen hier gerecycled worden</div>"
-<<<<<<< HEAD
-=======
                     },
                     "17": {
                         "then": "<div class='flex'><img class='w-12 mx-4' src='./assets/layers/waste_disposal/waste_disposal.svg'/> Restafval kan hier gerecycled worden</div>"
->>>>>>> b5bfd655
                     }
                 },
                 "question": "Wat kan hier gerecycled worden?"
