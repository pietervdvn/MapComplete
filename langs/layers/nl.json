{
  "artwork": {
    "description": "Verschillende soorten kunstwerken",
    "name": "Kunstwerken",
    "presets": {
      "0": {
        "title": "Kunstwerk"
      }
    },
<<<<<<< HEAD
    "tagRenderings": {
      "artwork-artist_name": {
        "question": "Welke kunstenaar creëerde dit kunstwerk?",
        "render": "Gecreëerd door {artist_name}"
      },
      "artwork-artwork_type": {
        "mappings": {
          "0": {
            "then": "Architectuur"
          },
          "1": {
            "then": "Muurschildering"
          },
          "2": {
            "then": "Schilderij"
          },
          "3": {
            "then": "Beeldhouwwerk"
          },
          "4": {
            "then": "Standbeeld"
          },
          "5": {
            "then": "Buste"
          },
          "6": {
            "then": "Steen"
          },
          "7": {
            "then": "Installatie"
          },
          "8": {
            "then": "Graffiti"
          },
          "9": {
            "then": "Reliëf"
          },
          "10": {
            "then": "Azulejo (Spaanse siertegels)"
          },
          "11": {
            "then": "Tegelwerk"
          }
        },
        "question": "Wat voor soort kunstwerk is dit?",
        "render": "Dit is een {artwork_type}"
      },
      "artwork-website": {
        "question": "Is er een website met meer informatie over dit kunstwerk?",
        "render": "Meer informatie op <a href='{website}' target='_blank'>deze website</a>"
      },
      "artwork-wikidata": {
        "question": "Welk Wikidata-item beschrijft <b>dit kunstwerk</b>?",
        "render": "Komt overeen met <a href='https://www.wikidata.org/wiki/{wikidata}' target='_blank'>{wikidata}</a>"
      }
=======
    "barrier": {
        "description": "Hindernissen tijdens het fietsen, zoals paaltjes en fietshekjes",
        "name": "Barrières",
        "presets": {
            "0": {
                "description": "Een paaltje in de weg",
                "title": "Paaltje"
            },
            "1": {
                "description": "Fietshekjes, voor het afremmen van fietsers",
                "title": "Fietshekjes"
            }
        },
        "tagRenderings": {
            "Bollard type": {
                "mappings": {
                    "0": {
                        "then": "Verwijderbare paal"
                    },
                    "1": {
                        "then": "Vaste paal"
                    },
                    "2": {
                        "then": "Paal die platgevouwen kan worden"
                    },
                    "3": {
                        "then": "Flexibele paal, meestal plastic"
                    },
                    "4": {
                        "then": "Verzonken poller"
                    }
                },
                "question": "Wat voor soort paal is dit?"
            },
            "Cycle barrier type": {
                "mappings": {
                    "0": {
                        "then": "Enkelvoudig, slechts twee hekjes met ruimte ertussen <img src='./assets/themes/cycle_infra/Cycle_barrier_single.png' style='width:8em'>"
                    },
                    "1": {
                        "then": "Dubbel, twee hekjes achter elkaar <img src='./assets/themes/cycle_infra/Cycle_barrier_double.png' style='width:8em'>"
                    },
                    "2": {
                        "then": "Drievoudig, drie hekjes achter elkaar <img src='./assets/themes/cycle_infra/Cycle_barrier_triple.png' style='width:8em'>"
                    },
                    "3": {
                        "then": "Knijppoort, ruimte is smaller aan de top, dan aan de bodem <img src='./assets/themes/cycle_infra/Cycle_barrier_squeeze.png' style='width:8em'>"
                    }
                },
                "question": "Wat voor fietshekjes zijn dit?"
            },
            "MaxWidth": {
                "question": "Hoe breed is de ruimte naast de barrière?",
                "render": "Maximumbreedte: {maxwidth:physical} m"
            },
            "Overlap (cyclebarrier)": {
                "question": "Hoeveel overlappen de barrières?"
            },
            "Space between barrier (cyclebarrier)": {
                "question": "Hoeveel ruimte is er tussen de barrières (langs de lengte van de weg)?",
                "render": "Ruimte tussen barrières (langs de lengte van de weg): {spacing} m"
            },
            "Width of opening (cyclebarrier)": {
                "question": "Hoe breed is de smalste opening naast de barrières?",
                "render": "Breedte van de opening: {opening} m"
            },
            "bicycle=yes/no": {
                "mappings": {
                    "0": {
                        "then": "Een fietser kan hier langs."
                    },
                    "1": {
                        "then": "Een fietser kan hier niet langs."
                    }
                },
                "question": "Kan een fietser langs deze barrière?"
            }
        },
        "title": {
            "mappings": {
                "0": {
                    "then": "Paaltje"
                },
                "1": {
                    "then": "Fietshekjes"
                }
            },
            "render": "Barrière"
        }
>>>>>>> 5dab0927
    },
    "title": {
      "mappings": {
        "0": {
          "then": "Kunstwerk <i>{name}</i>"
        }
      },
      "render": "Kunstwerk"
    }
  },
  "barrier": {
    "description": "Hindernissen tijdens het fietsen, zoals paaltjes en fietshekjes",
    "name": "Barrières",
    "presets": {
      "0": {
        "description": "Een paaltje in de weg",
        "title": "Paaltje"
      },
      "1": {
        "description": "Fietshekjes, voor het afremmen van fietsers",
        "title": "Fietshekjes"
      }
    },
    "tagRenderings": {
      "Bollard type": {
        "mappings": {
          "0": {
            "then": "Verwijderbare paal"
          },
          "1": {
            "then": "Vaste paal"
          },
          "2": {
            "then": "Paal die platgevouwen kan worden"
          },
          "3": {
            "then": "Flexibele paal, meestal plastic"
          },
          "4": {
            "then": "Verzonken poller"
          }
        },
        "question": "Wat voor soort paal is dit?"
      },
      "Cycle barrier type": {
        "mappings": {
          "0": {
            "then": "Enkelvoudig, slechts twee hekjes met ruimte ertussen <img src='./assets/themes/cycle_infra/Cycle_barrier_single.png' style='width:8em'>"
          },
          "1": {
            "then": "Dubbel, twee hekjes achter elkaar <img src='./assets/themes/cycle_infra/Cycle_barrier_double.svg' style='width:8em'>"
          },
          "2": {
            "then": "Drievoudig, drie hekjes achter elkaar <img src='./assets/themes/cycle_infra/Cycle_barrier_triple.png' style='width:8em'>"
          },
          "3": {
            "then": "Knijppoort, ruimte is smaller aan de top, dan aan de bodem <img src='./assets/themes/cycle_infra/Cycle_barrier_squeeze.png' style='width:8em'>"
          }
        },
        "question": "Wat voor fietshekjes zijn dit?"
      },
      "MaxWidth": {
        "question": "Hoe breed is de ruimte naast de barrière?",
        "render": "Maximumbreedte: {maxwidth:physical} m"
      },
      "Overlap (cyclebarrier)": {
        "question": "Hoeveel overlappen de barrières?"
      },
      "Space between barrier (cyclebarrier)": {
        "question": "Hoeveel ruimte is er tussen de barrières (langs de lengte van de weg)?",
        "render": "Ruimte tussen barrières (langs de lengte van de weg): {width:separation} m"
      },
      "Width of opening (cyclebarrier)": {
        "question": "Hoe breed is de smalste opening naast de barrières?",
        "render": "Breedte van de opening: {width:opening} m"
      },
      "bicycle=yes/no": {
        "mappings": {
          "0": {
            "then": "Een fietser kan hier langs."
          },
          "1": {
            "then": "Een fietser kan hier niet langs."
          }
        },
        "question": "Kan een fietser langs deze barrière?"
      }
    },
    "title": {
      "mappings": {
        "0": {
          "then": "Paaltje"
        },
        "1": {
          "then": "Fietshekjes"
        }
      },
      "render": "Barrière"
    }
  },
  "bench": {
    "name": "Zitbanken",
    "presets": {
      "0": {
        "title": "zitbank"
      }
    },
    "tagRenderings": {
      "bench-backrest": {
        "mappings": {
          "0": {
            "then": "Heeft een rugleuning"
          },
          "1": {
            "then": "Rugleuning ontbreekt"
          }
        },
        "question": "Heeft deze zitbank een rugleuning?",
        "render": "Rugleuning"
      },
      "bench-colour": {
        "mappings": {
          "0": {
            "then": "De kleur is bruin"
          },
          "1": {
            "then": "De kleur is groen"
          },
          "2": {
            "then": "De kleur is grijs"
          },
          "3": {
            "then": "De kleur is wit"
          },
          "4": {
            "then": "De kleur is rood"
          },
          "5": {
            "then": "De kleur is zwart"
          },
          "6": {
            "then": "De kleur is blauw"
          },
          "7": {
            "then": "De kleur is geel"
          }
        },
        "question": "Welke kleur heeft deze zitbank?",
        "render": "Kleur: {colour}"
      },
      "bench-direction": {
        "question": "In welke richting kijk je wanneer je op deze zitbank zit?",
        "render": "Wanneer je op deze bank zit, dan kijk je in {direction}°."
      },
      "bench-material": {
        "mappings": {
          "0": {
            "then": "Gemaakt uit hout"
          },
          "1": {
            "then": "Gemaakt uit metaal"
          },
          "2": {
            "then": "Gemaakt uit steen"
          },
          "3": {
            "then": "Gemaakt uit beton"
          },
          "4": {
            "then": "Gemaakt uit plastiek"
          },
          "5": {
            "then": "Gemaakt uit staal"
          }
        },
        "question": "Uit welk materiaal is het zitgedeelte van deze zitbank gemaakt?",
        "render": "Gemaakt van {material}"
      },
      "bench-seats": {
        "question": "Hoeveel zitplaatsen heeft deze bank?",
        "render": "{seats} zitplaatsen"
      },
      "bench-survey:date": {
        "question": "Wanneer is deze laatste bank laatst gesurveyed?",
        "render": "Deze bank is laatst gesurveyd op {survey:date}"
      }
    },
    "title": {
      "render": "Zitbank"
    }
  },
  "bench_at_pt": {
    "name": "Zitbanken aan bushaltes",
    "tagRenderings": {
      "bench_at_pt-bench": {
        "render": "Leunbank"
      },
      "bench_at_pt-name": {
        "render": "{name}"
      }
    },
    "title": {
      "mappings": {
        "0": {
          "then": "Zitbank aan een bushalte"
        },
        "1": {
          "then": "Zitbank in een schuilhokje"
        }
      },
      "render": "Zitbank"
    }
  },
  "bicycle_library": {
    "description": "Een plaats waar men voor langere tijd een fiets kan lenen",
    "name": "Fietsbibliotheek",
    "presets": {
      "0": {
        "description": "Een fietsbieb heeft een collectie fietsen die leden mogen lenen",
        "title": "Bicycle library"
      }
    },
    "tagRenderings": {
      "bicycle-library-target-group": {
        "mappings": {
          "0": {
            "then": "Aanbod voor kinderen"
          },
          "1": {
            "then": "Aanbod voor volwassenen"
          },
          "2": {
            "then": "Aanbod voor personen met een handicap"
          }
        },
        "question": "Voor wie worden hier fietsen aangeboden?"
      },
      "bicycle_library-charge": {
        "mappings": {
          "0": {
            "then": "Een fiets huren is gratis"
          },
          "1": {
            "then": "Een fiets huren kost €20/jaar en €20 waarborg"
          }
        },
        "question": "Hoeveel kost het huren van een fiets?",
        "render": "Een fiets huren kost {charge}"
      },
      "bicycle_library-name": {
        "question": "Wat is de naam van deze fietsbieb?",
        "render": "Deze fietsbieb heet {name}"
      }
    },
    "title": {
      "render": "Fietsbibliotheek"
    }
  },
  "bicycle_tube_vending_machine": {
    "name": "Fietsbanden-verkoopsautomaat",
    "presets": {
      "0": {
        "title": "Fietsbanden-verkoopsautomaat"
      }
    },
    "tagRenderings": {
      "Still in use?": {
        "mappings": {
          "0": {
            "then": "Deze verkoopsautomaat werkt"
          },
          "1": {
            "then": "Deze verkoopsautomaat is kapot"
          },
          "2": {
            "then": "Deze verkoopsautomaat is uitgeschakeld"
          }
        },
        "question": "Is deze verkoopsautomaat nog steeds werkende?",
        "render": "Deze verkoopsautomaat is <i>{operational_status}</i>"
      }
    },
    "title": {
      "render": "Fietsbanden-verkoopsautomaat"
    }
  },
  "bike_cafe": {
    "name": "Fietscafé",
    "presets": {
      "0": {
        "title": "Fietscafé"
      }
    },
    "tagRenderings": {
      "bike_cafe-bike-pump": {
        "mappings": {
          "0": {
            "then": "Dit fietscafé biedt een fietspomp aan voor eender wie"
          },
          "1": {
            "then": "Dit fietscafé biedt geen fietspomp aan voor iedereen"
          }
        },
        "question": "Biedt dit fietscafé een fietspomp aan voor iedereen?"
      },
      "bike_cafe-email": {
        "question": "Wat is het email-adres van {name}?"
      },
      "bike_cafe-name": {
        "question": "Wat is de naam van dit fietscafé?",
        "render": "Dit fietscafé heet {name}"
      },
      "bike_cafe-opening_hours": {
        "question": "Wanneer is dit fietscafé geopend?"
      },
      "bike_cafe-phone": {
        "question": "Wat is het telefoonnummer van {name}?"
      },
      "bike_cafe-repair-service": {
        "mappings": {
          "0": {
            "then": "Dit fietscafé herstelt fietsen"
          },
          "1": {
            "then": "Dit fietscafé herstelt geen fietsen"
          }
        },
        "question": "Herstelt dit fietscafé fietsen?"
      },
      "bike_cafe-repair-tools": {
        "mappings": {
          "0": {
            "then": "Dit fietscafé biedt gereedschap aan om je fiets zelf te herstellen"
          },
          "1": {
            "then": "Dit fietscafé biedt geen gereedschap aan om je fiets zelf te herstellen"
          }
        },
        "question": "Biedt dit fietscafé gereedschap aan om je fiets zelf te herstellen?"
      },
      "bike_cafe-website": {
        "question": "Wat is de website van {name}?"
      }
    },
    "title": {
      "mappings": {
        "0": {
          "then": "Fietscafé <i>{name}</i>"
        }
      },
      "render": "Fietscafé"
    }
  },
  "bike_cleaning": {
    "name": "Fietsschoonmaakpunt",
    "presets": {
      "0": {
        "title": "Fietsschoonmaakpunt"
      }
    },
    "title": {
      "mappings": {
        "0": {
          "then": "Fietsschoonmaakpunt <i>{name}</i>"
        }
      },
      "render": "Fietsschoonmaakpunt"
    }
  },
  "bike_parking": {
    "name": "Fietsparking",
    "presets": {
      "0": {
        "title": "Fietsparking"
      }
    },
    "tagRenderings": {
      "Access": {
        "mappings": {
          "0": {
            "then": "Publiek toegankelijke fietsenstalling"
          },
          "1": {
            "then": "Klanten van de zaak of winkel"
          },
          "2": {
            "then": "Private fietsenstalling van een school, een bedrijf, ..."
          }
        },
        "question": "Wie mag er deze fietsenstalling gebruiken?",
        "render": "{access}"
      },
      "Bicycle parking type": {
        "mappings": {
          "0": {
            "then": "Nietjes <img style='width: 25%'' src='./assets/layers/bike_parking/staple.svg'>"
          },
          "1": {
            "then": "Wielrek/lussen <img style='width: 25%'' src='./assets/layers/bike_parking/wall_loops.svg'>"
          },
          "2": {
            "then": "Stuurhouder <img style='width: 25%'' src='./assets/layers/bike_parking/handlebar_holder.svg'>"
          },
          "3": {
            "then": "Rek <img style='width: 25%'' src='./assets/layers/bike_parking/rack.svg'>"
          },
          "4": {
            "then": "Dubbel (twee verdiepingen) <img style='width: 25%'' src='./assets/layers/bike_parking/two_tier.svg'>"
          },
          "5": {
            "then": "Schuur <img style='width: 25%'' src='./assets/layers/bike_parking/shed.svg'>"
          },
          "6": {
            "then": "Paal met ring <img style='width: 25%'' src='./assets/layers/bike_parking/bollard.svg'>"
          },
          "7": {
            "then": "Een oppervlakte die gemarkeerd is om fietsen te parkeren"
          }
        },
        "question": "Van welk type is deze fietsparking?",
        "render": "Dit is een fietsparking van het type: {bicycle_parking}"
      },
      "Capacity": {
        "question": "Hoeveel fietsen kunnen in deze fietsparking (inclusief potentiëel bakfietsen)?",
        "render": "Plaats voor {capacity} fietsen"
      },
      "Cargo bike capacity?": {
        "question": "Voor hoeveel bakfietsen heeft deze fietsparking plaats?",
        "render": "Deze parking heeft plaats voor {capacity:cargo_bike} fietsen"
      },
      "Cargo bike spaces?": {
        "mappings": {
          "0": {
            "then": "Deze parking heeft plaats voor bakfietsen"
          },
          "1": {
            "then": "Er zijn speciale plaatsen voorzien voor bakfietsen"
          },
          "2": {
            "then": "Je mag hier geen bakfietsen parkeren"
          }
        },
        "question": "Heeft deze fietsparking plaats voor bakfietsen?"
      },
      "Is covered?": {
        "mappings": {
          "0": {
            "then": "Deze parking is overdekt (er is een afdak)"
          },
          "1": {
            "then": "Deze parking is niet overdekt"
          }
        },
        "question": "Is deze parking overdekt? Selecteer ook \"overdekt\" voor fietsparkings binnen een gebouw."
      },
      "Underground?": {
        "mappings": {
          "0": {
            "then": "Ondergrondse parking"
          },
          "1": {
            "then": "Parking op de begane grond"
          },
          "2": {
            "then": "Dakparking"
          },
          "3": {
            "then": "Parking op de begane grond"
          },
          "4": {
            "then": "Dakparking"
          }
        },
        "question": "Wat is de relatieve locatie van deze parking??"
      }
    },
    "title": {
      "render": "Fietsparking"
    }
  },
  "bike_repair_station": {
    "name": "Fietspunten (herstel, pomp of allebei)",
    "presets": {
      "0": {
        "description": "Een apparaat waar je je fietsbanden kan oppompen, beschikbaar in de publieke ruimte. De fietspomp in je kelder telt dus niet.<h3>Voorbeelden</h3><h3>Examples of bicycle pumps</h3><div style='width: 100%; display: flex; align-items: stretch;'><img src='./assets/layers/bike_repair_station/pump_example_manual.jpg' style='height: 200px; width: auto;'/><img src='./assets/layers/bike_repair_station/pump_example.png' style='height: 200px; width: auto;'/><img src='./assets/layers/bike_repair_station/pump_example_round.jpg' style='height: 200px; width: auto;'/></div>",
        "title": "Fietspomp"
      },
      "1": {
        "description": "Een apparaat met zowel gereedschap om je fiets te herstellen, met een pomp. Deze zijn op een vastgemaakt op een plaats in de publieke ruimte, bv. aan een paal.<h3>Voorbeeld</h3><img src='./assets/layers/bike_repair_station/repair_station_example.jpg' height='200'/>",
        "title": "Herstelpunt en pomp"
      },
      "2": {
        "title": "Herstelpunt zonder pomp"
      }
    },
    "tagRenderings": {
      "Email maintainer": {
        "render": "<a href='mailto:{email}?subject=Kapotte fietspomp&body=Geachte,%0D%0A%0D%0AGraag had ik u gemeld dat een fietspomp defect is. De fietspomp bevindt zich hier: https://mapcomplete.osm.be/cyclofix#{id}.'>Rapporteer deze fietspomp als kapot</a>"
      },
      "Operational status": {
        "mappings": {
          "0": {
            "then": "De fietspomp is kapot"
          },
          "1": {
            "then": "De fietspomp werkt nog"
          }
        },
        "question": "Werkt de fietspomp nog?"
      },
      "bike_repair_station-available-services": {
        "mappings": {
          "0": {
            "then": "Er is enkel een pomp aanwezig"
          },
          "1": {
            "then": "Er is enkel gereedschap aanwezig (schroevendraaier, tang...)"
          },
          "2": {
            "then": "Er is zowel een pomp als gereedschap aanwezig"
          }
        },
        "question": "Welke functies biedt dit fietspunt?"
      },
      "bike_repair_station-bike-chain-tool": {
        "mappings": {
          "0": {
            "then": "Er is een reparatieset voor je ketting"
          },
          "1": {
            "then": "Er is geen reparatieset voor je ketting"
          }
        },
        "question": "Heeft dit herstelpunt een speciale reparatieset voor je ketting?"
      },
      "bike_repair_station-bike-stand": {
        "mappings": {
          "0": {
            "then": "Er is een haak of standaard"
          },
          "1": {
            "then": "Er is geen haak of standaard"
          }
        },
        "question": "Heeft dit herstelpunt een haak of standaard om je fiets op te hangen/zetten?"
      },
      "bike_repair_station-electrical_pump": {
        "mappings": {
          "0": {
            "then": "Manuele pomp"
          },
          "1": {
            "then": "Electrische pomp"
          }
        },
        "question": "Is dit een electrische fietspomp?"
      },
      "bike_repair_station-email": {
        "question": "Wat is het email-adres van de beheerder?"
      },
      "bike_repair_station-manometer": {
        "mappings": {
          "0": {
            "then": "Er is een luchtdrukmeter"
          },
          "1": {
            "then": "Er is geen luchtdrukmeter"
          },
          "2": {
            "then": "Er is een luchtdrukmeter maar die is momenteel defect"
          }
        },
        "question": "Heeft deze pomp een luchtdrukmeter?"
      },
      "bike_repair_station-opening_hours": {
        "mappings": {
          "0": {
            "then": "Dag en nacht open"
          },
          "1": {
            "then": "Dag en nacht open"
          }
        },
        "question": "Wanneer is dit fietsherstelpunt open?"
      },
      "bike_repair_station-operator": {
        "question": "Wie beheert deze fietspomp?",
        "render": "Beheer door {operator}"
      },
      "bike_repair_station-phone": {
        "question": "Wat is het telefoonnummer van de beheerder?"
      },
      "bike_repair_station-valves": {
        "mappings": {
          "0": {
            "then": "Sclaverand (ook gekend als Presta)"
          },
          "1": {
            "then": "Dunlop"
          },
          "2": {
            "then": "Schrader (auto's)"
          }
        },
        "question": "Welke ventielen werken er met de pomp?",
        "render": "Deze pomp werkt met de volgende ventielen: {valves}"
      }
    },
    "title": {
      "mappings": {
        "0": {
          "then": "Herstelpunt"
        },
        "1": {
          "then": "Herstelpunt"
        },
        "2": {
          "then": "Kapotte fietspomp"
        },
        "3": {
          "then": "Fietspomp <i>{name}</i>"
        },
        "4": {
          "then": "Fietspomp"
        }
      },
      "render": "Herstelpunt met pomp"
    }
  },
  "bike_shop": {
    "description": "Een winkel die hoofdzakelijk fietsen en fietstoebehoren verkoopt",
    "name": "Fietszaak",
    "presets": {
      "0": {
        "title": "Fietszaak"
      }
    },
    "tagRenderings": {
      "bike_repair_bike-pump-service": {
        "mappings": {
          "0": {
            "then": "Deze winkel biedt een fietspomp aan voor iedereen"
          },
          "1": {
            "then": "Deze winkel biedt geen fietspomp aan voor eender wie"
          },
          "2": {
            "then": "Er is een fietspomp, deze is apart aangeduid"
          }
        },
        "question": "Biedt deze winkel een fietspomp aan voor iedereen?"
      },
      "bike_repair_bike-wash": {
        "mappings": {
          "0": {
            "then": "Deze winkel biedt fietsschoonmaak aan"
          },
          "1": {
            "then": "Deze winkel biedt een installatie aan om zelf je fiets schoon te maken"
          },
          "2": {
            "then": "Deze winkel biedt geen fietsschoonmaak aan"
          }
        },
        "question": "Biedt deze winkel een fietsschoonmaak aan?"
      },
      "bike_repair_rents-bikes": {
        "mappings": {
          "0": {
            "then": "Deze winkel verhuurt fietsen"
          },
          "1": {
            "then": "Deze winkel verhuurt geen fietsen"
          }
        },
        "question": "Verhuurt deze winkel fietsen?"
      },
      "bike_repair_repairs-bikes": {
        "mappings": {
          "0": {
            "then": "Deze winkel herstelt fietsen"
          },
          "1": {
            "then": "Deze winkel herstelt geen fietsen"
          },
          "2": {
            "then": "Deze winkel herstelt enkel fietsen die hier werden gekocht"
          },
          "3": {
            "then": "Deze winkel herstelt enkel fietsen van een bepaald merk"
          }
        },
        "question": "Herstelt deze winkel fietsen?"
      },
      "bike_repair_second-hand-bikes": {
        "mappings": {
          "0": {
            "then": "Deze winkel verkoopt tweedehands fietsen"
          },
          "1": {
            "then": "Deze winkel verkoopt geen tweedehands fietsen"
          },
          "2": {
            "then": "Deze winkel verkoopt enkel tweedehands fietsen"
          }
        },
        "question": "Verkoopt deze winkel tweedehands fietsen?"
      },
      "bike_repair_sells-bikes": {
        "mappings": {
          "0": {
            "then": "Deze winkel verkoopt fietsen"
          },
          "1": {
            "then": "Deze winkel verkoopt geen fietsen"
          }
        },
        "question": "Verkoopt deze fietszaak fietsen?"
      },
      "bike_repair_tools-service": {
        "mappings": {
          "0": {
            "then": "Deze winkel biedt gereedschap aan om je fiets zelf te herstellen"
          },
          "1": {
            "then": "Deze winkel biedt geen gereedschap aan om je fiets zelf te herstellen"
          },
          "2": {
            "then": "Het gereedschap aan om je fiets zelf te herstellen is enkel voor als je de fiets er kocht of huurt"
          }
        },
        "question": "Biedt deze winkel gereedschap aan om je fiets zelf te herstellen?"
      },
      "bike_shop-email": {
        "question": "Wat is het email-adres van {name}?"
      },
      "bike_shop-is-bicycle_shop": {
        "render": "Deze winkel verkoopt {shop} en heeft fiets-gerelateerde activiteiten."
      },
      "bike_shop-name": {
        "question": "Wat is de naam van deze fietszaak?",
        "render": "Deze fietszaak heet {name}"
      },
      "bike_shop-phone": {
        "question": "Wat is het telefoonnummer van {name}?"
      },
      "bike_shop-website": {
        "question": "Wat is de website van {name}?"
      }
    },
    "title": {
      "mappings": {
        "0": {
          "then": "Sportwinkel <i>{name}</i>"
        },
        "2": {
          "then": "Fietsverhuur <i>{name}</i>"
        },
        "3": {
          "then": "Fietsenmaker <i>{name}</i>"
        },
        "4": {
          "then": "Fietswinkel <i>{name}</i>"
        },
        "5": {
          "then": "Fietszaak <i>{name}</i>"
        }
      },
      "render": "Fietszaak"
    }
  },
  "bike_themed_object": {
    "name": "Fietsgerelateerd object",
    "title": {
      "mappings": {
        "1": {
          "then": "Wielerpiste"
        }
      },
      "render": "Fietsgerelateerd object"
    }
  },
  "binocular": {
    "description": "Verrekijkers",
    "name": "Verrekijkers",
    "presets": {
      "0": {
        "description": "Een telescoop of verrekijker die op een vaste plaats gemonteerd staat waar iedereen door mag kijken. <img src='./assets/layers/binocular/binoculars_example.jpg' style='height: 300px; width: auto; display: block;' />",
        "title": "verrekijker"
      }
    },
    "tagRenderings": {
      "binocular-charge": {
        "mappings": {
          "0": {
            "then": "Gratis te gebruiken"
          }
        },
        "question": "Hoeveel moet men betalen om deze verrekijker te gebruiken?",
        "render": "Deze verrekijker gebruiken kost {charge}"
      },
      "binocular-direction": {
        "question": "Welke richting kijkt men uit als men door deze verrekijker kijkt?",
        "render": "Kijkt richting {direction}°"
      }
    },
    "title": {
      "render": "Verrekijker"
    }
  },
  "birdhide": {
    "color": {
      "render": "#94bb28"
    },
    "description": "Een vogelkijkhut",
    "filter": {
      "0": {
        "options": {
          "0": {
            "question": "Rolstoeltoegankelijk"
          }
        }
      },
      "1": {
        "options": {
          "0": {
            "question": "Enkel overdekte kijkhutten"
          }
        }
      }
    },
    "icon": {
      "render": "./assets/layers/birdhide/birdhide.svg"
    },
    "mapRendering": {
      "0": {
        "icon": {
          "render": "./assets/layers/birdhide/birdhide.svg"
        }
      }
    },
    "name": "Vogelkijkhutten",
    "presets": {
      "0": {
        "description": "Een overdekte hut waarbinnen er warm en droog naar vogels gekeken kan worden",
        "title": "vogelkijkhut"
      },
      "1": {
        "description": "Een vogelkijkwand waarachter men kan staan om vogels te kijken",
        "title": "vogelkijkwand"
      }
    },
    "size": {
      "render": "40,40,center"
    },
    "stroke": {
      "render": "3"
    },
    "tagRenderings": {
      "bird-hide-shelter-or-wall": {
        "mappings": {
          "0": {
            "then": "Vogelkijkwand"
          },
          "1": {
            "then": "Vogelkijkhut"
          },
          "2": {
            "then": "Vogelkijktoren"
          },
          "3": {
            "then": "Vogelkijkhut"
          }
        },
        "question": "Is dit een kijkwand of kijkhut?"
      },
      "bird-hide-wheelchair": {
        "mappings": {
          "0": {
            "then": "Er zijn speciale voorzieningen voor rolstoelen"
          },
          "1": {
            "then": "Een rolstoel raakt er vlot"
          },
          "2": {
            "then": "Je kan er raken met een rolstoel, maar het is niet makkelijk"
          },
          "3": {
            "then": "Niet rolstoeltoegankelijk"
          }
        },
        "question": "Is deze vogelkijkplaats rolstoeltoegankelijk?"
      },
      "birdhide-operator": {
        "mappings": {
          "0": {
            "then": "Beheer door Natuurpunt"
          },
          "1": {
            "then": "Beheer door het Agentschap Natuur en Bos "
          }
        },
        "question": "Wie beheert deze vogelkijkplaats?",
        "render": "Beheer door {operator}"
      }
    },
    "title": {
      "mappings": {
        "0": {
          "then": "{name}"
        },
        "1": {
          "then": "Vogelkijkhut {name}"
        },
        "2": {
          "then": "Vogelkijkwand {name}"
        }
      },
      "render": "Vogelkijkplaats"
    }
  },
  "cafe_pub": {
    "filter": {
      "0": {
        "options": {
          "0": {
            "question": "Nu geopened"
          }
        }
      }
    },
    "name": "Cafés",
    "presets": {
      "0": {
        "description": "Dit is <b>een bruin café of een kroeg</b> waar voornamelijk bier wordt gedronken. De inrichting is typisch gezellig met veel houtwerk ",
        "title": "bruin cafe of kroeg"
      },
      "1": {
        "description": "Dit is een <b>bar</b> waar men ter plaatse alcoholische drank nuttigt. De inrichting is typisch modern en commercieel, soms met lichtinstallatie en feestmuziek",
        "title": "bar"
      },
      "2": {
        "description": "Dit is een <b>cafe</b> - een plaats waar men rustig kan zitten om een thee, koffie of alcoholische drank te nuttigen.",
        "title": "cafe"
      }
    },
    "tagRenderings": {
      "Classification": {
        "mappings": {
          "0": {
            "then": "Dit is <b>een bruin café of een kroeg</b> waar voornamelijk bier wordt gedronken. De inrichting is typisch gezellig met veel houtwerk "
          },
          "1": {
            "then": "Dit is een <b>bar</b> waar men ter plaatse alcoholische drank nuttigt. De inrichting is typisch modern en commercieel, soms met lichtinstallatie en feestmuziek"
          },
          "2": {
            "then": "Dit is een <b>cafe</b> - een plaats waar men rustig kan zitten om een thee, koffie of alcoholische drank te nuttigen."
          },
          "3": {
            "then": "Dit is een <b>restaurant</b> waar men een maaltijd geserveerd krijgt"
          },
          "4": {
            "then": "Een open ruimte waar bier geserveerd wordt. Typisch in Duitsland"
          }
        },
        "question": "Welk soort café is dit?"
      },
      "Name": {
        "question": "Wat is de naam van dit café?",
        "render": "De naam van dit café is {name}"
      }
    },
    "title": {
      "mappings": {
        "0": {
          "then": "<i>{name}</i>"
        }
      },
      "render": "Café"
    }
  },
  "charging_station": {
    "description": "Oplaadpunten",
    "filter": {
      "0": {
        "options": {
          "0": {
            "question": "Alle voertuigen"
          },
          "1": {
            "question": "Oplaadpunten voor fietsen"
          },
          "2": {
            "question": "Oplaadpunten voor auto's"
          }
        }
      },
      "1": {
        "options": {
          "0": {
            "question": "Enkel werkende oplaadpunten"
          }
        }
      },
      "2": {
        "options": {
          "0": {
            "question": "Alle types"
          },
          "1": {
            "question": "Heeft een <div style='display: inline-block'><b><b>Schuko stekker</b> zonder aardingspin (CEE7/4 type F)</b> <img style='width:1rem; display: inline-block' src='./assets/layers/charging_station/CEE7_4F.svg'/></div>"
          },
          "2": {
            "question": "Heeft een <div style='display: inline-block'><b><b>Europese stekker</b> met aardingspin (CEE7/4 type E)</b> <img style='width:1rem; display: inline-block' src='./assets/layers/charging_station/TypeE.svg'/></div>"
          },
          "3": {
            "question": "Heeft een <div style='display: inline-block'><b><b>Chademo</b></b> <img style='width:1rem; display: inline-block' src='./assets/layers/charging_station/Chademo_type4.svg'/></div>"
          },
          "4": {
            "question": "Heeft een <div style='display: inline-block'><b><b>Type 1 met kabel</b> (J1772)</b> <img style='width:1rem; display: inline-block' src='./assets/layers/charging_station/Type1_J1772.svg'/></div>"
          },
          "5": {
            "question": "Heeft een <div style='display: inline-block'><b><b>Type 1 <i>zonder</i> kabel</b> (J1772)</b> <img style='width:1rem; display: inline-block' src='./assets/layers/charging_station/Type1_J1772.svg'/></div>"
          },
          "6": {
            "question": "Heeft een <div style='display: inline-block'><b><b>Type 1 CCS</b> (ook gekend als Type 1 Combo)</b> <img style='width:1rem; display: inline-block' src='./assets/layers/charging_station/Type1-ccs.svg'/></div>"
          },
          "7": {
            "question": "Heeft een <div style='display: inline-block'><b><b>Tesla Supercharger</b></b> <img style='width:1rem; display: inline-block' src='./assets/layers/charging_station/Tesla-hpwc-model-s.svg'/></div>"
          },
          "8": {
            "question": "Heeft een <div style='display: inline-block'><b><b>Type 2</b> (mennekes)</b> <img style='width:1rem; display: inline-block' src='./assets/layers/charging_station/Type2_socket.svg'/></div>"
          },
          "9": {
            "question": "Heeft een <div style='display: inline-block'><b><b>Type 2 CCS</b> (mennekes)</b> <img style='width:1rem; display: inline-block' src='./assets/layers/charging_station/Type2_CCS.svg'/></div>"
          },
          "10": {
            "question": "Heeft een <div style='display: inline-block'><b><b>Type 2 met kabel</b> (J1772)</b> <img style='width:1rem; display: inline-block' src='./assets/layers/charging_station/Type2_tethered.svg'/></div>"
          },
          "11": {
            "question": "Heeft een <div style='display: inline-block'><b><b>Tesla Supercharger CCS</b> (een type2 CCS met Tesla-logo)</b> <img style='width:1rem; display: inline-block' src='./assets/layers/charging_station/Type2_CCS.svg'/></div>"
          },
          "12": {
            "question": "Heeft een <div style='display: inline-block'><b><b>Tesla Supercharger (destination)</b></b> <img style='width:1rem; display: inline-block' src='./assets/layers/charging_station/Tesla-hpwc-model-s.svg'/></div>"
          },
          "13": {
            "question": "Heeft een <div style='display: inline-block'><b><b>Tesla supercharger (destination</b> (Een Type 2 met kabel en Tesla-logo)</b> <img style='width:1rem; display: inline-block' src='./assets/layers/charging_station/Type2_tethered.svg'/></div>"
          },
          "14": {
            "question": "Heeft een <div style='display: inline-block'><b><b>USB</b> om GSMs en kleine electronica op te laden</b> <img style='width:1rem; display: inline-block' src='./assets/layers/charging_station/usb_port.svg'/></div>"
          },
          "15": {
            "question": "Heeft een <div style='display: inline-block'><b><b>Bosch Active Connect met 3 pinnen</b> aan een kabel</b> <img style='width:1rem; display: inline-block' src='./assets/layers/charging_station/bosch-3pin.svg'/></div>"
          },
          "16": {
            "question": "Heeft een <div style='display: inline-block'><b><b>Bosch Active Connect met 5 pinnen</b> aan een kabel</b> <img style='width:1rem; display: inline-block' src='./assets/layers/charging_station/bosch-5pin.svg'/></div>"
          }
        }
      }
    },
    "name": "Oplaadpunten",
    "presets": {
      "0": {
        "title": "laadpunt met gewone stekker(s) <img src='./assets/layers/charging_station/TypeE.svg' style='width: 2rem; height: 2rem; float: left; background: white; border-radius: 1rem; margin-right: 0.5rem'/> (bedoeld om electrische fietsen op te laden)"
      },
      "1": {
        "title": "oplaadpunt voor elektrische fietsen"
      },
      "2": {
        "title": "oplaadstation voor elektrische auto's"
      },
      "3": {
        "title": "oplaadstation"
      }
    },
    "tagRenderings": {
      "Auth phone": {
        "question": "Wat is het telefoonnummer dat men moet bellen of SMS'en om zich aan te melden?",
        "render": "Aanmelden door te bellen of te SMS'en naar <a href='tel:{authentication:phone_call:number}'>{authentication:phone_call:number}</a>"
      },
      "Authentication": {
        "mappings": {
          "0": {
            "then": "Aanmelden met een lidkaart is mogelijk"
          },
          "1": {
            "then": "Aanmelden via een applicatie is mogelijk"
          },
          "2": {
            "then": "Aanmelden door te bellen naar een telefoonnummer is mogelijk"
          },
          "3": {
            "then": "Aanmelden via SMS is mogelijk"
          },
          "4": {
            "then": "Aanmelden via NFC is mogelijk"
          },
          "5": {
            "then": "Aanmelden met Money Card is mogelijk"
          },
          "6": {
            "then": "Aanmelden met een betaalkaart is mogelijk"
          },
          "7": {
            "then": "Hier opladen is (ook) mogelijk zonder aan te melden"
          }
        },
        "question": "Hoe kan men zich aanmelden aan dit oplaadstation?"
      },
      "Available_charging_stations (generated)": {
        "mappings": {
          "0": {
            "then": "<div class='flex'><img class='w-12 mx-4' src='./assets/layers/charging_station/CEE7_4F.svg'/> <span><b>Schuko stekker</b> zonder aardingspin (CEE7/4 type F)</span></div>"
          },
          "1": {
            "then": "<div class='flex'><img class='w-12 mx-4' src='./assets/layers/charging_station/CEE7_4F.svg'/> <span><b>Schuko stekker</b> zonder aardingspin (CEE7/4 type F)</span></div>"
          },
          "2": {
            "then": "<div class='flex'><img class='w-12 mx-4' src='./assets/layers/charging_station/TypeE.svg'/> <span><b>Europese stekker</b> met aardingspin (CEE7/4 type E)</span></div>"
          },
          "3": {
            "then": "<div class='flex'><img class='w-12 mx-4' src='./assets/layers/charging_station/TypeE.svg'/> <span><b>Europese stekker</b> met aardingspin (CEE7/4 type E)</span></div>"
          },
          "4": {
            "then": "<div class='flex'><img class='w-12 mx-4' src='./assets/layers/charging_station/Chademo_type4.svg'/> <span><b>Chademo</b></span></div>"
          },
          "5": {
            "then": "<div class='flex'><img class='w-12 mx-4' src='./assets/layers/charging_station/Chademo_type4.svg'/> <span><b>Chademo</b></span></div>"
          },
          "6": {
            "then": "<div class='flex'><img class='w-12 mx-4' src='./assets/layers/charging_station/Type1_J1772.svg'/> <span><b>Type 1 met kabel</b> (J1772)</span></div>"
          },
          "7": {
            "then": "<div class='flex'><img class='w-12 mx-4' src='./assets/layers/charging_station/Type1_J1772.svg'/> <span><b>Type 1 met kabel</b> (J1772)</span></div>"
          },
          "8": {
            "then": "<div class='flex'><img class='w-12 mx-4' src='./assets/layers/charging_station/Type1_J1772.svg'/> <span><b>Type 1 <i>zonder</i> kabel</b> (J1772)</span></div>"
          },
          "9": {
            "then": "<div class='flex'><img class='w-12 mx-4' src='./assets/layers/charging_station/Type1_J1772.svg'/> <span><b>Type 1 <i>zonder</i> kabel</b> (J1772)</span></div>"
          },
          "10": {
            "then": "<div class='flex'><img class='w-12 mx-4' src='./assets/layers/charging_station/Type1-ccs.svg'/> <span><b>Type 1 CCS</b> (ook gekend als Type 1 Combo)</span></div>"
          },
          "11": {
            "then": "<div class='flex'><img class='w-12 mx-4' src='./assets/layers/charging_station/Type1-ccs.svg'/> <span><b>Type 1 CCS</b> (ook gekend als Type 1 Combo)</span></div>"
          },
          "12": {
            "then": "<div class='flex'><img class='w-12 mx-4' src='./assets/layers/charging_station/Tesla-hpwc-model-s.svg'/> <span><b>Tesla Supercharger</b></span></div>"
          },
          "13": {
            "then": "<div class='flex'><img class='w-12 mx-4' src='./assets/layers/charging_station/Tesla-hpwc-model-s.svg'/> <span><b>Tesla Supercharger</b></span></div>"
          },
          "14": {
            "then": "<div class='flex'><img class='w-12 mx-4' src='./assets/layers/charging_station/Type2_socket.svg'/> <span><b>Type 2</b> (mennekes)</span></div>"
          },
          "15": {
            "then": "<div class='flex'><img class='w-12 mx-4' src='./assets/layers/charging_station/Type2_socket.svg'/> <span><b>Type 2</b> (mennekes)</span></div>"
          },
          "16": {
            "then": "<div class='flex'><img class='w-12 mx-4' src='./assets/layers/charging_station/Type2_CCS.svg'/> <span><b>Type 2 CCS</b> (mennekes)</span></div>"
          },
          "17": {
            "then": "<div class='flex'><img class='w-12 mx-4' src='./assets/layers/charging_station/Type2_CCS.svg'/> <span><b>Type 2 CCS</b> (mennekes)</span></div>"
          },
          "18": {
            "then": "<div class='flex'><img class='w-12 mx-4' src='./assets/layers/charging_station/Type2_tethered.svg'/> <span><b>Type 2 met kabel</b> (J1772)</span></div>"
          },
          "19": {
            "then": "<div class='flex'><img class='w-12 mx-4' src='./assets/layers/charging_station/Type2_tethered.svg'/> <span><b>Type 2 met kabel</b> (J1772)</span></div>"
          },
          "20": {
            "then": "<div class='flex'><img class='w-12 mx-4' src='./assets/layers/charging_station/Type2_CCS.svg'/> <span><b>Tesla Supercharger CCS</b> (een type2 CCS met Tesla-logo)</span></div>"
          },
          "21": {
            "then": "<div class='flex'><img class='w-12 mx-4' src='./assets/layers/charging_station/Type2_CCS.svg'/> <span><b>Tesla Supercharger CCS</b> (een type2 CCS met Tesla-logo)</span></div>"
          },
          "22": {
            "then": "<div class='flex'><img class='w-12 mx-4' src='./assets/layers/charging_station/Tesla-hpwc-model-s.svg'/> <span><b>Tesla Supercharger (destination)</b></span></div>"
          },
          "23": {
            "then": "<div class='flex'><img class='w-12 mx-4' src='./assets/layers/charging_station/Tesla-hpwc-model-s.svg'/> <span><b>Tesla Supercharger (destination)</b></span></div>"
          },
          "24": {
            "then": "<div class='flex'><img class='w-12 mx-4' src='./assets/layers/charging_station/Type2_tethered.svg'/> <span><b>Tesla supercharger (destination</b> (Een Type 2 met kabel en Tesla-logo)</span></div>"
          },
          "25": {
            "then": "<div class='flex'><img class='w-12 mx-4' src='./assets/layers/charging_station/Type2_tethered.svg'/> <span><b>Tesla supercharger (destination</b> (Een Type 2 met kabel en Tesla-logo)</span></div>"
          },
          "26": {
            "then": "<div class='flex'><img class='w-12 mx-4' src='./assets/layers/charging_station/usb_port.svg'/> <span><b>USB</b> om GSMs en kleine electronica op te laden</span></div>"
          },
          "27": {
            "then": "<div class='flex'><img class='w-12 mx-4' src='./assets/layers/charging_station/usb_port.svg'/> <span><b>USB</b> om GSMs en kleine electronica op te laden</span></div>"
          },
          "28": {
            "then": "<div class='flex'><img class='w-12 mx-4' src='./assets/layers/charging_station/bosch-3pin.svg'/> <span><b>Bosch Active Connect met 3 pinnen</b> aan een kabel</span></div>"
          },
          "29": {
            "then": "<div class='flex'><img class='w-12 mx-4' src='./assets/layers/charging_station/bosch-3pin.svg'/> <span><b>Bosch Active Connect met 3 pinnen</b> aan een kabel</span></div>"
          },
          "30": {
            "then": "<div class='flex'><img class='w-12 mx-4' src='./assets/layers/charging_station/bosch-5pin.svg'/> <span><b>Bosch Active Connect met 5 pinnen</b> aan een kabel</span></div>"
          },
          "31": {
            "then": "<div class='flex'><img class='w-12 mx-4' src='./assets/layers/charging_station/bosch-5pin.svg'/> <span><b>Bosch Active Connect met 5 pinnen</b> aan een kabel</span></div>"
          }
        },
        "question": "Welke aansluitingen zijn hier beschikbaar?"
      },
      "Network": {
        "mappings": {
          "0": {
            "then": "Maakt geen deel uit van een groter netwerk"
          },
          "1": {
            "then": "Maakt geen deel uit van een groter netwerk"
          }
        },
        "question": "Is dit oplaadpunt deel van een groter netwerk?",
        "render": "Maakt deel uit van het <b>{network}</b>-netwerk"
      },
      "OH": {
        "mappings": {
          "0": {
            "then": "24/7 open - ook tijdens vakanties"
          }
        },
        "question": "Wanneer is dit oplaadpunt beschikbaar??"
      },
      "Operational status": {
        "mappings": {
          "0": {
            "then": "Dit oplaadpunt werkt"
          },
          "1": {
            "then": "Dit oplaadpunt is kapot"
          },
          "2": {
            "then": "Hier zal binnenkort een oplaadpunt gebouwd worden"
          },
          "3": {
            "then": "Hier wordt op dit moment een oplaadpunt gebouwd"
          },
          "4": {
            "then": "Dit oplaadpunt is niet meer in gebruik maar is wel nog aanwezig"
          }
        },
        "question": "Is dit oplaadpunt operationeel?"
      },
      "Operator": {
        "mappings": {
          "0": {
            "then": "Eigenlijk is {operator} het netwerk waarvan het deel uitmaakt"
          }
        },
        "question": "Wie beheert dit oplaadpunt?",
        "render": "Wordt beheerd door {operator}"
      },
      "Parking:fee": {
        "mappings": {
          "0": {
            "then": "Geen extra parkeerkost tijdens het opladen"
          },
          "1": {
            "then": "Tijdens het opladen moet er parkeergeld betaald worden"
          }
        },
        "question": "Moet men parkeergeld betalen tijdens het opladen?"
      },
      "Type": {
        "mappings": {
          "0": {
            "then": "<b>Fietsen</b> kunnen hier opgeladen worden"
          },
          "1": {
            "then": "<b>Elektrische auto's</b> kunnen hier opgeladen worden"
          },
          "2": {
            "then": "<b>Electrische scooters</b> (snorfiets of bromfiets) kunnen hier opgeladen worden"
          },
          "3": {
            "then": "<b>Vrachtwagens</b> kunnen hier opgeladen worden"
          },
          "4": {
            "then": "<b>Bussen</b> kunnen hier opgeladen worden"
          }
        },
        "question": "Welke voertuigen kunnen hier opgeladen worden?"
      },
      "access": {
        "mappings": {
          "0": {
            "then": "Toegankelijk voor iedereen (mogelijks met aanmelden en/of te betalen)"
          },
          "1": {
            "then": "Toegankelijk voor iedereen (mogelijks met aanmelden en/of te betalen)"
          },
          "2": {
            "then": "Enkel <b>klanten van de bijhorende plaats</b> mogen dit oplaadpunt gebruiken<br/><span class='subtle'>Bv. op de parking van een hotel en enkel toegankelijk voor klanten van dit hotel</span>"
          },
          "3": {
            "then": "Niet toegankelijk voor het publiek <br/><span class='subtle'>Bv. enkel toegankelijk voor de eigenaar, medewerkers ,...</span> "
          }
        },
        "question": "Wie mag er dit oplaadpunt gebruiken?",
        "render": "Toegang voor {access}"
      },
      "capacity": {
        "question": "Hoeveel voertuigen kunnen hier opgeladen worden?",
        "render": "{capacity} voertuigen kunnen hier op hetzelfde moment opgeladen worden"
      },
      "charge": {
        "question": "Hoeveel moet men betalen om dit oplaadpunt te gebruiken?",
        "render": "Dit oplaadpunt gebruiken kost <b>{charge}</b>"
      },
      "email": {
        "question": "Wat is het email-adres van de operator?",
        "render": "Bij problemen, email naar <a href='mailto:{email}'>{email}</a>"
      },
      "fee": {
        "mappings": {
          "0": {
            "then": "Gratis te gebruiken"
          },
          "1": {
            "then": "Gratis te gebruiken (zonder aan te melden)"
          },
          "2": {
            "then": "Gratis te gebruiken, maar aanmelden met een applicatie is verplicht"
          },
          "3": {
            "then": "Betalend te gebruiken, maar gratis voor klanten van het bijhorende hotel/café/ziekenhuis/..."
          },
          "4": {
            "then": "Betalend"
          }
        },
        "question": "Moet men betalen om dit oplaadpunt te gebruiken?"
      },
      "maxstay": {
        "mappings": {
          "0": {
            "then": "Geen maximum parkeertijd"
          }
        },
        "question": "Hoelang mag een voertuig hier blijven staan?",
        "render": "De maximale parkeertijd hier is <b>{canonical(maxstay)}</b>"
      },
      "payment-options": {
        "override": {
          "mappings+": {
            "0": {
              "then": "Betalen via een app van het netwerk"
            },
            "1": {
              "then": "Betalen via een lidkaart van het netwerk"
            }
          }
        }
      },
      "phone": {
        "question": "Wat is het telefoonnummer van de beheerder van dit oplaadpunt?",
        "render": "Bij problemen, bel naar <a href='tel:{phone}'>{phone}</a>"
      },
      "plugs-0": {
        "question": "Hoeveel stekkers van type  <div style='display: inline-block'><b><b>Schuko stekker</b> zonder aardingspin (CEE7/4 type F)</b> <img style='width:1rem; display: inline-block' src='./assets/layers/charging_station/CEE7_4F.svg'/></div> heeft dit oplaadpunt?",
        "render": "Hier zijn <b class='text-xl'>{socket:schuko}</b> stekkers van het type <div style='display: inline-block'><b><b>Schuko stekker</b> zonder aardingspin (CEE7/4 type F)</b> <img style='width:1rem; display: inline-block' src='./assets/layers/charging_station/CEE7_4F.svg'/></div>"
      },
      "plugs-1": {
        "question": "Hoeveel stekkers van type  <div style='display: inline-block'><b><b>Europese stekker</b> met aardingspin (CEE7/4 type E)</b> <img style='width:1rem; display: inline-block' src='./assets/layers/charging_station/TypeE.svg'/></div> heeft dit oplaadpunt?",
        "render": "Hier zijn <b class='text-xl'>{socket:typee}</b> stekkers van het type <div style='display: inline-block'><b><b>Europese stekker</b> met aardingspin (CEE7/4 type E)</b> <img style='width:1rem; display: inline-block' src='./assets/layers/charging_station/TypeE.svg'/></div>"
      },
      "plugs-10": {
        "question": "Hoeveel stekkers van type  <div style='display: inline-block'><b><b>Tesla Supercharger CCS</b> (een type2 CCS met Tesla-logo)</b> <img style='width:1rem; display: inline-block' src='./assets/layers/charging_station/Type2_CCS.svg'/></div> heeft dit oplaadpunt?",
        "render": "Hier zijn <b class='text-xl'>{socket:tesla_supercharger_ccs}</b> stekkers van het type <div style='display: inline-block'><b><b>Tesla Supercharger CCS</b> (een type2 CCS met Tesla-logo)</b> <img style='width:1rem; display: inline-block' src='./assets/layers/charging_station/Type2_CCS.svg'/></div>"
      },
      "plugs-11": {
        "question": "Hoeveel stekkers van type  <div style='display: inline-block'><b><b>Tesla Supercharger (destination)</b></b> <img style='width:1rem; display: inline-block' src='./assets/layers/charging_station/Tesla-hpwc-model-s.svg'/></div> heeft dit oplaadpunt?",
        "render": "Hier zijn <b class='text-xl'>{socket:tesla_destination}</b> stekkers van het type <div style='display: inline-block'><b><b>Tesla Supercharger (destination)</b></b> <img style='width:1rem; display: inline-block' src='./assets/layers/charging_station/Tesla-hpwc-model-s.svg'/></div>"
      },
      "plugs-12": {
        "question": "Hoeveel stekkers van type  <div style='display: inline-block'><b><b>Tesla supercharger (destination</b> (Een Type 2 met kabel en Tesla-logo)</b> <img style='width:1rem; display: inline-block' src='./assets/layers/charging_station/Type2_tethered.svg'/></div> heeft dit oplaadpunt?",
        "render": "Hier zijn <b class='text-xl'>{socket:tesla_destination}</b> stekkers van het type <div style='display: inline-block'><b><b>Tesla supercharger (destination</b> (Een Type 2 met kabel en Tesla-logo)</b> <img style='width:1rem; display: inline-block' src='./assets/layers/charging_station/Type2_tethered.svg'/></div>"
      },
      "plugs-13": {
        "question": "Hoeveel stekkers van type  <div style='display: inline-block'><b><b>USB</b> om GSMs en kleine electronica op te laden</b> <img style='width:1rem; display: inline-block' src='./assets/layers/charging_station/usb_port.svg'/></div> heeft dit oplaadpunt?",
        "render": "Hier zijn <b class='text-xl'>{socket:USB-A}</b> stekkers van het type <div style='display: inline-block'><b><b>USB</b> om GSMs en kleine electronica op te laden</b> <img style='width:1rem; display: inline-block' src='./assets/layers/charging_station/usb_port.svg'/></div>"
      },
      "plugs-14": {
        "question": "Hoeveel stekkers van type  <div style='display: inline-block'><b><b>Bosch Active Connect met 3 pinnen</b> aan een kabel</b> <img style='width:1rem; display: inline-block' src='./assets/layers/charging_station/bosch-3pin.svg'/></div> heeft dit oplaadpunt?",
        "render": "Hier zijn <b class='text-xl'>{socket:bosch_3pin}</b> stekkers van het type <div style='display: inline-block'><b><b>Bosch Active Connect met 3 pinnen</b> aan een kabel</b> <img style='width:1rem; display: inline-block' src='./assets/layers/charging_station/bosch-3pin.svg'/></div>"
      },
      "plugs-15": {
        "question": "Hoeveel stekkers van type  <div style='display: inline-block'><b><b>Bosch Active Connect met 5 pinnen</b> aan een kabel</b> <img style='width:1rem; display: inline-block' src='./assets/layers/charging_station/bosch-5pin.svg'/></div> heeft dit oplaadpunt?",
        "render": "Hier zijn <b class='text-xl'>{socket:bosch_5pin}</b> stekkers van het type <div style='display: inline-block'><b><b>Bosch Active Connect met 5 pinnen</b> aan een kabel</b> <img style='width:1rem; display: inline-block' src='./assets/layers/charging_station/bosch-5pin.svg'/></div>"
      },
      "plugs-2": {
        "question": "Hoeveel stekkers van type  <div style='display: inline-block'><b><b>Chademo</b></b> <img style='width:1rem; display: inline-block' src='./assets/layers/charging_station/Chademo_type4.svg'/></div> heeft dit oplaadpunt?",
        "render": "Hier zijn <b class='text-xl'>{socket:chademo}</b> stekkers van het type <div style='display: inline-block'><b><b>Chademo</b></b> <img style='width:1rem; display: inline-block' src='./assets/layers/charging_station/Chademo_type4.svg'/></div>"
      },
      "plugs-3": {
        "question": "Hoeveel stekkers van type  <div style='display: inline-block'><b><b>Type 1 met kabel</b> (J1772)</b> <img style='width:1rem; display: inline-block' src='./assets/layers/charging_station/Type1_J1772.svg'/></div> heeft dit oplaadpunt?",
        "render": "Hier zijn <b class='text-xl'>{socket:type1_cable}</b> stekkers van het type <div style='display: inline-block'><b><b>Type 1 met kabel</b> (J1772)</b> <img style='width:1rem; display: inline-block' src='./assets/layers/charging_station/Type1_J1772.svg'/></div>"
      },
      "plugs-4": {
        "question": "Hoeveel stekkers van type  <div style='display: inline-block'><b><b>Type 1 <i>zonder</i> kabel</b> (J1772)</b> <img style='width:1rem; display: inline-block' src='./assets/layers/charging_station/Type1_J1772.svg'/></div> heeft dit oplaadpunt?",
        "render": "Hier zijn <b class='text-xl'>{socket:type1}</b> stekkers van het type <div style='display: inline-block'><b><b>Type 1 <i>zonder</i> kabel</b> (J1772)</b> <img style='width:1rem; display: inline-block' src='./assets/layers/charging_station/Type1_J1772.svg'/></div>"
      },
      "plugs-5": {
        "question": "Hoeveel stekkers van type  <div style='display: inline-block'><b><b>Type 1 CCS</b> (ook gekend als Type 1 Combo)</b> <img style='width:1rem; display: inline-block' src='./assets/layers/charging_station/Type1-ccs.svg'/></div> heeft dit oplaadpunt?",
        "render": "Hier zijn <b class='text-xl'>{socket:type1_combo}</b> stekkers van het type <div style='display: inline-block'><b><b>Type 1 CCS</b> (ook gekend als Type 1 Combo)</b> <img style='width:1rem; display: inline-block' src='./assets/layers/charging_station/Type1-ccs.svg'/></div>"
      },
      "plugs-6": {
        "question": "Hoeveel stekkers van type  <div style='display: inline-block'><b><b>Tesla Supercharger</b></b> <img style='width:1rem; display: inline-block' src='./assets/layers/charging_station/Tesla-hpwc-model-s.svg'/></div> heeft dit oplaadpunt?",
        "render": "Hier zijn <b class='text-xl'>{socket:tesla_supercharger}</b> stekkers van het type <div style='display: inline-block'><b><b>Tesla Supercharger</b></b> <img style='width:1rem; display: inline-block' src='./assets/layers/charging_station/Tesla-hpwc-model-s.svg'/></div>"
      },
      "plugs-7": {
        "question": "Hoeveel stekkers van type  <div style='display: inline-block'><b><b>Type 2</b> (mennekes)</b> <img style='width:1rem; display: inline-block' src='./assets/layers/charging_station/Type2_socket.svg'/></div> heeft dit oplaadpunt?",
        "render": "Hier zijn <b class='text-xl'>{socket:type2}</b> stekkers van het type <div style='display: inline-block'><b><b>Type 2</b> (mennekes)</b> <img style='width:1rem; display: inline-block' src='./assets/layers/charging_station/Type2_socket.svg'/></div>"
      },
      "plugs-8": {
        "question": "Hoeveel stekkers van type  <div style='display: inline-block'><b><b>Type 2 CCS</b> (mennekes)</b> <img style='width:1rem; display: inline-block' src='./assets/layers/charging_station/Type2_CCS.svg'/></div> heeft dit oplaadpunt?",
        "render": "Hier zijn <b class='text-xl'>{socket:type2_combo}</b> stekkers van het type <div style='display: inline-block'><b><b>Type 2 CCS</b> (mennekes)</b> <img style='width:1rem; display: inline-block' src='./assets/layers/charging_station/Type2_CCS.svg'/></div>"
      },
      "plugs-9": {
        "question": "Hoeveel stekkers van type  <div style='display: inline-block'><b><b>Type 2 met kabel</b> (J1772)</b> <img style='width:1rem; display: inline-block' src='./assets/layers/charging_station/Type2_tethered.svg'/></div> heeft dit oplaadpunt?",
        "render": "Hier zijn <b class='text-xl'>{socket:type2_cable}</b> stekkers van het type <div style='display: inline-block'><b><b>Type 2 met kabel</b> (J1772)</b> <img style='width:1rem; display: inline-block' src='./assets/layers/charging_station/Type2_tethered.svg'/></div>"
      },
      "ref": {
        "question": "Wat is het referentienummer van dit oplaadstation?",
        "render": "Het referentienummer van dit oplaadpunt is <b>{ref}</b>"
      },
      "website": {
        "question": "Wat is de website waar men meer info kan vinden over dit oplaadpunt?",
        "render": "Meer informatie op <a href='{website}'>{website}</a>"
      }
    },
    "title": {
      "render": "Oplaadpunten"
    },
    "units": {
      "0": {
        "applicableUnits": {
          "0": {
            "human": " minuten",
            "humanSingular": " minuut"
          },
          "1": {
            "human": " uren",
            "humanSingular": " uur"
          },
          "2": {
            "human": " day",
            "humanSingular": " dag"
          }
        }
      },
      "1": {
        "applicableUnits": {
          "0": {
            "human": "volt"
          }
        }
      },
      "2": {
        "applicableUnits": {
          "0": {
            "human": "A"
          }
        }
      },
      "3": {
        "applicableUnits": {
          "0": {
            "human": "kilowatt"
          },
          "1": {
            "human": "megawatt"
          }
        }
      }
    }
  },
  "crossings": {
    "description": "Oversteekplaatsen voor voetgangers en fietsers",
    "name": "Oversteekplaatsen",
    "presets": {
      "0": {
        "description": "Oversteekplaats voor voetgangers en/of fietsers",
        "title": "Oversteekplaats"
      },
      "1": {
        "description": "Verkeerslicht op een weg",
        "title": "Verkeerslicht"
      }
    },
    "tagRenderings": {
      "crossing-bicycle-allowed": {
        "mappings": {
          "0": {
            "then": "Een fietser kan deze oversteekplaats gebruiken"
          },
          "1": {
            "then": "Een fietser kan deze oversteekplaats niet gebruiken"
          }
        },
        "question": "Is deze oversteekplaats ook voor fietsers"
      },
      "crossing-button": {
        "mappings": {
          "0": {
            "then": "Dit verkeerslicht heeft een knop voor groen licht"
          },
          "1": {
            "then": "Dit verkeerlicht heeft geen knop voor groen licht"
          }
        },
        "question": "Heeft dit verkeerslicht een knop voor groen licht?"
      },
      "crossing-continue-through-red": {
        "mappings": {
          "0": {
            "then": "Een fietser mag wel rechtdoor gaan als het licht rood is <img src='./assets/layers/crossings/Belgian_road_sign_B23.svg' style='width: 3em'>"
          },
          "1": {
            "then": "Een fietser mag wel rechtdoor gaan als het licht rood is"
          },
          "2": {
            "then": "Een fietser mag niet rechtdoor gaan als het licht rood is"
          }
        },
        "question": "Mag een fietser rechtdoor gaan als het licht rood is?"
      },
      "crossing-has-island": {
        "mappings": {
          "0": {
            "then": "Deze oversteekplaats heeft een verkeerseiland in het midden"
          },
          "1": {
            "then": "Deze oversteekplaats heeft geen verkeerseiland in het midden"
          }
        },
        "question": "Heeft deze oversteekplaats een verkeerseiland in het midden?"
      },
      "crossing-is-zebra": {
        "mappings": {
          "0": {
            "then": "Dit is een zebrapad"
          },
          "1": {
            "then": "Dit is geen zebrapad"
          }
        },
        "question": "Is dit een zebrapad?"
      },
      "crossing-right-turn-through-red": {
        "mappings": {
          "0": {
            "then": "Een fietser mag wel rechtsaf slaan als het licht rood is <img src='./assets/layers/crossings/Belgian_road_sign_B22.svg' style='width: 3em'>"
          },
          "1": {
            "then": "Een fietser mag wel rechtsaf slaan als het licht rood is"
          },
          "2": {
            "then": "Een fietser mag niet rechtsaf slaan als het licht rood is"
          }
        },
        "question": "Mag een fietser rechtsaf slaan als het licht rood is?"
      },
      "crossing-tactile": {
        "mappings": {
          "0": {
            "then": "Deze oversteekplaats heeft een geleidelijn"
          },
          "1": {
            "then": "Deze oversteekplaats heeft geen geleidelijn"
          },
          "2": {
            "then": "Deze oversteekplaats heeft een geleidelijn, die incorrect is."
          }
        },
        "question": "Heeft deze oversteekplaats een geleidelijn?"
      },
      "crossing-type": {
        "mappings": {
          "0": {
            "then": "Oversteekplaats, zonder verkeerslichten"
          },
          "1": {
            "then": "Oversteekplaats met verkeerslichten"
          },
          "2": {
            "then": "Zebrapad"
          }
        },
        "question": "Wat voor oversteekplaats is dit?"
      }
    },
    "title": {
      "mappings": {
        "0": {
          "then": "Verkeerslicht"
        },
        "1": {
          "then": "Oversteektplaats met verkeerslichten"
        }
      },
      "render": "Oversteekplaats"
    }
  },
  "cycleways_and_roads": {
    "name": "Fietspaden, straten en wegen",
    "tagRenderings": {
      "Cycleway type for a road": {
        "mappings": {
          "0": {
            "then": "Er is een fietssuggestiestrook"
          },
          "1": {
            "then": "Er is een fietspad aangrenzend aan de weg (gescheiden met verf)"
          },
          "2": {
            "then": "Er is een fietspad (los van de weg), maar geen fietspad afzonderlijk getekend naast deze weg."
          },
          "3": {
            "then": "Er is een apart getekend fietspad."
          },
          "4": {
            "then": "Er is geen fietspad aanwezig"
          },
          "5": {
            "then": "Er is geen fietspad aanwezig"
          }
        },
        "question": "Wat voor fietspad is hier?"
      },
      "Cycleway:smoothness": {
        "mappings": {
          "0": {
            "then": "Geschikt voor fijne rollers: rollerblade, skateboard"
          },
          "1": {
            "then": "Geschikt voor fijne wielen: racefiets"
          },
          "2": {
            "then": "Geschikt voor normale wielen: stadsfiets, rolstoel, scooter"
          },
          "3": {
            "then": "Geschikt voor brede wielen: trekfiets, auto, rickshaw"
          },
          "4": {
            "then": "Geschikt voor voertuigen met hoge banden: lichte terreinwagen"
          },
          "5": {
            "then": "Geschikt voor terreinwagens: zware terreinwagen"
          },
          "6": {
            "then": "Geschikt voor gespecialiseerde terreinwagens: tractor, alleterreinwagen"
          },
          "7": {
            "then": "Niet geschikt voor voertuigen met wielen"
          }
        },
        "question": "Wat is de kwaliteit van dit fietspad?"
      },
      "Cycleway:surface": {
        "mappings": {
          "0": {
            "then": "Dit fietspad is onverhard"
          },
          "1": {
            "then": "Dit fietspad is geplaveid"
          },
          "2": {
            "then": "Dit fietspad is gemaakt van asfalt"
          },
          "3": {
            "then": "Dit fietspad is gemaakt van straatstenen"
          },
          "4": {
            "then": "Dit fietspad is gemaakt van beton"
          },
          "5": {
            "then": "Dit fietspad is gemaakt van kasseien (natuurlijk of verwerkt)"
          },
          "6": {
            "then": "Dit fietspad is gemaakt van ruwe, natuurlijke kasseien"
          },
          "7": {
            "then": "Dit fietspad is gemaakt van vlakke, rechthoekige kasseien"
          },
          "8": {
            "then": "Dit fietspad is gemaakt van hout"
          },
          "9": {
            "then": "Dit fietspad is gemaakt van grind"
          },
          "10": {
            "then": "Dit fietspad is gemaakt van fijn grind"
          },
          "11": {
            "then": "Dit fietspad is gemaakt van kiezelsteentjes"
          },
          "12": {
            "then": "Dit fietspad is gemaakt van aarde"
          }
        },
        "question": "Waaruit is het oppervlak van het fietspad van gemaakt?",
        "render": "Dit fietspad is gemaakt van {cycleway:surface}"
      },
      "Is this a cyclestreet? (For a road)": {
        "mappings": {
          "0": {
            "then": "Dit is een fietsstraat, en dus een 30km/h zone"
          },
          "1": {
            "then": "Dit is een fietsstraat"
          },
          "2": {
            "then": "Dit is geen fietsstraat"
          }
        },
        "question": "Is dit een fietsstraat?"
      },
      "Maxspeed (for road)": {
        "mappings": {
          "0": {
            "then": "De maximumsnelheid is 20 km/u"
          },
          "1": {
            "then": "De maximumsnelheid is 30 km/u"
          },
          "2": {
            "then": "De maximumsnelheid is 50 km/u"
          },
          "3": {
            "then": "De maximumsnelheid is 70 km/u"
          },
          "4": {
            "then": "De maximumsnelheid is 90 km/u"
          }
        },
        "question": "Wat is de maximumsnelheid in deze straat?",
        "render": "De maximumsnelheid op deze weg is {maxspeed} km/u"
      },
      "Surface of the road": {
        "mappings": {
          "0": {
            "then": "Dit fietspad is onverhard"
          },
          "1": {
            "then": "Dit fietspad is geplaveid"
          },
          "2": {
            "then": "Dit fietspad is gemaakt van asfalt"
          },
          "3": {
            "then": "Dit fietspad is gemaakt van straatstenen"
          },
          "4": {
            "then": "Dit fietspad is gemaakt van beton"
          },
          "5": {
            "then": "Dit fietspad is gemaakt van kasseien (natuurlijk of verwerkt)"
          },
          "6": {
            "then": "Dit fietspad is gemaakt van ruwe, natuurlijke kasseien"
          },
          "7": {
            "then": "Dit fietspad is gemaakt van vlakke, rechthoekige kasseien"
          },
          "8": {
            "then": "Dit fietspad is gemaakt van hout"
          },
          "9": {
            "then": "Dit fietspad is gemaakt van grind"
          },
          "10": {
            "then": "Dit fietspad is gemaakt van fijn grind"
          },
          "11": {
            "then": "Dit fietspad is gemaakt van kiezelsteentjes"
          },
          "12": {
            "then": "Dit fietspad is gemaakt van aarde"
          }
        },
        "question": "Waaruit is het oppervlak van de straat gemaakt?",
        "render": "Deze weg is gemaakt van {surface}"
      },
      "Surface of the street": {
        "question": "Wat is de kwaliteit van deze straat?"
      },
      "cyclelan-segregation": {
        "mappings": {
          "0": {
            "then": "Dit fietspad is gescheiden van de weg met een onderbroken streep"
          },
          "1": {
            "then": "Dit fietspad is gescheiden van de weg met een doorgetrokken streep"
          },
          "2": {
            "then": "Dit fietspad is gescheiden van de weg met parkeervakken"
          },
          "3": {
            "then": "Dit fietspad is gescheiden van de weg met een stoeprand"
          }
        },
        "question": "Hoe is dit fietspad gescheiden van de weg?"
      },
      "cycleway-lane-track-traffic-signs": {
        "mappings": {
          "0": {
            "then": "Verplicht fietspad <img src='./assets/themes/cycle_infra/Belgian_road_sign_D07.svg' style='width: 3em'>"
          },
          "1": {
            "then": "Verplicht fietspad (met onderbord)<br><img src='./assets/themes/cycle_infra/Belgian_road_sign_D07.svg' style='width: 3em'>"
          },
          "2": {
            "then": "Afgescheiden voet-/fietspad <img src='./assets/themes/cycle_infra/Belgian_road_sign_D09.svg' style='width: 3em'>"
          },
          "3": {
            "then": "Gedeeld voet-/fietspad <img src='./assets/themes/cycle_infra/Belgian_road_sign_D10.svg' style='width: 3em'>"
          },
          "4": {
            "then": "Geen verkeersbord aanwezig"
          }
        },
        "question": "Welk verkeersbord heeft dit fietspad?"
      },
      "cycleway-segregation": {
        "mappings": {
          "0": {
            "then": "Dit fietspad is gescheiden van de weg met een onderbroken streep"
          },
          "1": {
            "then": "Dit fietspad is gescheiden van de weg met een doorgetrokken streep"
          },
          "2": {
            "then": "Dit fietspad is gescheiden van de weg met parkeervakken"
          },
          "3": {
            "then": "Dit fietspad is gescheiden van de weg met een stoeprand"
          }
        },
        "question": "Hoe is dit fietspad gescheiden van de weg?"
      },
      "cycleway-traffic-signs": {
        "mappings": {
          "0": {
            "then": "Verplicht fietspad <img src='./assets/themes/cycle_infra/Belgian_road_sign_D07.svg' style='width: 3em'>"
          },
          "1": {
            "then": "Verplicht fietspad (met onderbord)<br><img src='./assets/themes/cycle_infra/Belgian_road_sign_D07.svg' style='width: 3em'>"
          },
          "2": {
            "then": "Afgescheiden voet-/fietspad <img src='./assets/themes/cycle_infra/Belgian_road_sign_D09.svg' style='width: 3em'>"
          },
          "3": {
            "then": "Gedeeld voet-/fietspad <img src='./assets/themes/cycle_infra/Belgian_road_sign_D10.svg' style='width: 3em'>"
          },
          "4": {
            "then": "Geen verkeersbord aanwezig"
          }
        },
        "question": "Welk verkeersbord heeft dit fietspad?"
      },
      "cycleway-traffic-signs-D7-supplementary": {
        "mappings": {
          "0": {
            "then": "<img src='./assets/themes/cycle_infra/Belgian_traffic_sign_M6.svg' style='width: 3em'>"
          },
          "1": {
            "then": "<img src='./assets/themes/cycle_infra/Belgian_traffic_sign_M13.svg' style='width: 3em'>"
          },
          "2": {
            "then": "<img src='./assets/themes/cycle_infra/Belgian_traffic_sign_M14.svg' style='width: 3em'>"
          },
          "3": {
            "then": "<img src='./assets/themes/cycle_infra/Belgian_traffic_sign_M7.svg' style='width: 3em'>"
          },
          "4": {
            "then": "<img src='./assets/themes/cycle_infra/Belgian_traffic_sign_M15.svg' style='width: 3em'>"
          },
          "5": {
            "then": "<img src='./assets/themes/cycle_infra/Belgian_traffic_sign_M16.svg' style='width: 3em'>"
          },
          "6": {
            "then": "Geen onderbord aanwezig"
          }
        },
        "question": "Heeft het verkeersbord D7 (<img src='./assets/themes/cycle_infra/Belgian_road_sign_D07.svg' style='width: 1.5em'>) een onderbord?"
      },
      "cycleway-traffic-signs-supplementary": {
        "mappings": {
          "0": {
            "then": "<img src='./assets/themes/cycle_infra/Belgian_traffic_sign_M6.svg' style='width: 3em'>"
          },
          "1": {
            "then": "<img src='./assets/themes/cycle_infra/Belgian_traffic_sign_M13.svg' style='width: 3em'>"
          },
          "2": {
            "then": "<img src='./assets/themes/cycle_infra/Belgian_traffic_sign_M14.svg' style='width: 3em'>"
          },
          "3": {
            "then": "<img src='./assets/themes/cycle_infra/Belgian_traffic_sign_M7.svg' style='width: 3em'>"
          },
          "4": {
            "then": "<img src='./assets/themes/cycle_infra/Belgian_traffic_sign_M15.svg' style='width: 3em'>"
          },
          "5": {
            "then": "<img src='./assets/themes/cycle_infra/Belgian_traffic_sign_M16.svg' style='width: 3em'>"
          },
          "6": {
            "then": "Geen onderbord aanwezig"
          }
        },
        "question": "Heeft het verkeersbord D7 (<img src='./assets/themes/cycle_infra/Belgian_road_sign_D07.svg' style='width: 1.5em'>) een onderbord?"
      },
      "cycleways_and_roads-cycleway:buffer": {
        "question": "Hoe breed is de ruimte tussen het fietspad en de weg?",
        "render": "De schrikafstand van dit fietspad is {cycleway:buffer} m"
      },
      "is lit?": {
        "mappings": {
          "0": {
            "then": "Deze weg is verlicht"
          },
          "1": {
            "then": "Deze weg is niet verlicht"
          },
          "2": {
            "then": "Deze weg is 's nachts verlicht"
          },
          "3": {
            "then": "Deze weg is 24/7 verlicht"
          }
        },
        "question": "Is deze weg verlicht?"
      },
      "width:carriageway": {
        "question": "Hoe breed is de rijbaan in deze straat (in meters)?<br/><span class='subtle'>Dit is </span><br/><span class='subtle'>Meet dit van stoepsteen tot stoepsteen, dus inclusief een parallelle parkeerstrook</span>",
        "render": "De breedte van deze rijbaan in deze straat is <strong>{width:carriageway}m</strong>"
      }
    },
    "title": {
      "mappings": {
        "0": {
          "then": "Fietsweg"
        },
        "1": {
          "then": "Fietssuggestiestrook"
        },
        "2": {
          "then": "Fietsstrook"
        },
        "3": {
          "then": "Fietsweg naast de weg"
        },
        "4": {
          "then": "Fietsstraat"
        }
      },
      "render": "Fietspaden"
    }
  },
  "defibrillator": {
    "name": "Defibrillatoren",
    "presets": {
      "0": {
        "title": "Defibrillator"
      }
    },
    "tagRenderings": {
      "defibrillator-access": {
        "mappings": {
          "0": {
            "then": "Publiek toegankelijk"
          },
          "1": {
            "then": "Publiek toegankelijk"
          },
          "2": {
            "then": "Enkel toegankelijk voor klanten"
          },
          "3": {
            "then": "Niet toegankelijk voor het publiek (bv. enkel voor personeel, de eigenaar, ...)"
          },
          "4": {
            "then": "Niet toegankelijk, mogelijk enkel voor professionals"
          }
        },
        "question": "Is deze defibrillator vrij toegankelijk?",
        "render": "Toegankelijkheid is {access}"
      },
      "defibrillator-defibrillator": {
        "mappings": {
          "0": {
            "then": "Dit is een manueel toestel enkel voor professionals"
          },
          "1": {
            "then": "Dit is een gewone automatische defibrillator"
          }
        },
        "question": "Is dit een gewone automatische defibrillator of een manueel toestel enkel voor professionals?",
        "render": "Er is geen info over het soort toestel"
      },
      "defibrillator-defibrillator:location": {
        "question": "Gelieve meer informatie te geven over de exacte locatie van de defibrillator (in de plaatselijke taal)",
        "render": "<i>Meer informatie over de locatie (lokale taal):</i><br/>{defibrillator:location}"
      },
      "defibrillator-defibrillator:location:en": {
        "question": "Gelieve meer informatie te geven over de exacte locatie van de defibrillator (in het Engels)",
        "render": "<i>Meer informatie over de locatie (in het Engels):</i><br/>{defibrillator:location:en}"
      },
      "defibrillator-defibrillator:location:fr": {
        "question": "Gelieve meer informatie te geven over de exacte locatie van de defibrillator (in het Frans)",
        "render": "<i>Meer informatie over de locatie (in het Frans):</i><br/>{defibrillator:location:fr}"
      },
      "defibrillator-description": {
        "question": "Is er nog iets bijzonder aan deze defibrillator dat je nog niet hebt kunnen meegeven? (laat leeg indien niet)",
        "render": "Aanvullende info: {description}"
      },
      "defibrillator-email": {
        "question": "Wat is het email-adres voor vragen over deze defibrillator",
        "render": "Email voor vragen over deze defibrillator: <a href='mailto:{email}'>{email}</a>"
      },
      "defibrillator-fixme": {
        "question": "Is er iets mis met de informatie over deze defibrillator dat je hier niet opgelost kreeg? (laat hier een berichtje achter voor OpenStreetMap experts)",
        "render": "Extra informatie voor OpenStreetMap experts: {fixme}"
      },
      "defibrillator-indoors": {
        "mappings": {
          "0": {
            "then": "Deze defibrillator bevindt zich in een gebouw"
          },
          "1": {
            "then": "Deze defibrillator hangt buiten"
          }
        },
        "question": "Hangt deze defibrillator binnen of buiten?"
      },
      "defibrillator-level": {
        "mappings": {
          "0": {
            "then": "Deze defibrillator bevindt zich <b>gelijkvloers</b>"
          },
          "1": {
            "then": "Deze defibrillator is op de <b>eerste verdieping</b>"
          }
        },
        "question": "Op welke verdieping bevindt deze defibrillator zich?",
        "render": "De defibrillator bevindt zicht op verdieping {level}"
      },
      "defibrillator-opening_hours": {
        "mappings": {
          "0": {
            "then": "24/7 open (inclusief feestdagen)"
          }
        },
        "question": "Wanneer is deze defibrillator beschikbaar?",
        "render": "{opening_hours_table(opening_hours)}"
      },
      "defibrillator-phone": {
        "question": "Wat is het telefoonnummer voor vragen over deze defibrillator",
        "render": "Telefoonnummer voor vragen over deze defibrillator: <a href='tel:{phone}'>{phone}</a>"
      },
      "defibrillator-ref": {
        "question": "Wat is het officieel identificatienummer van het toestel? (indien zichtbaar op toestel)",
        "render": "Officieel identificatienummer van het toestel: <i>{ref}</i>"
      },
      "defibrillator-survey:date": {
        "mappings": {
          "0": {
            "then": "Vandaag nagekeken!"
          }
        },
        "question": "Wanneer is deze defibrillator het laatst gecontroleerd in OpenStreetMap?",
        "render": "Deze defibrillator is nagekeken in OSM op {survey:date}"
      }
    },
    "title": {
      "render": "Defibrillator"
    }
  },
  "direction": {
    "description": "Deze laag toont de oriëntatie van een object",
    "name": "Richtingsvisualisatie"
  },
  "drinking_water": {
    "name": "Drinkbaar water",
    "presets": {
      "0": {
        "title": "drinkbaar water"
      }
    },
    "tagRenderings": {
      "Bottle refill": {
        "mappings": {
          "0": {
            "then": "Een drinkbus bijvullen gaat makkelijk"
          },
          "1": {
            "then": "Een drinkbus past moeilijk"
          }
        },
        "question": "Hoe gemakkelijk is het om drinkbussen bij te vullen?"
      },
      "Still in use?": {
        "mappings": {
          "0": {
            "then": "Deze drinkwaterfontein werkt"
          },
          "1": {
            "then": "Deze drinkwaterfontein is kapot"
          },
          "2": {
            "then": "Deze drinkwaterfontein is afgesloten"
          }
        },
        "question": "Is deze drinkwaterkraan nog steeds werkende?",
        "render": "Deze waterkraan-status is <i>{operational_status}</i>"
      },
      "render-closest-drinking-water": {
        "render": "<a href='#{_closest_other_drinking_water_id}'>Er bevindt zich een ander drinkwaterpunt op {_closest_other_drinking_water_distance} meter</a>"
      }
    },
    "title": {
      "render": "Drinkbaar water"
    }
  },
  "etymology": {
    "description": "Alle lagen met een gelinkt etymology",
    "name": "Heeft etymology info",
    "tagRenderings": {
      "simple etymology": {
        "mappings": {
          "0": {
            "then": "De oorsprong van deze naam is onbekend in de literatuur"
          }
        },
        "question": "Naar wat is dit object vernoemd?<br/><span class='subtle'>Dit staat mogelijks vermeld op het straatnaambordje</subtle>",
        "render": "Vernoemd naar {name:etymology}"
      },
      "street-name-sign-image": {
        "render": "{image_carousel(image:streetsign)}<br/>{image_upload(image:streetsign, Voeg afbeelding van straatnaambordje toe)}"
      },
      "wikipedia-etymology": {
        "question": "Wat is het Wikidata-item van hetgeen dit object is naar vernoemd?",
        "render": "<h3>Wikipedia artikel van de naamgever</h3>{wikipedia(name:etymology:wikidata):max-height:20rem}"
      },
      "zoeken op inventaris onroerend erfgoed": {
        "render": "<a href='https://inventaris.onroerenderfgoed.be/erfgoedobjecten?tekst={name}' target='_blank'>Zoeken op inventaris onroerend erfgoed</a>"
      }
    }
  },
  "food": {
    "filter": {
      "0": {
        "options": {
          "0": {
            "question": "Nu geopened"
          }
        }
      },
      "1": {
        "options": {
          "0": {
            "question": "Heeft een vegetarisch menu"
          }
        }
      },
      "2": {
        "options": {
          "0": {
            "question": "Heeft een veganistisch menu"
          }
        }
      },
      "3": {
        "options": {
          "0": {
            "question": "Heeft een halal menu"
          }
        }
      }
    },
    "name": "Eetgelegenheden",
    "presets": {
      "0": {
        "description": "Een eetgegelegenheid waar je aan tafel wordt bediend",
        "title": "restaurant"
      },
      "1": {
        "description": "Een zaak waar je snel bediend wordt, vaak met de focus op afhalen. Zitgelegenheid is eerder beperkt (of zelfs afwezig)",
        "title": "fastfood-zaak"
      },
      "2": {
        "description": "Een fastfood-zaak waar je frieten koopt",
        "title": "frituur"
      }
    },
    "tagRenderings": {
      "Cuisine": {
        "mappings": {
          "0": {
            "then": "Dit is een pizzeria"
          },
          "1": {
            "then": "Dit is een frituur"
          },
          "2": {
            "then": "Dit is een pastazaak"
          },
          "3": {
            "then": "Dit is een kebabzaak"
          },
          "4": {
            "then": "Dit is een broodjeszaak"
          },
          "5": {
            "then": "Dit is een hamburgerrestaurant"
          },
          "6": {
            "then": "Dit is een sushirestaurant"
          },
          "7": {
            "then": "Dit is een koffiezaak"
          },
          "8": {
            "then": "Dit is een Italiaans restaurant (dat meer dan enkel pasta of pizza verkoopt)"
          },
          "9": {
            "then": "Dit is een Frans restaurant"
          },
          "10": {
            "then": "Dit is een Chinees restaurant"
          },
          "11": {
            "then": "Dit is een Grieks restaurant"
          },
          "12": {
            "then": "Dit is een Indisch restaurant"
          },
          "13": {
            "then": "Dit is een Turks restaurant (dat meer dan enkel kebab verkoopt)"
          },
          "14": {
            "then": "Dit is een Thaïs restaurant"
          }
        },
        "question": "Welk soort gerechten worden hier geserveerd?",
        "render": "Deze plaats serveert vooral {cuisine}"
      },
      "Fastfood vs restaurant": {
        "mappings": {
          "0": {
            "then": "Dit is een <b>fastfood-zaak</b>. De focus ligt op snelle bediening, zitplaatsen zijn vaak beperkt en functioneel"
          },
          "1": {
            "then": "Dit is een <b>restaurant</b>. De focus ligt op een aangename ervaring waar je aan tafel wordt bediend"
          }
        },
        "question": "Wat voor soort zaak is dit?"
      },
      "Name": {
        "question": "Wat is de naam van deze eetgelegenheid?",
        "render": "De naam van deze eetgelegeheid is {name}"
      },
      "Takeaway": {
        "mappings": {
          "0": {
            "then": "Hier is enkel afhaal mogelijk"
          },
          "1": {
            "then": "Eten kan hier afgehaald worden"
          },
          "2": {
            "then": "Hier is geen afhaalmogelijkheid"
          }
        },
        "question": "Biedt deze zaak een afhaalmogelijkheid aan?"
      },
      "Vegan (no friture)": {
        "mappings": {
          "0": {
            "then": "Geen veganistische opties beschikbaar"
          },
          "1": {
            "then": "Beperkte veganistische opties zijn beschikbaar"
          },
          "2": {
            "then": "Veganistische opties zijn beschikbaar"
          },
          "3": {
            "then": "Enkel veganistische opties zijn beschikbaar"
          }
        },
        "question": "Heeft deze eetgelegenheid een veganistische optie?"
      },
      "Vegetarian (no friture)": {
        "mappings": {
          "0": {
            "then": "Geen vegetarische opties beschikbaar"
          },
          "1": {
            "then": "Beperkte vegetarische opties zijn beschikbaar"
          },
          "2": {
            "then": "Vegetarische opties zijn beschikbaar"
          },
          "3": {
            "then": "Enkel vegetarische opties zijn beschikbaar"
          }
        },
        "question": "Heeft deze eetgelegenheid een vegetarische optie?"
      },
      "friture-oil": {
        "mappings": {
          "0": {
            "then": "Plantaardige olie"
          },
          "1": {
            "then": "Dierlijk vet"
          }
        },
        "question": "Bakt deze frituur met dierlijk vet of met plantaardige olie?"
      },
      "friture-take-your-container": {
        "mappings": {
          "0": {
            "then": "Je mag je <b>eigen containers</b> meenemen om je bestelling in mee te nemen en zo minder afval te maken"
          },
          "1": {
            "then": "Je mag <b>geen</b> eigen containers meenemen om je bestelling in mee te nemen"
          },
          "2": {
            "then": "Je <b>moet</b> je eigen containers meenemen om je bestelling in mee te nemen."
          }
        },
        "question": "Als je je eigen container (bv. kookpot of kleine potjes voor saus) meeneemt, gebruikt de frituur deze dan om je bestelling in te doen?"
      },
      "friture-vegan": {
        "mappings": {
          "0": {
            "then": "Er zijn veganistische snacks aanwezig"
          },
          "1": {
            "then": "Slechts enkele veganistische snacks"
          },
          "2": {
            "then": "Geen veganistische snacks beschikbaar"
          }
        },
        "question": "Heeft deze frituur veganistische snacks?"
      },
      "friture-vegetarian": {
        "mappings": {
          "0": {
            "then": "Er zijn vegetarische snacks aanwezig"
          },
          "1": {
            "then": "Slechts enkele vegetarische snacks"
          },
          "2": {
            "then": "Geen vegetarische snacks beschikbaar"
          }
        },
        "question": "Heeft deze frituur vegetarische snacks?"
      },
      "halal (no friture)": {
        "mappings": {
          "0": {
            "then": "Er zijn geen halal opties aanwezig"
          },
          "1": {
            "then": "Er zijn een beperkt aantal halal opties"
          },
          "2": {
            "then": "Halal menu verkrijgbaar"
          },
          "3": {
            "then": "Enkel halal opties zijn beschikbaar"
          }
        },
        "question": "Heeft dit restaurant halal opties?"
      }
    },
    "title": {
      "mappings": {
        "0": {
          "then": "Restaurant <i>{name}</i>"
        },
        "1": {
          "then": "Fastfood-zaak <i>{name}</i>"
        }
      },
      "render": "Eetgelegenheid"
    }
  },
  "ghost_bike": {
    "name": "Witte Fietsen",
    "presets": {
      "0": {
        "title": "Witte fiets"
      }
    },
    "tagRenderings": {
      "ghost-bike-explanation": {
        "render": "Een Witte Fiets (of Spookfiets) is een aandenken aan een fietser die bij een verkeersongeval om het leven kwam. Het gaat over een witgeschilderde fiets die geplaatst werd in de buurt van het ongeval."
      },
      "ghost_bike-inscription": {
        "question": "Wat is het opschrift op deze witte fiets?",
        "render": "<i>{inscription}</i>"
      },
      "ghost_bike-name": {
        "mappings": {
          "0": {
            "then": "De naam is niet aangeduid op de fiets"
          }
        },
        "question": "Aan wie is deze witte fiets een eerbetoon?<span class='question-subtext'><br/>Respecteer privacy - voeg enkel een naam toe indien die op de fiets staat of gepubliceerd is. Eventueel voeg je enkel de voornaam toe.</span>",
        "render": "Ter nagedachtenis van {name}"
      },
      "ghost_bike-source": {
        "question": "Op welke website kan men meer informatie vinden over de Witte fiets of over het ongeval?",
        "render": "<a href='{source}' target='_blank'>Meer informatie</a>"
      },
      "ghost_bike-start_date": {
        "question": "Wanneer werd deze witte fiets geplaatst?",
        "render": "Geplaatst op {start_date}"
      }
    },
    "title": {
      "mappings": {
        "0": {
          "then": "Witte fiets ter nagedachtenis van {name}"
        }
      },
      "render": "Witte Fiets"
    }
  },
  "grass_in_parks": {
    "name": "Toegankelijke grasvelden in parken",
    "title": {
      "mappings": {
        "0": {
          "then": "{name}"
        }
      },
      "render": "Speelweide in een park"
    }
  },
  "information_board": {
    "name": "Informatieborden",
    "presets": {
      "0": {
        "title": "informatiebord"
      }
    },
    "title": {
      "render": "Informatiebord"
    }
  },
  "map": {
    "description": "Een permantent geinstalleerde kaart",
    "name": "Kaarten",
    "presets": {
      "0": {
        "description": "Voeg een ontbrekende kaart toe",
        "title": "Kaart"
      }
    },
    "tagRenderings": {
      "map-attribution": {
        "mappings": {
          "0": {
            "then": "De OpenStreetMap-attributie is duidelijk aangegeven, zelf met vermelding van \"ODBL\" "
          },
          "1": {
            "then": "OpenStreetMap is duidelijk aangegeven, maar de licentievermelding ontbreekt"
          },
          "2": {
            "then": "OpenStreetMap was oorspronkelijk niet aangeduid, maar iemand plaatste er een sticker"
          },
          "3": {
            "then": "Er is geen attributie"
          },
          "4": {
            "then": "Er is geen attributie"
          }
        },
        "question": "Is de attributie voor OpenStreetMap aanwezig?"
      },
      "map-map_source": {
        "mappings": {
          "0": {
            "then": "Deze kaart is gebaseerd op OpenStreetMap"
          }
        },
        "question": "Op welke data is deze kaart gebaseerd?",
        "render": "Deze kaart is gebaseerd op {map_source}"
      }
    },
    "title": {
      "render": "Kaart"
    }
  },
  "nature_reserve": {
    "description": "Een natuurgebied is een gebied waar actief ruimte gemaakt word voor de natuur. Typisch zijn deze in beheer van Natuurpunt of het Agentschap Natuur en Bos of zijn deze erkend door de overheid.",
    "filter": {
      "0": {
        "options": {
          "0": {
            "question": "Vrij te bezoeken"
          }
        }
      },
      "1": {
        "options": {
          "0": {
            "question": "Alle natuurgebieden"
          },
          "1": {
            "question": "Honden mogen vrij rondlopen"
          },
          "2": {
            "question": "Honden welkom aan de leiband"
          }
        }
      }
    },
    "name": "Natuurgebied",
    "presets": {
      "0": {
        "description": "Voeg een ontbrekend, erkend natuurreservaat toe, bv. een gebied dat beheerd wordt door het ANB of natuurpunt",
        "title": "natuurreservaat"
      }
    },
    "tagRenderings": {
      "Access tag": {
        "mappings": {
          "0": {
            "then": "Vrij toegankelijk"
          },
          "1": {
            "then": "Niet toegankelijk"
          },
          "2": {
            "then": "Niet toegankelijk, want privégebied"
          },
          "3": {
            "then": "Toegankelijk, ondanks dat het privegebied is"
          },
          "4": {
            "then": "Enkel toegankelijk met een gids of tijdens een activiteit"
          },
          "5": {
            "then": "Toegankelijk mits betaling"
          }
        },
        "question": "Is dit gebied toegankelijk?",
        "render": "De toegankelijkheid van dit gebied is: {access:description}"
      },
      "Curator": {
        "question": "Wie is de conservator van dit gebied?<br/><span class='subtle'>Respecteer privacy - geef deze naam enkel als die duidelijk is gepubliceerd",
        "render": "{curator} is de beheerder van dit gebied"
      },
      "Dogs?": {
        "mappings": {
          "0": {
            "then": "Honden moeten aan de leiband"
          },
          "1": {
            "then": "Honden zijn niet toegestaan"
          },
          "2": {
            "then": "Honden zijn welkom en mogen vrij rondlopen"
          }
        },
        "question": "Zijn honden toegelaten in dit gebied?"
      },
      "Editable description {description:0}": {
        "render": "Extra info: <i>{description:0}</i>"
      },
      "Email": {
        "question": "Waar kan men naartoe emailen voor vragen en meldingen van dit natuurgebied?<br/><span class='subtle'>Respecteer privacy - geef enkel persoonlijke emailadressen als deze elders zijn gepubliceerd",
        "render": "<a href='mailto:{email}' target='_blank'>{email}</a>"
      },
      "Name tag": {
        "mappings": {
          "0": {
            "then": "Dit gebied heeft geen naam"
          }
        },
        "question": "Wat is de naam van dit gebied?",
        "render": "Dit gebied heet {name}"
      },
      "Name:nl-tag": {
        "question": "Wat is de Nederlandstalige naam van dit gebied?",
        "render": "Dit gebied heet {name:nl}"
      },
      "Non-editable description {description}": {
        "render": "Extra info: <i>{description}</i>"
      },
      "Operator tag": {
        "mappings": {
          "0": {
            "then": "<img src=\"./assets/layers/nature_reserve/Natuurpunt.jpg\" style=\"width:1.5em\">Dit gebied wordt beheerd door Natuurpunt"
          },
          "1": {
            "then": "<img src=\"./assets/layers/nature_reserve/Natuurpunt.jpg\" style=\"width:1.5em\">Dit gebied wordt beheerd door {operator}"
          },
          "2": {
            "then": "<img src=\"./assets/layers/nature_reserve/ANB.jpg\" style=\"width:1.5em\">Dit gebied wordt beheerd door het Agentschap Natuur en Bos"
          }
        },
        "question": "Wie beheert dit gebied?",
        "render": "Beheer door {operator}"
      },
      "Surface area": {
        "render": "Totale oppervlakte: {_surface:ha}Ha"
      },
      "Website": {
        "question": "Op welke webpagina kan men meer informatie vinden over dit natuurgebied?"
      },
      "phone": {
        "question": "Waar kan men naartoe bellen voor vragen en meldingen van dit natuurgebied?<br/><span class='subtle'>Respecteer privacy - geef enkel persoonlijke telefoonnummers als deze elders zijn gepubliceerd",
        "render": "<a href='tel:{email}' target='_blank'>{phone}</a>"
      }
    },
    "title": {
      "mappings": {
        "0": {
          "then": "{name:nl}"
        },
        "1": {
          "then": "{name}"
        }
      },
      "render": "Natuurgebied"
    }
  },
  "observation_tower": {
    "description": "Torens om van het uitzicht te genieten",
    "name": "Uitkijktorens",
    "presets": {
      "0": {
        "description": "Een publiek toegankelijke uitkijktoren",
        "title": "Uitkijktoren"
      }
    },
    "tagRenderings": {
      "Fee": {
        "mappings": {
          "0": {
            "then": "Gratis te bezoeken"
          }
        },
        "question": "Hoeveel moet men betalen om deze toren te bezoeken?",
        "render": "Deze toren bezoeken kost <b>{charge}</b>"
      },
      "Height": {
        "question": "Hoe hoog is deze toren?",
        "render": "Deze toren is {height} hoog"
      },
      "Operator": {
        "question": "Wie onderhoudt deze toren?",
        "render": "Wordt onderhouden door <b>{operator}</b>"
      },
      "name": {
        "mappings": {
          "0": {
            "then": "Deze toren heeft geen specifieke naam"
          }
        },
        "question": "Heeft deze toren een naam?",
        "render": "Deze toren heet <b>{name}</b>"
      }
    },
    "title": {
      "mappings": {
        "0": {
          "then": "<b>{name}</b>"
        }
      },
      "render": "Uitkijktoren"
    },
    "units": {
      "0": {
        "applicableUnits": {
          "0": {
            "human": " meter"
          }
        }
      }
    }
  },
  "parking": {
    "description": "Parking",
    "name": "Parking",
    "presets": {
      "0": {
        "description": "Voeg hier een fietsenstalling toe",
        "title": "fietsparking"
      },
      "1": {
        "description": "Voeg hier een parking voor auto's toe",
        "title": "parking"
      }
    },
    "title": {
      "mappings": {
        "0": {
          "then": "{name:nl}"
        },
        "1": {
          "then": "{name}"
        },
        "2": {
          "then": "Fietsenstalling"
        }
      },
      "render": "Parking"
    }
  },
  "picnic_table": {
    "description": "Deze laag toont picnictafels",
    "name": "Picnictafels",
    "presets": {
      "0": {
        "title": "picnic-tafel"
      }
    },
    "tagRenderings": {
      "picnic_table-material": {
        "mappings": {
          "0": {
            "then": "Deze picnictafel is gemaakt uit hout"
          },
          "1": {
            "then": "Deze picnictafel is gemaakt uit beton"
          }
        },
        "question": "Van welk materiaal is deze picnictafel gemaakt?",
        "render": "Deze picnictafel is gemaakt van {material}"
      }
    },
    "title": {
      "render": "Picnictafel"
    }
  },
  "play_forest": {
    "description": "Een speelbos is een vrij toegankelijke zone in een bos",
    "name": "Speelbossen",
    "title": {
      "mappings": {
        "0": {
          "then": "{name}"
        },
        "1": {
          "then": "Speelbos {name}"
        }
      },
      "render": "Speelbos"
    }
  },
  "playground": {
    "description": "Speeltuinen",
    "name": "Speeltuinen",
    "presets": {
      "0": {
        "title": "Speeltuin"
      }
    },
    "tagRenderings": {
      "Playground-wheelchair": {
        "mappings": {
          "0": {
            "then": "Geheel toegankelijk voor rolstoelgebruikers"
          },
          "1": {
            "then": "Beperkt toegankelijk voor rolstoelgebruikers"
          },
          "2": {
            "then": "Niet toegankelijk voor rolstoelgebruikers"
          }
        },
        "question": "Is deze speeltuin toegankelijk voor rolstoelgebruikers?"
      },
      "playground-access": {
        "mappings": {
          "0": {
            "then": "Vrij toegankelijk voor het publiek"
          },
          "1": {
            "then": "Vrij toegankelijk voor het publiek"
          },
          "2": {
            "then": "Enkel toegankelijk voor klanten van de bijhorende zaak"
          },
          "3": {
            "then": "Vrij toegankelijk voor scholieren van de school"
          },
          "4": {
            "then": "Niet vrij toegankelijk"
          }
        },
        "question": "Is deze speeltuin vrij toegankelijk voor het publiek?"
      },
      "playground-email": {
        "question": "Wie kan men emailen indien er problemen zijn met de speeltuin?",
        "render": "De bevoegde dienst kan bereikt worden via <a href='mailto:{email}'>{email}</a>"
      },
      "playground-lit": {
        "mappings": {
          "0": {
            "then": "Deze speeltuin is 's nachts verlicht"
          },
          "1": {
            "then": "Deze speeltuin is 's nachts niet verlicht"
          }
        },
        "question": "Is deze speeltuin 's nachts verlicht?"
      },
      "playground-max_age": {
        "question": "Wat is de maximaal toegestane leeftijd voor deze speeltuin?",
        "render": "Toegankelijk tot {max_age}"
      },
      "playground-min_age": {
        "question": "Wat is de minimale leeftijd om op deze speeltuin te mogen?",
        "render": "Toegankelijk vanaf {min_age} jaar oud"
      },
      "playground-opening_hours": {
        "mappings": {
          "0": {
            "then": "Van zonsopgang tot zonsondergang"
          },
          "1": {
            "then": "Dag en nacht toegankelijk"
          },
          "2": {
            "then": "Dag en nacht toegankelijk"
          }
        },
        "question": "Op welke uren is deze speeltuin toegankelijk?"
      },
      "playground-operator": {
        "question": "Wie beheert deze speeltuin?",
        "render": "Beheer door {operator}"
      },
      "playground-phone": {
        "question": "Wie kan men bellen indien er problemen zijn met de speeltuin?",
        "render": "De bevoegde dienst kan getelefoneerd worden via <a href='tel:{phone}'>{phone}</a>"
      },
      "playground-surface": {
        "mappings": {
          "0": {
            "then": "De ondergrond is <b>gras</b>"
          },
          "1": {
            "then": "De ondergrond is <b>zand</b>"
          },
          "2": {
            "then": "De ondergrond bestaat uit <b>houtsnippers</b>"
          },
          "3": {
            "then": "De ondergrond bestaat uit <b>stoeptegels</b>"
          },
          "4": {
            "then": "De ondergrond is <b>asfalt</b>"
          },
          "5": {
            "then": "De ondergrond is <b>beton</b>"
          },
          "6": {
            "then": "De ondergrond is <b>onverhard</b>"
          },
          "7": {
            "then": "De ondergrond is <b>verhard</b>"
          }
        },
        "question": "Wat is de ondergrond van deze speeltuin?<br/><i>Indien er verschillende ondergronden zijn, neem de meest voorkomende</i>",
        "render": "De ondergrond is <b>{surface}</b>"
      }
    },
    "title": {
      "mappings": {
        "0": {
          "then": "Speeltuin <i>{name}</i>"
        }
      },
      "render": "Speeltuin"
    }
  },
  "public_bookcase": {
    "description": "Een straatkastje met boeken voor iedereen",
    "filter": {
      "2": {
        "options": {
          "0": {
            "question": "Binnen of buiten"
          }
        }
      }
    },
    "name": "Boekenruilkastjes",
    "presets": {
      "0": {
        "title": "Boekenruilkast"
      }
    },
    "tagRenderings": {
      "bookcase-booktypes": {
        "mappings": {
          "0": {
            "then": "Voornamelijk kinderboeken"
          },
          "1": {
            "then": "Voornamelijk boeken voor volwassenen"
          },
          "2": {
            "then": "Boeken voor zowel kinderen als volwassenen"
          }
        },
        "question": "Voor welke doelgroep zijn de meeste boeken in dit boekenruilkastje?"
      },
      "bookcase-is-accessible": {
        "mappings": {
          "0": {
            "then": "Publiek toegankelijk"
          },
          "1": {
            "then": "Enkel toegankelijk voor klanten"
          }
        },
        "question": "Is dit boekenruilkastje publiek toegankelijk?"
      },
      "bookcase-is-indoors": {
        "mappings": {
          "0": {
            "then": "Dit boekenruilkastje staat binnen"
          },
          "1": {
            "then": "Dit boekenruilkastje staat buiten"
          },
          "2": {
            "then": "Dit boekenruilkastje staat buiten"
          }
        },
        "question": "Staat dit boekenruilkastje binnen of buiten?"
      },
      "public_bookcase-brand": {
        "mappings": {
          "0": {
            "then": "Deel van het netwerk 'Little Free Library'"
          },
          "1": {
            "then": "Dit boekenruilkastje maakt geen deel uit van een netwerk"
          }
        },
        "question": "Is dit boekenruilkastje deel van een netwerk?",
        "render": "Dit boekenruilkastje is deel van het netwerk {brand}"
      },
      "public_bookcase-capacity": {
        "question": "Hoeveel boeken passen er in dit boekenruilkastje?",
        "render": "Er passen {capacity} boeken"
      },
      "public_bookcase-name": {
        "mappings": {
          "0": {
            "then": "Dit boekenruilkastje heeft geen naam"
          }
        },
        "question": "Wat is de naam van dit boekenuilkastje?",
        "render": "De naam van dit boekenruilkastje is {name}"
      },
      "public_bookcase-operator": {
        "question": "Wie is verantwoordelijk voor dit boekenruilkastje?",
        "render": "Onderhouden door {operator}"
      },
      "public_bookcase-ref": {
        "mappings": {
          "0": {
            "then": "Dit boekenruilkastje maakt geen deel uit van een netwerk"
          }
        },
        "question": "Wat is het referentienummer van dit boekenruilkastje?",
        "render": "Het referentienummer binnen {brand} is {ref}"
      },
      "public_bookcase-start_date": {
        "question": "Op welke dag werd dit boekenruilkastje geinstalleerd?",
        "render": "Geplaatst op {start_date}"
      },
      "public_bookcase-website": {
        "question": "Is er een website over dit boekenruilkastje?",
        "render": "Meer info op <a href='{website}' target='_blank'>de website</a>"
      }
    },
    "title": {
      "mappings": {
        "0": {
          "then": "Boekenruilkast <i>{name}</i>"
        }
      },
      "render": "Boekenruilkast"
    }
  },
  "shops": {
    "description": "Een winkel",
    "name": "Winkel",
    "presets": {
      "0": {
        "description": "Voeg een nieuwe winkel toe",
        "title": "Winkel"
      }
    },
    "tagRenderings": {
      "shops-email": {
        "question": "Wat is het e-mailadres van deze winkel?",
        "render": "<a href='mailto:{email}'>{email}</a>"
      },
      "shops-name": {
        "question": "Wat is de naam van deze winkel?"
      },
      "shops-opening_hours": {
        "question": "Wat zijn de openingsuren van deze winkel?",
        "render": "{opening_hours_table(opening_hours)}"
      },
      "shops-phone": {
        "question": "Wat is het telefoonnummer?",
        "render": "<a href='tel:{phone}'>{phone}</a>"
      },
      "shops-shop": {
        "mappings": {
          "0": {
            "then": "Gemakswinkel"
          },
          "1": {
            "then": "Supermarkt"
          },
          "2": {
            "then": "Kledingwinkel"
          },
          "3": {
            "then": "Kapper"
          },
          "4": {
            "then": "Bakkerij"
          },
          "5": {
            "then": "Autogarage"
          },
          "6": {
            "then": "Autodealer"
          }
        }
      },
      "shops-website": {
        "question": "Wat is de website van deze winkel?"
      }
    },
    "title": {
      "render": "Winkel"
    }
  },
  "slow_roads": {
    "name": "Paadjes, trage wegen en autoluwe straten",
    "tagRenderings": {
      "explanation": {
        "mappings": {
          "1": {
            "then": "Dit is een brede, autovrije straat"
          },
          "2": {
            "then": "Dit is een voetpaadje"
          },
          "3": {
            "then": "Dit is een wegeltje of bospad"
          },
          "4": {
            "then": "Dit is een ruiterswegel"
          },
          "5": {
            "then": "Dit is een tractorspoor of weg om landbouwgrond te bereikken"
          }
        }
      },
      "slow_roads-surface": {
        "mappings": {
          "0": {
            "then": "De ondergrond is <b>gras</b>"
          },
          "1": {
            "then": "De ondergrond is <b>aarde</b>"
          },
          "2": {
            "then": "De ondergrond is <b>onverhard</b>"
          },
          "3": {
            "then": "De ondergrond is <b>zand</b>"
          },
          "4": {
            "then": "De ondergrond bestaat uit <b>stoeptegels</b>"
          },
          "5": {
            "then": "De ondergrond is <b>asfalt</b>"
          },
          "6": {
            "then": "De ondergrond is <b>beton</b>"
          },
          "7": {
            "then": "De ondergrond is <b>verhard</b>"
          }
        },
        "question": "Wat is de wegverharding van dit pad?",
        "render": "De ondergrond is <b>{surface}</b>"
      }
    },
    "title": {
      "mappings": {
        "0": {
          "then": "{name}"
        },
        "1": {
          "then": "Voetpad"
        },
        "2": {
          "then": "Fietspad"
        },
        "3": {
          "then": "Voetgangersstraat"
        },
        "4": {
          "then": "Woonerf"
        }
      },
      "render": "Trage weg"
    }
  },
  "sport_pitch": {
    "description": "Een sportterrein",
    "name": "Sportterrein",
    "presets": {
      "0": {
        "title": "Ping-pong tafel"
      },
      "1": {
        "title": "Sportterrein"
      }
    },
    "tagRenderings": {
      "sport-pitch-access": {
        "mappings": {
          "0": {
            "then": "Publiek toegankelijk"
          },
          "1": {
            "then": "Beperkt toegankelijk (enkel na reservatie, tijdens bepaalde uren, ...)"
          },
          "2": {
            "then": "Enkel toegankelijk voor leden van de bijhorende sportclub"
          },
          "3": {
            "then": "Privaat en niet toegankelijk"
          }
        },
        "question": "Is dit sportterrein publiek toegankelijk?"
      },
      "sport-pitch-reservation": {
        "mappings": {
          "0": {
            "then": "Reserveren is verplicht om gebruik te maken van dit sportterrein"
          },
          "1": {
            "then": "Reserveren is sterk aangeraden om gebruik te maken van dit sportterrein"
          },
          "2": {
            "then": "Reserveren is mogelijk, maar geen voorwaarde"
          },
          "3": {
            "then": "Reserveren is niet mogelijk"
          }
        },
        "question": "Moet men reserveren om gebruik te maken van dit sportveld?"
      },
      "sport_pitch-email": {
        "question": "Wat is het email-adres van de bevoegde dienst of uitbater?"
      },
      "sport_pitch-opening_hours": {
        "mappings": {
          "1": {
            "then": "24/7 toegankelijk"
          }
        },
        "question": "Wanneer is dit sportveld toegankelijk?"
      },
      "sport_pitch-phone": {
        "question": "Wat is het telefoonnummer van de bevoegde dienst of uitbater?"
      },
      "sport_pitch-sport": {
        "mappings": {
          "0": {
            "then": "Hier kan men basketbal spelen"
          },
          "1": {
            "then": "Hier kan men voetbal spelen"
          },
          "2": {
            "then": "Dit is een pingpongtafel"
          },
          "3": {
            "then": "Hier kan men tennis spelen"
          },
          "4": {
            "then": "Hier kan men korfbal spelen"
          },
          "5": {
            "then": "Hier kan men basketbal beoefenen"
          }
        },
        "question": "Welke sporten kan men hier beoefenen?",
        "render": "Hier kan men {sport} beoefenen"
      },
      "sport_pitch-surface": {
        "mappings": {
          "0": {
            "then": "De ondergrond is <b>gras</b>"
          },
          "1": {
            "then": "De ondergrond is <b>zand</b>"
          },
          "2": {
            "then": "De ondergrond bestaat uit <b>stoeptegels</b>"
          },
          "3": {
            "then": "De ondergrond is <b>asfalt</b>"
          },
          "4": {
            "then": "De ondergrond is <b>beton</b>"
          }
        },
        "question": "Wat is de ondergrond van dit sportveld?",
        "render": "De ondergrond is <b>{surface}</b>"
      }
    },
    "title": {
      "render": "Sportterrein"
    }
  },
  "street_lamps": {
    "name": "Straatlantaarns",
    "presets": {
      "0": {
        "title": "straatlantaarn"
      }
    },
    "tagRenderings": {
      "colour": {
        "mappings": {
          "0": {
            "then": "Deze lantaarn geeft wit licht"
          },
          "1": {
            "then": "Deze lantaarn geeft groen licht"
          },
          "2": {
            "then": "Deze lantaarn geeft oranje licht"
          }
        },
        "question": "Wat voor kleur licht geeft deze lantaarn?",
        "render": "Deze lantaarn geeft {light:colour} licht"
      },
      "count": {
        "mappings": {
          "0": {
            "then": "Deze lantaarn heeft 1 lamp"
          },
          "1": {
            "then": "Deze lantaarn heeft 2 lampen"
          }
        },
        "question": "Hoeveel lampen heeft deze lantaarn?",
        "render": "Deze lantaarn heeft {light:count} lampen"
      },
      "direction": {
        "question": "Waar is deze lamp heengericht?",
        "render": "Deze lantaarn is gericht naar {light:direction}"
      },
      "lamp_mount": {
        "mappings": {
          "0": {
            "then": "Deze lantaarn zit boven op een rechte paal"
          },
          "1": {
            "then": "Deze lantaarn zit aan het eind van een gebogen paal"
          }
        },
        "question": "Hoe zit deze lantaarn aan de paal?"
      },
      "lit": {
        "mappings": {
          "0": {
            "then": "Deze lantaarn is 's nachts verlicht"
          },
          "1": {
            "then": "Deze lantaarn is 24/7 verlicht"
          },
          "2": {
            "then": "Deze lantaarn is verlicht op basis van beweging"
          },
          "3": {
            "then": "Deze lantaarn is verlicht op verzoek (bijv. met een drukknop)"
          }
        },
        "question": "Wanneer is deze lantaarn verlicht?"
      },
      "method": {
        "mappings": {
          "0": {
            "then": "Deze lantaarn is elektrisch verlicht"
          },
          "1": {
            "then": "Deze lantaarn gebruikt LEDs"
          },
          "2": {
            "then": "Deze lantaarn gebruikt gloeilampen"
          },
          "3": {
            "then": "Deze lantaarn gebruikt halogeen verlichting"
          },
          "4": {
            "then": "Deze lantaarn gebruikt gasontladingslampen (onbekend type)"
          },
          "5": {
            "then": "Deze lantaarn gebruikt een kwiklamp (enigszins blauwachtig)"
          },
          "6": {
            "then": "Deze lantaarn gebruikt metaalhalidelampen"
          },
          "7": {
            "then": "Deze lantaarn gebruikt fluorescentieverlichting (TL en spaarlamp)"
          },
          "8": {
            "then": "Deze lantaarn gebruikt natriumlampen (onbekend type)"
          },
          "9": {
            "then": "Deze lantaarn gebruikt lagedruknatriumlampen (monochroom oranje)"
          },
          "10": {
            "then": "Deze lantaarn gebruikt hogedruknatriumlampen (oranje met wit)"
          },
          "11": {
            "then": "Deze lantaarn wordt verlicht met gas"
          }
        },
        "question": "Wat voor verlichting gebruikt deze lantaarn?"
      },
      "ref": {
        "question": "Wat is het nummer van deze straatlantaarn?",
        "render": "Deze straatlantaarn heeft het nummer {ref}"
      },
      "support": {
        "mappings": {
          "0": {
            "then": "Deze lantaarn hangt aan kabels"
          },
          "1": {
            "then": "Deze lantaarn hangt aan een plafond"
          },
          "2": {
            "then": "Deze lantaarn zit in de grond"
          },
          "3": {
            "then": "Deze lantaarn zit op een korte paal (meestal < 1.5m)"
          },
          "4": {
            "then": "Deze lantaarn zit op een paal"
          },
          "5": {
            "then": "Deze lantaarn hangt direct aan de muur"
          },
          "6": {
            "then": "Deze lantaarn hangt aan de muur met een metalen balk"
          }
        },
        "question": "Hoe is deze straatlantaarn gemonteerd?"
      }
    },
    "title": {
      "mappings": {
        "0": {
          "then": "Straatlantaarn {ref}"
        }
      },
      "render": "Straatlantaarn"
    }
  },
  "surveillance_camera": {
    "name": "Bewakingscamera's",
    "tagRenderings": {
      "Camera type: fixed; panning; dome": {
        "mappings": {
          "0": {
            "then": "Een vaste camera"
          },
          "1": {
            "then": "Een dome (bolvormige camera die kan draaien)"
          },
          "2": {
            "then": "Een camera die (met een motor) van links naar rechts kan draaien"
          }
        },
        "question": "Wat voor soort camera is dit?"
      },
      "Indoor camera? This isn't clear for 'public'-cameras": {
        "mappings": {
          "0": {
            "then": "Deze camera bevindt zich binnen"
          },
          "1": {
            "then": "Deze camera bevindt zich buiten"
          },
          "2": {
            "then": "Deze camera bevindt zich waarschijnlijk buiten"
          }
        },
        "question": "Bevindt de bewaakte publieke ruimte camera zich binnen of buiten?"
      },
      "Level": {
        "question": "Op welke verdieping bevindt deze camera zich?",
        "render": "Bevindt zich op verdieping {level}"
      },
      "Operator": {
        "question": "Wie beheert deze bewakingscamera?",
        "render": "Beheer door {operator}"
      },
      "Surveillance type: public, outdoor, indoor": {
        "mappings": {
          "0": {
            "then": "Bewaking van de publieke ruilmte, dus een straat, een brug, een park, een plein, een stationsgebouw, een publiek toegankelijke gang of tunnel..."
          },
          "1": {
            "then": "Een buitenruimte met privaat karakter (zoals een privé-oprit, een parking, tankstation, ...)"
          },
          "2": {
            "then": "Een private binnenruimte wordt bewaakt, bv. een winkel, een parkeergarage, ..."
          }
        },
        "question": "Wat soort bewaking wordt hier uitgevoerd?"
      },
      "Surveillance:zone": {
        "mappings": {
          "0": {
            "then": "Bewaakt een parking"
          },
          "1": {
            "then": "Bewaakt het verkeer"
          },
          "2": {
            "then": "Bewaakt een ingang"
          },
          "3": {
            "then": "Bewaakt een gang"
          },
          "4": {
            "then": "Bewaakt een perron of bushalte"
          },
          "5": {
            "then": "Bewaakt een winkel"
          }
        },
        "question": "Wat wordt hier precies bewaakt?",
        "render": "Bewaakt een {surveillance:zone}"
      },
      "camera:mount": {
        "mappings": {
          "0": {
            "then": "Deze camera hangt aan een muur"
          },
          "1": {
            "then": "Deze camera staat op een paal"
          },
          "2": {
            "then": "Deze camera hangt aan het plafond"
          }
        },
        "question": "Hoe is deze camera geplaatst?",
        "render": "Montage: {camera:mount}"
      },
      "direction. We don't ask this for a dome on a pole or ceiling as it has a 360° view": {
        "mappings": {
          "0": {
            "then": "Filmt in kompasrichting {direction}"
          }
        },
        "question": "In welke geografische richting filmt deze camera?",
        "render": "Filmt in kompasrichting {camera:direction}"
      }
    },
    "title": {
      "render": "Bewakingscamera"
    }
  },
  "toilet": {
    "filter": {
      "0": {
        "options": {
          "0": {
            "question": "Rolstoel toegankelijk"
          }
        }
      },
      "1": {
        "options": {
          "0": {
            "question": "Heeft een luiertafel"
          }
        }
      },
      "2": {
        "options": {
          "0": {
            "question": "Gratis toegankelijk"
          }
        }
      }
    },
    "name": "Toiletten",
    "presets": {
      "0": {
        "description": "Een publieke toilet",
        "title": "toilet"
      },
      "1": {
        "description": "Deze toiletten hebben op zijn minst één rolstoeltoegankelijke WC",
        "title": "een rolstoeltoegankelijke toilet"
      }
    },
    "tagRenderings": {
      "toilet-access": {
        "mappings": {
          "0": {
            "then": "Publiek toegankelijk"
          },
          "1": {
            "then": "Enkel toegang voor klanten"
          },
          "2": {
            "then": "Niet toegankelijk"
          },
          "3": {
            "then": "Toegankelijk na het vragen van de sleutel"
          },
          "4": {
            "then": "Publiek toegankelijk"
          }
        },
        "question": "Zijn deze toiletten publiek toegankelijk?",
        "render": "Toegankelijkheid is {access}"
      },
      "toilet-changing_table:location": {
        "mappings": {
          "0": {
            "then": "De luiertafel bevindt zich in de vrouwentoiletten "
          },
          "1": {
            "then": "De luiertafel bevindt zich in de herentoiletten "
          },
          "2": {
            "then": "De luiertafel bevindt zich in de rolstoeltoegankelijke toilet "
          },
          "3": {
            "then": "De luiertafel bevindt zich in een daartoe voorziene kamer "
          }
        },
        "question": "Waar bevindt de luiertafel zich?",
        "render": "De luiertafel bevindt zich in {changing_table:location}"
      },
      "toilet-charge": {
        "question": "Hoeveel moet men betalen om deze toiletten te gebruiken?",
        "render": "De toiletten gebruiken kost {charge}"
      },
      "toilet-handwashing": {
        "mappings": {
          "0": {
            "then": "Deze toiletten hebben een lavabo waar men de handen kan wassen"
          },
          "1": {
            "then": "Deze toiletten hebben <b>geen</b> lavabo waar men de handen kan wassen"
          }
        },
        "question": "Hebben deze toiletten een lavabo om de handen te wassen?"
      },
      "toilet-has-paper": {
        "mappings": {
          "0": {
            "then": "Deze toilet is voorzien van toiletpapier"
          },
          "1": {
            "then": "Je moet je eigen toiletpapier meebrengen naar deze toilet"
          }
        },
        "question": "Moet je je eigen toiletpappier meenemen naar deze toilet?"
      },
      "toilets-changing-table": {
        "mappings": {
          "0": {
            "then": "Er is een luiertafel"
          },
          "1": {
            "then": "Geen luiertafel"
          }
        },
        "question": "Is er een luiertafel beschikbaar?"
      },
      "toilets-fee": {
        "mappings": {
          "0": {
            "then": "Men moet betalen om deze toiletten te gebruiken"
          },
          "1": {
            "then": "Gratis te gebruiken"
          }
        },
        "question": "Zijn deze toiletten gratis te gebruiken?"
      },
      "toilets-type": {
        "mappings": {
          "0": {
            "then": "Er zijn enkel WC's om op te zitten"
          },
          "1": {
            "then": "Er zijn enkel urinoirs"
          },
          "2": {
            "then": "Er zijn enkel hurktoiletten"
          },
          "3": {
            "then": "Er zijn zowel urinoirs als zittoiletten"
          }
        },
        "question": "Welke toiletten zijn dit?"
      },
      "toilets-wheelchair": {
        "mappings": {
          "0": {
            "then": "Er is een toilet voor rolstoelgebruikers"
          },
          "1": {
            "then": "Niet toegankelijk voor rolstoelgebruikers"
          }
        },
        "question": "Is er een rolstoeltoegankelijke toilet voorzien?"
      }
    },
    "title": {
      "render": "Toilet"
    }
  },
  "trail": {
    "description": "Aangeduide wandeltochten",
    "name": "Wandeltochten",
    "tagRenderings": {
      "Color": {
        "mappings": {
          "0": {
            "then": "Blauwe wandeling"
          },
          "1": {
            "then": "Rode wandeling"
          },
          "2": {
            "then": "Groene wandeling"
          },
          "3": {
            "then": "Gele wandeling"
          }
        },
        "question": "Welke kleur heeft deze wandeling?",
        "render": "Deze wandeling heeft kleur {colour}"
      },
      "Name": {
        "question": "Wat is de naam van deze wandeling?",
        "render": "Deze wandeling heet <b>{name}</b>"
      },
      "Operator tag": {
        "mappings": {
          "0": {
            "then": "<img src=\"./assets/themes/buurtnatuur/Natuurpunt.jpg\" style=\"width:1.5em\">Dit gebied wordt beheerd door Natuurpunt"
          },
          "1": {
            "then": "<img src=\"./assets/themes/buurtnatuur/Natuurpunt.jpg\" style=\"width:1.5em\">Dit gebied wordt beheerd door {operator}"
          }
        },
        "question": "Wie beheert deze wandeltocht?",
        "render": "Beheer door {operator}"
      },
      "Wheelchair access": {
        "mappings": {
          "0": {
            "then": "deze wandeltocht is toegankelijk met de rolstoel"
          },
          "1": {
            "then": "deze wandeltocht is niet toegankelijk met de rolstoel"
          }
        },
        "question": "Is deze wandeling toegankelijk met de rolstoel?"
      },
      "pushchair access": {
        "mappings": {
          "0": {
            "then": "deze wandeltocht is toegankelijk met de buggy"
          },
          "1": {
            "then": "deze wandeltocht is niet toegankelijk met de buggy"
          }
        },
        "question": "Is deze wandeltocht toegankelijk met de buggy?"
      },
      "trail-length": {
        "render": "Deze wandeling is {_length:km} kilometer lang"
      }
    },
    "title": {
      "render": "Wandeltocht"
    }
  },
  "tree_node": {
    "name": "Boom",
    "presets": {
      "0": {
        "description": "Een boom van een soort die blaadjes heeft, bijvoorbeeld eik of populier.",
        "title": "Loofboom"
      },
      "1": {
        "description": "Een boom van een soort met naalden, bijvoorbeeld den of spar.",
        "title": "Naaldboom"
      },
      "2": {
        "description": "Wanneer je niet zeker bent of het nu een loof- of naaldboom is.",
        "title": "Boom"
      }
    },
    "tagRenderings": {
      "tree-decidouous": {
        "mappings": {
          "0": {
            "then": "Bladverliezend: de boom is een periode van het jaar kaal."
          },
          "1": {
            "then": "Groenblijvend."
          }
        },
        "question": "Is deze boom groenblijvend of bladverliezend?"
      },
      "tree-denotation": {
        "mappings": {
          "0": {
            "then": "De boom valt op door zijn grootte of prominente locatie. Hij is nuttig voor navigatie."
          },
          "1": {
            "then": "De boom is een natuurlijk monument, bijvoorbeeld doordat hij bijzonder oud of van een waardevolle soort is."
          },
          "2": {
            "then": "De boom wordt voor landbouwdoeleinden gebruikt, bijvoorbeeld in een boomgaard."
          },
          "3": {
            "then": "De boom staat in een park of dergelijke (begraafplaats, schoolterrein, …)."
          },
          "4": {
            "then": "De boom staat in de tuin bij een woning/flatgebouw."
          },
          "5": {
            "then": "Dit is een laanboom."
          },
          "6": {
            "then": "De boom staat in een woonkern."
          },
          "7": {
            "then": "De boom staat buiten een woonkern."
          }
        },
        "question": "Hoe significant is deze boom? Kies het eerste antwoord dat van toepassing is."
      },
      "tree-height": {
        "mappings": {
          "0": {
            "then": "Hoogte: {height}&nbsp;m"
          }
        },
        "render": "Hoogte: {height}"
      },
      "tree-heritage": {
        "mappings": {
          "0": {
            "then": "<img src=\"./assets/layers/tree_node/Onroerend_Erfgoed_logo_without_text.svg\" style=\"width:0.85em;height:1em;vertical-align:middle\" alt=\"\"/> Erkend als houtig erfgoed door Onroerend Erfgoed Vlaanderen"
          },
          "1": {
            "then": "Erkend als natuurlijk erfgoed door Directie Cultureel Erfgoed Brussel"
          },
          "2": {
            "then": "Erkend als erfgoed door een andere organisatie"
          },
          "3": {
            "then": "Niet erkend als erfgoed"
          },
          "4": {
            "then": "Erkend als erfgoed door een andere organisatie"
          }
        },
        "question": "Is deze boom erkend als erfgoed?"
      },
      "tree-leaf_type": {
        "mappings": {
          "0": {
            "then": "<img src=\"./assets/themes/trees/broadleaved.svg\" style=\"width:1.5em;height:1.5em\" alt=\"\"/> Loofboom"
          },
          "1": {
            "then": "<img src=\"./assets/themes/trees/needleleaved.svg\" style=\"width:1.5em;height:1.5em\" alt=\"\"/> Naaldboom"
          },
          "2": {
            "then": "<img src=\"./assets/themes/trees/leafless.svg\" style=\"width:1.5em;height:1.5em\" alt=\"\"/> Permanent bladloos"
          }
        },
        "question": "Is dit een naald- of loofboom?"
      },
      "tree_node-name": {
        "mappings": {
          "0": {
            "then": "De boom heeft geen naam."
          }
        },
        "question": "Heeft de boom een naam?",
        "render": "Naam: {name}"
      },
      "tree_node-ref:OnroerendErfgoed": {
        "question": "Wat is het ID uitgegeven door Onroerend Erfgoed Vlaanderen?",
        "render": "<img src=\"./assets/layers/tree_node/Onroerend_Erfgoed_logo_without_text.svg\" style=\"width:0.85em;height:1em;vertical-align:middle\" alt=\"\"/> Onroerend Erfgoed-ID: <a href=\"https://id.erfgoed.net/erfgoedobjecten/{ref:OnroerendErfgoed}\">{ref:OnroerendErfgoed}</a>"
      },
      "tree_node-wikidata": {
        "question": "Wat is het Wikidata-ID van deze boom?",
        "render": "<img src=\"./assets/svg/wikidata.svg\" style=\"width:1em;height:0.56em;vertical-align:middle\" alt=\"\"/> Wikidata: <a href=\"http://www.wikidata.org/entity/{wikidata}\">{wikidata}</a>"
      }
    },
    "title": {
      "mappings": {
        "0": {
          "then": "<i>{name}</i>"
        }
      },
      "render": "Boom"
    }
  },
  "viewpoint": {
    "description": "Een mooi uitzicht - ideaal om een foto toe te voegen wanneer iets niet in een andere categorie past",
    "name": "Uitzicht",
    "presets": {
      "0": {
        "title": "Uitzicht"
      }
    },
    "tagRenderings": {
      "viewpoint-description": {
        "question": "Zijn er bijzonderheden die je wilt toevoegen?"
      }
    },
    "title": {
      "render": "Uitzicht"
    }
  },
  "village_green": {
    "name": "Speelweide",
    "title": {
      "mappings": {
        "0": {
          "then": "{name}"
        }
      },
      "render": "Speelweide"
    }
  },
  "visitor_information_centre": {
    "description": "Een bezoekerscentrum biedt informatie over een specifieke attractie of bezienswaardigheid waar het is gevestigd.",
    "name": "Bezoekerscentrum",
    "title": {
      "mappings": {
        "0": {
          "then": "{name:nl}"
        },
        "1": {
          "then": "{name}"
        }
      },
      "render": "{name}"
    }
  },
  "waste_basket": {
    "description": "Dit is een publieke vuilnisbak waar je je afval kan weggooien.",
    "iconSize": {
      "mappings": {
        "0": {
          "then": "Vuilnisbak"
        }
      }
    },
    "mapRendering": {
      "0": {
        "iconSize": {
          "mappings": {
            "0": {
              "then": "Vuilnisbak"
            }
          }
        }
      }
    },
    "name": "Vuilnisbak",
    "presets": {
      "0": {
        "title": "Vuilnisbak"
      }
    },
    "tagRenderings": {
      "dispensing_dog_bags": {
        "mappings": {
          "0": {
            "then": "Deze vuilnisbak heeft een verdeler voor hondenpoepzakjes"
          },
          "1": {
            "then": "Deze vuilnisbak heeft <i>geen</i>verdeler voor hondenpoepzakjes"
          },
          "2": {
            "then": "Deze vuilnisbaak heeft waarschijnlijk geen verdeler voor hondenpoepzakjes"
          }
        },
        "question": "Heeft deze vuilnisbak een verdeler voor hondenpoepzakjes?"
      },
      "waste-basket-waste-types": {
        "mappings": {
          "0": {
            "then": "Een vuilnisbak voor zwerfvuil"
          },
          "1": {
            "then": "Een vuilnisbak voor zwerfvuil"
          },
          "2": {
            "then": "Een vuilnisbak specifiek voor hondenuitwerpselen"
          },
          "3": {
            "then": "Een vuilnisbak voor sigarettenpeuken"
          },
          "4": {
            "then": "Een vuilnisbak voor (vervallen) medicatie en drugs"
          },
          "5": {
            "then": "Een vuilnisbak voor injectienaalden en andere scherpe voorwerpen"
          }
        },
        "question": "Wat voor soort vuilnisbak is dit?"
      }
    },
    "title": {
      "render": "Vuilnisbak"
    }
  },
  "watermill": {
    "description": "Watermolens",
    "name": "Watermolens",
    "tagRenderings": {
      "Access tag": {
        "mappings": {
          "0": {
            "then": "Vrij toegankelijk"
          },
          "1": {
            "then": "Niet toegankelijk"
          },
          "2": {
            "then": "Niet toegankelijk, want privégebied"
          },
          "3": {
            "then": "Toegankelijk, ondanks dat het privegebied is"
          },
          "4": {
            "then": "Enkel toegankelijk met een gids of tijdens een activiteit"
          },
          "5": {
            "then": "Toegankelijk mits betaling"
          }
        },
        "question": "Is dit gebied toegankelijk?",
        "render": "De toegankelijkheid van dit gebied is: {access:description}"
      },
      "Operator tag": {
        "mappings": {
          "0": {
            "then": "<img src=\"./assets/themes/buurtnatuur/Natuurpunt.jpg\" style=\"width:1.5em\">Dit gebied wordt beheerd door Natuurpunt"
          },
          "1": {
            "then": "<img src=\"./assets/themes/buurtnatuur/Natuurpunt.jpg\" style=\"width:1.5em\">Dit gebied wordt beheerd door {operator}"
          }
        },
        "question": "Wie beheert dit pad?",
        "render": "Beheer door {operator}"
      }
    },
    "title": {
      "mappings": {
        "0": {
          "then": "{name:nl}"
        },
        "1": {
          "then": "{name}"
        }
      },
      "render": "Watermolens"
    }
  }
}<|MERGE_RESOLUTION|>--- conflicted
+++ resolved
@@ -7,7 +7,6 @@
         "title": "Kunstwerk"
       }
     },
-<<<<<<< HEAD
     "tagRenderings": {
       "artwork-artist_name": {
         "question": "Welke kunstenaar creëerde dit kunstwerk?",
@@ -63,97 +62,6 @@
         "question": "Welk Wikidata-item beschrijft <b>dit kunstwerk</b>?",
         "render": "Komt overeen met <a href='https://www.wikidata.org/wiki/{wikidata}' target='_blank'>{wikidata}</a>"
       }
-=======
-    "barrier": {
-        "description": "Hindernissen tijdens het fietsen, zoals paaltjes en fietshekjes",
-        "name": "Barrières",
-        "presets": {
-            "0": {
-                "description": "Een paaltje in de weg",
-                "title": "Paaltje"
-            },
-            "1": {
-                "description": "Fietshekjes, voor het afremmen van fietsers",
-                "title": "Fietshekjes"
-            }
-        },
-        "tagRenderings": {
-            "Bollard type": {
-                "mappings": {
-                    "0": {
-                        "then": "Verwijderbare paal"
-                    },
-                    "1": {
-                        "then": "Vaste paal"
-                    },
-                    "2": {
-                        "then": "Paal die platgevouwen kan worden"
-                    },
-                    "3": {
-                        "then": "Flexibele paal, meestal plastic"
-                    },
-                    "4": {
-                        "then": "Verzonken poller"
-                    }
-                },
-                "question": "Wat voor soort paal is dit?"
-            },
-            "Cycle barrier type": {
-                "mappings": {
-                    "0": {
-                        "then": "Enkelvoudig, slechts twee hekjes met ruimte ertussen <img src='./assets/themes/cycle_infra/Cycle_barrier_single.png' style='width:8em'>"
-                    },
-                    "1": {
-                        "then": "Dubbel, twee hekjes achter elkaar <img src='./assets/themes/cycle_infra/Cycle_barrier_double.png' style='width:8em'>"
-                    },
-                    "2": {
-                        "then": "Drievoudig, drie hekjes achter elkaar <img src='./assets/themes/cycle_infra/Cycle_barrier_triple.png' style='width:8em'>"
-                    },
-                    "3": {
-                        "then": "Knijppoort, ruimte is smaller aan de top, dan aan de bodem <img src='./assets/themes/cycle_infra/Cycle_barrier_squeeze.png' style='width:8em'>"
-                    }
-                },
-                "question": "Wat voor fietshekjes zijn dit?"
-            },
-            "MaxWidth": {
-                "question": "Hoe breed is de ruimte naast de barrière?",
-                "render": "Maximumbreedte: {maxwidth:physical} m"
-            },
-            "Overlap (cyclebarrier)": {
-                "question": "Hoeveel overlappen de barrières?"
-            },
-            "Space between barrier (cyclebarrier)": {
-                "question": "Hoeveel ruimte is er tussen de barrières (langs de lengte van de weg)?",
-                "render": "Ruimte tussen barrières (langs de lengte van de weg): {spacing} m"
-            },
-            "Width of opening (cyclebarrier)": {
-                "question": "Hoe breed is de smalste opening naast de barrières?",
-                "render": "Breedte van de opening: {opening} m"
-            },
-            "bicycle=yes/no": {
-                "mappings": {
-                    "0": {
-                        "then": "Een fietser kan hier langs."
-                    },
-                    "1": {
-                        "then": "Een fietser kan hier niet langs."
-                    }
-                },
-                "question": "Kan een fietser langs deze barrière?"
-            }
-        },
-        "title": {
-            "mappings": {
-                "0": {
-                    "then": "Paaltje"
-                },
-                "1": {
-                    "then": "Fietshekjes"
-                }
-            },
-            "render": "Barrière"
-        }
->>>>>>> 5dab0927
     },
     "title": {
       "mappings": {
@@ -224,11 +132,11 @@
       },
       "Space between barrier (cyclebarrier)": {
         "question": "Hoeveel ruimte is er tussen de barrières (langs de lengte van de weg)?",
-        "render": "Ruimte tussen barrières (langs de lengte van de weg): {width:separation} m"
+        "render": "Ruimte tussen barrières (langs de lengte van de weg): {spacing} m"
       },
       "Width of opening (cyclebarrier)": {
         "question": "Hoe breed is de smalste opening naast de barrières?",
-        "render": "Breedte van de opening: {width:opening} m"
+        "render": "Breedte van de opening: {opening} m"
       },
       "bicycle=yes/no": {
         "mappings": {
