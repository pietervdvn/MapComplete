--- conflicted
+++ resolved
@@ -8454,7 +8454,6 @@
                     }
                 }
             },
-<<<<<<< HEAD
             "inbox": {
                 "mappings": {
                     "0": {
@@ -8466,8 +8465,6 @@
                     }
                 }
             },
-=======
->>>>>>> 08dc643f
             "picture-license": {
                 "mappings": {
                     "0": {
