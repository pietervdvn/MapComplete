{
    "artwork": {
        "description": "Verschillende soorten kunstwerken",
        "name": "Kunstwerken",
        "presets": {
            "0": {
                "title": "Kunstwerk"
            }
        },
        "tagRenderings": {
            "artwork-artist_name": {
                "question": "Welke kunstenaar creëerde dit kunstwerk?",
                "render": "Gecreëerd door {artist_name}"
            },
            "artwork-artwork_type": {
                "mappings": {
                    "0": {
                        "then": "Architectuur"
                    },
                    "1": {
                        "then": "Muurschildering"
                    },
                    "2": {
                        "then": "Schilderij"
                    },
                    "3": {
                        "then": "Beeldhouwwerk"
                    },
                    "4": {
                        "then": "Standbeeld"
                    },
                    "5": {
                        "then": "Buste"
                    },
                    "6": {
                        "then": "Steen"
                    },
                    "7": {
                        "then": "Installatie"
                    },
                    "8": {
                        "then": "Graffiti"
                    },
                    "9": {
                        "then": "Reliëf"
                    },
                    "10": {
                        "then": "Azulejo (Spaanse siertegels)"
                    },
                    "11": {
                        "then": "Tegelwerk"
                    }
                },
                "question": "Wat voor soort kunstwerk is dit?",
                "render": "Dit is een {artwork_type}"
            },
            "artwork-website": {
                "question": "Is er een website met meer informatie over dit kunstwerk?",
                "render": "Meer informatie op <a href='{website}' target='_blank'>deze website</a>"
            },
            "artwork-wikidata": {
                "question": "Welk Wikidata-item beschrijft <b>dit kunstwerk</b>?",
                "render": "Komt overeen met <a href='https://www.wikidata.org/wiki/{wikidata}' target='_blank'>{wikidata}</a>"
            }
        },
        "title": {
            "mappings": {
                "0": {
                    "then": "Kunstwerk <i>{name}</i>"
                }
            },
            "render": "Kunstwerk"
        }
    },
    "barrier": {
        "description": "Hindernissen tijdens het fietsen, zoals paaltjes en fietshekjes",
        "name": "Barrières",
        "presets": {
            "0": {
                "description": "Een paaltje in de weg",
                "title": "Paaltje"
            },
            "1": {
                "description": "Fietshekjes, voor het afremmen van fietsers",
                "title": "Fietshekjes"
            }
        },
        "tagRenderings": {
            "Bollard type": {
                "mappings": {
                    "0": {
                        "then": "Verwijderbare paal"
                    },
                    "1": {
                        "then": "Vaste paal"
                    },
                    "2": {
                        "then": "Paal die platgevouwen kan worden"
                    },
                    "3": {
                        "then": "Flexibele paal, meestal plastic"
                    },
                    "4": {
                        "then": "Verzonken poller"
                    }
                },
                "question": "Wat voor soort paal is dit?"
            },
            "Cycle barrier type": {
                "mappings": {
                    "0": {
                        "then": "Enkelvoudig, slechts twee hekjes met ruimte ertussen <img src='./assets/themes/cycle_infra/Cycle_barrier_single.png' style='width:8em'>"
                    },
                    "1": {
                        "then": "Dubbel, twee hekjes achter elkaar <img src='./assets/themes/cycle_infra/Cycle_barrier_double.png' style='width:8em'>"
                    },
                    "2": {
                        "then": "Drievoudig, drie hekjes achter elkaar <img src='./assets/themes/cycle_infra/Cycle_barrier_triple.png' style='width:8em'>"
                    },
                    "3": {
                        "then": "Knijppoort, ruimte is smaller aan de top, dan aan de bodem <img src='./assets/themes/cycle_infra/Cycle_barrier_squeeze.png' style='width:8em'>"
                    }
                },
                "question": "Wat voor fietshekjes zijn dit?"
            },
            "MaxWidth": {
                "question": "Hoe breed is de ruimte naast de barrière?",
                "render": "Maximumbreedte: {maxwidth:physical} m"
            },
            "Overlap (cyclebarrier)": {
                "question": "Hoeveel overlappen de barrières?"
            },
            "Space between barrier (cyclebarrier)": {
                "question": "Hoeveel ruimte is er tussen de barrières (langs de lengte van de weg)?",
                "render": "Ruimte tussen barrières (langs de lengte van de weg): {width:separation} m"
            },
            "Width of opening (cyclebarrier)": {
                "question": "Hoe breed is de smalste opening naast de barrières?",
                "render": "Breedte van de opening: {width:opening} m"
            },
            "bicycle=yes/no": {
                "mappings": {
                    "0": {
                        "then": "Een fietser kan hier langs."
                    },
                    "1": {
                        "then": "Een fietser kan hier niet langs."
                    }
                },
                "question": "Kan een fietser langs deze barrière?"
            }
        },
        "title": {
            "mappings": {
                "0": {
                    "then": "Paaltje"
                },
                "1": {
                    "then": "Fietshekjes"
                }
            },
            "render": "Barrière"
        }
    },
    "bench": {
        "name": "Zitbanken",
        "presets": {
            "0": {
                "title": "zitbank"
            }
        },
        "tagRenderings": {
            "bench-backrest": {
                "mappings": {
                    "0": {
                        "then": "Heeft een rugleuning"
                    },
                    "1": {
                        "then": "Rugleuning ontbreekt"
                    }
                },
                "question": "Heeft deze zitbank een rugleuning?",
                "render": "Rugleuning"
            },
            "bench-colour": {
                "mappings": {
                    "0": {
                        "then": "De kleur is bruin"
                    },
                    "1": {
                        "then": "De kleur is groen"
                    },
                    "2": {
                        "then": "De kleur is grijs"
                    },
                    "3": {
                        "then": "De kleur is wit"
                    },
                    "4": {
                        "then": "De kleur is rood"
                    },
                    "5": {
                        "then": "De kleur is zwart"
                    },
                    "6": {
                        "then": "De kleur is blauw"
                    },
                    "7": {
                        "then": "De kleur is geel"
                    }
                },
                "question": "Welke kleur heeft deze zitbank?",
                "render": "Kleur: {colour}"
            },
            "bench-direction": {
                "question": "In welke richting kijk je wanneer je op deze zitbank zit?",
                "render": "Wanneer je op deze bank zit, dan kijk je in {direction}°."
            },
            "bench-material": {
                "mappings": {
                    "0": {
                        "then": "Gemaakt uit hout"
                    },
                    "1": {
                        "then": "Gemaakt uit metaal"
                    },
                    "2": {
                        "then": "Gemaakt uit steen"
                    },
                    "3": {
                        "then": "Gemaakt uit beton"
                    },
                    "4": {
                        "then": "Gemaakt uit plastiek"
                    },
                    "5": {
                        "then": "Gemaakt uit staal"
                    }
                },
                "question": "Uit welk materiaal is het zitgedeelte van deze zitbank gemaakt?",
                "render": "Gemaakt van {material}"
            },
            "bench-seats": {
                "question": "Hoeveel zitplaatsen heeft deze bank?",
                "render": "{seats} zitplaatsen"
            },
            "bench-survey:date": {
                "question": "Wanneer is deze laatste bank laatst gesurveyed?",
                "render": "Deze bank is laatst gesurveyd op {survey:date}"
            }
        },
        "title": {
            "render": "Zitbank"
        }
    },
    "bench_at_pt": {
        "name": "Zitbanken aan bushaltes",
        "tagRenderings": {
            "bench_at_pt-bench": {
                "render": "Leunbank"
            },
            "bench_at_pt-name": {
                "render": "{name}"
            }
        },
        "title": {
            "mappings": {
                "0": {
                    "then": "Zitbank aan een bushalte"
                },
                "1": {
                    "then": "Zitbank in een schuilhokje"
                }
            },
            "render": "Zitbank"
        }
    },
    "bicycle_library": {
        "description": "Een plaats waar men voor langere tijd een fiets kan lenen",
        "name": "Fietsbibliotheek",
        "presets": {
            "0": {
                "description": "Een fietsbieb heeft een collectie fietsen die leden mogen lenen",
                "title": "Bicycle library"
            }
        },
        "tagRenderings": {
            "bicycle-library-target-group": {
                "mappings": {
                    "0": {
                        "then": "Aanbod voor kinderen"
                    },
                    "1": {
                        "then": "Aanbod voor volwassenen"
                    },
                    "2": {
                        "then": "Aanbod voor personen met een handicap"
                    }
                },
                "question": "Voor wie worden hier fietsen aangeboden?"
            },
            "bicycle_library-charge": {
                "mappings": {
                    "0": {
                        "then": "Een fiets huren is gratis"
                    },
                    "1": {
                        "then": "Een fiets huren kost €20/jaar en €20 waarborg"
                    }
                },
                "question": "Hoeveel kost het huren van een fiets?",
                "render": "Een fiets huren kost {charge}"
            },
            "bicycle_library-name": {
                "question": "Wat is de naam van deze fietsbieb?",
                "render": "Deze fietsbieb heet {name}"
            }
        },
        "title": {
            "render": "Fietsbibliotheek"
        }
    },
    "bicycle_tube_vending_machine": {
        "name": "Fietsbanden-verkoopsautomaat",
        "presets": {
            "0": {
                "title": "Fietsbanden-verkoopsautomaat"
            }
        },
        "tagRenderings": {
            "Still in use?": {
                "mappings": {
                    "0": {
                        "then": "Deze verkoopsautomaat werkt"
                    },
                    "1": {
                        "then": "Deze verkoopsautomaat is kapot"
                    },
                    "2": {
                        "then": "Deze verkoopsautomaat is uitgeschakeld"
                    }
                },
                "question": "Is deze verkoopsautomaat nog steeds werkende?",
                "render": "Deze verkoopsautomaat is <i>{operational_status}</i>"
            }
        },
        "title": {
            "render": "Fietsbanden-verkoopsautomaat"
        }
    },
    "bike_cafe": {
        "name": "Fietscafé",
        "presets": {
            "0": {
                "title": "Fietscafé"
            }
        },
        "tagRenderings": {
            "bike_cafe-bike-pump": {
                "mappings": {
                    "0": {
                        "then": "Dit fietscafé biedt een fietspomp aan voor eender wie"
                    },
                    "1": {
                        "then": "Dit fietscafé biedt geen fietspomp aan voor iedereen"
                    }
                },
                "question": "Biedt dit fietscafé een fietspomp aan voor iedereen?"
            },
            "bike_cafe-email": {
                "question": "Wat is het email-adres van {name}?"
            },
            "bike_cafe-name": {
                "question": "Wat is de naam van dit fietscafé?",
                "render": "Dit fietscafé heet {name}"
            },
            "bike_cafe-opening_hours": {
                "question": "Wanneer is dit fietscafé geopend?"
            },
            "bike_cafe-phone": {
                "question": "Wat is het telefoonnummer van {name}?"
            },
            "bike_cafe-repair-service": {
                "mappings": {
                    "0": {
                        "then": "Dit fietscafé herstelt fietsen"
                    },
                    "1": {
                        "then": "Dit fietscafé herstelt geen fietsen"
                    }
                },
                "question": "Herstelt dit fietscafé fietsen?"
            },
            "bike_cafe-repair-tools": {
                "mappings": {
                    "0": {
                        "then": "Dit fietscafé biedt gereedschap aan om je fiets zelf te herstellen"
                    },
                    "1": {
                        "then": "Dit fietscafé biedt geen gereedschap aan om je fiets zelf te herstellen"
                    }
                },
                "question": "Biedt dit fietscafé gereedschap aan om je fiets zelf te herstellen?"
            },
            "bike_cafe-website": {
                "question": "Wat is de website van {name}?"
            }
        },
        "title": {
            "mappings": {
                "0": {
                    "then": "Fietscafé <i>{name}</i>"
                }
            },
            "render": "Fietscafé"
        }
    },
    "bike_cleaning": {
        "name": "Fietsschoonmaakpunt",
        "presets": {
            "0": {
                "title": "Fietsschoonmaakpunt"
            }
        },
        "title": {
            "mappings": {
                "0": {
                    "then": "Fietsschoonmaakpunt <i>{name}</i>"
                }
            },
            "render": "Fietsschoonmaakpunt"
        }
    },
    "bike_parking": {
        "name": "Fietsparking",
        "presets": {
            "0": {
                "title": "Fietsparking"
            }
        },
        "tagRenderings": {
            "Access": {
                "mappings": {
                    "0": {
                        "then": "Publiek toegankelijke fietsenstalling"
                    },
                    "1": {
                        "then": "Klanten van de zaak of winkel"
                    },
                    "2": {
                        "then": "Private fietsenstalling van een school, een bedrijf, ..."
                    }
                },
                "question": "Wie mag er deze fietsenstalling gebruiken?",
                "render": "{access}"
            },
            "Bicycle parking type": {
                "mappings": {
                    "0": {
                        "then": "Nietjes <img style='width: 25%'' src='./assets/layers/bike_parking/staple.svg'>"
                    },
                    "1": {
                        "then": "Wielrek/lussen <img style='width: 25%'' src='./assets/layers/bike_parking/wall_loops.svg'>"
                    },
                    "2": {
                        "then": "Stuurhouder <img style='width: 25%'' src='./assets/layers/bike_parking/handlebar_holder.svg'>"
                    },
                    "3": {
                        "then": "Rek <img style='width: 25%'' src='./assets/layers/bike_parking/rack.svg'>"
                    },
                    "4": {
                        "then": "Dubbel (twee verdiepingen) <img style='width: 25%'' src='./assets/layers/bike_parking/two_tier.svg'>"
                    },
                    "5": {
                        "then": "Schuur <img style='width: 25%'' src='./assets/layers/bike_parking/shed.svg'>"
                    },
                    "6": {
                        "then": "Paal met ring <img style='width: 25%'' src='./assets/layers/bike_parking/bollard.svg'>"
                    },
                    "7": {
                        "then": "Een oppervlakte die gemarkeerd is om fietsen te parkeren"
                    }
                },
                "question": "Van welk type is deze fietsparking?",
                "render": "Dit is een fietsparking van het type: {bicycle_parking}"
            },
            "Capacity": {
                "question": "Hoeveel fietsen kunnen in deze fietsparking (inclusief potentiëel bakfietsen)?",
                "render": "Plaats voor {capacity} fietsen"
            },
            "Cargo bike capacity?": {
                "question": "Voor hoeveel bakfietsen heeft deze fietsparking plaats?",
                "render": "Deze parking heeft plaats voor {capacity:cargo_bike} fietsen"
            },
            "Cargo bike spaces?": {
                "mappings": {
                    "0": {
                        "then": "Deze parking heeft plaats voor bakfietsen"
                    },
                    "1": {
                        "then": "Er zijn speciale plaatsen voorzien voor bakfietsen"
                    },
                    "2": {
                        "then": "Je mag hier geen bakfietsen parkeren"
                    }
                },
                "question": "Heeft deze fietsparking plaats voor bakfietsen?"
            },
            "Is covered?": {
                "mappings": {
                    "0": {
                        "then": "Deze parking is overdekt (er is een afdak)"
                    },
                    "1": {
                        "then": "Deze parking is niet overdekt"
                    }
                },
                "question": "Is deze parking overdekt? Selecteer ook \"overdekt\" voor fietsparkings binnen een gebouw."
            },
            "Underground?": {
                "mappings": {
                    "0": {
                        "then": "Ondergrondse parking"
                    },
                    "1": {
                        "then": "Ondergrondse parking"
                    },
                    "2": {
                        "then": "Parking op de begane grond"
                    },
                    "3": {
                        "then": "Parking op de begane grond"
                    },
                    "4": {
                        "then": "Dakparking"
                    }
                },
                "question": "Wat is de relatieve locatie van deze parking??"
            }
        },
        "title": {
            "render": "Fietsparking"
        }
    },
    "bike_repair_station": {
        "name": "Fietspunten (herstel, pomp of allebei)",
        "presets": {
            "0": {
                "description": "Een apparaat waar je je fietsbanden kan oppompen, beschikbaar in de publieke ruimte. De fietspomp in je kelder telt dus niet.<h3>Voorbeelden</h3><h3>Examples of bicycle pumps</h3><div style='width: 100%; display: flex; align-items: stretch;'><img src='./assets/layers/bike_repair_station/pump_example_manual.jpg' style='height: 200px; width: auto;'/><img src='./assets/layers/bike_repair_station/pump_example.png' style='height: 200px; width: auto;'/><img src='./assets/layers/bike_repair_station/pump_example_round.jpg' style='height: 200px; width: auto;'/></div>",
                "title": "Fietspomp"
            },
            "1": {
                "description": "Een apparaat met zowel gereedschap om je fiets te herstellen, met een pomp. Deze zijn op een vastgemaakt op een plaats in de publieke ruimte, bv. aan een paal.<h3>Voorbeeld</h3><img src='./assets/layers/bike_repair_station/repair_station_example.jpg' height='200'/>",
                "title": "Herstelpunt en pomp"
            },
            "2": {
                "title": "Herstelpunt zonder pomp"
            }
        },
        "tagRenderings": {
            "Email maintainer": {
                "render": "<a href='mailto:{email}?subject=Kapotte fietspomp&body=Geachte,%0D%0A%0D%0AGraag had ik u gemeld dat een fietspomp defect is. De fietspomp bevindt zich hier: https://mapcomplete.osm.be/cyclofix#{id}.'>Rapporteer deze fietspomp als kapot</a>"
            },
            "Operational status": {
                "mappings": {
                    "0": {
                        "then": "De fietspomp is kapot"
                    },
                    "1": {
                        "then": "De fietspomp werkt nog"
                    }
                },
                "question": "Werkt de fietspomp nog?"
            },
            "bike_repair_station-available-services": {
                "mappings": {
                    "0": {
                        "then": "Er is enkel een pomp aanwezig"
                    },
                    "1": {
                        "then": "Er is enkel gereedschap aanwezig (schroevendraaier, tang...)"
                    },
                    "2": {
                        "then": "Er is zowel een pomp als gereedschap aanwezig"
                    }
                },
                "question": "Welke functies biedt dit fietspunt?"
            },
            "bike_repair_station-bike-chain-tool": {
                "mappings": {
                    "0": {
                        "then": "Er is een reparatieset voor je ketting"
                    },
                    "1": {
                        "then": "Er is geen reparatieset voor je ketting"
                    }
                },
                "question": "Heeft dit herstelpunt een speciale reparatieset voor je ketting?"
            },
            "bike_repair_station-bike-stand": {
                "mappings": {
                    "0": {
                        "then": "Er is een haak of standaard"
                    },
                    "1": {
                        "then": "Er is geen haak of standaard"
                    }
                },
                "question": "Heeft dit herstelpunt een haak of standaard om je fiets op te hangen/zetten?"
            },
            "bike_repair_station-electrical_pump": {
                "mappings": {
                    "0": {
                        "then": "Manuele pomp"
                    },
                    "1": {
                        "then": "Electrische pomp"
                    }
                },
                "question": "Is dit een electrische fietspomp?"
            },
            "bike_repair_station-email": {
                "question": "Wat is het email-adres van de beheerder?"
            },
            "bike_repair_station-manometer": {
                "mappings": {
                    "0": {
                        "then": "Er is een luchtdrukmeter"
                    },
                    "1": {
                        "then": "Er is geen luchtdrukmeter"
                    },
                    "2": {
                        "then": "Er is een luchtdrukmeter maar die is momenteel defect"
                    }
                },
                "question": "Heeft deze pomp een luchtdrukmeter?"
            },
            "bike_repair_station-opening_hours": {
                "mappings": {
                    "0": {
                        "then": "Dag en nacht open"
                    },
                    "1": {
                        "then": "Dag en nacht open"
                    }
                },
                "question": "Wanneer is dit fietsherstelpunt open?"
            },
            "bike_repair_station-operator": {
                "question": "Wie beheert deze fietspomp?",
                "render": "Beheer door {operator}"
            },
            "bike_repair_station-phone": {
                "question": "Wat is het telefoonnummer van de beheerder?"
            },
            "bike_repair_station-valves": {
                "mappings": {
                    "0": {
                        "then": "Sclaverand (ook gekend als Presta)"
                    },
                    "1": {
                        "then": "Dunlop"
                    },
                    "2": {
                        "then": "Schrader (auto's)"
                    }
                },
                "question": "Welke ventielen werken er met de pomp?",
                "render": "Deze pomp werkt met de volgende ventielen: {valves}"
            }
        },
        "title": {
            "mappings": {
                "0": {
                    "then": "Herstelpunt"
                },
                "1": {
                    "then": "Herstelpunt"
                },
                "2": {
                    "then": "Kapotte fietspomp"
                },
                "3": {
                    "then": "Fietspomp <i>{name}</i>"
                },
                "4": {
                    "then": "Fietspomp"
                }
            },
            "render": "Herstelpunt met pomp"
        }
    },
    "bike_shop": {
        "description": "Een winkel die hoofdzakelijk fietsen en fietstoebehoren verkoopt",
        "name": "Fietszaak",
        "presets": {
            "0": {
                "title": "Fietszaak"
            }
        },
        "tagRenderings": {
            "bike_repair_bike-pump-service": {
                "mappings": {
                    "0": {
                        "then": "Deze winkel biedt een fietspomp aan voor iedereen"
                    },
                    "1": {
                        "then": "Deze winkel biedt geen fietspomp aan voor eender wie"
                    },
                    "2": {
                        "then": "Er is een fietspomp, deze is apart aangeduid"
                    }
                },
                "question": "Biedt deze winkel een fietspomp aan voor iedereen?"
            },
            "bike_repair_bike-wash": {
                "mappings": {
                    "0": {
                        "then": "Deze winkel biedt fietsschoonmaak aan"
                    },
                    "1": {
                        "then": "Deze winkel biedt een installatie aan om zelf je fiets schoon te maken"
                    },
                    "2": {
                        "then": "Deze winkel biedt geen fietsschoonmaak aan"
                    }
                },
                "question": "Biedt deze winkel een fietsschoonmaak aan?"
            },
            "bike_repair_rents-bikes": {
                "mappings": {
                    "0": {
                        "then": "Deze winkel verhuurt fietsen"
                    },
                    "1": {
                        "then": "Deze winkel verhuurt geen fietsen"
                    }
                },
                "question": "Verhuurt deze winkel fietsen?"
            },
            "bike_repair_repairs-bikes": {
                "mappings": {
                    "0": {
                        "then": "Deze winkel herstelt fietsen"
                    },
                    "1": {
                        "then": "Deze winkel herstelt geen fietsen"
                    },
                    "2": {
                        "then": "Deze winkel herstelt enkel fietsen die hier werden gekocht"
                    },
                    "3": {
                        "then": "Deze winkel herstelt enkel fietsen van een bepaald merk"
                    }
                },
                "question": "Herstelt deze winkel fietsen?"
            },
            "bike_repair_second-hand-bikes": {
                "mappings": {
                    "0": {
                        "then": "Deze winkel verkoopt tweedehands fietsen"
                    },
                    "1": {
                        "then": "Deze winkel verkoopt geen tweedehands fietsen"
                    },
                    "2": {
                        "then": "Deze winkel verkoopt enkel tweedehands fietsen"
                    }
                },
                "question": "Verkoopt deze winkel tweedehands fietsen?"
            },
            "bike_repair_sells-bikes": {
                "mappings": {
                    "0": {
                        "then": "Deze winkel verkoopt fietsen"
                    },
                    "1": {
                        "then": "Deze winkel verkoopt geen fietsen"
                    }
                },
                "question": "Verkoopt deze fietszaak fietsen?"
            },
            "bike_repair_tools-service": {
                "mappings": {
                    "0": {
                        "then": "Deze winkel biedt gereedschap aan om je fiets zelf te herstellen"
                    },
                    "1": {
                        "then": "Deze winkel biedt geen gereedschap aan om je fiets zelf te herstellen"
                    },
                    "2": {
                        "then": "Het gereedschap aan om je fiets zelf te herstellen is enkel voor als je de fiets er kocht of huurt"
                    }
                },
                "question": "Biedt deze winkel gereedschap aan om je fiets zelf te herstellen?"
            },
            "bike_shop-email": {
                "question": "Wat is het email-adres van {name}?"
            },
            "bike_shop-is-bicycle_shop": {
                "render": "Deze winkel verkoopt {shop} en heeft fiets-gerelateerde activiteiten."
            },
            "bike_shop-name": {
                "question": "Wat is de naam van deze fietszaak?",
                "render": "Deze fietszaak heet {name}"
            },
            "bike_shop-phone": {
                "question": "Wat is het telefoonnummer van {name}?"
            },
            "bike_shop-website": {
                "question": "Wat is de website van {name}?"
            }
        },
        "title": {
            "mappings": {
                "0": {
                    "then": "Sportwinkel <i>{name}</i>"
                },
                "2": {
                    "then": "Fietsverhuur <i>{name}</i>"
                },
                "3": {
                    "then": "Fietsenmaker <i>{name}</i>"
                },
                "4": {
                    "then": "Fietswinkel <i>{name}</i>"
                },
                "5": {
                    "then": "Fietszaak <i>{name}</i>"
                }
            },
            "render": "Fietszaak"
        }
    },
    "bike_themed_object": {
        "name": "Fietsgerelateerd object",
        "title": {
            "mappings": {
                "1": {
                    "then": "Wielerpiste"
                }
            },
            "render": "Fietsgerelateerd object"
        }
    },
    "binocular": {
        "description": "Verrekijkers",
        "name": "Verrekijkers",
        "presets": {
            "0": {
                "description": "Een telescoop of verrekijker die op een vaste plaats gemonteerd staat waar iedereen door mag kijken. <img src='./assets/layers/binocular/binoculars_example.jpg' style='height: 300px; width: auto; display: block;' />",
                "title": "verrekijker"
            }
        },
        "tagRenderings": {
            "binocular-charge": {
                "mappings": {
                    "0": {
                        "then": "Gratis te gebruiken"
                    }
                },
                "question": "Hoeveel moet men betalen om deze verrekijker te gebruiken?",
                "render": "Deze verrekijker gebruiken kost {charge}"
            },
            "binocular-direction": {
                "question": "Welke richting kijkt men uit als men door deze verrekijker kijkt?",
                "render": "Kijkt richting {direction}°"
            }
        },
        "title": {
            "render": "Verrekijker"
        }
    },
    "birdhide": {
        "color": {
            "render": "#94bb28"
        },
        "description": "Een vogelkijkhut",
        "filter": {
            "0": {
                "options": {
                    "0": {
                        "question": "Rolstoeltoegankelijk"
                    }
                }
            },
            "1": {
                "options": {
                    "0": {
                        "question": "Enkel overdekte kijkhutten"
                    }
                }
            }
        },
        "icon": {
            "render": "./assets/layers/birdhide/birdhide.svg"
        },
        "name": "Vogelkijkhutten",
        "presets": {
            "0": {
                "description": "Een overdekte hut waarbinnen er warm en droog naar vogels gekeken kan worden",
                "title": "vogelkijkhut"
            },
            "1": {
                "description": "Een vogelkijkwand waarachter men kan staan om vogels te kijken",
                "title": "vogelkijkwand"
            }
        },
        "size": {
            "render": "40,40,center"
        },
        "stroke": {
            "render": "3"
        },
        "tagRenderings": {
            "bird-hide-shelter-or-wall": {
                "mappings": {
                    "0": {
                        "then": "Vogelkijkwand"
                    },
                    "1": {
                        "then": "Vogelkijkhut"
                    },
                    "2": {
                        "then": "Vogelkijktoren"
                    },
                    "3": {
                        "then": "Vogelkijkhut"
                    }
                },
                "question": "Is dit een kijkwand of kijkhut?"
            },
            "bird-hide-wheelchair": {
                "mappings": {
                    "0": {
                        "then": "Er zijn speciale voorzieningen voor rolstoelen"
                    },
                    "1": {
                        "then": "Een rolstoel raakt er vlot"
                    },
                    "2": {
                        "then": "Je kan er raken met een rolstoel, maar het is niet makkelijk"
                    },
                    "3": {
                        "then": "Niet rolstoeltoegankelijk"
                    }
                },
                "question": "Is deze vogelkijkplaats rolstoeltoegankelijk?"
            },
            "birdhide-operator": {
                "mappings": {
                    "0": {
                        "then": "Beheer door Natuurpunt"
                    },
                    "1": {
                        "then": "Beheer door het Agentschap Natuur en Bos "
                    }
                },
                "question": "Wie beheert deze vogelkijkplaats?",
                "render": "Beheer door {operator}"
            }
        },
        "title": {
            "mappings": {
                "0": {
                    "then": "{name}"
                },
                "1": {
                    "then": "Vogelkijkhut {name}"
                },
                "2": {
                    "then": "Vogelkijkwand {name}"
                }
            },
            "render": "Vogelkijkplaats"
        },
        "mapRendering": {
            "0": {
                "icon": {
                    "render": "./assets/layers/birdhide/birdhide.svg"
                }
            }
        }
    },
    "cafe_pub": {
        "filter": {
            "0": {
                "options": {
                    "0": {
                        "question": "Nu geopened"
                    }
                }
            }
        },
        "name": "Cafés",
        "presets": {
            "0": {
                "description": "Dit is <b>een bruin café of een kroeg</b> waar voornamelijk bier wordt gedronken. De inrichting is typisch gezellig met veel houtwerk ",
                "title": "bruin cafe of kroeg"
            },
            "1": {
                "description": "Dit is een <b>bar</b> waar men ter plaatse alcoholische drank nuttigt. De inrichting is typisch modern en commercieel, soms met lichtinstallatie en feestmuziek",
                "title": "bar"
            },
            "2": {
                "description": "Dit is een <b>cafe</b> - een plaats waar men rustig kan zitten om een thee, koffie of alcoholische drank te nuttigen.",
                "title": "cafe"
            }
        },
        "tagRenderings": {
            "Classification": {
                "mappings": {
                    "0": {
                        "then": "Dit is <b>een bruin café of een kroeg</b> waar voornamelijk bier wordt gedronken. De inrichting is typisch gezellig met veel houtwerk "
                    },
                    "1": {
                        "then": "Dit is een <b>bar</b> waar men ter plaatse alcoholische drank nuttigt. De inrichting is typisch modern en commercieel, soms met lichtinstallatie en feestmuziek"
                    },
                    "2": {
                        "then": "Dit is een <b>cafe</b> - een plaats waar men rustig kan zitten om een thee, koffie of alcoholische drank te nuttigen."
                    },
                    "3": {
                        "then": "Dit is een <b>restaurant</b> waar men een maaltijd geserveerd krijgt"
                    },
                    "4": {
                        "then": "Een open ruimte waar bier geserveerd wordt. Typisch in Duitsland"
                    }
                },
                "question": "Welk soort café is dit?"
            },
            "Name": {
                "question": "Wat is de naam van dit café?",
                "render": "De naam van dit café is {name}"
            }
        },
        "title": {
            "mappings": {
                "0": {
                    "then": "<i>{name}</i>"
                }
            },
            "render": "Café"
        }
    },
    "charging_station": {
        "filter": {
            "0": {
                "options": {
                    "0": {
                        "question": "Alle voertuigen"
                    },
                    "1": {
                        "question": "Oplaadpunten voor fietsen"
                    },
                    "2": {
                        "question": "Oplaadpunten voor auto's"
                    }
                }
            },
            "1": {
                "options": {
                    "0": {
                        "question": "Enkel werkende oplaadpunten"
                    }
                }
            },
            "2": {
                "options": {
                    "0": {
                        "question": "Alle types"
                    },
                    "1": {
                        "question": "Heeft een <div style='display: inline-block'><b><b>Schuko stekker</b> zonder aardingspin (CEE7/4 type F)</b> <img style='width:1rem; display: inline-block' src='./assets/layers/charging_station/CEE7_4F.svg'/></div>"
                    },
                    "2": {
                        "question": "Heeft een <div style='display: inline-block'><b><b>Europese stekker</b> met aardingspin (CEE7/4 type E)</b> <img style='width:1rem; display: inline-block' src='./assets/layers/charging_station/TypeE.svg'/></div>"
                    },
                    "3": {
                        "question": "Heeft een <div style='display: inline-block'><b><b>Chademo</b></b> <img style='width:1rem; display: inline-block' src='./assets/layers/charging_station/Chademo_type4.svg'/></div>"
                    },
                    "4": {
                        "question": "Heeft een <div style='display: inline-block'><b><b>Type 1 met kabel</b> (J1772)</b> <img style='width:1rem; display: inline-block' src='./assets/layers/charging_station/Type1_J1772.svg'/></div>"
                    },
                    "5": {
                        "question": "Heeft een <div style='display: inline-block'><b><b>Type 1 <i>zonder</i> kabel</b> (J1772)</b> <img style='width:1rem; display: inline-block' src='./assets/layers/charging_station/Type1_J1772.svg'/></div>"
                    },
                    "6": {
                        "question": "Heeft een <div style='display: inline-block'><b><b>Type 1 CCS</b> (ook gekend als Type 1 Combo)</b> <img style='width:1rem; display: inline-block' src='./assets/layers/charging_station/Type1-ccs.svg'/></div>"
                    },
                    "7": {
                        "question": "Heeft een <div style='display: inline-block'><b><b>Tesla Supercharger</b></b> <img style='width:1rem; display: inline-block' src='./assets/layers/charging_station/Tesla-hpwc-model-s.svg'/></div>"
                    },
                    "8": {
                        "question": "Heeft een <div style='display: inline-block'><b><b>Type 2</b> (mennekes)</b> <img style='width:1rem; display: inline-block' src='./assets/layers/charging_station/Type2_socket.svg'/></div>"
                    },
                    "9": {
                        "question": "Heeft een <div style='display: inline-block'><b><b>Type 2 CCS</b> (mennekes)</b> <img style='width:1rem; display: inline-block' src='./assets/layers/charging_station/Type2_CCS.svg'/></div>"
                    },
                    "10": {
                        "question": "Heeft een <div style='display: inline-block'><b><b>Type 2 met kabel</b> (J1772)</b> <img style='width:1rem; display: inline-block' src='./assets/layers/charging_station/Type2_tethered.svg'/></div>"
                    },
                    "11": {
                        "question": "Heeft een <div style='display: inline-block'><b><b>Tesla Supercharger CCS</b> (een type2 CCS met Tesla-logo)</b> <img style='width:1rem; display: inline-block' src='./assets/layers/charging_station/Type2_CCS.svg'/></div>"
                    },
                    "12": {
                        "question": "Heeft een <div style='display: inline-block'><b><b>Tesla Supercharger (destination)</b></b> <img style='width:1rem; display: inline-block' src='./assets/layers/charging_station/Tesla-hpwc-model-s.svg'/></div>"
                    },
                    "13": {
                        "question": "Heeft een <div style='display: inline-block'><b><b>Tesla supercharger (destination</b> (Een Type 2 met kabel en Tesla-logo)</b> <img style='width:1rem; display: inline-block' src='./assets/layers/charging_station/Type2_tethered.svg'/></div>"
                    },
                    "14": {
                        "question": "Heeft een <div style='display: inline-block'><b><b>USB</b> om GSMs en kleine electronica op te laden</b> <img style='width:1rem; display: inline-block' src='./assets/layers/charging_station/usb_port.svg'/></div>"
                    },
                    "15": {
                        "question": "Heeft een <div style='display: inline-block'><b><b>Bosch Active Connect met 3 pinnen</b> aan een kabel</b> <img style='width:1rem; display: inline-block' src='./assets/layers/charging_station/bosch-3pin.svg'/></div>"
                    },
                    "16": {
                        "question": "Heeft een <div style='display: inline-block'><b><b>Bosch Active Connect met 5 pinnen</b> aan een kabel</b> <img style='width:1rem; display: inline-block' src='./assets/layers/charging_station/bosch-5pin.svg'/></div>"
                    }
                }
            }
        },
<<<<<<< HEAD
        "name": "Oplaadpunten",
        "presets": {
            "0": {
                "title": "laadpunt met gewone stekker(s) <img src='./assets/layers/charging_station/TypeE.svg' style='width: 2rem; height: 2rem; float: left; background: white; border-radius: 1rem; margin-right: 0.5rem'/> (bedoeld om electrische fietsen op te laden)"
            },
            "1": {
                "title": "oplaadpunt voor elektrische fietsen"
            },
            "2": {
                "title": "oplaadstation voor elektrische auto's"
            },
            "3": {
                "title": "oplaadstation"
            }
        },
=======
>>>>>>> dc1813ea
        "tagRenderings": {
            "Available_charging_stations (generated)": {
                "mappings": {
                    "0": {
                        "then": "<div class='flex'><img class='w-12 mx-4' src='./assets/layers/charging_station/CEE7_4F.svg'/> <span><b>Schuko stekker</b> zonder aardingspin (CEE7/4 type F)</span></div>"
                    },
                    "1": {
                        "then": "<div class='flex'><img class='w-12 mx-4' src='./assets/layers/charging_station/CEE7_4F.svg'/> <span><b>Schuko stekker</b> zonder aardingspin (CEE7/4 type F)</span></div>"
                    },
                    "2": {
                        "then": "<div class='flex'><img class='w-12 mx-4' src='./assets/layers/charging_station/TypeE.svg'/> <span><b>Europese stekker</b> met aardingspin (CEE7/4 type E)</span></div>"
                    },
                    "3": {
                        "then": "<div class='flex'><img class='w-12 mx-4' src='./assets/layers/charging_station/TypeE.svg'/> <span><b>Europese stekker</b> met aardingspin (CEE7/4 type E)</span></div>"
                    },
                    "4": {
                        "then": "<div class='flex'><img class='w-12 mx-4' src='./assets/layers/charging_station/Chademo_type4.svg'/> <span><b>Chademo</b></span></div>"
                    },
                    "5": {
                        "then": "<div class='flex'><img class='w-12 mx-4' src='./assets/layers/charging_station/Chademo_type4.svg'/> <span><b>Chademo</b></span></div>"
                    },
                    "6": {
                        "then": "<div class='flex'><img class='w-12 mx-4' src='./assets/layers/charging_station/Type1_J1772.svg'/> <span><b>Type 1 met kabel</b> (J1772)</span></div>"
                    },
                    "7": {
                        "then": "<div class='flex'><img class='w-12 mx-4' src='./assets/layers/charging_station/Type1_J1772.svg'/> <span><b>Type 1 met kabel</b> (J1772)</span></div>"
                    },
                    "8": {
                        "then": "<div class='flex'><img class='w-12 mx-4' src='./assets/layers/charging_station/Type1_J1772.svg'/> <span><b>Type 1 <i>zonder</i> kabel</b> (J1772)</span></div>"
                    },
                    "9": {
                        "then": "<div class='flex'><img class='w-12 mx-4' src='./assets/layers/charging_station/Type1_J1772.svg'/> <span><b>Type 1 <i>zonder</i> kabel</b> (J1772)</span></div>"
                    },
                    "10": {
                        "then": "<div class='flex'><img class='w-12 mx-4' src='./assets/layers/charging_station/Type1-ccs.svg'/> <span><b>Type 1 CCS</b> (ook gekend als Type 1 Combo)</span></div>"
                    },
                    "11": {
                        "then": "<div class='flex'><img class='w-12 mx-4' src='./assets/layers/charging_station/Type1-ccs.svg'/> <span><b>Type 1 CCS</b> (ook gekend als Type 1 Combo)</span></div>"
                    },
                    "12": {
                        "then": "<div class='flex'><img class='w-12 mx-4' src='./assets/layers/charging_station/Tesla-hpwc-model-s.svg'/> <span><b>Tesla Supercharger</b></span></div>"
                    },
                    "13": {
                        "then": "<div class='flex'><img class='w-12 mx-4' src='./assets/layers/charging_station/Tesla-hpwc-model-s.svg'/> <span><b>Tesla Supercharger</b></span></div>"
                    },
                    "14": {
                        "then": "<div class='flex'><img class='w-12 mx-4' src='./assets/layers/charging_station/Type2_socket.svg'/> <span><b>Type 2</b> (mennekes)</span></div>"
                    },
                    "15": {
                        "then": "<div class='flex'><img class='w-12 mx-4' src='./assets/layers/charging_station/Type2_socket.svg'/> <span><b>Type 2</b> (mennekes)</span></div>"
                    },
                    "16": {
                        "then": "<div class='flex'><img class='w-12 mx-4' src='./assets/layers/charging_station/Type2_CCS.svg'/> <span><b>Type 2 CCS</b> (mennekes)</span></div>"
                    },
                    "17": {
                        "then": "<div class='flex'><img class='w-12 mx-4' src='./assets/layers/charging_station/Type2_CCS.svg'/> <span><b>Type 2 CCS</b> (mennekes)</span></div>"
                    },
                    "18": {
                        "then": "<div class='flex'><img class='w-12 mx-4' src='./assets/layers/charging_station/Type2_tethered.svg'/> <span><b>Type 2 met kabel</b> (J1772)</span></div>"
                    },
                    "19": {
                        "then": "<div class='flex'><img class='w-12 mx-4' src='./assets/layers/charging_station/Type2_tethered.svg'/> <span><b>Type 2 met kabel</b> (J1772)</span></div>"
                    },
                    "20": {
                        "then": "<div class='flex'><img class='w-12 mx-4' src='./assets/layers/charging_station/Type2_CCS.svg'/> <span><b>Tesla Supercharger CCS</b> (een type2 CCS met Tesla-logo)</span></div>"
                    },
                    "21": {
                        "then": "<div class='flex'><img class='w-12 mx-4' src='./assets/layers/charging_station/Type2_CCS.svg'/> <span><b>Tesla Supercharger CCS</b> (een type2 CCS met Tesla-logo)</span></div>"
                    },
                    "22": {
                        "then": "<div class='flex'><img class='w-12 mx-4' src='./assets/layers/charging_station/Tesla-hpwc-model-s.svg'/> <span><b>Tesla Supercharger (destination)</b></span></div>"
                    },
                    "23": {
                        "then": "<div class='flex'><img class='w-12 mx-4' src='./assets/layers/charging_station/Tesla-hpwc-model-s.svg'/> <span><b>Tesla Supercharger (destination)</b></span></div>"
                    },
                    "24": {
                        "then": "<div class='flex'><img class='w-12 mx-4' src='./assets/layers/charging_station/Type2_tethered.svg'/> <span><b>Tesla supercharger (destination</b> (Een Type 2 met kabel en Tesla-logo)</span></div>"
                    },
                    "25": {
                        "then": "<div class='flex'><img class='w-12 mx-4' src='./assets/layers/charging_station/Type2_tethered.svg'/> <span><b>Tesla supercharger (destination</b> (Een Type 2 met kabel en Tesla-logo)</span></div>"
                    },
                    "26": {
                        "then": "<div class='flex'><img class='w-12 mx-4' src='./assets/layers/charging_station/usb_port.svg'/> <span><b>USB</b> om GSMs en kleine electronica op te laden</span></div>"
                    },
                    "27": {
                        "then": "<div class='flex'><img class='w-12 mx-4' src='./assets/layers/charging_station/usb_port.svg'/> <span><b>USB</b> om GSMs en kleine electronica op te laden</span></div>"
                    },
                    "28": {
                        "then": "<div class='flex'><img class='w-12 mx-4' src='./assets/layers/charging_station/bosch-3pin.svg'/> <span><b>Bosch Active Connect met 3 pinnen</b> aan een kabel</span></div>"
                    },
                    "29": {
                        "then": "<div class='flex'><img class='w-12 mx-4' src='./assets/layers/charging_station/bosch-3pin.svg'/> <span><b>Bosch Active Connect met 3 pinnen</b> aan een kabel</span></div>"
                    },
                    "30": {
                        "then": "<div class='flex'><img class='w-12 mx-4' src='./assets/layers/charging_station/bosch-5pin.svg'/> <span><b>Bosch Active Connect met 5 pinnen</b> aan een kabel</span></div>"
                    },
                    "31": {
                        "then": "<div class='flex'><img class='w-12 mx-4' src='./assets/layers/charging_station/bosch-5pin.svg'/> <span><b>Bosch Active Connect met 5 pinnen</b> aan een kabel</span></div>"
                    }
                },
                "question": "Welke aansluitingen zijn hier beschikbaar?"
            },
            "Operational status": {
                "mappings": {
                    "0": {
                        "then": "Dit oplaadpunt werkt"
                    },
                    "1": {
                        "then": "Dit oplaadpunt is kapot"
                    },
                    "2": {
                        "then": "Hier zal binnenkort een oplaadpunt gebouwd worden"
                    },
                    "3": {
                        "then": "Hier wordt op dit moment een oplaadpunt gebouwd"
                    },
                    "4": {
                        "then": "Dit oplaadpunt is niet meer in gebruik maar is wel nog aanwezig"
                    }
                },
                "question": "Is dit oplaadpunt operationeel?"
            },
<<<<<<< HEAD
            "Operator": {
                "mappings": {
                    "0": {
                        "then": "Eigenlijk is {operator} het netwerk waarvan het deel uitmaakt"
                    }
                },
                "question": "Wie beheert dit oplaadpunt?",
                "render": "Wordt beheerd door {operator}"
            },
            "Parking:fee": {
                "mappings": {
                    "0": {
                        "then": "Geen extra parkeerkost tijdens het opladen"
                    },
                    "1": {
                        "then": "Tijdens het opladen moet er parkeergeld betaald worden"
                    }
                },
                "question": "Moet men parkeergeld betalen tijdens het opladen?"
            },
            "Type": {
                "mappings": {
                    "0": {
                        "then": "<b>Fietsen</b> kunnen hier opgeladen worden"
                    },
                    "1": {
                        "then": "<b>Elektrische auto's</b> kunnen hier opgeladen worden"
                    },
                    "2": {
                        "then": "<b>Electrische scooters</b> (snorfiets of bromfiets) kunnen hier opgeladen worden"
                    },
                    "3": {
                        "then": "<b>Vrachtwagens</b> kunnen hier opgeladen worden"
                    },
                    "4": {
                        "then": "<b>Bussen</b> kunnen hier opgeladen worden"
                    }
                },
                "question": "Welke voertuigen kunnen hier opgeladen worden?"
            },
            "access": {
                "mappings": {
                    "0": {
                        "then": "Toegankelijk voor iedereen (mogelijks met aanmelden en/of te betalen)"
                    },
                    "1": {
                        "then": "Toegankelijk voor iedereen (mogelijks met aanmelden en/of te betalen)"
                    },
                    "2": {
                        "then": "Enkel <b>klanten van de bijhorende plaats</b> mogen dit oplaadpunt gebruiken<br/><span class='subtle'>Bv. op de parking van een hotel en enkel toegankelijk voor klanten van dit hotel</span>"
                    },
                    "3": {
                        "then": "Niet toegankelijk voor het publiek <br/><span class='subtle'>Bv. enkel toegankelijk voor de eigenaar, medewerkers ,...</span> "
                    }
                },
                "question": "Wie mag er dit oplaadpunt gebruiken?",
                "render": "Toegang voor {access}"
            },
=======
>>>>>>> dc1813ea
            "capacity": {
                "question": "Hoeveel voertuigen kunnen hier opgeladen worden?",
                "render": "{capacity} voertuigen kunnen hier op hetzelfde moment opgeladen worden"
            },
            "maxstay": {
                "mappings": {
                    "0": {
                        "then": "Geen maximum parkeertijd"
                    }
                },
                "question": "Hoelang mag een voertuig hier blijven staan?",
                "render": "De maximale parkeertijd hier is <b>{canonical(maxstay)}</b>"
            },
            "payment-options": {
                "override": {
                    "mappings+": {
                        "0": {
                            "then": "Betalen via een app van het netwerk"
                        },
                        "1": {
                            "then": "Betalen via een lidkaart van het netwerk"
                        }
                    }
                }
            },
            "plugs-0": {
                "question": "Hoeveel stekkers van type  <div style='display: inline-block'><b><b>Schuko stekker</b> zonder aardingspin (CEE7/4 type F)</b> <img style='width:1rem; display: inline-block' src='./assets/layers/charging_station/CEE7_4F.svg'/></div> heeft dit oplaadpunt?",
                "render": "Hier zijn <b class='text-xl'>{socket:schuko}</b> stekkers van het type <div style='display: inline-block'><b><b>Schuko stekker</b> zonder aardingspin (CEE7/4 type F)</b> <img style='width:1rem; display: inline-block' src='./assets/layers/charging_station/CEE7_4F.svg'/></div>"
            },
            "plugs-1": {
                "question": "Hoeveel stekkers van type  <div style='display: inline-block'><b><b>Europese stekker</b> met aardingspin (CEE7/4 type E)</b> <img style='width:1rem; display: inline-block' src='./assets/layers/charging_station/TypeE.svg'/></div> heeft dit oplaadpunt?",
                "render": "Hier zijn <b class='text-xl'>{socket:typee}</b> stekkers van het type <div style='display: inline-block'><b><b>Europese stekker</b> met aardingspin (CEE7/4 type E)</b> <img style='width:1rem; display: inline-block' src='./assets/layers/charging_station/TypeE.svg'/></div>"
            },
            "plugs-10": {
                "question": "Hoeveel stekkers van type  <div style='display: inline-block'><b><b>Tesla Supercharger CCS</b> (een type2 CCS met Tesla-logo)</b> <img style='width:1rem; display: inline-block' src='./assets/layers/charging_station/Type2_CCS.svg'/></div> heeft dit oplaadpunt?",
                "render": "Hier zijn <b class='text-xl'>{socket:tesla_supercharger_ccs}</b> stekkers van het type <div style='display: inline-block'><b><b>Tesla Supercharger CCS</b> (een type2 CCS met Tesla-logo)</b> <img style='width:1rem; display: inline-block' src='./assets/layers/charging_station/Type2_CCS.svg'/></div>"
            },
            "plugs-11": {
                "question": "Hoeveel stekkers van type  <div style='display: inline-block'><b><b>Tesla Supercharger (destination)</b></b> <img style='width:1rem; display: inline-block' src='./assets/layers/charging_station/Tesla-hpwc-model-s.svg'/></div> heeft dit oplaadpunt?",
                "render": "Hier zijn <b class='text-xl'>{socket:tesla_destination}</b> stekkers van het type <div style='display: inline-block'><b><b>Tesla Supercharger (destination)</b></b> <img style='width:1rem; display: inline-block' src='./assets/layers/charging_station/Tesla-hpwc-model-s.svg'/></div>"
            },
            "plugs-12": {
                "question": "Hoeveel stekkers van type  <div style='display: inline-block'><b><b>Tesla supercharger (destination</b> (Een Type 2 met kabel en Tesla-logo)</b> <img style='width:1rem; display: inline-block' src='./assets/layers/charging_station/Type2_tethered.svg'/></div> heeft dit oplaadpunt?",
                "render": "Hier zijn <b class='text-xl'>{socket:tesla_destination}</b> stekkers van het type <div style='display: inline-block'><b><b>Tesla supercharger (destination</b> (Een Type 2 met kabel en Tesla-logo)</b> <img style='width:1rem; display: inline-block' src='./assets/layers/charging_station/Type2_tethered.svg'/></div>"
            },
            "plugs-13": {
                "question": "Hoeveel stekkers van type  <div style='display: inline-block'><b><b>USB</b> om GSMs en kleine electronica op te laden</b> <img style='width:1rem; display: inline-block' src='./assets/layers/charging_station/usb_port.svg'/></div> heeft dit oplaadpunt?",
                "render": "Hier zijn <b class='text-xl'>{socket:USB-A}</b> stekkers van het type <div style='display: inline-block'><b><b>USB</b> om GSMs en kleine electronica op te laden</b> <img style='width:1rem; display: inline-block' src='./assets/layers/charging_station/usb_port.svg'/></div>"
            },
            "plugs-14": {
                "question": "Hoeveel stekkers van type  <div style='display: inline-block'><b><b>Bosch Active Connect met 3 pinnen</b> aan een kabel</b> <img style='width:1rem; display: inline-block' src='./assets/layers/charging_station/bosch-3pin.svg'/></div> heeft dit oplaadpunt?",
                "render": "Hier zijn <b class='text-xl'>{socket:bosch_3pin}</b> stekkers van het type <div style='display: inline-block'><b><b>Bosch Active Connect met 3 pinnen</b> aan een kabel</b> <img style='width:1rem; display: inline-block' src='./assets/layers/charging_station/bosch-3pin.svg'/></div>"
            },
            "plugs-15": {
                "question": "Hoeveel stekkers van type  <div style='display: inline-block'><b><b>Bosch Active Connect met 5 pinnen</b> aan een kabel</b> <img style='width:1rem; display: inline-block' src='./assets/layers/charging_station/bosch-5pin.svg'/></div> heeft dit oplaadpunt?",
                "render": "Hier zijn <b class='text-xl'>{socket:bosch_5pin}</b> stekkers van het type <div style='display: inline-block'><b><b>Bosch Active Connect met 5 pinnen</b> aan een kabel</b> <img style='width:1rem; display: inline-block' src='./assets/layers/charging_station/bosch-5pin.svg'/></div>"
            },
            "plugs-2": {
                "question": "Hoeveel stekkers van type  <div style='display: inline-block'><b><b>Chademo</b></b> <img style='width:1rem; display: inline-block' src='./assets/layers/charging_station/Chademo_type4.svg'/></div> heeft dit oplaadpunt?",
                "render": "Hier zijn <b class='text-xl'>{socket:chademo}</b> stekkers van het type <div style='display: inline-block'><b><b>Chademo</b></b> <img style='width:1rem; display: inline-block' src='./assets/layers/charging_station/Chademo_type4.svg'/></div>"
            },
            "plugs-3": {
                "question": "Hoeveel stekkers van type  <div style='display: inline-block'><b><b>Type 1 met kabel</b> (J1772)</b> <img style='width:1rem; display: inline-block' src='./assets/layers/charging_station/Type1_J1772.svg'/></div> heeft dit oplaadpunt?",
                "render": "Hier zijn <b class='text-xl'>{socket:type1_cable}</b> stekkers van het type <div style='display: inline-block'><b><b>Type 1 met kabel</b> (J1772)</b> <img style='width:1rem; display: inline-block' src='./assets/layers/charging_station/Type1_J1772.svg'/></div>"
            },
            "plugs-4": {
                "question": "Hoeveel stekkers van type  <div style='display: inline-block'><b><b>Type 1 <i>zonder</i> kabel</b> (J1772)</b> <img style='width:1rem; display: inline-block' src='./assets/layers/charging_station/Type1_J1772.svg'/></div> heeft dit oplaadpunt?",
                "render": "Hier zijn <b class='text-xl'>{socket:type1}</b> stekkers van het type <div style='display: inline-block'><b><b>Type 1 <i>zonder</i> kabel</b> (J1772)</b> <img style='width:1rem; display: inline-block' src='./assets/layers/charging_station/Type1_J1772.svg'/></div>"
            },
            "plugs-5": {
                "question": "Hoeveel stekkers van type  <div style='display: inline-block'><b><b>Type 1 CCS</b> (ook gekend als Type 1 Combo)</b> <img style='width:1rem; display: inline-block' src='./assets/layers/charging_station/Type1-ccs.svg'/></div> heeft dit oplaadpunt?",
                "render": "Hier zijn <b class='text-xl'>{socket:type1_combo}</b> stekkers van het type <div style='display: inline-block'><b><b>Type 1 CCS</b> (ook gekend als Type 1 Combo)</b> <img style='width:1rem; display: inline-block' src='./assets/layers/charging_station/Type1-ccs.svg'/></div>"
            },
            "plugs-6": {
                "question": "Hoeveel stekkers van type  <div style='display: inline-block'><b><b>Tesla Supercharger</b></b> <img style='width:1rem; display: inline-block' src='./assets/layers/charging_station/Tesla-hpwc-model-s.svg'/></div> heeft dit oplaadpunt?",
                "render": "Hier zijn <b class='text-xl'>{socket:tesla_supercharger}</b> stekkers van het type <div style='display: inline-block'><b><b>Tesla Supercharger</b></b> <img style='width:1rem; display: inline-block' src='./assets/layers/charging_station/Tesla-hpwc-model-s.svg'/></div>"
            },
            "plugs-7": {
                "question": "Hoeveel stekkers van type  <div style='display: inline-block'><b><b>Type 2</b> (mennekes)</b> <img style='width:1rem; display: inline-block' src='./assets/layers/charging_station/Type2_socket.svg'/></div> heeft dit oplaadpunt?",
                "render": "Hier zijn <b class='text-xl'>{socket:type2}</b> stekkers van het type <div style='display: inline-block'><b><b>Type 2</b> (mennekes)</b> <img style='width:1rem; display: inline-block' src='./assets/layers/charging_station/Type2_socket.svg'/></div>"
            },
            "plugs-8": {
                "question": "Hoeveel stekkers van type  <div style='display: inline-block'><b><b>Type 2 CCS</b> (mennekes)</b> <img style='width:1rem; display: inline-block' src='./assets/layers/charging_station/Type2_CCS.svg'/></div> heeft dit oplaadpunt?",
                "render": "Hier zijn <b class='text-xl'>{socket:type2_combo}</b> stekkers van het type <div style='display: inline-block'><b><b>Type 2 CCS</b> (mennekes)</b> <img style='width:1rem; display: inline-block' src='./assets/layers/charging_station/Type2_CCS.svg'/></div>"
            },
            "plugs-9": {
                "question": "Hoeveel stekkers van type  <div style='display: inline-block'><b><b>Type 2 met kabel</b> (J1772)</b> <img style='width:1rem; display: inline-block' src='./assets/layers/charging_station/Type2_tethered.svg'/></div> heeft dit oplaadpunt?",
                "render": "Hier zijn <b class='text-xl'>{socket:type2_cable}</b> stekkers van het type <div style='display: inline-block'><b><b>Type 2 met kabel</b> (J1772)</b> <img style='width:1rem; display: inline-block' src='./assets/layers/charging_station/Type2_tethered.svg'/></div>"
            },
            "website": {
                "question": "Wat is de website waar men meer info kan vinden over dit oplaadpunt?",
                "render": "Meer informatie op <a href='{website}'>{website}</a>"
            },
            "ref": {
                "question": "Wat is het referentienummer van dit oplaadstation?",
                "render": "Het referentienummer van dit oplaadpunt is <b>{ref}</b>"
            },
            "phone": {
                "question": "Wat is het telefoonnummer van de beheerder van dit oplaadpunt?",
                "render": "Bij problemen, bel naar <a href='tel:{phone}'>{phone}</a>"
            },
            "fee": {
                "mappings": {
                    "0": {
                        "then": "Gratis te gebruiken"
                    },
                    "1": {
                        "then": "Gratis te gebruiken (zonder aan te melden)"
                    },
                    "2": {
                        "then": "Gratis te gebruiken, maar aanmelden met een applicatie is verplicht"
                    },
                    "3": {
                        "then": "Betalend te gebruiken, maar gratis voor klanten van het bijhorende hotel/café/ziekenhuis/..."
                    },
                    "4": {
                        "then": "Betalend"
                    }
                },
                "question": "Moet men betalen om dit oplaadpunt te gebruiken?"
            },
            "email": {
                "question": "Wat is het email-adres van de operator?",
                "render": "Bij problemen, email naar <a href='mailto:{email}'>{email}</a>"
            },
            "charge": {
                "question": "Hoeveel moet men betalen om dit oplaadpunt te gebruiken?",
                "render": "Dit oplaadpunt gebruiken kost <b>{charge}</b>"
            },
            "access": {
                "mappings": {
                    "0": {
                        "then": "Toegankelijk voor iedereen (mogelijks met aanmelden en/of te betalen)"
                    },
                    "1": {
                        "then": "Toegankelijk voor iedereen (mogelijks met aanmelden en/of te betalen)"
                    },
                    "2": {
                        "then": "Enkel <b>klanten van de bijhorende plaats</b> mogen dit oplaadpunt gebruiken<br/><span class='subtle'>Bijvoorbeeld een oplaadpunt op de parking van een restaurant dat enkel door klanten van het restaurant gebruikt mag worden</span>"
                    },
                    "3": {
                        "then": "Niet toegankelijk voor het publiek <span class='subtle'>Enkel toegankelijk voor de eigenaar, medewerkers ,...</span> "
                    }
                },
                "question": "Wie mag er dit oplaadpunt gebruiken?",
                "render": "Toegang voor {access}"
            },
            "Type": {
                "mappings": {
                    "0": {
                        "then": "<b>Fietsen</b> kunnen hier opgeladen worden"
                    },
                    "1": {
                        "then": "<b>Elektrische auto's</b> kunnen hier opgeladen worden"
                    },
                    "2": {
                        "then": "<b>Electrische scooters</b> (snorfiets of bromfiets) kunnen hier opgeladen worden"
                    },
                    "3": {
                        "then": "<b>Vrachtwagens</b> kunnen hier opgeladen worden"
                    },
                    "4": {
                        "then": "<b>Bussen</b> kunnen hier opgeladen worden"
                    }
                },
                "question": "Welke voertuigen kunnen hier opgeladen worden?"
            },
            "Parking:fee": {
                "mappings": {
                    "0": {
                        "then": "Geen extra parkeerkost tijdens het opladen"
                    },
                    "1": {
                        "then": "Tijdens het opladen moet er parkeergeld betaald worden"
                    }
                },
                "question": "Moet men parkeergeld betalen tijdens het opladen?"
            },
            "Operator": {
                "mappings": {
                    "0": {
                        "then": "Eigenlijk is {operator} het netwerk waarvan het deel uitmaakt"
                    }
                },
                "question": "Wie beheert dit oplaadpunt?",
                "render": "Wordt beheerd door {operator}"
            },
            "OH": {
                "mappings": {
                    "0": {
                        "then": "24/7 open - ook tijdens vakanties"
                    }
                },
                "question": "Wanneer is dit oplaadpunt beschikbaar??"
            },
            "Network": {
                "mappings": {
                    "0": {
                        "then": "Maakt geen deel uit van een groter netwerk"
                    },
                    "1": {
                        "then": "Maakt geen deel uit van een groter netwerk"
                    }
                },
                "question": "Is dit oplaadpunt deel van een groter netwerk?",
                "render": "Maakt deel uit van het <b>{network}</b>-netwerk"
            },
            "Authentication": {
                "mappings": {
                    "0": {
                        "then": "Aanmelden met een lidkaart is mogelijk"
                    },
                    "1": {
                        "then": "Aanmelden via een applicatie is mogelijk"
                    },
                    "2": {
                        "then": "Aanmelden door te bellen naar een telefoonnummer is mogelijk"
                    },
                    "3": {
                        "then": "Aanmelden via SMS is mogelijk"
                    },
                    "4": {
                        "then": "Aanmelden via NFC is mogelijk"
                    },
                    "5": {
                        "then": "Aanmelden met Money Card is mogelijk"
                    },
                    "6": {
                        "then": "Aanmelden met een betaalkaart is mogelijk"
                    },
                    "7": {
                        "then": "Hier opladen is (ook) mogelijk zonder aan te melden"
                    }
                },
                "question": "Hoe kan men zich aanmelden aan dit oplaadstation?"
            },
            "Auth phone": {
                "question": "Wat is het telefoonnummer dat men moet bellen of SMS'en om zich aan te melden?",
                "render": "Aanmelden door te bellen of te SMS'en naar <a href='tel:{authentication:phone_call:number}'>{authentication:phone_call:number}</a>"
            }
        },
        "units": {
            "0": {
                "applicableUnits": {
                    "0": {
                        "human": " minuten",
                        "humanSingular": " minuut"
                    },
                    "1": {
                        "human": " uren",
                        "humanSingular": " uur"
                    },
                    "2": {
                        "human": " day",
                        "humanSingular": " dag"
                    }
                }
            },
            "1": {
                "applicableUnits": {
                    "0": {
                        "human": "volt"
                    }
                }
            },
            "2": {
                "applicableUnits": {
                    "0": {
                        "human": "A"
                    }
                }
            },
            "3": {
                "applicableUnits": {
                    "0": {
                        "human": "kilowatt"
                    },
                    "1": {
                        "human": "megawatt"
                    }
                }
            }
        },
        "title": {
            "render": "Oplaadpunten"
        },
        "presets": {
            "0": {
                "title": "gewone stekker <img src='./assets/layers/charging_station/TypeE.svg' style='width: 2rem; height: 2rem; float: left; background: white; border-radius: 1rem; margin-right: 0.5rem'/> (bedoeld om electrische fietsen op te laden)"
            },
            "1": {
                "title": "oplaadpunt voor elektrische fietsen"
            },
            "2": {
                "title": "oplaadstation voor elektrische auto's"
            },
            "3": {
                "title": "oplaadstation"
            }
        },
        "name": "Oplaadpunten",
        "description": "Oplaadpunten"
    },
    "crossings": {
        "description": "Oversteekplaatsen voor voetgangers en fietsers",
        "name": "Oversteekplaatsen",
        "presets": {
            "0": {
                "description": "Oversteekplaats voor voetgangers en/of fietsers",
                "title": "Oversteekplaats"
            },
            "1": {
                "description": "Verkeerslicht op een weg",
                "title": "Verkeerslicht"
            }
        },
        "tagRenderings": {
            "crossing-bicycle-allowed": {
                "mappings": {
                    "0": {
                        "then": "Een fietser kan deze oversteekplaats gebruiken"
                    },
                    "1": {
                        "then": "Een fietser kan deze oversteekplaats niet gebruiken"
                    }
                },
                "question": "Is deze oversteekplaats ook voor fietsers"
            },
            "crossing-button": {
                "mappings": {
                    "0": {
                        "then": "Dit verkeerslicht heeft een knop voor groen licht"
                    },
                    "1": {
                        "then": "Dit verkeerlicht heeft geen knop voor groen licht"
                    }
                },
                "question": "Heeft dit verkeerslicht een knop voor groen licht?"
            },
            "crossing-continue-through-red": {
                "mappings": {
                    "0": {
                        "then": "Een fietser mag wel rechtdoor gaan als het licht rood is <img src='./assets/layers/crossings/Belgian_road_sign_B23.svg' style='width: 3em'>"
                    },
                    "1": {
                        "then": "Een fietser mag wel rechtdoor gaan als het licht rood is"
                    },
                    "2": {
                        "then": "Een fietser mag niet rechtdoor gaan als het licht rood is"
                    }
                },
                "question": "Mag een fietser rechtdoor gaan als het licht rood is?"
            },
            "crossing-has-island": {
                "mappings": {
                    "0": {
                        "then": "Deze oversteekplaats heeft een verkeerseiland in het midden"
                    },
                    "1": {
                        "then": "Deze oversteekplaats heeft geen verkeerseiland in het midden"
                    }
                },
                "question": "Heeft deze oversteekplaats een verkeerseiland in het midden?"
            },
            "crossing-is-zebra": {
                "mappings": {
                    "0": {
                        "then": "Dit is een zebrapad"
                    },
                    "1": {
                        "then": "Dit is geen zebrapad"
                    }
                },
                "question": "Is dit een zebrapad?"
            },
            "crossing-right-turn-through-red": {
                "mappings": {
                    "0": {
                        "then": "Een fietser mag wel rechtsaf slaan als het licht rood is <img src='./assets/layers/crossings/Belgian_road_sign_B22.svg' style='width: 3em'>"
                    },
                    "1": {
                        "then": "Een fietser mag wel rechtsaf slaan als het licht rood is"
                    },
                    "2": {
                        "then": "Een fietser mag niet rechtsaf slaan als het licht rood is"
                    }
                },
                "question": "Mag een fietser rechtsaf slaan als het licht rood is?"
            },
            "crossing-tactile": {
                "mappings": {
                    "0": {
                        "then": "Deze oversteekplaats heeft een geleidelijn"
                    },
                    "1": {
                        "then": "Deze oversteekplaats heeft geen geleidelijn"
                    },
                    "2": {
                        "then": "Deze oversteekplaats heeft een geleidelijn, die incorrect is."
                    }
                },
                "question": "Heeft deze oversteekplaats een geleidelijn?"
            },
            "crossing-type": {
                "mappings": {
                    "0": {
                        "then": "Oversteekplaats, zonder verkeerslichten"
                    },
                    "1": {
                        "then": "Oversteekplaats met verkeerslichten"
                    },
                    "2": {
                        "then": "Zebrapad"
                    }
                },
                "question": "Wat voor oversteekplaats is dit?"
            }
        },
        "title": {
            "mappings": {
                "0": {
                    "then": "Verkeerslicht"
                },
                "1": {
                    "then": "Oversteektplaats met verkeerslichten"
                }
            },
            "render": "Oversteekplaats"
        }
    },
    "cycleways_and_roads": {
        "name": "Fietspaden, straten en wegen",
        "tagRenderings": {
            "Cycleway type for a road": {
                "mappings": {
                    "0": {
                        "then": "Er is een fietssuggestiestrook"
                    },
                    "1": {
                        "then": "Er is een fietspad aangrenzend aan de weg (gescheiden met verf)"
                    },
                    "2": {
                        "then": "Er is een fietspad (los van de weg), maar geen fietspad afzonderlijk getekend naast deze weg."
                    },
                    "3": {
                        "then": "Er is een apart getekend fietspad."
                    },
                    "4": {
                        "then": "Er is geen fietspad aanwezig"
                    },
                    "5": {
                        "then": "Er is geen fietspad aanwezig"
                    }
                },
                "question": "Wat voor fietspad is hier?"
            },
            "Cycleway:smoothness": {
                "mappings": {
                    "0": {
                        "then": "Geschikt voor fijne rollers: rollerblade, skateboard"
                    },
                    "1": {
                        "then": "Geschikt voor fijne wielen: racefiets"
                    },
                    "2": {
                        "then": "Geschikt voor normale wielen: stadsfiets, rolstoel, scooter"
                    },
                    "3": {
                        "then": "Geschikt voor brede wielen: trekfiets, auto, rickshaw"
                    },
                    "4": {
                        "then": "Geschikt voor voertuigen met hoge banden: lichte terreinwagen"
                    },
                    "5": {
                        "then": "Geschikt voor terreinwagens: zware terreinwagen"
                    },
                    "6": {
                        "then": "Geschikt voor gespecialiseerde terreinwagens: tractor, alleterreinwagen"
                    },
                    "7": {
                        "then": "Niet geschikt voor voertuigen met wielen"
                    }
                },
                "question": "Wat is de kwaliteit van dit fietspad?"
            },
            "Cycleway:surface": {
                "mappings": {
                    "0": {
                        "then": "Dit fietspad is onverhard"
                    },
                    "1": {
                        "then": "Dit fietspad is geplaveid"
                    },
                    "2": {
                        "then": "Dit fietspad is gemaakt van asfalt"
                    },
                    "3": {
                        "then": "Dit fietspad is gemaakt van straatstenen"
                    },
                    "4": {
                        "then": "Dit fietspad is gemaakt van beton"
                    },
                    "5": {
                        "then": "Dit fietspad is gemaakt van kasseien (natuurlijk of verwerkt)"
                    },
                    "6": {
                        "then": "Dit fietspad is gemaakt van ruwe, natuurlijke kasseien"
                    },
                    "7": {
                        "then": "Dit fietspad is gemaakt van vlakke, rechthoekige kasseien"
                    },
                    "8": {
                        "then": "Dit fietspad is gemaakt van hout"
                    },
                    "9": {
                        "then": "Dit fietspad is gemaakt van grind"
                    },
                    "10": {
                        "then": "Dit fietspad is gemaakt van fijn grind"
                    },
                    "11": {
                        "then": "Dit fietspad is gemaakt van kiezelsteentjes"
                    },
                    "12": {
                        "then": "Dit fietspad is gemaakt van aarde"
                    }
                },
                "question": "Waaruit is het oppervlak van het fietspad van gemaakt?",
                "render": "Dit fietspad is gemaakt van {cycleway:surface}"
            },
            "Is this a cyclestreet? (For a road)": {
                "mappings": {
                    "0": {
                        "then": "Dit is een fietsstraat, en dus een 30km/h zone"
                    },
                    "1": {
                        "then": "Dit is een fietsstraat"
                    },
                    "2": {
                        "then": "Dit is geen fietsstraat"
                    }
                },
                "question": "Is dit een fietsstraat?"
            },
            "Maxspeed (for road)": {
                "mappings": {
                    "0": {
                        "then": "De maximumsnelheid is 20 km/u"
                    },
                    "1": {
                        "then": "De maximumsnelheid is 30 km/u"
                    },
                    "2": {
                        "then": "De maximumsnelheid is 50 km/u"
                    },
                    "3": {
                        "then": "De maximumsnelheid is 70 km/u"
                    },
                    "4": {
                        "then": "De maximumsnelheid is 90 km/u"
                    }
                },
                "question": "Wat is de maximumsnelheid in deze straat?",
                "render": "De maximumsnelheid op deze weg is {maxspeed} km/u"
            },
            "Surface of the road": {
                "mappings": {
                    "0": {
                        "then": "Dit fietspad is onverhard"
                    },
                    "1": {
                        "then": "Dit fietspad is geplaveid"
                    },
                    "2": {
                        "then": "Dit fietspad is gemaakt van asfalt"
                    },
                    "3": {
                        "then": "Dit fietspad is gemaakt van straatstenen"
                    },
                    "4": {
                        "then": "Dit fietspad is gemaakt van beton"
                    },
                    "5": {
                        "then": "Dit fietspad is gemaakt van kasseien (natuurlijk of verwerkt)"
                    },
                    "6": {
                        "then": "Dit fietspad is gemaakt van ruwe, natuurlijke kasseien"
                    },
                    "7": {
                        "then": "Dit fietspad is gemaakt van vlakke, rechthoekige kasseien"
                    },
                    "8": {
                        "then": "Dit fietspad is gemaakt van hout"
                    },
                    "9": {
                        "then": "Dit fietspad is gemaakt van grind"
                    },
                    "10": {
                        "then": "Dit fietspad is gemaakt van fijn grind"
                    },
                    "11": {
                        "then": "Dit fietspad is gemaakt van kiezelsteentjes"
                    },
                    "12": {
                        "then": "Dit fietspad is gemaakt van aarde"
                    }
                },
                "question": "Waaruit is het oppervlak van de straat gemaakt?",
                "render": "Deze weg is gemaakt van {surface}"
            },
            "Surface of the street": {
                "question": "Wat is de kwaliteit van deze straat?"
            },
            "cyclelan-segregation": {
                "mappings": {
                    "0": {
                        "then": "Dit fietspad is gescheiden van de weg met een onderbroken streep"
                    },
                    "1": {
                        "then": "Dit fietspad is gescheiden van de weg met een doorgetrokken streep"
                    },
                    "2": {
                        "then": "Dit fietspad is gescheiden van de weg met parkeervakken"
                    },
                    "3": {
                        "then": "Dit fietspad is gescheiden van de weg met een stoeprand"
                    }
                },
                "question": "Hoe is dit fietspad gescheiden van de weg?"
            },
            "cycleway-lane-track-traffic-signs": {
                "mappings": {
                    "0": {
                        "then": "Verplicht fietspad <img src='./assets/themes/cycle_infra/Belgian_road_sign_D07.svg' style='width: 3em'>"
                    },
                    "1": {
                        "then": "Verplicht fietspad (met onderbord)<br><img src='./assets/themes/cycle_infra/Belgian_road_sign_D07.svg' style='width: 3em'>"
                    },
                    "2": {
                        "then": "Afgescheiden voet-/fietspad <img src='./assets/themes/cycle_infra/Belgian_road_sign_D09.svg' style='width: 3em'>"
                    },
                    "3": {
                        "then": "Gedeeld voet-/fietspad <img src='./assets/themes/cycle_infra/Belgian_road_sign_D10.svg' style='width: 3em'>"
                    },
                    "4": {
                        "then": "Geen verkeersbord aanwezig"
                    }
                },
                "question": "Welk verkeersbord heeft dit fietspad?"
            },
            "cycleway-segregation": {
                "mappings": {
                    "0": {
                        "then": "Dit fietspad is gescheiden van de weg met een onderbroken streep"
                    },
                    "1": {
                        "then": "Dit fietspad is gescheiden van de weg met een doorgetrokken streep"
                    },
                    "2": {
                        "then": "Dit fietspad is gescheiden van de weg met parkeervakken"
                    },
                    "3": {
                        "then": "Dit fietspad is gescheiden van de weg met een stoeprand"
                    }
                },
                "question": "Hoe is dit fietspad gescheiden van de weg?"
            },
            "cycleway-traffic-signs": {
                "mappings": {
                    "0": {
                        "then": "Verplicht fietspad <img src='./assets/themes/cycle_infra/Belgian_road_sign_D07.svg' style='width: 3em'>"
                    },
                    "1": {
                        "then": "Verplicht fietspad (met onderbord)<br><img src='./assets/themes/cycle_infra/Belgian_road_sign_D07.svg' style='width: 3em'>"
                    },
                    "2": {
                        "then": "Afgescheiden voet-/fietspad <img src='./assets/themes/cycle_infra/Belgian_road_sign_D09.svg' style='width: 3em'>"
                    },
                    "3": {
                        "then": "Gedeeld voet-/fietspad <img src='./assets/themes/cycle_infra/Belgian_road_sign_D10.svg' style='width: 3em'>"
                    },
                    "4": {
                        "then": "Geen verkeersbord aanwezig"
                    }
                },
                "question": "Welk verkeersbord heeft dit fietspad?"
            },
            "cycleway-traffic-signs-D7-supplementary": {
                "mappings": {
                    "0": {
                        "then": "<img src='./assets/themes/cycle_infra/Belgian_traffic_sign_M6.svg' style='width: 3em'>"
                    },
                    "1": {
                        "then": "<img src='./assets/themes/cycle_infra/Belgian_traffic_sign_M13.svg' style='width: 3em'>"
                    },
                    "2": {
                        "then": "<img src='./assets/themes/cycle_infra/Belgian_traffic_sign_M14.svg' style='width: 3em'>"
                    },
                    "3": {
                        "then": "<img src='./assets/themes/cycle_infra/Belgian_traffic_sign_M7.svg' style='width: 3em'>"
                    },
                    "4": {
                        "then": "<img src='./assets/themes/cycle_infra/Belgian_traffic_sign_M15.svg' style='width: 3em'>"
                    },
                    "5": {
                        "then": "<img src='./assets/themes/cycle_infra/Belgian_traffic_sign_M16.svg' style='width: 3em'>"
                    },
                    "6": {
                        "then": "Geen onderbord aanwezig"
                    }
                },
                "question": "Heeft het verkeersbord D7 (<img src='./assets/themes/cycle_infra/Belgian_road_sign_D07.svg' style='width: 1.5em'>) een onderbord?"
            },
            "cycleway-traffic-signs-supplementary": {
                "mappings": {
                    "0": {
                        "then": "<img src='./assets/themes/cycle_infra/Belgian_traffic_sign_M6.svg' style='width: 3em'>"
                    },
                    "1": {
                        "then": "<img src='./assets/themes/cycle_infra/Belgian_traffic_sign_M13.svg' style='width: 3em'>"
                    },
                    "2": {
                        "then": "<img src='./assets/themes/cycle_infra/Belgian_traffic_sign_M14.svg' style='width: 3em'>"
                    },
                    "3": {
                        "then": "<img src='./assets/themes/cycle_infra/Belgian_traffic_sign_M7.svg' style='width: 3em'>"
                    },
                    "4": {
                        "then": "<img src='./assets/themes/cycle_infra/Belgian_traffic_sign_M15.svg' style='width: 3em'>"
                    },
                    "5": {
                        "then": "<img src='./assets/themes/cycle_infra/Belgian_traffic_sign_M16.svg' style='width: 3em'>"
                    },
                    "6": {
                        "then": "Geen onderbord aanwezig"
                    }
                },
                "question": "Heeft het verkeersbord D7 (<img src='./assets/themes/cycle_infra/Belgian_road_sign_D07.svg' style='width: 1.5em'>) een onderbord?"
            },
            "cycleways_and_roads-cycleway:buffer": {
                "question": "Hoe breed is de ruimte tussen het fietspad en de weg?",
                "render": "De schrikafstand van dit fietspad is {cycleway:buffer} m"
            },
            "is lit?": {
                "mappings": {
                    "0": {
                        "then": "Deze weg is verlicht"
                    },
                    "1": {
                        "then": "Deze weg is niet verlicht"
                    },
                    "2": {
                        "then": "Deze weg is 's nachts verlicht"
                    },
                    "3": {
                        "then": "Deze weg is 24/7 verlicht"
                    }
                },
                "question": "Is deze weg verlicht?"
            },
            "width:carriageway": {
                "question": "Hoe breed is de rijbaan in deze straat (in meters)?<br/><span class='subtle'>Dit is </span><br/><span class='subtle'>Meet dit van stoepsteen tot stoepsteen, dus inclusief een parallelle parkeerstrook</span>",
                "render": "De breedte van deze rijbaan in deze straat is <strong>{width:carriageway}m</strong>"
            }
        },
        "title": {
            "mappings": {
                "0": {
                    "then": "Fietsweg"
                },
                "1": {
                    "then": "Fietssuggestiestrook"
                },
                "2": {
                    "then": "Fietsstrook"
                },
                "3": {
                    "then": "Fietsweg naast de weg"
                },
                "4": {
                    "then": "Fietsstraat"
                }
            },
            "render": "Fietspaden"
        }
    },
    "defibrillator": {
        "name": "Defibrillatoren",
        "presets": {
            "0": {
                "title": "Defibrillator"
            }
        },
        "tagRenderings": {
            "defibrillator-access": {
                "mappings": {
                    "0": {
                        "then": "Publiek toegankelijk"
                    },
                    "1": {
                        "then": "Publiek toegankelijk"
                    },
                    "2": {
                        "then": "Enkel toegankelijk voor klanten"
                    },
                    "3": {
                        "then": "Niet toegankelijk voor het publiek (bv. enkel voor personeel, de eigenaar, ...)"
                    },
                    "4": {
                        "then": "Niet toegankelijk, mogelijk enkel voor professionals"
                    }
                },
                "question": "Is deze defibrillator vrij toegankelijk?",
                "render": "Toegankelijkheid is {access}"
            },
            "defibrillator-defibrillator": {
                "mappings": {
                    "0": {
                        "then": "Dit is een manueel toestel enkel voor professionals"
                    },
                    "1": {
                        "then": "Dit is een gewone automatische defibrillator"
                    }
                },
                "question": "Is dit een gewone automatische defibrillator of een manueel toestel enkel voor professionals?",
                "render": "Er is geen info over het soort toestel"
            },
            "defibrillator-defibrillator:location": {
                "question": "Gelieve meer informatie te geven over de exacte locatie van de defibrillator (in de plaatselijke taal)",
                "render": "<i>Meer informatie over de locatie (lokale taal):</i><br/>{defibrillator:location}"
            },
            "defibrillator-defibrillator:location:en": {
                "question": "Gelieve meer informatie te geven over de exacte locatie van de defibrillator (in het Engels)",
                "render": "<i>Meer informatie over de locatie (in het Engels):</i><br/>{defibrillator:location:en}"
            },
            "defibrillator-defibrillator:location:fr": {
                "question": "Gelieve meer informatie te geven over de exacte locatie van de defibrillator (in het Frans)",
                "render": "<i>Meer informatie over de locatie (in het Frans):</i><br/>{defibrillator:location:fr}"
            },
            "defibrillator-description": {
                "question": "Is er nog iets bijzonder aan deze defibrillator dat je nog niet hebt kunnen meegeven? (laat leeg indien niet)",
                "render": "Aanvullende info: {description}"
            },
            "defibrillator-email": {
                "question": "Wat is het email-adres voor vragen over deze defibrillator",
                "render": "Email voor vragen over deze defibrillator: <a href='mailto:{email}'>{email}</a>"
            },
            "defibrillator-fixme": {
                "question": "Is er iets mis met de informatie over deze defibrillator dat je hier niet opgelost kreeg? (laat hier een berichtje achter voor OpenStreetMap experts)",
                "render": "Extra informatie voor OpenStreetMap experts: {fixme}"
            },
            "defibrillator-indoors": {
                "mappings": {
                    "0": {
                        "then": "Deze defibrillator bevindt zich in een gebouw"
                    },
                    "1": {
                        "then": "Deze defibrillator hangt buiten"
                    }
                },
                "question": "Hangt deze defibrillator binnen of buiten?"
            },
            "defibrillator-level": {
                "mappings": {
                    "0": {
                        "then": "Deze defibrillator bevindt zich <b>gelijkvloers</b>"
                    },
                    "1": {
                        "then": "Deze defibrillator is op de <b>eerste verdieping</b>"
                    }
                },
                "question": "Op welke verdieping bevindt deze defibrillator zich?",
                "render": "De defibrillator bevindt zicht op verdieping {level}"
            },
            "defibrillator-opening_hours": {
                "mappings": {
                    "0": {
                        "then": "24/7 open (inclusief feestdagen)"
                    }
                },
                "question": "Wanneer is deze defibrillator beschikbaar?",
                "render": "{opening_hours_table(opening_hours)}"
            },
            "defibrillator-phone": {
                "question": "Wat is het telefoonnummer voor vragen over deze defibrillator",
                "render": "Telefoonnummer voor vragen over deze defibrillator: <a href='tel:{phone}'>{phone}</a>"
            },
            "defibrillator-ref": {
                "question": "Wat is het officieel identificatienummer van het toestel? (indien zichtbaar op toestel)",
                "render": "Officieel identificatienummer van het toestel: <i>{ref}</i>"
            },
            "defibrillator-survey:date": {
                "mappings": {
                    "0": {
                        "then": "Vandaag nagekeken!"
                    }
                },
                "question": "Wanneer is deze defibrillator het laatst gecontroleerd in OpenStreetMap?",
                "render": "Deze defibrillator is nagekeken in OSM op {survey:date}"
            }
        },
        "title": {
            "render": "Defibrillator"
        }
    },
    "direction": {
        "description": "Deze laag toont de oriëntatie van een object",
        "name": "Richtingsvisualisatie"
    },
    "drinking_water": {
        "name": "Drinkbaar water",
        "presets": {
            "0": {
                "title": "drinkbaar water"
            }
        },
        "tagRenderings": {
            "Bottle refill": {
                "mappings": {
                    "0": {
                        "then": "Een drinkbus bijvullen gaat makkelijk"
                    },
                    "1": {
                        "then": "Een drinkbus past moeilijk"
                    }
                },
                "question": "Hoe gemakkelijk is het om drinkbussen bij te vullen?"
            },
            "Still in use?": {
                "mappings": {
                    "0": {
                        "then": "Deze drinkwaterfontein werkt"
                    },
                    "1": {
                        "then": "Deze drinkwaterfontein is kapot"
                    },
                    "2": {
                        "then": "Deze drinkwaterfontein is afgesloten"
                    }
                },
                "question": "Is deze drinkwaterkraan nog steeds werkende?",
                "render": "Deze waterkraan-status is <i>{operational_status}</i>"
            },
            "render-closest-drinking-water": {
                "render": "<a href='#{_closest_other_drinking_water_id}'>Er bevindt zich een ander drinkwaterpunt op {_closest_other_drinking_water_distance} meter</a>"
            }
        },
        "title": {
            "render": "Drinkbaar water"
        }
    },
    "etymology": {
        "description": "Alle lagen met een gelinkt etymology",
        "name": "Heeft etymology info",
        "tagRenderings": {
            "simple etymology": {
                "mappings": {
                    "0": {
                        "then": "De oorsprong van deze naam is onbekend in de literatuur"
                    }
                },
                "question": "Naar wat is dit object vernoemd?<br/><span class='subtle'>Dit staat mogelijks vermeld op het straatnaambordje</subtle>",
                "render": "Vernoemd naar {name:etymology}"
            },
            "street-name-sign-image": {
                "render": "{image_carousel(image:streetsign)}<br/>{image_upload(image:streetsign, Voeg afbeelding van straatnaambordje toe)}"
            },
            "wikipedia-etymology": {
                "question": "Wat is het Wikidata-item van hetgeen dit object is naar vernoemd?",
                "render": "<h3>Wikipedia artikel van de naamgever</h3>{wikipedia(name:etymology:wikidata):max-height:20rem}"
            },
            "zoeken op inventaris onroerend erfgoed": {
                "render": "<a href='https://inventaris.onroerenderfgoed.be/erfgoedobjecten?tekst={name}' target='_blank'>Zoeken op inventaris onroerend erfgoed</a>"
            }
        }
    },
    "food": {
        "filter": {
            "0": {
                "options": {
                    "0": {
                        "question": "Nu geopened"
                    }
                }
            },
            "1": {
                "options": {
                    "0": {
                        "question": "Heeft een vegetarisch menu"
                    }
                }
            },
            "2": {
                "options": {
                    "0": {
                        "question": "Heeft een veganistisch menu"
                    }
                }
            },
            "3": {
                "options": {
                    "0": {
                        "question": "Heeft een halal menu"
                    }
                }
            }
        },
        "name": "Eetgelegenheden",
        "presets": {
            "0": {
                "description": "Een eetgegelegenheid waar je aan tafel wordt bediend",
                "title": "restaurant"
            },
            "1": {
                "description": "Een zaak waar je snel bediend wordt, vaak met de focus op afhalen. Zitgelegenheid is eerder beperkt (of zelfs afwezig)",
                "title": "fastfood-zaak"
            },
            "2": {
                "description": "Een fastfood-zaak waar je frieten koopt",
                "title": "frituur"
            }
        },
        "tagRenderings": {
            "Cuisine": {
                "mappings": {
                    "0": {
                        "then": "Dit is een pizzeria"
                    },
                    "1": {
                        "then": "Dit is een frituur"
                    },
                    "2": {
                        "then": "Dit is een pastazaak"
                    },
                    "3": {
                        "then": "Dit is een kebabzaak"
                    },
                    "4": {
                        "then": "Dit is een broodjeszaak"
                    },
                    "5": {
                        "then": "Dit is een hamburgerrestaurant"
                    },
                    "6": {
                        "then": "Dit is een sushirestaurant"
                    },
                    "7": {
                        "then": "Dit is een koffiezaak"
                    },
                    "8": {
                        "then": "Dit is een Italiaans restaurant (dat meer dan enkel pasta of pizza verkoopt)"
                    },
                    "9": {
                        "then": "Dit is een Frans restaurant"
                    },
                    "10": {
                        "then": "Dit is een Chinees restaurant"
                    },
                    "11": {
                        "then": "Dit is een Grieks restaurant"
                    },
                    "12": {
                        "then": "Dit is een Indisch restaurant"
                    },
                    "13": {
                        "then": "Dit is een Turks restaurant (dat meer dan enkel kebab verkoopt)"
                    },
                    "14": {
                        "then": "Dit is een Thaïs restaurant"
                    }
                },
                "question": "Welk soort gerechten worden hier geserveerd?",
                "render": "Deze plaats serveert vooral {cuisine}"
            },
            "Fastfood vs restaurant": {
                "mappings": {
                    "0": {
                        "then": "Dit is een <b>fastfood-zaak</b>. De focus ligt op snelle bediening, zitplaatsen zijn vaak beperkt en functioneel"
                    },
                    "1": {
                        "then": "Dit is een <b>restaurant</b>. De focus ligt op een aangename ervaring waar je aan tafel wordt bediend"
                    }
                },
                "question": "Wat voor soort zaak is dit?"
            },
            "Name": {
                "question": "Wat is de naam van deze eetgelegenheid?",
                "render": "De naam van deze eetgelegeheid is {name}"
            },
            "Takeaway": {
                "mappings": {
                    "0": {
                        "then": "Hier is enkel afhaal mogelijk"
                    },
                    "1": {
                        "then": "Eten kan hier afgehaald worden"
                    },
                    "2": {
                        "then": "Hier is geen afhaalmogelijkheid"
                    }
                },
                "question": "Biedt deze zaak een afhaalmogelijkheid aan?"
            },
            "Vegan (no friture)": {
                "mappings": {
                    "0": {
                        "then": "Geen veganistische opties beschikbaar"
                    },
                    "1": {
                        "then": "Beperkte veganistische opties zijn beschikbaar"
                    },
                    "2": {
                        "then": "Veganistische opties zijn beschikbaar"
                    },
                    "3": {
                        "then": "Enkel veganistische opties zijn beschikbaar"
                    }
                },
                "question": "Heeft deze eetgelegenheid een veganistische optie?"
            },
            "Vegetarian (no friture)": {
                "mappings": {
                    "0": {
                        "then": "Geen vegetarische opties beschikbaar"
                    },
                    "1": {
                        "then": "Beperkte vegetarische opties zijn beschikbaar"
                    },
                    "2": {
                        "then": "Vegetarische opties zijn beschikbaar"
                    },
                    "3": {
                        "then": "Enkel vegetarische opties zijn beschikbaar"
                    }
                },
                "question": "Heeft deze eetgelegenheid een vegetarische optie?"
            },
            "friture-oil": {
                "mappings": {
                    "0": {
                        "then": "Plantaardige olie"
                    },
                    "1": {
                        "then": "Dierlijk vet"
                    }
                },
                "question": "Bakt deze frituur met dierlijk vet of met plantaardige olie?"
            },
            "friture-take-your-container": {
                "mappings": {
                    "0": {
                        "then": "Je mag je <b>eigen containers</b> meenemen om je bestelling in mee te nemen en zo minder afval te maken"
                    },
                    "1": {
                        "then": "Je mag <b>geen</b> eigen containers meenemen om je bestelling in mee te nemen"
                    },
                    "2": {
                        "then": "Je <b>moet</b> je eigen containers meenemen om je bestelling in mee te nemen."
                    }
                },
                "question": "Als je je eigen container (bv. kookpot of kleine potjes voor saus) meeneemt, gebruikt de frituur deze dan om je bestelling in te doen?"
            },
            "friture-vegan": {
                "mappings": {
                    "0": {
                        "then": "Er zijn veganistische snacks aanwezig"
                    },
                    "1": {
                        "then": "Slechts enkele veganistische snacks"
                    },
                    "2": {
                        "then": "Geen veganistische snacks beschikbaar"
                    }
                },
                "question": "Heeft deze frituur veganistische snacks?"
            },
            "friture-vegetarian": {
                "mappings": {
                    "0": {
                        "then": "Er zijn vegetarische snacks aanwezig"
                    },
                    "1": {
                        "then": "Slechts enkele vegetarische snacks"
                    },
                    "2": {
                        "then": "Geen vegetarische snacks beschikbaar"
                    }
                },
                "question": "Heeft deze frituur vegetarische snacks?"
            },
            "halal (no friture)": {
                "mappings": {
                    "0": {
                        "then": "Er zijn geen halal opties aanwezig"
                    },
                    "1": {
                        "then": "Er zijn een beperkt aantal halal opties"
                    },
                    "2": {
                        "then": "Halal menu verkrijgbaar"
                    },
                    "3": {
                        "then": "Enkel halal opties zijn beschikbaar"
                    }
                },
                "question": "Heeft dit restaurant halal opties?"
            }
        },
        "title": {
            "mappings": {
                "0": {
                    "then": "Restaurant <i>{name}</i>"
                },
                "1": {
                    "then": "Fastfood-zaak <i>{name}</i>"
                }
            },
            "render": "Eetgelegenheid"
        }
    },
    "ghost_bike": {
        "name": "Witte Fietsen",
        "presets": {
            "0": {
                "title": "Witte fiets"
            }
        },
        "tagRenderings": {
            "ghost-bike-explanation": {
                "render": "Een Witte Fiets (of Spookfiets) is een aandenken aan een fietser die bij een verkeersongeval om het leven kwam. Het gaat over een witgeschilderde fiets die geplaatst werd in de buurt van het ongeval."
            },
            "ghost_bike-inscription": {
                "question": "Wat is het opschrift op deze witte fiets?",
                "render": "<i>{inscription}</i>"
            },
            "ghost_bike-name": {
                "mappings": {
                    "0": {
                        "then": "De naam is niet aangeduid op de fiets"
                    }
                },
                "question": "Aan wie is deze witte fiets een eerbetoon?<span class='question-subtext'><br/>Respecteer privacy - voeg enkel een naam toe indien die op de fiets staat of gepubliceerd is. Eventueel voeg je enkel de voornaam toe.</span>",
                "render": "Ter nagedachtenis van {name}"
            },
            "ghost_bike-source": {
                "question": "Op welke website kan men meer informatie vinden over de Witte fiets of over het ongeval?",
                "render": "<a href='{source}' target='_blank'>Meer informatie</a>"
            },
            "ghost_bike-start_date": {
                "question": "Wanneer werd deze witte fiets geplaatst?",
                "render": "Geplaatst op {start_date}"
            }
        },
        "title": {
            "mappings": {
                "0": {
                    "then": "Witte fiets ter nagedachtenis van {name}"
                }
            },
            "render": "Witte Fiets"
        }
    },
    "grass_in_parks": {
        "name": "Toegankelijke grasvelden in parken",
        "title": {
            "mappings": {
                "0": {
                    "then": "{name}"
                }
            },
            "render": "Speelweide in een park"
        }
    },
    "information_board": {
        "name": "Informatieborden",
        "presets": {
            "0": {
                "title": "informatiebord"
            }
        },
        "title": {
            "render": "Informatiebord"
        }
    },
    "map": {
        "description": "Een permantent geinstalleerde kaart",
        "name": "Kaarten",
        "presets": {
            "0": {
                "description": "Voeg een ontbrekende kaart toe",
                "title": "Kaart"
            }
        },
        "tagRenderings": {
            "map-attribution": {
                "mappings": {
                    "0": {
                        "then": "De OpenStreetMap-attributie is duidelijk aangegeven, zelf met vermelding van \"ODBL\" "
                    },
                    "1": {
                        "then": "OpenStreetMap is duidelijk aangegeven, maar de licentievermelding ontbreekt"
                    },
                    "2": {
                        "then": "OpenStreetMap was oorspronkelijk niet aangeduid, maar iemand plaatste er een sticker"
                    },
                    "3": {
                        "then": "Er is geen attributie"
                    },
                    "4": {
                        "then": "Er is geen attributie"
                    }
                },
                "question": "Is de attributie voor OpenStreetMap aanwezig?"
            },
            "map-map_source": {
                "mappings": {
                    "0": {
                        "then": "Deze kaart is gebaseerd op OpenStreetMap"
                    }
                },
                "question": "Op welke data is deze kaart gebaseerd?",
                "render": "Deze kaart is gebaseerd op {map_source}"
            }
        },
        "title": {
            "render": "Kaart"
        }
    },
    "nature_reserve": {
        "description": "Een natuurgebied is een gebied waar actief ruimte gemaakt word voor de natuur. Typisch zijn deze in beheer van Natuurpunt of het Agentschap Natuur en Bos of zijn deze erkend door de overheid.",
        "filter": {
            "0": {
                "options": {
                    "0": {
                        "question": "Vrij te bezoeken"
                    }
                }
            },
            "1": {
                "options": {
                    "0": {
                        "question": "Alle natuurgebieden"
                    },
                    "1": {
                        "question": "Honden mogen vrij rondlopen"
                    },
                    "2": {
                        "question": "Honden welkom aan de leiband"
                    }
                }
            }
        },
        "name": "Natuurgebied",
        "presets": {
            "0": {
                "description": "Voeg een ontbrekend, erkend natuurreservaat toe, bv. een gebied dat beheerd wordt door het ANB of natuurpunt",
                "title": "natuurreservaat"
            }
        },
        "tagRenderings": {
            "Access tag": {
                "mappings": {
                    "0": {
                        "then": "Vrij toegankelijk"
                    },
                    "1": {
                        "then": "Niet toegankelijk"
                    },
                    "2": {
                        "then": "Niet toegankelijk, want privégebied"
                    },
                    "3": {
                        "then": "Toegankelijk, ondanks dat het privegebied is"
                    },
                    "4": {
                        "then": "Enkel toegankelijk met een gids of tijdens een activiteit"
                    },
                    "5": {
                        "then": "Toegankelijk mits betaling"
                    }
                },
                "question": "Is dit gebied toegankelijk?",
                "render": "De toegankelijkheid van dit gebied is: {access:description}"
            },
            "Curator": {
                "question": "Wie is de conservator van dit gebied?<br/><span class='subtle'>Respecteer privacy - geef deze naam enkel als die duidelijk is gepubliceerd",
                "render": "{curator} is de beheerder van dit gebied"
            },
            "Dogs?": {
                "mappings": {
                    "0": {
                        "then": "Honden moeten aan de leiband"
                    },
                    "1": {
                        "then": "Honden zijn niet toegestaan"
                    },
                    "2": {
                        "then": "Honden zijn welkom en mogen vrij rondlopen"
                    }
                },
                "question": "Zijn honden toegelaten in dit gebied?"
            },
            "Editable description {description:0}": {
                "render": "Extra info: <i>{description:0}</i>"
            },
            "Email": {
                "question": "Waar kan men naartoe emailen voor vragen en meldingen van dit natuurgebied?<br/><span class='subtle'>Respecteer privacy - geef enkel persoonlijke emailadressen als deze elders zijn gepubliceerd",
                "render": "<a href='mailto:{email}' target='_blank'>{email}</a>"
            },
            "Name tag": {
                "mappings": {
                    "0": {
                        "then": "Dit gebied heeft geen naam"
                    }
                },
                "question": "Wat is de naam van dit gebied?",
                "render": "Dit gebied heet {name}"
            },
            "Name:nl-tag": {
                "question": "Wat is de Nederlandstalige naam van dit gebied?",
                "render": "Dit gebied heet {name:nl}"
            },
            "Non-editable description {description}": {
                "render": "Extra info: <i>{description}</i>"
            },
            "Operator tag": {
                "mappings": {
                    "0": {
                        "then": "<img src=\"./assets/layers/nature_reserve/Natuurpunt.jpg\" style=\"width:1.5em\">Dit gebied wordt beheerd door Natuurpunt"
                    },
                    "1": {
                        "then": "<img src=\"./assets/layers/nature_reserve/Natuurpunt.jpg\" style=\"width:1.5em\">Dit gebied wordt beheerd door {operator}"
                    },
                    "2": {
                        "then": "<img src=\"./assets/layers/nature_reserve/ANB.jpg\" style=\"width:1.5em\">Dit gebied wordt beheerd door het Agentschap Natuur en Bos"
                    }
                },
                "question": "Wie beheert dit gebied?",
                "render": "Beheer door {operator}"
            },
            "Surface area": {
                "render": "Totale oppervlakte: {_surface:ha}Ha"
            },
            "Website": {
                "question": "Op welke webpagina kan men meer informatie vinden over dit natuurgebied?"
            },
            "phone": {
                "question": "Waar kan men naartoe bellen voor vragen en meldingen van dit natuurgebied?<br/><span class='subtle'>Respecteer privacy - geef enkel persoonlijke telefoonnummers als deze elders zijn gepubliceerd",
                "render": "<a href='tel:{email}' target='_blank'>{phone}</a>"
            }
        },
        "title": {
            "mappings": {
                "0": {
                    "then": "{name:nl}"
                },
                "1": {
                    "then": "{name}"
                }
            },
            "render": "Natuurgebied"
        }
    },
    "observation_tower": {
        "description": "Torens om van het uitzicht te genieten",
        "name": "Uitkijktorens",
        "presets": {
            "0": {
                "description": "Een publiek toegankelijke uitkijktoren",
                "title": "Uitkijktoren"
            }
        },
        "tagRenderings": {
            "Fee": {
                "mappings": {
                    "0": {
                        "then": "Gratis te bezoeken"
                    }
                },
                "question": "Hoeveel moet men betalen om deze toren te bezoeken?",
                "render": "Deze toren bezoeken kost <b>{charge}</b>"
            },
            "Height": {
                "question": "Hoe hoog is deze toren?",
                "render": "Deze toren is {height} hoog"
            },
            "Operator": {
                "question": "Wie onderhoudt deze toren?",
                "render": "Wordt onderhouden door <b>{operator}</b>"
            },
            "name": {
                "mappings": {
                    "0": {
                        "then": "Deze toren heeft geen specifieke naam"
                    }
                },
                "question": "Heeft deze toren een naam?",
                "render": "Deze toren heet <b>{name}</b>"
            }
        },
        "title": {
            "mappings": {
                "0": {
                    "then": "<b>{name}</b>"
                }
            },
            "render": "Uitkijktoren"
        },
        "units": {
            "0": {
                "applicableUnits": {
                    "0": {
                        "human": " meter"
                    }
                }
            }
        }
    },
    "parking": {
        "description": "Parking",
        "name": "Parking",
        "presets": {
            "0": {
                "description": "Voeg hier een fietsenstalling toe",
                "title": "fietsparking"
            },
            "1": {
                "description": "Voeg hier een parking voor auto's toe",
                "title": "parking"
            }
        },
        "title": {
            "mappings": {
                "0": {
                    "then": "{name:nl}"
                },
                "1": {
                    "then": "{name}"
                },
                "2": {
                    "then": "Fietsenstalling"
                }
            },
            "render": "Parking"
        }
    },
    "picnic_table": {
        "description": "Deze laag toont picnictafels",
        "name": "Picnictafels",
        "presets": {
            "0": {
                "title": "picnic-tafel"
            }
        },
        "tagRenderings": {
            "picnic_table-material": {
                "mappings": {
                    "0": {
                        "then": "Deze picnictafel is gemaakt uit hout"
                    },
                    "1": {
                        "then": "Deze picnictafel is gemaakt uit beton"
                    }
                },
                "question": "Van welk materiaal is deze picnictafel gemaakt?",
                "render": "Deze picnictafel is gemaakt van {material}"
            }
        },
        "title": {
            "render": "Picnictafel"
        }
    },
    "play_forest": {
        "description": "Een speelbos is een vrij toegankelijke zone in een bos",
        "name": "Speelbossen",
        "title": {
            "mappings": {
                "0": {
                    "then": "{name}"
                },
                "1": {
                    "then": "Speelbos {name}"
                }
            },
            "render": "Speelbos"
        }
    },
    "playground": {
        "description": "Speeltuinen",
        "name": "Speeltuinen",
        "presets": {
            "0": {
                "title": "Speeltuin"
            }
        },
        "tagRenderings": {
            "Playground-wheelchair": {
                "mappings": {
                    "0": {
                        "then": "Geheel toegankelijk voor rolstoelgebruikers"
                    },
                    "1": {
                        "then": "Beperkt toegankelijk voor rolstoelgebruikers"
                    },
                    "2": {
                        "then": "Niet toegankelijk voor rolstoelgebruikers"
                    }
                },
                "question": "Is deze speeltuin toegankelijk voor rolstoelgebruikers?"
            },
            "playground-access": {
                "mappings": {
                    "0": {
                        "then": "Vrij toegankelijk voor het publiek"
                    },
                    "1": {
                        "then": "Vrij toegankelijk voor het publiek"
                    },
                    "2": {
                        "then": "Enkel toegankelijk voor klanten van de bijhorende zaak"
                    },
                    "3": {
                        "then": "Vrij toegankelijk voor scholieren van de school"
                    },
                    "4": {
                        "then": "Niet vrij toegankelijk"
                    }
                },
                "question": "Is deze speeltuin vrij toegankelijk voor het publiek?"
            },
            "playground-email": {
                "question": "Wie kan men emailen indien er problemen zijn met de speeltuin?",
                "render": "De bevoegde dienst kan bereikt worden via <a href='mailto:{email}'>{email}</a>"
            },
            "playground-lit": {
                "mappings": {
                    "0": {
                        "then": "Deze speeltuin is 's nachts verlicht"
                    },
                    "1": {
                        "then": "Deze speeltuin is 's nachts niet verlicht"
                    }
                },
                "question": "Is deze speeltuin 's nachts verlicht?"
            },
            "playground-max_age": {
                "question": "Wat is de maximaal toegestane leeftijd voor deze speeltuin?",
                "render": "Toegankelijk tot {max_age}"
            },
            "playground-min_age": {
                "question": "Wat is de minimale leeftijd om op deze speeltuin te mogen?",
                "render": "Toegankelijk vanaf {min_age} jaar oud"
            },
            "playground-opening_hours": {
                "mappings": {
                    "0": {
                        "then": "Van zonsopgang tot zonsondergang"
                    },
                    "1": {
                        "then": "Dag en nacht toegankelijk"
                    },
                    "2": {
                        "then": "Dag en nacht toegankelijk"
                    }
                },
                "question": "Op welke uren is deze speeltuin toegankelijk?"
            },
            "playground-operator": {
                "question": "Wie beheert deze speeltuin?",
                "render": "Beheer door {operator}"
            },
            "playground-phone": {
                "question": "Wie kan men bellen indien er problemen zijn met de speeltuin?",
                "render": "De bevoegde dienst kan getelefoneerd worden via <a href='tel:{phone}'>{phone}</a>"
            },
            "playground-surface": {
                "mappings": {
                    "0": {
                        "then": "De ondergrond is <b>gras</b>"
                    },
                    "1": {
                        "then": "De ondergrond is <b>zand</b>"
                    },
                    "2": {
                        "then": "De ondergrond bestaat uit <b>houtsnippers</b>"
                    },
                    "3": {
                        "then": "De ondergrond bestaat uit <b>stoeptegels</b>"
                    },
                    "4": {
                        "then": "De ondergrond is <b>asfalt</b>"
                    },
                    "5": {
                        "then": "De ondergrond is <b>beton</b>"
                    },
                    "6": {
                        "then": "De ondergrond is <b>onverhard</b>"
                    },
                    "7": {
                        "then": "De ondergrond is <b>verhard</b>"
                    }
                },
                "question": "Wat is de ondergrond van deze speeltuin?<br/><i>Indien er verschillende ondergronden zijn, neem de meest voorkomende</i>",
                "render": "De ondergrond is <b>{surface}</b>"
            }
        },
        "title": {
            "mappings": {
                "0": {
                    "then": "Speeltuin <i>{name}</i>"
                }
            },
            "render": "Speeltuin"
        }
    },
    "public_bookcase": {
        "description": "Een straatkastje met boeken voor iedereen",
        "filter": {
            "2": {
                "options": {
                    "0": {
                        "question": "Binnen of buiten"
                    }
                }
            }
        },
        "name": "Boekenruilkastjes",
        "presets": {
            "0": {
                "title": "Boekenruilkast"
            }
        },
        "tagRenderings": {
            "bookcase-booktypes": {
                "mappings": {
                    "0": {
                        "then": "Voornamelijk kinderboeken"
                    },
                    "1": {
                        "then": "Voornamelijk boeken voor volwassenen"
                    },
                    "2": {
                        "then": "Boeken voor zowel kinderen als volwassenen"
                    }
                },
                "question": "Voor welke doelgroep zijn de meeste boeken in dit boekenruilkastje?"
            },
            "bookcase-is-accessible": {
                "mappings": {
                    "0": {
                        "then": "Publiek toegankelijk"
                    },
                    "1": {
                        "then": "Enkel toegankelijk voor klanten"
                    }
                },
                "question": "Is dit boekenruilkastje publiek toegankelijk?"
            },
            "bookcase-is-indoors": {
                "mappings": {
                    "0": {
                        "then": "Dit boekenruilkastje staat binnen"
                    },
                    "1": {
                        "then": "Dit boekenruilkastje staat buiten"
                    },
                    "2": {
                        "then": "Dit boekenruilkastje staat buiten"
                    }
                },
                "question": "Staat dit boekenruilkastje binnen of buiten?"
            },
            "public_bookcase-brand": {
                "mappings": {
                    "0": {
                        "then": "Deel van het netwerk 'Little Free Library'"
                    },
                    "1": {
                        "then": "Dit boekenruilkastje maakt geen deel uit van een netwerk"
                    }
                },
                "question": "Is dit boekenruilkastje deel van een netwerk?",
                "render": "Dit boekenruilkastje is deel van het netwerk {brand}"
            },
            "public_bookcase-capacity": {
                "question": "Hoeveel boeken passen er in dit boekenruilkastje?",
                "render": "Er passen {capacity} boeken"
            },
            "public_bookcase-name": {
                "mappings": {
                    "0": {
                        "then": "Dit boekenruilkastje heeft geen naam"
                    }
                },
                "question": "Wat is de naam van dit boekenuilkastje?",
                "render": "De naam van dit boekenruilkastje is {name}"
            },
            "public_bookcase-operator": {
                "question": "Wie is verantwoordelijk voor dit boekenruilkastje?",
                "render": "Onderhouden door {operator}"
            },
            "public_bookcase-ref": {
                "mappings": {
                    "0": {
                        "then": "Dit boekenruilkastje maakt geen deel uit van een netwerk"
                    }
                },
                "question": "Wat is het referentienummer van dit boekenruilkastje?",
                "render": "Het referentienummer binnen {brand} is {ref}"
            },
            "public_bookcase-start_date": {
                "question": "Op welke dag werd dit boekenruilkastje geinstalleerd?",
                "render": "Geplaatst op {start_date}"
            },
            "public_bookcase-website": {
                "question": "Is er een website over dit boekenruilkastje?",
                "render": "Meer info op <a href='{website}' target='_blank'>de website</a>"
            }
        },
        "title": {
            "mappings": {
                "0": {
                    "then": "Boekenruilkast <i>{name}</i>"
                }
            },
            "render": "Boekenruilkast"
        }
    },
    "shops": {
        "description": "Een winkel",
        "name": "Winkel",
        "presets": {
            "0": {
                "description": "Voeg een nieuwe winkel toe",
                "title": "Winkel"
            }
        },
        "tagRenderings": {
            "shops-email": {
                "question": "Wat is het e-mailadres van deze winkel?",
                "render": "<a href='mailto:{email}'>{email}</a>"
            },
            "shops-name": {
                "question": "Wat is de naam van deze winkel?"
            },
            "shops-opening_hours": {
                "question": "Wat zijn de openingsuren van deze winkel?",
                "render": "{opening_hours_table(opening_hours)}"
            },
            "shops-phone": {
                "question": "Wat is het telefoonnummer?",
                "render": "<a href='tel:{phone}'>{phone}</a>"
            },
            "shops-shop": {
                "mappings": {
                    "0": {
                        "then": "Gemakswinkel"
                    },
                    "1": {
                        "then": "Supermarkt"
                    },
                    "2": {
                        "then": "Kledingwinkel"
                    },
                    "3": {
                        "then": "Kapper"
                    },
                    "4": {
                        "then": "Bakkerij"
                    },
                    "5": {
                        "then": "Autogarage"
                    },
                    "6": {
                        "then": "Autodealer"
                    }
                }
            },
            "shops-website": {
                "question": "Wat is de website van deze winkel?"
            }
        },
        "title": {
            "render": "Winkel"
        }
    },
    "slow_roads": {
        "name": "Paadjes, trage wegen en autoluwe straten",
        "tagRenderings": {
            "explanation": {
                "mappings": {
                    "1": {
                        "then": "Dit is een brede, autovrije straat"
                    },
                    "2": {
                        "then": "Dit is een voetpaadje"
                    },
                    "3": {
                        "then": "Dit is een wegeltje of bospad"
                    },
                    "4": {
                        "then": "Dit is een ruiterswegel"
                    },
                    "5": {
                        "then": "Dit is een tractorspoor of weg om landbouwgrond te bereikken"
                    }
                }
            },
            "slow_roads-surface": {
                "mappings": {
                    "0": {
                        "then": "De ondergrond is <b>gras</b>"
                    },
                    "1": {
                        "then": "De ondergrond is <b>aarde</b>"
                    },
                    "2": {
                        "then": "De ondergrond is <b>onverhard</b>"
                    },
                    "3": {
                        "then": "De ondergrond is <b>zand</b>"
                    },
                    "4": {
                        "then": "De ondergrond bestaat uit <b>stoeptegels</b>"
                    },
                    "5": {
                        "then": "De ondergrond is <b>asfalt</b>"
                    },
                    "6": {
                        "then": "De ondergrond is <b>beton</b>"
                    },
                    "7": {
                        "then": "De ondergrond is <b>verhard</b>"
                    }
                },
                "question": "Wat is de wegverharding van dit pad?",
                "render": "De ondergrond is <b>{surface}</b>"
            }
        },
        "title": {
            "mappings": {
                "0": {
                    "then": "{name}"
                },
                "1": {
                    "then": "Voetpad"
                },
                "2": {
                    "then": "Fietspad"
                },
                "3": {
                    "then": "Voetgangersstraat"
                },
                "4": {
                    "then": "Woonerf"
                }
            },
            "render": "Trage weg"
        }
    },
    "sport_pitch": {
        "description": "Een sportterrein",
        "name": "Sportterrein",
        "presets": {
            "0": {
                "title": "Ping-pong tafel"
            },
            "1": {
                "title": "Sportterrein"
            }
        },
        "tagRenderings": {
            "sport-pitch-access": {
                "mappings": {
                    "0": {
                        "then": "Publiek toegankelijk"
                    },
                    "1": {
                        "then": "Beperkt toegankelijk (enkel na reservatie, tijdens bepaalde uren, ...)"
                    },
                    "2": {
                        "then": "Enkel toegankelijk voor leden van de bijhorende sportclub"
                    },
                    "3": {
                        "then": "Privaat en niet toegankelijk"
                    }
                },
                "question": "Is dit sportterrein publiek toegankelijk?"
            },
            "sport-pitch-reservation": {
                "mappings": {
                    "0": {
                        "then": "Reserveren is verplicht om gebruik te maken van dit sportterrein"
                    },
                    "1": {
                        "then": "Reserveren is sterk aangeraden om gebruik te maken van dit sportterrein"
                    },
                    "2": {
                        "then": "Reserveren is mogelijk, maar geen voorwaarde"
                    },
                    "3": {
                        "then": "Reserveren is niet mogelijk"
                    }
                },
                "question": "Moet men reserveren om gebruik te maken van dit sportveld?"
            },
            "sport_pitch-email": {
                "question": "Wat is het email-adres van de bevoegde dienst of uitbater?"
            },
            "sport_pitch-opening_hours": {
                "mappings": {
                    "1": {
                        "then": "24/7 toegankelijk"
                    }
                },
                "question": "Wanneer is dit sportveld toegankelijk?"
            },
            "sport_pitch-phone": {
                "question": "Wat is het telefoonnummer van de bevoegde dienst of uitbater?"
            },
            "sport_pitch-sport": {
                "mappings": {
                    "0": {
                        "then": "Hier kan men basketbal spelen"
                    },
                    "1": {
                        "then": "Hier kan men voetbal spelen"
                    },
                    "2": {
                        "then": "Dit is een pingpongtafel"
                    },
                    "3": {
                        "then": "Hier kan men tennis spelen"
                    },
                    "4": {
                        "then": "Hier kan men korfbal spelen"
                    },
                    "5": {
                        "then": "Hier kan men basketbal beoefenen"
                    }
                },
                "question": "Welke sporten kan men hier beoefenen?",
                "render": "Hier kan men {sport} beoefenen"
            },
            "sport_pitch-surface": {
                "mappings": {
                    "0": {
                        "then": "De ondergrond is <b>gras</b>"
                    },
                    "1": {
                        "then": "De ondergrond is <b>zand</b>"
                    },
                    "2": {
                        "then": "De ondergrond bestaat uit <b>stoeptegels</b>"
                    },
                    "3": {
                        "then": "De ondergrond is <b>asfalt</b>"
                    },
                    "4": {
                        "then": "De ondergrond is <b>beton</b>"
                    }
                },
                "question": "Wat is de ondergrond van dit sportveld?",
                "render": "De ondergrond is <b>{surface}</b>"
            }
        },
        "title": {
            "render": "Sportterrein"
        }
    },
    "surveillance_camera": {
        "name": "Bewakingscamera's",
        "tagRenderings": {
            "Camera type: fixed; panning; dome": {
                "mappings": {
                    "0": {
                        "then": "Een vaste camera"
                    },
                    "1": {
                        "then": "Een dome (bolvormige camera die kan draaien)"
                    },
                    "2": {
                        "then": "Een camera die (met een motor) van links naar rechts kan draaien"
                    }
                },
                "question": "Wat voor soort camera is dit?"
            },
            "Indoor camera? This isn't clear for 'public'-cameras": {
                "mappings": {
                    "0": {
                        "then": "Deze camera bevindt zich binnen"
                    },
                    "1": {
                        "then": "Deze camera bevindt zich buiten"
                    },
                    "2": {
                        "then": "Deze camera bevindt zich waarschijnlijk buiten"
                    }
                },
                "question": "Bevindt de bewaakte publieke ruimte camera zich binnen of buiten?"
            },
            "Level": {
                "question": "Op welke verdieping bevindt deze camera zich?",
                "render": "Bevindt zich op verdieping {level}"
            },
            "Operator": {
                "question": "Wie beheert deze bewakingscamera?",
                "render": "Beheer door {operator}"
            },
            "Surveillance type: public, outdoor, indoor": {
                "mappings": {
                    "0": {
                        "then": "Bewaking van de publieke ruilmte, dus een straat, een brug, een park, een plein, een stationsgebouw, een publiek toegankelijke gang of tunnel..."
                    },
                    "1": {
                        "then": "Een buitenruimte met privaat karakter (zoals een privé-oprit, een parking, tankstation, ...)"
                    },
                    "2": {
                        "then": "Een private binnenruimte wordt bewaakt, bv. een winkel, een parkeergarage, ..."
                    }
                },
                "question": "Wat soort bewaking wordt hier uitgevoerd?"
            },
            "Surveillance:zone": {
                "mappings": {
                    "0": {
                        "then": "Bewaakt een parking"
                    },
                    "1": {
                        "then": "Bewaakt het verkeer"
                    },
                    "2": {
                        "then": "Bewaakt een ingang"
                    },
                    "3": {
                        "then": "Bewaakt een gang"
                    },
                    "4": {
                        "then": "Bewaakt een perron of bushalte"
                    },
                    "5": {
                        "then": "Bewaakt een winkel"
                    }
                },
                "question": "Wat wordt hier precies bewaakt?",
                "render": "Bewaakt een {surveillance:zone}"
            },
            "camera:mount": {
                "mappings": {
                    "0": {
                        "then": "Deze camera hangt aan een muur"
                    },
                    "1": {
                        "then": "Deze camera staat op een paal"
                    },
                    "2": {
                        "then": "Deze camera hangt aan het plafond"
                    }
                },
                "question": "Hoe is deze camera geplaatst?",
                "render": "Montage: {camera:mount}"
            },
            "direction. We don't ask this for a dome on a pole or ceiling as it has a 360° view": {
                "mappings": {
                    "0": {
                        "then": "Filmt in kompasrichting {direction}"
                    }
                },
                "question": "In welke geografische richting filmt deze camera?",
                "render": "Filmt in kompasrichting {camera:direction}"
            }
        },
        "title": {
            "render": "Bewakingscamera"
        }
    },
    "toilet": {
        "filter": {
            "0": {
                "options": {
                    "0": {
                        "question": "Rolstoel toegankelijk"
                    }
                }
            },
            "1": {
                "options": {
                    "0": {
                        "question": "Heeft een luiertafel"
                    }
                }
            },
            "2": {
                "options": {
                    "0": {
                        "question": "Gratis toegankelijk"
                    }
                }
            }
        },
        "name": "Toiletten",
        "presets": {
            "0": {
                "description": "Een publieke toilet",
                "title": "toilet"
            },
            "1": {
                "description": "Deze toiletten hebben op zijn minst één rolstoeltoegankelijke WC",
                "title": "een rolstoeltoegankelijke toilet"
            }
        },
        "tagRenderings": {
            "toilet-access": {
                "mappings": {
                    "0": {
                        "then": "Publiek toegankelijk"
                    },
                    "1": {
                        "then": "Enkel toegang voor klanten"
                    },
                    "2": {
                        "then": "Niet toegankelijk"
                    },
                    "3": {
                        "then": "Toegankelijk na het vragen van de sleutel"
                    },
                    "4": {
                        "then": "Publiek toegankelijk"
                    }
                },
                "question": "Zijn deze toiletten publiek toegankelijk?",
                "render": "Toegankelijkheid is {access}"
            },
            "toilet-changing_table:location": {
                "mappings": {
                    "0": {
                        "then": "De luiertafel bevindt zich in de vrouwentoiletten "
                    },
                    "1": {
                        "then": "De luiertafel bevindt zich in de herentoiletten "
                    },
                    "2": {
                        "then": "De luiertafel bevindt zich in de rolstoeltoegankelijke toilet "
                    },
                    "3": {
                        "then": "De luiertafel bevindt zich in een daartoe voorziene kamer "
                    }
                },
                "question": "Waar bevindt de luiertafel zich?",
                "render": "De luiertafel bevindt zich in {changing_table:location}"
            },
            "toilet-charge": {
                "question": "Hoeveel moet men betalen om deze toiletten te gebruiken?",
                "render": "De toiletten gebruiken kost {charge}"
            },
            "toilet-handwashing": {
                "mappings": {
                    "0": {
                        "then": "Deze toiletten hebben een lavabo waar men de handen kan wassen"
                    },
                    "1": {
                        "then": "Deze toiletten hebben <b>geen</b> lavabo waar men de handen kan wassen"
                    }
                },
                "question": "Hebben deze toiletten een lavabo om de handen te wassen?"
            },
            "toilet-has-paper": {
                "mappings": {
                    "0": {
                        "then": "Deze toilet is voorzien van toiletpapier"
                    },
                    "1": {
                        "then": "Je moet je eigen toiletpapier meebrengen naar deze toilet"
                    }
                },
                "question": "Moet je je eigen toiletpappier meenemen naar deze toilet?"
            },
            "toilets-changing-table": {
                "mappings": {
                    "0": {
                        "then": "Er is een luiertafel"
                    },
                    "1": {
                        "then": "Geen luiertafel"
                    }
                },
                "question": "Is er een luiertafel beschikbaar?"
            },
            "toilets-fee": {
                "mappings": {
                    "0": {
                        "then": "Men moet betalen om deze toiletten te gebruiken"
                    },
                    "1": {
                        "then": "Gratis te gebruiken"
                    }
                },
                "question": "Zijn deze toiletten gratis te gebruiken?"
            },
            "toilets-type": {
                "mappings": {
                    "0": {
                        "then": "Er zijn enkel WC's om op te zitten"
                    },
                    "1": {
                        "then": "Er zijn enkel urinoirs"
                    },
                    "2": {
                        "then": "Er zijn enkel hurktoiletten"
                    },
                    "3": {
                        "then": "Er zijn zowel urinoirs als zittoiletten"
                    }
                },
                "question": "Welke toiletten zijn dit?"
            },
            "toilets-wheelchair": {
                "mappings": {
                    "0": {
                        "then": "Er is een toilet voor rolstoelgebruikers"
                    },
                    "1": {
                        "then": "Niet toegankelijk voor rolstoelgebruikers"
                    }
                },
                "question": "Is er een rolstoeltoegankelijke toilet voorzien?"
            }
        },
        "title": {
            "render": "Toilet"
        }
    },
    "trail": {
        "description": "Aangeduide wandeltochten",
        "name": "Wandeltochten",
        "tagRenderings": {
            "Color": {
                "mappings": {
                    "0": {
                        "then": "Blauwe wandeling"
                    },
                    "1": {
                        "then": "Rode wandeling"
                    },
                    "2": {
                        "then": "Groene wandeling"
                    },
                    "3": {
                        "then": "Gele wandeling"
                    }
                },
                "question": "Welke kleur heeft deze wandeling?",
                "render": "Deze wandeling heeft kleur {colour}"
            },
            "Name": {
                "question": "Wat is de naam van deze wandeling?",
                "render": "Deze wandeling heet <b>{name}</b>"
            },
            "Operator tag": {
                "mappings": {
                    "0": {
                        "then": "<img src=\"./assets/themes/buurtnatuur/Natuurpunt.jpg\" style=\"width:1.5em\">Dit gebied wordt beheerd door Natuurpunt"
                    },
                    "1": {
                        "then": "<img src=\"./assets/themes/buurtnatuur/Natuurpunt.jpg\" style=\"width:1.5em\">Dit gebied wordt beheerd door {operator}"
                    }
                },
                "question": "Wie beheert deze wandeltocht?",
                "render": "Beheer door {operator}"
            },
            "Wheelchair access": {
                "mappings": {
                    "0": {
                        "then": "deze wandeltocht is toegankelijk met de rolstoel"
                    },
                    "1": {
                        "then": "deze wandeltocht is niet toegankelijk met de rolstoel"
                    }
                },
                "question": "Is deze wandeling toegankelijk met de rolstoel?"
            },
            "pushchair access": {
                "mappings": {
                    "0": {
                        "then": "deze wandeltocht is toegankelijk met de buggy"
                    },
                    "1": {
                        "then": "deze wandeltocht is niet toegankelijk met de buggy"
                    }
                },
                "question": "Is deze wandeltocht toegankelijk met de buggy?"
            },
            "trail-length": {
                "render": "Deze wandeling is {_length:km} kilometer lang"
            }
        },
        "title": {
            "render": "Wandeltocht"
        }
    },
    "tree_node": {
        "name": "Boom",
        "presets": {
            "0": {
                "description": "Een boom van een soort die blaadjes heeft, bijvoorbeeld eik of populier.",
                "title": "Loofboom"
            },
            "1": {
                "description": "Een boom van een soort met naalden, bijvoorbeeld den of spar.",
                "title": "Naaldboom"
            },
            "2": {
                "description": "Wanneer je niet zeker bent of het nu een loof- of naaldboom is.",
                "title": "Boom"
            }
        },
        "tagRenderings": {
            "tree-decidouous": {
                "mappings": {
                    "0": {
                        "then": "Bladverliezend: de boom is een periode van het jaar kaal."
                    },
                    "1": {
                        "then": "Groenblijvend."
                    }
                },
                "question": "Is deze boom groenblijvend of bladverliezend?"
            },
            "tree-denotation": {
                "mappings": {
                    "0": {
                        "then": "De boom valt op door zijn grootte of prominente locatie. Hij is nuttig voor navigatie."
                    },
                    "1": {
                        "then": "De boom is een natuurlijk monument, bijvoorbeeld doordat hij bijzonder oud of van een waardevolle soort is."
                    },
                    "2": {
                        "then": "De boom wordt voor landbouwdoeleinden gebruikt, bijvoorbeeld in een boomgaard."
                    },
                    "3": {
                        "then": "De boom staat in een park of dergelijke (begraafplaats, schoolterrein, …)."
                    },
                    "4": {
                        "then": "De boom staat in de tuin bij een woning/flatgebouw."
                    },
                    "5": {
                        "then": "Dit is een laanboom."
                    },
                    "6": {
                        "then": "De boom staat in een woonkern."
                    },
                    "7": {
                        "then": "De boom staat buiten een woonkern."
                    }
                },
                "question": "Hoe significant is deze boom? Kies het eerste antwoord dat van toepassing is."
            },
            "tree-height": {
                "mappings": {
                    "0": {
                        "then": "Hoogte: {height}&nbsp;m"
                    }
                },
                "render": "Hoogte: {height}"
            },
            "tree-heritage": {
                "mappings": {
                    "0": {
                        "then": "<img src=\"./assets/layers/tree_node/Onroerend_Erfgoed_logo_without_text.svg\" style=\"width:0.85em;height:1em;vertical-align:middle\" alt=\"\"/> Erkend als houtig erfgoed door Onroerend Erfgoed Vlaanderen"
                    },
                    "1": {
                        "then": "Erkend als natuurlijk erfgoed door Directie Cultureel Erfgoed Brussel"
                    },
                    "2": {
                        "then": "Erkend als erfgoed door een andere organisatie"
                    },
                    "3": {
                        "then": "Niet erkend als erfgoed"
                    },
                    "4": {
                        "then": "Erkend als erfgoed door een andere organisatie"
                    }
                },
                "question": "Is deze boom erkend als erfgoed?"
            },
            "tree-leaf_type": {
                "mappings": {
                    "0": {
                        "then": "<img src=\"./assets/themes/trees/broadleaved.svg\" style=\"width:1.5em;height:1.5em\" alt=\"\"/> Loofboom"
                    },
                    "1": {
                        "then": "<img src=\"./assets/themes/trees/needleleaved.svg\" style=\"width:1.5em;height:1.5em\" alt=\"\"/> Naaldboom"
                    },
                    "2": {
                        "then": "<img src=\"./assets/themes/trees/leafless.svg\" style=\"width:1.5em;height:1.5em\" alt=\"\"/> Permanent bladloos"
                    }
                },
                "question": "Is dit een naald- of loofboom?"
            },
            "tree_node-name": {
                "mappings": {
                    "0": {
                        "then": "De boom heeft geen naam."
                    }
                },
                "question": "Heeft de boom een naam?",
                "render": "Naam: {name}"
            },
            "tree_node-ref:OnroerendErfgoed": {
                "question": "Wat is het ID uitgegeven door Onroerend Erfgoed Vlaanderen?",
                "render": "<img src=\"./assets/layers/tree_node/Onroerend_Erfgoed_logo_without_text.svg\" style=\"width:0.85em;height:1em;vertical-align:middle\" alt=\"\"/> Onroerend Erfgoed-ID: <a href=\"https://id.erfgoed.net/erfgoedobjecten/{ref:OnroerendErfgoed}\">{ref:OnroerendErfgoed}</a>"
            },
            "tree_node-wikidata": {
                "question": "Wat is het Wikidata-ID van deze boom?",
                "render": "<img src=\"./assets/svg/wikidata.svg\" style=\"width:1em;height:0.56em;vertical-align:middle\" alt=\"\"/> Wikidata: <a href=\"http://www.wikidata.org/entity/{wikidata}\">{wikidata}</a>"
            }
        },
        "title": {
            "mappings": {
                "0": {
                    "then": "<i>{name}</i>"
                }
            },
            "render": "Boom"
        }
    },
    "viewpoint": {
        "description": "Een mooi uitzicht - ideaal om een foto toe te voegen wanneer iets niet in een andere categorie past",
        "name": "Uitzicht",
        "presets": {
            "0": {
                "title": "Uitzicht"
            }
        },
        "tagRenderings": {
            "viewpoint-description": {
                "question": "Zijn er bijzonderheden die je wilt toevoegen?"
            }
        },
        "title": {
            "render": "Uitzicht"
        }
    },
    "village_green": {
        "name": "Speelweide",
        "title": {
            "mappings": {
                "0": {
                    "then": "{name}"
                }
            },
            "render": "Speelweide"
        }
    },
    "visitor_information_centre": {
        "description": "Een bezoekerscentrum biedt informatie over een specifieke attractie of bezienswaardigheid waar het is gevestigd.",
        "name": "Bezoekerscentrum",
        "title": {
            "mappings": {
                "0": {
                    "then": "{name:nl}"
                },
                "1": {
                    "then": "{name}"
                }
            },
            "render": "{name}"
        }
    },
    "waste_basket": {
        "description": "Dit is een publieke vuilnisbak waar je je afval kan weggooien.",
        "iconSize": {
            "mappings": {
                "0": {
                    "then": "Vuilnisbak"
                }
            }
        },
        "name": "Vuilnisbak",
        "presets": {
            "0": {
                "title": "Vuilnisbak"
            }
        },
        "tagRenderings": {
            "dispensing_dog_bags": {
                "mappings": {
                    "0": {
                        "then": "Deze vuilnisbak heeft een verdeler voor hondenpoepzakjes"
                    },
                    "1": {
                        "then": "Deze vuilnisbak heeft <i>geen</i>verdeler voor hondenpoepzakjes"
                    },
                    "2": {
                        "then": "Deze vuilnisbaak heeft waarschijnlijk geen verdeler voor hondenpoepzakjes"
                    }
                },
                "question": "Heeft deze vuilnisbak een verdeler voor hondenpoepzakjes?"
            },
            "waste-basket-waste-types": {
                "mappings": {
                    "0": {
                        "then": "Een vuilnisbak voor zwerfvuil"
                    },
                    "1": {
                        "then": "Een vuilnisbak voor zwerfvuil"
                    },
                    "2": {
                        "then": "Een vuilnisbak specifiek voor hondenuitwerpselen"
                    },
                    "3": {
                        "then": "Een vuilnisbak voor sigarettenpeuken"
                    },
                    "4": {
                        "then": "Een vuilnisbak voor (vervallen) medicatie en drugs"
                    },
                    "5": {
                        "then": "Een vuilnisbak voor injectienaalden en andere scherpe voorwerpen"
                    }
                },
                "question": "Wat voor soort vuilnisbak is dit?"
            }
        },
        "title": {
            "render": "Vuilnisbak"
        },
        "mapRendering": {
            "0": {
                "iconSize": {
                    "mappings": {
                        "0": {
                            "then": "Vuilnisbak"
                        }
                    }
                }
            }
        }
    },
    "watermill": {
        "description": "Watermolens",
        "name": "Watermolens",
        "tagRenderings": {
            "Access tag": {
                "mappings": {
                    "0": {
                        "then": "Vrij toegankelijk"
                    },
                    "1": {
                        "then": "Niet toegankelijk"
                    },
                    "2": {
                        "then": "Niet toegankelijk, want privégebied"
                    },
                    "3": {
                        "then": "Toegankelijk, ondanks dat het privegebied is"
                    },
                    "4": {
                        "then": "Enkel toegankelijk met een gids of tijdens een activiteit"
                    },
                    "5": {
                        "then": "Toegankelijk mits betaling"
                    }
                },
                "question": "Is dit gebied toegankelijk?",
                "render": "De toegankelijkheid van dit gebied is: {access:description}"
            },
            "Operator tag": {
                "mappings": {
                    "0": {
                        "then": "<img src=\"./assets/themes/buurtnatuur/Natuurpunt.jpg\" style=\"width:1.5em\">Dit gebied wordt beheerd door Natuurpunt"
                    },
                    "1": {
                        "then": "<img src=\"./assets/themes/buurtnatuur/Natuurpunt.jpg\" style=\"width:1.5em\">Dit gebied wordt beheerd door {operator}"
                    }
                },
                "question": "Wie beheert dit pad?",
                "render": "Beheer door {operator}"
            }
        },
        "title": {
            "mappings": {
                "0": {
                    "then": "{name:nl}"
                },
                "1": {
                    "then": "{name}"
                }
            },
            "render": "Watermolens"
        }
    },
    "street_lamps": {
        "name": "Straatlantaarns",
        "presets": {
            "0": {
                "title": "straatlantaarn"
            }
        },
        "tagRenderings": {
            "colour": {
                "mappings": {
                    "0": {
                        "then": "Deze lantaarn geeft wit licht"
                    },
                    "1": {
                        "then": "Deze lantaarn geeft groen licht"
                    },
                    "2": {
                        "then": "Deze lantaarn geeft oranje licht"
                    }
                },
                "question": "Wat voor kleur licht geeft deze lantaarn?",
                "render": "Deze lantaarn geeft {light:colour} licht"
            },
            "count": {
                "mappings": {
                    "0": {
                        "then": "Deze lantaarn heeft 1 lamp"
                    },
                    "1": {
                        "then": "Deze lantaarn heeft 2 lampen"
                    }
                },
                "question": "Hoeveel lampen heeft deze lantaarn?",
                "render": "Deze lantaarn heeft {light:count} lampen"
            },
            "direction": {
                "question": "Waar is deze lamp heengericht?",
                "render": "Deze lantaarn is gericht naar {light:direction}"
            },
            "lamp_mount": {
                "mappings": {
                    "0": {
                        "then": "Deze lantaarn zit boven op een rechte paal"
                    },
                    "1": {
                        "then": "Deze lantaarn zit aan het eind van een gebogen paal"
                    }
                },
                "question": "Hoe zit deze lantaarn aan de paal?"
            },
            "lit": {
                "mappings": {
                    "0": {
                        "then": "Deze lantaarn is 's nachts verlicht"
                    },
                    "1": {
                        "then": "Deze lantaarn is 24/7 verlicht"
                    },
                    "2": {
                        "then": "Deze lantaarn is verlicht op basis van beweging"
                    },
                    "3": {
                        "then": "Deze lantaarn is verlicht op verzoek (bijv. met een drukknop)"
                    }
                },
                "question": "Wanneer is deze lantaarn verlicht?"
            },
            "method": {
                "mappings": {
                    "0": {
                        "then": "Deze lantaarn is elektrisch verlicht"
                    },
                    "1": {
                        "then": "Deze lantaarn gebruikt LEDs"
                    },
                    "2": {
                        "then": "Deze lantaarn gebruikt gloeilampen"
                    },
                    "3": {
                        "then": "Deze lantaarn gebruikt halogeen verlichting"
                    },
                    "4": {
                        "then": "Deze lantaarn gebruikt gasontladingslampen (onbekend type)"
                    },
                    "5": {
                        "then": "Deze lantaarn gebruikt een kwiklamp (enigszins blauwachtig)"
                    },
                    "6": {
                        "then": "Deze lantaarn gebruikt metaalhalidelampen"
                    },
                    "7": {
                        "then": "Deze lantaarn gebruikt fluorescentieverlichting (TL en spaarlamp)"
                    },
                    "8": {
                        "then": "Deze lantaarn gebruikt natriumlampen (onbekend type)"
                    },
                    "9": {
                        "then": "Deze lantaarn gebruikt lagedruknatriumlampen (monochroom oranje)"
                    },
                    "10": {
                        "then": "Deze lantaarn gebruikt hogedruknatriumlampen (oranje met wit)"
                    },
                    "11": {
                        "then": "Deze lantaarn wordt verlicht met gas"
                    }
                },
                "question": "Wat voor verlichting gebruikt deze lantaarn?"
            },
            "ref": {
                "question": "Wat is het nummer van deze straatlantaarn?",
                "render": "Deze straatlantaarn heeft het nummer {ref}"
            },
            "support": {
                "mappings": {
                    "0": {
                        "then": "Deze lantaarn hangt aan kabels"
                    },
                    "1": {
                        "then": "Deze lantaarn hangt aan een plafond"
                    },
                    "2": {
                        "then": "Deze lantaarn zit in de grond"
                    },
                    "3": {
                        "then": "Deze lantaarn zit op een korte paal (meestal < 1.5m)"
                    },
                    "4": {
                        "then": "Deze lantaarn zit op een paal"
                    },
                    "5": {
                        "then": "Deze lantaarn hangt direct aan de muur"
                    },
                    "6": {
                        "then": "Deze lantaarn hangt aan de muur met een metalen balk"
                    }
                },
                "question": "Hoe is deze straatlantaarn gemonteerd?"
            }
        },
        "title": {
            "mappings": {
                "0": {
                    "then": "Straatlantaarn {ref}"
                }
            },
            "render": "Straatlantaarn"
        }
    }
}<|MERGE_RESOLUTION|>--- conflicted
+++ resolved
@@ -896,6 +896,13 @@
         "icon": {
             "render": "./assets/layers/birdhide/birdhide.svg"
         },
+        "mapRendering": {
+            "0": {
+                "icon": {
+                    "render": "./assets/layers/birdhide/birdhide.svg"
+                }
+            }
+        },
         "name": "Vogelkijkhutten",
         "presets": {
             "0": {
@@ -974,13 +981,6 @@
                 }
             },
             "render": "Vogelkijkplaats"
-        },
-        "mapRendering": {
-            "0": {
-                "icon": {
-                    "render": "./assets/layers/birdhide/birdhide.svg"
-                }
-            }
         }
     },
     "cafe_pub": {
@@ -1044,6 +1044,7 @@
         }
     },
     "charging_station": {
+        "description": "Oplaadpunten",
         "filter": {
             "0": {
                 "options": {
@@ -1121,7 +1122,6 @@
                 }
             }
         },
-<<<<<<< HEAD
         "name": "Oplaadpunten",
         "presets": {
             "0": {
@@ -1137,9 +1137,40 @@
                 "title": "oplaadstation"
             }
         },
-=======
->>>>>>> dc1813ea
         "tagRenderings": {
+            "Auth phone": {
+                "question": "Wat is het telefoonnummer dat men moet bellen of SMS'en om zich aan te melden?",
+                "render": "Aanmelden door te bellen of te SMS'en naar <a href='tel:{authentication:phone_call:number}'>{authentication:phone_call:number}</a>"
+            },
+            "Authentication": {
+                "mappings": {
+                    "0": {
+                        "then": "Aanmelden met een lidkaart is mogelijk"
+                    },
+                    "1": {
+                        "then": "Aanmelden via een applicatie is mogelijk"
+                    },
+                    "2": {
+                        "then": "Aanmelden door te bellen naar een telefoonnummer is mogelijk"
+                    },
+                    "3": {
+                        "then": "Aanmelden via SMS is mogelijk"
+                    },
+                    "4": {
+                        "then": "Aanmelden via NFC is mogelijk"
+                    },
+                    "5": {
+                        "then": "Aanmelden met Money Card is mogelijk"
+                    },
+                    "6": {
+                        "then": "Aanmelden met een betaalkaart is mogelijk"
+                    },
+                    "7": {
+                        "then": "Hier opladen is (ook) mogelijk zonder aan te melden"
+                    }
+                },
+                "question": "Hoe kan men zich aanmelden aan dit oplaadstation?"
+            },
             "Available_charging_stations (generated)": {
                 "mappings": {
                     "0": {
@@ -1241,6 +1272,26 @@
                 },
                 "question": "Welke aansluitingen zijn hier beschikbaar?"
             },
+            "Network": {
+                "mappings": {
+                    "0": {
+                        "then": "Maakt geen deel uit van een groter netwerk"
+                    },
+                    "1": {
+                        "then": "Maakt geen deel uit van een groter netwerk"
+                    }
+                },
+                "question": "Is dit oplaadpunt deel van een groter netwerk?",
+                "render": "Maakt deel uit van het <b>{network}</b>-netwerk"
+            },
+            "OH": {
+                "mappings": {
+                    "0": {
+                        "then": "24/7 open - ook tijdens vakanties"
+                    }
+                },
+                "question": "Wanneer is dit oplaadpunt beschikbaar??"
+            },
             "Operational status": {
                 "mappings": {
                     "0": {
@@ -1261,7 +1312,6 @@
                 },
                 "question": "Is dit oplaadpunt operationeel?"
             },
-<<<<<<< HEAD
             "Operator": {
                 "mappings": {
                     "0": {
@@ -1320,11 +1370,37 @@
                 "question": "Wie mag er dit oplaadpunt gebruiken?",
                 "render": "Toegang voor {access}"
             },
-=======
->>>>>>> dc1813ea
             "capacity": {
                 "question": "Hoeveel voertuigen kunnen hier opgeladen worden?",
                 "render": "{capacity} voertuigen kunnen hier op hetzelfde moment opgeladen worden"
+            },
+            "charge": {
+                "question": "Hoeveel moet men betalen om dit oplaadpunt te gebruiken?",
+                "render": "Dit oplaadpunt gebruiken kost <b>{charge}</b>"
+            },
+            "email": {
+                "question": "Wat is het email-adres van de operator?",
+                "render": "Bij problemen, email naar <a href='mailto:{email}'>{email}</a>"
+            },
+            "fee": {
+                "mappings": {
+                    "0": {
+                        "then": "Gratis te gebruiken"
+                    },
+                    "1": {
+                        "then": "Gratis te gebruiken (zonder aan te melden)"
+                    },
+                    "2": {
+                        "then": "Gratis te gebruiken, maar aanmelden met een applicatie is verplicht"
+                    },
+                    "3": {
+                        "then": "Betalend te gebruiken, maar gratis voor klanten van het bijhorende hotel/café/ziekenhuis/..."
+                    },
+                    "4": {
+                        "then": "Betalend"
+                    }
+                },
+                "question": "Moet men betalen om dit oplaadpunt te gebruiken?"
             },
             "maxstay": {
                 "mappings": {
@@ -1347,6 +1423,10 @@
                     }
                 }
             },
+            "phone": {
+                "question": "Wat is het telefoonnummer van de beheerder van dit oplaadpunt?",
+                "render": "Bij problemen, bel naar <a href='tel:{phone}'>{phone}</a>"
+            },
             "plugs-0": {
                 "question": "Hoeveel stekkers van type  <div style='display: inline-block'><b><b>Schuko stekker</b> zonder aardingspin (CEE7/4 type F)</b> <img style='width:1rem; display: inline-block' src='./assets/layers/charging_station/CEE7_4F.svg'/></div> heeft dit oplaadpunt?",
                 "render": "Hier zijn <b class='text-xl'>{socket:schuko}</b> stekkers van het type <div style='display: inline-block'><b><b>Schuko stekker</b> zonder aardingspin (CEE7/4 type F)</b> <img style='width:1rem; display: inline-block' src='./assets/layers/charging_station/CEE7_4F.svg'/></div>"
@@ -1411,157 +1491,17 @@
                 "question": "Hoeveel stekkers van type  <div style='display: inline-block'><b><b>Type 2 met kabel</b> (J1772)</b> <img style='width:1rem; display: inline-block' src='./assets/layers/charging_station/Type2_tethered.svg'/></div> heeft dit oplaadpunt?",
                 "render": "Hier zijn <b class='text-xl'>{socket:type2_cable}</b> stekkers van het type <div style='display: inline-block'><b><b>Type 2 met kabel</b> (J1772)</b> <img style='width:1rem; display: inline-block' src='./assets/layers/charging_station/Type2_tethered.svg'/></div>"
             },
+            "ref": {
+                "question": "Wat is het referentienummer van dit oplaadstation?",
+                "render": "Het referentienummer van dit oplaadpunt is <b>{ref}</b>"
+            },
             "website": {
                 "question": "Wat is de website waar men meer info kan vinden over dit oplaadpunt?",
                 "render": "Meer informatie op <a href='{website}'>{website}</a>"
-            },
-            "ref": {
-                "question": "Wat is het referentienummer van dit oplaadstation?",
-                "render": "Het referentienummer van dit oplaadpunt is <b>{ref}</b>"
-            },
-            "phone": {
-                "question": "Wat is het telefoonnummer van de beheerder van dit oplaadpunt?",
-                "render": "Bij problemen, bel naar <a href='tel:{phone}'>{phone}</a>"
-            },
-            "fee": {
-                "mappings": {
-                    "0": {
-                        "then": "Gratis te gebruiken"
-                    },
-                    "1": {
-                        "then": "Gratis te gebruiken (zonder aan te melden)"
-                    },
-                    "2": {
-                        "then": "Gratis te gebruiken, maar aanmelden met een applicatie is verplicht"
-                    },
-                    "3": {
-                        "then": "Betalend te gebruiken, maar gratis voor klanten van het bijhorende hotel/café/ziekenhuis/..."
-                    },
-                    "4": {
-                        "then": "Betalend"
-                    }
-                },
-                "question": "Moet men betalen om dit oplaadpunt te gebruiken?"
-            },
-            "email": {
-                "question": "Wat is het email-adres van de operator?",
-                "render": "Bij problemen, email naar <a href='mailto:{email}'>{email}</a>"
-            },
-            "charge": {
-                "question": "Hoeveel moet men betalen om dit oplaadpunt te gebruiken?",
-                "render": "Dit oplaadpunt gebruiken kost <b>{charge}</b>"
-            },
-            "access": {
-                "mappings": {
-                    "0": {
-                        "then": "Toegankelijk voor iedereen (mogelijks met aanmelden en/of te betalen)"
-                    },
-                    "1": {
-                        "then": "Toegankelijk voor iedereen (mogelijks met aanmelden en/of te betalen)"
-                    },
-                    "2": {
-                        "then": "Enkel <b>klanten van de bijhorende plaats</b> mogen dit oplaadpunt gebruiken<br/><span class='subtle'>Bijvoorbeeld een oplaadpunt op de parking van een restaurant dat enkel door klanten van het restaurant gebruikt mag worden</span>"
-                    },
-                    "3": {
-                        "then": "Niet toegankelijk voor het publiek <span class='subtle'>Enkel toegankelijk voor de eigenaar, medewerkers ,...</span> "
-                    }
-                },
-                "question": "Wie mag er dit oplaadpunt gebruiken?",
-                "render": "Toegang voor {access}"
-            },
-            "Type": {
-                "mappings": {
-                    "0": {
-                        "then": "<b>Fietsen</b> kunnen hier opgeladen worden"
-                    },
-                    "1": {
-                        "then": "<b>Elektrische auto's</b> kunnen hier opgeladen worden"
-                    },
-                    "2": {
-                        "then": "<b>Electrische scooters</b> (snorfiets of bromfiets) kunnen hier opgeladen worden"
-                    },
-                    "3": {
-                        "then": "<b>Vrachtwagens</b> kunnen hier opgeladen worden"
-                    },
-                    "4": {
-                        "then": "<b>Bussen</b> kunnen hier opgeladen worden"
-                    }
-                },
-                "question": "Welke voertuigen kunnen hier opgeladen worden?"
-            },
-            "Parking:fee": {
-                "mappings": {
-                    "0": {
-                        "then": "Geen extra parkeerkost tijdens het opladen"
-                    },
-                    "1": {
-                        "then": "Tijdens het opladen moet er parkeergeld betaald worden"
-                    }
-                },
-                "question": "Moet men parkeergeld betalen tijdens het opladen?"
-            },
-            "Operator": {
-                "mappings": {
-                    "0": {
-                        "then": "Eigenlijk is {operator} het netwerk waarvan het deel uitmaakt"
-                    }
-                },
-                "question": "Wie beheert dit oplaadpunt?",
-                "render": "Wordt beheerd door {operator}"
-            },
-            "OH": {
-                "mappings": {
-                    "0": {
-                        "then": "24/7 open - ook tijdens vakanties"
-                    }
-                },
-                "question": "Wanneer is dit oplaadpunt beschikbaar??"
-            },
-            "Network": {
-                "mappings": {
-                    "0": {
-                        "then": "Maakt geen deel uit van een groter netwerk"
-                    },
-                    "1": {
-                        "then": "Maakt geen deel uit van een groter netwerk"
-                    }
-                },
-                "question": "Is dit oplaadpunt deel van een groter netwerk?",
-                "render": "Maakt deel uit van het <b>{network}</b>-netwerk"
-            },
-            "Authentication": {
-                "mappings": {
-                    "0": {
-                        "then": "Aanmelden met een lidkaart is mogelijk"
-                    },
-                    "1": {
-                        "then": "Aanmelden via een applicatie is mogelijk"
-                    },
-                    "2": {
-                        "then": "Aanmelden door te bellen naar een telefoonnummer is mogelijk"
-                    },
-                    "3": {
-                        "then": "Aanmelden via SMS is mogelijk"
-                    },
-                    "4": {
-                        "then": "Aanmelden via NFC is mogelijk"
-                    },
-                    "5": {
-                        "then": "Aanmelden met Money Card is mogelijk"
-                    },
-                    "6": {
-                        "then": "Aanmelden met een betaalkaart is mogelijk"
-                    },
-                    "7": {
-                        "then": "Hier opladen is (ook) mogelijk zonder aan te melden"
-                    }
-                },
-                "question": "Hoe kan men zich aanmelden aan dit oplaadstation?"
-            },
-            "Auth phone": {
-                "question": "Wat is het telefoonnummer dat men moet bellen of SMS'en om zich aan te melden?",
-                "render": "Aanmelden door te bellen of te SMS'en naar <a href='tel:{authentication:phone_call:number}'>{authentication:phone_call:number}</a>"
-            }
+            }
+        },
+        "title": {
+            "render": "Oplaadpunten"
         },
         "units": {
             "0": {
@@ -1604,26 +1544,7 @@
                     }
                 }
             }
-        },
-        "title": {
-            "render": "Oplaadpunten"
-        },
-        "presets": {
-            "0": {
-                "title": "gewone stekker <img src='./assets/layers/charging_station/TypeE.svg' style='width: 2rem; height: 2rem; float: left; background: white; border-radius: 1rem; margin-right: 0.5rem'/> (bedoeld om electrische fietsen op te laden)"
-            },
-            "1": {
-                "title": "oplaadpunt voor elektrische fietsen"
-            },
-            "2": {
-                "title": "oplaadstation voor elektrische auto's"
-            },
-            "3": {
-                "title": "oplaadstation"
-            }
-        },
-        "name": "Oplaadpunten",
-        "description": "Oplaadpunten"
+        }
     },
     "crossings": {
         "description": "Oversteekplaatsen voor voetgangers en fietsers",
@@ -3900,54 +3821,6 @@
                 }
             }
         },
-        "name": "Vuilnisbak",
-        "presets": {
-            "0": {
-                "title": "Vuilnisbak"
-            }
-        },
-        "tagRenderings": {
-            "dispensing_dog_bags": {
-                "mappings": {
-                    "0": {
-                        "then": "Deze vuilnisbak heeft een verdeler voor hondenpoepzakjes"
-                    },
-                    "1": {
-                        "then": "Deze vuilnisbak heeft <i>geen</i>verdeler voor hondenpoepzakjes"
-                    },
-                    "2": {
-                        "then": "Deze vuilnisbaak heeft waarschijnlijk geen verdeler voor hondenpoepzakjes"
-                    }
-                },
-                "question": "Heeft deze vuilnisbak een verdeler voor hondenpoepzakjes?"
-            },
-            "waste-basket-waste-types": {
-                "mappings": {
-                    "0": {
-                        "then": "Een vuilnisbak voor zwerfvuil"
-                    },
-                    "1": {
-                        "then": "Een vuilnisbak voor zwerfvuil"
-                    },
-                    "2": {
-                        "then": "Een vuilnisbak specifiek voor hondenuitwerpselen"
-                    },
-                    "3": {
-                        "then": "Een vuilnisbak voor sigarettenpeuken"
-                    },
-                    "4": {
-                        "then": "Een vuilnisbak voor (vervallen) medicatie en drugs"
-                    },
-                    "5": {
-                        "then": "Een vuilnisbak voor injectienaalden en andere scherpe voorwerpen"
-                    }
-                },
-                "question": "Wat voor soort vuilnisbak is dit?"
-            }
-        },
-        "title": {
-            "render": "Vuilnisbak"
-        },
         "mapRendering": {
             "0": {
                 "iconSize": {
@@ -3958,6 +3831,54 @@
                     }
                 }
             }
+        },
+        "name": "Vuilnisbak",
+        "presets": {
+            "0": {
+                "title": "Vuilnisbak"
+            }
+        },
+        "tagRenderings": {
+            "dispensing_dog_bags": {
+                "mappings": {
+                    "0": {
+                        "then": "Deze vuilnisbak heeft een verdeler voor hondenpoepzakjes"
+                    },
+                    "1": {
+                        "then": "Deze vuilnisbak heeft <i>geen</i>verdeler voor hondenpoepzakjes"
+                    },
+                    "2": {
+                        "then": "Deze vuilnisbaak heeft waarschijnlijk geen verdeler voor hondenpoepzakjes"
+                    }
+                },
+                "question": "Heeft deze vuilnisbak een verdeler voor hondenpoepzakjes?"
+            },
+            "waste-basket-waste-types": {
+                "mappings": {
+                    "0": {
+                        "then": "Een vuilnisbak voor zwerfvuil"
+                    },
+                    "1": {
+                        "then": "Een vuilnisbak voor zwerfvuil"
+                    },
+                    "2": {
+                        "then": "Een vuilnisbak specifiek voor hondenuitwerpselen"
+                    },
+                    "3": {
+                        "then": "Een vuilnisbak voor sigarettenpeuken"
+                    },
+                    "4": {
+                        "then": "Een vuilnisbak voor (vervallen) medicatie en drugs"
+                    },
+                    "5": {
+                        "then": "Een vuilnisbak voor injectienaalden en andere scherpe voorwerpen"
+                    }
+                },
+                "question": "Wat voor soort vuilnisbak is dit?"
+            }
+        },
+        "title": {
+            "render": "Vuilnisbak"
         }
     },
     "watermill": {
