{
    "address": {
        "description": "Adressen",
        "name": "Bekende adressen in OSM",
        "tagRenderings": {
            "fixme": {
                "question": "Wat moet hier gecorrigeerd worden? Leg het uit"
            },
            "housenumber": {
                "mappings": {
                    "0": {
                        "then": "Dit gebouw heeft geen huisnummer"
                    }
                },
                "question": "Wat is het huisnummer van dit huis?",
                "render": "Het huisnummer is <b>{addr:housenumber}</b>"
            },
            "street": {
                "question": "In welke straat bevindt dit adres zich?",
                "render": "Dit adres bevindt zich in de straat <b>{addr:street}</b>"
            }
        },
        "title": {
            "render": "Bekend adres"
        }
    },
    "advertising": {
        "name": "Reclame",
        "presets": {
            "11": {
                "description": "Een stuk groot, weerbestendig textiel met opgedrukte reclameboodschap die permanent aan de muur hangt",
                "title": "een spandoek"
            },
            "15": {
                "title": "een muurschildering"
            },
            "5": {
                "description": "Een klein uithangbord voor buurtadvertenties, meestal gericht op voetgangers",
                "title": "een uithangbord"
            },
            "6": {
                "description": "Een cylindervormige structuur die buiten staat waarop advertenties staan",
                "title": "een aanplakzuil"
            },
            "7": {
                "title": "een vlag"
            },
            "8": {
                "title": "een scherm"
            },
            "9": {
                "title": "een scherm op een muur"
            }
        },
        "tagRenderings": {
            "luminous_or_lit_advertising": {
                "override": {
                    "+mappings": {
                        "0": {
                            "then": "Dit is een neonlamp"
                        }
                    }
                }
            },
            "message_type": {
                "mappings": {
                    "0": {
                        "then": "Commerciële boodschap"
                    },
                    "1": {
                        "then": "Lokale informatie"
                    },
                    "4": {
                        "then": "Informatie over cultuurevenementen zoals theaters, optredens, …"
                    },
                    "5": {
                        "then": "Boodschap van NGO-organisaties"
                    },
                    "7": {
                        "then": "Religieuze boodschap"
                    },
                    "9": {
                        "then": "Een kaart"
                    }
                },
                "question": "Wat voor boodschap wordt hier getoond?"
            },
            "operator": {
                "question": "Wie baat dit object uit?",
                "render": "Uitgebaat door {operator}"
            },
            "ref": {
                "question": "Wat is het referentienummer?",
                "render": "Het referentienummer is {ref}"
            },
            "type": {
                "mappings": {
                    "2": {
                        "then": "Dit is een aanplakzuil"
                    },
                    "3": {
                        "then": "Dit is een vlag"
                    }
                },
                "render": "Dit is een {advertising}"
            }
        },
        "title": {
            "mappings": {
                "10": {
                    "then": "Muurschildering"
                },
                "3": {
                    "then": "Aanplakzuil"
                },
                "4": {
                    "then": "Vlag"
                },
                "5": {
                    "then": "Scherm"
                },
                "6": {
                    "then": "Sculptuur"
                },
                "8": {
                    "then": "Spandoek"
                },
                "9": {
                    "then": "Aanplakzuil"
                }
            }
        }
    },
    "ambulancestation": {
        "description": "Een ambulancestation is een plaats waar ambulances, medisch materiaal, persoonlijk beschermingsmateriaal en aanverwanten worden bewaard.",
        "name": "Kaart van ambulancestations",
        "presets": {
            "0": {
                "description": "Voeg een ambulancestation toe aan de kaart",
                "title": "een ambulancestation"
            }
        },
        "tagRenderings": {
            "ambulance-agency": {
                "question": "Welke organisatie beheert dit station?",
                "render": "Dit station wordt beheerd door {operator}."
            },
            "ambulance-name": {
                "question": "Hoe heet dit ambulancestation?",
                "render": "Dit station heet {name}."
            },
            "ambulance-operator-type": {
                "mappings": {
                    "0": {
                        "then": "Dit station wordt beheerd door de overheid."
                    },
                    "1": {
                        "then": "Dit station wordt beheerd door een informele of community organisatie."
                    },
                    "2": {
                        "then": "Dit station wordt beheerd door een formele groep vrijwilligers."
                    },
                    "3": {
                        "then": "Dit station wordt beheerd door een privé-organisatie."
                    }
                },
                "question": "Wat voor een organisatie is de beheerder van dit station?",
                "render": "De beheerder is van het type {operator:type}."
            },
            "ambulance-place": {
                "question": "Waar ligt het station? (v.b. naam van de buurt, dorp of stad)",
                "render": "Dit station ligt in {addr:place}."
            },
            "ambulance-street": {
                "question": "In welke straat ligt dit station?",
                "render": "Straat waar dit station ligt: {addr:street}"
            }
        },
        "title": {
            "render": "Ambulancestation"
        }
    },
    "artwork": {
        "description": "Een vrije kaart met standbeelden, bustes, graffiti en andere kunstwerken van over de hele wereld",
        "name": "Kunstwerken",
        "presets": {
            "0": {
                "title": "een kunstwerk"
            },
            "1": {
                "title": "een kunstwerk op een muur"
            }
        },
        "tagRenderings": {
            "artwork-artist-wikidata": {
                "question": "Wie heeft dit kunstwerk gemaakt?",
                "render": "Dit kunstwerk is gemaakt door {wikidata_label(artist:wikidata):font-weight:bold}<br/>{wikipedia(artist:wikidata)}"
            },
            "artwork-artist_name": {
                "question": "Welke kunstenaar creëerde dit kunstwerk?",
                "render": "Gecreëerd door {artist_name}"
            },
            "artwork-artwork_type": {
                "mappings": {
                    "0": {
                        "then": "Architectuur"
                    },
                    "1": {
                        "then": "Muurschildering"
                    },
                    "10": {
                        "then": "Azulejo (Spaanse siertegels)"
                    },
                    "11": {
                        "then": "Tegelwerk"
                    },
                    "12": {
                        "then": "Houtsculptuur"
                    },
                    "2": {
                        "then": "Schilderij"
                    },
                    "3": {
                        "then": "Beeldhouwwerk"
                    },
                    "4": {
                        "then": "Standbeeld"
                    },
                    "5": {
                        "then": "Buste"
                    },
                    "6": {
                        "then": "Steen"
                    },
                    "7": {
                        "then": "Installatie"
                    },
                    "8": {
                        "then": "Graffiti"
                    },
                    "9": {
                        "then": "Reliëf"
                    }
                },
                "question": "Wat voor soort kunstwerk is dit?",
                "render": "Dit is een {artwork_type}"
            },
            "artwork-website": {
                "question": "Is er een website met meer informatie over dit kunstwerk?",
                "render": {
                    "special": {
                        "text": "Meer informatie op deze website"
                    }
                }
            },
            "artwork_subject": {
                "question": "Wat beeldt dit kunstwerk af?",
                "render": "Dit kunstwerk beeldt {wikidata_label(subject:wikidata)}{wikipedia(subject:wikidata)} af"
            },
            "doubles_as_bench": {
                "mappings": {
                    "0": {
                        "then": "Dit kunstwerk doet ook dienst als zitbank"
                    },
                    "1": {
                        "then": "Dit kunstwerk doet geen dienst als zitbank"
                    },
                    "2": {
                        "then": "Dit kunstwerk doet geen dienst als zitbank"
                    }
                },
                "question": "Is dit kunstwerk ook een zitbank?"
            }
        },
        "title": {
            "mappings": {
                "0": {
                    "then": "Kunstwerk <i>{name}</i>"
                }
            },
            "render": "Kunstwerk"
        }
    },
    "atm": {
        "description": "Geldautomaten om geld op te nemen",
        "filter": {
            "0": {
                "options": {
                    "0": {
                        "question": "Heeft spraak"
                    }
                }
            }
        },
        "name": "Geldautomaten",
        "presets": {
            "0": {
                "title": "een geldautomaat"
            }
        },
        "tagRenderings": {
            "brand": {
                "freeform": {
                    "placeholder": "Merknaam"
                },
                "question": "Van welk merk is deze geldautomaat?",
                "render": "Het merk van deze geldautomaat is {brand}"
            },
            "cash_in": {
                "mappings": {
                    "0": {
                        "then": "Je kan waarschijnlijk geen geld deponeren in deze geldautomaat"
                    },
                    "1": {
                        "then": "Je kan geld deponeren in deze geldautomaat"
                    },
                    "2": {
                        "then": "Je kan geen geld deponeren in deze geldautomaat"
                    }
                },
                "question": "Kan je geld storten bij deze geldautomaat?"
            },
            "cash_out": {
                "mappings": {
                    "0": {
                        "then": "Je kan geld ophalen bij deze geldautomaat"
                    },
                    "1": {
                        "then": "Je kan geld ophalen bij deze geldautomaat"
                    },
                    "2": {
                        "then": "Je kan geen geld ophalen bij deze geldautomaat"
                    }
                },
                "question": "Kan je geld ophalen bij deze geldautomaat?"
            },
            "cash_out-denominations-notes": {
                "mappings": {
                    "0": {
                        "then": "Je kunt biljetten van 5 euro afhalen"
                    },
                    "1": {
                        "then": "Je kunt biljetten van 10 euro afhalen"
                    },
                    "2": {
                        "then": "Je kunt biljetten van 20 euro afhalen"
                    },
                    "3": {
                        "then": "Je kunt biljetten van 50 euro afhalen"
                    },
                    "4": {
                        "then": "Je kunt biljetten van 100 euro afhalen"
                    },
                    "5": {
                        "then": "Je kunt biljetten van 200 euro afhalen"
                    },
                    "6": {
                        "then": "Je kunt biljetten van 500 euro afhalen"
                    }
                },
                "question": "Welke bankbiljetten kan je hier afhalen?"
            },
            "name": {
                "render": "De naam van deze geldautomaat is {name}"
            },
            "operator": {
                "freeform": {
                    "placeholder": "Beheerder"
                },
                "question": "Welk bedrijf beheert deze geldautomaat?",
                "render": "Deze geldautomaat wordt beheerd door {operator}"
            },
            "speech_output": {
                "mappings": {
                    "0": {
                        "then": "Deze automaat heeft spraak, waarschijnlijk beschikbaar via een hoofdtelefoon-aansluiting"
                    },
                    "1": {
                        "then": "Deze automaat heeft geen spraak"
                    }
                },
                "question": "Heeft deze automaat spraak voor slechtziende en blinde gebruikers?"
            },
            "speech_output_language": {
                "render": {
                    "special": {
                        "question": "In welke taal is de spraak van deze geldautomaat?",
                        "render_list_item": "Deze geldautomaat heeft spraak in {language()}",
                        "render_single_language": "Deze automaat heeft spraak in {language()}"
                    }
                }
            }
        },
        "title": {
            "mappings": {
                "0": {
                    "then": "{brand} Geldautomaat"
                }
            },
            "render": "Geldautomaat"
        }
    },
    "bank": {
        "description": "Een financiële instelling waar je geld kunt",
        "filter": {
            "1": {
                "options": {
                    "0": {
                        "question": "Met een bankautomaat"
                    }
                }
            }
        },
        "name": "Banken",
        "tagRenderings": {
            "has_atm": {
                "mappings": {
                    "0": {
                        "then": "Deze bank heeft een bankautomaat"
                    },
                    "1": {
                        "then": "Deze bank heeft <b>geen</b> bankautomaaat"
                    },
                    "2": {
                        "then": "Deze bank heeft een bankautomaat, maar deze staat apart op de kaart aangeduid"
                    }
                },
                "question": "Heeft deze bank een bankautomaat?"
            }
        }
    },
    "barrier": {
        "description": "Hindernissen tijdens het fietsen, zoals paaltjes en fietshekjes",
        "name": "Barrières",
        "presets": {
            "0": {
                "description": "Een paaltje in de weg",
                "title": "een paaltje"
            },
            "1": {
                "description": "Fietshekjes, voor het afremmen van fietsers",
                "title": "een fietsbarrière"
            }
        },
        "tagRenderings": {
            "Bollard type": {
                "mappings": {
                    "0": {
                        "then": "Verwijderbare paal"
                    },
                    "1": {
                        "then": "Vaste paal"
                    },
                    "2": {
                        "then": "Paal die platgevouwen kan worden"
                    },
                    "3": {
                        "then": "Flexibele paal, meestal plastic"
                    },
                    "4": {
                        "then": "Verzonken poller"
                    }
                },
                "question": "Wat voor soort paal is dit?"
            },
            "Cycle barrier type": {
                "mappings": {
                    "0": {
                        "then": "Enkelvoudig, slechts twee hekjes met ruimte ertussen"
                    },
                    "1": {
                        "then": "Dubbel, twee hekjes achter elkaar"
                    },
                    "2": {
                        "then": "Drievoudig, drie hekjes achter elkaar"
                    },
                    "3": {
                        "then": "Knijppoort, ruimte is smaller aan de top, dan aan de bodem"
                    }
                },
                "question": "Wat voor fietshekjes zijn dit?"
            },
            "MaxWidth": {
                "question": "Hoe breed is de ruimte naast de barrière?",
                "render": "Maximumbreedte: {maxwidth:physical} m"
            },
            "Overlap (cyclebarrier)": {
                "question": "Hoeveel overlappen de barrières?",
                "render": "Overlap: {overlap} m"
            },
            "Space between barrier (cyclebarrier)": {
                "question": "Hoeveel ruimte is er tussen de barrières (langs de lengte van de weg)?",
                "render": "Ruimte tussen barrières (langs de lengte van de weg): {width:separation} m"
            },
            "Width of opening (cyclebarrier)": {
                "question": "Hoe breed is de smalste opening naast de barrières?",
                "render": "Breedte van de opening: {width:opening} m"
            },
            "barrier_type": {
                "mappings": {
                    "0": {
                        "then": "Dit is een enkel paaltje in de weg"
                    },
                    "1": {
                        "then": "Dit zijn fietshekjes die fietsers afremmen"
                    }
                }
            },
            "bicycle=yes/no": {
                "mappings": {
                    "0": {
                        "then": "Een fietser kan hier langs."
                    },
                    "1": {
                        "then": "Een fietser kan hier niet langs."
                    }
                },
                "question": "Kan een fietser langs deze barrière?"
            }
        },
        "title": {
            "mappings": {
                "0": {
                    "then": "Paaltje"
                },
                "1": {
                    "then": "Fietshekjes"
                }
            },
            "render": "Barrière"
        }
    },
    "bench": {
        "description": "Een zitbank is een houten, metalen, stenen, … oppervlak waar een mens kan zitten. Deze laag toont ze en stelt er enkele vragen over.",
        "filter": {
            "0": {
                "options": {
                    "0": {
                        "question": "is een gedenkteken"
                    }
                }
            },
            "1": {
                "options": {
                    "0": {
                        "question": "Met en zonder rugleuning"
                    },
                    "1": {
                        "question": "Heeft een rugleuning"
                    },
                    "2": {
                        "question": "Heeft geen rugleuning"
                    }
                }
            }
        },
        "name": "Zitbanken",
        "presets": {
            "0": {
                "title": "een zitbank"
            }
        },
        "tagRenderings": {
            "bench-armrest": {
                "mappings": {
                    "0": {
                        "then": "Deze bank heeft armleuningen"
                    },
                    "1": {
                        "then": "Deze bank heeft <b>geen</b> armleuningen"
                    }
                },
                "question": "Heeft deze bank armleuningen?"
            },
            "bench-artwork": {
                "mappings": {
                    "0": {
                        "then": "Deze bank heeft een geïntegreerd kunstwerk"
                    },
                    "1": {
                        "then": "Deze bank heeft geen geïntegreerd kunstwerk"
                    },
                    "2": {
                        "then": "Deze bank heeft <span class=\"subtle\">waarschijnlijk</span> geen geïntegreerd kunstwerk"
                    }
                },
                "question": "Heeft deze bank een geïntegreerd kunstwerk?",
                "questionHint": "Bijvoorbeeld een standbeeld, schildering of ander, niet-triviaal kunstwerk"
            },
            "bench-backrest": {
                "mappings": {
                    "0": {
                        "then": "Dit is een dubbele bank waarbij de rugleuning gedeeld wordt"
                    },
                    "1": {
                        "then": "Heeft een rugleuning"
                    },
                    "2": {
                        "then": "Heeft <b>geen</b> rugleuning"
                    }
                },
                "question": "Heeft deze zitbank een rugleuning?"
            },
            "bench-colour": {
                "mappings": {
                    "0": {
                        "then": "De kleur is bruin"
                    },
                    "1": {
                        "then": "De kleur is groen"
                    },
                    "2": {
                        "then": "De kleur is grijs"
                    },
                    "3": {
                        "then": "De kleur is wit"
                    },
                    "4": {
                        "then": "De kleur is rood"
                    },
                    "5": {
                        "then": "De kleur is zwart"
                    },
                    "6": {
                        "then": "De kleur is blauw"
                    },
                    "7": {
                        "then": "De kleur is geel"
                    }
                },
                "question": "Welke kleur heeft deze zitbank?",
                "render": "Kleur: {colour}"
            },
            "bench-direction": {
                "question": "In welke richting kijk je wanneer je op deze zitbank zit?",
                "render": "Wanneer je op deze bank zit, dan kijk je in {direction}°."
            },
            "bench-inscription": {
                "mappings": {
                    "0": {
                        "then": "Deze bank heeft geen inscriptie"
                    },
                    "1": {
                        "then": "Deze bank heeft <span class='subtle'>(waarschijnlijk)</span> geen inscriptie"
                    }
                },
                "question": "Heeft deze bank een inscriptie?",
                "questionHint": "Bijvoorbeeld op een aangebracht plakkaat, ingesneden in de rugleuning, …",
                "render": "Deze bank heeft een inscriptie: <br/><p><i>{inscription}</i></p>"
            },
            "bench-material": {
                "mappings": {
                    "0": {
                        "then": "Gemaakt uit hout"
                    },
                    "1": {
                        "then": "Gemaakt uit metaal"
                    },
                    "2": {
                        "then": "Het zitgedeelte is gemaakt uit steen"
                    },
                    "3": {
                        "then": "Het zitgedeelte is gemaakt uit beton"
                    },
                    "4": {
                        "then": "Het zitgedeelte is gemaakt uit plastiek"
                    },
                    "5": {
                        "then": "Het zitgedeelte is gemaakt uit staal"
                    }
                },
                "question": "Uit welk materiaal is het zitgedeelte van deze zitbank gemaakt?",
                "render": "Gemaakt van {material}"
            },
            "bench-memorial": {
                "mappings": {
                    "0": {
                        "then": "Deze bank is een gedenkteken aan iemand of iets"
                    },
                    "1": {
                        "then": "Deze bank is <b>geen</b> gedenkteken aan iemand of iets"
                    }
                },
                "question": "Is deze bank een gedenkteken voor iemand of iets?"
            },
            "bench-seats": {
                "mappings": {
                    "0": {
                        "then": "Deze bank is niet ingedeeld in aparte zitplaatsen"
                    }
                },
                "question": "Hoeveel zitplaatsen heeft deze bank?",
                "render": "{seats} zitplaatsen"
            },
            "bench-survey:date": {
                "mappings": {
                    "0": {
                        "then": "Vandaag nagekeken!"
                    }
                },
                "question": "Wanneer is deze laatste bank laatst gesurveyed?",
                "render": "Deze bank is laatst gesurveyd op {survey:date}"
            }
        },
        "title": {
            "render": "Zitbank"
        }
    },
    "bench_at_pt": {
        "deletion": {
            "extraDeleteReasons": {
                "0": {
                    "explanation": "Deze bushalte wordt niet meer gebruikt"
                }
            },
            "nonDeleteMappings": {
                "0": {
                    "then": "Deze bushalte heeft geen zitbank (er is er nooit een geweest of deze is verwijderd)"
                }
            }
        },
        "description": "Een laag die stopplaatsen van openbaar vervoer toont waar er een zitbank is",
        "name": "Zitbanken aan bushaltes",
        "tagRenderings": {
            "bench_at_pt-bench_type": {
                "mappings": {
                    "0": {
                        "then": "Er is hier een normale zitbank"
                    },
                    "1": {
                        "then": "Leunbank"
                    },
                    "2": {
                        "then": "Er is hier geen bank"
                    }
                },
                "question": "Wat voor soort bank is dit?"
            },
            "bench_at_pt-name": {
                "render": "{name}"
            }
        },
        "title": {
            "mappings": {
                "0": {
                    "then": "Zitbank aan een bushalte"
                },
                "1": {
                    "then": "Zitbank in een schuilhokje"
                }
            },
            "render": "Zitbank"
        }
    },
    "bicycle_library": {
        "description": "Een plaats waar men voor langere tijd een fiets kan lenen",
        "name": "Fietsbibliotheek",
        "presets": {
            "0": {
                "description": "Een fietsbieb heeft een collectie fietsen die leden mogen lenen",
                "title": "een fietsbibliotheek"
            }
        },
        "tagRenderings": {
            "bicycle-library-target-group": {
                "mappings": {
                    "0": {
                        "then": "Aanbod voor kinderen"
                    },
                    "1": {
                        "then": "Aanbod voor volwassenen"
                    },
                    "2": {
                        "then": "Aanbod voor personen met een handicap"
                    }
                },
                "question": "Voor wie worden hier fietsen aangeboden?"
            },
            "bicycle_library-charge": {
                "mappings": {
                    "0": {
                        "then": "Een fiets huren is gratis"
                    },
                    "1": {
                        "then": "Een fiets huren kost €20/jaar en €20 waarborg"
                    }
                },
                "question": "Hoeveel kost het huren van een fiets?",
                "render": "Een fiets huren kost {charge}"
            },
            "bicycle_library-name": {
                "question": "Wat is de naam van deze fietsbieb?",
                "render": "Deze fietsbieb heet {name}"
            }
        },
        "title": {
            "render": "Fietsbibliotheek"
        }
    },
    "bicycle_rental": {
        "deletion": {
            "extraDeleteReasons": {
                "0": {
                    "explanation": "{title()} is permanent gestopt"
                }
            },
            "nonDeleteMappings": {
                "0": {
                    "then": "Deze fietszaak verhuurde vroeger fietsen, maar nu niet meer"
                }
            }
        },
        "description": "Fietsverhuurstations",
        "name": "Fietsverhuur",
        "presets": {
            "0": {
                "description": "Een bemande winkel die focust op fietsverhuur",
                "title": "een fietsverhuurzaak"
            },
            "1": {
                "title": "een fietsverhuur"
            }
        },
        "tagRenderings": {
            "bicycle-types": {
                "mappings": {
                    "0": {
                        "then": "Gewone stadsfietsen kunnen hier gehuurd worden"
                    },
                    "1": {
                        "then": "Elektrische fietsen kunnen hier gehuurd worden"
                    },
                    "2": {
                        "then": "BMX-fietsen kunnen hier gehuurd worden"
                    },
                    "3": {
                        "then": "Mountainbikes kunnen hier gehuurd worden"
                    },
                    "4": {
                        "then": "Kinderfietsen kunnen hier gehuurd worden"
                    },
                    "5": {
                        "then": "Tandems kunnen hier gehuurd worden"
                    },
                    "6": {
                        "then": "Wielerfietsen (sportfietsen) kunnen hier gehuurd worden"
                    },
                    "7": {
                        "then": "Fietshelmen kunnen hier gehuurd worden"
                    },
                    "8": {
                        "then": "Bakfietsen kunnen hier gehuurd worden"
                    }
                },
                "question": "Wat voor soort fietsen en fietstoebehoren worden hier verhuurd?",
                "render": "{rental} kunnen hier uitgeleend worden"
            },
            "bicycle_rental_type": {
                "mappings": {
                    "0": {
                        "then": "Dit is een zaak die focust op fietsverhuur"
                    },
                    "1": {
                        "then": "Dit is een zaak die verschillende voorwerpen en/of voertuigen verhuurt, waaronder ook fietsen; al zijn fietsen niet de hoofdfocus"
                    },
                    "2": {
                        "then": "Dit is een fietsenmaker of fietswinkel die ook fietsen verhuurt"
                    },
                    "3": {
                        "then": "Dit is een docking station waar de fietsen mechanisch in een grotere structuur worden vastgemaakt"
                    },
                    "4": {
                        "then": "Hier is een machine die fietssleutels verdeelt en terugneemt, eventueel na aanmelden of betaling. De fietsen staan in de buurt geparkeerd"
                    },
                    "5": {
                        "then": "Dit is een dropzone, bv. een fietsparkeerplaats die is voorbehouden voor fietsverhuur"
                    }
                },
                "question": "Wat voor fietsverhuur is dit?"
            },
            "rental_types": {
                "renderings": {
                    "0": {
                        "question": "Hoeveel type_plural kunnen hier uitgeleend worden?",
                        "render": "{capacity:bicycle_type} type_plural kunnen hier uitgeleend worden"
                    }
                },
                "rewrite": {
                    "into": {
                        "0": {
                            "1": "stadsfietsen"
                        },
                        "1": {
                            "1": "elektrische fietsen"
                        },
                        "2": {
                            "1": "kinderfietsen"
                        },
                        "3": {
                            "1": "BMX-fietsen"
                        },
                        "4": {
                            "1": "mountainbikes"
                        },
                        "5": {
                            "1": "fietstassen"
                        },
                        "6": {
                            "1": "tandem"
                        }
                    }
                }
            }
        },
        "title": {
            "mappings": {
                "0": {
                    "then": "{name}"
                }
            },
            "render": "Fietsverhuur"
        }
    },
    "bike_cafe": {
        "description": "Een fietscafé is een café dat gericht is op fietsers, bijvoorbeeld omdat het een fietspomp heeft, fietsgerelateerde decoratie heeft enzovoorts.",
        "name": "Fietscafé",
        "presets": {
            "0": {
                "title": "een fietscafé"
            }
        },
        "tagRenderings": {
            "bike_cafe-bike-pump": {
                "mappings": {
                    "0": {
                        "then": "Dit fietscafé biedt een fietspomp aan voor eender wie"
                    },
                    "1": {
                        "then": "Dit fietscafé biedt geen fietspomp aan voor iedereen"
                    }
                },
                "question": "Biedt dit fietscafé een fietspomp aan voor iedereen?"
            },
            "bike_cafe-name": {
                "question": "Wat is de naam van dit fietscafé?",
                "render": "Dit fietscafé heet {name}"
            },
            "bike_cafe-repair-service": {
                "mappings": {
                    "0": {
                        "then": "Dit fietscafé herstelt fietsen"
                    },
                    "1": {
                        "then": "Dit fietscafé herstelt geen fietsen"
                    }
                },
                "question": "Herstelt dit fietscafé fietsen?"
            },
            "bike_cafe-repair-tools": {
                "mappings": {
                    "0": {
                        "then": "Dit fietscafé biedt gereedschap aan om je fiets zelf te herstellen"
                    },
                    "1": {
                        "then": "Dit fietscafé biedt geen gereedschap aan om je fiets zelf te herstellen"
                    }
                },
                "question": "Biedt dit fietscafé gereedschap aan om je fiets zelf te herstellen?"
            },
            "opening_hours": {
                "override": {
                    "question": "Wanneer is dit fietscafé geopend?"
                }
            }
        },
        "title": {
            "mappings": {
                "0": {
                    "then": "Fietscafé <i>{name}</i>"
                }
            },
            "render": "Fietscafé"
        }
    },
    "bike_cleaning": {
        "description": "Een laag die plaatsen toont waar je je fiets kunt wassen",
        "name": "Fietsschoonmaakpunt",
        "presets": {
            "0": {
                "title": "een fietsschoonmaakpunt"
            }
        },
        "tagRenderings": {
            "bike_cleaning-charge": {
                "mappings": {
                    "0": {
                        "then": "Dit fietsschoonmaakpunt is gratis te gebruiken"
                    },
                    "1": {
                        "then": "Dit fietsschoonmaakpunt is betalend"
                    }
                },
                "question": "Hoeveel kost het gebruik van het fietsschoonmaakpunt?",
                "render": "Het gebruik van het fietsschoonmaakpunt kost {charge}"
            },
            "bike_cleaning-service_bicycle_cleaning_charge": {
                "mappings": {
                    "0": {
                        "then": "Het fietsschoonmaakpunt is gratis"
                    },
                    "1": {
                        "then": "Gratis te gebruiken"
                    }
                },
                "question": "Hoeveel kost het gebruik van het fietsschoonmaakpunt?",
                "render": "Het gebruik van het fietsschoonmaakpunt kost {service:bicycle:cleaning:charge}"
            }
        },
        "title": {
            "mappings": {
                "0": {
                    "then": "Fietsschoonmaakpunt <i>{name}</i>"
                }
            },
            "render": "Fietsschoonmaakpunt"
        }
    },
    "bike_parking": {
        "description": "Een laag die toont waar je je fiets kunt parkeren",
        "name": "Fietsparking",
        "presets": {
            "0": {
                "title": "een fietsparking"
            }
        },
        "tagRenderings": {
            "Access": {
                "mappings": {
                    "0": {
                        "then": "Publiek toegankelijke fietsenstalling"
                    },
                    "1": {
                        "then": "Klanten van de zaak of winkel"
                    },
                    "2": {
                        "then": "Private fietsenstalling van een school, een bedrijf, ..."
                    },
                    "3": {
                        "then": "Private fietsenstalling van een school, een bedrijf, ..."
                    }
                },
                "question": "Wie mag er deze fietsenstalling gebruiken?",
                "render": "{access}"
            },
            "Bicycle parking type": {
                "mappings": {
                    "0": {
                        "then": "Nietjes"
                    },
                    "1": {
                        "then": "Wielrek/lussen"
                    },
                    "2": {
                        "then": "Stuurhouder"
                    },
                    "3": {
                        "then": "Rek"
                    },
                    "4": {
                        "then": "Dubbel (twee verdiepingen)"
                    },
                    "5": {
                        "then": "Schuur"
                    },
                    "6": {
                        "then": "Paal met ring"
                    },
                    "7": {
                        "then": "Een oppervlakte die gemarkeerd is om fietsen te parkeren"
                    },
                    "8": {
                        "then": "Een fietskluis waar één of enkele fietsen staan en op slot kan en die te klein is om in recht te staan."
                    }
                },
                "question": "Van welk type is deze fietsparking?",
                "render": "Dit is een fietsparking van het type: {bicycle_parking}"
            },
            "Capacity": {
                "question": "Hoeveel fietsen kunnen in deze fietsparking?",
                "questionHint": "Dit is het totaal aantal gewone fietsen, bakfietsen, elektrische fietsen, ...",
                "render": "Plaats voor {capacity} fietsen"
            },
            "Cargo bike capacity?": {
                "mappings": {
                    "0": {
                        "then": "Hier zijn geen plaatsen voor bakfietsen voorzien of bakfietsen stallen is niet toegestaan "
                    }
                },
                "question": "Voor hoeveel bakfietsen heeft deze fietsparking plaats?",
                "render": "Deze parking heeft plaats voor {capacity:cargo_bike} bakfietsen"
            },
            "Cargo bike spaces?": {
                "mappings": {
                    "0": {
                        "then": "Deze parking heeft plaats voor bakfietsen"
                    },
                    "1": {
                        "then": "Er zijn speciale plaatsen voorzien voor bakfietsen."
                    },
                    "2": {
                        "then": "Je mag hier geen bakfietsen parkeren"
                    }
                },
                "question": "Heeft deze fietsparking plaats voor bakfietsen?"
            },
            "Is covered?": {
                "mappings": {
                    "0": {
                        "then": "Deze parking is overdekt (er is een afdak)"
                    },
                    "1": {
                        "then": "Deze parking is niet overdekt"
                    }
                },
                "question": "Is deze parking overdekt? Selecteer ook \"overdekt\" voor fietsparkings binnen een gebouw."
            },
            "Underground?": {
                "mappings": {
                    "0": {
                        "then": "Ondergrondse parking"
                    },
                    "1": {
                        "then": "Parking op de begane grond"
                    },
                    "2": {
                        "then": "Dakparking"
                    },
                    "3": {
                        "then": "Parking op de begane grond"
                    }
                },
                "question": "Wat is de relatieve locatie van deze parking??"
            },
            "charge": {
                "question": "Hoeveel kost het om een fiets te stallen?",
                "questionHint": "Dit is de kostprijs voor een enkele fiets",
                "render": "Je fiets hier parkeren kost {charge}"
            },
            "fee": {
                "mappings": {
                    "0": {
                        "then": "<b>Betalende</b> fietsparking"
                    },
                    "1": {
                        "then": "Gratis te gebruiken"
                    }
                },
                "question": "Is deze fietsenstalling gratis te gebruiken?"
            },
            "maxstay": {
                "question": "Wat is de toegestane, maximale parkeerduur?",
                "questionHint": "Indien een fiets langer geparkeerd staat, kan deze verwijderd worden door de beheerder",
                "render": "Een fiets mag hier maximaal {canonical(maxstay)} parkeren"
            },
            "operator": {
                "question": "Wie beheert deze fietsenstalling?",
                "render": "Deze fietsenstalling wordt beheerd door {operator}"
            },
            "operator_email": {
                "question": "Wat is het emailadres van de beheerder van deze parking?"
            },
            "operator_phone": {
                "question": "Wat is het telefoonnummer van de operator van deze fietsenstalling?",
                "questionHint": "Men kan dit nummer bellen om bv. fietswrakken of defecten te melden"
            },
            "operator_website": {
                "question": "Wat is de website van de operator van deze fietsenstalling?"
            }
        },
        "title": {
            "render": "Fietsparking"
        }
    },
    "bike_repair_station": {
        "description": "Deze laag toont fietspompen en herstelpunten voor fietsen",
        "name": "Fietspomp en fietsherstel",
        "presets": {
            "0": {
                "description": "Een fietspomp in de publieke ruimte zonder extra gereedschap. De fietspomp in je kelder telt dus niet.",
                "title": "een fietspomp"
            },
            "1": {
                "description": "Een fietspomp en gereedschap om je fiets te herstellen in de publieke ruimte. Deze zijn op een vastgemaakt, bijvoorbeeld aan een paal.",
                "title": "een herstelpunt en pomp"
            },
            "2": {
                "description": "Gereedschap om je fiets te herstellen in de publieke ruimte (zonder pomp). Deze zijn op een vastgemaakt, bijvoorbeeld aan een paal.",
                "title": "een herstelpunt zonder pomp"
            }
        },
        "tagRenderings": {
            "Operational status": {
                "mappings": {
                    "0": {
                        "then": "De fietspomp is kapot"
                    },
                    "1": {
                        "then": "De fietspomp werkt nog"
                    }
                },
                "question": "Werkt de fietspomp nog?"
            },
            "access": {
                "mappings": {
                    "0": {
                        "then": "Publiek toegankelijk"
                    },
                    "1": {
                        "then": "Publiek toegankelijk"
                    },
                    "2": {
                        "then": "Enkel voor klanten van de bijhorende zaak"
                    },
                    "3": {
                        "then": "Niet publiek toegankelijk"
                    },
                    "4": {
                        "then": "Niet publiek toegankelijk"
                    }
                },
                "question": "Wie kan dit herstelpunt gebruiken?"
            },
            "bike_repair_station-available-services": {
                "mappings": {
                    "0": {
                        "then": "Er is enkel een pomp aanwezig"
                    },
                    "1": {
                        "then": "Er is enkel gereedschap aanwezig (schroevendraaier, tang...)"
                    },
                    "2": {
                        "then": "Er is zowel een pomp als gereedschap aanwezig"
                    }
                },
                "question": "Welke functies biedt locatie?"
            },
            "bike_repair_station-bike-chain-tool": {
                "mappings": {
                    "0": {
                        "then": "Er is een reparatieset voor je ketting"
                    },
                    "1": {
                        "then": "Er is geen reparatieset voor je ketting"
                    }
                },
                "question": "Heeft dit herstelpunt een speciale reparatieset voor je ketting?"
            },
            "bike_repair_station-bike-stand": {
                "mappings": {
                    "0": {
                        "then": "Er is een haak of standaard"
                    },
                    "1": {
                        "then": "Er is geen haak of standaard"
                    }
                },
                "question": "Heeft dit herstelpunt een haak of standaard om je fiets op te hangen/zetten?"
            },
            "bike_repair_station-electrical_pump": {
                "mappings": {
                    "0": {
                        "then": "Manuele pomp"
                    },
                    "1": {
                        "then": "Elektrische pomp"
                    }
                },
                "question": "Is dit een elektrische fietspomp?"
            },
            "bike_repair_station-email": {
                "question": "Wat is het email-adres van de beheerder?"
            },
            "bike_repair_station-manometer": {
                "mappings": {
                    "0": {
                        "then": "Er is een luchtdrukmeter"
                    },
                    "1": {
                        "then": "Er is geen luchtdrukmeter"
                    },
                    "2": {
                        "then": "Er is een luchtdrukmeter maar die is momenteel defect"
                    }
                },
                "question": "Heeft deze pomp een luchtdrukmeter?"
            },
            "bike_repair_station-operator": {
                "question": "Wie beheert deze fietspomp?",
                "render": "Beheer door {operator}"
            },
            "bike_repair_station-phone": {
                "question": "Wat is het telefoonnummer van de beheerder?"
            },
            "bike_repair_station-valves": {
                "mappings": {
                    "0": {
                        "then": "Sclaverand/Presta (dunne fietsbanden)"
                    },
                    "1": {
                        "then": "Dunlop"
                    },
                    "2": {
                        "then": "Schrader (auto's en mountainbikes)"
                    }
                },
                "question": "Welke ventielen werken er met de pomp?",
                "render": "Deze pomp werkt met de volgende ventielen: {valves}"
            },
            "opening_hours_24_7": {
                "override": {
                    "question": "Wanneer is dit fietsherstelpunt open?"
                }
            },
            "send_email_about_broken_pump": {
                "render": {
                    "special": {
                        "body": "Geachte\n\nGraag had ik u gemeld dat een fietspomp defect is. De fietspomp bevindt zich hier: https://mapcomplete.org/cyclofix?lat={_lat}&lon={_lon}&z=18#{id}.\n\nMet vriendelijke groeten.",
                        "button_text": "Rapporteer deze fietspomp als kapot",
                        "subject": "Kapotte fietspomp"
                    }
                }
            }
        },
        "title": {
            "mappings": {
                "0": {
                    "then": "Herstelpunt"
                },
                "1": {
                    "then": "Herstelpunt"
                },
                "2": {
                    "then": "Kapotte fietspomp"
                },
                "3": {
                    "then": "Fietspomp <i>{name}</i>"
                },
                "4": {
                    "then": "Fietspomp"
                }
            },
            "render": "Herstelpunt met pomp"
        }
    },
    "bike_shop": {
        "description": "Een winkel die hoofdzakelijk fietsen en fietstoebehoren verkoopt",
        "filter": {
            "0": {
                "options": {
                    "0": {
                        "question": "Verkoopt tweedehands fietsen"
                    }
                }
            },
            "1": {
                "options": {
                    "0": {
                        "question": "Biedt doe-het-zelfreparaties aan"
                    }
                }
            }
        },
        "name": "Fietszaak",
        "presets": {
            "0": {
                "title": "een fietszaak"
            }
        },
        "title": {
            "mappings": {
                "0": {
                    "then": "Sportwinkel <i>{name}</i>"
                },
                "2": {
                    "then": "Fietsverhuur <i>{name}</i>"
                },
                "3": {
                    "then": "Fietsenmaker <i>{name}</i>"
                },
                "4": {
                    "then": "Fietswinkel <i>{name}</i>"
                },
                "5": {
                    "then": "Fietszaak <i>{name}</i>"
                },
                "6": {
                    "then": "Fietszaak <i>{name}</i>"
                }
            },
            "render": "Fietszaak"
        }
    },
    "bike_themed_object": {
        "description": "Een laag met fietsgerelateerde diensten, die in geen enkele andere laag konden ondergebracht worden",
        "name": "Fietsgerelateerd object",
        "title": {
            "mappings": {
                "1": {
                    "then": "Wielerpiste"
                }
            },
            "render": "Fietsgerelateerd object"
        }
    },
    "binocular": {
        "description": "Verrekijkers",
        "name": "Verrekijkers",
        "presets": {
            "0": {
                "description": "Een telescoop of verrekijker die op een vaste plaats gemonteerd staat waar iedereen door mag kijken. <img src='./assets/layers/binocular/binoculars_example.jpg' style='height: 300px; width: auto; display: block;' />",
                "title": "een verrekijker"
            }
        },
        "tagRenderings": {
            "binocular-charge": {
                "mappings": {
                    "0": {
                        "then": "Gratis te gebruiken"
                    }
                },
                "question": "Hoeveel moet men betalen om deze verrekijker te gebruiken?",
                "render": "Deze verrekijker gebruiken kost {charge}"
            },
            "binocular-direction": {
                "question": "Welke richting kijkt men uit als men door deze verrekijker kijkt?",
                "render": "Kijkt richting {direction}°"
            }
        },
        "title": {
            "render": "Verrekijker"
        }
    },
    "birdhide": {
        "description": "Een vogelkijkhut",
        "filter": {
            "0": {
                "options": {
                    "0": {
                        "question": "Rolstoeltoegankelijk"
                    }
                }
            },
            "1": {
                "options": {
                    "0": {
                        "question": "Enkel overdekte kijkhutten"
                    }
                }
            }
        },
        "name": "Vogelkijkhutten",
        "presets": {
            "0": {
                "description": "Een overdekte hut waarbinnen er warm en droog naar vogels gekeken kan worden",
                "title": "een vogelkijkhut"
            },
            "1": {
                "description": "Een vogelkijkwand waarachter men kan staan om vogels te kijken",
                "title": "een vogelkijkwand"
            }
        },
        "tagRenderings": {
            "bird-hide-shelter-or-wall": {
                "mappings": {
                    "0": {
                        "then": "Vogelkijkwand"
                    },
                    "1": {
                        "then": "Vogelkijkhut"
                    },
                    "2": {
                        "then": "Vogelkijktoren"
                    },
                    "3": {
                        "then": "Vogelkijkhut"
                    }
                },
                "question": "Is dit een kijkwand of kijkhut?"
            },
            "bird-hide-wheelchair": {
                "mappings": {
                    "0": {
                        "then": "Er zijn speciale voorzieningen voor rolstoelen"
                    },
                    "1": {
                        "then": "Een rolstoel raakt er vlot"
                    },
                    "2": {
                        "then": "Je kan er raken met een rolstoel, maar het is niet makkelijk"
                    },
                    "3": {
                        "then": "Niet rolstoeltoegankelijk"
                    }
                },
                "question": "Is deze vogelkijkplaats rolstoeltoegankelijk?"
            },
            "birdhide-operator": {
                "mappings": {
                    "0": {
                        "then": "Beheer door Natuurpunt"
                    },
                    "1": {
                        "then": "Beheer door het Agentschap Natuur en Bos"
                    }
                },
                "question": "Wie beheert deze vogelkijkplaats?",
                "render": "Beheer door {operator}"
            }
        },
        "title": {
            "mappings": {
                "0": {
                    "then": "{name}"
                },
                "1": {
                    "then": "Vogelkijkhut {name}"
                },
                "2": {
                    "then": "Vogelkijkwand {name}"
                }
            },
            "render": "Vogelkijkplaats"
        }
    },
    "cafe_pub": {
        "deletion": {
            "extraDeleteReasons": {
                "0": {
                    "explanation": "{title()} is permanent gestopt"
                }
            }
        },
        "description": "Een laag die kroegen en koffiehuizen toont waar je iets kunt drinken. De laag zal je enkele vragen stellen",
        "name": "Cafés",
        "presets": {
            "0": {
                "description": "Dit is <b>een bruin café of een kroeg</b> waar voornamelijk bier wordt gedronken. De inrichting is typisch gezellig met veel houtwerk",
                "title": "een bruin café of kroeg"
            },
            "1": {
                "description": "Dit is een <b>bar</b> waar men ter plaatse alcoholische drank nuttigt. De inrichting is typisch modern en commercieel, soms met lichtinstallatie en feestmuziek",
                "title": "een bar"
            },
            "2": {
                "description": "Dit is een <b>cafe</b> - een plaats waar men rustig kan zitten om een thee, koffie of alcoholische drank te nuttigen.",
                "title": "een café"
            },
            "3": {
                "description": "Een <b>nachtclub</b> met dansvloer, DJ met bijhorende lichteffecten en bar waar men (alcoholische) dranken kan nuttigen",
                "title": "een nachtclub of disco"
            }
        },
        "tagRenderings": {
            "Classification": {
                "mappings": {
                    "0": {
                        "then": "Dit is <b>een bruin café of een kroeg</b> waar voornamelijk bier wordt gedronken. De inrichting is typisch gezellig met veel houtwerk"
                    },
                    "1": {
                        "then": "Dit is een <b>bar</b> waar men ter plaatse alcoholische drank nuttigt. De inrichting is typisch modern en commercieel, soms met lichtinstallatie en feestmuziek"
                    },
                    "2": {
                        "then": "Dit is een <b>cafe</b> - een plaats waar men rustig kan zitten om een thee, koffie of alcoholische drank te nuttigen."
                    },
                    "3": {
                        "then": "Dit is een <b>restaurant</b> waar men een maaltijd geserveerd krijgt"
                    },
                    "4": {
                        "then": "Een open ruimte waar bier geserveerd wordt. Typisch in Duitsland"
                    },
                    "5": {
                        "then": "Dit is een <b>nachtclub</b> met dansvloer, DJ met bijhorende lichteffecten en bar waar men (alcoholische) dranken kan nuttigen"
                    }
                },
                "question": "Welk soort café is dit?"
            },
            "Name": {
                "question": "Wat is de naam van deze zaak?",
                "render": "De naam van deze zaak is {name}"
            }
        },
        "title": {
            "mappings": {
                "0": {
                    "then": "<i>{name}</i>"
                }
            },
            "render": "Café"
        }
    },
    "car_rental": {
        "description": "Plaatsen waar je een auto kunt huren",
        "name": "Autoverhuur",
        "presets": {
            "0": {
                "description": "Een plaats waar je een auto kunt huren",
                "title": "een autoverhuur"
            }
        },
        "tagRenderings": {
            "name": {
                "freeform": {
                    "placeholder": "Naam van de autoverhuur"
                },
                "mappings": {
                    "0": {
                        "then": "Deze autoverhuur heeft geen naam"
                    }
                },
                "question": "Wat is de naam van deze autoverhuur?",
                "render": "Deze autoverhuur heet {name}"
            }
        },
        "title": {
            "render": "Autoverhuur"
        }
    },
    "charging_station": {
        "description": "Oplaadpunten",
        "filter": {
            "0": {
                "options": {
                    "0": {
                        "question": "Alle voertuigen"
                    },
                    "1": {
                        "question": "Oplaadpunten voor fietsen"
                    },
                    "2": {
                        "question": "Oplaadpunten voor auto's"
                    }
                }
            },
            "1": {
                "options": {
                    "0": {
                        "question": "Enkel werkende oplaadpunten"
                    }
                }
            },
            "2": {
                "options": {
                    "0": {
                        "question": "Alle types"
                    },
                    "1": {
                        "question": "Heeft een <div style='display: inline-block'><b><b>Schuko stekker</b> zonder aardingspin (CEE7/4 type F)</b> <img style='width:1rem; display: inline-block' src='./assets/layers/charging_station/CEE7_4F.svg'/></div>"
                    },
                    "10": {
                        "question": "Heeft een <div style='display: inline-block'><b><b>Type 2 met kabel</b> (J1772)</b> <img style='width:1rem; display: inline-block' src='./assets/layers/charging_station/Type2_tethered.svg'/></div>"
                    },
                    "11": {
                        "question": "Heeft een <div style='display: inline-block'><b><b>Tesla Supercharger CCS</b> (een type2 CCS met Tesla-logo)</b> <img style='width:1rem; display: inline-block' src='./assets/layers/charging_station/Type2_CCS.svg'/></div>"
                    },
                    "12": {
                        "question": "Heeft een <div style='display: inline-block'><b><b>Tesla Supercharger (destination)</b></b> <img style='width:1rem; display: inline-block' src='./assets/layers/charging_station/Tesla-hpwc-model-s.svg'/></div>"
                    },
                    "13": {
                        "question": "Heeft een <div style='display: inline-block'><b><b>Tesla supercharger (destination</b> (Een Type 2 met kabel en Tesla-logo)</b> <img style='width:1rem; display: inline-block' src='./assets/layers/charging_station/Type2_tethered.svg'/></div>"
                    },
                    "14": {
                        "question": "Heeft een <div style='display: inline-block'><b><b>USB</b> om GSMs en kleine electronica op te laden</b> <img style='width:1rem; display: inline-block' src='./assets/layers/charging_station/usb_port.svg'/></div>"
                    },
                    "15": {
                        "question": "Heeft een <div style='display: inline-block'><b><b>Bosch Active Connect met 3 pinnen</b> aan een kabel</b> <img style='width:1rem; display: inline-block' src='./assets/layers/charging_station/bosch-3pin.svg'/></div>"
                    },
                    "16": {
                        "question": "Heeft een <div style='display: inline-block'><b><b>Bosch Active Connect met 5 pinnen</b> aan een kabel</b> <img style='width:1rem; display: inline-block' src='./assets/layers/charging_station/bosch-5pin.svg'/></div>"
                    },
                    "17": {
                        "question": "Heeft een <div style='display: inline-block'><b><b>BS1363</b> (VK 3-pin)</b> <img style='width:1rem; display: inline-block' src='./assets/layers/charging_station/bs1363.svg'/></div>"
                    },
                    "18": {
                        "question": "Heeft een <div style='display: inline-block'><b><b>NEMA 5-15</b> (VS 3-pin)</b> <img style='width:1rem; display: inline-block' src='./assets/layers/charging_station/nema-5-15.svg'/></div>"
                    },
                    "19": {
                        "question": "Heeft een <div style='display: inline-block'><b><b>SEV 1011 T23</b> (Zwitserse 3-pin)</b> <img style='width:1rem; display: inline-block' src='./assets/layers/charging_station/typej.svg'/></div>"
                    },
                    "2": {
                        "question": "Heeft een <div style='display: inline-block'><b><b>Europese stekker</b> met aardingspin (CEE7/4 type E)</b> <img style='width:1rem; display: inline-block' src='./assets/layers/charging_station/TypeE.svg'/></div>"
                    },
                    "20": {
                        "question": "Heeft een <div style='display: inline-block'><b><b>AS3112</b> (Australische 3-pin)</b> <img style='width:1rem; display: inline-block' src='./assets/layers/charging_station/as3112.svg'/></div>"
                    },
                    "21": {
                        "question": "Heeft een <div style='display: inline-block'><b><b>NEMA 5-20</b> (VS 3-pin)</b> <img style='width:1rem; display: inline-block' src='./assets/layers/charging_station/nema-5-20.svg'/></div>"
                    },
                    "3": {
                        "question": "Heeft een <div style='display: inline-block'><b><b>Chademo</b></b> <img style='width:1rem; display: inline-block' src='./assets/layers/charging_station/Chademo_type4.svg'/></div>"
                    },
                    "4": {
                        "question": "Heeft een <div style='display: inline-block'><b><b>Type 1 met kabel</b> (J1772)</b> <img style='width:1rem; display: inline-block' src='./assets/layers/charging_station/Type1_J1772.svg'/></div>"
                    },
                    "5": {
                        "question": "Heeft een <div style='display: inline-block'><b><b>Type 1 <i>zonder</i> kabel</b> (J1772)</b> <img style='width:1rem; display: inline-block' src='./assets/layers/charging_station/Type1_J1772.svg'/></div>"
                    },
                    "6": {
                        "question": "Heeft een <div style='display: inline-block'><b><b>Type 1 CCS</b> (ook gekend als Type 1 Combo)</b> <img style='width:1rem; display: inline-block' src='./assets/layers/charging_station/Type1-ccs.svg'/></div>"
                    },
                    "7": {
                        "question": "Heeft een <div style='display: inline-block'><b><b>Tesla Supercharger</b></b> <img style='width:1rem; display: inline-block' src='./assets/layers/charging_station/Tesla-hpwc-model-s.svg'/></div>"
                    },
                    "8": {
                        "question": "Heeft een <div style='display: inline-block'><b><b>Type 2</b> (mennekes)</b> <img style='width:1rem; display: inline-block' src='./assets/layers/charging_station/Type2_socket.svg'/></div>"
                    },
                    "9": {
                        "question": "Heeft een <div style='display: inline-block'><b><b>Type 2 CCS</b> (mennekes)</b> <img style='width:1rem; display: inline-block' src='./assets/layers/charging_station/Type2_CCS.svg'/></div>"
                    }
                }
            }
        },
        "name": "Oplaadpunten",
        "presets": {
            "0": {
                "title": "oplaadpunt voor elektrische fietsen"
            },
            "1": {
                "title": "oplaadstation voor elektrische auto's"
            }
        },
        "tagRenderings": {
            "Auth phone": {
                "question": "Wat is het telefoonnummer dat men moet bellen of SMS'en om zich aan te melden?",
                "render": "Aanmelden door te bellen of te SMS'en naar <a href='tel:{authentication:phone_call:number}'>{authentication:phone_call:number}</a>"
            },
            "Authentication": {
                "mappings": {
                    "0": {
                        "then": "Aanmelden met een lidkaart is mogelijk"
                    },
                    "1": {
                        "then": "Aanmelden via een applicatie is mogelijk"
                    },
                    "2": {
                        "then": "Aanmelden door te bellen naar een telefoonnummer is mogelijk"
                    },
                    "3": {
                        "then": "Aanmelden via SMS is mogelijk"
                    },
                    "4": {
                        "then": "Aanmelden via NFC is mogelijk"
                    },
                    "5": {
                        "then": "Aanmelden met Money Card is mogelijk"
                    },
                    "6": {
                        "then": "Aanmelden met een betaalkaart is mogelijk"
                    },
                    "7": {
                        "then": "Hier opladen is (ook) mogelijk zonder aan te melden"
                    }
                },
                "question": "Hoe kan men zich aanmelden aan dit oplaadstation?"
            },
            "Available_charging_stations (generated)": {
                "mappings": {
                    "0": {
                        "then": "<b>Schuko stekker</b> zonder aardingspin (CEE7/4 type F)"
                    },
                    "1": {
                        "then": "<b>Schuko stekker</b> zonder aardingspin (CEE7/4 type F)"
                    },
                    "10": {
                        "then": "<b>Type 1 CCS</b> (ook gekend als Type 1 Combo)"
                    },
                    "11": {
                        "then": "<b>Type 1 CCS</b> (ook gekend als Type 1 Combo)"
                    },
                    "12": {
                        "then": "<b>Tesla Supercharger</b>"
                    },
                    "13": {
                        "then": "<b>Tesla Supercharger</b>"
                    },
                    "14": {
                        "then": "<b>Type 2</b> (mennekes)"
                    },
                    "15": {
                        "then": "<b>Type 2</b> (mennekes)"
                    },
                    "16": {
                        "then": "<b>Type 2 CCS</b> (mennekes)"
                    },
                    "17": {
                        "then": "<b>Type 2 CCS</b> (mennekes)"
                    },
                    "18": {
                        "then": "<b>Type 2 met kabel</b> (J1772)"
                    },
                    "19": {
                        "then": "<b>Type 2 met kabel</b> (J1772)"
                    },
                    "2": {
                        "then": "<b>Europese stekker</b> met aardingspin (CEE7/4 type E)"
                    },
                    "20": {
                        "then": "<b>Tesla Supercharger CCS</b> (een type2 CCS met Tesla-logo)"
                    },
                    "21": {
                        "then": "<b>Tesla Supercharger CCS</b> (een type2 CCS met Tesla-logo)"
                    },
                    "22": {
                        "then": "<b>Tesla Supercharger (destination)</b>"
                    },
                    "23": {
                        "then": "<b>Tesla Supercharger (destination)</b>"
                    },
                    "24": {
                        "then": "<b>Tesla supercharger (destination</b> (Een Type 2 met kabel en Tesla-logo)"
                    },
                    "25": {
                        "then": "<b>Tesla supercharger (destination</b> (Een Type 2 met kabel en Tesla-logo)"
                    },
                    "26": {
                        "then": "<b>USB</b> om GSMs en kleine electronica op te laden"
                    },
                    "27": {
                        "then": "<b>USB</b> om GSMs en kleine electronica op te laden"
                    },
                    "28": {
                        "then": "<b>Bosch Active Connect met 3 pinnen</b> aan een kabel"
                    },
                    "29": {
                        "then": "<b>Bosch Active Connect met 3 pinnen</b> aan een kabel"
                    },
                    "3": {
                        "then": "<b>Europese stekker</b> met aardingspin (CEE7/4 type E)"
                    },
                    "30": {
                        "then": "<b>Bosch Active Connect met 5 pinnen</b> aan een kabel"
                    },
                    "31": {
                        "then": "<b>Bosch Active Connect met 5 pinnen</b> aan een kabel"
                    },
                    "32": {
                        "then": "<b>BS1363</b> (VK 3-pin)"
                    },
                    "33": {
                        "then": "<b>BS1363</b> (VK 3-pin)"
                    },
                    "34": {
                        "then": "<b>NEMA 5-15</b> (VS 3-pin)"
                    },
                    "35": {
                        "then": "<b>NEMA 5-15</b> (VS 3-pin)"
                    },
                    "36": {
                        "then": "<b>SEV 1011 T23</b> (Zwitserse 3-pin)"
                    },
                    "37": {
                        "then": "<b>SEV 1011 T23</b> (Zwitserse 3-pin)"
                    },
                    "38": {
                        "then": "<b>AS3112</b> (Australische 3-pin)"
                    },
                    "39": {
                        "then": "<b>AS3112</b> (Australische 3-pin)"
                    },
                    "4": {
                        "then": "<b>Chademo</b>"
                    },
                    "40": {
                        "then": "<b>NEMA 5-20</b> (VS 3-pin)"
                    },
                    "41": {
                        "then": "<b>NEMA 5-20</b> (VS 3-pin)"
                    },
                    "5": {
                        "then": "<b>Chademo</b>"
                    },
                    "6": {
                        "then": "<b>Type 1 met kabel</b> (J1772)"
                    },
                    "7": {
                        "then": "<b>Type 1 met kabel</b> (J1772)"
                    },
                    "8": {
                        "then": "<b>Type 1 <i>zonder</i> kabel</b> (J1772)"
                    },
                    "9": {
                        "then": "<b>Type 1 <i>zonder</i> kabel</b> (J1772)"
                    }
                },
                "question": "Welke aansluitingen zijn hier beschikbaar?"
            },
            "Network": {
                "mappings": {
                    "0": {
                        "then": "Maakt geen deel uit van een groter netwerk, een lokale zaak of organisatie beheert dit oplaadpunt"
                    },
                    "1": {
                        "then": "Maakt geen deel uit van een groter netwerk"
                    }
                },
                "question": "Is dit oplaadpunt deel van een groter netwerk?",
                "render": "Maakt deel uit van het <b>{network}</b>-netwerk"
            },
            "OH": {
                "override": {
                    "question": "Wanneer is dit oplaadpunt beschikbaar??"
                }
            },
            "Operational status": {
                "mappings": {
                    "0": {
                        "then": "Dit oplaadpunt werkt"
                    },
                    "1": {
                        "then": "Dit oplaadpunt is kapot"
                    },
                    "2": {
                        "then": "Hier zal binnenkort een oplaadpunt gebouwd worden"
                    },
                    "3": {
                        "then": "Hier wordt op dit moment een oplaadpunt gebouwd"
                    },
                    "4": {
                        "then": "Dit oplaadpunt is niet meer in gebruik maar is wel nog aanwezig"
                    }
                },
                "question": "Is dit oplaadpunt operationeel?"
            },
            "Operator": {
                "mappings": {
                    "0": {
                        "then": "Eigenlijk is {operator} het netwerk waarvan het deel uitmaakt"
                    }
                },
                "question": "Wie beheert dit oplaadpunt?",
                "render": "Wordt beheerd door {operator}"
            },
            "Parking:fee": {
                "mappings": {
                    "0": {
                        "then": "Geen extra parkeerkost tijdens het opladen"
                    },
                    "1": {
                        "then": "Tijdens het opladen moet er parkeergeld betaald worden"
                    }
                },
                "question": "Moet men parkeergeld betalen tijdens het opladen?"
            },
            "Type": {
                "mappings": {
                    "0": {
                        "then": "<b>Elektrische fietsen</b> kunnen hier opgeladen worden"
                    },
                    "1": {
                        "then": "<b>Elektrische auto's</b> kunnen hier opgeladen worden"
                    },
                    "2": {
                        "then": "<b>Elektrische scooters</b> (snorfiets of bromfiets) kunnen hier opgeladen worden"
                    },
                    "3": {
                        "then": "<b>Vrachtwagens</b> kunnen hier opgeladen worden"
                    },
                    "4": {
                        "then": "<b>Bussen</b> kunnen hier opgeladen worden"
                    }
                },
                "question": "Welke voertuigen kunnen hier opgeladen worden?"
            },
            "access": {
                "mappings": {
                    "0": {
                        "then": "Toegankelijk voor iedereen (mogelijks met aanmelden en/of te betalen)"
                    },
                    "1": {
                        "then": "Toegankelijk voor iedereen (mogelijks met aanmelden en/of te betalen)"
                    },
                    "2": {
                        "then": "Enkel <b>klanten van de bijhorende plaats</b> mogen dit oplaadpunt gebruiken<br/><span class='subtle'>Bv. op de parking van een hotel en enkel toegankelijk voor klanten van dit hotel</span>"
                    },
                    "3": {
                        "then": "Een <b>sleutel</b> is nodig om dit oplaadpunt te gebruiken<br/><span class='subtle'>Bv. voor klanten van een hotel of een bar, die de sleutel aan de receptie kunnen krijgen</span>"
                    },
                    "4": {
                        "then": "Niet toegankelijk voor het publiek <br/><span class='subtle'>Bv. enkel toegankelijk voor de eigenaar, medewerkers ,...</span> "
                    },
                    "5": {
                        "then": "Dit oplaadstation is publiek toegankelijk onder voorwaarden (bv. enkel tijdens bepaalde uren). "
                    }
                },
                "question": "Wie mag er dit oplaadpunt gebruiken?",
                "render": "Toegang voor {access}"
            },
            "capacity": {
                "question": "Hoeveel voertuigen kunnen hier opgeladen worden?",
                "render": "{capacity} voertuigen kunnen hier op hetzelfde moment opgeladen worden"
            },
            "charge": {
                "question": "Hoeveel moet men betalen om dit oplaadpunt te gebruiken?",
                "render": "Dit oplaadpunt gebruiken kost <b>{charge}</b>"
            },
            "email": {
                "question": "Wat is het email-adres van de operator?",
                "render": "Bij problemen, email naar <a href='mailto:{email}'>{email}</a>"
            },
            "fee": {
                "mappings": {
                    "0": {
                        "then": "Gratis te gebruiken (zonder aan te melden)"
                    },
                    "1": {
                        "then": "Gratis te gebruiken, maar aanmelden met een applicatie is verplicht"
                    },
                    "2": {
                        "then": "Gratis te gebruiken"
                    },
                    "3": {
                        "then": "Betalend te gebruiken, maar gratis voor klanten van het bijhorende hotel/café/ziekenhuis/..."
                    },
                    "4": {
                        "then": "Betalend"
                    }
                },
                "question": "Moet men betalen om dit oplaadpunt te gebruiken?"
            },
            "maxstay": {
                "mappings": {
                    "0": {
                        "then": "Geen maximum parkeertijd"
                    }
                },
                "question": "Hoelang mag een voertuig hier blijven staan?",
                "render": "De maximale parkeertijd hier is <b>{canonical(maxstay)}</b>"
            },
            "phone": {
                "question": "Wat is het telefoonnummer van de beheerder van dit oplaadpunt?",
                "render": "Bij problemen, bel naar <a href='tel:{phone}'>{phone}</a>"
            },
            "questions-technical": {
                "render": "<h3>Technische vragen</h3>De vragen hieronder zijn erg technisch - sla deze over indien je hier geen tijd voor hebt<br/>{questions(technical)}"
            },
            "ref": {
                "question": "Wat is het referentienummer van dit oplaadstation?",
                "render": "Het referentienummer van dit oplaadpunt is <b>{ref}</b>"
            },
            "rewritten-questions": {
                "renderings": {
                    "0": {
                        "question": "Hoeveel stekkers van type {{description}} heeft dit oplaadpunt?",
                        "render": "Hier zijn <b class='text-xl'>{{{key}}}</b> stekkers van het type {{description}}"
                    },
                    "1": {
                        "mappings": {
                            "then": "{{description}} heeft een spanning van {{commonVoltages}} volt"
                        },
                        "question": "Welke spanning levert de stekker van type {{description}}",
                        "render": "{{description}} heeft een spanning van {canonical({{key}}:voltage)}"
                    },
                    "2": {
                        "mappings": {
                            "then": "{{description}} levert een stroom van maximaal {{commonCurrent}} A"
                        },
                        "question": "Welke stroom levert de stekker van type {{description}}?",
                        "render": "{{description}} levert een stroom van maximaal {canonical({{key}}:current)}"
                    },
                    "3": {
                        "mappings": {
                            "then": "{{description}} levert een vermogen van maximaal {{commonOutput}} A"
                        },
                        "question": "Welk vermogen levert een enkele stekker van type {{description}}?",
                        "render": "{{description}} levert een vermogen van maximaal {canonical({{key}}:output)}"
                    }
                },
                "rewrite": {
                    "into": {
                        "0": {
                            "2": "<b>Schuko stekker</b> zonder aardingspin (CEE7/4 type F)"
                        },
                        "1": {
                            "2": "<b>Europese stekker</b> met aardingspin (CEE7/4 type E)"
                        },
                        "10": {
                            "2": "<b>Tesla Supercharger CCS</b> (een type2 CCS met Tesla-logo)"
                        },
                        "11": {
                            "2": "<b>Tesla Supercharger (destination)</b>"
                        },
                        "12": {
                            "2": "<b>Tesla supercharger (destination</b> (Een Type 2 met kabel en Tesla-logo)"
                        },
                        "13": {
                            "2": "<b>USB</b> om GSMs en kleine electronica op te laden"
                        },
                        "14": {
                            "2": "<b>Bosch Active Connect met 3 pinnen</b> aan een kabel"
                        },
                        "15": {
                            "2": "<b>Bosch Active Connect met 5 pinnen</b> aan een kabel"
                        },
                        "16": {
                            "2": "<b>BS1363</b> (VK 3-pin)"
                        },
                        "17": {
                            "2": "<b>NEMA 5-15</b> (VS 3-pin)"
                        },
                        "18": {
                            "2": "<b>SEV 1011 T23</b> (Zwitserse 3-pin)"
                        },
                        "19": {
                            "2": "<b>AS3112</b> (Australische 3-pin)"
                        },
                        "2": {
                            "2": "<b>Chademo</b>"
                        },
                        "20": {
                            "2": "<b>NEMA 5-20</b> (VS 3-pin)"
                        },
                        "3": {
                            "2": "<b>Type 1 met kabel</b> (J1772)"
                        },
                        "4": {
                            "2": "<b>Type 1 <i>zonder</i> kabel</b> (J1772)"
                        },
                        "5": {
                            "2": "<b>Type 1 CCS</b> (ook gekend als Type 1 Combo)"
                        },
                        "6": {
                            "2": "<b>Tesla Supercharger</b>"
                        },
                        "7": {
                            "2": "<b>Type 2</b> (mennekes)"
                        },
                        "8": {
                            "2": "<b>Type 2 CCS</b> (mennekes)"
                        },
                        "9": {
                            "2": "<b>Type 2 met kabel</b> (J1772)"
                        }
                    }
                }
            },
            "website": {
                "question": "Wat is de website waar men meer info kan vinden over dit oplaadpunt?",
                "render": "Meer informatie op <a href='{website}'>{website}</a>"
            }
        },
        "title": {
            "mappings": {
                "0": {
                    "then": "Oplaadpunt voor elektrische fietsen"
                },
                "1": {
                    "then": "Oplaadpunt voor elektrische auto's"
                }
            },
            "render": "Oplaadpunt"
        }
    },
    "climbing": {
        "description": "Een dummy-laag die tagrenderings bevat, gedeeld over de verschillende klimsport lagen",
        "tagRenderings": {
            "average_length": {
                "question": "Wat is de (gemiddelde) lengte van de klimroutes, in meter?",
                "render": "De klimroutes zijn gemiddeld <b>{canonical(climbing:length)}</b> lang"
            },
            "bouldering": {
                "mappings": {
                    "0": {
                        "then": "Bolderen kan hier"
                    },
                    "1": {
                        "then": "Bolderen kan hier niet"
                    },
                    "2": {
                        "then": "Bolderen kan hier, maar er zijn niet zoveel problemen"
                    },
                    "3": {
                        "then": "Er zijn hier {climbing:boulder} bolderproblemen"
                    }
                },
                "question": "Is het mogelijk om hier te bolderen?"
            },
            "fee": {
                "mappings": {
                    "0": {
                        "then": "Hier klimmen is gratis"
                    },
                    "1": {
                        "then": "Men moet betalen om hier te klimmen"
                    }
                },
                "question": "Moet men betalen om hier te klimmen?",
                "render": "Men moet {charge} betalen om hier te klimmen"
            },
            "max_bolts": {
                "question": "Wat is het maximum aantal bouten in routes ban {title()}?",
                "render": "De sportklimroutes hebben maximaal {climbing:bolts:max} bouten. <div class='subtle'>Hierbij worden relays niet meegteld. Dit geeft aan hoeveel klimsetjes een klimmer nodig heeft</div>"
            },
            "max_difficulty": {
                "question": "Wat is het niveau van de moeilijkste route, volgens het Franse classificatiesysteem?",
                "render": "De maximale klimmoeilijkheid is {climbing:grade:french:max} volgens het Franse/Belgische systeem"
            },
            "min_difficulty": {
                "question": "Wat is het niveau van de makkelijkste route, volgens het Franse classificatiesysteem?",
                "render": "De minimale klimmoeilijkheid is {climbing:grade:french:min} volgens het Franse/Belgische systeem"
            },
            "sportclimbing": {
                "mappings": {
                    "0": {
                        "then": "Sportklimmen/voorklimmen kan hier"
                    },
                    "1": {
                        "then": "Sportklimmen/voorklimmen kan hier niet"
                    },
                    "2": {
                        "then": "Er zijn hier {climbing:sport} sportklimroutes/voorklimroutes"
                    }
                },
                "question": "Is het mogelijk om hier te sportklimmen/voorklimmen op reeds aangebrachte haken?"
            },
            "toprope": {
                "mappings": {
                    "0": {
                        "then": "Toprope-klimmen kan hier"
                    },
                    "1": {
                        "then": "Toprope-klimmen kan hier niet"
                    },
                    "2": {
                        "then": "Er zijn hier {climbing:toprope} toprope routes"
                    }
                },
                "question": "Is het mogelijk om hier te toprope-klimmen?"
            },
            "trad_climbing": {
                "mappings": {
                    "0": {
                        "then": "Traditioneel klimmen kan hier"
                    },
                    "1": {
                        "then": "Traditioneel klimmen kan hier niet"
                    },
                    "2": {
                        "then": "Er zijn hier {climbing:traditional} traditionele klimroutes"
                    }
                },
                "question": "Is het mogelijk om hier traditioneel te klimmen? ",
                "questionHint": "Dit is klimmen met klemblokjes en friends"
            },
            "website": {
                "question": "Is er een (onofficiële) website met meer informatie (b.v. met topos)?"
            }
        }
    },
    "climbing_area": {
        "description": "Een gebied waar klimmen mogelijk is, bv. een klimsite, een bolder of klimrots,…",
        "name": "Klimgelegenheden",
        "presets": {
            "0": {
                "description": "Een klimgelegenheid",
                "title": "een klimgelegenheid"
            }
        },
        "tagRenderings": {
            "Contained routes hist": {
                "render": "<h3>Overzicht van moeilijkheidsgraden</h>{histogram(_difficulty_hist)}"
            },
            "Contained routes length hist": {
                "render": "<h3>Overzicht van lengtes</h3>{histogram(_length_hist)}"
            },
            "Contained_climbing_routes": {
                "render": "<h3>Bevat {_contained_climbing_routes_count} routes</h3> <ul>{_contained_climbing_routes}</ul>"
            },
            "Rock type (crag/rock/cliff only)": {
                "mappings": {
                    "0": {
                        "then": "Kalksteen"
                    }
                },
                "question": "Wat is de rotssoort?",
                "render": "De rotssoort is {rock}"
            },
            "Type": {
                "mappings": {
                    "0": {
                        "then": "Een klimboulder - een enkele rots of klif met één of enkele klimroutes die veilig zonder touw kunnen worden beklommen"
                    },
                    "1": {
                        "then": "Een klimzone - een enkele rots of klif met klimroutes"
                    }
                }
            },
            "name": {
                "mappings": {
                    "0": {
                        "then": "Dit Klimgelegenheid heeft geen naam"
                    }
                },
                "question": "Wat is de naam van dit Klimgelegenheid?",
                "render": "<strong>{name}</strong>"
            }
        },
        "title": {
            "mappings": {
                "0": {
                    "then": "Klimrots of klimzone <b>{name}</b>"
                },
                "1": {
                    "then": "Klimsite <b>{name}</b>"
                },
                "2": {
                    "then": "Klimsite"
                },
                "3": {
                    "then": "Klimgelegenheid <b>{name}</b>"
                }
            },
            "render": "Klimgelegenheid"
        }
    },
    "climbing_club": {
        "description": "Een klimclub of organisatie",
        "name": "Klimclub",
        "presets": {
            "0": {
                "description": "Een klimclub",
                "title": "een klimclub"
            },
            "1": {
                "description": "Een VZW die werkt rond klimmen",
                "title": "een een klimorganisatie"
            }
        },
        "tagRenderings": {
            "climbing_club-name": {
                "question": "Wat is de naam van deze klimclub?",
                "render": "<strong>{name}</strong>"
            }
        },
        "title": {
            "mappings": {
                "0": {
                    "then": "Klimorganisatie"
                }
            },
            "render": "Klimclub"
        }
    },
    "climbing_gym": {
        "description": "Een klimzaal",
        "name": "Klimzalen",
        "presets": {
            "0": {
                "title": "Klimzaal"
            }
        },
        "tagRenderings": {
            "Speed climbing?": {
                "mappings": {
                    "0": {
                        "then": "Er is een snelklimmuur voor speed climbing"
                    },
                    "1": {
                        "then": "Er is geen snelklimmuur voor speed climbing"
                    },
                    "2": {
                        "then": "Er zijn hier {climbing:speed} snelklimmuren"
                    }
                },
                "question": "Is er een snelklimmuur (speed climbing)?"
            },
            "belay_device_rental": {
                "mappings": {
                    "0": {
                        "then": "Een zekeringsapparaat is voorzien aan elk touw"
                    },
                    "1": {
                        "then": "Een zekeringsapparaat kan hier gratis geleend worden"
                    },
                    "2": {
                        "then": "Een zekeringsapparaat kan hier gehuurd worden aan {service:climbing_belay_device:rental:charge}"
                    },
                    "3": {
                        "then": "Een zekeringsapparaat kan hier gehuurd worden"
                    },
                    "4": {
                        "then": "Hier kan <b>geen</b> zekeringsapparaat gehuurd worden"
                    }
                },
                "question": "Kan een zekeringsapparaat hier gehuurd worden?"
            },
            "harness_rental": {
                "mappings": {
                    "0": {
                        "then": "Een klimgordel kan hier gratis geleend worden"
                    },
                    "1": {
                        "then": "Een klimgordel kan hier gehuurd worden aan {service:climbing_harness:rental:charge}"
                    },
                    "2": {
                        "then": "Een klimgordel kan hier gehuurd worden"
                    },
                    "3": {
                        "then": "Hier kunnen <b>geen</b> klimgordels gehuurd worden"
                    }
                },
                "question": "Kan een klimgordel hier gehuurd worden?"
            },
            "name": {
                "question": "Wat is de naam van dit Klimzaal?"
            },
            "rope_rental": {
                "mappings": {
                    "0": {
                        "then": "Een klimtouw kan hier gratis geleend worden"
                    },
                    "1": {
                        "then": "Een klimtouw kan hier gehuurd worden aan {service:climbing_rope:rental:charge}"
                    },
                    "2": {
                        "then": "Een klimtouw kan hier gehuurd worden"
                    },
                    "3": {
                        "then": "Hier kan <b>geen</b> klimtouw gehuurd worden"
                    }
                },
                "question": "Kan een klimtouw hier gehuurd worden?"
            },
            "shoe_rental": {
                "mappings": {
                    "0": {
                        "then": "Klimschoenen kunnen hier gratis geleend worden"
                    },
                    "1": {
                        "then": "Klimschoenen kunnen hier gehuurd worden aan {service:climbing_shoes:rental:charge}"
                    },
                    "2": {
                        "then": "Klimschoenen kunnen hier gehuurd worden"
                    },
                    "3": {
                        "then": "Hier kunnen <b>geen</b> klimschoenen gehuurd worden"
                    }
                },
                "question": "Kunnen hier klimschoenen gehuurd worden?"
            }
        },
        "title": {
            "mappings": {
                "0": {
                    "then": "Klimzaal <strong>{name}</strong>"
                }
            },
            "render": "Klimzaal"
        }
    },
    "climbing_opportunity": {
        "description": "Laag met plaatsen waar klimmen _misschien_ mogelijk is. Deze wordt geladen als je ver inzoomt, om te voorkomen dat je per ongeluk dubbels maakt",
        "name": "Klimgelegenheiden?",
        "tagRenderings": {
            "climbing-opportunity-name": {
                "render": "<strong>{name}</strong>"
            },
            "climbing-possible": {
                "mappings": {
                    "0": {
                        "then": "Klimmen is hier niet toegelaten"
                    },
                    "1": {
                        "then": "Klimmen is hier niet toegelaten"
                    },
                    "2": {
                        "then": "Klimmen is hier niet mogelijk"
                    }
                },
                "question": "Is klimmen hier mogelijk?"
            }
        },
        "title": {
            "render": "Klimgelegenheid?"
        }
    },
    "climbing_route": {
        "description": "Een klimroute en de eigenschappen van deze klimroute. Sommige eigenschappen worden afgeleid van omliggende kaart-objecten",
        "name": "Klimroute",
        "presets": {
            "0": {
                "title": "een klimroute"
            }
        },
        "tagRenderings": {
            "Difficulty": {
                "question": "Hoe moeilijk is deze klimroute volgens het Franse/Belgische systeem?",
                "render": "De klimmoeilijkheid is {climbing:grade:french} volgens het Franse/Belgische systeem"
            },
            "Length": {
                "question": "Hoe lang is deze klimroute (in meters)?",
                "render": "Deze klimroute is {canonical(climbing:length)} lang"
            },
            "Name": {
                "mappings": {
                    "0": {
                        "then": "Deze klimroute heeft geen naam"
                    }
                },
                "question": "Hoe heet deze klimroute?",
                "render": "<strong>{name}</strong>"
            },
            "Rock type via embedded feature": {
                "render": "De steensoort is {_embedding_features_with_rock:rock} zoals vermeld op <a href='#{_embedding_features_with_rock:id}'>de omliggende klimzone</a>"
            },
            "bolts": {
                "mappings": {
                    "0": {
                        "then": "Deze route heeft geen bouten"
                    }
                },
                "question": "Hoeveel bouten heeft deze route voordat je het relay bereikt?",
                "render": "Deze route heeft {climbing:bolts} klimbouten. <div class='subtle'>Dit is zonder het relay mee te tellen. Een klimmer heeft dus minstens {climbing:bolts} klimsetjes nodig om boven te raken</div>"
            }
        },
        "title": {
            "mappings": {
                "0": {
                    "then": "Klimroute <strong>{name}</strong>"
                }
            },
            "render": "Klimroute"
        }
    },
    "clock": {
        "description": "Laag met publieke klokken",
        "name": "Klokken",
        "presets": {
            "0": {
                "description": "Een publiekelijk zichtbare klok",
                "title": "een klok"
            },
            "1": {
                "description": "Een publiekelijk zichtbare klok aan een muur",
                "title": "een klok aan een muur"
            }
        },
        "tagRenderings": {
            "barometer": {
                "mappings": {
                    "0": {
                        "then": "Deze klok toont ook de luchtdruk"
                    },
                    "1": {
                        "then": "Deze klok toont de luchtdruk niet"
                    },
                    "2": {
                        "then": "Deze klok toont de luchtdruk waarschijnlijk niet"
                    }
                },
                "question": "Toont deze klok ook de luchtdruk?"
            },
            "date": {
                "mappings": {
                    "0": {
                        "then": "Deze klok toont ook de datum"
                    },
                    "1": {
                        "then": "Deze klok toont de datum niet"
                    },
                    "2": {
                        "then": "Deze klok toont de datum waarschijnlijk niet"
                    }
                },
                "question": "Toont deze klok ook de datum?"
            },
            "display": {
                "mappings": {
                    "0": {
                        "then": "Deze klok toont de tijd met wijzers"
                    },
                    "1": {
                        "then": "Deze klok toont de tijd met cijfers"
                    },
                    "2": {
                        "then": "Deze klok toont de tijd met een zonnewijzer"
                    },
                    "3": {
                        "then": "Deze klok toont de tijd op een niet-standaard manier, bijvoorbeeld met binaire cijfers, water of iets anders"
                    }
                },
                "question": "Hoe toont deze klok de tijd?"
            },
            "faces": {
                "freeform": {
                    "placeholder": "Aantal klokken"
                },
                "mappings": {
                    "0": {
                        "then": "Deze klok heeft één klok"
                    },
                    "1": {
                        "then": "Deze klok heeft twee klokken"
                    },
                    "2": {
                        "then": "Deze klok heeft vier klokken"
                    }
                },
                "question": "Hoeveel klokken heeft deze klok?",
                "render": "Deze klok heeft {faces} klokken"
            },
            "hygrometer": {
                "mappings": {
                    "0": {
                        "then": "Deze klok toont ook de luchtvochtigheid"
                    },
                    "1": {
                        "then": "Deze klok toont de luchtvochtigheid niet"
                    },
                    "2": {
                        "then": "Deze klok toont de luchtvochtigheid waarschijnlijk niet"
                    }
                },
                "question": "Toont deze klok ook de luchtvochtigheid?"
            },
            "support": {
                "mappings": {
                    "0": {
                        "then": "Deze klok is bevestigd aan een paal"
                    },
                    "1": {
                        "then": "Deze klok is bevestigd aan een muur"
                    },
                    "2": {
                        "then": "Deze klok is onderdeel van een reclamebord"
                    },
                    "3": {
                        "then": "Deze klok staat op de grond"
                    }
                },
                "question": "Hoe is de klok bevestigd?"
            },
            "thermometer": {
                "mappings": {
                    "0": {
                        "then": "Deze klok toont ook de temperatuur"
                    },
                    "1": {
                        "then": "Deze klok toont de temperatuur niet"
                    },
                    "2": {
                        "then": "Deze klok toont de temperatuur waarschijnlijk niet"
                    }
                },
                "question": "Toont deze klok ook de temperatuur?"
            },
            "visibility": {
                "mappings": {
                    "0": {
                        "then": "Deze klok is zichtbaar vanaf ongeveer 5 meter afstand (kleine klok aan een muur)"
                    },
                    "1": {
                        "then": "Deze klok is zichtbaar vanaf ongeveer 20 meter afstand (klok op gemiddeld reclamebord)"
                    },
                    "2": {
                        "then": "Deze klok is zichtbaar vanaf meer dan 20 meter afstand (kerkklok)"
                    }
                },
                "question": "Hoe zichtbaar is deze klok?"
            }
        },
        "title": {
            "render": "Klok"
        }
    },
    "crossings": {
        "description": "Oversteekplaatsen voor voetgangers en fietsers",
        "name": "Oversteekplaatsen",
        "presets": {
            "0": {
                "description": "Oversteekplaats voor voetgangers en/of fietsers",
                "title": "een oversteekplaats"
            },
            "1": {
                "description": "Verkeerslicht op een weg",
                "title": "een verkeerslicht"
            }
        },
        "tagRenderings": {
            "crossing-bicycle-allowed": {
                "mappings": {
                    "0": {
                        "then": "Een fietser kan deze oversteekplaats gebruiken"
                    },
                    "1": {
                        "then": "Een fietser kan deze oversteekplaats niet gebruiken"
                    }
                },
                "question": "Is deze oversteekplaats ook voor fietsers"
            },
            "crossing-button": {
                "mappings": {
                    "0": {
                        "then": "Dit verkeerslicht heeft een knop voor groen licht"
                    },
                    "1": {
                        "then": "Dit verkeerlicht heeft geen knop voor groen licht"
                    }
                },
                "question": "Heeft dit verkeerslicht een knop voor groen licht?"
            },
            "crossing-continue-through-red": {
                "mappings": {
                    "0": {
                        "then": "Een fietser mag wel rechtdoor gaan als het licht rood is"
                    },
                    "1": {
                        "then": "Een fietser mag wel rechtdoor gaan als het licht rood is"
                    },
                    "2": {
                        "then": "Een fietser mag niet rechtdoor gaan als het licht rood is"
                    }
                },
                "question": "Mag een fietser rechtdoor gaan als het licht rood is?"
            },
            "crossing-has-island": {
                "mappings": {
                    "0": {
                        "then": "Deze oversteekplaats heeft een verkeerseiland in het midden"
                    },
                    "1": {
                        "then": "Deze oversteekplaats heeft geen verkeerseiland in het midden"
                    }
                },
                "question": "Heeft deze oversteekplaats een verkeerseiland in het midden?"
            },
            "crossing-is-zebra": {
                "mappings": {
                    "0": {
                        "then": "Dit is een zebrapad"
                    },
                    "1": {
                        "then": "Dit is geen zebrapad"
                    }
                },
                "question": "Is dit een zebrapad?"
            },
            "crossing-minimap": {
                "mappings": {
                    "0": {
                        "then": "Dit verkeerlicht heeft een voelkaart die de indeling van de oversteekplaats laat zien."
                    },
                    "1": {
                        "then": "Dit verkeerlicht heeft <b>geen</b> voelkaart die de indeling van de oversteekplaats laat zien."
                    }
                }
            },
            "crossing-right-turn-through-red": {
                "mappings": {
                    "0": {
                        "then": "Een fietser mag wel rechtsaf slaan als het licht rood is"
                    },
                    "1": {
                        "then": "Een fietser mag wel rechtsaf slaan als het licht rood is"
                    },
                    "2": {
                        "then": "Een fietser mag niet rechtsaf slaan als het licht rood is"
                    }
                },
                "question": "Mag een fietser rechtsaf slaan als het licht rood is?"
            },
            "crossing-sound": {
                "mappings": {
                    "0": {
                        "then": "Dit verkeerslicht heeft geluidssignalen om te helpen bij het oversteken, zowel voor het vinden van de oversteekplaats als voor het oversteken."
                    },
                    "1": {
                        "then": "Dit verkeerslicht heeft geen geluidssignalen om te helpen bij het oversteken."
                    },
                    "2": {
                        "then": "Dit verkeerslicht heeft een geluidssignaal om de paal te vinden, maar niet om aan te geven dat oversteken veilig kan."
                    },
                    "3": {
                        "then": "Dit verkeerslicht heeft een geluidssignaal om aan te geven dat oversteken veilig kan, maar geen signaal om de paal te vinden."
                    }
                },
                "question": "Heeft dit verkeerslicht geluidssignalen om te helpen bij het oversteken?"
            },
            "crossing-tactile": {
                "mappings": {
                    "0": {
                        "then": "Deze oversteekplaats heeft een geleidelijn"
                    },
                    "1": {
                        "then": "Deze oversteekplaats heeft geen geleidelijn"
                    },
                    "2": {
                        "then": "Deze oversteekplaats heeft een geleidelijn, die incorrect is."
                    }
                },
                "question": "Heeft deze oversteekplaats een geleidelijn?"
            },
            "crossing-type": {
                "mappings": {
                    "0": {
                        "then": "Oversteekplaats, zonder verkeerslichten"
                    },
                    "1": {
                        "then": "Oversteekplaats met verkeerslichten"
                    },
                    "2": {
                        "then": "Zebrapad"
                    },
                    "3": {
                        "then": "Oversteekplaats zonder kruispuntmarkeringen"
                    }
                },
                "question": "Wat voor oversteekplaats is dit?"
            },
            "crossing-vibration": {
                "mappings": {
                    "0": {
                        "then": "De knop bij dit verkeerslicht trilt om aan te geven dat men veilig kan oversteken."
                    },
                    "1": {
                        "then": "De knop bij dit verkeerslicht kan <b>niet</b> trillen om aan te geven dat men veilig kan oversteken."
                    }
                },
                "question": "Heeft dit verkeerslicht een element dat trilt om te helpen bij het oversteken? (meestal onderaan de oversteekknop geplaatst)"
            }
        },
        "title": {
            "mappings": {
                "0": {
                    "then": "Verkeerslicht"
                },
                "1": {
                    "then": "Oversteekplaats met verkeerslichten"
                }
            },
            "render": "Oversteekplaats"
        }
    },
    "cycle_highways": {
        "name": "fietssnelwegen",
        "title": {
            "render": "fietssnelweg"
        }
    },
    "cycleways_and_roads": {
        "description": "Alle infrastructuur waar je over kunt fietsen, met vragen over die infrastructuur",
        "name": "Fietspaden, straten en wegen",
        "tagRenderings": {
            "Cycleway type for a road": {
                "mappings": {
                    "0": {
                        "then": "Er is een fietssuggestiestrook"
                    },
                    "1": {
                        "then": "Er is een fietspad aangrenzend aan de weg (gescheiden met verf)"
                    },
                    "2": {
                        "then": "Er is een fietspad (los van de weg), maar geen fietspad afzonderlijk getekend naast deze weg."
                    },
                    "3": {
                        "then": "Er is een apart getekend fietspad."
                    },
                    "4": {
                        "then": "Er is geen fietspad aanwezig"
                    },
                    "5": {
                        "then": "Er is geen fietspad aanwezig"
                    }
                },
                "question": "Wat voor fietspad is hier?"
            },
            "Cycleway:smoothness": {
                "mappings": {
                    "0": {
                        "then": "Geschikt voor fijne rollers: rollerblade, skateboard"
                    },
                    "1": {
                        "then": "Geschikt voor fijne wielen: racefiets"
                    },
                    "2": {
                        "then": "Geschikt voor normale wielen: stadsfiets, rolstoel, scooter"
                    },
                    "3": {
                        "then": "Geschikt voor brede wielen: trekfiets, auto, rickshaw"
                    },
                    "4": {
                        "then": "Geschikt voor voertuigen met hoge banden: lichte terreinwagen"
                    },
                    "5": {
                        "then": "Geschikt voor terreinwagens: zware terreinwagen"
                    },
                    "6": {
                        "then": "Geschikt voor gespecialiseerde terreinwagens: tractor, alleterreinwagen"
                    },
                    "7": {
                        "then": "Niet geschikt voor voertuigen met wielen"
                    }
                },
                "question": "Wat is de kwaliteit van dit fietspad?"
            },
            "Cycleway:surface": {
                "mappings": {
                    "0": {
                        "then": "Dit fietspad is onverhard"
                    },
                    "1": {
                        "then": "Dit fietspad is geplaveid"
                    },
                    "10": {
                        "then": "Dit fietspad is gemaakt van fijn grind"
                    },
                    "11": {
                        "then": "Dit fietspad is gemaakt van kiezelsteentjes"
                    },
                    "12": {
                        "then": "Dit fietspad is gemaakt van aarde"
                    },
                    "2": {
                        "then": "Dit fietspad is gemaakt van asfalt"
                    },
                    "3": {
                        "then": "Dit fietspad is gemaakt van straatstenen"
                    },
                    "4": {
                        "then": "Dit fietspad is gemaakt van beton"
                    },
                    "5": {
                        "then": "Dit fietspad is gemaakt van kasseien (natuurlijk of verwerkt)"
                    },
                    "6": {
                        "then": "Dit fietspad is gemaakt van ruwe, natuurlijke kasseien"
                    },
                    "7": {
                        "then": "Dit fietspad is gemaakt van vlakke, rechthoekige kasseien"
                    },
                    "8": {
                        "then": "Dit fietspad is gemaakt van hout"
                    },
                    "9": {
                        "then": "Dit fietspad is gemaakt van grind"
                    }
                },
                "question": "Waaruit is het oppervlak van het fietspad van gemaakt?",
                "render": "Dit fietspad is gemaakt van {cycleway:surface}"
            },
            "Is this a cyclestreet? (For a road)": {
                "mappings": {
                    "0": {
                        "then": "Dit is een fietsstraat, en dus een 30km/h zone"
                    },
                    "1": {
                        "then": "Dit is een fietsstraat"
                    },
                    "2": {
                        "then": "Dit is geen fietsstraat"
                    }
                },
                "question": "Is dit een fietsstraat?"
            },
            "Maxspeed (for road)": {
                "mappings": {
                    "0": {
                        "then": "De maximumsnelheid is 20 km/u"
                    },
                    "1": {
                        "then": "De maximumsnelheid is 30 km/u"
                    },
                    "2": {
                        "then": "De maximumsnelheid is 50 km/u"
                    },
                    "3": {
                        "then": "De maximumsnelheid is 70 km/u"
                    },
                    "4": {
                        "then": "De maximumsnelheid is 90 km/u"
                    }
                },
                "question": "Wat is de maximumsnelheid in deze straat?",
                "render": "De maximumsnelheid op deze weg is {maxspeed} km/u"
            },
            "Surface of the road": {
                "mappings": {
                    "0": {
                        "then": "Dit fietspad is onverhard"
                    },
                    "1": {
                        "then": "Dit fietspad is geplaveid"
                    },
                    "10": {
                        "then": "Dit fietspad is gemaakt van fijn grind"
                    },
                    "11": {
                        "then": "Dit fietspad is gemaakt van kiezelsteentjes"
                    },
                    "12": {
                        "then": "Dit fietspad is gemaakt van aarde"
                    },
                    "2": {
                        "then": "Dit fietspad is gemaakt van asfalt"
                    },
                    "3": {
                        "then": "Dit fietspad is gemaakt van straatstenen"
                    },
                    "4": {
                        "then": "Dit fietspad is gemaakt van beton"
                    },
                    "5": {
                        "then": "Dit fietspad is gemaakt van kasseien (natuurlijk of verwerkt)"
                    },
                    "6": {
                        "then": "Dit fietspad is gemaakt van ruwe, natuurlijke kasseien"
                    },
                    "7": {
                        "then": "Dit fietspad is gemaakt van vlakke, rechthoekige kasseien"
                    },
                    "8": {
                        "then": "Dit fietspad is gemaakt van hout"
                    },
                    "9": {
                        "then": "Dit fietspad is gemaakt van grind"
                    }
                },
                "question": "Waaruit is het oppervlak van de straat gemaakt?",
                "render": "Deze weg is gemaakt van {surface}"
            },
            "Surface of the street": {
                "mappings": {
                    "0": {
                        "then": "Bruikbaar voor kleine, harde wielen: rollerblade, skateboard"
                    },
                    "1": {
                        "then": "Bruikbaar voor smalle wielen: racefiets"
                    },
                    "2": {
                        "then": "Bruikbaar voor normale wielen: stadsfiets, rolwagen, step"
                    },
                    "3": {
                        "then": "Bruikbaar voor robuuste wielen: trekking fiets, auto, rickshaw"
                    },
                    "4": {
                        "then": "Bruikbaar voor terreinvoertuigen: 4x4 personenwagens"
                    },
                    "5": {
                        "then": "Bruikbaar voor terreinvoertuigen: zware 4x4 voertuigen"
                    },
                    "6": {
                        "then": "Bruikbaar voor uitzonderlijke terreinvoertuigen: tractor, ATV"
                    },
                    "7": {
                        "then": "Onmogelijk om met een voertuig met wielen te passeren"
                    }
                },
                "question": "Wat is de kwaliteit van deze straat?"
            },
            "cyclelan-segregation": {
                "mappings": {
                    "0": {
                        "then": "Dit fietspad is gescheiden van de weg met een onderbroken streep"
                    },
                    "1": {
                        "then": "Dit fietspad is gescheiden van de weg met een doorgetrokken streep"
                    },
                    "2": {
                        "then": "Dit fietspad is gescheiden van de weg met parkeervakken"
                    },
                    "3": {
                        "then": "Dit fietspad is gescheiden van de weg met een stoeprand"
                    }
                },
                "question": "Hoe is dit fietspad gescheiden van de weg?"
            },
            "cycleway-lane-track-traffic-signs": {
                "mappings": {
                    "0": {
                        "then": "Verplicht fietspad"
                    },
                    "1": {
                        "then": "Verplicht fietspad (met onderbord)<br>"
                    },
                    "2": {
                        "then": "Afgescheiden voet-/fietspad"
                    },
                    "3": {
                        "then": "Gedeeld voet-/fietspad"
                    },
                    "4": {
                        "then": "Geen verkeersbord aanwezig"
                    }
                },
                "question": "Welk verkeersbord heeft dit fietspad?"
            },
            "cycleway-segregation": {
                "mappings": {
                    "0": {
                        "then": "Dit fietspad is gescheiden van de weg met een onderbroken streep"
                    },
                    "1": {
                        "then": "Dit fietspad is gescheiden van de weg met een doorgetrokken streep"
                    },
                    "2": {
                        "then": "Dit fietspad is gescheiden van de weg met parkeervakken"
                    },
                    "3": {
                        "then": "Dit fietspad is gescheiden van de weg met een stoeprand"
                    }
                },
                "question": "Hoe is dit fietspad gescheiden van de weg?"
            },
            "cycleway-traffic-signs": {
                "mappings": {
                    "0": {
                        "then": "Verplicht fietspad"
                    },
                    "1": {
                        "then": "Verplicht fietspad (met onderbord)<br>"
                    },
                    "2": {
                        "then": "Afgescheiden voet-/fietspad"
                    },
                    "3": {
                        "then": "Gedeeld voet-/fietspad"
                    },
                    "4": {
                        "then": "Verplicht fietspad"
                    },
                    "5": {
                        "then": "Verplicht bromfietspad"
                    },
                    "6": {
                        "then": "Onverplicht fietspad"
                    },
                    "7": {
                        "then": "Geen verkeersbord aanwezig"
                    }
                },
                "question": "Welk verkeersbord heeft dit fietspad?"
            },
            "cycleway-traffic-signs-supplementary": {
                "mappings": {
                    "0": {
                        "then": "Bromfiets Klass B verplicht op het fietspad"
                    },
                    "1": {
                        "then": "Speedpedelec (Bromfiets klasse P) verplicht op het fietspad"
                    },
                    "2": {
                        "then": "Bromfiets klasse B en speedpedelec (Klasse P) verplicht op het fietspad"
                    },
                    "3": {
                        "then": "Bromfiets klasse B <b>verboden</b>"
                    },
                    "4": {
                        "then": "Speedpedelec (bromfiets klasse P) <b>verboden</b>"
                    },
                    "5": {
                        "then": "Bromfiets klasse B en speedpedelec (klasse P) <b>verboden</b>"
                    },
                    "6": {
                        "then": "Geen onderbord aanwezig"
                    }
                },
                "question": "Heeft het verkeersbord D7 (<img src='./assets/layers/cycleways_and_roads/traffic_sign/be/Belgian_road_sign_D07.svg' style='width: 1.5em'>) een onderbord?"
            },
            "cycleways_and_roads-cycleway:buffer": {
                "question": "Hoe breed is de ruimte tussen het fietspad en de weg?",
                "render": "De schrikafstand van dit fietspad is {cycleway:buffer} m"
            },
            "incline": {
                "mappings": {
                    "0": {
                        "then": "De straat hier is (waarschijnlijk) zonder helling"
                    }
                }
            },
            "is lit?": {
                "mappings": {
                    "0": {
                        "then": "Deze weg is verlicht"
                    },
                    "1": {
                        "then": "Deze weg is niet verlicht"
                    },
                    "2": {
                        "then": "Deze weg is 's nachts verlicht"
                    },
                    "3": {
                        "then": "Deze weg is 24/7 verlicht"
                    }
                },
                "question": "Is deze weg verlicht?"
            },
            "width:carriageway": {
                "question": "Hoe breed is de rijbaan in deze straat (in meters)?",
                "questionHint": "Dit is gemeten van stoepsteen tot stoepsteen, dus inclusief een parallelle parkeerstrook",
                "render": "De breedte van deze rijbaan in deze straat is <strong>{width:carriageway}m</strong>"
            }
        },
        "title": {
            "mappings": {
                "0": {
                    "then": "Fietsweg {name}"
                },
                "1": {
                    "then": "Fietsweg"
                },
                "2": {
                    "then": "Weg met fietssugestiestrook {name}"
                },
                "3": {
                    "then": "Fietssuggestiestrook"
                },
                "4": {
                    "then": "Weg met fietsstrook {name}"
                },
                "5": {
                    "then": "Fietsstrook"
                },
                "6": {
                    "then": "Weg met fietspad naast de weg {name}"
                },
                "7": {
                    "then": "Fietsweg naast de weg"
                },
                "8": {
                    "then": "Fietsstraat {name}"
                },
                "9": {
                    "then": "Fietsstraat"
                }
            },
            "render": "Weg"
        }
    },
    "defibrillator": {
        "description": "Een laag die defibrillatoren toont die je kan gebruiken bij noodgevallen. Dit omvat zowel publiek beschikbare toestellen als defibrillatoren waarvoor het toestel enkel door personeel aangeboden kan worden",
        "name": "Defibrillatoren",
        "presets": {
            "0": {
                "title": "een defibrillator"
            },
            "1": {
                "title": "een defibrillator die aan een muur hangt"
            }
        },
        "tagRenderings": {
            "defibrillator-access": {
                "mappings": {
                    "0": {
                        "then": "Publiek toegankelijk"
                    },
                    "1": {
                        "then": "Publiek toegankelijk"
                    },
                    "2": {
                        "then": "Enkel toegankelijk voor klanten"
                    },
                    "3": {
                        "then": "Niet toegankelijk voor het publiek (bv. enkel voor personeel, de eigenaar, …)"
                    },
                    "4": {
                        "then": "Niet toegankelijk, mogelijk enkel voor professionals"
                    }
                },
                "question": "Is deze defibrillator vrij toegankelijk?",
                "render": "Toegankelijkheid is {access}"
            },
            "defibrillator-defibrillator": {
                "mappings": {
                    "0": {
                        "then": "Er is geen info over het soort toestel"
                    },
                    "1": {
                        "then": "Dit is een manueel toestel enkel voor professionals"
                    },
                    "2": {
                        "then": "Dit is een gewone automatische defibrillator"
                    },
                    "3": {
                        "then": "Dit is een speciaal type defibrillator: {defibrillator}"
                    }
                },
                "question": "Is dit een gewone automatische defibrillator of een manueel toestel enkel voor professionals?"
            },
            "defibrillator-defibrillator:location": {
                "question": "Gelieve meer informatie te geven over de exacte locatie van de defibrillator (in de plaatselijke taal)",
                "render": "<i>Meer informatie over de locatie (in de lokale taal):</i><br/>{defibrillator:location}"
            },
            "defibrillator-defibrillator:location:en": {
                "question": "Gelieve meer informatie te geven over de exacte locatie van de defibrillator (in het Engels)",
                "render": "<i>Meer informatie over de locatie (in het Engels):</i><br/>{defibrillator:location:en}"
            },
            "defibrillator-defibrillator:location:fr": {
                "question": "Gelieve meer informatie te geven over de exacte locatie van de defibrillator (in het Frans)",
                "render": "<i>Meer informatie over de locatie (in het Frans):</i><br/>{defibrillator:location:fr}"
            },
            "defibrillator-description": {
                "question": "Is er nog iets bijzonder aan deze defibrillator dat je nog niet hebt kunnen meegeven? (laat leeg indien niet)",
                "render": "Aanvullende info: {description}"
            },
            "defibrillator-email": {
                "question": "Wat is het email-adres voor vragen over deze defibrillator",
                "render": "Email voor vragen over deze defibrillator: <a href='mailto:{email}'>{email}</a>"
            },
            "defibrillator-fixme": {
                "question": "Is er iets mis met de informatie over deze defibrillator dat je hier niet opgelost kreeg? (laat hier een berichtje achter voor OpenStreetMap experts)",
                "render": "Extra informatie voor OpenStreetMap experts: {fixme}"
            },
            "defibrillator-indoors": {
                "mappings": {
                    "0": {
                        "then": "Deze defibrillator bevindt zich in een gebouw"
                    },
                    "1": {
                        "then": "Deze defibrillator hangt buiten"
                    }
                },
                "question": "Hangt deze defibrillator binnen of buiten?"
            },
            "defibrillator-level": {
                "mappings": {
                    "0": {
                        "then": "Deze defibrillator bevindt zich <b>gelijkvloers</b>"
                    },
                    "1": {
                        "then": "Deze defibrillator is op de <b>eerste verdieping</b>"
                    }
                },
                "question": "Op welke verdieping bevindt deze defibrillator zich?",
                "render": "De defibrillator bevindt zicht op verdieping {level}"
            },
            "defibrillator-phone": {
                "question": "Wat is het telefoonnummer voor vragen over deze defibrillator",
                "render": "Telefoonnummer voor vragen over deze defibrillator: <a href='tel:{phone}'>{phone}</a>"
            },
            "defibrillator-ref": {
                "question": "Wat is het officieel identificatienummer van het toestel? (indien zichtbaar op toestel)",
                "render": "Officieel identificatienummer van het toestel: <i>{ref}</i>"
            },
            "defibrillator-survey:date": {
                "mappings": {
                    "0": {
                        "then": "Vandaag nagekeken!"
                    }
                },
                "question": "Wanneer is deze defibrillator het laatst gecontroleerd in OpenStreetMap?",
                "render": "Deze defibrillator is nagekeken in OSM op {survey:date}"
            },
            "opening_hours_24_7": {
                "override": {
                    "question": "Wanneer is deze defibrillator beschikbaar?"
                }
            }
        },
        "title": {
            "render": "Defibrillator"
        }
    },
    "dentist": {
        "description": "Deze laag toont tandartsen",
        "name": "Tandarts",
        "presets": {
            "0": {
                "title": "een tandartspraktijk"
            }
        },
        "tagRenderings": {
            "name": {
                "question": "Hoe heet deze tandarts?",
                "render": "Deze tandarts heet {name}"
            }
        },
        "title": {
            "render": "Tandartspraktijk {name}"
        }
    },
    "direction": {
        "description": "Deze laag toont de oriëntatie van een object",
        "name": "Richtingsvisualisatie"
    },
    "doctors": {
        "description": "Deze laag toont dokterspraktijken",
        "name": "Dokters",
        "presets": {
            "0": {
                "title": "een dokterspraktijk"
            }
        },
        "tagRenderings": {
            "name": {
                "question": "Wat is de naam van deze dokterspraktijk?",
                "render": "Deze dokterspraktijk heet {name}"
            },
            "specialty": {
                "mappings": {
                    "0": {
                        "then": "Dit is een huisarts"
                    },
                    "1": {
                        "then": "Dit is een gynaecoloog"
                    },
                    "2": {
                        "then": "Dit is een psychiater"
                    },
                    "3": {
                        "then": "Dit is een kinderarts"
                    }
                },
                "question": "Waar is deze dokter in gespecialiseerd?",
                "render": "Deze dokter is gespecialiseerd in {healthcare:speciality}"
            }
        },
        "title": {
            "render": "Dokterspraktijk {name}"
        }
    },
    "dogpark": {
        "name": "hondenweides",
        "presets": {
            "0": {
                "description": "Een plaats waar honden vrij mogen rondlopen",
                "title": "een hondenweide"
            }
        },
        "tagRenderings": {
            "Name": {
                "question": "Wat is de naam van deze hondenweide?",
                "render": "Deze hondenweide heet {name}"
            },
            "dogarea": {
                "render": "Deze hondenweide is {_surface:ha} hectaren groot"
            },
            "dogpark-fenced": {
                "mappings": {
                    "0": {
                        "then": "Deze hondenweide is volledig omheind"
                    },
                    "1": {
                        "then": "Deze hondenweide is <strong>niet</strong> volledig omheind"
                    }
                },
                "question": "Is deze hondenweide volledig omheind?"
            },
            "smalldogs": {
                "mappings": {
                    "0": {
                        "then": "Heeft gescheiden deel voor puppy's en kleine honden"
                    },
                    "1": {
                        "then": "Heeft <strong>geen</strong> gescheiden deel voor puppy's en kleine honden"
                    }
                },
                "question": "Heeft deze hondenweide een gescheiden en omheind deel voor puppy's en kleine honden?"
            }
        },
        "title": {
            "render": "hondenweide"
        }
    },
    "drinking_water": {
        "deletion": {
            "nonDeleteMappings": {
                "0": {
                    "then": "Dit is een decoratieve fontein waarvan het water niet geschikt is om te drinken door mensen"
                },
                "1": {
                    "then": "Dit is een waterkraan of waterpomp met ondrinkbaar water.<div class='subtle'>Bijvoorbeeld een waterkraan met regenwater om planten water mee te geven</div"
                },
                "2": {
                    "then": "Dit is een historische, manuele waterpomp waar geen drinkwater uitkomt"
                }
            }
        },
        "description": "Deze laag toont drinkwaterpunten",
        "name": "Drinkbaar water",
        "presets": {
            "0": {
                "description": "Meestal een drinkwaterfonteintje, waterkraan, waterput of natuurlijke bron",
                "title": "drinkbaar water"
            }
        },
        "tagRenderings": {
            "Bottle refill": {
                "mappings": {
                    "0": {
                        "then": "Een drinkbus bijvullen gaat makkelijk"
                    },
                    "1": {
                        "then": "Een drinkbus past moeilijk"
                    }
                },
                "question": "Hoe gemakkelijk is het om drinkbussen bij te vullen?"
            },
            "Still in use?": {
                "mappings": {
                    "0": {
                        "then": "Deze drinkwaterfontein werkt"
                    },
                    "1": {
                        "then": "Deze drinkwaterfontein is kapot"
                    },
                    "2": {
                        "then": "Deze drinkwaterfontein is afgesloten"
                    }
                },
                "question": "Is deze drinkwaterkraan nog steeds werkende?",
                "render": "Deze waterkraan-status is <i>{operational_status}</i>"
            },
            "bench-artwork": {
                "mappings": {
                    "0": {
                        "then": "Dit drinkwaterpunt heeft een geintegreerd kunstwerk"
                    },
                    "1": {
                        "then": "Dit drinkwaterpunt heeft geen geïntegreerd kunstwerk"
                    },
                    "2": {
                        "then": "Dit drinkwaterpunt heeft <span class=\"subtle\">waarschijnlijk</span> geen geïntegreerd kunstwerk"
                    }
                },
                "question": "Heeft dit drinkwaterpunt een geintegreerd kunstwerk?",
                "questionHint": "Bijvoorbeeld een standbeeld of ander, niet-triviaal kunstwerk"
            },
            "fee": {
                "mappings": {
                    "0": {
                        "then": "Gratis te gebruiken"
                    },
                    "1": {
                        "then": "Men moet betalen om dit drinkwaterpunt te gebruiken"
                    }
                },
                "question": "Is dit drinkwaterpunt gratis te gebruiken?"
            },
            "opening_hours_24_7": {
                "override": {
                    "+mappings": {
                        "0": {
                            "then": "Dit drinkwaterpunt is dit seizoen gesloten. De openingsuren worden dus niet weergegeven."
                        }
                    },
                    "questionHint": "Tijdens deze openingsuren is dit drinkwaterpunt bruikbaar."
                }
            },
            "render-closest-drinking-water": {
                "render": "<a href='#{_closest_other_drinking_water_id}'>Er bevindt zich een ander drinkwaterpunt op {_closest_other_drinking_water_distance} meter</a>"
            },
            "seasonal": {
                "override": {
                    "question": "Is dit drinkwaterpunt heel het jaar door beschikbaar?"
                }
            },
            "type": {
                "mappings": {
                    "0": {
                        "then": "Dit is een waterhappertje - een drinkwaterfonteintje waarbij een waterstraaltje omhoog spuit. Dit kan permanent werken of door op een drukknop te duwen."
                    },
                    "1": {
                        "then": "Dit is een hervulpunt voor drinkwaterflessen. De waterstraal wordt omlaag gestuurd wanneer op een drukknop geduwd wordt of wanneer er beweging gedetecteerd wordt. Rechtstreeks van de waterstraal drinking kan moeilijk of zelfs onmogelijk zijn."
                    },
                    "2": {
                        "then": "Dit is een waterkraan. Het water strooomt naar beneden en het volume wordt door een knop of draaimechanisme geregeld."
                    }
                },
                "question": "Wat voor soort drinkwaterpunt is dit?"
            }
        },
        "title": {
            "render": "Drinkbaar water"
        }
    },
    "elevator": {
        "description": "Deze laag toont liften en vraagt praktische info over de grootte van de lift en ofdat deze werkt, vooral met het oog op of de lift werkt of niet.",
        "name": "Lift",
        "presets": {
            "0": {
                "title": "een lift"
            }
        },
        "tagRenderings": {
            "door-width": {
                "question": "Wat is de breedte van de liftdeur?",
                "render": "De breedte van de liftdeur is {canonical(door:width)}"
            },
            "elevator-depth": {
                "question": "Wat is de diepte van deze lift?",
                "render": "Deze lift heeft een diepte van {canonical(length)}"
            },
            "elevator-width": {
                "question": "Wat is de breedte van deze lift?",
                "render": "Deze lift heeft een breedte van {canonical(width)}"
            },
            "operational_status": {
                "mappings": {
                    "0": {
                        "then": "Deze lift is kapot"
                    },
                    "1": {
                        "then": "Deze lift is tijdelijk gesloten <span class='subtle'>bijvoorbeeld door renovatiewerken</span>"
                    },
                    "2": {
                        "then": "Deze lift werkt"
                    },
                    "3": {
                        "then": "Deze lift werkt"
                    }
                },
                "question": "Werkt deze lift?"
            },
            "speech_output": {
                "render": {
                    "special": {
                        "question": "In welke talen heeft deze lift gesproken tekst?",
                        "render_list_item": "Deze lift heeft gesproken tekst in het {language()}",
                        "render_single_language": "Deze lift heeft gesproken tekst in het {language()}"
                    }
                }
            },
            "tactile_writing_language": {
                "render": {
                    "special": {
                        "question": "In welke talen heeft deze lift voelbaar schrift (braille)?",
                        "render_list_item": "Deze lift heeft voelbaar schrift in het {language()}",
                        "render_single_language": "Deze lift heeft voelbaar schrift in het {language()}"
                    }
                }
            }
        },
        "title": {
            "render": "Lift"
        }
    },
    "entrance": {
        "description": "Een laag met ingangen (van gebouwen etc.) waarmee je details kunt aanvullen die belangrijk zijn voor bijvoorbeeld rolstoelgebruikers (en fietsers, leveranciers, …)",
        "name": "Toegang",
        "presets": {
            "0": {
                "title": "een toegang"
            },
            "1": {
                "title": "een binnendeur"
            }
        },
        "tagRenderings": {
            "Door_type": {
                "mappings": {
                    "0": {
                        "then": "Het type deur is onbekend"
                    },
                    "1": {
                        "then": "Een gewone deur die aan scharnieren ophangt en openzwaait"
                    },
                    "2": {
                        "then": "Een tourniquet-deur (draaideur) die in een cylinder rond een centrale as draait"
                    },
                    "3": {
                        "then": "Een schuifdeur or roldeur die bij het openen en sluiten zijwaarts beweegt"
                    },
                    "4": {
                        "then": "Een poort die langs boven dichtrolt, typisch voor garages"
                    },
                    "5": {
                        "then": "Er is een toegang zonder een deur"
                    }
                },
                "question": "Om wat voor deur gaat het?",
                "questionHint": "Of de deur al of niet automatisch werkt, vragen we hierna "
            },
            "Entrance type": {
                "mappings": {
                    "0": {
                        "then": "Het specifieke type ingang is onbekend"
                    },
                    "1": {
                        "then": "Dit is een binnendeur, die een kamer of een gang volledig binnen hetzelfde gebouw afsluit"
                    },
                    "2": {
                        "then": "Dit is de hoofdingang"
                    },
                    "3": {
                        "then": "Dit is een secundaire ingang"
                    },
                    "4": {
                        "then": "Dit is een dienstingang - normaal gezien enkel gebruikt door werknemers, leveranciers, …"
                    },
                    "5": {
                        "then": "Dit is enkel een uitgang, je kan hier niet naar binnen"
                    },
                    "6": {
                        "then": "Dit is een ingang waar je enkel naar binnen kunt (niet naar buiten)"
                    },
                    "7": {
                        "then": "Dit is een nooduitgang"
                    },
                    "8": {
                        "then": "Dit is de ingang van een private woning"
                    }
                },
                "question": "Wat voor ingang is dit?"
            },
            "automatic_door": {
                "mappings": {
                    "0": {
                        "then": "Dit is een automatische deur"
                    },
                    "1": {
                        "then": "Deze deur is <b>niet</b> automatisch"
                    },
                    "2": {
                        "then": "De deur gaat automatisch open wanneer er <b>beweging</b> wordt gedetecteerd"
                    },
                    "3": {
                        "then": "De deur gaat automatisch open wanneer <b>een sensor in de vloer</b> wordt geactiveerd"
                    },
                    "4": {
                        "then": "De deur gaat open wanneer <b>een knop wordt ingedrukt</b>"
                    },
                    "5": {
                        "then": "De deur draait continue automatisch, maar heeft een <b>knop om te vertragen</b>, bijvoorbeeld voor rolstoelgebruikers"
                    },
                    "6": {
                        "then": "De deur draait continue automatisch"
                    },
                    "7": {
                        "then": "De deur wordt geopend door personeel als je dat vraagt <b>door op een knop te duwen</b>"
                    },
                    "8": {
                        "then": "De deur wordt geopend door personeel wanneer je het vraagt"
                    }
                }
            },
            "kerb-height": {
                "freeform": {
                    "placeholder": "Hoogte van de drempel"
                },
                "mappings": {
                    "0": {
                        "then": "Deze deur heeft geen drempel"
                    }
                },
                "question": "Hoe hoog is de drempel?",
                "render": "De drempel bij deze deur is {kerb:height}"
            },
            "width": {
                "question": "Wat is de breedte van deze deur/toegang?",
                "render": "Deze deur heeft een breedte van {canonical(width)}"
            }
        },
        "title": {
            "render": "Ingang"
        }
    },
    "etymology": {
        "description": "Alle lagen met een gelinkt etymology",
        "name": "Heeft etymology info",
        "tagRenderings": {
            "etymology_multi_apply": {
                "render": "{multi_apply(_same_name_ids, name:etymology:wikidata;name:etymology, Wijzigingen worden automatisch gedaan op alle segmenten met dezelfde naam, true)}"
            },
            "simple etymology": {
                "mappings": {
                    "0": {
                        "then": "De oorsprong van deze naam is onbekend in de literatuur"
                    }
                },
                "question": "Naar wat is dit object vernoemd?",
                "questionHint": "Dit staat mogelijks vermeld op het straatnaambordje",
                "render": "Vernoemd naar {name:etymology}"
            },
            "street-name-sign-image": {
                "render": "{image_carousel(image:streetsign)}<br/>{image_upload(image:streetsign, Voeg afbeelding van straatnaambordje toe)}"
            },
            "wikipedia": {
                "render": "Een Wikipedia artikel over deze <b>straat</b> bestaat:<br/>{wikipedia():max-height:25rem}"
            },
            "wikipedia-etymology": {
                "question": "Wat is het Wikidata-item van hetgeen dit object is naar vernoemd?",
                "render": "<h3>Wikipedia-artikel van de naamgever</h3>{wikipedia(name:etymology:wikidata):max-height:20rem}"
            },
            "zoeken op inventaris onroerend erfgoed": {
                "render": "<a href='https://inventaris.onroerenderfgoed.be/erfgoedobjecten?tekst={name}' target='_blank'>Zoeken op inventaris onroerend erfgoed</a>"
            }
        }
    },
    "extinguisher": {
        "description": "Kaartlaag met brandblussers.",
        "name": "Kaart van brandblussers",
        "presets": {
            "0": {
                "description": "Een brandblusser is een klein, draagbaar apparaat om een brand te blussen",
                "title": "een brandblusser"
            }
        },
        "tagRenderings": {
            "extinguisher-location": {
                "mappings": {
                    "0": {
                        "then": "In een gebouw."
                    },
                    "1": {
                        "then": "In open lucht."
                    }
                },
                "question": "Op welke locatie staat dit?",
                "render": "Locatie: {location}"
            }
        },
        "title": {
            "render": "Brandblussers"
        }
    },
    "filters": {
        "filter": {
            "0": {
                "options": {
                    "0": {
                        "question": "Nu open"
                    }
                }
            },
            "1": {
                "options": {
                    "0": {
                        "question": "Accepteert cash"
                    }
                }
            },
            "2": {
                "options": {
                    "0": {
                        "question": "Accepteert betaalkaarten"
                    }
                }
            },
            "5": {
                "options": {
                    "0": {
                        "question": "Met en zonder afbeelding"
                    },
                    "1": {
                        "question": "Heeft minstens één afbeelding"
                    },
                    "2": {
                        "question": "Heeft waarschijnlijk geen afbeelding"
                    }
                }
            },
            "6": {
                "options": {
                    "0": {
                        "question": "Met voelbare bestrating"
                    }
                }
            },
            "7": {
                "options": {
                    "0": {
                        "question": "Met of zonder voelbare bestrating"
                    },
                    "1": {
                        "question": "Met voelbare bestrating"
                    },
                    "2": {
                        "question": "Zonder voelbare bestrating"
                    },
                    "3": {
                        "question": "Geen informatie over voelbare bestrating"
                    }
                }
            },
            "8": {
                "options": {
                    "0": {
                        "question": "Heeft biologische opties"
                    }
                }
            },
            "9": {
                "options": {
                    "0": {
                        "question": "Gratis toegankelijk"
                    }
                }
            },
            "10": {
                "options": {
                    "0": {
                        "question": "Geen voorkeur voor honden"
                    },
                    "1": {
                        "question": "Honden toegelaten"
                    },
                    "2": {
                        "question": "Geen honden toegelaten"
                    }
                }
            }
        }
    },
    "fire_station": {
        "description": "Kaartlaag die de brandweerstations toont.",
        "name": "Kaart van de brandweerstations",
        "presets": {
            "0": {
                "description": "Een brandweerstation is een plaats waar brandweerwagens en brandweerlieden gebaseerd zijn.",
                "title": "een brandweerstation"
            }
        },
        "tagRenderings": {
            "station-agency": {
                "mappings": {
                    "0": {
                        "then": "Brandveiligheidsbureau"
                    }
                },
                "question": "Welk agentschap beheert dit station?",
                "render": "Dit station wordt beheerd door {operator}."
            },
            "station-name": {
                "question": "Wat is de naam van dit brandweerstation?",
                "render": "Dit station heet {name}."
            },
            "station-operator": {
                "mappings": {
                    "0": {
                        "then": "Dit station wordt beheerd door de overheid."
                    },
                    "1": {
                        "then": "Dit station wordt beheerd door een informele of gemeenschapsorganisatie."
                    },
                    "2": {
                        "then": "Dit station wordt beheerd door een formele groep vrijwilligers."
                    },
                    "3": {
                        "then": "Dit station wordt door private organisatie beheerd."
                    }
                },
                "question": "Wat voor soort beheerder beheert dit station?",
                "render": "De beheerder is een organisatie van type {operator:type} ."
            },
            "station-place": {
                "question": "Waar is dit station gelegen? (v.b. naam van de buurt, dorp of stad)",
                "render": "Dit station ligt in {addr:place}."
            },
            "station-street": {
                "question": " Aan welke straat ligt dit station?",
                "render": "Dit station ligt aan {addr:street}."
            }
        },
        "title": {
            "render": "Brandweerstation"
        }
    },
    "firepit": {
        "tagRenderings": {
            "seasonal": {
                "override": {
                    "question": "Is deze kampvuurplaats heel het jaar door beschikbaar?"
                }
            }
        }
    },
    "fitness_centre": {
        "description": "Laag die fitnesscentra toon",
        "name": "Fitnesscentra",
        "presets": {
            "0": {
                "title": "een fitness-centrum"
            }
        },
        "tagRenderings": {
            "name": {
                "freeform": {
                    "placeholder": "Naam van dit fitness-centrum"
                },
                "mappings": {
                    "0": {
                        "then": "Dit fitness-centrum heeft geen naam"
                    }
                },
                "question": "Wat is de naam van dit fitness-centrum?",
                "render": "Dit fitness-centrum heet {name}"
            }
        },
        "title": {
            "render": "Fitness-centrum"
        }
    },
    "fitness_station": {
        "description": "Vind een fitness-centrum in je buurt en voeg ontbrekende fitness-centra toe",
        "name": "Fitness-toestel",
        "presets": {
            "0": {
                "title": "een fitness-toestel"
            }
        },
        "tagRenderings": {
            "name": {
                "freeform": {
                    "placeholder": "Naam van het fitness-toestell"
                },
                "mappings": {
                    "0": {
                        "then": "Dit fitness-toestel heeft geen naam"
                    }
                },
                "question": "Wat is de naam van dit fitness-toestel?",
                "render": "Dit fitness-toestel heet {name}"
            },
            "operator": {
                "freeform": {
                    "placeholder": "Beheerder van het fitness-toestel"
                },
                "question": "Wie beheert dit fitness-toestel?",
                "render": "Dit fitness-toestel wordt beheerd door {operator}"
            }
        }
    },
    "food": {
        "deletion": {
            "extraDeleteReasons": {
                "0": {
                    "explanation": "{title()} is permanent gestopt"
                }
            },
            "nonDeleteMappings": {
                "0": {
                    "then": "Dit is eigenlijk een bruin cafe of kroeg"
                },
                "1": {
                    "then": "Dit is eigenlijk een cafe (een plaats waar men rustig kan zitten om een thee, koffie of alcoholische drank te nuttigen)"
                }
            }
        },
        "description": "Een laag die restaurants en fast food toont (met een speciale weergave van frituren)",
        "filter": {
            "1": {
                "options": {
                    "0": {
                        "question": "Reserveren niet vereist"
                    }
                }
            },
            "3": {
                "options": {
                    "0": {
                        "question": "Heeft een vegetarisch menu"
                    }
                }
            },
            "4": {
                "options": {
                    "0": {
                        "question": "Heeft een veganistisch menu"
                    }
                }
            },
            "5": {
                "options": {
                    "0": {
                        "question": "Heeft een halal menu"
                    }
                }
            }
        },
        "name": "Eetgelegenheden",
        "presets": {
            "0": {
                "description": "Een eetgegelegenheid waar je aan tafel wordt bediend",
                "title": "een restaurant"
            },
            "1": {
                "description": "Een zaak waar je snel bediend wordt, vaak met de focus op afhalen. Zitgelegenheid is eerder beperkt (of zelfs afwezig)",
                "title": "een fastfood-zaak"
            },
            "2": {
                "description": "Een fastfood-zaak waar je frieten koopt",
                "title": "een frituur"
            }
        },
        "tagRenderings": {
            "Cuisine": {
                "mappings": {
                    "0": {
                        "then": "Dit is een pizzeria"
                    },
                    "1": {
                        "then": "Dit is een frituur"
                    },
                    "10": {
                        "then": "Dit is een Chinees restaurant"
                    },
                    "11": {
                        "then": "Dit is een Grieks restaurant"
                    },
                    "12": {
                        "then": "Dit is een Indisch restaurant"
                    },
                    "13": {
                        "then": "Dit is een Turks restaurant (dat meer dan enkel kebab verkoopt)"
                    },
                    "14": {
                        "then": "Dit is een Thaïs restaurant"
                    },
                    "2": {
                        "then": "Dit is een pastazaak"
                    },
                    "3": {
                        "then": "Dit is een kebabzaak"
                    },
                    "4": {
                        "then": "Dit is een broodjeszaak"
                    },
                    "5": {
                        "then": "Dit is een hamburgerrestaurant"
                    },
                    "6": {
                        "then": "Dit is een sushirestaurant"
                    },
                    "7": {
                        "then": "Dit is een koffiezaak"
                    },
                    "8": {
                        "then": "Dit is een Italiaans restaurant (dat meer dan enkel pasta of pizza verkoopt)"
                    },
                    "9": {
                        "then": "Dit is een Frans restaurant"
<<<<<<< HEAD
                    },
                    "10": {
                        "then": "Dit is een Chinees restaurant"
                    },
                    "11": {
                        "then": "Dit is een Grieks restaurant"
                    },
                    "12": {
                        "then": "Dit is een Indisch restaurant"
                    },
                    "13": {
                        "then": "Dit is een Turks restaurant (dat meer dan enkel kebab verkoopt)"
                    },
                    "14": {
                        "then": "Dit is een Thaïs restaurant"
                    },
                    "15": {
                        "then": "Dit is een mexicaans restaurant"
                    },
                    "16": {
                        "then": "Dit is een japans restaurant"
                    },
                    "17": {
                        "then": "Dit is een kiprestaurant"
                    },
                    "18": {
                        "then": "Dit is een vis- en zeerestaurant"
=======
>>>>>>> 3002e954
                    }
                },
                "question": "Welk soort gerechten worden hier geserveerd?",
                "render": "Deze plaats serveert vooral {cuisine}"
            },
            "Fastfood vs restaurant": {
                "mappings": {
                    "0": {
                        "then": "Dit is een <b>fastfood-zaak</b>. De focus ligt op snelle bediening, zitplaatsen zijn vaak beperkt en functioneel."
                    },
                    "1": {
                        "then": "Dit is een <b>restaurant</b>. De focus ligt op een aangename ervaring waar je aan tafel wordt bediend"
                    }
                },
                "question": "Wat voor soort zaak is dit?"
            },
            "Name": {
                "question": "Wat is de naam van deze eetgelegenheid?",
                "render": "De naam van deze eetgelegeheid is {name}"
            },
            "Reservation": {
                "mappings": {
                    "0": {
                        "then": "Reserveren is verplicht voor deze zaak"
                    },
                    "1": {
                        "then": "Reserveren is niet verplicht, maar wordt wel aangeraden om zeker te zijn van een tafel"
                    },
                    "2": {
                        "then": "Reserveren is mogelijk voor deze zaak"
                    },
                    "3": {
                        "then": "Reserveren is niet mogelijk voor deze zaak"
                    }
                },
                "question": "Is reserveren verplicht voor deze zaak?"
            },
            "Takeaway": {
                "mappings": {
                    "0": {
                        "then": "Hier is enkel afhaal mogelijk"
                    },
                    "1": {
                        "then": "Eten kan hier afgehaald worden"
                    },
                    "2": {
                        "then": "Hier is geen afhaalmogelijkheid"
                    }
                },
                "question": "Biedt deze zaak een afhaalmogelijkheid aan?"
            },
            "Vegan (no friture)": {
                "mappings": {
                    "0": {
                        "then": "Geen veganistische opties beschikbaar"
                    },
                    "1": {
                        "then": "Beperkte veganistische opties zijn beschikbaar"
                    },
                    "2": {
                        "then": "Veganistische opties zijn beschikbaar"
                    },
                    "3": {
                        "then": "Enkel veganistische opties zijn beschikbaar"
                    },
                    "4": {
                        "then": "Op vraag kan een veganistische variant van een gerecht gemaakt worden"
                    }
                },
                "question": "Heeft deze eetgelegenheid een veganistische optie?"
            },
            "Vegetarian (no friture)": {
                "mappings": {
                    "0": {
                        "then": "Geen vegetarische opties beschikbaar"
                    },
                    "1": {
                        "then": "Beperkte vegetarische opties zijn beschikbaar"
                    },
                    "2": {
                        "then": "Vegetarische opties zijn beschikbaar"
                    },
                    "3": {
                        "then": "Enkel vegetarische opties zijn beschikbaar"
                    },
                    "4": {
                        "then": "Sommige gerechten kunnen op vraag vegetarisch gemaakt worden"
                    }
                },
                "question": "Heeft deze eetgelegenheid een vegetarische optie?"
            },
            "add-menu-image": {
                "render": {
                    "special": {
                        "label": "Voeg een foto van het menu toe"
                    }
                }
            },
            "delivery": {
                "mappings": {
                    "0": {
                        "then": "Deze zaak levert aan huis (eventueel via een derde partij)"
                    },
                    "1": {
                        "then": "Deze zaak doet geen thuisleveringen"
                    }
                },
                "question": "Levert {title()} aan huis?"
            },
            "friture-oil": {
                "mappings": {
                    "0": {
                        "then": "Bakt in plantaardige olie"
                    },
                    "1": {
                        "then": "Dierlijk vet"
                    }
                },
                "question": "Bakt deze frituur met dierlijk vet of met plantaardige olie?"
            },
            "friture-organic": {
                "mappings": {
                    "0": {
                        "then": "Er zijn biologische snacks aanwezig"
                    },
                    "1": {
                        "then": "Geen biologische snacks beschikbaar"
                    },
                    "2": {
                        "then": "Enkel biologische snacks zijn beschikbaar"
                    }
                },
                "question": "Heeft deze frituur biologische snacks?"
            },
            "friture-take-your-container": {
                "mappings": {
                    "0": {
                        "then": "Je mag je <b>eigen containers</b> meenemen om je bestelling in mee te nemen en zo minder afval te maken"
                    },
                    "1": {
                        "then": "Je mag <b>geen</b> eigen containers meenemen om je bestelling in mee te nemen"
                    },
                    "2": {
                        "then": "Je <b>moet</b> je eigen containers meenemen om je bestelling in mee te nemen."
                    }
                },
                "question": "Als je je eigen container (bv. kookpot of kleine potjes voor saus) meeneemt, gebruikt de frituur deze dan om je bestelling in te doen?"
            },
            "friture-vegan": {
                "mappings": {
                    "0": {
                        "then": "Er zijn veganistische snacks aanwezig"
                    },
                    "1": {
                        "then": "Slechts enkele veganistische snacks"
                    },
                    "2": {
                        "then": "Geen veganistische snacks beschikbaar"
                    }
                },
                "question": "Heeft deze frituur veganistische snacks?"
            },
            "friture-vegetarian": {
                "mappings": {
                    "0": {
                        "then": "Er zijn vegetarische snacks aanwezig"
                    },
                    "1": {
                        "then": "Slechts enkele vegetarische snacks"
                    },
                    "2": {
                        "then": "Geen vegetarische snacks beschikbaar"
                    }
                },
                "question": "Heeft deze frituur vegetarische snacks?"
            },
            "halal (no friture)": {
                "mappings": {
                    "0": {
                        "then": "Er zijn geen halal opties aanwezig"
                    },
                    "1": {
                        "then": "Er zijn een beperkt aantal halal opties"
                    },
                    "2": {
                        "then": "Halal menu verkrijgbaar"
                    },
                    "3": {
                        "then": "Enkel halal opties zijn beschikbaar"
                    }
                },
                "question": "Heeft dit restaurant halal opties?"
            },
            "organic (no friture)": {
                "mappings": {
                    "0": {
                        "then": "Er zijn geen biologische opties beschikbaar"
                    },
                    "1": {
                        "then": "Er is een biologisch menu"
                    },
                    "2": {
                        "then": "Er zijn alleen biologische opties beschikbaar"
                    }
                },
                "question": "Biedt dit restaurant biologisch eten?"
            }
        },
        "title": {
            "mappings": {
                "0": {
                    "then": "Restaurant <i>{name}</i>"
                },
                "1": {
                    "then": "Fastfood-zaak <i>{name}</i>"
                },
                "2": {
                    "then": "Fastfood-zaak"
                }
            },
            "render": "Eetgelegenheid"
        }
    },
    "ghost_bike": {
        "description": "Een laag die herdenkingsplaatsen voor verongelukte fietsers toont",
        "name": "Witte Fietsen",
        "presets": {
            "0": {
                "description": "Een <b>Witte Fiets</b> (of Spookfiets) is een aandenken aan een fietser die bij een verkeersongeval om het leven kwam. Het gaat over een witgeschilderde fiets die geplaatst werd in de buurt van het ongeval.",
                "title": "een witte fiets"
            }
        },
        "tagRenderings": {
            "ghost_bike-inscription": {
                "question": "Wat is het opschrift op deze witte fiets?",
                "render": "<i>{inscription}</i>"
            },
            "ghost_bike-name": {
                "mappings": {
                    "0": {
                        "then": "Ter nagedachtenis van {name}"
                    },
                    "1": {
                        "then": "De naam is niet aangeduid op de fiets"
                    }
                },
                "question": "Aan wie is deze witte fiets een eerbetoon?",
                "questionHint": "Respecteer privacy - voeg enkel een naam toe indien die op de fiets staat of gepubliceerd is. Eventueel voeg je enkel de voornaam toe.",
                "render": "Ter nagedachtenis van {subject}"
            },
            "ghost_bike-source": {
                "question": "Op welke website kan men meer informatie vinden over de Witte fiets of over het ongeval?",
                "render": {
                    "special": {
                        "text": "Meer informatie"
                    }
                }
            },
            "ghost_bike-start_date": {
                "question": "Wanneer werd deze witte fiets geplaatst?",
                "render": "Geplaatst op {start_date}"
            }
        },
        "title": {
            "mappings": {
                "0": {
                    "then": "Witte fiets ter nagedachtenis van {subject}"
                },
                "1": {
                    "then": "Witte fiets ter nagedachtenis van {name}"
                }
            },
            "render": "Witte Fiets"
        }
    },
    "governments": {
        "description": "Deze laag toont overheidsgebouwen. Opgezet voor OSOC '22",
        "name": "Overheidsdiensten",
        "presets": {
            "0": {
                "title": "een overheidsdienst"
            }
        },
        "tagRenderings": {
            "name": {
                "question": "Wat is de naam van deze overheidsdienst?",
                "render": "Deze overheidsdienst heet {name}"
            }
        },
        "title": {
            "render": "Overheidsdienst {name}"
        }
    },
    "gps_track": {
        "name": "Jouw afgelegde route",
        "tagRenderings": {
            "Privacy notice": {
                "render": "Dit is waar je was sinds je deze website hebt geopend. Dit is enkel zichtbaar voor jou en niemand anders. Je locatie wordt niet verstuurd buiten je apparaat."
            }
        },
        "title": {
            "render": "Jouw traject"
        }
    },
    "hackerspace": {
        "description": "Hackerspace",
        "name": "Hackerspace",
        "presets": {
            "0": {
                "description": "Een hackerspace is een ruimte waar mensen met een interesse in software samenkomen",
                "title": "een hackerspace"
            },
            "1": {
                "description": "Een makerspace is een ruimte waar makers en creatievelingen samenkomen om met electronica te experimenteren en te bouwen, bv. met Arduino, LED-strips, 3D-printers, lasercutters, …",
                "title": "een makerspace"
            }
        },
        "tagRenderings": {
            "available_devices": {
                "renderings": {
                    "0": {
                        "mappings": {
                            "0": {
                                "then": "Er is {device-name} beschikbaar in deze hackerspace"
                            },
                            "1": {
                                "then": "Er is geen {negative-name} beschikbaar in deze hackerspace"
                            },
                            "2": {
                                "then": "Er is een beperkte {negative-name} beschikbaar in deze hackerspace"
                            }
                        },
                        "question": "Is er {device-name} beschikbaar in deze hackerspace?"
                    }
                },
                "rewrite": {
                    "into": {
                        "0": {
                            "1": "een 3D-printer",
                            "2": "3D-printer"
                        },
                        "1": {
                            "1": "een lasercutter",
                            "2": "lasercutter"
                        },
                        "2": {
                            "1": "een CNC-boormachine",
                            "2": "CNC-boormachine"
                        },
                        "3": {
                            "1": "een multimedia-studio",
                            "2": "multimedia-studio"
                        },
                        "4": {
                            "1": "een naaimachine",
                            "2": "naaimachine"
                        },
                        "5": {
                            "1": "een houtbewerkingsatelier",
                            "2": "houtbewerkingsatelier"
                        },
                        "6": {
                            "1": "een keramiekatelier",
                            "2": "keramiekatelier"
                        },
                        "7": {
                            "1": "een metaalatelier",
                            "2": "metaalatelier"
                        },
                        "8": {
                            "1": "een fietsherstelplaats",
                            "2": "fietsherstelplaats"
                        }
                    }
                }
            },
            "hackerspaces-name": {
                "question": "Wat is de naam van deze hackerspace?",
                "render": "Deze hackerspace heet <b>{name}</b>"
            },
            "hackerspaces-start_date": {
                "question": "Wanneer is deze hackerspace opgericht?",
                "render": "Deze hackerspace is opgericht op {start_date}"
            },
            "hs-club-mate": {
                "mappings": {
                    "0": {
                        "then": "Deze hackerspace biedt Club-Mate aan"
                    },
                    "1": {
                        "then": "Deze hackerspace biedt geen Club-Mate aan"
                    }
                },
                "question": "Biedt deze hackerspace Club-Mate aan?"
            },
            "is_makerspace": {
                "mappings": {
                    "0": {
                        "then": "Dit is een makerspace"
                    },
                    "1": {
                        "then": "Dit een een traditionele (software-gerichte) hackerspace"
                    }
                },
                "question": "Is dit een hackerspace of een makerspace?"
            },
            "opening_hours_24_7": {
                "override": {
                    "question": "Wanneer is deze hackerspace geopend?"
                }
            }
        },
        "title": {
            "mappings": {
                "0": {
                    "then": " {name}"
                }
            },
            "render": "Hackerspace"
        }
    },
    "hospital": {
        "description": "Een laag die ziekehuizen toont",
        "name": "Ziekenhuizen",
        "tagRenderings": {
            "name": {
                "question": "Wat is de naam van dit ziekenhuis?",
                "render": "Dit ziekenhuis heet {name}"
            }
        },
        "title": {
            "render": "Ziekenhuis"
        }
    },
    "hydrant": {
        "description": "Kaartlaag met brandkranen.",
        "name": "Kaart van brandkranen",
        "presets": {
            "0": {
                "description": "Een brandkraan is een kraan waar brandweerlieden een brandslang kunnen aansluiten. Soms zit deze ondergronds.",
                "title": "een brandkraan"
            }
        },
        "tagRenderings": {
            "hydrant-color": {
                "mappings": {
                    "0": {
                        "then": "De brandkraan is geel."
                    },
                    "1": {
                        "then": "De brandkraan is rood."
                    }
                },
                "question": "Welke kleur heeft de brandkraan?",
                "render": "De brandkraan is {colour}"
            },
            "hydrant-couplings": {
                "freeform": {
                    "placeholder": "Soort koppeling"
                },
                "mappings": {
                    "0": {
                        "then": "Storz-koppeling"
                    },
                    "1": {
                        "then": "UNI-koppeling"
                    },
                    "2": {
                        "then": "Barcelona-koppeling"
                    }
                },
                "question": "Welke soort koppeling heeft deze hydrant?",
                "render": "Koppelingen:{couplings:type}"
            },
            "hydrant-couplings-diameters": {
                "freeform": {
                    "placeholder": "Koppeldiameters"
                },
                "question": "Welke diameter hebben de koppelingen van deze hydrant?",
                "render": "Koppelingdiameters:{couplings:diameters}"
            },
            "hydrant-diameter": {
                "freeform": {
                    "placeholder": "Pijpdiameter"
                },
                "question": "Wat is de pijpdiameter van deze hydrant?",
                "render": "Pijpdiameter:{canonical(fire_hydrant:diameter)}"
            },
            "hydrant-number-of-couplings": {
                "freeform": {
                    "placeholder": "Aantal koppelingen"
                },
                "question": "Hoe veel koppelingen bezit deze brandkraan?",
                "render": "Aantal koppelingen: {couplings}"
            },
            "hydrant-state": {
                "mappings": {
                    "0": {
                        "then": "De brandkraan werkt (minstens gedeeltelijk)"
                    },
                    "1": {
                        "then": "De brandkraan is niet beschikbaar"
                    },
                    "2": {
                        "then": "Deze brandkraan is verwijderd"
                    }
                },
                "question": "Werkt deze brandkraan nog?"
            },
            "hydrant-type": {
                "mappings": {
                    "0": {
                        "then": "Pillaar type."
                    },
                    "1": {
                        "then": "Buis type."
                    },
                    "2": {
                        "then": "Muur type."
                    },
                    "3": {
                        "then": "Ondergronds type."
                    }
                },
                "question": "Wat voor soort brandkraan is dit?",
                "render": " Het type brandkraan is {fire_hydrant:type}"
            }
        },
        "title": {
            "render": "Brandkraan"
        }
    },
    "ice_cream": {
        "description": "Een plaats waar voornamelijk ijsjes verkocht worden, bedoeld voor onmiddelijke consumptie",
        "name": "IJssalon",
        "presets": {
            "0": {
                "description": "Een plaats waar men voornamelijk ijsjes koopt, meestal met de hand geschept en bedoeld om onmiddellijk op te eten.",
                "title": "een ijssalon"
            }
        },
        "tagRenderings": {
            "1": {
                "question": "Wat is de naam van dit ijssalon?",
                "render": "Dit ijssalon heet <b>{name}</b>"
            }
        },
        "title": {
            "mappings": {
                "0": {
                    "then": "{name}"
                }
            },
            "render": "IJssalon"
        }
    },
    "icons": {
        "tagRenderings": {
            "osmlink": {
                "mappings": {
                    "1": {
                        "then": {
                            "special": {
                                "arialabel": "Bekijk op openstreetmap.org"
                            }
                        }
                    },
                    "2": {
                        "then": {
                            "special": {
                                "arialabel": "Bekijk op openstreetmap.org"
                            }
                        }
                    }
                },
                "render": {
                    "special": {
                        "arialabel": "Bekijk op openstreetmap.org"
                    }
                }
            },
            "phonelink": {
                "mappings": {
                    "0": {
                        "then": {
                            "special": {
                                "arialabel": "Telefoneer"
                            }
                        }
                    }
                },
                "render": {
                    "special": {
                        "arialabel": "Telefoneer"
                    }
                }
            }
        }
    },
    "indoors": {
        "description": "Een basis voor indoor-navigatie: toont binnenruimtes",
        "name": "Binnenruimtes",
        "tagRenderings": {
            "name": {
                "freeform": {
                    "placeholder": "Naam van de ruimte"
                },
                "question": "Wat is de naam van deze ruimte?",
                "render": "Deze ruimte heet {name}"
            },
            "ref": {
                "freeform": {
                    "placeholder": "Referentienummer van de ruimte (bv. '1.1' of A1' )"
                },
                "question": "Wat is het referentienummer van deze ruimte?",
                "render": "Deze ruimte heeft het referentienummer {ref}"
            }
        },
        "title": {
            "mappings": {
                "0": {
                    "then": "Binnenruimte {name}"
                },
                "1": {
                    "then": "Gebied in gebouw {name}"
                },
                "2": {
                    "then": "Muur in gebouw {name}"
                },
                "3": {
                    "then": "Gang in gebouw {name}"
                },
                "4": {
                    "then": "Binnendeur {name}"
                },
                "5": {
                    "then": "Verdieping in gebouw {name}"
                }
            },
            "render": "Binnenruimte {name}"
        }
    },
    "information_board": {
        "description": "Deze laag toont informatieborden in de publieke ruimte die uitleg geven over een bezienswaardigheid (bv. uitleg over het landschap, een ruine, een kaart van de omgeving, ...)",
        "name": "Informatieborden",
        "presets": {
            "0": {
                "title": "een informatiebord"
            }
        },
        "title": {
            "render": "Informatiebord"
        }
    },
    "kerbs": {
        "description": "Een laag met stoepranden.",
        "filter": {
            "0": {
                "options": {
                    "0": {
                        "question": "Alle typen stoepranden"
                    },
                    "1": {
                        "question": "Hoge stoeprand (>3 cm)"
                    },
                    "2": {
                        "question": "Verlaagde stoeprand (~3 cm)"
                    },
                    "3": {
                        "question": "Vlakke stoeprand (~0cm)"
                    },
                    "4": {
                        "question": "Geen stoeprand"
                    },
                    "5": {
                        "question": "Stoeprand met onbekende hoogte"
                    }
                }
            }
        },
        "name": "Stoepranden",
        "presets": {
            "0": {
                "description": "Stoeprand in een voetpad",
                "title": "een stoeprand"
            }
        },
        "tagRenderings": {
            "kerb-height": {
                "freeform": {
                    "placeholder": "Hoogte van de stoeprand"
                },
                "mappings": {
                    "0": {
                        "then": "Deze stoeprand is vlak en lager als 1 cm."
                    }
                },
                "question": "Hoe hoog is deze stoeprand?",
                "render": "Stoeprandhoogte: {kerb:height}"
            },
            "kerb-type": {
                "mappings": {
                    "0": {
                        "then": "Deze stoeprand is hoog (>3 cm)"
                    },
                    "1": {
                        "then": "Deze stoeprand is verlaagd (~3 cm)"
                    },
                    "2": {
                        "then": "Deze stoeprand is vlak (~0cm)"
                    },
                    "3": {
                        "then": "Er is hier geen stoeprand"
                    },
                    "4": {
                        "then": "Er is een stoeprand met onbekende hoogte"
                    }
                },
                "question": "Hoe hoog is deze stoeprand?"
            },
            "tactile-paving": {
                "mappings": {
                    "0": {
                        "then": "Deze stoeprand heeft voelbare bestrating."
                    },
                    "1": {
                        "then": "Deze stoeprand heeft geen voelbare bestrating."
                    },
                    "2": {
                        "then": "Deze stoeprand heeft voelbare bestrating, maar deze is incorrect."
                    }
                },
                "question": "Is er voelbare bestrating bij deze stoeprand?"
            }
        },
        "title": {
            "render": "Stoeprand"
        }
    },
    "kindergarten_childcare": {
        "name": "Kleuterscholen en kinderopvang",
        "presets": {
            "0": {
                "title": "een kleuterschool"
            },
            "1": {
                "title": "een kinderopvang"
            }
        },
        "tagRenderings": {
            "capacity": {
                "question": "Hoeveel kinderen kunnen hier terecht?",
                "render": "Hier kunnen {capacity} kinderen terecht"
            },
            "childcare-type": {
                "mappings": {
                    "0": {
                        "then": "Dit is een kleuterschool waar kindjes (voorbereidend) onderwijs krijgen."
                    },
                    "1": {
                        "then": "Dit is een kinderopvang (ook een creche of onthaalmoeder genoemd) waar er voor kleine kinderen gezorgd wordt. Onderwijs is niet de hoofdfocus."
                    }
                },
                "question": "Wat voor faciliteit is dit?"
            },
            "name": {
                "question": "Wat is de naam van deze faciliteit?",
                "render": "Deze faciliteit heet <b>{name}</b>"
            },
            "opening_hours": {
                "override": {
                    "question": "Wanneer is deze kinderopvang geopend?"
                }
            }
        },
        "title": {
            "mappings": {
                "0": {
                    "then": "Kleuterschool {name}"
                },
                "1": {
                    "then": "Kinderopvang {name}"
                }
            }
        }
    },
    "last_click": {
        "pointRendering": {
            "0": {
                "label": {
                    "mappings": {
                        "0": {
                            "then": "Maak een nieuwe kaartnotitie"
                        }
                    },
                    "render": "Klik hier om een item toe te voegen"
                }
            }
        },
        "title": {
            "mappings": {
                "0": {
                    "then": "Voeg een nieuw punt of een nieuwe kaartnota toe"
                },
                "1": {
                    "then": "Voeg een nieuwe kaartnota toe"
                },
                "2": {
                    "then": "Voeg een nieuw punt toe"
                }
            }
        }
    },
    "map": {
        "description": "Een permantent geinstalleerde kaart",
        "name": "Kaarten",
        "presets": {
            "0": {
                "description": "Voeg een ontbrekende kaart toe",
                "title": "een kaart"
            }
        },
        "tagRenderings": {
            "map-attribution": {
                "mappings": {
                    "0": {
                        "then": "De OpenStreetMap-attributie is duidelijk aangegeven, zelfs met vermelding van \"ODBL\""
                    },
                    "1": {
                        "then": "OpenStreetMap is duidelijk aangegeven, maar de licentievermelding ontbreekt"
                    },
                    "2": {
                        "then": "OpenStreetMap was oorspronkelijk niet aangeduid, maar iemand plaatste er een sticker"
                    },
                    "3": {
                        "then": "Er is geen attributie"
                    },
                    "4": {
                        "then": "Er is geen attributie"
                    }
                },
                "question": "Is de attributie voor OpenStreetMap aanwezig?"
            },
            "map-map_source": {
                "mappings": {
                    "0": {
                        "then": "Deze kaart is gebaseerd op OpenStreetMap"
                    }
                },
                "question": "Op welke data is deze kaart gebaseerd?",
                "render": "Deze kaart is gebaseerd op {map_source}"
            }
        },
        "title": {
            "render": "Kaart"
        }
    },
    "maproulette": {
        "description": "Laag met alle taken uit MapRoulette",
        "filter": {
            "0": {
                "options": {
                    "0": {
                        "question": "Toon taken met alle statussen"
                    },
                    "1": {
                        "question": "Toon aangemaakte taken"
                    },
                    "2": {
                        "question": "Toon opgeloste taken"
                    },
                    "3": {
                        "question": "Toon vals-positieve taken"
                    },
                    "4": {
                        "question": "Toon overgeslagen taken"
                    },
                    "5": {
                        "question": "Toon verwijderde taken"
                    },
                    "6": {
                        "question": "Toon al opgeloste taken"
                    },
                    "7": {
                        "question": "Toon taken die als te lastig gemarkeerd zijn"
                    },
                    "8": {
                        "question": "Toon uitgeschakelde taken"
                    }
                }
            },
            "1": {
                "options": {
                    "0": {
                        "question": "Naam uitdaging bevat {search}"
                    }
                }
            },
            "2": {
                "options": {
                    "0": {
                        "question": "ID uitdaging is {search}"
                    }
                }
            }
        },
        "name": "MapRoulette Taken",
        "tagRenderings": {
            "status": {
                "mappings": {
                    "0": {
                        "then": "Taak werd gecreëerd"
                    },
                    "1": {
                        "then": "Taak werd opgelost"
                    },
                    "2": {
                        "then": "Taak was vals positief"
                    },
                    "3": {
                        "then": "Taak werd overgeslagen"
                    },
                    "4": {
                        "then": "Taak werd verwijderd"
                    },
                    "5": {
                        "then": "Taak was al opgelost"
                    },
                    "6": {
                        "then": "Taak werd als te moeilijk ervaren"
                    },
                    "7": {
                        "then": "Taak is uitgeschakeld"
                    }
                }
            }
        },
        "title": {
            "render": "MapRoulette Item: {parentName}"
        }
    },
    "maproulette_challenge": {
        "description": "Laag met taken van een MapRoulette uitdaging",
        "filter": {
            "0": {
                "options": {
                    "0": {
                        "question": "Toon alle taken, ongeacht de status"
                    },
                    "1": {
                        "question": "Toon taken die zijn gecreëerd"
                    },
                    "2": {
                        "question": "Toon taken die zijn opgelost"
                    },
                    "3": {
                        "question": "Toon taken die vals positief waren"
                    },
                    "4": {
                        "question": "Toon taken die zijn overgeslagen"
                    },
                    "5": {
                        "question": "Toon taken die zijn verwijderd"
                    },
                    "6": {
                        "question": "Toon taken die reeds opgelost waren"
                    },
                    "7": {
                        "question": "Toon taken die als te moeilijk waren ervaren"
                    },
                    "8": {
                        "question": "Toon taken die zijn uitgeschakeld"
                    }
                }
            }
        },
        "tagRenderings": {
            "status": {
                "mappings": {
                    "0": {
                        "then": "Taak is aangemaakt"
                    },
                    "1": {
                        "then": "Taak is opgelost"
                    },
                    "2": {
                        "then": "Taak is vals positief"
                    },
                    "3": {
                        "then": "Taak is overgeslagen"
                    },
                    "4": {
                        "then": "Taak is verwijderd"
                    },
                    "5": {
                        "then": "Taak is al opgelost"
                    },
                    "6": {
                        "then": "Taak is gemarkeerd als te lastig"
                    },
                    "7": {
                        "then": "Taak is uitgeschakeld"
                    }
                }
            }
        },
        "title": {
            "render": "Item uit MapRoulette"
        }
    },
    "maxspeed": {
        "description": "Toont de toegestane snelheid voor elke weg",
        "name": "Maximumsnelheid",
        "tagRenderings": {
            "maxspeed-maxspeed": {
                "mappings": {
                    "0": {
                        "then": "Dit is een woonerf en heeft dus een maximale snelheid van 20km/h"
                    }
                },
                "question": "Wat is de legale maximumsnelheid voor deze weg?",
                "render": "De maximum toegestane snelheid op deze weg is {canonical(maxspeed)}"
            }
        },
        "title": {
            "mappings": {
                "0": {
                    "then": "Weg zonder een naam"
                }
            }
        }
    },
    "memorial": {
        "name": "Gedenktekens",
        "presets": {
            "0": {
                "title": "een gedenkteken"
            }
        },
        "tagRenderings": {
            "inscription": {
                "mappings": {
                    "0": {
                        "then": "Dit gedenkteken heeft geen opschrift"
                    }
                },
                "question": "Wat is het opschrift van dit gedenkteken?"
            },
            "memorial-type": {
                "mappings": {
                    "0": {
                        "then": "Dit is een standbeeld"
                    },
                    "10": {
                        "then": "Dit is een kruis"
                    },
                    "12": {
                        "then": "Dit is een historische tank, permanent in de publieke ruimte geplaatst als gedenkteken"
                    },
                    "2": {
                        "then": "Dit is een zitbank die ook als herdenking dienst doet"
                    },
                    "3": {
                        "then": "Dit is een witte fiets of spookfiets - een witgeschilderede fiets die een omgekomen fietsen herdenkt"
                    },
                    "4": {
                        "then": "Dit is een struikelsteen (stolperstein)"
                    },
                    "8": {
                        "then": "Dit is een sculptuur"
                    }
                }
            },
            "start_date": {
                "render": "Geplaatst op {start_date}"
            }
        }
    },
    "nature_reserve": {
        "description": "Een natuurgebied is een gebied waar actief ruimte gemaakt word voor de natuur. Typisch zijn deze in beheer van Natuurpunt of het Agentschap Natuur en Bos of zijn deze erkend door de overheid.",
        "filter": {
            "0": {
                "options": {
                    "0": {
                        "question": "Vrij te bezoeken"
                    }
                }
            },
            "1": {
                "options": {
                    "0": {
                        "question": "Alle natuurgebieden"
                    },
                    "1": {
                        "question": "Honden mogen vrij rondlopen"
                    },
                    "2": {
                        "question": "Honden welkom aan de leiband"
                    }
                }
            }
        },
        "name": "Natuurgebied",
        "presets": {
            "0": {
                "description": "Voeg een ontbrekend, erkend natuurreservaat toe, bv. een gebied dat beheerd wordt door het ANB of natuurpunt",
                "title": "een natuurreservaat"
            }
        },
        "tagRenderings": {
            "Access tag": {
                "mappings": {
                    "0": {
                        "then": "Vrij toegankelijk"
                    },
                    "1": {
                        "then": "Niet toegankelijk"
                    },
                    "2": {
                        "then": "Niet toegankelijk, want privégebied"
                    },
                    "3": {
                        "then": "Toegankelijk, ondanks dat het privegebied is"
                    },
                    "4": {
                        "then": "Enkel toegankelijk met een gids of tijdens een activiteit"
                    },
                    "5": {
                        "then": "Toegankelijk mits betaling"
                    }
                },
                "question": "Is dit gebied toegankelijk?",
                "render": "De toegankelijkheid van dit gebied is: {access:description}"
            },
            "Curator": {
                "question": "Wie is de conservator van dit gebied?",
                "questionHint": "Respecteer privacy - geef deze naam enkel als die duidelijk is gepubliceerd",
                "render": "{curator} is de beheerder van dit gebied"
            },
            "Dogs?": {
                "mappings": {
                    "0": {
                        "then": "Honden moeten aan de leiband"
                    },
                    "1": {
                        "then": "Honden zijn niet toegestaan"
                    },
                    "2": {
                        "then": "Honden zijn welkom en mogen vrij rondlopen"
                    }
                },
                "question": "Zijn honden toegelaten in dit gebied?"
            },
            "Editable description": {
                "question": "Is er extra info die je kwijt wil?",
                "render": "Extra info: <i>{description:0}</i>"
            },
            "Email": {
                "question": "Waar kan men naartoe emailen voor vragen en meldingen van dit natuurgebied?",
                "questionHint": "Respecteer privacy - geef enkel persoonlijke emailadressen als deze elders zijn gepubliceerd"
            },
            "Name tag": {
                "mappings": {
                    "0": {
                        "then": "Dit gebied heeft geen naam"
                    }
                },
                "question": "Wat is de naam van dit gebied?",
                "render": "Dit gebied heet {name}"
            },
            "Non-editable description": {
                "render": "Extra info: <i>{description}</i>"
            },
            "Operator tag": {
                "mappings": {
                    "0": {
                        "then": "Dit gebied wordt beheerd door Natuurpunt"
                    },
                    "1": {
                        "then": "Dit gebied wordt beheerd door {operator}"
                    },
                    "2": {
                        "then": "Dit gebied wordt beheerd door het <i>Agentschap Natuur en Bos</i>"
                    }
                },
                "question": "Wie beheert dit gebied?",
                "render": "Beheer door {operator}"
            },
            "Surface area": {
                "render": "Totale oppervlakte: {_surface:ha}Ha"
            },
            "phone": {
                "question": "Waar kan men naartoe bellen voor vragen en meldingen van dit natuurgebied?",
                "questionHint": "Respecteer privacy - geef enkel persoonlijke telefoonnummers als deze elders zijn gepubliceerd"
            }
        },
        "title": {
            "mappings": {
                "0": {
                    "then": "{name}"
                }
            },
            "render": "Natuurgebied"
        }
    },
    "note": {
        "filter": {
            "0": {
                "options": {
                    "0": {
                        "question": "Moet in de eerste opmerking \"{search}\" bevatten"
                    }
                }
            },
            "1": {
                "options": {
                    "0": {
                        "question": "Mag in de eerste opmerking <b>niet</b> \"{search}\" bevatten"
                    }
                }
            },
            "10": {
                "options": {
                    "0": {
                        "question": "Alle Notes"
                    },
                    "1": {
                        "question": "Verberg import Notes"
                    },
                    "2": {
                        "question": "Toon enkel import Notes"
                    }
                }
            },
            "2": {
                "options": {
                    "0": {
                        "question": "Geopend door bijdrager {search}"
                    }
                }
            },
            "3": {
                "options": {
                    "0": {
                        "question": "<b>Niet</b> geopend door bijdrager {search}"
                    }
                }
            },
            "4": {
                "options": {
                    "0": {
                        "question": "Laatst bewerkt door bijdrager {search}"
                    }
                }
            },
            "5": {
                "options": {
                    "0": {
                        "question": "Geopend na {search}"
                    }
                }
            },
            "6": {
                "options": {
                    "0": {
                        "question": "Aangemaakt voor {search}"
                    }
                }
            },
            "7": {
                "options": {
                    "0": {
                        "question": "Aangemaakt na {search}"
                    }
                }
            },
            "8": {
                "options": {
                    "0": {
                        "question": "Toon enkel de Notes geopend door een anonieme bijdrager"
                    }
                }
            },
            "9": {
                "options": {
                    "0": {
                        "question": "Toon enkel open Notes"
                    }
                }
            }
        },
        "name": "OpenStreetMap Notes",
        "tagRenderings": {
            "nearby-images": {
                "render": {
                    "before": "<h3>Afbeeldingen in de buurt</h3>Onderstaande afbeeldingen zijn afbeeldingen met geo-referentie en die in de buurt genomen zijn. Mogelijks zijn ze nuttig om deze kaartnota af te handelen."
                }
            },
            "report-contributor": {
                "render": "<a href='https://www.openstreetmap.org/reports/new?reportable_id={_first_user_id}&reportable_type=User' target='_blank' class='subtle'>{_first_user} melden voor spam of ongepaste opmerkingen</a>"
            },
            "report-note": {
                "render": "<a href='https://www.openstreetmap.org/reports/new?reportable_id={id}&reportable_type=Note' target='_blank'>Deze note melden als spam of ongepast</a>"
            }
        },
        "title": {
            "mappings": {
                "0": {
                    "then": "Gesloten Note"
                }
            },
            "render": "Note"
        },
        "titleIcons": {
            "0": {
                "ariaLabel": "Bekijk op OpenStreetMap.org"
            }
        }
    },
    "observation_tower": {
        "description": "Torens om van het uitzicht te genieten",
        "name": "Uitkijktorens",
        "tagRenderings": {
            "Fee": {
                "mappings": {
                    "0": {
                        "then": "Gratis te bezoeken"
                    }
                },
                "question": "Hoeveel moet men betalen om deze toren te bezoeken?",
                "render": "Deze toren bezoeken kost <b>{charge}</b>"
            },
            "Height": {
                "question": "Hoe hoog is deze toren?",
                "render": "Deze toren is {height} hoog"
            },
            "Operator": {
                "question": "Wie onderhoudt deze toren?",
                "render": "Wordt onderhouden door <b>{operator}</b>"
            },
            "access": {
                "mappings": {
                    "0": {
                        "then": "Deze toren is publiek toegankelijk"
                    },
                    "1": {
                        "then": "Deze toren can enkel bezocht worden met een gids"
                    }
                },
                "question": "Is deze toren publiek toegankelijk?"
            },
            "elevator": {
                "mappings": {
                    "0": {
                        "then": "Deze toren heeft een lift die bezoekers naar de top van de toren brengt"
                    },
                    "1": {
                        "then": "Deze toren heeft geen lift"
                    }
                },
                "question": "Heeft deze toren een lift?"
            },
            "name": {
                "mappings": {
                    "0": {
                        "then": "Deze toren heeft geen specifieke naam"
                    }
                },
                "question": "Heeft deze toren een naam?",
                "render": "Deze toren heet <b>{name}</b>"
            },
            "step_count": {
                "question": "Hoeveel treden moet men beklimmen op de top van de toren te bereiken?",
                "render": "Deze toren heeft {step_count} traptredes"
            }
        },
        "title": {
            "mappings": {
                "0": {
                    "then": "<b>{name}</b>"
                }
            },
            "render": "Uitkijktoren"
        }
    },
    "osm_community_index": {
        "filter": {
            "0": {
                "options": {
                    "0": {
                        "question": "Land"
                    }
                }
            },
            "2": {
                "options": {
                    "0": {
                        "question": "Regio"
                    }
                }
            },
            "5": {
                "options": {
                    "0": {
                        "question": "Wereld"
                    }
                }
            }
        }
    },
    "parcel_lockers": {
        "description": "Laag met pakketautomaten voor het ophalen en verzenden van paketten.",
        "name": "Pakketautomaten",
        "presets": {
            "0": {
                "title": "een pakketautomaat"
            }
        },
        "tagRenderings": {
            "brand": {
                "freeform": {
                    "placeholder": "Merk"
                },
                "question": "Wat is het merk van deze pakketautomaat?",
                "render": "Dit is een {brand} pakketautomaat"
            },
            "mail-in": {
                "mappings": {
                    "0": {
                        "then": "Je kan pakketten versturen vanuit deze pakketautomaat"
                    },
                    "1": {
                        "then": "Je kan <b>geen</b> pakketten versturen vanuit deze pakketautomaat"
                    }
                },
                "question": "Kan je pakketten versturen vanuit deze pakketautomaat?"
            },
            "operator": {
                "freeform": {
                    "placeholder": "Beheerder"
                },
                "question": "Wat is de beheerder van deze pakketautomaat?",
                "render": "Deze pakketautomaat wordt beheerd door {operator}"
            },
            "pickup": {
                "mappings": {
                    "0": {
                        "then": "Je kan pakketten ophalen bij deze pakketautomaat"
                    },
                    "1": {
                        "then": "Je kan <b>geen</b> pakketten ophalen bij deze pakketautomaat"
                    }
                },
                "question": "Kan je pakketten ophalen bij deze pakketautomaat?"
            },
            "ref": {
                "freeform": {
                    "placeholder": "Referentie"
                },
                "question": "Wat is het referentienummer/identificator van deze pakketautomaat?",
                "render": "Deze pakketautomaat heeft de referentie {ref}"
            }
        },
        "title": {
            "mappings": {
                "0": {
                    "then": "{brand} pakketautomaat"
                }
            },
            "render": "Pakketautomaat"
        }
    },
    "parking": {
        "description": "Deze laag toont autoparkings",
        "name": "Parking",
        "presets": {
            "0": {
                "title": "een parking voor auto's"
            }
        },
        "tagRenderings": {
            "capacity": {
                "freeform": {
                    "placeholder": "Aantal parkeerplaatsen"
                },
                "question": "Hoeveel parkeerplaatsen zijn er op deze parking?",
                "render": "Er zijn {capacity} parkeerplaatsen"
            },
            "capacity-disabled": {
                "freeform": {
                    "placeholder": "Aantal parkeerplaatsen voor gehandicapten"
                },
                "mappings": {
                    "0": {
                        "then": "Er zijn parkeerplaatsen voor gehandicapten, maar het is niet bekend hoeveel er zijn"
                    },
                    "1": {
                        "then": "Er zijn geen parkeerplaatsen voor gehandicapten"
                    },
                    "2": {
                        "then": "Er zijn geen parkeerplaatsen voor gehandicapten"
                    }
                },
                "question": "Hoeveel parkeerplaatsen voor gehandicapten zijn er op deze parking?",
                "render": "Er zijn {capacity:disabled} parkeerplaatsen voor gehandicapten"
            },
            "parking-type": {
                "mappings": {
                    "0": {
                        "then": "Dit is een bovengronds parkeerterrein"
                    },
                    "1": {
                        "then": "Dit is een parkeerplek langs een weg"
                    },
                    "2": {
                        "then": "Dit is een ondergrondse parkeergarage"
                    },
                    "3": {
                        "then": "Dit is een bovengrondse parkeergarage met meerdere verdiepingen"
                    },
                    "4": {
                        "then": "Dit is een parkeerdek op een dak"
                    },
                    "5": {
                        "then": "Dit is een strook voor parkeren op de weg"
                    },
                    "6": {
                        "then": "Dit is parking overdekt met carports"
                    },
                    "7": {
                        "then": "Dit is een parking bestaande uit garageboxen"
                    },
                    "8": {
                        "then": "Dit is een parkeerplek op een layby"
                    },
                    "9": {
                        "then": "Dit is een parking bestaande uit schuren"
                    }
                },
                "question": "Wat voor parking is dit?"
            }
        },
        "title": {
            "render": "Parking voor auto's"
        }
    },
    "parking_spaces": {
        "description": "Laag met individuele parkeerplekken.",
        "name": "Parkeerplekken",
        "tagRenderings": {
            "capacity": {
                "mappings": {
                    "0": {
                        "then": "Deze parkeerplek heeft 1 plaats."
                    }
                },
                "render": "Deze parkeerplek heeft {capacity} plaatsen."
            },
            "type": {
                "mappings": {
                    "0": {
                        "then": "Dit is een normale parkeerplek."
                    },
                    "1": {
                        "then": "Dit is een normale parkeerplek."
                    },
                    "10": {
                        "then": "Deze parkeerplek is gereserveerd voor personeel."
                    },
                    "11": {
                        "then": "Deze parkeerplek is gereserveerd voor taxis."
                    },
                    "12": {
                        "then": "Deze parkeerplek is gereserveerd voor voertuigen met een aanhanger."
                    },
                    "13": {
                        "then": "Deze parkeerplek is gereserveerd voor autodelen."
                    },
                    "2": {
                        "then": "Dit is een gehandicaptenparkeerplaats."
                    },
                    "3": {
                        "then": "Deze parkeerplek is gereserveerd voor het opladen van voertuigen."
                    },
                    "4": {
                        "then": "Deze parkeerplek is gereserveerd voor leveringen."
                    },
                    "5": {
                        "then": "Deze parkeerplek is gereserveerd voor vrachtwagens."
                    },
                    "6": {
                        "then": "Deze parkeerplek is gereserveerd voor caravans of campers."
                    },
                    "7": {
                        "then": "Deze parkeerplek is gereserveerd voor bussen."
                    },
                    "8": {
                        "then": "Deze parkeerplek is gereserveerd voor motoren."
                    },
                    "9": {
                        "then": "Deze parkeerplek is gereserveerd voor ouders met kinderen."
                    }
                },
                "question": "Wat voor parkeerplek is dit?"
            }
        },
        "title": {
            "mappings": {
                "0": {
                    "then": "Parkeerplek voor gehandicapten"
                },
                "1": {
                    "then": "Parkeerplek voor opladen van elektrische voertuigen"
                }
            },
            "render": "Parkeerplek"
        }
    },
    "parking_ticket_machine": {
        "description": "Laag met parkeerkaartautomaten om voor parkeren te betalen.",
        "name": "Parkeerkaartautomaten",
        "presets": {
            "0": {
                "title": "een parkeerkaartautomaat"
            }
        },
        "tagRenderings": {
            "ref": {
                "freeform": {
                    "placeholder": "Referentienummer"
                },
                "mappings": {
                    "0": {
                        "then": "Deze parkeerkaartautomaat heeft geen referentienummer"
                    }
                },
                "question": "Wat is het referentienummer van deze parkeerkaartautomaat?",
                "render": "Deze parkeerkaartautomaat heeft het referentienummer {ref}"
            }
        },
        "title": {
            "render": "Parkeerkaartautomaat"
        }
    },
    "pedestrian_path": {
        "description": "Pad voor voetgangers, in het bijzonder gebruikt voor navigatie binnen gebouwen en om aan toegangen vast te klikken in deze laag",
        "name": "Pad voor voetgangers"
    },
    "pharmacy": {
        "description": "Deze laag toont apotheken, welke (waarschijnlijk) ook medicijnen onder voorschrift verkopen",
        "filter": {
            "0": {
                "options": {
                    "0": {
                        "question": "Heeft een drive-through"
                    }
                }
            },
            "1": {
                "options": {
                    "0": {
                        "question": "Deze apotheek verdeelt medicijnen met voorschrift"
                    }
                }
            }
        },
        "name": "Apotheken",
        "presets": {
            "0": {
                "title": "een apotheek"
            }
        },
        "tagRenderings": {
            "name": {
                "freeform": {
                    "placeholder": "Naam van de apotheek"
                },
                "question": "Wat is de naam van deze apotheek?",
                "render": "Deze apotheek heet {name}"
            },
            "wheelchair": {
                "mappings": {
                    "0": {
                        "then": "Deze apotheek is makkelijk te bereiken met een rolstoel"
                    },
                    "1": {
                        "then": "Deze apotheek is moeilijk te bereiken met een rolstoel"
                    },
                    "2": {
                        "then": "Deze apotheek is bereikbaar met een rolstoel, maar het is niet makkelijk"
                    }
                },
                "question": "Is het mogelijk om deze apotheek te bereiken met een rolstoel?"
            }
        },
        "title": {
            "mappings": {
                "0": {
                    "then": "Apotheek"
                }
            },
            "render": "{name}"
        }
    },
    "physiotherapist": {
        "description": "Deze laag toont kinesisten",
        "name": "Kinesist",
        "presets": {
            "0": {
                "title": "een fysiotherapeutenpraktijk"
            }
        },
        "tagRenderings": {
            "name": {
                "question": "Wat is de naam van deze kinesistenpraktijk?",
                "render": "Deze kinesistenpraktijk heet {name}"
            }
        },
        "title": {
            "render": "Kinesist {name}"
        }
    },
    "picnic_table": {
        "description": "Deze laag toont picknicktafels",
        "name": "Picknicktafels",
        "presets": {
            "0": {
                "title": "een picknicktafel"
            }
        },
        "tagRenderings": {
            "picnic_table-material": {
                "mappings": {
                    "0": {
                        "then": "Deze picknicktafel is gemaakt uit hout"
                    },
                    "1": {
                        "then": "Deze picknicktafel is gemaakt uit beton"
                    },
                    "2": {
                        "then": "Deze picknictafel is gemaakt uit (gerecycleerd) plastiek"
                    }
                },
                "question": "Van welk materiaal is deze picknicktafel gemaakt?",
                "render": "Deze picknicktafel is gemaakt van {material}"
            }
        },
        "title": {
            "render": "Picknicktafel"
        }
    },
    "play_forest": {
        "description": "Een speelbos is een vrij toegankelijke zone in een bos",
        "name": "Speelbossen",
        "title": {
            "mappings": {
                "0": {
                    "then": "{name}"
                },
                "1": {
                    "then": "Speelbos {name}"
                }
            },
            "render": "Speelbos"
        }
    },
    "playground": {
        "deletion": {
            "nonDeleteMappings": {
                "0": {
                    "then": "Dit is een schoolplein - een ruimte waar de leerlingen van een school kunnen spelen tijdens de pauze maar die niet publiek toegankelijk is"
                }
            }
        },
        "description": "Speeltuinen",
        "name": "Speeltuinen",
        "presets": {
            "0": {
                "title": "een speeltuin"
            }
        },
        "tagRenderings": {
            "Playground-wheelchair": {
                "mappings": {
                    "0": {
                        "then": "Geheel toegankelijk voor rolstoelgebruikers"
                    },
                    "1": {
                        "then": "Beperkt toegankelijk voor rolstoelgebruikers"
                    },
                    "2": {
                        "then": "Niet toegankelijk voor rolstoelgebruikers"
                    }
                },
                "question": "Is deze speeltuin toegankelijk voor rolstoelgebruikers?"
            },
            "playground-access": {
                "mappings": {
                    "0": {
                        "then": "Vrij toegankelijk voor het publiek"
                    },
                    "1": {
                        "then": "Er moet <b>betaald</b> worden om deze speeltuin te mogen gebruiken"
                    },
                    "2": {
                        "then": "Enkel toegankelijk voor klanten van de bijhorende zaak"
                    },
                    "3": {
                        "then": "Enkel toegankelijk voor scholieren van de bijhorende school"
                    },
                    "4": {
                        "then": "Niet vrij toegankelijk"
                    },
                    "5": {
                        "then": "Dit is een schoolplein - een zone waar de leerlingen kunnen spelen tijdens de pauze. Dit schoolplein is niet toegankelijk voor het publiek"
                    }
                },
                "question": "Is deze speeltuin vrij toegankelijk voor het publiek?"
            },
            "playground-email": {
                "question": "Wie kan men emailen indien er problemen zijn met de speeltuin?",
                "render": "De bevoegde dienst kan bereikt worden via <a href='mailto:{email}'>{email}</a>"
            },
            "playground-lit": {
                "mappings": {
                    "0": {
                        "then": "Deze speeltuin is 's nachts verlicht"
                    },
                    "1": {
                        "then": "Deze speeltuin is 's nachts niet verlicht"
                    }
                },
                "question": "Is deze speeltuin 's nachts verlicht?"
            },
            "playground-max_age": {
                "question": "Wat is de maximaal toegestane leeftijd voor deze speeltuin?",
                "render": "Toegankelijk tot {max_age}"
            },
            "playground-min_age": {
                "question": "Wat is de minimale leeftijd om op deze speeltuin te mogen?",
                "render": "Toegankelijk vanaf {min_age} jaar oud"
            },
            "playground-opening_hours": {
                "mappings": {
                    "0": {
                        "then": "Van zonsopgang tot zonsondergang"
                    },
                    "1": {
                        "then": "Dag en nacht toegankelijk"
                    }
                },
                "question": "Op welke uren is deze speeltuin toegankelijk?"
            },
            "playground-operator": {
                "question": "Wie beheert deze speeltuin?",
                "render": "Beheer door {operator}"
            },
            "playground-phone": {
                "question": "Wie kan men bellen indien er problemen zijn met de speeltuin?",
                "render": "De bevoegde dienst kan getelefoneerd worden via <a href='tel:{phone}'>{phone}</a>"
            },
            "playground-surface": {
                "mappings": {
                    "0": {
                        "then": "De ondergrond is <b>gras</b>"
                    },
                    "1": {
                        "then": "De ondergrond is <b>zand</b>"
                    },
                    "10": {
                        "then": "De ondergrond bestaat uit <b>kleine grindsteentjes</b> (steentjes kleiner dan 2 cm)"
                    },
                    "2": {
                        "then": "De ondergrond bestaat uit <b>houtsnippers</b>"
                    },
                    "3": {
                        "then": "De ondergrond bestaat uit <b>stoeptegels</b>"
                    },
                    "4": {
                        "then": "De ondergrond is <b>asfalt</b>"
                    },
                    "5": {
                        "then": "De ondergrond is <b>beton</b>"
                    },
                    "6": {
                        "then": "De ondergrond is <b>onverhard</b>"
                    },
                    "7": {
                        "then": "De ondergrond is <b>verhard</b>"
                    },
                    "8": {
                        "then": "De ondergrond bestaat uit Tartan - een synthetisch, elastisch en poreus materiaal dat je ook vindt op atletiekpistes"
                    },
                    "9": {
                        "then": "De ondergrond bestaat uit rubber, zoals rubberen tegels, rubber snippers of een groot rubberen oppervlak"
                    }
                },
                "question": "Wat is de ondergrond van deze speeltuin?",
                "questionHint": "Indien er verschillende ondergronden zijn, neem de meest voorkomende",
                "render": "De ondergrond is <b>{surface}</b>"
            }
        },
        "title": {
            "mappings": {
                "0": {
                    "then": "Speeltuin <i>{name}</i>"
                }
            },
            "render": "Speeltuin"
        }
    },
    "playground_equipment": {
        "tagRenderings": {
            "type": {
                "mappings": {
                    "0": {
                        "then": "Dit is een schommel"
                    },
                    "11": {
                        "then": "Dit is een rekstok"
                    },
                    "3": {
                        "then": "Dit is een zandbak"
                    },
                    "4": {
                        "then": "Dit is een veertoestel"
                    },
                    "5": {
                        "then": "Dit is een klimrek"
                    },
                    "6": {
                        "then": "Dit is een wipwap"
                    }
                },
                "question": "Wat voor speeltoestel is dit?"
            }
        }
    },
    "postboxes": {
        "description": "Deze laag toont brievenbussen.",
        "name": "Brievenbussen",
        "presets": {
            "0": {
                "title": "een brievenbus"
            }
        },
        "title": {
            "render": "Brievenbus"
        }
    },
    "postoffices": {
        "description": "Een laag die postkantoren toont.",
        "name": "Postkantoren",
        "presets": {
            "0": {
                "title": "een postkantoor"
            }
        },
        "tagRenderings": {
            "has_atm": {
                "mappings": {
                    "0": {
                        "then": "Dit postkantoor heeft een bankautomaat"
                    },
                    "1": {
                        "then": "Dit postkantoor heeft <b>geen</b> bankautomaaat"
                    },
                    "2": {
                        "then": "Dit postkantoor heeft een bankautomaat, maar deze staat apart op de kaart aangeduid"
                    }
                },
                "question": "Heeft dit postkantoor een bankautomaat?"
            },
            "letter-from": {
                "mappings": {
                    "0": {
                        "then": "Je kan hier brieven posten"
                    },
                    "1": {
                        "then": "Je kan hier geen brieven posten"
                    }
                },
                "question": "Kan je hier een brief posten?",
                "render": "Je kan brieven posten met de volgende bedrijven: {post_office:letter_from}"
            },
            "opening_hours": {
                "override": {
                    "question": "Wat zijn de openingsuren voor dit postkantoor?"
                }
            },
            "parcel-from": {
                "mappings": {
                    "0": {
                        "then": "Je kan hier pakketten versturen"
                    },
                    "1": {
                        "then": "Je kan hier geen pakketten versturen"
                    }
                },
                "question": "Kan je hier pakketten versturen?",
                "render": "Je kan pakketten versturen met deze bedrijven: {post_office:parcel_from}"
            },
            "parcel-pickup": {
                "mappings": {
                    "0": {
                        "then": "Je kunt hier gemiste pakjes ophalen"
                    }
                }
            },
            "parcel-to": {
                "mappings": {
                    "0": {
                        "then": "Je kunt pakketten naar dit afhaalpunt sturen"
                    }
                },
                "question": "Kun je deze plaats gebruiken als afhaalpunt?"
            },
            "partner-brand": {
                "mappings": {
                    "0": {
                        "then": "Deze locatie biedt diensten aan voor DHL"
                    },
                    "1": {
                        "then": "Deze locatie biedt diensten aan voor DPD"
                    },
                    "2": {
                        "then": "Deze locatie biedt diensten aan voor GLS"
                    },
                    "3": {
                        "then": "Deze locatie biedt diensten aan voor UPS"
                    },
                    "6": {
                        "then": "Deze locatie is een PostNL-punt"
                    },
                    "7": {
                        "then": "Deze locatie biedt diensten aan voor bpost"
                    }
                }
            },
            "post_partner": {
                "mappings": {
                    "0": {
                        "then": "Deze winkel is een geen postkantoor, maar heeft een post- en/of pakketpunt"
                    }
                },
                "question": "Is dit een postkantoor?"
            },
            "stamps": {
                "mappings": {
                    "0": {
                        "then": "Je kan hier postzegels kopen"
                    },
                    "1": {
                        "then": "Je kan hier geen postzegels kopen"
                    }
                },
                "question": "Kan je hier postzegels kopen?",
                "render": "Je kan hier postzegels kopen van de volgende bedrijven: {post_office:stamps}"
            }
        },
        "title": {
            "mappings": {
                "0": {
                    "then": "Postpartner in een winkel"
                }
            },
            "render": "Postkantoor"
        }
    },
    "public_bookcase": {
        "description": "Een straatkastje met boeken voor iedereen",
        "filter": {
            "0": {
                "options": {
                    "0": {
                        "question": "Kinderboeken aanwezig"
                    }
                }
            },
            "1": {
                "options": {
                    "0": {
                        "question": "Boeken voor volwassenen aanwezig"
                    }
                }
            },
            "2": {
                "options": {
                    "0": {
                        "question": "Binnen of buiten"
                    },
                    "1": {
                        "question": "Bevindt zich binnen"
                    },
                    "2": {
                        "question": "Bevindt zich buiten"
                    }
                }
            }
        },
        "name": "Boekenruilkastjes",
        "presets": {
            "0": {
                "title": "een boekenruilkast"
            }
        },
        "tagRenderings": {
            "bookcase-booktypes": {
                "mappings": {
                    "0": {
                        "then": "Voornamelijk kinderboeken"
                    },
                    "1": {
                        "then": "Voornamelijk boeken voor volwassenen"
                    }
                },
                "question": "Voor welke doelgroep zijn de meeste boeken in dit boekenruilkastje?",
                "render": "Deze plaats serveert vooral {books}"
            },
            "bookcase-is-accessible": {
                "mappings": {
                    "0": {
                        "then": "Publiek toegankelijk"
                    },
                    "1": {
                        "then": "Enkel toegankelijk voor klanten"
                    }
                },
                "question": "Is dit boekenruilkastje publiek toegankelijk?"
            },
            "bookcase-is-indoors": {
                "mappings": {
                    "0": {
                        "then": "Dit boekenruilkastje staat binnen"
                    },
                    "1": {
                        "then": "Dit boekenruilkastje staat buiten"
                    },
                    "2": {
                        "then": "Dit boekenruilkastje staat buiten"
                    }
                },
                "question": "Staat dit boekenruilkastje binnen of buiten?"
            },
            "public_bookcase-brand": {
                "mappings": {
                    "0": {
                        "then": "Dit boekenruilkastje maakt geen deel uit van een netwerk"
                    }
                },
                "question": "Is dit boekenruilkastje deel van een netwerk?",
                "render": "Dit boekenruilkastje is deel van het netwerk {brand}"
            },
            "public_bookcase-capacity": {
                "question": "Hoeveel boeken passen er in dit boekenruilkastje?",
                "render": "Er passen {capacity} boeken"
            },
            "public_bookcase-name": {
                "mappings": {
                    "0": {
                        "then": "Dit boekenruilkastje heeft geen naam"
                    }
                },
                "question": "Wat is de naam van dit boekenruilkastje?",
                "render": "De naam van dit boekenruilkastje is {name}"
            },
            "public_bookcase-operator": {
                "question": "Wie is verantwoordelijk voor dit boekenruilkastje?",
                "render": "Onderhouden door {operator}"
            },
            "public_bookcase-ref": {
                "mappings": {
                    "0": {
                        "then": "Dit boekenruilkastje maakt geen deel uit van een netwerk"
                    }
                },
                "question": "Wat is het referentienummer van dit boekenruilkastje?",
                "render": "Het referentienummer binnen {brand} is {ref}"
            },
            "public_bookcase-start_date": {
                "question": "Op welke dag werd dit boekenruilkastje geinstalleerd?",
                "render": "Geplaatst op {start_date}"
            },
            "public_bookcase-website": {
                "question": "Is er een website over dit boekenruilkastje?",
                "render": {
                    "special": {
                        "text": "Meer info op de website"
                    }
                }
            }
        },
        "title": {
            "mappings": {
                "0": {
                    "then": "Boekenruilkast <i>{name}</i>"
                }
            },
            "render": "Boekenruilkast"
        }
    },
    "questions": {
        "tagRenderings": {
            "check_date": {
                "mappings": {
                    "0": {
                        "then": "Dit object is vandaag voor het laatst gecontroleerd"
                    }
                },
                "question": "Wanneer is dit object voor het laatst gecontroleerd?",
                "render": "Dit object is voor het laatst gecontroleerd op <b>{check_date}</b>"
            },
            "denominations-coins": {
                "mappings": {
                    "0": {
                        "then": "Munten van 1 cent worden geaccepteerd"
                    },
                    "1": {
                        "then": "Munten van 2 cent worden geaccepteerd"
                    },
                    "10": {
                        "then": "Munten van 20 rappen worden geaccepteerd"
                    },
                    "11": {
                        "then": "Munten van ½ frank worden geaccepteerd"
                    },
                    "12": {
                        "then": "Munten van 1 frank worden geaccepteerd"
                    },
                    "13": {
                        "then": "Munten van 2 frank worden geaccepteerd"
                    },
                    "14": {
                        "then": "Munten van 5 frank worden geaccepteerd"
                    },
                    "2": {
                        "then": "Munten van 5 cent worden geaccepteerd"
                    },
                    "3": {
                        "then": "Munten van 10 cent worden geaccepteerd"
                    },
                    "4": {
                        "then": "Munten van 20 cent worden geaccepteerd"
                    },
                    "5": {
                        "then": "Munten van 50 cent worden geaccepteerd"
                    },
                    "6": {
                        "then": "Munten van 1 euro worden geaccepteerd"
                    },
                    "7": {
                        "then": "Munten van 2 euro worden geaccepteerd"
                    },
                    "8": {
                        "then": "Munten van 5 rappen worden geaccepteerd"
                    },
                    "9": {
                        "then": "Munten van 10 rappen worden geaccepteerd"
                    }
                },
                "question": "Met welke munten kan je hier betalen?"
            },
            "denominations-notes": {
                "mappings": {
                    "0": {
                        "then": "Biljetten van 5 euro worden geaccepteerd"
                    },
                    "1": {
                        "then": "Biljetten van 10 euro worden geaccepteerd"
                    },
                    "10": {
                        "then": "Biljetten van 100 frank worden geaccepteerd"
                    },
                    "11": {
                        "then": "Biljetten van 200 frank worden geaccepteerd"
                    },
                    "12": {
                        "then": "Biljetten van 1000 frank worden geaccepteerd"
                    },
                    "2": {
                        "then": "Biljetten van 20 euro worden geaccepteerd"
                    },
                    "3": {
                        "then": "Biljetten van 50 euro worden geaccepteerd"
                    },
                    "4": {
                        "then": "Biljetten van 100 euro worden geaccepteerd"
                    },
                    "5": {
                        "then": "Biljetten van 200 euro worden geaccepteerd"
                    },
                    "6": {
                        "then": "Biljetten van 500 euro worden geaccepteerd"
                    },
                    "7": {
                        "then": "Biljetten van 10 frank worden geaccepteerd"
                    },
                    "8": {
                        "then": "Biljetten van 20 frank worden geaccepteerd"
                    },
                    "9": {
                        "then": "Biljetten van 50 frank worden geaccepteerd"
                    }
                },
                "question": "Met welke bankbiljetten kan je hier betalen?"
            },
            "description": {
                "question": "Zijn er nog andere relevante zaken die je niet in de bovenstaande vragen kwijt kon? Vul ze hier in.",
                "questionHint": "Herhaal geen antwoorden die je reeds gaf"
            },
            "dog-access": {
                "mappings": {
                    "0": {
                        "then": "honden zijn toegelaten"
                    },
                    "1": {
                        "then": "honden zijn <b>niet</b> toegelaten"
                    },
                    "2": {
                        "then": "honden zijn <b>enkel aan de leiband</b> welkom"
                    },
                    "3": {
                        "then": "honden zijn welkom en mogen vrij rondlopen"
                    }
                },
                "question": "Zijn honden toegelaten in deze zaak?"
            },
            "email": {
                "editButtonAriaLabel": "Pas emailadres aan",
                "question": "Wat is het e-mailadres van {title()}?"
            },
            "induction-loop": {
                "mappings": {
                    "0": {
                        "then": "Deze plaats heeft een ringleiding"
                    },
                    "1": {
                        "then": "Deze plaats heeft <b>geen</b> ringleiding"
                    }
                },
                "question": "Heeft deze plaats een ringleiding voor slechthorenden?"
            },
            "internet": {
                "mappings": {
                    "0": {
                        "then": "Deze plaats biedt draadloze internettoegang aan"
                    },
                    "1": {
                        "then": "Deze plaats biedt <b>geen</b> internettoegang aan"
                    },
                    "2": {
                        "then": "Deze plaats biedt internettoegang aan"
                    },
                    "3": {
                        "then": "Deze plaats biedt internettoegang via een terminal of computer aan"
                    },
                    "4": {
                        "then": "Deze plaats biedt bedrade internettoegang aan"
                    }
                },
                "question": "Biedt deze plaats internettoegang aan?"
            },
            "internet-fee": {
                "mappings": {
                    "0": {
                        "then": "Er zijn kosten voor internettoegang op deze plaats"
                    },
                    "1": {
                        "then": "Internettoegang is gratis op deze plaats"
                    },
                    "2": {
                        "then": "Internettoegang is gratis op deze plaats, alleen voor klanten"
                    }
                },
                "question": "Zijn er kosten voor internettoegang?"
            },
            "internet-ssid": {
                "freeform": {
                    "placeholder": "Voer de netwerknaam in"
                },
                "question": "Wat is de netwerknaam voor de draadloze internettoegang?",
                "render": "De netwerknaam is <b>{internet_access:ssid}</b>"
            },
            "just_created": {
                "mappings": {
                    "0": {
                        "then": "Je hebt dit punt net toegevoegd! Bedankt om deze info met iedereen te delen en om de mensen wereldwijd te helpen."
                    }
                }
            },
            "last_edit": {
                "render": {
                    "special": {
                        "text": "Laatst gewijzigd op {_last_edit:timestamp} door {_last_edit:contributor} "
                    }
                }
            },
            "multilevels": {
                "override": {
                    "question": "Naar welke verdiepingen gaat deze lift?",
                    "render": "Deze lift gaat naar de verdiepingen {level}"
                }
            },
            "nothing_known": {
                "render": {
                    "special": {
                        "text": "Er is nog niets geweten. Help mee door de vragen te beantwoorden"
                    }
                }
            },
            "opening_hours": {
                "mappings": {
                    "0": {
                        "then": "Gesloten voor onbepaalde duur"
                    }
                },
                "question": "Wat zijn de openingstijden van {title()}?",
                "render": "<h3>Openingstijden</h3>{opening_hours_table(opening_hours)}"
            },
            "opening_hours_24_7": {
                "override": {
                    "+mappings": {
                        "0": {
                            "then": "24/7 open (ook tijdens feestdagen)"
                        }
                    }
                }
            },
            "opening_hours_by_appointment": {
                "override": {
                    "+mappings": {
                        "0": {
                            "then": "Alleen op afspraak"
                        },
                        "1": {
                            "then": "Alleen op afspraak"
                        }
                    }
                }
            },
            "payment-options": {
                "mappings": {
                    "0": {
                        "then": "Cash geld wordt hier aanvaard"
                    },
                    "1": {
                        "then": "Betalen met bankkaarten kan hier"
                    },
                    "2": {
                        "then": "Betalen via een QR-code is hier mogelijk"
                    }
                },
                "question": "Welke betaalmiddelen worden hier geaccepteerd?"
            },
            "payment-options-advanced": {
                "override": {
                    "mappings+": {
                        "0": {
                            "then": "Betalen via een app van het netwerk"
                        },
                        "1": {
                            "then": "Betalen via een lidkaart van het netwerk"
                        }
                    }
                }
            },
            "payment-options-split": {
                "override": {
                    "mappings+": {
                        "0": {
                            "then": "Muntgeld wordt hier aanvaard"
                        },
                        "1": {
                            "then": "Bankbiljetten worden hier aanvaard"
                        },
                        "2": {
                            "then": "Betalen met debetkaarten kan hier"
                        },
                        "3": {
                            "then": "Betalen met creditkaarten kan hier"
                        }
                    }
                }
            },
            "phone": {
                "editButtonAriaLabel": "Pas telefoonnummer aan",
                "question": "Wat is het telefoonnummer van {title()}?"
            },
            "qr_code": {
                "render": {
                    "after": "Scan deze code om deze locatie op een ander apparaat te zien"
                }
            },
            "repeated": {
                "render": "Er zijn verschillende, identieke objecten op verdiepingen {repeat_on}."
            },
            "seasonal": {
                "mappings": {
                    "0": {
                        "then": "Heel het jaar door beschikbaar"
                    },
                    "1": {
                        "then": "Enkel in de zomer beschikbaar"
                    },
                    "2": {
                        "then": "Gesloten in de winter"
                    }
                },
                "question": "Is {title()} heel het jaar beschikbaar?"
            },
            "service:electricity": {
                "mappings": {
                    "0": {
                        "then": "Er zijn binnen veel stekkers beschikbaar voor klanten die electronica wensen op te laden"
                    },
                    "1": {
                        "then": "Er zijn binnen enkele stekkers beschikbaar voor klanten die electronica wensen op te laden"
                    },
                    "2": {
                        "then": "Er zijn binnen geen stekkers beschikbaar, maar electronica opladen kan indien men dit aan het personeel vraagt"
                    },
                    "3": {
                        "then": "Er zijn binnen geen stekkers beschikbaar"
                    }
                },
                "question": "Zijn er stekkers beschikbaar voor klanten die binnen zitten?"
            },
            "share": {
                "render": {
                    "special": {
                        "text": "Deel deze locatie"
                    }
                }
            },
            "single_level": {
                "mappings": {
                    "0": {
                        "then": "Bevindt zich ondergronds"
                    },
                    "1": {
                        "then": "Bevindt zich op de begane grond"
                    },
                    "2": {
                        "then": "Bevindt zich gelijkvloers"
                    },
                    "3": {
                        "then": "Bevindt zich op de eerste verdieping"
                    },
                    "4": {
                        "then": "Bevindt zich in de eerste kelderverdieping"
                    }
                },
                "question": "Op welke verdieping bevindt dit punt zich?",
                "render": "Bevindt zich op de {level}de verdieping"
            },
            "smoking": {
                "mappings": {
                    "0": {
                        "then": "Roken is <b>toegestaan</b>"
                    },
                    "1": {
                        "then": "Roken is <b>niet toegestaan</b>"
                    },
                    "2": {
                        "then": "Roken is <b>buiten toegestaan</b>."
                    }
                },
                "question": "Is roken toegestaan bij {title()}?"
            },
            "website": {
                "editButtonAriaLabel": "Pas website aan",
                "question": "Wat is de website van {title()}?"
            },
            "wheelchair-access": {
                "mappings": {
                    "0": {
                        "then": "Deze plaats is speciaal aangepast voor gebruikers van een rolstoel"
                    },
                    "1": {
                        "then": "Deze plaats is vlot bereikbaar met een rolstoel"
                    },
                    "2": {
                        "then": "Deze plaats is bereikbaar met een rolstoel, maar het is niet makkelijk"
                    },
                    "3": {
                        "then": "Niet rolstoeltoegankelijk"
                    }
                },
                "question": "Is deze plaats rolstoeltoegankelijk?"
            },
            "wikipedia": {
                "mappings": {
                    "0": {
                        "then": "Er werd nog geen Wikipedia-pagina gekoppeld"
                    },
                    "1": {
                        "then": "Er werd nog geen Wikipedia-pagina gekoppeld"
                    }
                },
                "question": "Welk Wikidata-item komt overeen met dit object?"
            }
        }
    },
    "railway_platforms": {
        "description": "Vind elk perron in het station, en de routes die ze gebruiken.",
        "name": "Treinperrons",
        "tagRenderings": {
            "ref": {
                "freeform": {
                    "placeholder": "Perronnummer"
                },
                "question": "Wat is het nummer van dit perron?",
                "render": "Perron {ref}"
            }
        },
        "title": {
            "mappings": {
                "0": {
                    "then": "Perron {ref}"
                }
            },
            "render": "Perron"
        }
    },
    "rainbow_crossings": {
        "presets": {
            "0": {
                "description": "Voetgangersoversteekplaats",
                "title": "een oversteekplaats"
            }
        },
        "title": {
            "render": "Oversteekplaats"
        }
    },
    "recycling": {
        "description": "Een laag met recyclagingcontainers en -centrums",
        "filter": {
            "1": {
                "options": {
                    "0": {
                        "question": "Alle recyclingtypes"
                    },
                    "1": {
                        "question": "Recycling van batterijen"
                    },
                    "10": {
                        "question": "Recycling van glas"
                    },
                    "11": {
                        "question": "Recycling van lampen"
                    },
                    "12": {
                        "question": "Recycling van kranten"
                    },
                    "13": {
                        "question": "Recycling van papier"
                    },
                    "14": {
                        "question": "Recycling van plastic flessen"
                    },
                    "15": {
                        "question": "Recycling van plastic verpakking"
                    },
                    "16": {
                        "question": "Recycling van plastic"
                    },
                    "17": {
                        "question": "Recycling van oud metaal"
                    },
                    "18": {
                        "question": "Recycling van kleine elektrische apparaten"
                    },
                    "19": {
                        "question": "Recycling van restafval"
                    },
                    "2": {
                        "question": "Recycling van drankpakken"
                    },
                    "20": {
                        "question": "Recycling van inktpatronen"
                    },
                    "21": {
                        "question": "Recycling van fietsen"
                    },
                    "22": {
                        "question": "Recycling van plastic verkpakkingen, metalen verkpakkingen en drankpakken (PMD)"
                    },
                    "3": {
                        "question": "Recycling van blikken"
                    },
                    "4": {
                        "question": "Recycling van kleding"
                    },
                    "5": {
                        "question": "Recycling van frituurvet"
                    },
                    "6": {
                        "question": "Recycling van motorolie"
                    },
                    "7": {
                        "question": "Recycling van tl-buizen"
                    },
                    "8": {
                        "question": "Recycling van groen afval"
                    },
                    "9": {
                        "question": "Recycling van glazen flessen"
                    }
                }
            },
            "2": {
                "options": {
                    "0": {
                        "question": "Enkel publiek toegankelijke afvalcontainers"
                    }
                }
            }
        },
        "name": "Recycling",
        "presets": {
            "0": {
                "title": "een recycling container"
            },
            "1": {
                "title": "een containerpark (recycling center)"
            }
        },
        "tagRenderings": {
            "access": {
                "mappings": {
                    "0": {
                        "then": "Iedereen mag deze recyclingfaciliteit gebruiken"
                    },
                    "1": {
                        "then": "Enkel bewoners kunnen deze recyclingfaciliteit gebruiken"
                    },
                    "2": {
                        "then": "Deze recyclingfaciliteit is alleen voor privégebruik"
                    }
                },
                "question": "Wie kan deze recyclingfaciliteit gebruiken?",
                "render": "Deze recyclingfaciliteit kan gebruikt worden door {access}"
            },
            "container-location": {
                "mappings": {
                    "0": {
                        "then": "Dit is een ondergrondse container"
                    },
                    "1": {
                        "then": "Deze container bevindt zich binnen"
                    },
                    "2": {
                        "then": "Deze container is buiten"
                    }
                },
                "question": "Waar bevindt deze container zich?"
            },
            "opening_hours_24_7": {
                "override": {
                    "question": "Wat zijn de openingstijden van deze recyclingfaciliteit?"
                }
            },
            "operator": {
                "question": "Wat is de beheerder van deze recyclingfaciliteit?",
                "render": "Deze recyclingfaciliteit wordt beheerd door {operator}"
            },
            "recycling-accepts": {
                "mappings": {
                    "0": {
                        "then": "Batterijen kunnen hier gerecycled worden"
                    },
                    "1": {
                        "then": "Drankpakken kunnen hier gerecycled worden"
                    },
                    "10": {
                        "then": "Glas kan hier gerecycled worden"
                    },
                    "11": {
                        "then": "Lampen kunnen hier gerecycled worden"
                    },
                    "12": {
                        "then": "Kranten kunnen hier gerecycled worden"
                    },
                    "13": {
                        "then": "Papier kan hier gerecycled worden"
                    },
                    "14": {
                        "then": "Plastic flessen kunnen hier gerecycled worden"
                    },
                    "15": {
                        "then": "Plastic verpakking kan hier gerecycled worden"
                    },
                    "16": {
                        "then": "Plastic kan hier gerecycled worden"
                    },
                    "17": {
                        "then": "Plastic verpakkingen, metalen verpakkingen en drankpakken kunnen hier gerecycled worden"
                    },
                    "18": {
                        "then": "Inktpatronen kunnen hier gerecycleerd worden"
                    },
                    "19": {
                        "then": "Oud metaal kan hier gerecycled worden"
                    },
                    "2": {
                        "then": "Blikken kunnen hier gerecycled worden"
                    },
                    "20": {
                        "then": "Schoenen kunnen hier gerecycled worden"
                    },
                    "21": {
                        "then": "Kleine elektrische apparaten kunnen hier gerecycled worden"
                    },
                    "22": {
                        "then": "Kleine elektrische apparaten kunnen hier gerecycled worden"
                    },
                    "23": {
                        "then": "Injectienaalden kunnen hier gerecycled worden"
                    },
                    "24": {
                        "then": "Restafval kan hier gerecycled worden"
                    },
                    "25": {
                        "then": "Fietsen (en fietswrakken) kunnen hier gerecycled worden"
                    },
                    "3": {
                        "then": "Kleren kunnen hier gerecycled worden"
                    },
                    "4": {
                        "then": "Frituurvet kan hier gerecycled worden"
                    },
                    "5": {
                        "then": "Motorolie kan hier gerecycled worden"
                    },
                    "6": {
                        "then": "TL-buizen kunnen hier gerecycled worden"
                    },
                    "7": {
                        "then": "Groen afval kan hier gerecycled worden"
                    },
                    "8": {
                        "then": "Organisch afval kan hier gerecycled worden"
                    },
                    "9": {
                        "then": "Glazen flessen kunnen hier gerecycled worden"
                    }
                },
                "question": "Wat kan hier gerecycled worden?"
            },
            "recycling-centre-name": {
                "mappings": {
                    "0": {
                        "then": "Dit recyclagecentrum heeft geen specifieke naam"
                    }
                },
                "question": "Wat is de naam van dit recyclagecentrum?",
                "render": "Dit recyclagecentrum heet <b>{name}</b>"
            },
            "recycling-type": {
                "mappings": {
                    "0": {
                        "then": "Dit is een recyclingcontainer"
                    },
                    "1": {
                        "then": "Dit is een recyclingcentrum"
                    },
                    "2": {
                        "then": "Afvalcontainer voor restafval"
                    },
                    "3": {
                        "then": "Dit is een verzamelplaats zonder container waar het afval later opgepikt wordt."
                    },
                    "4": {
                        "then": "Dit is een afvalhoop waar het afvalmateriaal bovenop elkaar gestapeld wordt."
                    }
                },
                "question": "Wat voor soort recycling is dit?"
            }
        },
        "title": {
            "mappings": {
                "0": {
                    "then": "Recyclingcentrum"
                },
                "1": {
                    "then": "Recyclingcentrum"
                },
                "2": {
                    "then": "Recyclingcontainer"
                }
            },
            "render": "Recyclingfaciliteit"
        }
    },
    "school": {
        "name": "Lagere en middelbare scholen",
        "presets": {
            "0": {
                "title": "een lagere of middelbare school"
            }
        },
        "tagRenderings": {
            "capacity": {
                "question": "Ten hoogste hoeveel studenten kunnen er les volgen in deze school?",
                "render": "Deze school kan maximaal {capacity} studenten lesgeven"
            },
            "education-level-belgium": {
                "mappings": {
                    "0": {
                        "then": "Dit is een school die ook een kleuterschool bevat"
                    },
                    "1": {
                        "then": "Dit is een lagere school"
                    },
                    "2": {
                        "then": "Dit is een middelbare school die alle schooljaren aanbiedt (dus van het eerste tot en met het zesde middelbaar)"
                    },
                    "3": {
                        "then": "Dit is een middelbare school die <i>niet</i> alle schooljaren aanbiedt, maar wel <b>het eerste en tweede middelbaar</b>"
                    },
                    "4": {
                        "then": "Dit is een middelbare school die <i>niet</i> alle schooljaren aanbiedt, maar wel <b>het derde en vierde middelbaar</b>"
                    },
                    "5": {
                        "then": "Dit is een middelbare school die <i>niet</i> alle schooljaren aanbiedt, maar wel <b>het vijfde en zesde middelbaar</b>"
                    },
                    "6": {
                        "then": "Deze school biedt post-secundair onderwijs (bijvoorbeeld <b>specialisatiejaren</b>)"
                    }
                },
                "question": "Wat is het onderwijsniveau van deze school?"
            },
            "gender": {
                "mappings": {
                    "0": {
                        "then": "Zowel jongens als meisjes kunnen hier les volgen. In de lessen zitten jongens en meisjes samen."
                    },
                    "1": {
                        "then": "Jongens en meisjes kunnen hier lesvolgen, maar de lessen zijn gescheiden (bv. de lessen zijn in andere lokalen of op andere momenten)"
                    },
                    "2": {
                        "then": "Deze school is enkel voor jongens"
                    },
                    "3": {
                        "then": "Deze school is enkel voor meisjes"
                    }
                },
                "question": "Mogen jongens en meisjes les volgen op deze school?"
            },
            "school-language": {
                "render": {
                    "special": {
                        "no_known_languages": "De voertaal van deze school is niet gekend",
                        "question": "Wat is de voertaal van deze school?<div class='subtle'>Welke taal wordt met de studenten gesproken in niet-taal-gerelateerde vakken en met de administratie?</div>"
                    }
                }
            },
            "school-name": {
                "question": "Wat is de naam van deze school?",
                "render": "Deze school heet <b>{name}</b>"
            },
            "target-audience": {
                "mappings": {
                    "0": {
                        "then": "Deze school richt zich op studenten zonder extra zorgbehoefte. <div class='subtle>Dit omvat leerlingen waarbij kleine, ad-hoc maatregelen volstaan om de lessen te volgen.</div>"
                    },
                    "1": {
                        "then": "Deze school richt zich op studenten zonder extra zorgbehoefte<div class='subtle>Dit omvat leerlingen waarbij kleine, ad-hoc maatregelen volstaan om de lessen te volgen.</div>"
                    },
                    "2": {
                        "then": "Deze school richt zich op volwassenen"
                    },
                    "3": {
                        "then": "Deze school richt zich op studenten in het autisme-spectrum"
                    },
                    "4": {
                        "then": "Deze school richt zich op leerlingen met een leerprobleem"
                    },
                    "5": {
                        "then": "Deze school richt zich op blinde en slechtziende studenten"
                    },
                    "6": {
                        "then": "Deze school richt zich op dove en hardhorende studenten"
                    },
                    "7": {
                        "then": "Deze school richt zich op studenten met een beperking"
                    },
                    "8": {
                        "then": "Deze school richt zich op studenten met extra zorgbehoeften"
                    }
                },
                "question": "Richt deze school zich op leerlingen met een speciale zorgbehoefte? Welke structurele faciliteiten heeft deze school voor leerlingen met een extra zorgbehoefte?",
                "questionHint": "Ad-hoc maatregelen zijn niet voldoende ",
                "render": "Deze school richt zich op studenten met {school:for}"
            }
        },
        "title": {
            "render": "School <i>{name}</i>"
        }
    },
    "selected_element": {
        "description": "Toont het geselecteerde element"
    },
    "shelter": {
        "name": "Schuilplaats",
        "tagRenderings": {
            "shelter-type": {
                "mappings": {
                    "0": {
                        "then": "Dit is een schuilplaats bij een halte voor openbaar vervoer."
                    }
                },
                "question": "Wat voor schuilplaats is dit?"
            }
        },
        "title": {
            "render": "Schuilplaats"
        }
    },
    "shops": {
        "deletion": {
            "nonDeleteMappings": {
                "0": {
                    "then": "{title()} is permanent gestopt"
                }
            }
        },
        "description": "Een winkel",
        "name": "Winkel",
        "presets": {
            "0": {
                "description": "Voeg een nieuwe winkel toe",
                "title": "een winkel"
            }
        },
        "tagRenderings": {
            "bicycle_rental": {
                "mappings": {
                    "0": {
                        "then": "Deze winkel verhuurt fietsen"
                    },
                    "1": {
                        "then": "Deze winkel verhuurt geen fietsen"
                    }
                },
                "question": "Verhuurt deze winkel fietsen?"
            },
            "bike_pump_service": {
                "mappings": {
                    "0": {
                        "then": "Deze winkel biedt een fietspomp aan voor iedereen"
                    },
                    "1": {
                        "then": "Deze winkel biedt geen fietspomp aan voor eender wie"
                    },
                    "2": {
                        "then": "Er is een fietspomp, deze is apart aangeduid"
                    }
                },
                "question": "Biedt deze winkel een fietspomp aan voor iedereen?"
            },
            "bike_repair_tools": {
                "mappings": {
                    "0": {
                        "then": "Deze winkel biedt gereedschap aan om je fiets zelf te herstellen"
                    },
                    "1": {
                        "then": "Deze winkel biedt geen gereedschap aan om je fiets zelf te herstellen"
                    },
                    "2": {
                        "then": "Het gereedschap aan om je fiets zelf te herstellen is enkel voor als je de fiets er kocht of huurt"
                    }
                },
                "question": "Biedt deze winkel gereedschap aan om je fiets zelf te herstellen?"
            },
            "bike_second_hand": {
                "mappings": {
                    "0": {
                        "then": "Deze winkel verkoopt tweedehands fietsen"
                    },
                    "1": {
                        "then": "Deze winkel verkoopt geen tweedehands fietsen"
                    },
                    "2": {
                        "then": "Deze winkel verkoopt enkel tweedehands fietsen"
                    }
                },
                "question": "Verkoopt deze winkel tweedehands fietsen?"
            },
            "bike_wash": {
                "mappings": {
                    "0": {
                        "then": "Deze winkel biedt fietsschoonmaak aan"
                    },
                    "1": {
                        "then": "Deze winkel biedt een installatie aan om zelf je fiets schoon te maken"
                    },
                    "2": {
                        "then": "Deze winkel biedt geen fietsschoonmaak aan"
                    }
                },
                "question": "Biedt deze winkel een fietsschoonmaak aan?"
            },
            "copyshop-print-sizes": {
                "mappings": {
                    "0": {
                        "then": "Deze zaak kan printen op A4-formaat"
                    },
                    "1": {
                        "then": "Deze zaak kan printen op A3-formaat"
                    },
                    "2": {
                        "then": "Deze zaak kan printen op A2-formaat"
                    },
                    "3": {
                        "then": "Deze zaak kan printen op A1-formaat"
                    },
                    "4": {
                        "then": "Deze zaak kan printen op A0-formaat"
                    }
                },
                "question": "Op welke papiergroottes kan deze zaak printen?"
            },
            "id_presets.shop_types": {
                "override": {
                    "+mappings": {
                        "0": {
                            "then": "Fietsverhuurzaak"
                        }
                    },
                    "question": "Wat voor soort winkel is dit?",
                    "render": "Dit is een {shop}"
                }
            },
            "key_cutter": {
                "mappings": {
                    "1": {
                        "then": "Deze winkel kopieert sleutels"
                    }
                }
            },
            "organic": {
                "mappings": {
                    "0": {
                        "then": "Deze winkel biedt biologische producten aan"
                    },
                    "1": {
                        "then": "Deze winkel biedt uitluitend biologische producten aan"
                    },
                    "2": {
                        "then": "Deze winkel heeft geen biologische producten"
                    }
                },
                "question": "Biedt deze winkel biologische producten aan?"
            },
            "repairs_bikes": {
                "mappings": {
                    "0": {
                        "then": "Deze winkel herstelt fietsen"
                    },
                    "1": {
                        "then": "Deze winkel herstelt geen fietsen"
                    },
                    "2": {
                        "then": "Deze winkel herstelt enkel fietsen die hier werden gekocht"
                    },
                    "3": {
                        "then": "Deze winkel herstelt enkel fietsen van een bepaald merk"
                    }
                },
                "question": "Herstelt deze winkel fietsen?"
            },
            "sells_new_bikes": {
                "mappings": {
                    "0": {
                        "then": "Deze winkel verkoopt nieuwe fietsen"
                    },
                    "1": {
                        "then": "Deze winkel verkoopt geen nieuwe fietsen"
                    }
                },
                "question": "Verkoopt deze fietszaak fietsen?"
            },
            "shops-name": {
                "question": "Wat is de naam van deze winkel?",
                "render": "Deze zaak heet <i>{name}</i>"
            }
        },
        "title": {
            "mappings": {
                "0": {
                    "then": "{name}"
                },
                "1": {
                    "then": "{shop}"
                }
            },
            "render": "Winkel"
        }
    },
    "slow_roads": {
        "description": "Alle verkeersvrije wegen",
        "name": "Paadjes, trage wegen en autoluwe straten",
        "tagRenderings": {
            "explanation": {
                "mappings": {
                    "0": {
                        "then": "<div> Dit is een woonerf: <ul><li>Voetgangers mogen hier de volledige breedte van de straat gebruiken</li><li>Gemotoriseerd verkeer mag maximaal <b>20km/h</b> rijden</li></ul></div>"
                    },
                    "1": {
                        "then": "Dit is een brede, autovrije straat"
                    },
                    "2": {
                        "then": "Dit is een voetpaadje"
                    },
                    "3": {
                        "then": "Dit is een wegeltje of bospad"
                    },
                    "4": {
                        "then": "Dit is een ruiterswegel"
                    },
                    "5": {
                        "then": "Dit is een tractorspoor of weg om landbouwgrond te bereikken"
                    }
                }
            },
            "slow_road_is_lit": {
                "mappings": {
                    "1": {
                        "then": "Niet verlicht"
                    }
                },
                "question": "Is deze weg 's nachts verlicht?"
            },
            "slow_roads-surface": {
                "mappings": {
                    "0": {
                        "then": "De ondergrond is <b>gras</b>"
                    },
                    "1": {
                        "then": "De ondergrond is <b>aarde</b>"
                    },
                    "2": {
                        "then": "De ondergrond is <b>onverhard</b>"
                    },
                    "3": {
                        "then": "De ondergrond is <b>zand</b>"
                    },
                    "4": {
                        "then": "De ondergrond bestaat uit <b>stoeptegels</b>"
                    },
                    "5": {
                        "then": "De ondergrond is <b>asfalt</b>"
                    },
                    "6": {
                        "then": "De ondergrond is <b>beton</b>"
                    },
                    "7": {
                        "then": "De ondergrond is <b>verhard</b>"
                    }
                },
                "question": "Wat is de wegverharding van dit pad?",
                "render": "De ondergrond is <b>{surface}</b>"
            }
        },
        "title": {
            "mappings": {
                "0": {
                    "then": "{name}"
                },
                "1": {
                    "then": "Voetpad"
                },
                "2": {
                    "then": "Fietspad"
                },
                "3": {
                    "then": "Voetgangersstraat"
                },
                "4": {
                    "then": "Woonerf"
                },
                "5": {
                    "then": "Klein pad"
                }
            },
            "render": "Trage weg"
        }
    },
    "speed_camera": {
        "description": "Laag met flitspalen",
        "name": "Flitspaal",
        "presets": {
            "0": {
                "title": "een flitspaal"
            }
        },
        "tagRenderings": {
            "camera_direction": {
                "question": "In welke geografische richting filmt deze camera?",
                "render": "Filmt in kompasrichting {direction}"
            },
            "maxspeed": {
                "freeform": {
                    "placeholder": "Maximum toegestane snelheid"
                },
                "question": "Wat is de maximum toegestane snelheid bij deze flitspaal?",
                "render": "De maximum toegestane snelheid is {canonical(maxspeed)}"
            },
            "ref": {
                "render": "De referentie van deze flitspaal is {ref}"
            }
        },
        "title": {
            "render": "Flitspaal"
        }
    },
    "speed_display": {
        "description": "Laag met snelheidsdisplays om bestuurders op hun snelheid te wijzen.",
        "name": "Snelheidsdisplay",
        "presets": {
            "0": {
                "title": "een snelheidsdisplay"
            }
        },
        "tagRenderings": {
            "inscription": {
                "freeform": {
                    "placeholder": "Tekst op snelheidsdisplay (b.v. 'Uw snelheid')"
                },
                "question": "Wat is de tekst op dit snelheidsdisplay?",
                "render": "De tekst op dit snelheidsdisplay is {inscription}"
            },
            "maxspeed": {
                "freeform": {
                    "placeholder": "Maximum toegestane snelheid bij snelheidsdisplay"
                },
                "question": "Wat is de maximum toegestane snelheid bij dit snelheidsdisplay?",
                "render": "De maximum toegestane snelheid bij dit snelheidsdisplay is {canonical(maxspeed)}"
            }
        },
        "title": {
            "render": "Snelheidsdisplay"
        }
    },
    "sport_pitch": {
        "description": "Een sportterrein",
        "filter": {
            "0": {
                "options": {
                    "0": {
                        "question": "Publiek toegankelijk"
                    }
                }
            },
            "1": {
                "options": {
                    "0": {
                        "question": "Alle sporten"
                    },
                    "1": {
                        "question": "Basketbalvelden"
                    },
                    "2": {
                        "question": "Voetbalvelden"
                    },
                    "3": {
                        "question": "Pingpong-tafel"
                    },
                    "4": {
                        "question": "Tennisveld"
                    },
                    "5": {
                        "question": "Badmintonveld"
                    }
                }
            }
        },
        "name": "Sportterrein",
        "presets": {
            "0": {
                "title": "een ping-pong tafel"
            },
            "1": {
                "title": "een sportterrein"
            }
        },
        "tagRenderings": {
            "sport-pitch-access": {
                "mappings": {
                    "0": {
                        "then": "Publiek toegankelijk"
                    },
                    "1": {
                        "then": "Beperkt toegankelijk (enkel na reservatie, tijdens bepaalde uren, …)"
                    },
                    "2": {
                        "then": "Enkel toegankelijk voor leden van de bijhorende sportclub"
                    },
                    "3": {
                        "then": "Privaat en niet toegankelijk"
                    },
                    "4": {
                        "then": "Publiek toegankelijk"
                    }
                },
                "question": "Is dit sportterrein publiek toegankelijk?"
            },
            "sport-pitch-reservation": {
                "mappings": {
                    "0": {
                        "then": "Reserveren is verplicht om gebruik te maken van dit sportterrein"
                    },
                    "1": {
                        "then": "Reserveren is sterk aangeraden om gebruik te maken van dit sportterrein"
                    },
                    "2": {
                        "then": "Reserveren is mogelijk, maar geen voorwaarde"
                    },
                    "3": {
                        "then": "Reserveren is niet mogelijk"
                    }
                },
                "question": "Moet men reserveren om gebruik te maken van dit sportveld?"
            },
            "sport_pitch-email": {
                "question": "Wat is het email-adres van de bevoegde dienst of uitbater?"
            },
            "sport_pitch-opening_hours": {
                "mappings": {
                    "0": {
                        "then": "24/7 toegankelijk"
                    },
                    "1": {
                        "then": "24/7 toegankelijk"
                    }
                },
                "question": "Wanneer is dit sportveld toegankelijk?"
            },
            "sport_pitch-phone": {
                "question": "Wat is het telefoonnummer van de bevoegde dienst of uitbater?"
            },
            "sport_pitch-sport": {
                "mappings": {
                    "0": {
                        "then": "Hier kan men basketbal spelen"
                    },
                    "1": {
                        "then": "Hier kan men voetbal spelen"
                    },
                    "2": {
                        "then": "Dit is een pingpongtafel"
                    },
                    "3": {
                        "then": "Hier kan men tennis spelen"
                    },
                    "4": {
                        "then": "Hier kan men korfbal spelen"
                    },
                    "5": {
                        "then": "Hier kan men basketbal beoefenen"
                    },
                    "6": {
                        "then": "Dit is een skatepark"
                    }
                },
                "question": "Welke sporten kan men hier beoefenen?",
                "render": "Hier kan men {sport} beoefenen"
            },
            "sport_pitch-surface": {
                "mappings": {
                    "0": {
                        "then": "De ondergrond is <b>gras</b>"
                    },
                    "1": {
                        "then": "De ondergrond is <b>zand</b>"
                    },
                    "2": {
                        "then": "De ondergrond bestaat uit <b>stoeptegels</b>"
                    },
                    "3": {
                        "then": "De ondergrond is <b>asfalt</b>"
                    },
                    "4": {
                        "then": "De ondergrond is <b>beton</b>"
                    },
                    "5": {
                        "then": "De ondergrond bestaat uit <b>grind</b>"
                    },
                    "6": {
                        "then": "De ondergrond is Tartan, een synthetisch, licht verende en poreuze ondergrond"
                    }
                },
                "question": "Wat is de ondergrond van dit sportveld?",
                "render": "De ondergrond is <b>{surface}</b>"
            }
        },
        "title": {
            "render": "Sportterrein"
        }
    },
    "stairs": {
        "description": "Laag met trappen en roltrappen",
        "name": "Trappen",
        "tagRenderings": {
            "conveying": {
                "mappings": {
                    "0": {
                        "then": "Dit is een roltrap"
                    },
                    "1": {
                        "then": "Dit is geen roltrap"
                    },
                    "2": {
                        "then": "Dit is geen roltrap"
                    }
                }
            },
            "handrail": {
                "mappings": {
                    "0": {
                        "then": "Deze trap heeft een leuning"
                    },
                    "1": {
                        "then": "Deze trap heeft <b>geen</b> leuning"
                    }
                },
                "question": "Heeft deze trap een leuning?"
            },
            "multilevels": {
                "override": {
                    "question": "Tussen welke verdiepingen loopt deze trap?",
                    "render": "Deze trap loopt tussen de verdiepingen {level}"
                }
            },
            "ramp": {
                "mappings": {
                    "0": {
                        "then": "Er is hier een helling voor fietsen"
                    },
                    "1": {
                        "then": "Er is hier een helling voor rolstoelen"
                    },
                    "2": {
                        "then": "Er is hier een helling voor rolstoelen, maar deze is los aangegeven op de kaart"
                    },
                    "3": {
                        "then": "Er is hier een helling voor kinderwagens"
                    },
                    "4": {
                        "then": "Er is hier geen helling"
                    }
                },
                "question": "Is er een helling bij deze trap?"
            },
            "tactile_writing": {
                "mappings": {
                    "0": {
                        "then": "Er is voelbaar schrift op de leuning"
                    },
                    "1": {
                        "then": "Er is geen voelbaar schrift op de leuning"
                    }
                },
                "question": "Heeft deze trap voelbaar schrift op de leuning?"
            },
            "tactile_writing_language": {
                "render": {
                    "special": {
                        "question": "In welke talen is er voelbaar schrift (braille) voor navigatie? <img src='./assets/layers/stairs/Braille_stairs.jpg' style='height: 300px; width: auto; display: block;' />",
                        "render_list_item": "Deze trap heeft voelbaar schrijft in {language()}",
                        "render_single_language": "Deze trap heeft voelbaar schrijft in {language()}"
                    }
                }
            }
        },
        "title": {
            "mappings": {
                "0": {
                    "then": "Roltrap"
                }
            },
            "render": "Trap"
        }
    },
    "street_lamps": {
        "description": "Een laag die alle straatlantaarns toont",
        "name": "Straatlantaarns",
        "presets": {
            "0": {
                "title": "een straatlantaarn"
            }
        },
        "tagRenderings": {
            "colour": {
                "mappings": {
                    "0": {
                        "then": "Deze lantaarn geeft wit licht"
                    },
                    "1": {
                        "then": "Deze lantaarn geeft groen licht"
                    },
                    "2": {
                        "then": "Deze lantaarn geeft oranje licht"
                    }
                },
                "question": "Wat voor kleur licht geeft deze lantaarn?",
                "render": "Deze lantaarn geeft {light:colour} licht"
            },
            "count": {
                "mappings": {
                    "0": {
                        "then": "Deze lantaarn heeft 1 lamp"
                    },
                    "1": {
                        "then": "Deze lantaarn heeft 2 lampen"
                    }
                },
                "question": "Hoeveel lampen heeft deze lantaarn?",
                "render": "Deze lantaarn heeft {light:count} lampen"
            },
            "direction": {
                "question": "Waar is deze lamp heengericht?",
                "render": "Deze lantaarn is gericht naar {light:direction}"
            },
            "lamp_mount": {
                "mappings": {
                    "0": {
                        "then": "Deze lantaarn zit boven op een rechte paal"
                    },
                    "1": {
                        "then": "Deze lantaarn zit aan het eind van een gebogen paal"
                    }
                },
                "question": "Hoe zit deze lantaarn aan de paal?"
            },
            "lit": {
                "mappings": {
                    "0": {
                        "then": "Deze lantaarn is 's nachts verlicht"
                    },
                    "1": {
                        "then": "Deze lantaarn is 24/7 verlicht"
                    },
                    "2": {
                        "then": "Deze lantaarn is verlicht op basis van beweging"
                    },
                    "3": {
                        "then": "Deze lantaarn is verlicht op verzoek (bijv. met een drukknop)"
                    }
                },
                "question": "Wanneer is deze lantaarn verlicht?"
            },
            "method": {
                "mappings": {
                    "0": {
                        "then": "Deze lantaarn is elektrisch verlicht"
                    },
                    "1": {
                        "then": "Deze lantaarn gebruikt LEDs"
                    },
                    "10": {
                        "then": "Deze lantaarn gebruikt hogedruknatriumlampen (oranje met wit)"
                    },
                    "11": {
                        "then": "Deze lantaarn wordt verlicht met gas"
                    },
                    "2": {
                        "then": "Deze lantaarn gebruikt gloeilampen"
                    },
                    "3": {
                        "then": "Deze lantaarn gebruikt halogeen verlichting"
                    },
                    "4": {
                        "then": "Deze lantaarn gebruikt gasontladingslampen (onbekend type)"
                    },
                    "5": {
                        "then": "Deze lantaarn gebruikt een kwiklamp (enigszins blauwachtig)"
                    },
                    "6": {
                        "then": "Deze lantaarn gebruikt metaalhalidelampen"
                    },
                    "7": {
                        "then": "Deze lantaarn gebruikt fluorescentieverlichting (TL en spaarlamp)"
                    },
                    "8": {
                        "then": "Deze lantaarn gebruikt natriumlampen (onbekend type)"
                    },
                    "9": {
                        "then": "Deze lantaarn gebruikt lagedruknatriumlampen (monochroom oranje)"
                    }
                },
                "question": "Wat voor verlichting gebruikt deze lantaarn?"
            },
            "ref": {
                "question": "Wat is het nummer van deze straatlantaarn?",
                "render": "Deze straatlantaarn heeft het nummer {ref}"
            },
            "support": {
                "mappings": {
                    "0": {
                        "then": "Deze lantaarn hangt aan kabels"
                    },
                    "1": {
                        "then": "Deze lantaarn hangt aan een plafond"
                    },
                    "2": {
                        "then": "Deze lantaarn zit in de grond"
                    },
                    "3": {
                        "then": "Deze lantaarn zit op een korte paal (meestal < 1.5m)"
                    },
                    "4": {
                        "then": "Deze lantaarn zit op een paal"
                    },
                    "5": {
                        "then": "Deze lantaarn hangt direct aan de muur"
                    },
                    "6": {
                        "then": "Deze lantaarn hangt aan de muur met een metalen balk"
                    }
                },
                "question": "Hoe is deze straatlantaarn gemonteerd?"
            }
        },
        "title": {
            "mappings": {
                "0": {
                    "then": "Straatlantaarn {ref}"
                }
            },
            "render": "Straatlantaarn"
        }
    },
    "summary": {
        "title": {
            "render": "Samenvatting"
        }
    },
    "surveillance_camera": {
        "description": "Deze laag toont bewakingscamera's en laat toe om de informatie te verrijken en om nieuwe camera\"s toe te voegen",
        "name": "Bewakingscamera's",
        "presets": {
            "0": {
                "title": "een bewakingscamera"
            },
            "1": {
                "title": "een bewakingscamera gemonteerd op een muur"
            }
        },
        "tagRenderings": {
            "Camera type: fixed; panning; dome": {
                "mappings": {
                    "0": {
                        "then": "Een vaste camera"
                    },
                    "1": {
                        "then": "Een dome (bolvormige camera die kan draaien)"
                    },
                    "2": {
                        "then": "Een camera die (met een motor) van links naar rechts kan draaien"
                    }
                },
                "question": "Wat voor soort camera is dit?"
            },
            "Level": {
                "question": "Op welke verdieping bevindt deze camera zich?",
                "render": "Bevindt zich op verdieping {level}"
            },
            "Operator": {
                "question": "Wie beheert deze bewakingscamera?",
                "render": "Beheer door {operator}"
            },
            "Surveillance type: public, outdoor, indoor": {
                "mappings": {
                    "0": {
                        "then": "Bewaking van de publieke ruimte, dus een straat, een brug, een park, een plein, een stationsgebouw, een publiek toegankelijke gang of tunnel…"
                    },
                    "1": {
                        "then": "Een buitenruimte met privaat karakter (zoals een privé-oprit, een parking, tankstation, …)"
                    },
                    "2": {
                        "then": "Een private binnenruimte wordt bewaakt, bv. een winkel, een parkeergarage, …"
                    }
                },
                "question": "Wat soort bewaking wordt hier uitgevoerd?"
            },
            "Surveillance:zone": {
                "mappings": {
                    "0": {
                        "then": "Bewaakt een parking"
                    },
                    "1": {
                        "then": "Bewaakt het verkeer"
                    },
                    "2": {
                        "then": "Bewaakt een ingang"
                    },
                    "3": {
                        "then": "Bewaakt een gang"
                    },
                    "4": {
                        "then": "Bewaakt een perron of bushalte"
                    },
                    "5": {
                        "then": "Bewaakt een winkel"
                    }
                },
                "question": "Wat wordt hier precies bewaakt?",
                "render": "Bewaakt een {surveillance:zone}"
            },
            "camera:mount": {
                "mappings": {
                    "0": {
                        "then": "Deze camera hangt aan een muur"
                    },
                    "1": {
                        "then": "Deze camera staat op een paal"
                    },
                    "2": {
                        "then": "Deze camera hangt aan het plafond"
                    },
                    "3": {
                        "then": "Deze camera staat op een straatlantaarn"
                    },
                    "4": {
                        "then": "Deze camera staat op een boom"
                    }
                },
                "question": "Hoe is deze camera geplaatst?",
                "render": "Ophanging: {camera:mount}"
            },
            "camera_direction": {
                "mappings": {
                    "0": {
                        "then": "Filmt in kompasrichting {direction}"
                    }
                },
                "question": "In welke geografische richting filmt deze camera?",
                "render": "Filmt in kompasrichting {camera:direction}"
            },
            "is_indoor": {
                "mappings": {
                    "0": {
                        "then": "Deze camera bevindt zich binnen"
                    },
                    "1": {
                        "then": "Deze camera bevindt zich buiten"
                    },
                    "2": {
                        "then": "Deze camera bevindt zich waarschijnlijk buiten"
                    }
                },
                "question": "Bevindt de bewaakte publieke ruimte camera zich binnen of buiten?"
            }
        },
        "title": {
            "render": "Bewakingscamera"
        }
    },
    "tertiary_education": {
        "name": "Universiteiten en hogescholen",
        "presets": {
            "0": {
                "description": "Een onderwijsinstelling waar tertiair onderwijs wordt gegeven - dit is onderwijs waarvan het niveau overeenkomt met een bachelor of hoger is. Eén enkel punt per campus is genoeg - gebouwen en faculteiten worden hier niet op aangeduid.",
                "title": "een universiteit"
            }
        },
        "tagRenderings": {
            "institution-kind": {
                "mappings": {
                    "0": {
                        "then": "Dit is een onderwijsinstelling waar post-secundair, niet-tertiair onderwijs wordt gegeven. Om dit onderwijs te volgen, moet je je secundair onderwijs afgewerkt hebben maar de opleiding behaalt niet het niveau van van een bachelor."
                    },
                    "1": {
                        "then": "Dit is een universiteit (of hogeschool), een onderwijsinstelling van tertaire educatie. De gegeven opleidingen halen het niveau van een bachelor-opleiding of hoger."
                    }
                },
                "question": "Wat voor onderwijsinstelling is dit?"
            },
            "isced": {
                "mappings": {
                    "0": {
                        "then": "Bacheloropleidingen (of equivalent) worden hier gegeven"
                    },
                    "1": {
                        "then": "Masteropleidingen (of equivalent) worden hier gegeven"
                    },
                    "2": {
                        "then": "Doctoraatsopleidingen (of equivalent) worden hier gegeven"
                    }
                },
                "question": "Wat is het niveau van onderwijs?"
            }
        },
        "title": {
            "mappings": {
                "1": {
                    "then": "Hogeschool"
                },
                "2": {
                    "then": "Universiteit"
                },
                "3": {
                    "then": "Onderwijsinstelling die tertiair onderwijs geeft"
                }
            }
        }
    },
    "ticket_machine": {
        "description": "Zoek kaartautomaten voor het openbaar vervoer",
        "name": "Kaartautomaten",
        "presets": {
            "0": {
                "title": "een kaartautomaat"
            }
        },
        "tagRenderings": {
            "operator": {
                "freeform": {
                    "placeholder": "Naam van de beheerder"
                },
                "mappings": {
                    "0": {
                        "then": "Nederlandse Spoorwegen (NS)"
                    }
                },
                "question": "Wie is de beheerder van deze kaartautomaat?",
                "render": "Deze kaartautomaat wordt beheerd door {operator}"
            }
        },
        "title": {
            "render": "Kaartautomaat"
        }
    },
    "ticket_validator": {
        "tagRenderings": {
            "validator-operator": {
                "freeform": {
                    "placeholder": "Naam van de beheerder"
                },
                "mappings": {
                    "0": {
                        "then": "Nederlandse Spoorwegen (NS)"
                    }
                }
            }
        }
    },
    "toilet": {
        "description": "Een laag die publieke toiletten toont",
        "filter": {
            "0": {
                "options": {
                    "0": {
                        "question": "Rolstoel toegankelijk"
                    }
                }
            },
            "1": {
                "options": {
                    "0": {
                        "question": "Heeft een luiertafel"
                    }
                }
            }
        },
        "name": "Toiletten",
        "presets": {
            "0": {
                "title": "een publiek toilet"
            },
            "1": {
                "description": "Deze toiletten hebben op zijn minst één rolstoeltoegankelijke WC",
                "title": "een rolstoeltoegankelijke, publiek toilet"
            }
        },
        "tagRenderings": {
            "gender_segregated": {
                "mappings": {
                    "0": {
                        "then": "Er zijn aparte ruimtes of toiletten voor mannen en vrouwen"
                    },
                    "1": {
                        "then": "Mannen en vrouwen gebruiken dezelfde ruimtes en toiletten"
                    }
                },
                "question": "Zijn deze toiletten gescheiden op basis van geslacht?",
                "questionHint": "Is er een aparte ruimte voor mannen en vrouwen en zijn deze ruimtes ook expliciet aangegeven?"
            },
            "menstrual_products": {
                "mappings": {
                    "0": {
                        "then": "Er zijn gratis menstruatieprocten beschikbaar voor alle bezoekers van deze toiletten"
                    },
                    "1": {
                        "then": "De gratis menstruatieproducten zijn enkel beschikbaar in een deel van de toiletten"
                    },
                    "2": {
                        "then": "Er zijn geen gratis menstruatieproducten beschikbaar"
                    }
                },
                "question": "Zijn er gratis menstruatieproducten beschikbaar?",
                "questionHint": "Dit gaat enkel over menstruatieproducten die gratis geschikbaar zijn. Indien er bv. een verkoopautomaat met menstruatieproducten is, negeer deze dan"
            },
            "menstrual_products_location": {
                "mappings": {
                    "0": {
                        "then": "De gratis menstruatieproducten bevinden zich in het vrouwentoilet"
                    },
                    "1": {
                        "then": "De gratis menstruatieproducten bevinden zich in het mannentoilet"
                    },
                    "2": {
                        "then": "De gratis menstruatieproducten bevinden zich in het rolstoeltoegankelijke toilet"
                    }
                },
                "question": "Waar bevinden de gratis menstruatieproducten zich?",
                "render": "De menstruatieproducten bevinden zich in {toilets:menstrual_products:location}"
            },
            "opening_hours_24_7": {
                "override": {
                    "question": "Wanneer zijn deze toiletten open?"
                }
            },
            "toilet-access": {
                "mappings": {
                    "0": {
                        "then": "Publiek toegankelijk"
                    },
                    "1": {
                        "then": "Enkel toegang voor klanten"
                    },
                    "2": {
                        "then": "Niet toegankelijk"
                    },
                    "3": {
                        "then": "Toegankelijk na het vragen van de sleutel"
                    },
                    "4": {
                        "then": "Publiek toegankelijk"
                    }
                },
                "question": "Zijn deze toiletten publiek toegankelijk?",
                "render": "Toegankelijkheid is {access}"
            },
            "toilet-changing_table:location": {
                "mappings": {
                    "0": {
                        "then": "Er bevindt zich een luiertafel in de vrouwentoiletten "
                    },
                    "1": {
                        "then": "Er bevindt zich een luiertafel in de herentoiletten "
                    },
                    "2": {
                        "then": "Er bevindt zich een luiertafel in de rolstoeltoegankelijke toilet "
                    },
                    "3": {
                        "then": "Er bevindt zich een luiertafel in een daartoe voorziene kamer "
                    }
                },
                "question": "Waar bevindt de luiertafel zich?",
                "render": "Er bevindt zich een luiertafel in {changing_table:location}"
            },
            "toilet-charge": {
                "freeform": {
                    "placeholder": "bijv. 0.50 EUR"
                },
                "question": "Hoeveel moet men betalen om deze toiletten te gebruiken?",
                "render": "De toiletten gebruiken kost {charge}"
            },
            "toilet-handwashing": {
                "mappings": {
                    "0": {
                        "then": "Deze toiletten hebben een lavabo waar men de handen kan wassen"
                    },
                    "1": {
                        "then": "Deze toiletten hebben <b>geen</b> lavabo waar men de handen kan wassen"
                    }
                },
                "question": "Hebben deze toiletten een lavabo om de handen te wassen?"
            },
            "toilet-has-paper": {
                "mappings": {
                    "0": {
                        "then": "Deze toilet is voorzien van toiletpapier"
                    },
                    "1": {
                        "then": "Je moet je eigen toiletpapier meebrengen naar deze toilet"
                    }
                },
                "question": "Moet je je eigen toiletpapier meenemen naar deze toilet?"
            },
            "toilets-changing-table": {
                "mappings": {
                    "0": {
                        "then": "Er is een luiertafel"
                    },
                    "1": {
                        "then": "Geen luiertafel"
                    }
                },
                "question": "Is er een luiertafel beschikbaar?"
            },
            "toilets-fee": {
                "mappings": {
                    "0": {
                        "then": "Men moet betalen om deze toiletten te gebruiken"
                    },
                    "1": {
                        "then": "Gratis te gebruiken"
                    }
                },
                "question": "Zijn deze toiletten gratis te gebruiken?"
            },
            "toilets-type": {
                "mappings": {
                    "0": {
                        "then": "Er zijn enkel WC's om op te zitten"
                    },
                    "1": {
                        "then": "Er zijn enkel urinoirs"
                    },
                    "2": {
                        "then": "Er zijn enkel hurktoiletten"
                    },
                    "3": {
                        "then": "Er zijn zowel urinoirs als zittoiletten"
                    }
                },
                "question": "Welke toiletten zijn dit?"
            },
            "toilets-wheelchair": {
                "mappings": {
                    "0": {
                        "then": "Er is een toilet voor rolstoelgebruikers"
                    },
                    "1": {
                        "then": "Niet toegankelijk voor rolstoelgebruikers"
                    },
                    "2": {
                        "then": "Er is alleen een toilet voor rolstoelgebruikers"
                    }
                },
                "question": "Is er een rolstoeltoegankelijke toilet voorzien?"
            },
            "wheelchair-door-width": {
                "question": "Hoe breed is de deur van de rolstoeltoegankelijke toilet?",
                "render": "De deur naar de rolstoeltoegankelijke toilet is {canonical(door:width)} wide"
            }
        },
        "title": {
            "render": "Toilet"
        }
    },
    "toilet_at_amenity": {
        "description": "Een laag die (publiek toegankelijke) toiletten toont in verschillende andere voorzieningen.",
        "filter": {
            "0": {
                "options": {
                    "0": {
                        "question": "Rolstoel toegankelijk"
                    }
                }
            },
            "2": {
                "options": {
                    "0": {
                        "question": "Gratis toegankelijk"
                    }
                }
            }
        },
        "name": "Toilet in een voorziening",
        "tagRenderings": {
            "toilet-access": {
                "mappings": {
                    "0": {
                        "then": "Publiek toegankelijk"
                    },
                    "1": {
                        "then": "Enkel toegankelijk voor klanten van de voorziening"
                    },
                    "2": {
                        "then": "Niet toegankelijk, ook niet voor klanten van de voorziening"
                    },
                    "3": {
                        "then": "Toegankelijk na het vragen van de sleutel"
                    },
                    "4": {
                        "then": "Publiek toegankelijk"
                    }
                },
                "question": "Zijn deze toiletten publiek toegankelijk?",
                "render": "Toegankelijkheid is {toilets:access}"
            },
            "toilet-charge": {
                "question": "Hoeveel moet men betalen om deze toiletten te gebruiken?",
                "render": "De toiletten gebruiken kost {toilets:charge}"
            },
            "toilets-fee": {
                "mappings": {
                    "0": {
                        "then": "Men moet betalen om deze toiletten te gebruiken"
                    },
                    "1": {
                        "then": "Gratis te gebruiken"
                    }
                },
                "question": "Zijn deze toiletten gratis te gebruiken?"
            },
            "toilets-wheelchair": {
                "mappings": {
                    "0": {
                        "then": "Er is een toilet voor rolstoelgebruikers"
                    },
                    "1": {
                        "then": "Niet toegankelijk voor rolstoelgebruikers"
                    },
                    "2": {
                        "then": "Er is alleen een toilet voor rolstoelgebruikers"
                    }
                },
                "question": "Is er een rolstoeltoegankelijke toilet voorzien?"
            },
            "wheelchair-door-width": {
                "question": "Hoe breed is de deur van de rolstoeltoegankelijke toilet?",
                "render": "De deur naar de rolstoeltoegankelijke toilet is {canonical(toilets:door:width)} wide"
            }
        },
        "title": {
            "mappings": {
                "0": {
                    "then": "Toilet bij {name}"
                }
            },
            "render": "Toilet in een voorziening"
        }
    },
    "tourism_accomodation": {
        "description": "Verschillende soorten overnachtingsmogelijkheden voor toeristen",
        "filter": {
            "0": {
                "options": {
                    "0": {
                        "question": "Alle types"
                    },
                    "1": {
                        "question": "Hotels"
                    },
                    "2": {
                        "question": "Hostels"
                    },
                    "3": {
                        "question": "Gastenkamers en bed-en-breakfasts"
                    },
                    "4": {
                        "question": "Motels"
                    },
                    "5": {
                        "question": "Vakantiehuisje"
                    },
                    "6": {
                        "question": "Vakantie-appartement"
                    }
                }
            }
        },
        "name": "Accomodatie voor toeristen",
        "presets": {
            "0": {
                "description": "En hotel is een gebouw waar je tegen betaling kan overnachten voor een korte periode. Je krijgt je eigen kamer.",
                "title": "een hotel"
            },
            "1": {
                "description": "Een herberg is een gebouw waar je enkele dagen kan blijven. Je deelt een kamer met onbekenden.",
                "title": "een herberg"
            },
            "2": {
                "description": "Een bemeubeld apparement met kookgelegenheid en een badkamer in een groter gebouw. Het appartement kan gehuurd worden voor vakanties. Er is geen receptie of ontbijt voorzien.",
                "title": "een vakantie-appartement"
            },
            "4": {
                "title": "een motel"
            }
        },
        "tagRenderings": {
            "name": {
                "question": "Wat is de naam van deze {title()}",
                "render": "{name}"
            }
        },
        "title": {
            "mappings": {
                "0": {
                    "then": "Hotel {name}"
                },
                "1": {
                    "then": "Herberg {name}"
                },
                "2": {
                    "then": "B&B {name}"
                }
            }
        }
    },
    "trail": {
        "description": "Aangeduide wandeltochten",
        "name": "Wandeltochten",
        "tagRenderings": {
            "Color": {
                "mappings": {
                    "0": {
                        "then": "Blauwe wandeling"
                    },
                    "1": {
                        "then": "Rode wandeling"
                    },
                    "2": {
                        "then": "Groene wandeling"
                    },
                    "3": {
                        "then": "Gele wandeling"
                    }
                },
                "question": "Welke kleur heeft deze wandeling?",
                "render": "Deze wandeling heeft kleur {colour}"
            },
            "Name": {
                "question": "Wat is de naam van deze wandeling?",
                "render": "Deze wandeling heet <b>{name}</b>"
            },
            "Operator tag": {
                "mappings": {
                    "0": {
                        "then": "Dit gebied wordt beheerd door Natuurpunt"
                    },
                    "1": {
                        "then": "Dit gebied wordt beheerd door {operator}"
                    }
                },
                "question": "Wie beheert deze wandeltocht?",
                "render": "Beheer door {operator}"
            },
            "Wheelchair access": {
                "mappings": {
                    "0": {
                        "then": "deze wandeltocht is toegankelijk met de rolstoel"
                    },
                    "1": {
                        "then": "deze wandeltocht is niet toegankelijk met de rolstoel"
                    }
                },
                "question": "Is deze wandeling toegankelijk met de rolstoel?"
            },
            "pushchair access": {
                "mappings": {
                    "0": {
                        "then": "deze wandeltocht is toegankelijk met de buggy"
                    },
                    "1": {
                        "then": "deze wandeltocht is niet toegankelijk met de buggy"
                    }
                },
                "question": "Is deze wandeltocht toegankelijk met de buggy?"
            },
            "trail-length": {
                "render": "Deze wandeling is {_length:km} kilometer lang"
            }
        },
        "title": {
            "render": "Wandeltocht"
        }
    },
    "transit_routes": {
        "description": "Laag met buslijnen",
        "name": "Buslijnen",
        "tagRenderings": {
            "colour": {
                "question": "Wat is de kleur van deze buslijn?",
                "render": "Deze buslijn heeft de kleur {colour}"
            },
            "from": {
                "question": "Wat is het beginpunt van deze buslijn?",
                "render": "Deze buslijn begint bij {from}"
            },
            "name": {
                "question": "Wat is de naam van deze buslijn (bv. Bus XX: Van => Via => Naar)"
            },
            "network": {
                "question": "Bij welk netwerk hoort deze buslijn?",
                "render": "Deze buslijn is onderdeel van het {network} netwerk"
            },
            "operator": {
                "question": "Welk bedrijf exploiteert deze buslijn?",
                "render": "Deze buslijn wordt geëxploiteerd door {operator}"
            },
            "to": {
                "question": "Wat is het eindpunt van deze buslijn?",
                "render": "Deze buslijn eindigt bij {to}"
            },
            "via": {
                "question": "Via welk punt gaat deze buslijn?",
                "render": "Deze buslijn gaat via {via}"
            }
        },
        "title": {
            "mappings": {
                "0": {
                    "then": "{name}"
                }
            },
            "render": "Buslijn"
        }
    },
    "transit_stops": {
        "tagRenderings": {
            "bench": {
                "mappings": {
                    "0": {
                        "then": "Deze halte heeft een zitbank"
                    },
                    "1": {
                        "then": "Deze halte heeft <b>geen</b> zitbank"
                    },
                    "2": {
                        "then": "Deze halte heeft een zitbank, die los aangegeven is op de kaart"
                    }
                },
                "question": "Heeft deze halte een zitbank?"
            },
            "bin": {
                "mappings": {
                    "0": {
                        "then": "Deze halte heeft een vuilnisbak"
                    },
                    "1": {
                        "then": "Deze halte heeft <b>geen</b> vuilnisbak"
                    },
                    "2": {
                        "then": "Deze heeft een vuilnisbak, die los op de kaart staat"
                    }
                },
                "question": "Heeft deze halte een vuilnisbak?"
            },
            "contained_routes": {
                "render": "<h3>{_contained_routes_count} lijnen stoppen bij deze halte</h3> <ul>{_contained_routes}</ul>"
            },
            "lit": {
                "mappings": {
                    "0": {
                        "then": "Deze halte is verlicht"
                    },
                    "1": {
                        "then": "Deze halte is <b>niet</b> verlicht"
                    }
                },
                "question": "Is deze halte verlicht?"
            },
            "shelter": {
                "mappings": {
                    "0": {
                        "then": "Deze halte heeft een schuilplaats"
                    },
                    "1": {
                        "then": "Deze halte heeft <b>geen</b> schuilplaats"
                    },
                    "2": {
                        "then": "Deze halte heeft een schuilplaats, die apart op de kaart staat"
                    }
                },
                "question": "Heeft deze halte een schuilplaats?"
            },
            "stop_name": {
                "freeform": {
                    "placeholder": "Naam van de halte"
                },
                "mappings": {
                    "0": {
                        "then": "Deze halte heeft geen naam"
                    }
                },
                "question": "Wat is de naam van deze halte?",
                "render": "Deze halte heet <b>{name}</b>"
            },
            "tactile_paving": {
                "mappings": {
                    "0": {
                        "then": "Deze halte heeft een geleidelijn"
                    },
                    "1": {
                        "then": "Deze halte heeft <b>geen</b> geleidelijn"
                    }
                },
                "question": "Heeft deze halte een geleidelijn?"
            }
        },
        "title": {
            "mappings": {
                "0": {
                    "then": "Halte {name}"
                }
            },
            "render": "Bushalte"
        }
    },
    "tree_node": {
        "description": "Een laag die bomen toont",
        "name": "Boom",
        "presets": {
            "0": {
                "description": "Een boom van een soort die blaadjes heeft, bijvoorbeeld eik of populier.",
                "title": "een loofboom"
            },
            "1": {
                "description": "Een boom van een soort met naalden, bijvoorbeeld den of spar.",
                "title": "een naaldboom"
            },
            "2": {
                "description": "Wanneer je niet zeker bent of het nu een loof- of naaldboom is.",
                "title": "een boom"
            }
        },
        "tagRenderings": {
            "circumference": {
                "question": "Wat is de omtrek van de boomstam? ",
                "questionHint": "Dit wordt 1.30m boven de grond gemeten",
                "render": "De boomstam heeft een omtrek van {circumference} meter"
            },
            "height": {
                "question": "Wat is de hoogte van deze boom?",
                "render": "Deze boom is {height} meter hoog"
            },
            "tree-decidouous": {
                "mappings": {
                    "0": {
                        "then": "Bladverliezend: de boom is een periode van het jaar kaal."
                    },
                    "1": {
                        "then": "Groenblijvend."
                    }
                },
                "question": "Is deze boom groenblijvend of bladverliezend?"
            },
            "tree-denotation": {
                "mappings": {
                    "0": {
                        "then": "De boom valt op door zijn grootte of prominente locatie. Hij is nuttig voor navigatie."
                    },
                    "1": {
                        "then": "De boom is een natuurlijk monument, bijvoorbeeld doordat hij bijzonder oud of van een waardevolle soort is."
                    },
                    "2": {
                        "then": "De boom wordt voor landbouwdoeleinden gebruikt, bijvoorbeeld in een boomgaard."
                    },
                    "3": {
                        "then": "De boom staat in een park of dergelijke (begraafplaats, schoolterrein, …)."
                    },
                    "4": {
                        "then": "De boom staat in de tuin bij een woning/flatgebouw."
                    },
                    "5": {
                        "then": "Dit is een laanboom."
                    },
                    "6": {
                        "then": "De boom staat in een woonkern."
                    },
                    "7": {
                        "then": "De boom staat buiten een woonkern."
                    }
                },
                "question": "Hoe significant is deze boom? Kies het eerste antwoord dat van toepassing is."
            },
            "tree-heritage": {
                "mappings": {
                    "0": {
                        "then": "Erkend als houtig erfgoed door <i>Onroerend Erfgoed Vlaanderen</i>"
                    },
                    "1": {
                        "then": "Erkend als natuurlijk erfgoed door <i>Directie Cultureel Erfgoed Brussel</i>"
                    },
                    "2": {
                        "then": "Erkend als erfgoed door een andere organisatie"
                    },
                    "3": {
                        "then": "Niet erkend als erfgoed"
                    },
                    "4": {
                        "then": "Erkend als erfgoed door een andere organisatie"
                    }
                },
                "question": "Is deze boom erkend als erfgoed?"
            },
            "tree-leaf_type": {
                "mappings": {
                    "0": {
                        "then": "Loofboom"
                    },
                    "1": {
                        "then": "Naaldboom"
                    },
                    "2": {
                        "then": "Permanent bladloos"
                    }
                },
                "question": "Is dit een naald- of loofboom?"
            },
            "tree-species-wikidata": {
                "question": "Wat is de boomsoort?"
            },
            "tree_node-name": {
                "mappings": {
                    "0": {
                        "then": "De boom heeft geen naam."
                    }
                },
                "question": "Heeft de boom een naam?",
                "render": "Naam: {name}"
            },
            "tree_node-ref:OnroerendErfgoed": {
                "question": "Wat is het ID uitgegeven door Onroerend Erfgoed Vlaanderen?",
                "render": "<img src=\"./assets/layers/tree_node/Onroerend_Erfgoed_logo_without_text.svg\" style=\"width:0.85em;height:1em;vertical-align:middle\" alt=\"\"/> Onroerend Erfgoed-ID: <a href=\"https://id.erfgoed.net/erfgoedobjecten/{ref:OnroerendErfgoed}\">{ref:OnroerendErfgoed}</a>"
            },
            "tree_node-wikidata": {
                "question": "Wat is het Wikidata-ID van deze boom?",
                "render": "<img src=\"./assets/svg/wikidata.svg\" style=\"width:1em;height:0.56em;vertical-align:middle\" alt=\"\"/> Wikidata: <a href=\"http://www.wikidata.org/entity/{wikidata}\">{wikidata}</a>"
            }
        },
        "title": {
            "render": "Boom"
        }
    },
    "trolley_bay": {
        "tagRenderings": {
            "denominations": {
                "mappings": {
                    "0": {
                        "then": "Munten van 50 cent worden geaccepteerd"
                    },
                    "1": {
                        "then": "Munten van 1 euro worden geaccepteerd"
                    },
                    "2": {
                        "then": "Munten van 2 euro worden geaccepteerd"
                    }
                }
            }
        }
    },
    "unit": {
        "units": {
            "0": {
                "applicableUnits": {
                    "0": {
                        "human": "{quantity} megawatt"
                    },
                    "1": {
                        "human": "{quantity} kilowatt"
                    },
                    "2": {
                        "human": "{quantity} watt"
                    },
                    "3": {
                        "human": "{quantity} gigawatt"
                    }
                }
            },
            "1": {
                "applicableUnits": {
                    "0": {
                        "human": "{quantity} volt"
                    }
                }
            },
            "2": {
                "applicableUnits": {
                    "0": {
                        "human": "{quantity} A"
                    }
                }
            },
            "3": {
                "applicableUnits": {
                    "0": {
                        "human": "{quantity} meter",
                        "humanSingular": "één meter"
                    },
                    "1": {
                        "human": "{quantity} centimeter",
                        "humanSingular": "één centimeter"
                    },
                    "2": {
                        "human": "{quantity} millimeter",
                        "humanSingular": "één millimeter"
                    },
                    "3": {
                        "human": "{quantity} voet"
                    }
                }
            },
            "4": {
                "applicableUnits": {
                    "0": {
                        "human": "{quantity} kilometers/uur",
                        "humanShort": "{quantity} km/u"
                    },
                    "1": {
                        "human": "{quantity} miles/uur",
                        "humanShort": "{quantity} mph"
                    }
                }
            },
            "5": {
                "applicableUnits": {
                    "0": {
                        "human": "{quantity} minuten",
                        "humanSingular": "één minuut"
                    },
                    "1": {
                        "human": "{quantity} uren",
                        "humanSingular": "één uur"
                    },
                    "2": {
                        "human": "{quantity} day",
                        "humanSingular": "één dag"
                    },
                    "3": {
                        "human": "{quantity} weken",
                        "humanSingular": "één week"
                    },
                    "4": {
                        "human": "{quantity} maanden",
                        "humanSingular": "één maand"
                    },
                    "5": {
                        "human": "{quantity} jaar",
                        "humanSingular": "één jaar"
                    }
                }
            }
        }
    },
    "usersettings": {
        "description": "Een speciale lag die niet getoond wordt op de kaart, maar die de instellingen van de gebruiker weergeeft",
        "tagRenderings": {
            "a11y-features": {
                "mappings": {
                    "0": {
                        "then": "Schakel toegankelijkheidsmode aan wanneer op de pijltjestoetsen wordt geduwd om de kaart te bewegen"
                    },
                    "1": {
                        "then": "Schakel de toegankelijkheidsmode altijd aan"
                    },
                    "2": {
                        "then": "Gebruik geen toegankelijkheidsmode"
                    }
                },
                "question": "Wanneer moet de toegankelijkheidsmode ingeschakeld worden?"
            },
            "all-questions-at-once": {
                "mappings": {
                    "0": {
                        "then": "Toon alle onbeantwoorde vragen"
                    },
                    "1": {
                        "then": "Toon de vragen één per één"
                    }
                },
                "question": "Moeten onbeantwoorde vragen om beurt of allemaal samen getoond worden?"
            },
            "background-layer": {
                "mappings": {
                    "0": {
                        "then": "Gebruik de standaard achtergrondlaag"
                    },
                    "1": {
                        "then": "Gebruik OpenStreetMap-carto altijd als achtergrondlaag"
                    },
                    "2": {
                        "then": "Gebruik luchtfoto's als standaard achtergrondlaag"
                    },
                    "3": {
                        "then": "Gebruik altijd een kaart die niet op OpenStreetMap gebaseerd is als achtergrond"
                    },
                    "4": {
                        "then": "Gebruik altijd <span class='code'>{__current_background}</span> als achtergrondlaag. Dit is de huidige achtergrond."
                    },
                    "5": {
                        "then": "Gebruik <span class='code'>{mapcomplete-preferred-background-layer}</span> altijd als achtergrondlaag"
                    }
                },
                "question": "Welke achtergrondlaag moet altijd gebruikt worden?"
            },
            "background-layer-readonly": {
                "render": "Deze kaart heeft een achtegrondlaag instgesteld. Je instellingen worden niet gebruikt"
            },
            "contributor-thanks": {
                "mappings": {
                    "0": {
                        "then": "Je hebt mee geprogrammeerd aan MapComplete met {_code_contributions} commits! Das supercool van je! Bedankt hiervoor!"
                    }
                }
            },
            "cscount-thanks": {
                "mappings": {
                    "0": {
                        "then": "Je hebt {_csCount} verschillende keren bijgedragen! Dat is indrukwekkend!"
                    }
                }
            },
            "edit-profile": {
                "render": {
                    "special": {
                        "text": "Pas je profielbeschrijving aan"
                    }
                }
            },
            "fixate-north": {
                "mappings": {
                    "0": {
                        "then": "Sta kaartrotatie toe"
                    },
                    "1": {
                        "then": "Hou het noorden altijd naar boven"
                    }
                },
                "question": "Moet het noorden altijd naar boven getoond worden?"
            },
            "inbox": {
                "mappings": {
                    "0": {
                        "then": {
                            "special": {
                                "text": "Ga naar je inbox"
                            }
                        }
                    },
                    "1": {
                        "then": {
                            "special": {
                                "text": "<b class='alert'>Je hebt {_unreadMessages} ongelezen berichten</b><br/>Ga naar je inbox"
                            }
                        }
                    }
                }
            },
            "language_picker": {
                "mappings": {
                    "0": {
                        "then": "De taal werd ingesteld via een URL-parameter en kan niet manueel ingesteld worden."
                    }
                }
            },
            "mangrove-key-import": {
                "render": {
                    "after": "Een private sleutel uploaden overschrijft je huidige private sleutel. Indien je beoordelingen maakte met je huidige private sleutel, download deze dan eerst",
                    "special": {
                        "text": "Herstel een Mangrove Private sleutel van backup"
                    }
                }
            },
            "mangrove-keys": {
                "render": {
                    "after": "Iedereen die dit bestand bezit, kan met jouw identiteit wijzigingen maken",
                    "special": {
                        "text": "Download de private sleutel van je Mangrove-account"
                    }
                }
            },
            "more_privacy": {
                "mappings": {
                    "0": {
                        "then": "Geef niet aan hoever je je van de gewijzigde objecten bevindt wanneer je wijzigingen maakt met MapComplete."
                    },
                    "1": {
                        "then": "Geef aan hoever je je ongeveer bevindt ten opzichte van objecten die je wijzigt in OpenStreetMap. Dit helpt andere bijdagers te begrijpen welke wijzigingen je waarom maakt."
                    }
                },
                "question": "Mag er opgeslaan worden hoever je je van een object bevindt wanneer je aanpassingen maakt aan dit object?",
                "questionHint": "Wanneer je een wijziging maakt aan één of meer interessepunten en als MapComplete toont waar je bent, dan kan opgeslaan worden hoever je je ongeveer van deze objecten bevindt. Er wordt aangeduid of je dichter dan 25m, 500m, 5km of verder dan 5km was. Dit helpt om andere bijdragers te begrijpen hoe je je bijdragen deed, maar geeft natuurlijk ook aan waar je op dat moment was. "
            },
            "more_privacy_theme_override": {
                "mappings": {
                    "0": {
                        "then": "Dit thema ligt gevoelig. Wijzigingen aan objecten zullen niet aangeven of je in de buurt was."
                    }
                }
            },
            "picture-license": {
                "mappings": {
                    "0": {
                        "then": "Afbeeldingen die je toevoegt zullen gepubliceerd worden met de <b>CC0</b>-licentie en dus aan het publieke domein toegevoegd worden. Dit betekent dat iedereen je afbeeldingen kan gebruiken voor elk mogelijks gebruik. <span class='subtle'>Dit is de standaard-instelling</span>"
                    },
                    "1": {
                        "then": "Afbeeldingen die je toevoegt zullen gepubliceerd worden met de <b>CC0</b>-licentie en dus aan het publieke domein toegevoegd worden. Dit betekent dat iedereen je afbeeldingen kan gebruiken voor elk mogelijks gebruik."
                    },
                    "2": {
                        "then": "Afbeeldingen die je toevoegt zullen gepubliceerd worden met de <b>CC-BY 4.0</b>-licentie. Dit betekent dat iedereen je afbeelding mag gebruiken voor elke toepassing mits het vermelden van je naam"
                    },
                    "3": {
                        "then": "Afbeeldingen die je toevoegt zullen gepubliceerd worden met de <b>CC-BY-SA 4.0</b>-licentie. Dit betekent dat iedereen je afbeelding mag gebruiken voor elke toepassing mits het vermelden van je naam en dat afgeleide werken van je afbeelding ook ondere deze licentie moeten gepubliceerd worden."
                    }
                },
                "question": "Met welke licentie wil je je afbeeldingen toevoegen?"
            },
            "profile-description": {
                "mappings": {
                    "0": {
                        "then": {
                            "special": {
                                "text": "Voeg een profielbeschrijving toe"
                            }
                        }
                    }
                }
            },
            "settings-link": {
                "render": {
                    "special": {
                        "text": "Open je instellingen op OpenStreetMap.org"
                    }
                }
            },
            "show_crosshair": {
                "question": "Moet er een kruisje getoond worden in het centrum van je display?",
                "questionHint": "Dit kan helpen om nieuwe elementen accuraat te plaatsen"
            },
            "show_debug": {
                "mappings": {
                    "0": {
                        "then": "Toon debug-informatie"
                    },
                    "1": {
                        "then": "Verberg debug-informatie"
                    },
                    "2": {
                        "then": "Verberg debug-informatie"
                    }
                },
                "question": "Moet debug-informatie getoond worden?"
            },
            "show_tags": {
                "mappings": {
                    "0": {
                        "then": "Verberg data-attributen"
                    },
                    "1": {
                        "then": "Toon data-attributen bij wijzigingen indien je meer dan {__userjourney_tagsVisibleAt} changesets hebt gemaakt"
                    },
                    "2": {
                        "then": "Toon de data-attributen die toegepast zullen worden bij wijzigingen"
                    },
                    "3": {
                        "then": "Toon de data-attributen die toegepast zullen worden bij wijzigingen en toon een tabel met alle data-attributen bij elk object."
                    }
                },
                "question": "Moeten de data-attributen getoond worden?",
                "questionHint": "<b>Data-attributen</b> zijn stukjes data die elk element in OpenStreetMap heeft. Dit is technische data die in de databank komt. Je hoeft deze informatie niet te kennen om aanpassingen te maken met MapComplete, maar geavanceerde gebruikers kunnen dit als referentie gebruiken."
            },
            "translation-completeness": {
                "mappings": {
                    "0": {
                        "then": "Volledig vertaald"
                    }
                },
                "render": "Vertalingen voor {_theme} in {_language} zijn momenteel op {_translation_percentage}%: van {_translation_total} teksten zijn er reeds {_translation_translated_count} vertaald"
            },
            "translation-help": {
                "mappings": {
                    "0": {
                        "then": "Klik op het 'vertaal'-icoontje die naast een stukje tekst staat om deze tekst te vertalen of aan te passen. Hiervoor heb je een (gratis) Weblate-account nodig. Indien je jouw account maakt met dezelfde naam als je OSM-gebruikersnaam, dan zullen de vertaalknoppen automatisch verschijnen."
                    }
                }
            },
            "translation-mode": {
                "mappings": {
                    "0": {
                        "then": "Verberg de knoppen om een vertaling in te voeren."
                    },
                    "1": {
                        "then": "Toon een knopje om snel vertalingen te maken indien MapComplete op een groot scherm is geopend"
                    },
                    "2": {
                        "then": "Toon een knopje om snel vertalingen te maken op mobiel en op grote schermen"
                    }
                },
                "question": "Wil je MapComplete helpen vertalen?"
            },
            "translation-thanks": {
                "mappings": {
                    "0": {
                        "then": "Je hebt MapComplete helpen vertalen met {_translation_contributions} commits! Dat is fantastisch! Bedankt hiervoor!"
                    }
                }
            },
            "verified-mastodon": {
                "mappings": {
                    "0": {
                        "then": "Een link naar je Mastodon-profiel werd gevonden: <a href='{_mastodon_link}' target='_blank' rel='noopener'>{_mastodon_link}</a>"
                    },
                    "1": {
                        "then": "Je profielbeschrijving bevat een link die vermoedelijk naar je Mastodon gaat, maar deze link is niet verifieerdbaar voor Mastodon.<a href='https://www.openstreetmap.org/profile/edit' target='_blank' rel='noopener'>Pas je profielbeschrijving aan</a> en plaats er de volgende code: <span class='code'>&lta href=\"{_mastodon_candidate}\" rel=\"me\"&gtMastodon&lt/a&gt"
                    }
                }
            }
        },
        "title": {
            "render": "Instellingen"
        }
    },
    "vending_machine": {
        "description": "Laag met verkoopautomaten",
        "filter": {
            "1": {
                "options": {
                    "0": {
                        "question": "Alle verkoopautomaten"
                    },
                    "1": {
                        "question": "Verkoop van dranken"
                    },
                    "10": {
                        "question": "Verkoop van melk"
                    },
                    "11": {
                        "question": "Verkoop van brood"
                    },
                    "12": {
                        "question": "Verkoop van eieren"
                    },
                    "13": {
                        "question": "Verkoop van kaas"
                    },
                    "14": {
                        "question": "Verkoop van honing"
                    },
                    "15": {
                        "question": "Verkoop van aardappelen"
                    },
                    "16": {
                        "question": "Verkoop van vlees"
                    },
                    "17": {
                        "question": "Verkoop van fruit"
                    },
                    "18": {
                        "question": "Verkoop van aardbeien"
                    },
                    "19": {
                        "question": "Verkoop van bloemen"
                    },
                    "2": {
                        "question": "Verkoop van snoep"
                    },
                    "23": {
                        "question": "Verkoop van fietslampjes"
                    },
                    "24": {
                        "question": "Verkoop van handschoenen"
                    },
                    "25": {
                        "question": "Verkoop van fietsreparatiesets"
                    },
                    "26": {
                        "question": "Verkoop van fietspompen"
                    },
                    "27": {
                        "question": "Verkoop van fietssloten"
                    },
                    "3": {
                        "question": "Verkoop van eten"
                    },
                    "4": {
                        "question": "Verkoop van sigaretten"
                    },
                    "5": {
                        "question": "Verkoop van condooms"
                    },
                    "6": {
                        "question": "Verkoop van koffie"
                    },
                    "7": {
                        "question": "Verkoop van water"
                    },
                    "8": {
                        "question": "Verkoop van kranten"
                    },
                    "9": {
                        "question": "Verkoop van fietsbinnenbanden"
                    }
                }
            }
        },
        "name": "Verkoopautomaten",
        "presets": {
            "0": {
                "title": "een verkoopautomaat"
            }
        },
        "tagRenderings": {
            "bicycle_tube_vending_machine-brand": {
                "mappings": {
                    "0": {
                        "then": "Continental banden worden hier verkocht"
                    },
                    "1": {
                        "then": "Schwalbe banden worden hier verkocht"
                    }
                },
                "question": "Welk merk banden wordt hier verkocht?",
                "render": "{brand} banden worden hier verkocht"
            },
            "charge_cost_rewritten": {
                "renderings": {
                    "0": {
                        "question": "Hoeveel kost {product_name}?",
                        "render": "{product_name} kost {charge:{product_key}}"
                    }
                },
                "rewrite": {
                    "into": {
                        "0": {
                            "1": "een fietsband"
                        },
                        "1": {
                            "1": "een fietslichtje"
                        },
                        "2": {
                            "1": "een condoom"
                        }
                    }
                }
            },
            "indoor": {
                "mappings": {
                    "0": {
                        "then": "Deze verkoopautomaat is buiten"
                    },
                    "1": {
                        "then": "Deze verkoopautomaat is binnen"
                    },
                    "2": {
                        "then": "Deze verkoopautomaat is buiten"
                    }
                },
                "question": "Is deze verkoopautomaat binnen?"
            },
            "operational_status": {
                "mappings": {
                    "0": {
                        "then": "Deze verkoopsautomaat werkt"
                    },
                    "1": {
                        "then": "Deze verkoopsautomaat is kapot"
                    },
                    "2": {
                        "then": "Deze verkoopsautomaat is uitgeschakeld"
                    },
                    "3": {
                        "then": "Deze verkoopsautomaat is <i>{operational_status}</i>"
                    }
                },
                "question": "Is deze verkoopsautomaat nog steeds werkende?"
            },
            "operator": {
                "freeform": {
                    "placeholder": "Naam van beheerder"
                },
                "question": "Wie beheert deze verkoopautomaat?",
                "render": "Deze verkoopautomaat wordt beheerd door {operator}"
            },
            "vending": {
                "mappings": {
                    "0": {
                        "then": "Dranken worden verkocht"
                    },
                    "1": {
                        "then": "Snoep wordt verkocht"
                    },
                    "10": {
                        "then": "Brood wordt verkocht"
                    },
                    "11": {
                        "then": "Eieren worden verkocht"
                    },
                    "12": {
                        "then": "Kaas wordt verkocht"
                    },
                    "13": {
                        "then": "Honing wordt verkocht"
                    },
                    "14": {
                        "then": "Aardappelen worden verkocht"
                    },
                    "15": {
                        "then": "Vlees wordt verkocht"
                    },
                    "16": {
                        "then": "Fruit wordt verkocht"
                    },
                    "17": {
                        "then": "Aardbeien worden verkocht"
                    },
                    "18": {
                        "then": "Bloemen worden verkocht"
                    },
                    "19": {
                        "then": "Parkeerkaarten worden verkocht"
                    },
                    "2": {
                        "then": "Eten wordt verkocht"
                    },
                    "21": {
                        "then": "Openbaar vervoerkaartjes worden verkocht"
                    },
                    "22": {
                        "then": "Fietslampjes worden verkocht"
                    },
                    "23": {
                        "then": "Handschoenen worden verkocht"
                    },
                    "24": {
                        "then": "Fietsreparatiesets worden verkocht"
                    },
                    "25": {
                        "then": "Fietspompen worden verkocht"
                    },
                    "26": {
                        "then": "Fietssloten worden verkocht"
                    },
                    "3": {
                        "then": "Sigaretten worden verkocht"
                    },
                    "4": {
                        "then": "Condooms worden verkocht"
                    },
                    "5": {
                        "then": "Koffie wordt verkocht"
                    },
                    "6": {
                        "then": "Drinkwater wordt verkocht"
                    },
                    "7": {
                        "then": "Kranten worden verkocht"
                    },
                    "8": {
                        "then": "Binnenbanden voor fietsen worden verkocht"
                    },
                    "9": {
                        "then": "Melk wordt verkocht"
                    }
                },
                "question": "Wat verkoopt deze verkoopautomaat?",
                "render": "Deze verkoopautomaat verkoopt {vending}"
            }
        },
        "title": {
            "mappings": {
                "0": {
                    "then": "Verkoopautomaat {name}"
                },
                "1": {
                    "then": "Verkoopautomaat {brand}"
                }
            },
            "render": "Verkoopautomaat"
        }
    },
    "veterinary": {
        "name": "Dierenarts",
        "presets": {
            "0": {
                "description": "een dierenarts die honden verzorgt",
                "title": "een dierenarts"
            }
        },
        "tagRenderings": {
            "vetName": {
                "question": "Wat is de naam van deze dierenartspraktijk?",
                "render": "Deze dierenartspraktijk heet {name}"
            }
        },
        "title": {
            "render": "Dierenarts"
        }
    },
    "viewpoint": {
        "description": "Een mooi uitzicht - ideaal om een foto toe te voegen wanneer iets niet in een andere categorie past",
        "name": "Uitzicht",
        "presets": {
            "0": {
                "title": "een uitzichtpunt"
            }
        },
        "tagRenderings": {
            "viewpoint-description": {
                "question": "Zijn er bijzonderheden die je wilt toevoegen?"
            }
        },
        "title": {
            "render": "Uitzicht"
        }
    },
    "village_green": {
        "description": "Een laag die dorpsgroen toont (gemeenschapsgroen, maar niet echt een park)",
        "name": "Speelweide",
        "title": {
            "mappings": {
                "0": {
                    "then": "{name}"
                }
            },
            "render": "Speelweide"
        }
    },
    "visitor_information_centre": {
        "description": "Een bezoekerscentrum biedt informatie over een specifieke attractie of bezienswaardigheid waar het is gevestigd.",
        "name": "Bezoekerscentrum",
        "title": {
            "mappings": {
                "0": {
                    "then": "{name:nl}"
                },
                "1": {
                    "then": "{name}"
                }
            },
            "render": "{name}"
        }
    },
    "walls_and_buildings": {
        "description": "Speciale ingebouwde laag voor alle muren en gebouwen. Deze laag is nuttig in voorkeuzen voor objecten die tegen muren geplaatst kunnen worden (bv. AEDs, brievenbussen, ingangen, adressen, beveiligingscamera's,…). Deze laag is standaard onzichtbaar en niet in te schakelen door de gebruiker.",
        "tagRenderings": {
            "entrance_info": {
                "mappings": {
                    "0": {
                        "then": "Geen ingang is gemarkeerd"
                    },
                    "1": {
                        "then": "Geen van de {_entrance_count} ingangen hebben al informatie over de breedte"
                    }
                },
                "render": {
                    "after": "{_entrances_count_without_width_count} ingangen hebben nog geen informatie over de breedte",
                    "before": "<h3>Ingangen</h3>Dit gebouw heeft {_entrances_count} ingangen:",
                    "special": {
                        "tagrendering": "Een <a href='#{id}'>ingang</a> van {canonical(width)}"
                    }
                }
            }
        },
        "title": {
            "render": "Muur of gebouw"
        }
    },
    "waste_basket": {
        "description": "Dit is een publieke vuilnisbak waar je je afval kan weggooien.",
        "filter": {
            "0": {
                "options": {
                    "0": {
                        "question": "Alle soorten"
                    },
                    "1": {
                        "question": "Vuilnisbak voor sigarettenpeuken"
                    },
                    "2": {
                        "question": "Vuilnisbak voor (vervallen) medicatie en drugs"
                    },
                    "3": {
                        "question": "Vuilnisbak voor hondenuitwerpselen"
                    },
                    "4": {
                        "question": "Vuilnisbak voor zwerfvuil"
                    },
                    "5": {
                        "question": "Vuilnisbak voor injectienaalden en andere scherpe voorwerpen"
                    },
                    "6": {
                        "question": "Vuilnisbak voor plastic"
                    },
                    "7": {
                        "question": "Vuilnisbak voor plastic verpakkingen, metalen verpakkingen en drankpakken (PMD)"
                    },
                    "8": {
                        "question": "Vuilnisbak voor papier"
                    }
                }
            },
            "1": {
                "options": {
                    "0": {
                        "question": "Vuilnisbak met verdeler voor hondenpoepzakjes"
                    }
                }
            }
        },
        "name": "Vuilnisbak",
        "presets": {
            "0": {
                "title": "een vuilnisbak"
            }
        },
        "tagRenderings": {
            "dispensing_dog_bags": {
                "mappings": {
                    "0": {
                        "then": "Deze vuilnisbak heeft een verdeler voor hondenpoepzakjes"
                    },
                    "1": {
                        "then": "Deze vuilnisbak heeft <b>geen</b> verdeler voor hondenpoepzakjes"
                    },
                    "2": {
                        "then": "Deze vuilnisbak heeft <b>waarschijnlijk geen</b> verdeler voor hondenpoepzakjes"
                    }
                },
                "question": "Heeft deze vuilnisbak een verdeler voor hondenpoepzakjes?"
            },
            "waste-basket-waste-types": {
                "mappings": {
                    "0": {
                        "then": "Een vuilnisbak voor zwerfvuil"
                    },
                    "1": {
                        "then": "Een vuilnisbak voor zwerfvuil"
                    },
                    "2": {
                        "then": "Een vuilnisbak specifiek voor hondenuitwerpselen"
                    },
                    "3": {
                        "then": "Een vuilnisbak voor sigarettenpeuken"
                    },
                    "4": {
                        "then": "Een vuilnisbak voor (vervallen) medicatie en drugs"
                    },
                    "5": {
                        "then": "Een vuilnisbak voor injectienaalden en andere scherpe voorwerpen"
                    },
                    "6": {
                        "then": "Een vuilnisbak voor plastic"
                    },
                    "7": {
                        "then": "Een vuilnisbak voor plastic verpakkingen, metalen verpakkingen en drankpakken (PMD)"
                    },
                    "8": {
                        "then": "Een vuilnisbak voor papier"
                    }
                },
                "question": "Wat voor soort vuilnisbak is dit?"
            }
        },
        "title": {
            "render": "Vuilnisbak"
        }
    },
    "waste_disposal": {
        "description": "Een grote afvalcontainer voor (huishoudelijk) afval",
        "filter": {
            "0": {
                "options": {
                    "0": {
                        "question": "Enkel publiek toegankelijke afvalcontainers"
                    }
                }
            }
        },
        "name": "Afvalcontainers voor huishoudelijk afval",
        "presets": {
            "0": {
                "description": "middelgrote of grote afvalcontainer voor (huishoudelijk) afval",
                "title": "Een afvalcontainer"
            }
        },
        "tagRenderings": {
            "access": {
                "mappings": {
                    "0": {
                        "then": "Iedereen mag deze afvalcontainer gebruiken"
                    },
                    "1": {
                        "then": "Deze afvalcontainer is enkel voor privaat gebruik"
                    },
                    "2": {
                        "then": "Enkel bewoners mogen deze afvalcontainer gebruiken"
                    }
                },
                "question": "Wie mag deze afvalcontainer gebruiken?",
                "render": "Toegankelijk voor {access}"
            },
            "disposal-location": {
                "mappings": {
                    "0": {
                        "then": "Dit is een ondergrondse container"
                    },
                    "1": {
                        "then": "Deze container bevindt zich binnen"
                    },
                    "2": {
                        "then": "Deze container is buiten"
                    }
                },
                "question": "Waar bevindt deze container zich?"
            }
        },
        "title": {
            "render": "Afvalbak"
        }
    },
    "windturbine": {
        "description": "Windturbines (moderne windmolens die elektriciteit genereren)",
        "name": "windturbine",
        "presets": {
            "0": {
                "title": "een windturbine"
            }
        },
        "tagRenderings": {
            "turbine-diameter": {
                "question": "Wat is de rotordiameter van deze windturbine?",
                "render": "De rotordiameter van deze windturbine is {rotor:diameter} meter."
            },
            "turbine-height": {
                "question": "Wat is de totale hoogte in meter van deze windturbine (inclusief rotor-radius)?",
                "render": "De totale hoogte (inclusief rotor-radius) van deze windturbine is {height} meter"
            },
            "turbine-operator": {
                "question": "Wie beheert deze windturbine?",
                "render": "Deze windturbine wordt beheerd door {operator}."
            },
            "turbine-output": {
                "question": "Wat is de output",
                "render": "Deze windturbine genereert {generator:output:electricity}"
            },
            "turbine-start-date": {
                "question": "Wanneer werd deze windturbine in gebruik genomen?",
                "render": "Deze windturbine werd op {start_date} in gebruik genomen"
            },
            "windturbine-fixme": {
                "question": "Is er iets mis met de informatie over deze windturbine dat je hier niet opgelost kreeg? (laat hier een berichtje achter voor OpenStreetMap experts)",
                "render": "Extra informatie voor OpenStreetMap experts: {fixme}"
            }
        },
        "title": {
            "mappings": {
                "0": {
                    "then": "{name}"
                }
            },
            "render": "windturbine"
        }
    }
}<|MERGE_RESOLUTION|>--- conflicted
+++ resolved
@@ -4127,7 +4127,6 @@
                     },
                     "9": {
                         "then": "Dit is een Frans restaurant"
-<<<<<<< HEAD
                     },
                     "10": {
                         "then": "Dit is een Chinees restaurant"
@@ -4155,8 +4154,6 @@
                     },
                     "18": {
                         "then": "Dit is een vis- en zeerestaurant"
-=======
->>>>>>> 3002e954
                     }
                 },
                 "question": "Welk soort gerechten worden hier geserveerd?",
