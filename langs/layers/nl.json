--- conflicted
+++ resolved
@@ -6522,9 +6522,6 @@
                     },
                     "20": {
                         "question": "Recycling van restafval"
-                    },
-                    "20": {
-                        "question": "Recycling van restafval"
                     }
                 }
             },
@@ -6638,11 +6635,7 @@
                         "then": "Plastic kan hier gerecycled worden"
                     },
                     "17": {
-<<<<<<< HEAD
-                        "then": "Printer cartridges (inkjet/toner) kunnen hier gerecycled worden"
-=======
                         "then": "Inktpatronen kunnen hier gerecycleerd worden"
->>>>>>> 5e95bd99
                     },
                     "18": {
                         "then": "Oud metaal kan hier gerecycled worden"
