--- conflicted
+++ resolved
@@ -1,5 +1,4 @@
 {
-<<<<<<< HEAD
     "address": {
         "description": "Endereços",
         "name": "Endereços conhecidos no OSM",
@@ -73,8 +72,6 @@
             }
         }
     },
-=======
->>>>>>> 2532d3d6
     "artwork": {
         "presets": {
             "0": {
