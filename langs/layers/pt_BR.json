{
    "artwork": {
        "presets": {
            "0": {
                "title": "Obra de arte"
            }
        },
        "title": {
            "mappings": {
                "0": {
                    "then": "Obra de arte <i>{name}</i>"
                }
            },
            "render": "Obra de arte"
        }
    },
    "bench": {
        "name": "Bancos",
        "presets": {
            "0": {
                "title": "banco"
            }
        },
        "tagRenderings": {
            "bench-backrest": {
                "mappings": {
                    "0": {
                        "then": "Encosto: Sim"
                    },
                    "1": {
                        "then": "Encosto: Não"
                    }
                },
                "question": "Este assento tem um escosto?"
            },
            "bench-colour": {
                "mappings": {
                    "0": {
                        "then": "Cor: marrom"
                    },
                    "1": {
                        "then": "Cor: verde"
                    },
                    "2": {
                        "then": "Cor: cinza"
                    },
                    "3": {
                        "then": "Cor: branco"
                    },
                    "4": {
                        "then": "Cor: vermelho"
                    },
                    "5": {
                        "then": "Cor: preto"
                    },
                    "6": {
                        "then": "Cor: azul"
                    },
                    "7": {
                        "then": "Cor: amarelo"
                    }
                },
                "question": "Qual a cor dessa bancada?",
                "render": "Cor: {colour}"
            },
            "bench-direction": {
                "question": "Em que direção você olha quando está sentado no banco?",
                "render": "Ao sentar-se no banco, olha-se para {direction} °."
            },
            "bench-material": {
                "mappings": {
                    "0": {
                        "then": "Material: madeira"
                    },
                    "1": {
                        "then": "Material: metal"
                    },
                    "2": {
                        "then": "Material: pedra"
                    },
                    "3": {
                        "then": "Material: concreto"
                    },
                    "4": {
                        "then": "Material: plástico"
                    },
                    "5": {
                        "then": "Material: aço"
                    }
                },
                "question": "De que é feito o banco (assento)?",
                "render": "Material: {material}"
            },
            "bench-seats": {
                "question": "Quantos assentos este banco tem?",
                "render": "{seats} assentos"
            },
            "bench-survey:date": {
                "question": "Quando esta bancada foi pesquisada pela última vez?",
                "render": "Esta bancada foi pesquisada pela última vez em {survey:date}"
            }
        },
        "title": {
            "render": "Banco"
        }
    },
    "bench_at_pt": {
        "name": "Bancos em pontos de transporte público",
        "tagRenderings": {
            "bench_at_pt-name": {
                "render": "{name}"
            }
        },
        "title": {
            "mappings": {
                "0": {
                    "then": "Banco em ponto de transporte público"
                },
                "1": {
                    "then": "Banco em abrigo"
                }
            },
            "render": "Banco"
        }
    },
    "bicycle_library": {
        "description": "Uma instalação onde as bicicletas podem ser emprestadas por períodos mais longos",
        "name": "Biblioteca de bicicleta",
        "presets": {
            "0": {
                "title": "Biblioteca de bicicletas"
            }
<<<<<<< HEAD
        },
        "tagRenderings": {
            "bicycle-library-target-group": {
                "mappings": {
                    "0": {
                        "then": "Bicicletas para crianças disponíveis"
                    },
                    "1": {
                        "then": "Bicicletas para adulto disponíveis"
                    },
                    "2": {
                        "then": "Bicicletas para deficientes físicos disponíveis"
                    }
                },
                "question": "Quem pode emprestar bicicletas aqui?"
            },
            "bicycle_library-charge": {
                "mappings": {
                    "0": {
                        "then": "Emprestar uma bicicleta é grátis"
                    },
                    "1": {
                        "then": "Emprestar uma bicicleta custa €20/ano e €20 de garantia"
                    }
                },
                "question": "Quanto custa um empréstimo de bicicleta?",
                "render": "Custos de empréstimo de bicicleta {charge}"
            },
            "bicycle_library-name": {
                "question": "Qual o nome desta biblioteca de bicicleta?",
                "render": "Esta biblioteca de bicicleta é chamada de {name}"
            }
        },
=======
        },
        "tagRenderings": {
            "bicycle-library-target-group": {
                "mappings": {
                    "0": {
                        "then": "Bicicletas para crianças disponíveis"
                    },
                    "1": {
                        "then": "Bicicletas para adulto disponíveis"
                    },
                    "2": {
                        "then": "Bicicletas para deficientes físicos disponíveis"
                    }
                },
                "question": "Quem pode emprestar bicicletas aqui?"
            },
            "bicycle_library-charge": {
                "mappings": {
                    "0": {
                        "then": "Emprestar uma bicicleta é grátis"
                    },
                    "1": {
                        "then": "Emprestar uma bicicleta custa €20/ano e €20 de garantia"
                    }
                },
                "question": "Quanto custa um empréstimo de bicicleta?",
                "render": "Custos de empréstimo de bicicleta {charge}"
            },
            "bicycle_library-name": {
                "question": "Qual o nome desta biblioteca de bicicleta?",
                "render": "Esta biblioteca de bicicleta é chamada de {name}"
            }
        },
>>>>>>> 4bd0cdc2
        "title": {
            "render": "Biblioteca de bicicleta"
        }
    },
    "bicycle_tube_vending_machine": {
        "name": "Máquina de venda automática de tubos de bicicleta",
        "presets": {
            "0": {
                "title": "Máquina de venda automática de tubos de bicicleta"
            }
        },
        "tagRenderings": {
            "Still in use?": {
                "mappings": {
                    "0": {
                        "then": "Esta máquina de venda automática funciona"
                    },
                    "1": {
                        "then": "Esta máquina de venda automática está quebrada"
                    },
                    "2": {
                        "then": "Esta máquina de venda automática está fechada"
                    }
                },
                "question": "Esta máquina de venda automática ainda está operacional?",
                "render": "O estado operacional é: <i>{operational_status}</i>"
            }
        },
        "title": {
            "render": "Máquina de venda automática de tubos de bicicleta"
        }
    },
    "bike_cafe": {
        "name": "Café de bicicletas",
        "presets": {
            "0": {
                "title": "Café de bicicleta"
            }
<<<<<<< HEAD
        },
        "tagRenderings": {
            "bike_cafe-email": {
                "question": "Qual o endereço de email de {name}?"
            },
            "bike_cafe-name": {
                "question": "Qual o nome deste café de bicicleta?",
                "render": "Este café de bicicleta se chama {name}"
            },
            "bike_cafe-opening_hours": {
                "question": "Quando este café de bicicleta abre?"
            },
            "bike_cafe-phone": {
                "question": "Qual o número de telefone de {name}?"
            },
            "bike_cafe-repair-service": {
                "mappings": {
                    "0": {
                        "then": "Este café de bicicleta conserta bicicletas"
                    },
                    "1": {
                        "then": "Este café de bicicleta não conserta bicicletas"
                    }
                },
                "question": "Este café de bicicleta conserta bicicletas?"
            },
            "bike_cafe-repair-tools": {
                "mappings": {
                    "0": {
                        "then": "Este café de bicicleta oferece ferramentas de reparo faça você mesmo"
                    },
                    "1": {
                        "then": "Este café de bicicleta não oferece ferramentas de reparo faça você mesmo"
                    }
                },
                "question": "Há ferramentas aqui para consertar sua bicicleta?"
            },
            "bike_cafe-website": {
                "question": "Qual o website de {name}?"
            }
        },
=======
        },
        "tagRenderings": {
            "bike_cafe-email": {
                "question": "Qual o endereço de email de {name}?"
            },
            "bike_cafe-name": {
                "question": "Qual o nome deste café de bicicleta?",
                "render": "Este café de bicicleta se chama {name}"
            },
            "bike_cafe-opening_hours": {
                "question": "Quando este café de bicicleta abre?"
            },
            "bike_cafe-phone": {
                "question": "Qual o número de telefone de {name}?"
            },
            "bike_cafe-repair-service": {
                "mappings": {
                    "0": {
                        "then": "Este café de bicicleta conserta bicicletas"
                    },
                    "1": {
                        "then": "Este café de bicicleta não conserta bicicletas"
                    }
                },
                "question": "Este café de bicicleta conserta bicicletas?"
            },
            "bike_cafe-repair-tools": {
                "mappings": {
                    "0": {
                        "then": "Este café de bicicleta oferece ferramentas de reparo faça você mesmo"
                    },
                    "1": {
                        "then": "Este café de bicicleta não oferece ferramentas de reparo faça você mesmo"
                    }
                },
                "question": "Há ferramentas aqui para consertar sua bicicleta?"
            },
            "bike_cafe-website": {
                "question": "Qual o website de {name}?"
            }
        },
>>>>>>> 4bd0cdc2
        "title": {
            "mappings": {
                "0": {
                    "then": "Café de bicicleta <i>{name}</i>"
                }
            },
            "render": "Café de bicicleta"
        }
    },
    "bike_cleaning": {
        "name": "Serviço de limpeza de bicicletas",
        "presets": {
            "0": {
                "title": "Serviço de limpeza de bicicletas"
            }
        },
        "title": {
            "mappings": {
                "0": {
                    "then": "Serviço de limpeza de bicicletas <i>{name}</i>"
                }
            },
            "render": "Serviço de limpeza de bicicletas"
        }
    },
    "bike_parking": {
        "name": "Estacionamento de bicicletas",
        "presets": {
            "0": {
                "title": "Estacionamento de bicicletas"
            }
<<<<<<< HEAD
        },
        "tagRenderings": {
            "Access": {
                "mappings": {
                    "0": {
                        "then": "Acessível ao público"
                    },
                    "1": {
                        "then": "Acesso é principalmente para visitantes de uma empresa"
                    },
                    "2": {
                        "then": "Acesso é limitado aos membros de uma escola, companhia ou organização"
                    }
                },
                "question": "Quem pode usar este estacionamento de bicicletas?",
                "render": "{access}"
            },
            "Bicycle parking type": {
                "question": "Qual o tipo deste estacionamento de bicicletas?",
                "render": "Este é um estacionamento de bicicletas do tipo: {bicycle_parking}"
            },
            "Capacity": {
                "render": "Lugar para {capacity} bicicletas"
            },
            "Cargo bike capacity?": {
                "question": "Quantas bicicletas de carga cabem neste estacionamento de bicicletas?",
                "render": "Neste estacionamento cabem {capacity:cargo_bike} bicicletas de carga"
            },
            "Cargo bike spaces?": {
                "mappings": {
                    "0": {
                        "then": "Este estacionamento tem vagas para bicicletas de carga"
                    },
                    "1": {
                        "then": "Este estacionamento tem vagas (oficiais) projetadas para bicicletas de carga."
                    },
                    "2": {
                        "then": "Você não tem permissão para estacionar bicicletas de carga"
                    }
                },
                "question": "O estacionamento de bicicletas tem vagas para bicicletas de carga?"
            },
            "Is covered?": {
                "mappings": {
                    "0": {
                        "then": "Este estacionamento é coberto (tem um telhado)"
                    },
                    "1": {
                        "then": "Este estacionamento não é coberto"
                    }
                },
                "question": "Este estacionamento é coberto? Também selecione \"coberto\" para estacionamentos internos."
            },
            "Underground?": {
                "mappings": {
                    "0": {
                        "then": "Estacionamento subterrâneo"
                    },
                    "1": {
                        "then": "Estacionamento de superfície"
                    },
                    "2": {
                        "then": "Estacionamento no telhado"
                    },
                    "3": {
                        "then": "Estacionamento ao nível da superfície"
                    },
                    "4": {
                        "then": "Estacionamento no telhado"
                    }
                },
                "question": "Qual a localização relativa deste estacionamento de bicicletas?"
            }
        },
=======
        },
        "tagRenderings": {
            "Access": {
                "mappings": {
                    "0": {
                        "then": "Acessível ao público"
                    },
                    "1": {
                        "then": "Acesso é principalmente para visitantes de uma empresa"
                    },
                    "2": {
                        "then": "Acesso é limitado aos membros de uma escola, companhia ou organização"
                    }
                },
                "question": "Quem pode usar este estacionamento de bicicletas?",
                "render": "{access}"
            },
            "Bicycle parking type": {
                "question": "Qual o tipo deste estacionamento de bicicletas?",
                "render": "Este é um estacionamento de bicicletas do tipo: {bicycle_parking}"
            },
            "Capacity": {
                "render": "Lugar para {capacity} bicicletas"
            },
            "Cargo bike capacity?": {
                "question": "Quantas bicicletas de carga cabem neste estacionamento de bicicletas?",
                "render": "Neste estacionamento cabem {capacity:cargo_bike} bicicletas de carga"
            },
            "Cargo bike spaces?": {
                "mappings": {
                    "0": {
                        "then": "Este estacionamento tem vagas para bicicletas de carga"
                    },
                    "1": {
                        "then": "Este estacionamento tem vagas (oficiais) projetadas para bicicletas de carga."
                    },
                    "2": {
                        "then": "Você não tem permissão para estacionar bicicletas de carga"
                    }
                },
                "question": "O estacionamento de bicicletas tem vagas para bicicletas de carga?"
            },
            "Is covered?": {
                "mappings": {
                    "0": {
                        "then": "Este estacionamento é coberto (tem um telhado)"
                    },
                    "1": {
                        "then": "Este estacionamento não é coberto"
                    }
                },
                "question": "Este estacionamento é coberto? Também selecione \"coberto\" para estacionamentos internos."
            },
            "Underground?": {
                "mappings": {
                    "0": {
                        "then": "Estacionamento subterrâneo"
                    },
                    "1": {
                        "then": "Estacionamento de superfície"
                    },
                    "2": {
                        "then": "Estacionamento no telhado"
                    },
                    "3": {
                        "then": "Estacionamento ao nível da superfície"
                    },
                    "4": {
                        "then": "Estacionamento no telhado"
                    }
                },
                "question": "Qual a localização relativa deste estacionamento de bicicletas?"
            }
        },
>>>>>>> 4bd0cdc2
        "title": {
            "render": "Estacionamento de bicicletas"
        }
    },
    "bike_repair_station": {
        "name": "Estações de bicicletas (reparo, bomba ou ambos)",
        "presets": {
            "0": {
                "description": "Um dispositivo para encher seus pneus em um local fixa no espaço público<h3>Exemplos de bombas de bicicletas</h3><div style='width: 100%; display: flex; align-items: stretch;'><img src='./assets/layers/bike_repair_station/pump_example_manual.jpg' style='height: 200px; width: auto;'/><img src='./assets/layers/bike_repair_station/pump_example.png' style='height: 200px; width: auto;'/><img src='./assets/layers/bike_repair_station/pump_example_round.jpg' style='height: 200px; width: auto;'/></div>",
                "title": "Bomba de bicicleta"
            }
<<<<<<< HEAD
        },
        "tagRenderings": {
            "bike_repair_station-available-services": {
                "mappings": {
                    "0": {
                        "then": "Há somente uma bomba presente"
                    },
                    "1": {
                        "then": "Há somente ferramentas (chaves de fenda, alicates...) presentes"
                    },
                    "2": {
                        "then": "Há tanto ferramentas e uma bomba presente"
                    }
                },
                "question": "Quais serviços estão disponíveis nesta estação de bicicletas?"
            },
            "bike_repair_station-bike-chain-tool": {
                "mappings": {
                    "0": {
                        "then": "Há uma ferramenta de corrente"
                    },
                    "1": {
                        "then": "Não há uma ferramenta de corrente"
                    }
                }
            },
            "bike_repair_station-bike-stand": {
                "mappings": {
                    "0": {
                        "then": "Há um gancho ou um suporte"
                    },
                    "1": {
                        "then": "Não há um gancho ou um suporte"
                    }
                }
            },
            "bike_repair_station-electrical_pump": {
                "mappings": {
                    "0": {
                        "then": "Bomba manual"
                    },
                    "1": {
                        "then": "Bomba elétrica"
                    }
                }
            },
            "bike_repair_station-manometer": {
                "mappings": {
                    "0": {
                        "then": "Há um manômetro"
                    },
                    "1": {
                        "then": "Não há um manômetro"
                    },
                    "2": {
                        "then": "Há um manômetro mas está quebrado"
                    }
                }
            },
            "bike_repair_station-opening_hours": {
                "mappings": {
                    "0": {
                        "then": "Sempre aberto"
                    },
                    "1": {
                        "then": "Sempre aberto"
                    }
                }
            },
            "bike_repair_station-operator": {
                "question": "Quem faz a manutenção desta bomba de ciclo?",
                "render": "Mantida por {operator}"
=======
        },
        "tagRenderings": {
            "bike_repair_station-available-services": {
                "mappings": {
                    "0": {
                        "then": "Há somente uma bomba presente"
                    },
                    "1": {
                        "then": "Há somente ferramentas (chaves de fenda, alicates...) presentes"
                    },
                    "2": {
                        "then": "Há tanto ferramentas e uma bomba presente"
                    }
                },
                "question": "Quais serviços estão disponíveis nesta estação de bicicletas?"
            },
            "bike_repair_station-bike-chain-tool": {
                "mappings": {
                    "0": {
                        "then": "Há uma ferramenta de corrente"
                    },
                    "1": {
                        "then": "Não há uma ferramenta de corrente"
                    }
                }
            },
            "bike_repair_station-bike-stand": {
                "mappings": {
                    "0": {
                        "then": "Há um gancho ou um suporte"
                    },
                    "1": {
                        "then": "Não há um gancho ou um suporte"
                    }
                }
            },
            "bike_repair_station-electrical_pump": {
                "mappings": {
                    "0": {
                        "then": "Bomba manual"
                    },
                    "1": {
                        "then": "Bomba elétrica"
                    }
                }
            },
            "bike_repair_station-manometer": {
                "mappings": {
                    "0": {
                        "then": "Há um manômetro"
                    },
                    "1": {
                        "then": "Não há um manômetro"
                    },
                    "2": {
                        "then": "Há um manômetro mas está quebrado"
                    }
                }
            },
            "bike_repair_station-opening_hours": {
                "mappings": {
                    "0": {
                        "then": "Sempre aberto"
                    },
                    "1": {
                        "then": "Sempre aberto"
                    }
                }
            },
            "bike_repair_station-operator": {
                "question": "Quem faz a manutenção desta bomba de ciclo?",
                "render": "Mantida por {operator}"
            }
        },
        "title": {
            "mappings": {
                "0": {
                    "then": "Estação de reparo de bicicletas"
                },
                "1": {
                    "then": "Estação de reparo de bicicletas"
                },
                "2": {
                    "then": "Bomba quebrada"
                },
                "3": {
                    "then": "Bomba de bicicleta <i>{name}</i>"
                },
                "4": {
                    "then": "Bomba de bicicleta"
                }
            },
            "render": "Estação de bicicletas (bomba e reparo)"
        }
    },
    "bike_shop": {
        "description": "Uma loja que vende especificamente bicicletas ou itens relacionados",
        "name": "Reparo/loja de bicicletas",
        "tagRenderings": {
            "bike_repair_rents-bikes": {
                "mappings": {
                    "0": {
                        "then": "Esta loja aluga bicicletas"
                    },
                    "1": {
                        "then": "Esta loja não aluga bicicletas"
                    }
                },
                "question": "Esta loja aluga bicicletas?"
            },
            "bike_repair_repairs-bikes": {
                "mappings": {
                    "0": {
                        "then": "Esta loja conserta bicicletas"
                    },
                    "1": {
                        "then": "Esta loja não conserta bicicletas"
                    },
                    "2": {
                        "then": "Esta loja conserta bicicletas compradas aqui"
                    },
                    "3": {
                        "then": "Esta loja conserta bicicletas de uma certa marca"
                    }
                },
                "question": "Esta loja conserta bicicletas?"
            },
            "bike_repair_sells-bikes": {
                "mappings": {
                    "0": {
                        "then": "Esta loja vende bicicletas"
                    },
                    "1": {
                        "then": "Esta loja não vende bicicletas"
                    }
                },
                "question": "Esta loja vende bicicletas?"
            },
            "bike_shop-email": {
                "question": "Qual o endereço de email de {name}?"
            },
            "bike_shop-is-bicycle_shop": {
                "render": "Esta loja é especializada em vender {shop} e faz atividades relacionadas à bicicletas"
            },
            "bike_shop-name": {
                "question": "Qual o nome desta loja de bicicletas?",
                "render": "Esta loja de bicicletas se chama {name}"
            },
            "bike_shop-phone": {
                "question": "Qual o número de telefone de {name}?"
            },
            "bike_shop-website": {
                "question": "Qual o website de {name}?"
>>>>>>> 4bd0cdc2
            }
        },
        "title": {
            "mappings": {
                "0": {
<<<<<<< HEAD
                    "then": "Estação de reparo de bicicletas"
                },
                "1": {
                    "then": "Estação de reparo de bicicletas"
                },
                "2": {
                    "then": "Bomba quebrada"
                },
                "3": {
                    "then": "Bomba de bicicleta <i>{name}</i>"
                },
                "4": {
                    "then": "Bomba de bicicleta"
                }
            },
            "render": "Estação de bicicletas (bomba e reparo)"
        }
    },
    "bike_shop": {
        "description": "Uma loja que vende especificamente bicicletas ou itens relacionados",
        "name": "Reparo/loja de bicicletas",
        "tagRenderings": {
            "bike_repair_rents-bikes": {
                "mappings": {
                    "0": {
                        "then": "Esta loja aluga bicicletas"
                    },
                    "1": {
                        "then": "Esta loja não aluga bicicletas"
                    }
                },
                "question": "Esta loja aluga bicicletas?"
            },
            "bike_repair_repairs-bikes": {
                "mappings": {
                    "0": {
                        "then": "Esta loja conserta bicicletas"
                    },
                    "1": {
                        "then": "Esta loja não conserta bicicletas"
                    },
                    "2": {
                        "then": "Esta loja conserta bicicletas compradas aqui"
                    },
                    "3": {
                        "then": "Esta loja conserta bicicletas de uma certa marca"
                    }
                },
                "question": "Esta loja conserta bicicletas?"
            },
            "bike_repair_sells-bikes": {
                "mappings": {
                    "0": {
                        "then": "Esta loja vende bicicletas"
                    },
                    "1": {
                        "then": "Esta loja não vende bicicletas"
                    }
                },
                "question": "Esta loja vende bicicletas?"
            },
            "bike_shop-email": {
                "question": "Qual o endereço de email de {name}?"
            },
            "bike_shop-is-bicycle_shop": {
                "render": "Esta loja é especializada em vender {shop} e faz atividades relacionadas à bicicletas"
            },
            "bike_shop-name": {
                "question": "Qual o nome desta loja de bicicletas?",
                "render": "Esta loja de bicicletas se chama {name}"
            },
            "bike_shop-phone": {
                "question": "Qual o número de telefone de {name}?"
            },
            "bike_shop-website": {
                "question": "Qual o website de {name}?"
            }
        },
        "title": {
            "mappings": {
                "0": {
                    "then": "Loja de equipamentos esportivos <i>{name}</i>"
                },
                "2": {
                    "then": "Aluguel de bicicletas <i>{name}</i>"
                },
                "3": {
                    "then": "Reparo de bicicletas <i>{name}</i>"
                },
                "4": {
                    "then": "Loja de bicicletas <i>{name}</i>"
                },
                "5": {
                    "then": "Loja/reparo de bicicletas <i>{name}</i>"
                }
            },
            "render": "Reparo/loja de bicicletas"
        }
    },
    "ghost_bike": {
        "name": "Bicicleta fantasma",
        "title": {
            "render": "Bicicleta fantasma"
        }
    },
=======
                    "then": "Loja de equipamentos esportivos <i>{name}</i>"
                },
                "2": {
                    "then": "Aluguel de bicicletas <i>{name}</i>"
                },
                "3": {
                    "then": "Reparo de bicicletas <i>{name}</i>"
                },
                "4": {
                    "then": "Loja de bicicletas <i>{name}</i>"
                },
                "5": {
                    "then": "Loja/reparo de bicicletas <i>{name}</i>"
                }
            },
            "render": "Reparo/loja de bicicletas"
        }
    },
    "ghost_bike": {
        "name": "Bicicleta fantasma",
        "title": {
            "render": "Bicicleta fantasma"
        },
        "presets": {
            "0": {
                "title": "Bicicleta fantasma"
            }
        }
    },
>>>>>>> 4bd0cdc2
    "shops": {
        "tagRenderings": {
            "shops-shop": {
                "mappings": {
                    "5": {
                        "then": "Oficina Mecânica"
                    }
                }
            }
        }
    }
}<|MERGE_RESOLUTION|>--- conflicted
+++ resolved
@@ -130,7 +130,6 @@
             "0": {
                 "title": "Biblioteca de bicicletas"
             }
-<<<<<<< HEAD
         },
         "tagRenderings": {
             "bicycle-library-target-group": {
@@ -164,41 +163,6 @@
                 "render": "Esta biblioteca de bicicleta é chamada de {name}"
             }
         },
-=======
-        },
-        "tagRenderings": {
-            "bicycle-library-target-group": {
-                "mappings": {
-                    "0": {
-                        "then": "Bicicletas para crianças disponíveis"
-                    },
-                    "1": {
-                        "then": "Bicicletas para adulto disponíveis"
-                    },
-                    "2": {
-                        "then": "Bicicletas para deficientes físicos disponíveis"
-                    }
-                },
-                "question": "Quem pode emprestar bicicletas aqui?"
-            },
-            "bicycle_library-charge": {
-                "mappings": {
-                    "0": {
-                        "then": "Emprestar uma bicicleta é grátis"
-                    },
-                    "1": {
-                        "then": "Emprestar uma bicicleta custa €20/ano e €20 de garantia"
-                    }
-                },
-                "question": "Quanto custa um empréstimo de bicicleta?",
-                "render": "Custos de empréstimo de bicicleta {charge}"
-            },
-            "bicycle_library-name": {
-                "question": "Qual o nome desta biblioteca de bicicleta?",
-                "render": "Esta biblioteca de bicicleta é chamada de {name}"
-            }
-        },
->>>>>>> 4bd0cdc2
         "title": {
             "render": "Biblioteca de bicicleta"
         }
@@ -237,7 +201,6 @@
             "0": {
                 "title": "Café de bicicleta"
             }
-<<<<<<< HEAD
         },
         "tagRenderings": {
             "bike_cafe-email": {
@@ -279,49 +242,6 @@
                 "question": "Qual o website de {name}?"
             }
         },
-=======
-        },
-        "tagRenderings": {
-            "bike_cafe-email": {
-                "question": "Qual o endereço de email de {name}?"
-            },
-            "bike_cafe-name": {
-                "question": "Qual o nome deste café de bicicleta?",
-                "render": "Este café de bicicleta se chama {name}"
-            },
-            "bike_cafe-opening_hours": {
-                "question": "Quando este café de bicicleta abre?"
-            },
-            "bike_cafe-phone": {
-                "question": "Qual o número de telefone de {name}?"
-            },
-            "bike_cafe-repair-service": {
-                "mappings": {
-                    "0": {
-                        "then": "Este café de bicicleta conserta bicicletas"
-                    },
-                    "1": {
-                        "then": "Este café de bicicleta não conserta bicicletas"
-                    }
-                },
-                "question": "Este café de bicicleta conserta bicicletas?"
-            },
-            "bike_cafe-repair-tools": {
-                "mappings": {
-                    "0": {
-                        "then": "Este café de bicicleta oferece ferramentas de reparo faça você mesmo"
-                    },
-                    "1": {
-                        "then": "Este café de bicicleta não oferece ferramentas de reparo faça você mesmo"
-                    }
-                },
-                "question": "Há ferramentas aqui para consertar sua bicicleta?"
-            },
-            "bike_cafe-website": {
-                "question": "Qual o website de {name}?"
-            }
-        },
->>>>>>> 4bd0cdc2
         "title": {
             "mappings": {
                 "0": {
@@ -353,7 +273,6 @@
             "0": {
                 "title": "Estacionamento de bicicletas"
             }
-<<<<<<< HEAD
         },
         "tagRenderings": {
             "Access": {
@@ -428,82 +347,6 @@
                 "question": "Qual a localização relativa deste estacionamento de bicicletas?"
             }
         },
-=======
-        },
-        "tagRenderings": {
-            "Access": {
-                "mappings": {
-                    "0": {
-                        "then": "Acessível ao público"
-                    },
-                    "1": {
-                        "then": "Acesso é principalmente para visitantes de uma empresa"
-                    },
-                    "2": {
-                        "then": "Acesso é limitado aos membros de uma escola, companhia ou organização"
-                    }
-                },
-                "question": "Quem pode usar este estacionamento de bicicletas?",
-                "render": "{access}"
-            },
-            "Bicycle parking type": {
-                "question": "Qual o tipo deste estacionamento de bicicletas?",
-                "render": "Este é um estacionamento de bicicletas do tipo: {bicycle_parking}"
-            },
-            "Capacity": {
-                "render": "Lugar para {capacity} bicicletas"
-            },
-            "Cargo bike capacity?": {
-                "question": "Quantas bicicletas de carga cabem neste estacionamento de bicicletas?",
-                "render": "Neste estacionamento cabem {capacity:cargo_bike} bicicletas de carga"
-            },
-            "Cargo bike spaces?": {
-                "mappings": {
-                    "0": {
-                        "then": "Este estacionamento tem vagas para bicicletas de carga"
-                    },
-                    "1": {
-                        "then": "Este estacionamento tem vagas (oficiais) projetadas para bicicletas de carga."
-                    },
-                    "2": {
-                        "then": "Você não tem permissão para estacionar bicicletas de carga"
-                    }
-                },
-                "question": "O estacionamento de bicicletas tem vagas para bicicletas de carga?"
-            },
-            "Is covered?": {
-                "mappings": {
-                    "0": {
-                        "then": "Este estacionamento é coberto (tem um telhado)"
-                    },
-                    "1": {
-                        "then": "Este estacionamento não é coberto"
-                    }
-                },
-                "question": "Este estacionamento é coberto? Também selecione \"coberto\" para estacionamentos internos."
-            },
-            "Underground?": {
-                "mappings": {
-                    "0": {
-                        "then": "Estacionamento subterrâneo"
-                    },
-                    "1": {
-                        "then": "Estacionamento de superfície"
-                    },
-                    "2": {
-                        "then": "Estacionamento no telhado"
-                    },
-                    "3": {
-                        "then": "Estacionamento ao nível da superfície"
-                    },
-                    "4": {
-                        "then": "Estacionamento no telhado"
-                    }
-                },
-                "question": "Qual a localização relativa deste estacionamento de bicicletas?"
-            }
-        },
->>>>>>> 4bd0cdc2
         "title": {
             "render": "Estacionamento de bicicletas"
         }
@@ -515,7 +358,6 @@
                 "description": "Um dispositivo para encher seus pneus em um local fixa no espaço público<h3>Exemplos de bombas de bicicletas</h3><div style='width: 100%; display: flex; align-items: stretch;'><img src='./assets/layers/bike_repair_station/pump_example_manual.jpg' style='height: 200px; width: auto;'/><img src='./assets/layers/bike_repair_station/pump_example.png' style='height: 200px; width: auto;'/><img src='./assets/layers/bike_repair_station/pump_example_round.jpg' style='height: 200px; width: auto;'/></div>",
                 "title": "Bomba de bicicleta"
             }
-<<<<<<< HEAD
         },
         "tagRenderings": {
             "bike_repair_station-available-services": {
@@ -588,79 +430,6 @@
             "bike_repair_station-operator": {
                 "question": "Quem faz a manutenção desta bomba de ciclo?",
                 "render": "Mantida por {operator}"
-=======
-        },
-        "tagRenderings": {
-            "bike_repair_station-available-services": {
-                "mappings": {
-                    "0": {
-                        "then": "Há somente uma bomba presente"
-                    },
-                    "1": {
-                        "then": "Há somente ferramentas (chaves de fenda, alicates...) presentes"
-                    },
-                    "2": {
-                        "then": "Há tanto ferramentas e uma bomba presente"
-                    }
-                },
-                "question": "Quais serviços estão disponíveis nesta estação de bicicletas?"
-            },
-            "bike_repair_station-bike-chain-tool": {
-                "mappings": {
-                    "0": {
-                        "then": "Há uma ferramenta de corrente"
-                    },
-                    "1": {
-                        "then": "Não há uma ferramenta de corrente"
-                    }
-                }
-            },
-            "bike_repair_station-bike-stand": {
-                "mappings": {
-                    "0": {
-                        "then": "Há um gancho ou um suporte"
-                    },
-                    "1": {
-                        "then": "Não há um gancho ou um suporte"
-                    }
-                }
-            },
-            "bike_repair_station-electrical_pump": {
-                "mappings": {
-                    "0": {
-                        "then": "Bomba manual"
-                    },
-                    "1": {
-                        "then": "Bomba elétrica"
-                    }
-                }
-            },
-            "bike_repair_station-manometer": {
-                "mappings": {
-                    "0": {
-                        "then": "Há um manômetro"
-                    },
-                    "1": {
-                        "then": "Não há um manômetro"
-                    },
-                    "2": {
-                        "then": "Há um manômetro mas está quebrado"
-                    }
-                }
-            },
-            "bike_repair_station-opening_hours": {
-                "mappings": {
-                    "0": {
-                        "then": "Sempre aberto"
-                    },
-                    "1": {
-                        "then": "Sempre aberto"
-                    }
-                }
-            },
-            "bike_repair_station-operator": {
-                "question": "Quem faz a manutenção desta bomba de ciclo?",
-                "render": "Mantida por {operator}"
             }
         },
         "title": {
@@ -742,89 +511,6 @@
             },
             "bike_shop-website": {
                 "question": "Qual o website de {name}?"
->>>>>>> 4bd0cdc2
-            }
-        },
-        "title": {
-            "mappings": {
-                "0": {
-<<<<<<< HEAD
-                    "then": "Estação de reparo de bicicletas"
-                },
-                "1": {
-                    "then": "Estação de reparo de bicicletas"
-                },
-                "2": {
-                    "then": "Bomba quebrada"
-                },
-                "3": {
-                    "then": "Bomba de bicicleta <i>{name}</i>"
-                },
-                "4": {
-                    "then": "Bomba de bicicleta"
-                }
-            },
-            "render": "Estação de bicicletas (bomba e reparo)"
-        }
-    },
-    "bike_shop": {
-        "description": "Uma loja que vende especificamente bicicletas ou itens relacionados",
-        "name": "Reparo/loja de bicicletas",
-        "tagRenderings": {
-            "bike_repair_rents-bikes": {
-                "mappings": {
-                    "0": {
-                        "then": "Esta loja aluga bicicletas"
-                    },
-                    "1": {
-                        "then": "Esta loja não aluga bicicletas"
-                    }
-                },
-                "question": "Esta loja aluga bicicletas?"
-            },
-            "bike_repair_repairs-bikes": {
-                "mappings": {
-                    "0": {
-                        "then": "Esta loja conserta bicicletas"
-                    },
-                    "1": {
-                        "then": "Esta loja não conserta bicicletas"
-                    },
-                    "2": {
-                        "then": "Esta loja conserta bicicletas compradas aqui"
-                    },
-                    "3": {
-                        "then": "Esta loja conserta bicicletas de uma certa marca"
-                    }
-                },
-                "question": "Esta loja conserta bicicletas?"
-            },
-            "bike_repair_sells-bikes": {
-                "mappings": {
-                    "0": {
-                        "then": "Esta loja vende bicicletas"
-                    },
-                    "1": {
-                        "then": "Esta loja não vende bicicletas"
-                    }
-                },
-                "question": "Esta loja vende bicicletas?"
-            },
-            "bike_shop-email": {
-                "question": "Qual o endereço de email de {name}?"
-            },
-            "bike_shop-is-bicycle_shop": {
-                "render": "Esta loja é especializada em vender {shop} e faz atividades relacionadas à bicicletas"
-            },
-            "bike_shop-name": {
-                "question": "Qual o nome desta loja de bicicletas?",
-                "render": "Esta loja de bicicletas se chama {name}"
-            },
-            "bike_shop-phone": {
-                "question": "Qual o número de telefone de {name}?"
-            },
-            "bike_shop-website": {
-                "question": "Qual o website de {name}?"
             }
         },
         "title": {
@@ -852,31 +538,6 @@
         "name": "Bicicleta fantasma",
         "title": {
             "render": "Bicicleta fantasma"
-        }
-    },
-=======
-                    "then": "Loja de equipamentos esportivos <i>{name}</i>"
-                },
-                "2": {
-                    "then": "Aluguel de bicicletas <i>{name}</i>"
-                },
-                "3": {
-                    "then": "Reparo de bicicletas <i>{name}</i>"
-                },
-                "4": {
-                    "then": "Loja de bicicletas <i>{name}</i>"
-                },
-                "5": {
-                    "then": "Loja/reparo de bicicletas <i>{name}</i>"
-                }
-            },
-            "render": "Reparo/loja de bicicletas"
-        }
-    },
-    "ghost_bike": {
-        "name": "Bicicleta fantasma",
-        "title": {
-            "render": "Bicicleta fantasma"
         },
         "presets": {
             "0": {
@@ -884,7 +545,6 @@
             }
         }
     },
->>>>>>> 4bd0cdc2
     "shops": {
         "tagRenderings": {
             "shops-shop": {
