--- conflicted
+++ resolved
@@ -729,7 +729,7 @@
         },
         "tagRenderings": {
             "Email maintainer": {
-                "render": "<a href='mailto:{email}?subject=Bomba de bicicletas rota&body=Hola,%0D%0A%0ACon este correo, me gustaría informarte de que la bomba para bicicletas que se encuentra en https://mapcomplete.osm.be/cyclofix?lat={_lat}%26lon={_lon}%26z=18%23{id} está rota.%0D%0A%0D%0A Un saludo'>Reportar esta bomba para bicicletas como rota</a>"
+                "render": "<a href='mailto:{email}?subject=Bomba para bicicletas rota&body=Hola,%0D%0A%0D%0ACon este correo, me gustaría informar de que esta bomba para bicicletas situada en https://mapcomplete.osm.be/cyclofix?lat={_lat}%26lon={_lon}%26z=18%23{ia} está rota.%0D%0A%0D%0AUn saludo'>Reportar esta bomba para bicicletas como rota</a>"
             },
             "Operational status": {
                 "mappings": {
@@ -855,12 +855,6 @@
                 },
                 "question": "¿Que válvulas se soportan?",
                 "render": "Esta bomba soporta las siguiente válvulas: {valves}"
-<<<<<<< HEAD
-=======
-            },
-            "Email maintainer": {
-                "render": "<a href='mailto:{email}?subject=Bomba para bicicletas rota&body=Hola,%0D%0A%0D%0ACon este correo, me gustaría informar de que esta bomba para bicicletas situada en https://mapcomplete.osm.be/cyclofix?lat={_lat}%26lon={_lon}%26z=18%23{ia} está rota.%0D%0A%0D%0AUn saludo'>Reportar esta bomba para bicicletas como rota</a>"
->>>>>>> 18650726
             }
         },
         "title": {
