--- conflicted
+++ resolved
@@ -1,1634 +1,1614 @@
 {
-  "address": {
-    "description": "Direcciones",
-    "name": "Direcciones conocidas en OSM",
-    "tagRenderings": {
-      "fixme": {
-        "question": "¿Qué debe corregirse aquí? Expóngalo"
-      },
-      "housenumber": {
-        "mappings": {
-          "0": {
-            "then": "Esta edificación no tiene número"
-          }
-        },
-        "question": "¿Cuál es el número de esta casa?",
-        "render": "La numeración de la casa es <b>{addr:housenumber}</b>"
-      },
-      "street": {
-        "question": "¿En qué calle se encuentra esta dirección?",
-        "render": "La dirección está en la calle <b>{addr:street}</b>"
-      }
-    },
-    "title": {
-      "render": "Domicilio conocido"
-    }
-  },
-  "ambulancestation": {
-    "description": "Una estación de ambulancias es una zona para almacenar vehículos de ambulancia, equipamiento médico, equipos de protección personal y otros suministros médicos.",
-    "name": "Mapa de estaciones de ambulancias",
-    "presets": {
-      "0": {
-        "description": "Añadir una estación de ambulancias al mapa",
-        "title": "una estación de ambulancias"
-      }
-    },
-    "tagRenderings": {
-      "ambulance-agency": {
-        "question": "¿Qué agencia opera esta estación?",
-        "render": "Esta estación la opera {operator}."
-      },
-      "ambulance-name": {
-        "question": "¿Cual es el nombre de esta estación de ambulancias?",
-        "render": "Esta estación se llama {name}."
-      },
-      "ambulance-operator-type": {
-        "mappings": {
-          "0": {
-            "then": "La estación la opera el govierno."
-          },
-          "1": {
-            "then": "La estación la opera una organización basada en la comunidad o informal."
-          },
-          "2": {
-            "then": "La estación la opera un grupo formal de voluntarios."
-          },
-          "3": {
-            "then": "La estación es de gestión privada."
-          }
-        },
-        "question": "¿Como está clasificada la operadora de la estación?",
-        "render": "La operador a no es una entidad de tipo {operator:type}."
-      },
-      "ambulance-place": {
-        "question": "¿Dónde se encuentra la estación? (ej. nombre del barrio, pueblo o ciudad)",
-        "render": "Esta estación se encuentra en {addr:place}."
-      },
-      "ambulance-street": {
-        "question": " ¿Cual es el nombre de la calle en la que se encuentra la estación?",
-        "render": "Esta estación se encuentra al lado de una autovía llamada {addr:street}."
-      }
-    },
-    "title": {
-      "render": "Estación de Ambulancias"
-    }
-  },
-  "artwork": {
-    "description": "Diversas piezas de obras de arte",
-    "name": "Obras de arte",
-    "presets": {
-      "0": {
-        "title": "una obra de arte"
-      }
-    },
-    "tagRenderings": {
-      "artwork-artist_name": {
-        "question": "¿Que artista creó esto?",
-        "render": "Creado por {artist_name}"
-      },
-      "artwork-artwork_type": {
-        "mappings": {
-          "0": {
-            "then": "Arquitectura"
-          },
-          "1": {
-            "then": "Mural"
-          },
-          "2": {
-            "then": "Pintura"
-          },
-          "3": {
-            "then": "Escultura"
-          },
-          "4": {
-            "then": "Estatua"
-          },
-          "5": {
-            "then": "Busto"
-          },
-          "6": {
-            "then": "Piedra"
-          },
-          "7": {
-            "then": "Instalación"
-          },
-          "8": {
-            "then": "Grafiti"
-          },
-          "9": {
-            "then": "Relieve"
-          },
-          "10": {
-            "then": "Azulejo (azulejos decorativos españoles)"
-          },
-          "11": {
-            "then": "Cerámica"
-          }
-        },
-        "question": "¿Qué tipo de obra es esta pieza?",
-        "render": "Esta es un {artwork_type}"
-      },
-      "artwork-website": {
-        "question": "¿Hay un sitio web con más información sobre esta obra de arte?",
-        "render": "Más información en <a href='{website}' target='_blank'>este sitio web</a>"
-      },
-      "artwork-wikidata": {
-        "question": "¿Qué entrada de Wikidata se corresponde con <b>esta obra de arte</b>?",
-        "render": "Se corresponde con <a href='https://www.wikidata.org/wiki/{wikidata}' target='_blank'>{wikidata}</a>"
-      }
-    },
-    "title": {
-      "mappings": {
-        "0": {
-          "then": "Obra de arte <i>{name}</i>"
-        }
-      },
-      "render": "Obra de arte"
-    }
-  },
-  "barrier": {
-    "description": "Obstáculos durante el uso de la bicicleta, como bolardos y barreras para bicicletas",
-    "name": "Barreras",
-    "presets": {
-      "0": {
-        "description": "Un bolardo en la carretera",
-        "title": "una bolardo"
-      },
-      "1": {
-        "description": "Una barrera ciclista, que ralentiza a los ciclistas",
-        "title": "una barrera para bicicletas"
-      }
-    },
-    "tagRenderings": {
-      "Bollard type": {
-        "mappings": {
-          "0": {
-            "then": "Bolardo extraíble"
-          },
-          "1": {
-            "then": "Bolardo fijo"
-          },
-          "2": {
-            "then": "Bolardo abatible"
-          },
-          "3": {
-            "then": "Bolardo flexible, normalmente plástico"
-          },
-          "4": {
-            "then": "Bolardo levadizo"
-          }
-        },
-        "question": "¿Qué tipo de bolardo es este?"
-      },
-      "Cycle barrier type": {
-        "mappings": {
-          "0": {
-            "then": "Simple, sólo dos barreras con un espacio entre ellas"
-          },
-          "1": {
-            "then": "Doble, dos barreras una detrás de otra"
-          },
-          "2": {
-            "then": "Triple, tres barreras una detrás de la otra"
-          },
-          "3": {
-            "then": "Barrera de seguridad, el espacio es menor en la parte superior que en la inferior"
-          }
-        },
-        "question": "¿Qué tipo de barrera ciclista es esta?"
-      },
-      "MaxWidth": {
-        "question": "¿Cómo de ancho es el hueco dejado fuera de la barrera?",
-        "render": "Anchura máxima: {maxwidth:physical} m"
-      },
-      "Overlap (cyclebarrier)": {
-        "question": "¿Cuánto se solapan las barreras?",
-        "render": "Solapado: {overlap} m"
-      },
-      "Space between barrier (cyclebarrier)": {
-        "question": "¿Cuánto espacio hay entre las barreras (a lo largo de la longitud de la carretera)?",
-        "render": "Espacio entre barreras (a lo largo de la longitud de la carretera): {width:separation} m"
-      },
-      "Width of opening (cyclebarrier)": {
-        "question": "¿Cómo de año es la apertura más pequeña al lado de las barreras?",
-        "render": "Anchura de la apertura: {width:opening} m"
-      },
-      "barrier_type": {
-        "mappings": {
-          "0": {
-            "then": "Este es un único bolardo en la carretera"
-          },
-          "1": {
-            "then": "Esta es una barrera ciclista que ralentiza a los ciclistas"
-          }
-        }
-      },
-      "bicycle=yes/no": {
-        "mappings": {
-          "0": {
-            "then": "Un ciclista puede pasar por aquí."
-          },
-          "1": {
-            "then": "Un ciclista no puede pasar por aquí."
-          }
-        },
-        "question": "¿Puede un ciclista pasar esta barrera?"
-      }
-    },
-    "title": {
-      "mappings": {
-        "0": {
-          "then": "Bolardo"
-        },
-        "1": {
-          "then": "Barrera ciclista"
-        }
-      },
-      "render": "Barrera"
-    }
-  },
-  "bench": {
-    "description": "Un banco es una superficie de madera, metal, piedra, ... donde un humano se puede sentar. Estas capas los visualizan y preguntan algunas preguntas sobre ellos.",
-    "name": "Bancos",
-    "presets": {
-      "0": {
-        "title": "una banco"
-      }
-    },
-    "tagRenderings": {
-      "bench-backrest": {
-        "mappings": {
-          "0": {
-            "then": "Respaldo: sí"
-          },
-          "1": {
-            "then": "Respaldo: no"
-          }
-        },
-        "question": "¿Este banco tiene respaldo?"
-      },
-      "bench-colour": {
-        "mappings": {
-          "0": {
-            "then": "Color: marrón"
-          },
-          "1": {
-            "then": "Color: verde"
-          },
-          "2": {
-            "then": "Color: gris"
-          },
-          "3": {
-            "then": "Color: blanco"
-          },
-          "4": {
-            "then": "Color: rojo"
-          },
-          "5": {
-            "then": "Color: negro"
-          },
-          "6": {
-            "then": "Color: azul"
-          },
-          "7": {
-            "then": "Color: amarillo"
-          }
-        },
-        "question": "¿De qué color es este banco?",
-        "render": "Color: {colour}"
-      },
-      "bench-direction": {
-        "question": "¿En qué dirección se mira al sentarse en el banco?",
-        "render": "¿Cuando está sentado en el banco, uno mira hacia {direction}º."
-      },
-      "bench-material": {
-        "mappings": {
-          "0": {
-            "then": "Material: madera"
-          },
-          "1": {
-            "then": "Material: metal"
-          },
-          "2": {
-            "then": "Material: piedra"
-          },
-          "3": {
-            "then": "Material: concreto"
-          },
-          "4": {
-            "then": "Material: plastico"
-          },
-          "5": {
-            "then": "Material: acero"
-          }
-        },
-        "question": "¿De que está hecho el banco (asiento)?",
-        "render": "Material: {material}"
-      },
-      "bench-seats": {
-        "question": "¿Cuántos asientos tiene este banco?",
-        "render": "{seats} asientos"
-      },
-      "bench-survey:date": {
-        "question": "¿Cuándo fue la última vez que se inspeccionó este banco?",
-        "render": "Este banco se inspeccionó por última vez el {survey:date}"
-      }
-    },
-    "title": {
-      "render": "Banco"
-    }
-  },
-  "bench_at_pt": {
-    "description": "Una capa que muestra todas las paradas de transporte público que tienen bancos",
-    "name": "Bancos en una parada de transporte público",
-    "tagRenderings": {
-      "bench_at_pt-bench_type": {
-        "mappings": {
-          "0": {
-            "then": "Aquí hay un banco normal para sentarse"
-          },
-          "1": {
-            "then": "Banco de pie"
-          },
-          "2": {
-            "then": "No hay ningún banco aquí"
-          }
-        },
-        "question": "¿Qué tipo de banco es este?"
-      },
-      "bench_at_pt-name": {
-        "render": "{name}"
-      }
-    },
-    "title": {
-      "mappings": {
-        "0": {
-          "then": "Banco en una parada de transporte público"
-        },
-        "1": {
-          "then": "Banco en el refugio"
-        }
-      },
-      "render": "Banco"
-    }
-  },
-  "bicycle_library": {
-    "description": "Una instalación en la que se pueden prestar las bicicletas durante un periodo de tiempo más largo",
-    "name": "Biblioteca de bicicletas",
-    "presets": {
-      "0": {
-        "description": "Una biblioteca de bicicletas tiene una colección de bicicletas que se pueden prestar",
-        "title": "una biblioteca de bicicletas"
-      }
-    },
-    "tagRenderings": {
-      "bicycle-library-target-group": {
-        "mappings": {
-          "0": {
-            "then": "Bicicletas para niños disponibles"
-          },
-          "1": {
-            "then": "Bicicletas para adultos disponibles"
-          },
-          "2": {
-            "then": "Bicicletas para discapacitados disponibles"
-          }
-        },
-        "question": "¿Quién puede prestar bicicletas aquí?"
-      },
-      "bicycle_library-charge": {
-        "mappings": {
-          "0": {
-            "then": "El préstamo de bicicletas es gratuito"
-          },
-          "1": {
-            "then": "Prestar una bicicleta cuesta 20 euros al año y 20 euros de garantía"
-          }
-        },
-        "question": "¿Cuánto cuesta el préstamo de una bicicleta?",
-        "render": "Alquilar una bicicleta cuesta {charge}"
-      },
-      "bicycle_library-name": {
-        "question": "¿Cuál es el nombre de esta biblioteca de bicicletas?",
-        "render": "Esta biblioteca de bicicletas se llama  {name}."
-      }
-    },
-    "title": {
-      "render": "Biblioteca de bicicletas"
-    }
-  },
-  "bicycle_rental": {
-    "deletion": {
-      "extraDeleteReasons": {
-        "0": {
-          "explanation": "{title()} ha cerrado permanentemente"
-        }
-      },
-      "nonDeleteMappings": {
-        "0": {
-          "then": "Esta tienda de bicicletas alquilaba bicis, pero ya no lo hace"
-        }
-      }
-    },
-    "description": "Estaciones de alquiler de bicicletas",
-    "name": "Alquiler de bicicletas",
-    "presets": {
-      "0": {
-        "description": "Una tienda con personal que se dedica al alquiler de bicicletas",
-        "title": "una tienda de alquiler de bicicletas"
-      },
-      "1": {
-        "title": "un alquiler de bicicletas"
-      }
-    },
-    "tagRenderings": {
-      "9": {
-        "rewrite": {
-          "into": {
+    "address": {
+        "description": "Direcciones",
+        "name": "Direcciones conocidas en OSM",
+        "tagRenderings": {
+            "fixme": {
+                "question": "¿Qué debe corregirse aquí? Expóngalo"
+            },
+            "housenumber": {
+                "mappings": {
+                    "0": {
+                        "then": "Esta edificación no tiene número"
+                    }
+                },
+                "question": "¿Cuál es el número de esta casa?",
+                "render": "La numeración de la casa es <b>{addr:housenumber}</b>"
+            },
+            "street": {
+                "question": "¿En qué calle se encuentra esta dirección?",
+                "render": "La dirección está en la calle <b>{addr:street}</b>"
+            }
+        },
+        "title": {
+            "render": "Domicilio conocido"
+        }
+    },
+    "ambulancestation": {
+        "description": "Una estación de ambulancias es una zona para almacenar vehículos de ambulancia, equipamiento médico, equipos de protección personal y otros suministros médicos.",
+        "name": "Mapa de estaciones de ambulancias",
+        "presets": {
             "0": {
-              "1": "bicis de ciudad"
+                "description": "Añadir una estación de ambulancias al mapa",
+                "title": "una estación de ambulancias"
+            }
+        },
+        "tagRenderings": {
+            "ambulance-agency": {
+                "question": "¿Qué agencia opera esta estación?",
+                "render": "Esta estación la opera {operator}."
+            },
+            "ambulance-name": {
+                "question": "¿Cual es el nombre de esta estación de ambulancias?",
+                "render": "Esta estación se llama {name}."
+            },
+            "ambulance-operator-type": {
+                "mappings": {
+                    "0": {
+                        "then": "La estación la opera el govierno."
+                    },
+                    "1": {
+                        "then": "La estación la opera una organización basada en la comunidad o informal."
+                    },
+                    "2": {
+                        "then": "La estación la opera un grupo formal de voluntarios."
+                    },
+                    "3": {
+                        "then": "La estación es de gestión privada."
+                    }
+                },
+                "question": "¿Como está clasificada la operadora de la estación?",
+                "render": "La operador a no es una entidad de tipo {operator:type}."
+            },
+            "ambulance-place": {
+                "question": "¿Dónde se encuentra la estación? (ej. nombre del barrio, pueblo o ciudad)",
+                "render": "Esta estación se encuentra en {addr:place}."
+            },
+            "ambulance-street": {
+                "question": " ¿Cual es el nombre de la calle en la que se encuentra la estación?",
+                "render": "Esta estación se encuentra al lado de una autovía llamada {addr:street}."
+            }
+        },
+        "title": {
+            "render": "Estación de Ambulancias"
+        }
+    },
+    "artwork": {
+        "description": "Diversas piezas de obras de arte",
+        "name": "Obras de arte",
+        "presets": {
+            "0": {
+                "title": "una obra de arte"
+            }
+        },
+        "tagRenderings": {
+            "artwork-artist_name": {
+                "question": "¿Que artista creó esto?",
+                "render": "Creado por {artist_name}"
+            },
+            "artwork-artwork_type": {
+                "mappings": {
+                    "0": {
+                        "then": "Arquitectura"
+                    },
+                    "1": {
+                        "then": "Mural"
+                    },
+                    "2": {
+                        "then": "Pintura"
+                    },
+                    "3": {
+                        "then": "Escultura"
+                    },
+                    "4": {
+                        "then": "Estatua"
+                    },
+                    "5": {
+                        "then": "Busto"
+                    },
+                    "6": {
+                        "then": "Piedra"
+                    },
+                    "7": {
+                        "then": "Instalación"
+                    },
+                    "8": {
+                        "then": "Grafiti"
+                    },
+                    "9": {
+                        "then": "Relieve"
+                    },
+                    "10": {
+                        "then": "Azulejo (azulejos decorativos españoles)"
+                    },
+                    "11": {
+                        "then": "Cerámica"
+                    }
+                },
+                "question": "¿Qué tipo de obra es esta pieza?",
+                "render": "Esta es un {artwork_type}"
+            },
+            "artwork-website": {
+                "question": "¿Hay un sitio web con más información sobre esta obra de arte?",
+                "render": "Más información en <a href='{website}' target='_blank'>este sitio web</a>"
+            },
+            "artwork-wikidata": {
+                "question": "¿Qué entrada de Wikidata se corresponde con <b>esta obra de arte</b>?",
+                "render": "Se corresponde con <a href='https://www.wikidata.org/wiki/{wikidata}' target='_blank'>{wikidata}</a>"
+            }
+        },
+        "title": {
+            "mappings": {
+                "0": {
+                    "then": "Obra de arte <i>{name}</i>"
+                }
+            },
+            "render": "Obra de arte"
+        }
+    },
+    "barrier": {
+        "description": "Obstáculos durante el uso de la bicicleta, como bolardos y barreras para bicicletas",
+        "name": "Barreras",
+        "presets": {
+            "0": {
+                "description": "Un bolardo en la carretera",
+                "title": "una bolardo"
             },
             "1": {
-              "1": "bicis eléctricas"
+                "description": "Una barrera ciclista, que ralentiza a los ciclistas",
+                "title": "una barrera para bicicletas"
+            }
+        },
+        "tagRenderings": {
+            "Bollard type": {
+                "mappings": {
+                    "0": {
+                        "then": "Bolardo extraíble"
+                    },
+                    "1": {
+                        "then": "Bolardo fijo"
+                    },
+                    "2": {
+                        "then": "Bolardo abatible"
+                    },
+                    "3": {
+                        "then": "Bolardo flexible, normalmente plástico"
+                    },
+                    "4": {
+                        "then": "Bolardo levadizo"
+                    }
+                },
+                "question": "¿Qué tipo de bolardo es este?"
+            },
+            "Cycle barrier type": {
+                "mappings": {
+                    "0": {
+                        "then": "Simple, sólo dos barreras con un espacio entre ellas"
+                    },
+                    "1": {
+                        "then": "Doble, dos barreras una detrás de otra"
+                    },
+                    "2": {
+                        "then": "Triple, tres barreras una detrás de la otra"
+                    },
+                    "3": {
+                        "then": "Barrera de seguridad, el espacio es menor en la parte superior que en la inferior"
+                    }
+                },
+                "question": "¿Qué tipo de barrera ciclista es esta?"
+            },
+            "MaxWidth": {
+                "question": "¿Cómo de ancho es el hueco dejado fuera de la barrera?",
+                "render": "Anchura máxima: {maxwidth:physical} m"
+            },
+            "Overlap (cyclebarrier)": {
+                "question": "¿Cuánto se solapan las barreras?",
+                "render": "Solapado: {overlap} m"
+            },
+            "Space between barrier (cyclebarrier)": {
+                "question": "¿Cuánto espacio hay entre las barreras (a lo largo de la longitud de la carretera)?",
+                "render": "Espacio entre barreras (a lo largo de la longitud de la carretera): {width:separation} m"
+            },
+            "Width of opening (cyclebarrier)": {
+                "question": "¿Cómo de año es la apertura más pequeña al lado de las barreras?",
+                "render": "Anchura de la apertura: {width:opening} m"
+            },
+            "barrier_type": {
+                "mappings": {
+                    "0": {
+                        "then": "Este es un único bolardo en la carretera"
+                    },
+                    "1": {
+                        "then": "Esta es una barrera ciclista que ralentiza a los ciclistas"
+                    }
+                }
+            },
+            "bicycle=yes/no": {
+                "mappings": {
+                    "0": {
+                        "then": "Un ciclista puede pasar por aquí."
+                    },
+                    "1": {
+                        "then": "Un ciclista no puede pasar por aquí."
+                    }
+                },
+                "question": "¿Puede un ciclista pasar esta barrera?"
+            }
+        },
+        "title": {
+            "mappings": {
+                "0": {
+                    "then": "Bolardo"
+                },
+                "1": {
+                    "then": "Barrera ciclista"
+                }
+            },
+            "render": "Barrera"
+        }
+    },
+    "bench": {
+        "description": "Un banco es una superficie de madera, metal, piedra, ... donde un humano se puede sentar. Estas capas los visualizan y preguntan algunas preguntas sobre ellos.",
+        "name": "Bancos",
+        "presets": {
+            "0": {
+                "title": "una banco"
+            }
+        },
+        "tagRenderings": {
+            "bench-backrest": {
+                "mappings": {
+                    "0": {
+                        "then": "Respaldo: sí"
+                    },
+                    "1": {
+                        "then": "Respaldo: no"
+                    }
+                },
+                "question": "¿Este banco tiene respaldo?"
+            },
+            "bench-colour": {
+                "mappings": {
+                    "0": {
+                        "then": "Color: marrón"
+                    },
+                    "1": {
+                        "then": "Color: verde"
+                    },
+                    "2": {
+                        "then": "Color: gris"
+                    },
+                    "3": {
+                        "then": "Color: blanco"
+                    },
+                    "4": {
+                        "then": "Color: rojo"
+                    },
+                    "5": {
+                        "then": "Color: negro"
+                    },
+                    "6": {
+                        "then": "Color: azul"
+                    },
+                    "7": {
+                        "then": "Color: amarillo"
+                    }
+                },
+                "question": "¿De qué color es este banco?",
+                "render": "Color: {colour}"
+            },
+            "bench-direction": {
+                "question": "¿En qué dirección se mira al sentarse en el banco?",
+                "render": "¿Cuando está sentado en el banco, uno mira hacia {direction}º."
+            },
+            "bench-material": {
+                "mappings": {
+                    "0": {
+                        "then": "Material: madera"
+                    },
+                    "1": {
+                        "then": "Material: metal"
+                    },
+                    "2": {
+                        "then": "Material: piedra"
+                    },
+                    "3": {
+                        "then": "Material: concreto"
+                    },
+                    "4": {
+                        "then": "Material: plastico"
+                    },
+                    "5": {
+                        "then": "Material: acero"
+                    }
+                },
+                "question": "¿De que está hecho el banco (asiento)?",
+                "render": "Material: {material}"
+            },
+            "bench-seats": {
+                "question": "¿Cuántos asientos tiene este banco?",
+                "render": "{seats} asientos"
+            },
+            "bench-survey:date": {
+                "question": "¿Cuándo fue la última vez que se inspeccionó este banco?",
+                "render": "Este banco se inspeccionó por última vez el {survey:date}"
+            }
+        },
+        "title": {
+            "render": "Banco"
+        }
+    },
+    "bench_at_pt": {
+        "description": "Una capa que muestra todas las paradas de transporte público que tienen bancos",
+        "name": "Bancos en una parada de transporte público",
+        "tagRenderings": {
+            "bench_at_pt-bench_type": {
+                "mappings": {
+                    "0": {
+                        "then": "Aquí hay un banco normal para sentarse"
+                    },
+                    "1": {
+                        "then": "Banco de pie"
+                    },
+                    "2": {
+                        "then": "No hay ningún banco aquí"
+                    }
+                },
+                "question": "¿Qué tipo de banco es este?"
+            },
+            "bench_at_pt-name": {
+                "render": "{name}"
+            }
+        },
+        "title": {
+            "mappings": {
+                "0": {
+                    "then": "Banco en una parada de transporte público"
+                },
+                "1": {
+                    "then": "Banco en el refugio"
+                }
+            },
+            "render": "Banco"
+        }
+    },
+    "bicycle_library": {
+        "description": "Una instalación en la que se pueden prestar las bicicletas durante un periodo de tiempo más largo",
+        "name": "Biblioteca de bicicletas",
+        "presets": {
+            "0": {
+                "description": "Una biblioteca de bicicletas tiene una colección de bicicletas que se pueden prestar",
+                "title": "una biblioteca de bicicletas"
+            }
+        },
+        "tagRenderings": {
+            "bicycle-library-target-group": {
+                "mappings": {
+                    "0": {
+                        "then": "Bicicletas para niños disponibles"
+                    },
+                    "1": {
+                        "then": "Bicicletas para adultos disponibles"
+                    },
+                    "2": {
+                        "then": "Bicicletas para discapacitados disponibles"
+                    }
+                },
+                "question": "¿Quién puede prestar bicicletas aquí?"
+            },
+            "bicycle_library-charge": {
+                "mappings": {
+                    "0": {
+                        "then": "El préstamo de bicicletas es gratuito"
+                    },
+                    "1": {
+                        "then": "Prestar una bicicleta cuesta 20 euros al año y 20 euros de garantía"
+                    }
+                },
+                "question": "¿Cuánto cuesta el préstamo de una bicicleta?",
+                "render": "Alquilar una bicicleta cuesta {charge}"
+            },
+            "bicycle_library-name": {
+                "question": "¿Cuál es el nombre de esta biblioteca de bicicletas?",
+                "render": "Esta biblioteca de bicicletas se llama  {name}."
+            }
+        },
+        "title": {
+            "render": "Biblioteca de bicicletas"
+        }
+    },
+    "bicycle_rental": {
+        "deletion": {
+            "extraDeleteReasons": {
+                "0": {
+                    "explanation": "{title()} ha cerrado permanentemente"
+                }
+            },
+            "nonDeleteMappings": {
+                "0": {
+                    "then": "Esta tienda de bicicletas alquilaba bicis, pero ya no lo hace"
+                }
+            }
+        },
+        "description": "Estaciones de alquiler de bicicletas",
+        "name": "Alquiler de bicicletas",
+        "presets": {
+            "0": {
+                "description": "Una tienda con personal que se dedica al alquiler de bicicletas",
+                "title": "una tienda de alquiler de bicicletas"
+            },
+            "1": {
+                "title": "un alquiler de bicicletas"
+            }
+        },
+        "tagRenderings": {
+            "9": {
+                "rewrite": {
+                    "into": {
+                        "0": {
+                            "1": "bicis de ciudad"
+                        },
+                        "1": {
+                            "1": "bicis eléctricas"
+                        },
+                        "2": {
+                            "1": "bicis infantiles"
+                        },
+                        "3": {
+                            "1": "bicis BMX"
+                        },
+                        "4": {
+                            "1": "bicis de montaña"
+                        }
+                    }
+                }
+            },
+            "bicycle-types": {
+                "mappings": {
+                    "0": {
+                        "then": "Aquí se pueden alquilar bicis normales"
+                    },
+                    "1": {
+                        "then": "Aquí se pueden alquilar bicis eléctricas"
+                    },
+                    "2": {
+                        "then": "Aquí se pueden alquilar bicis BMX"
+                    },
+                    "3": {
+                        "then": "Aquí se pueden alquilar bicis de montaña"
+                    },
+                    "4": {
+                        "then": "Aquí se pueden alquilar bicis infantiles"
+                    },
+                    "6": {
+                        "then": "Aquí se pueden alquilar bicicletas de carreras"
+                    },
+                    "7": {
+                        "then": "Aquí se pueden alquilar cascos"
+                    }
+                },
+                "question": "¿Qué tipo de bicicletas y accesorios se alquilan aquí?",
+                "render": "{rental} se alquilan aquí"
+            },
+            "bicycle_rental_type": {
+                "mappings": {
+                    "0": {
+                        "then": "Esta es una tienda que se centra en el alquiler de bicicletas"
+                    },
+                    "1": {
+                        "then": "Este es un negocio de alquileres que alquila varios objetos y/o vehículos. También alquila bicicletas, pero este no es el enfoque principal"
+                    },
+                    "2": {
+                        "then": "Esta es una tienda que vende o alquila bicicletas, pero también las alquila"
+                    },
+                    "3": {
+                        "then": "Esta es una estación automática, en la que una bici se asegura mecánicamente en una estructura"
+                    }
+                },
+                "question": "¿Qué tipo de alquiler de bicicletas es este?"
+            }
+        },
+        "title": {
+            "mappings": {
+                "0": {
+                    "then": "{name}"
+                }
+            },
+            "render": "Alquiler de bicicletas"
+        }
+    },
+    "bicycle_tube_vending_machine": {
+        "tagRenderings": {
+            "Still in use?": {
+                "mappings": {
+                    "1": {
+                        "then": "Esta máquina exprendedora está rota"
+                    },
+                    "2": {
+                        "then": "Esta máquina exprendedora está cerrada"
+                    }
+                },
+                "question": "¿Todavía es operacional esta máquina exprendedora?",
+                "render": "El estado operacional es <i>{operational_status}</i></i>"
+            }
+        }
+    },
+    "bike_cafe": {
+        "tagRenderings": {
+            "bike_cafe-email": {
+                "question": "¿Cual es la dirección de correo electrónico de {name}?"
+            },
+            "bike_cafe-phone": {
+                "question": "¿Cual es el número de teléfono de {name}?"
+            },
+            "bike_cafe-repair-tools": {
+                "question": "¿Hay herramientas para reparar su propia bicicleta?"
+            }
+        }
+    },
+    "bike_cleaning": {
+        "description": "Una capa que muestra facilidades en las que uno puede limpiar su bici",
+        "name": "Servicio de limpieza de bicis",
+        "presets": {
+            "0": {
+                "title": "un servicio de limpieza de bicis"
+            }
+        },
+        "tagRenderings": {
+            "bike_cleaning-charge": {
+                "mappings": {
+                    "0": {
+                        "then": "Un servicio de limpieza gratis"
+                    },
+                    "1": {
+                        "then": "Gratis"
+                    },
+                    "2": {
+                        "then": "El servicio de limpieza tiene una tarifa"
+                    }
+                },
+                "question": "¿Cuánto cuesta utilizar el servicio de limpieza?",
+                "render": "Utilizar el servicio de limpieza cuesta {charge}"
+            },
+            "bike_cleaning-service:bicycle:cleaning:charge": {
+                "mappings": {
+                    "0": {
+                        "then": "El servicio de limpieza es gratis"
+                    },
+                    "1": {
+                        "then": "Gratis"
+                    },
+                    "2": {
+                        "then": "El servicio de limpieza tiene una tasa, pero la cantidad se desconoce"
+                    }
+                },
+                "question": "¿Cuánto cuesta utilizar el servicio de limpieza?",
+                "render": "Utilizar el servicio de limpieza cuesta {service:bicycle:cleaning:charge}"
+            }
+        },
+        "title": {
+            "mappings": {
+                "0": {
+                    "then": "Servicio de limpieza de bicis <i>{name}</i>"
+                }
+            },
+            "render": "Servicio de limpieza de bicis"
+        }
+    },
+    "bike_parking": {
+        "description": "Una capa que muestra donde puedes aparcar tu bici",
+        "name": "Aparcamiento de bicis",
+        "presets": {
+            "0": {
+                "title": "un aparcamiento de bicis"
+            }
+        },
+        "tagRenderings": {
+            "Access": {
+                "mappings": {
+                    "0": {
+                        "then": "Accesible públicamente"
+                    },
+                    "1": {
+                        "then": "El acceso es primariamente para visitantes a un negocio"
+                    },
+                    "2": {
+                        "then": "El acceso se limita a miembros de una escuela, compañía u organización"
+                    }
+                },
+                "question": "¿Quién puede utilizar este aparcamiento de bicicletas?",
+                "render": "{access}"
+            },
+            "Bicycle parking type": {
+                "mappings": {
+                    "5": {
+                        "then": "Caseta"
+                    },
+                    "6": {
+                        "then": "Bolardo"
+                    },
+                    "7": {
+                        "then": "Una área en el suelo que está marcada  para el aparcamiento de bicicletas"
+                    }
+                },
+                "question": "¿Cual es el tipo de este aparcamiento de bicicletas?",
+                "render": "Este es un aparcamiento de bicicletas del tipo: {bicycle_parking}"
+            },
+            "Capacity": {
+                "question": "¿Cuántas bicicletas caben en este aparcamiento de bicicletas (incluyendo posibles bicicletas de carga)?",
+                "render": "Espacio para {capacity} bicis"
+            },
+            "Cargo bike capacity?": {
+                "question": "¿Cuántas bicicletas de carga caben en este aparcamiento de bicicletas?",
+                "render": "En este aparcamiento caben {capacity:cargo_bike} bicis de carga"
+            },
+            "Cargo bike spaces?": {
+                "mappings": {
+                    "0": {
+                        "then": "Este aparcamiento tiene espacio para bicicletas de carga"
+                    },
+                    "1": {
+                        "then": "Este aparcamiento tiene huecos (oficialmente) designados para bicicletas de carga."
+                    },
+                    "2": {
+                        "then": "No se permite aparcar bicicletas de carga"
+                    }
+                },
+                "question": "¿Este aparcamiento de bicicletas tiene huevos para bicicletas de carga?"
+            },
+            "Is covered?": {
+                "mappings": {
+                    "0": {
+                        "then": "Este aparcamiento está cubierto (tiene un tejado)"
+                    },
+                    "1": {
+                        "then": "Este aparcamiento no está cubierto"
+                    }
+                },
+                "question": "¿Está cubierto este aparcamiento? Selecciona \"cubierto\" también para aparcamientos interiores."
+            },
+            "Underground?": {
+                "mappings": {
+                    "0": {
+                        "then": "Aparcamiento subterráneo"
+                    },
+                    "1": {
+                        "then": "Aparcamiento a nivel de calle"
+                    },
+                    "2": {
+                        "then": "Aparcamiento de azotea"
+                    },
+                    "3": {
+                        "then": "Aparcamiento a nivel de calle"
+                    }
+                },
+                "question": "¿Cual es la localización relativa de este aparcamiento de bicicletas?"
+            }
+        },
+        "title": {
+            "render": "Aparcamiento de bicis"
+        }
+    },
+    "bike_repair_station": {
+        "description": "Una capa que muestra bombas de bicicletas y puestos de herramientas de reparación de bicicletas",
+        "name": "Bomba y reparación de bicicletas",
+        "presets": {
+            "0": {
+                "description": "Un dispositivo para inflar tus ruedas en una posición fija en el espacio público.",
+                "title": "una bomba de bicicletas"
+            },
+            "1": {
+                "description": "Una bomba de bicicletas y herramientas para reparar tu bicicleta en el espacio público. Las herramientas habitualmente están aseguradas con cadenas contra el robo.",
+                "title": "En estación de reparación de bicicletas y bomba"
             },
             "2": {
-              "1": "bicis infantiles"
+                "description": "Herramientas para reparar tu bici en el espacio público (sin bomba).Las herramientas están aseguradas contra el robo.",
+                "title": "una estación de reparación de bicicletas sin bomba"
+            }
+        },
+        "tagRenderings": {
+            "Operational status": {
+                "mappings": {
+                    "0": {
+                        "then": "La bomba de bicicletas está rota"
+                    },
+                    "1": {
+                        "then": "La bomba de bicicletas está operativa"
+                    }
+                },
+                "question": "¿Todavía está operativa la bomba de bicicletas?"
+            },
+            "access": {
+                "mappings": {
+                    "0": {
+                        "then": "Accesible públicamente"
+                    },
+                    "1": {
+                        "then": "Accesible públicamente"
+                    },
+                    "2": {
+                        "then": "Solo para clientes"
+                    },
+                    "3": {
+                        "then": "No accesible para el público general"
+                    },
+                    "4": {
+                        "then": "No accesible para el público general"
+                    }
+                },
+                "question": "¿A quién se le permite utilizar esta estación de reparación?"
+            },
+            "bike_repair_station-available-services": {
+                "mappings": {
+                    "0": {
+                        "then": "Solo hay una bomba presente"
+                    },
+                    "1": {
+                        "then": "Solo hay herramientas (destornilladores, pinzas...) presentes"
+                    },
+                    "2": {
+                        "then": "Hay tanto herramientas como bombas"
+                    }
+                },
+                "question": "¿Qué servicios están disponibles en esta localización?"
+            },
+            "bike_repair_station-bike-chain-tool": {
+                "mappings": {
+                    "0": {
+                        "then": "Hay una herramienta de cadenas"
+                    },
+                    "1": {
+                        "then": "No hay herramienta de cadenas"
+                    }
+                },
+                "question": "¿Esta estación de reparación tiene una herramienta especial para reparar la cadena de tu bici?"
+            },
+            "bike_repair_station-bike-stand": {
+                "mappings": {
+                    "0": {
+                        "then": "Hay un gancho o soporte"
+                    },
+                    "1": {
+                        "then": "No hay ningún gancho o soporte"
+                    }
+                },
+                "question": "¿Esta estación tiene un gancho para colgar tu bici o un soporte para elevarla?"
+            },
+            "bike_repair_station-electrical_pump": {
+                "mappings": {
+                    "0": {
+                        "then": "Bomba manual"
+                    },
+                    "1": {
+                        "then": "Bomba eléctrica"
+                    }
+                },
+                "question": "¿Hay una bomba eléctrica para bicis?"
+            },
+            "bike_repair_station-email": {
+                "question": "¿Es esta la dirección de correo electrónico del mantenedor?"
+            },
+            "bike_repair_station-manometer": {
+                "mappings": {
+                    "0": {
+                        "then": "Hay un manómetro"
+                    },
+                    "1": {
+                        "then": "No hay ningún manometro"
+                    },
+                    "2": {
+                        "then": "Hay un manómetro pero está roto"
+                    }
+                },
+                "question": "¿La bomba tiene un indicador de presión o manómetro?"
+            },
+            "bike_repair_station-opening_hours": {
+                "mappings": {
+                    "0": {
+                        "then": "Siempre abierto"
+                    }
+                },
+                "question": "¿Cuándo está abierto este punto de reparación de bicicletas?"
+            },
+            "bike_repair_station-operator": {
+                "question": "¿Quién mantiene esta bomba para bicicletas?",
+                "render": "Mantenido por {operator}"
+            },
+            "bike_repair_station-phone": {
+                "question": "¿Cual es el número de teléfono del mantenedor?"
+            },
+            "bike_repair_station-valves": {
+                "question": "¿Que válvulas se soportan?",
+                "render": "Esta bomba soporta las siguiente válvulas: {valves}"
+            }
+        },
+        "title": {
+            "mappings": {
+                "0": {
+                    "then": "Estación de reparación de bicis"
+                },
+                "1": {
+                    "then": "Estación de reparación de bicis"
+                },
+                "2": {
+                    "then": "Bomba rota"
+                },
+                "3": {
+                    "then": "Bomba de bicicletas <i>{name}</i>"
+                },
+                "4": {
+                    "then": "Bomba para bicicletas"
+                }
+            },
+            "render": "Estación de bicis (bomba y reparación)"
+        }
+    },
+    "bike_shop": {
+        "description": "Una tiene que vende específicamente bicis u objetos relacionados",
+        "tagRenderings": {
+            "bike_repair_bike-pump-service": {
+                "mappings": {
+                    "0": {
+                        "then": "Esta tienda ofrece una bomba para cualquiera"
+                    },
+                    "1": {
+                        "then": "Esta tienda no ofrece una bomba para cualquiera"
+                    },
+                    "2": {
+                        "then": "Hay una bomba para bicicletas, se muestra como un punto separado "
+                    }
+                },
+                "question": "¿Esta tienda ofrece una bomba para que la utilice cualquiera?"
+            },
+            "bike_repair_bike-wash": {
+                "mappings": {
+                    "0": {
+                        "then": "Esta tienda limpia bicicletas"
+                    },
+                    "1": {
+                        "then": "Esta tienda tiene una instalación donde uno puede limpiar bicicletas por si mismo"
+                    },
+                    "2": {
+                        "then": "Esta tienda no ofrece limpieza de bicicletas"
+                    }
+                },
+                "question": "¿Aquí se lavan bicicletas?"
+            },
+            "bike_repair_rents-bikes": {
+                "mappings": {
+                    "0": {
+                        "then": "Esta tienda alquila bicis"
+                    },
+                    "1": {
+                        "then": "Esta tienda no alquila bicis"
+                    }
+                },
+                "question": "¿Alquila bicicis esta tienda?"
+            },
+            "bike_repair_repairs-bikes": {
+                "mappings": {
+                    "0": {
+                        "then": "Esta tienda repara bicis"
+                    },
+                    "1": {
+                        "then": "Esta tienda no repara bicis"
+                    },
+                    "2": {
+                        "then": "Esta tienda solo repara bicis compradas aquí"
+                    },
+                    "3": {
+                        "then": "Esta tienda solo repara bicis de una cierta marca"
+                    }
+                },
+                "question": "¿Repara bicis esta tienda?"
+            },
+            "bike_repair_second-hand-bikes": {
+                "mappings": {
+                    "0": {
+                        "then": "Esta tienda vende bicis de segunda mano"
+                    },
+                    "1": {
+                        "then": "Esta tienda no vende bicis de segunda mano"
+                    },
+                    "2": {
+                        "then": "Esta tienda solo vende bicis de segunda mano"
+                    }
+                },
+                "question": "¿Vende bicis de segunda mano esta tienda?"
+            },
+            "bike_repair_sells-bikes": {
+                "mappings": {
+                    "0": {
+                        "then": "Esta tienda vende bicis"
+                    },
+                    "1": {
+                        "then": "Esta tienda no vende bicis"
+                    }
+                },
+                "question": "¿Vende bicis esta tienda?"
+            },
+            "bike_repair_tools-service": {
+                "question": "¿Hay herramientas para reparar tu propia bici?"
+            },
+            "bike_shop-access": {
+                "render": "Solo accesible a {access}"
+            },
+            "bike_shop-email": {
+                "question": "¿Cual es la dirección de correo electrónico de {name}?"
+            },
+            "bike_shop-is-bicycle_shop": {
+                "render": "Esta tienda está especializada en vender {shop} y hace actividades relacionadas con bicicletas"
+            },
+            "bike_shop-name": {
+                "question": "¿Cual es el nombre de esta tienda de bicicletas?",
+                "render": "Esta tienda de bicicletas se llama {name}"
+            },
+            "bike_shop-phone": {
+                "question": "¿Cual es el número de teléfono de {name}?"
+            },
+            "bike_shop-website": {
+                "question": "¿Cual es el sitio web de {name}?"
+            }
+        },
+        "title": {
+            "mappings": {
+                "2": {
+                    "then": "Alquiler de bicicletas <i>{name}</i>"
+                },
+                "3": {
+                    "then": "Reparación de bicis <i>{name}</i>"
+                },
+                "4": {
+                    "then": "Tienda de bicis <i>{name}</i>"
+                }
+            }
+        }
+    },
+    "bike_themed_object": {
+        "description": "Una capa con los objetos relacionados con bicis pero que no coinciden con ninguna otra capa",
+        "name": "Objeto relacionada con bicis",
+        "title": {
+            "mappings": {
+                "1": {
+                    "then": "Carril bici"
+                }
+            },
+            "render": "Objeto relacionado con bicis"
+        }
+    },
+    "binocular": {
+        "tagRenderings": {
+            "binocular-charge": {
+                "question": "¿Cuánto hay que pagar para utilizar estos binoculares?",
+                "render": "Utilizar estos binoculares cuesta {charge}"
+            },
+            "binocular-direction": {
+                "question": "¿Cuándo uno mira a través de este binocular, en qué dirección lo hace?",
+                "render": "Mira hacia {direction}º"
+            }
+        },
+        "title": {
+            "render": "Binoculares"
+        }
+    },
+    "birdhide": {
+        "filter": {
+            "0": {
+                "options": {
+                    "0": {
+                        "question": "Accesible con sillas de ruedas"
+                    }
+                }
+            }
+        },
+        "name": "Lugares para ver pájaros",
+        "presets": {
+            "0": {
+                "description": "Un refugio cubierto donde se pueden ver pájaros confortablemente"
+            },
+            "1": {
+                "description": "Una pantalla o pared con aperturas para ver pájaros"
+            }
+        },
+        "tagRenderings": {
+            "bird-hide-wheelchair": {
+                "mappings": {
+                    "0": {
+                        "then": "Hay provisiones especiales para usuarios de sillas de ruedas"
+                    },
+                    "3": {
+                        "then": "No accesible a usuarios con sillas de ruedas"
+                    }
+                }
+            },
+            "birdhide-operator": {
+                "mappings": {
+                    "0": {
+                        "then": "Operado por Natuurpunt"
+                    }
+                },
+                "render": "Operado por {operator}"
+            }
+        }
+    },
+    "cafe_pub": {
+        "deletion": {
+            "extraDeleteReasons": {
+                "0": {
+                    "explanation": "{title()} ha cerrado permanentemente"
+                }
+            }
+        },
+        "description": "Una capa que muestra cafeterías y bares donde uno se puede reunir con una bebida. La capa pregunta algunas preguntas relevantes",
+        "filter": {
+            "0": {
+                "options": {
+                    "0": {
+                        "question": "Abiert oahora"
+                    }
+                }
+            }
+        },
+        "name": "Cafeterías y bares",
+        "presets": {
+            "0": {
+                "description": "Un bar, principalmente para beber cervezas en un interior templado y relajado",
+                "title": "un pub"
+            },
+            "1": {
+                "description": "Un <b>bar</b> más moderno y comercial, posiblemente con una instalación de música y luz",
+                "title": "un bar"
+            },
+            "2": {
+                "title": "una cafetería"
+            }
+        },
+        "tagRenderings": {
+            "Classification": {
+                "mappings": {
+                    "3": {
+                        "then": "Un <b>restaurante</b> donde puedes comer una comida de verdad"
+                    },
+                    "4": {
+                        "then": "Un espacio abierto donde se sirve cerveza, típico de Alemania"
+                    }
+                },
+                "question": "Qué tipo de café es este"
+            },
+            "Name": {
+                "question": "¿Cual es el nombre de este pub?",
+                "render": "Este pub se llama {name}"
+            }
+        },
+        "title": {
+            "mappings": {
+                "0": {
+                    "then": "<i>{name}</i>"
+                }
+            },
+            "render": "Pub"
+        }
+    },
+    "charging_station": {
+        "description": "Una estación de carga",
+        "filter": {
+            "0": {
+                "options": {
+                    "0": {
+                        "question": "Todo tipo de vehículos"
+                    },
+                    "1": {
+                        "question": "Estación de carga para bicicletas"
+                    },
+                    "2": {
+                        "question": "Estación de carga para coches"
+                    }
+                }
+            },
+            "1": {
+                "options": {
+                    "0": {
+                        "question": "Solo estaciones de carga funcionales"
+                    }
+                }
+            },
+            "2": {
+                "options": {
+                    "0": {
+                        "question": "Todos los conectores"
+                    }
+                }
+            }
+        },
+        "tagRenderings": {
+            "Authentication": {
+                "mappings": {
+                    "0": {
+                        "then": "Autenticación mediante tarjeta de membresía"
+                    },
+                    "1": {
+                        "then": "Autenticación mediante aplicación"
+                    },
+                    "2": {
+                        "then": "Autenticación mediante llamada telefónica disponible"
+                    },
+                    "3": {
+                        "then": "Autenticación mediante SMS disponible"
+                    },
+                    "4": {
+                        "then": "Autenticación mediante NFC disponible"
+                    },
+                    "5": {
+                        "then": "Autenticación mediante Money Card disponible"
+                    },
+                    "6": {
+                        "then": "Autenticación mediante tarjeta de débito disponible"
+                    }
+                },
+                "question": "¿Qué tipo de autenticación está disponible en esta estación de carga?"
+            },
+            "Available_charging_stations (generated)": {
+                "mappings": {
+                    "6": {
+                        "then": "<b>Tipo 1 con cable</b> (J1772)"
+                    },
+                    "7": {
+                        "then": "<b>Tipo 1 con cable</b> (J1772)"
+                    },
+                    "8": {
+                        "then": "<b>Tipo 1 <i>sin</i> cable</b> (J1772)"
+                    },
+                    "9": {
+                        "then": "<b>Tipo 1<i>sin</i> cable</b> (J1772)"
+                    },
+                    "10": {
+                        "then": "<b>CSS Tipo 1</b> (también conocido como Tipo 1 Combo)"
+                    },
+                    "11": {
+                        "then": "<b>CSS Tipo 1</b> (también conocido como Tipo 1 Combo)"
+                    },
+                    "12": {
+                        "then": "<b>Supercargador de Tesla</b>"
+                    },
+                    "13": {
+                        "then": "<b>Supercargador de Tesla</b>"
+                    },
+                    "14": {
+                        "then": "<b>Tipo 2</b> (mennekes)"
+                    },
+                    "15": {
+                        "then": "<b>Tipo 2</b> (mennekes)"
+                    },
+                    "16": {
+                        "then": "<b>CSS Tipo 2</b> (mennekes)"
+                    },
+                    "17": {
+                        "then": "<b>CSS Tipo 2</b> (mennekes)"
+                    },
+                    "18": {
+                        "then": "<b>Tipo 2 con cable</b> (mennekes)"
+                    },
+                    "19": {
+                        "then": "<b>Tipo 2 con cable</b> (mennekes)"
+                    },
+                    "20": {
+                        "then": "<b>CCS Supercargador Tesla</b> (un tipo2_css con marca)"
+                    },
+                    "21": {
+                        "then": "<b>CCS Supercargador Tesla</b> (un tipo2_css con marca)"
+                    },
+                    "22": {
+                        "then": "<b>Supercargador Tesla (destino</b>"
+                    },
+                    "23": {
+                        "then": "<b>Supercargador Tesla (destino)</b>"
+                    },
+                    "24": {
+                        "then": "<b>Supercargador Tesla (destino)</b> (Un Tipo 2 con un cable de marca tesla)"
+                    },
+                    "25": {
+                        "then": "<b>Supercargador Tesla (destino)</b> (Un Tipo 2 con un cable de marca tesla)"
+                    },
+                    "26": {
+                        "then": "<b>USB</b> para cargar teléfonos y dispositivos pequeños"
+                    },
+                    "27": {
+                        "then": "<b>USB</b> para cargar teléfonos y dispositivos pequeños"
+                    }
+                },
+                "question": "¿Qué tipo de conexiones de carga están disponibles aquí?"
+            },
+            "Network": {
+                "mappings": {
+                    "0": {
+                        "then": "No forma parte de una red más grande, ej. porque la estación de carga la mantiene un negocio local"
+                    },
+                    "1": {
+                        "then": "No forma parte de una red mayor"
+                    }
+                },
+                "question": "¿Esta estación de carga forma parte de una red?",
+                "render": "Parte de la red <b>{network}</b>"
+            },
+            "OH": {
+                "mappings": {
+                    "0": {
+                        "then": "Abre 24/7 (incluidos días festivos)"
+                    }
+                },
+                "question": "¿Cuándo abre esta estación de carga?"
+            },
+            "Operational status": {
+                "mappings": {
+                    "0": {
+                        "then": "Esta estación de carga funciona"
+                    },
+                    "1": {
+                        "then": "Esta estación de carga está rota"
+                    },
+                    "2": {
+                        "then": "Una estación de carga está planeada aquí"
+                    },
+                    "3": {
+                        "then": "Una estación de carga está construida aquí"
+                    },
+                    "4": {
+                        "then": "Esta estación de carga se ha deshabilitado de forma permanente y ya no está en uso pero todavía es visible"
+                    }
+                },
+                "question": "¿Está en uso este punto de carga?"
+            },
+            "Operator": {
+                "mappings": {
+                    "0": {
+                        "then": "De hecho, {operator} es la red"
+                    }
+                },
+                "question": "¿Quien es la operadora de esta estación de carga?",
+                "render": "Esta estación de carga la opera {operator}"
+            },
+            "Parking:fee": {
+                "mappings": {
+                    "0": {
+                        "then": "No hay costes de aparcamiento adicionales mientras se carga"
+                    },
+                    "1": {
+                        "then": "Se deberá de pagar una tasa adicional de aparcamiento mientras se carga"
+                    }
+                },
+                "question": "¿Hay que pagar una tasa de aparcamiento mientras se carga?"
+            },
+            "Type": {
+                "mappings": {
+                    "0": {
+                        "then": "Aquí se pueden cargar <b>bicicletas</b>"
+                    },
+                    "1": {
+                        "then": "Aquí se pueden cargar <b>coches</b>"
+                    },
+                    "2": {
+                        "then": "Aquí se pueden cargar <b>scooters</b>"
+                    }
+                },
+                "question": "¿A qué vehículos se permite la carga aquí?"
+            },
+            "access": {
+                "render": "El acceso está {access}",
+                "mappings": {
+                    "1": {
+                        "then": "Cualquiera puede utilizar esta estación de carga (puede requerirse un pago)"
+                    },
+                    "0": {
+                        "then": "Cualquiera puede utilizar esta estación de carga (puede requerirse un pago)"
+                    },
+                    "4": {
+                        "then": "No accesible al público general (ej. solo accesible a los propietarios, empleados, ...)"
+                    },
+                    "3": {
+                        "then": "Se debe de solicitar una <b>llave</b> para utilizar esta estación de carga<br/><span class='subtle'>Ej. una estación de carga operada por un hotel que solo es utilizable por sus huéspedes, que reciben una llave de la recepción para desbloquear la estación de carga</span>"
+                    },
+                    "2": {
+                        "then": "Solo clientes del lugar al que pertenece esta estación la pueden utilizar <br/><span class='subtle'>Ej. una estación de carga operada por un hotel que solo es utilizable por sus huéspedes</span>"
+                    }
+                },
+                "question": "¿A quién se le permite utilizar esta estación de carga?"
+            },
+            "current-13": {
+                "mappings": {
+                    "0": {
+                        "then": "<b>USB</b> para cargar teléfonos y dispositivos electrónicos pequeños hasta 1 A"
+                    },
+                    "1": {
+                        "then": "<b>USB</b> para cargar teléfonos y dispositivos electrónicos pequeños hasta 1 A"
+                    }
+                },
+                "question": "¿Qué corriente ofrecen los conectores con <div style='display:i nline-block'><b><b>USB</b> para cargar teléfonos y dispositivos electrónicos pequeños</b> <img style='width:1rem;display:inline-block' src='./assets/layers/charging_station/usb_port.svg'/></div>?",
+                "render": "<div style='display: inline-block'><b><b>USB</b> para carga teléfonos y dispositivos electrónicos pequeños</b> <img style='width:1rem; display: inline-block' src='./assets/layers/changing_station/usb_port.svg'></div> salida de hasta {socket:USB-A:current}A"
+            },
+            "email": {
+                "question": "¿Cual es la dirección de correo electrónico de esta operadora?",
+                "render": "En caso de problemas, envía un correo electrónico a <a href=\"mailto:{email}'>{email}</a>"
+            },
+            "fee": {
+                "mappings": {
+                    "4": {
+                        "then": "Uso de pago"
+                    },
+                    "3": {
+                        "then": "De pago, pero gratis para clientes del hotel/pub/hostpital... quien opera la estación de carga"
+                    }
+                },
+                "question": "¿Hay que pagar para utilizar esta estación de carga?"
+            },
+            "maxstay": {
+                "mappings": {
+                    "0": {
+                        "then": "No hay límite de tiempo para dejar tu vehículo aquí"
+                    }
+                },
+                "render": "Se puede estar como máximo <b>{canonical(maxstay)}</b>",
+                "question": "¿Cuál es la máxima cantidad de tiempo que se permite permanecer aquí?"
+            },
+            "phone": {
+                "render": "En caso de problemas, llama a <a href='tel:{phone}'>{phone}</a>",
+                "question": "¿A qué número se puede llamar si hay un problema con esta estación de carga?"
+            },
+            "capacity": {
+                "render": "Aquí se pueden cargar {capacity} vehículos al mismo tiempo",
+                "question": "¿Cuántos vehículos se pueden cargar a la vez aquí?"
+            },
+            "charge": {
+                "question": "¿Cuánto hay que pagar para utilizar esta estación de carga?",
+                "render": "Utilizar esta estación de carga cuesta <b>{charge}</b>"
+            }
+        },
+        "units": {
+            "0": {
+                "applicableUnits": {
+                    "2": {
+                        "human": " días",
+                        "humanSingular": " día"
+                    },
+                    "0": {
+                        "human": " minutos",
+                        "humanSingular": " minuto"
+                    },
+                    "1": {
+                        "human": " horas",
+                        "humanSingular": " hora"
+                    }
+                }
+            },
+            "1": {
+                "applicableUnits": {
+                    "0": {
+                        "human": "Voltios"
+                    }
+                }
             },
             "3": {
-              "1": "bicis BMX"
-            },
-            "4": {
-              "1": "bicis de montaña"
-            }
-          }
-        }
-      },
-      "bicycle-types": {
-        "mappings": {
-          "0": {
-            "then": "Aquí se pueden alquilar bicis normales"
-          },
-          "1": {
-            "then": "Aquí se pueden alquilar bicis eléctricas"
-          },
-          "2": {
-            "then": "Aquí se pueden alquilar bicis BMX"
-          },
-          "3": {
-            "then": "Aquí se pueden alquilar bicis de montaña"
-          },
-          "4": {
-            "then": "Aquí se pueden alquilar bicis infantiles"
-          },
-          "6": {
-            "then": "Aquí se pueden alquilar bicicletas de carreras"
-          },
-          "7": {
-            "then": "Aquí se pueden alquilar cascos"
-          }
-        },
-        "question": "¿Qué tipo de bicicletas y accesorios se alquilan aquí?",
-        "render": "{rental} se alquilan aquí"
-      },
-      "bicycle_rental_type": {
-        "mappings": {
-          "0": {
-            "then": "Esta es una tienda que se centra en el alquiler de bicicletas"
-          },
-          "1": {
-            "then": "Este es un negocio de alquileres que alquila varios objetos y/o vehículos. También alquila bicicletas, pero este no es el enfoque principal"
-          },
-          "2": {
-            "then": "Esta es una tienda que vende o alquila bicicletas, pero también las alquila"
-          },
-          "3": {
-            "then": "Esta es una estación automática, en la que una bici se asegura mecánicamente en una estructura"
-          }
-        },
-        "question": "¿Qué tipo de alquiler de bicicletas es este?"
-      }
-    },
-    "title": {
-      "mappings": {
-        "0": {
-          "then": "{name}"
-        }
-      },
-      "render": "Alquiler de bicicletas"
-    }
-  },
-  "bicycle_tube_vending_machine": {
-    "tagRenderings": {
-      "Still in use?": {
-        "mappings": {
-          "1": {
-            "then": "Esta máquina exprendedora está rota"
-          },
-          "2": {
-            "then": "Esta máquina exprendedora está cerrada"
-          }
-        },
-        "question": "¿Todavía es operacional esta máquina exprendedora?",
-        "render": "El estado operacional es <i>{operational_status}</i></i>"
-      }
-    }
-  },
-  "bike_cafe": {
-    "tagRenderings": {
-      "bike_cafe-email": {
-        "question": "¿Cual es la dirección de correo electrónico de {name}?"
-      },
-      "bike_cafe-phone": {
-        "question": "¿Cual es el número de teléfono de {name}?"
-      },
-      "bike_cafe-repair-tools": {
-        "question": "¿Hay herramientas para reparar su propia bicicleta?"
-      }
-    }
-  },
-  "bike_cleaning": {
-    "description": "Una capa que muestra facilidades en las que uno puede limpiar su bici",
-    "name": "Servicio de limpieza de bicis",
-    "presets": {
-      "0": {
-        "title": "un servicio de limpieza de bicis"
-      }
-    },
-    "tagRenderings": {
-      "bike_cleaning-charge": {
-        "mappings": {
-          "0": {
-            "then": "Un servicio de limpieza gratis"
-          },
-          "1": {
-            "then": "Gratis"
-          },
-          "2": {
-            "then": "El servicio de limpieza tiene una tarifa"
-          }
-        },
-        "question": "¿Cuánto cuesta utilizar el servicio de limpieza?",
-        "render": "Utilizar el servicio de limpieza cuesta {charge}"
-      },
-      "bike_cleaning-service:bicycle:cleaning:charge": {
-        "mappings": {
-          "0": {
-            "then": "El servicio de limpieza es gratis"
-          },
-          "1": {
-            "then": "Gratis"
-          },
-          "2": {
-            "then": "El servicio de limpieza tiene una tasa, pero la cantidad se desconoce"
-          }
-        },
-        "question": "¿Cuánto cuesta utilizar el servicio de limpieza?",
-        "render": "Utilizar el servicio de limpieza cuesta {service:bicycle:cleaning:charge}"
-      }
-    },
-    "title": {
-      "mappings": {
-        "0": {
-          "then": "Servicio de limpieza de bicis <i>{name}</i>"
-        }
-      },
-      "render": "Servicio de limpieza de bicis"
-    }
-  },
-  "bike_parking": {
-    "description": "Una capa que muestra donde puedes aparcar tu bici",
-    "name": "Aparcamiento de bicis",
-    "presets": {
-      "0": {
-        "title": "un aparcamiento de bicis"
-      }
-    },
-    "tagRenderings": {
-      "Access": {
-        "mappings": {
-          "0": {
-            "then": "Accesible públicamente"
-          },
-          "1": {
-            "then": "El acceso es primariamente para visitantes a un negocio"
-          },
-          "2": {
-            "then": "El acceso se limita a miembros de una escuela, compañía u organización"
-          }
-        },
-        "question": "¿Quién puede utilizar este aparcamiento de bicicletas?",
-        "render": "{access}"
-      },
-      "Bicycle parking type": {
-        "mappings": {
-          "5": {
-            "then": "Caseta"
-          },
-          "6": {
-            "then": "Bolardo"
-          },
-          "7": {
-            "then": "Una área en el suelo que está marcada  para el aparcamiento de bicicletas"
-          }
-        },
-        "question": "¿Cual es el tipo de este aparcamiento de bicicletas?",
-        "render": "Este es un aparcamiento de bicicletas del tipo: {bicycle_parking}"
-      },
-      "Capacity": {
-        "question": "¿Cuántas bicicletas caben en este aparcamiento de bicicletas (incluyendo posibles bicicletas de carga)?",
-        "render": "Espacio para {capacity} bicis"
-      },
-      "Cargo bike capacity?": {
-        "question": "¿Cuántas bicicletas de carga caben en este aparcamiento de bicicletas?",
-        "render": "En este aparcamiento caben {capacity:cargo_bike} bicis de carga"
-      },
-      "Cargo bike spaces?": {
-        "mappings": {
-          "0": {
-            "then": "Este aparcamiento tiene espacio para bicicletas de carga"
-          },
-          "1": {
-            "then": "Este aparcamiento tiene huecos (oficialmente) designados para bicicletas de carga."
-          },
-          "2": {
-            "then": "No se permite aparcar bicicletas de carga"
-          }
-        },
-        "question": "¿Este aparcamiento de bicicletas tiene huevos para bicicletas de carga?"
-      },
-      "Is covered?": {
-        "mappings": {
-          "0": {
-            "then": "Este aparcamiento está cubierto (tiene un tejado)"
-          },
-          "1": {
-            "then": "Este aparcamiento no está cubierto"
-          }
-        },
-        "question": "¿Está cubierto este aparcamiento? Selecciona \"cubierto\" también para aparcamientos interiores."
-      },
-      "Underground?": {
-        "mappings": {
-          "0": {
-            "then": "Aparcamiento subterráneo"
-          },
-          "1": {
-            "then": "Aparcamiento a nivel de calle"
-          },
-          "2": {
-            "then": "Aparcamiento de azotea"
-          },
-          "3": {
-            "then": "Aparcamiento a nivel de calle"
-          }
-        },
-        "question": "¿Cual es la localización relativa de este aparcamiento de bicicletas?"
-      }
-    },
-    "title": {
-      "render": "Aparcamiento de bicis"
-    }
-  },
-  "bike_repair_station": {
-    "description": "Una capa que muestra bombas de bicicletas y puestos de herramientas de reparación de bicicletas",
-    "name": "Bomba y reparación de bicicletas",
-    "presets": {
-      "0": {
-        "description": "Un dispositivo para inflar tus ruedas en una posición fija en el espacio público.",
-        "title": "una bomba de bicicletas"
-      },
-      "1": {
-        "description": "Una bomba de bicicletas y herramientas para reparar tu bicicleta en el espacio público. Las herramientas habitualmente están aseguradas con cadenas contra el robo.",
-        "title": "En estación de reparación de bicicletas y bomba"
-      },
-      "2": {
-        "description": "Herramientas para reparar tu bici en el espacio público (sin bomba).Las herramientas están aseguradas contra el robo.",
-        "title": "una estación de reparación de bicicletas sin bomba"
-      }
-    },
-    "tagRenderings": {
-      "Operational status": {
-        "mappings": {
-          "0": {
-            "then": "La bomba de bicicletas está rota"
-          },
-          "1": {
-            "then": "La bomba de bicicletas está operativa"
-          }
-        },
-        "question": "¿Todavía está operativa la bomba de bicicletas?"
-      },
-      "access": {
-        "mappings": {
-          "0": {
-            "then": "Accesible públicamente"
-          },
-          "1": {
-            "then": "Accesible públicamente"
-          },
-          "2": {
-            "then": "Solo para clientes"
-          },
-          "3": {
-            "then": "No accesible para el público general"
-          },
-          "4": {
-            "then": "No accesible para el público general"
-          }
-        },
-        "question": "¿A quién se le permite utilizar esta estación de reparación?"
-      },
-      "bike_repair_station-available-services": {
-        "mappings": {
-          "0": {
-            "then": "Solo hay una bomba presente"
-          },
-          "1": {
-            "then": "Solo hay herramientas (destornilladores, pinzas...) presentes"
-          },
-          "2": {
-            "then": "Hay tanto herramientas como bombas"
-          }
-        },
-        "question": "¿Qué servicios están disponibles en esta localización?"
-      },
-      "bike_repair_station-bike-chain-tool": {
-        "mappings": {
-          "0": {
-            "then": "Hay una herramienta de cadenas"
-          },
-          "1": {
-            "then": "No hay herramienta de cadenas"
-          }
-        },
-        "question": "¿Esta estación de reparación tiene una herramienta especial para reparar la cadena de tu bici?"
-      },
-      "bike_repair_station-bike-stand": {
-        "mappings": {
-          "0": {
-            "then": "Hay un gancho o soporte"
-          },
-          "1": {
-            "then": "No hay ningún gancho o soporte"
-          }
-        },
-        "question": "¿Esta estación tiene un gancho para colgar tu bici o un soporte para elevarla?"
-      },
-      "bike_repair_station-electrical_pump": {
-        "mappings": {
-          "0": {
-            "then": "Bomba manual"
-          },
-          "1": {
-            "then": "Bomba eléctrica"
-          }
-        },
-        "question": "¿Hay una bomba eléctrica para bicis?"
-      },
-      "bike_repair_station-email": {
-        "question": "¿Es esta la dirección de correo electrónico del mantenedor?"
-      },
-      "bike_repair_station-manometer": {
-        "mappings": {
-          "0": {
-            "then": "Hay un manómetro"
-          },
-          "1": {
-            "then": "No hay ningún manometro"
-          },
-          "2": {
-            "then": "Hay un manómetro pero está roto"
-          }
-        },
-        "question": "¿La bomba tiene un indicador de presión o manómetro?"
-      },
-      "bike_repair_station-opening_hours": {
-        "mappings": {
-          "0": {
-            "then": "Siempre abierto"
-          }
-        },
-        "question": "¿Cuándo está abierto este punto de reparación de bicicletas?"
-      },
-      "bike_repair_station-operator": {
-        "question": "¿Quién mantiene esta bomba para bicicletas?",
-        "render": "Mantenido por {operator}"
-      },
-      "bike_repair_station-phone": {
-        "question": "¿Cual es el número de teléfono del mantenedor?"
-      },
-      "bike_repair_station-valves": {
-        "question": "¿Que válvulas se soportan?",
-        "render": "Esta bomba soporta las siguiente válvulas: {valves}"
-      }
-    },
-    "title": {
-      "mappings": {
-        "0": {
-          "then": "Estación de reparación de bicis"
-        },
-        "1": {
-          "then": "Estación de reparación de bicis"
-        },
-        "2": {
-          "then": "Bomba rota"
-        },
-        "3": {
-          "then": "Bomba de bicicletas <i>{name}</i>"
-        },
-        "4": {
-          "then": "Bomba para bicicletas"
-        }
-      },
-      "render": "Estación de bicis (bomba y reparación)"
-    }
-  },
-  "bike_shop": {
-    "description": "Una tiene que vende específicamente bicis u objetos relacionados",
-    "tagRenderings": {
-      "bike_repair_bike-pump-service": {
-        "mappings": {
-          "0": {
-            "then": "Esta tienda ofrece una bomba para cualquiera"
-          },
-          "1": {
-            "then": "Esta tienda no ofrece una bomba para cualquiera"
-          },
-          "2": {
-            "then": "Hay una bomba para bicicletas, se muestra como un punto separado "
-          }
-        },
-        "question": "¿Esta tienda ofrece una bomba para que la utilice cualquiera?"
-      },
-      "bike_repair_bike-wash": {
-        "mappings": {
-          "0": {
-            "then": "Esta tienda limpia bicicletas"
-          },
-          "1": {
-            "then": "Esta tienda tiene una instalación donde uno puede limpiar bicicletas por si mismo"
-          },
-          "2": {
-            "then": "Esta tienda no ofrece limpieza de bicicletas"
-          }
-        },
-        "question": "¿Aquí se lavan bicicletas?"
-      },
-      "bike_repair_rents-bikes": {
-        "mappings": {
-          "0": {
-            "then": "Esta tienda alquila bicis"
-          },
-          "1": {
-            "then": "Esta tienda no alquila bicis"
-          }
-        },
-        "question": "¿Alquila bicicis esta tienda?"
-      },
-      "bike_repair_repairs-bikes": {
-        "mappings": {
-          "0": {
-            "then": "Esta tienda repara bicis"
-          },
-          "1": {
-            "then": "Esta tienda no repara bicis"
-          },
-          "2": {
-            "then": "Esta tienda solo repara bicis compradas aquí"
-          },
-          "3": {
-            "then": "Esta tienda solo repara bicis de una cierta marca"
-          }
-        },
-        "question": "¿Repara bicis esta tienda?"
-      },
-      "bike_repair_second-hand-bikes": {
-        "mappings": {
-          "0": {
-            "then": "Esta tienda vende bicis de segunda mano"
-          },
-          "1": {
-            "then": "Esta tienda no vende bicis de segunda mano"
-          },
-          "2": {
-            "then": "Esta tienda solo vende bicis de segunda mano"
-          }
-        },
-        "question": "¿Vende bicis de segunda mano esta tienda?"
-      },
-      "bike_repair_sells-bikes": {
-        "mappings": {
-          "0": {
-            "then": "Esta tienda vende bicis"
-          },
-          "1": {
-            "then": "Esta tienda no vende bicis"
-          }
-        },
-        "question": "¿Vende bicis esta tienda?"
-      },
-      "bike_repair_tools-service": {
-        "question": "¿Hay herramientas para reparar tu propia bici?"
-      },
-      "bike_shop-access": {
-        "render": "Solo accesible a {access}"
-      },
-      "bike_shop-email": {
-        "question": "¿Cual es la dirección de correo electrónico de {name}?"
-      },
-      "bike_shop-is-bicycle_shop": {
-        "render": "Esta tienda está especializada en vender {shop} y hace actividades relacionadas con bicicletas"
-      },
-      "bike_shop-name": {
-        "question": "¿Cual es el nombre de esta tienda de bicicletas?",
-        "render": "Esta tienda de bicicletas se llama {name}"
-      },
-      "bike_shop-phone": {
-        "question": "¿Cual es el número de teléfono de {name}?"
-      },
-      "bike_shop-website": {
-        "question": "¿Cual es el sitio web de {name}?"
-      }
-    },
-    "title": {
-      "mappings": {
-        "2": {
-          "then": "Alquiler de bicicletas <i>{name}</i>"
-        },
-        "3": {
-          "then": "Reparación de bicis <i>{name}</i>"
-        },
-        "4": {
-          "then": "Tienda de bicis <i>{name}</i>"
-        }
-      }
-    }
-  },
-  "bike_themed_object": {
-    "description": "Una capa con los objetos relacionados con bicis pero que no coinciden con ninguna otra capa",
-    "name": "Objeto relacionada con bicis",
-    "title": {
-      "mappings": {
-        "1": {
-          "then": "Carril bici"
-        }
-      },
-      "render": "Objeto relacionado con bicis"
-    }
-  },
-  "binocular": {
-    "tagRenderings": {
-      "binocular-charge": {
-        "question": "¿Cuánto hay que pagar para utilizar estos binoculares?",
-        "render": "Utilizar estos binoculares cuesta {charge}"
-      },
-      "binocular-direction": {
-        "question": "¿Cuándo uno mira a través de este binocular, en qué dirección lo hace?",
-        "render": "Mira hacia {direction}º"
-      }
-    },
-    "title": {
-      "render": "Binoculares"
-    }
-  },
-  "birdhide": {
-    "filter": {
-      "0": {
-        "options": {
-          "0": {
-            "question": "Accesible con sillas de ruedas"
-          }
-        }
-      }
-    },
-    "name": "Lugares para ver pájaros",
-    "presets": {
-      "0": {
-        "description": "Un refugio cubierto donde se pueden ver pájaros confortablemente"
-      },
-      "1": {
-        "description": "Una pantalla o pared con aperturas para ver pájaros"
-      }
-    },
-    "tagRenderings": {
-      "bird-hide-wheelchair": {
-        "mappings": {
-          "0": {
-            "then": "Hay provisiones especiales para usuarios de sillas de ruedas"
-          },
-          "3": {
-            "then": "No accesible a usuarios con sillas de ruedas"
-          }
-        }
-      },
-      "birdhide-operator": {
-        "mappings": {
-          "0": {
-            "then": "Operado por Natuurpunt"
-          }
-        },
-        "render": "Operado por {operator}"
-      }
-    }
-  },
-  "cafe_pub": {
-    "deletion": {
-      "extraDeleteReasons": {
-        "0": {
-          "explanation": "{title()} ha cerrado permanentemente"
-        }
-      }
-    },
-    "description": "Una capa que muestra cafeterías y bares donde uno se puede reunir con una bebida. La capa pregunta algunas preguntas relevantes",
-    "filter": {
-      "0": {
-        "options": {
-          "0": {
-            "question": "Abiert oahora"
-          }
-        }
-      }
-    },
-    "name": "Cafeterías y bares",
-    "presets": {
-      "0": {
-        "description": "Un bar, principalmente para beber cervezas en un interior templado y relajado",
-        "title": "un pub"
-      },
-      "1": {
-        "description": "Un <b>bar</b> más moderno y comercial, posiblemente con una instalación de música y luz",
-        "title": "un bar"
-      },
-      "2": {
-        "title": "una cafetería"
-      }
-    },
-    "tagRenderings": {
-      "Classification": {
-        "mappings": {
-          "3": {
-            "then": "Un <b>restaurante</b> donde puedes comer una comida de verdad"
-          },
-          "4": {
-            "then": "Un espacio abierto donde se sirve cerveza, típico de Alemania"
-          }
-        },
-        "question": "Qué tipo de café es este"
-      },
-      "Name": {
-        "question": "¿Cual es el nombre de este pub?",
-        "render": "Este pub se llama {name}"
-      }
-    },
-    "title": {
-      "mappings": {
-        "0": {
-          "then": "<i>{name}</i>"
-        }
-      },
-      "render": "Pub"
-    }
-  },
-  "charging_station": {
-    "description": "Una estación de carga",
-    "filter": {
-      "0": {
-        "options": {
-          "0": {
-            "question": "Todo tipo de vehículos"
-          },
-          "1": {
-            "question": "Estación de carga para bicicletas"
-          },
-          "2": {
-            "question": "Estación de carga para coches"
-          }
-        }
-      },
-      "1": {
-        "options": {
-          "0": {
-            "question": "Solo estaciones de carga funcionales"
-          }
-        }
-      },
-      "2": {
-        "options": {
-          "0": {
-            "question": "Todos los conectores"
-          }
-        }
-      }
-    },
-    "tagRenderings": {
-      "Authentication": {
-        "mappings": {
-          "0": {
-            "then": "Autenticación mediante tarjeta de membresía"
-          },
-          "1": {
-            "then": "Autenticación mediante aplicación"
-          },
-          "2": {
-            "then": "Autenticación mediante llamada telefónica disponible"
-          },
-          "3": {
-            "then": "Autenticación mediante SMS disponible"
-          },
-          "4": {
-            "then": "Autenticación mediante NFC disponible"
-          },
-          "5": {
-            "then": "Autenticación mediante Money Card disponible"
-          },
-          "6": {
-            "then": "Autenticación mediante tarjeta de débito disponible"
-          }
-        },
-        "question": "¿Qué tipo de autenticación está disponible en esta estación de carga?"
-      },
-      "Available_charging_stations (generated)": {
-        "mappings": {
-          "6": {
-            "then": "<b>Tipo 1 con cable</b> (J1772)"
-          },
-          "7": {
-            "then": "<b>Tipo 1 con cable</b> (J1772)"
-          },
-          "8": {
-            "then": "<b>Tipo 1 <i>sin</i> cable</b> (J1772)"
-          },
-          "9": {
-            "then": "<b>Tipo 1<i>sin</i> cable</b> (J1772)"
-          },
-          "10": {
-            "then": "<b>CSS Tipo 1</b> (también conocido como Tipo 1 Combo)"
-          },
-          "11": {
-            "then": "<b>CSS Tipo 1</b> (también conocido como Tipo 1 Combo)"
-          },
-          "12": {
-            "then": "<b>Supercargador de Tesla</b>"
-          },
-          "13": {
-            "then": "<b>Supercargador de Tesla</b>"
-          },
-          "14": {
-            "then": "<b>Tipo 2</b> (mennekes)"
-          },
-          "15": {
-            "then": "<b>Tipo 2</b> (mennekes)"
-          },
-          "16": {
-            "then": "<b>CSS Tipo 2</b> (mennekes)"
-          },
-          "17": {
-            "then": "<b>CSS Tipo 2</b> (mennekes)"
-          },
-          "18": {
-            "then": "<b>Tipo 2 con cable</b> (mennekes)"
-          },
-          "19": {
-            "then": "<b>Tipo 2 con cable</b> (mennekes)"
-          },
-          "20": {
-            "then": "<b>CCS Supercargador Tesla</b> (un tipo2_css con marca)"
-          },
-          "21": {
-            "then": "<b>CCS Supercargador Tesla</b> (un tipo2_css con marca)"
-          },
-          "22": {
-            "then": "<b>Supercargador Tesla (destino</b>"
-          },
-          "23": {
-            "then": "<b>Supercargador Tesla (destino)</b>"
-          },
-          "24": {
-            "then": "<b>Supercargador Tesla (destino)</b> (Un Tipo 2 con un cable de marca tesla)"
-          },
-          "25": {
-            "then": "<b>Supercargador Tesla (destino)</b> (Un Tipo 2 con un cable de marca tesla)"
-          },
-          "26": {
-            "then": "<b>USB</b> para cargar teléfonos y dispositivos pequeños"
-          },
-          "27": {
-            "then": "<b>USB</b> para cargar teléfonos y dispositivos pequeños"
-          }
-        },
-        "question": "¿Qué tipo de conexiones de carga están disponibles aquí?"
-      },
-      "Network": {
-        "mappings": {
-          "0": {
-            "then": "No forma parte de una red más grande, ej. porque la estación de carga la mantiene un negocio local"
-          },
-          "1": {
-            "then": "No forma parte de una red mayor"
-          }
-        },
-        "question": "¿Esta estación de carga forma parte de una red?",
-        "render": "Parte de la red <b>{network}</b>"
-      },
-      "OH": {
-        "mappings": {
-          "0": {
-            "then": "Abre 24/7 (incluidos días festivos)"
-          }
-        },
-        "question": "¿Cuándo abre esta estación de carga?"
-      },
-      "Operational status": {
-        "mappings": {
-          "0": {
-            "then": "Esta estación de carga funciona"
-          },
-          "1": {
-            "then": "Esta estación de carga está rota"
-          },
-          "2": {
-            "then": "Una estación de carga está planeada aquí"
-          },
-          "3": {
-            "then": "Una estación de carga está construida aquí"
-          },
-          "4": {
-            "then": "Esta estación de carga se ha deshabilitado de forma permanente y ya no está en uso pero todavía es visible"
-          }
-        },
-        "question": "¿Está en uso este punto de carga?"
-      },
-      "Operator": {
-        "mappings": {
-          "0": {
-            "then": "De hecho, {operator} es la red"
-          }
-        },
-        "question": "¿Quien es la operadora de esta estación de carga?",
-        "render": "Esta estación de carga la opera {operator}"
-      },
-      "Parking:fee": {
-        "mappings": {
-          "0": {
-            "then": "No hay costes de aparcamiento adicionales mientras se carga"
-          },
-          "1": {
-            "then": "Se deberá de pagar una tasa adicional de aparcamiento mientras se carga"
-          }
-        },
-        "question": "¿Hay que pagar una tasa de aparcamiento mientras se carga?"
-      },
-      "Type": {
-        "mappings": {
-          "0": {
-            "then": "Aquí se pueden cargar <b>bicicletas</b>"
-          },
-          "1": {
-            "then": "Aquí se pueden cargar <b>coches</b>"
-          },
-          "2": {
-            "then": "Aquí se pueden cargar <b>scooters</b>"
-          }
-        },
-        "question": "¿A qué vehículos se permite la carga aquí?"
-      },
-      "access": {
-        "mappings": {
-          "0": {
-            "then": "Cualquiera puede utilizar esta estación de carga (puede requerirse un pago)"
-          },
-          "1": {
-            "then": "Cualquiera puede utilizar esta estación de carga (puede requerirse un pago)"
-          },
-          "2": {
-            "then": "Solo clientes del lugar al que pertenece esta estación la pueden utilizar <br/><span class='subtle'>Ej. una estación de carga operada por un hotel que solo es utilizable por sus huéspedes</span>"
-          },
-          "3": {
-            "then": "Se debe de solicitar una <b>llave</b> para utilizar esta estación de carga<br/><span class='subtle'>Ej. una estación de carga operada por un hotel que solo es utilizable por sus huéspedes, que reciben una llave de la recepción para desbloquear la estación de carga</span>"
-          },
-          "4": {
-            "then": "No accesible al público general (ej. solo accesible a los propietarios, empleados, ...)"
-          }
-        },
-        "question": "¿A quién se le permite utilizar esta estación de carga?",
-        "render": "El acceso está {access}"
-      },
-      "capacity": {
-        "question": "¿Cuántos vehículos se pueden cargar a la vez aquí?",
-        "render": "Aquí se pueden cargar {capacity} vehículos al mismo tiempo"
-      },
-      "charge": {
-        "question": "¿Cuánto hay que pagar para utilizar esta estación de carga?",
-        "render": "Utilizar esta estación de carga cuesta <b>{charge}</b>"
-      },
-      "current-13": {
-        "mappings": {
-          "0": {
-            "then": "<b>USB</b> para cargar teléfonos y dispositivos electrónicos pequeños hasta 1 A"
-          },
-          "1": {
-            "then": "<b>USB</b> para cargar teléfonos y dispositivos electrónicos pequeños hasta 1 A"
-          }
-        },
-        "question": "¿Qué corriente ofrecen los conectores con <div style='display:i nline-block'><b><b>USB</b> para cargar teléfonos y dispositivos electrónicos pequeños</b> <img style='width:1rem;display:inline-block' src='./assets/layers/charging_station/usb_port.svg'/></div>?",
-        "render": "<div style='display: inline-block'><b><b>USB</b> para carga teléfonos y dispositivos electrónicos pequeños</b> <img style='width:1rem; display: inline-block' src='./assets/layers/changing_station/usb_port.svg'></div> salida de hasta {socket:USB-A:current}A"
-      },
-      "email": {
-        "question": "¿Cual es la dirección de correo electrónico de esta operadora?",
-        "render": "En caso de problemas, envía un correo electrónico a <a href=\"mailto:{email}'>{email}</a>"
-      },
-      "fee": {
-        "mappings": {
-          "3": {
-            "then": "De pago, pero gratis para clientes del hotel/pub/hostpital... quien opera la estación de carga"
-          },
-          "4": {
-            "then": "Uso de pago"
-          }
-        },
-        "question": "¿Hay que pagar para utilizar esta estación de carga?"
-      },
-      "maxstay": {
-        "mappings": {
-          "0": {
-            "then": "No hay límite de tiempo para dejar tu vehículo aquí"
-          }
-        },
-        "question": "¿Cuál es la máxima cantidad de tiempo que se permite permanecer aquí?",
-        "render": "Se puede estar como máximo <b>{canonical(maxstay)}</b>"
-      },
-      "phone": {
-        "question": "¿A qué número se puede llamar si hay un problema con esta estación de carga?",
-        "render": "En caso de problemas, llama a <a href='tel:{phone}'>{phone}</a>"
-      }
-    },
-    "title": {
-      "mappings": {
-        "0": {
-          "then": "Estación de carga para bicicletas eléctricas"
-        },
-        "1": {
-          "then": "Estación de carga para coches"
-        }
-      },
-      "render": "Estación de carga"
-    },
-    "units": {
-      "0": {
-        "applicableUnits": {
-          "0": {
-            "human": " minutos",
-            "humanSingular": " minuto"
-          },
-          "1": {
-            "human": " horas",
-            "humanSingular": " hora"
-          },
-          "2": {
-            "human": " días",
-            "humanSingular": " día"
-          }
-        }
-      },
-      "1": {
-        "applicableUnits": {
-          "0": {
-            "human": "Voltios"
-          }
-        }
-      },
-      "2": {
-        "applicableUnits": {
-          "0": {
-            "human": "A"
-          }
-        }
-      },
-      "3": {
-        "applicableUnits": {
-          "0": {
-            "human": "kilvatio"
-          },
-          "1": {
-            "human": "megavatio"
-          }
-        }
-      }
-    }
-  },
-  "climbing": {
-    "tagRenderings": {
-      "average_length": {
-        "question": "¿Cual es la longitud (media) de las rutas en metros?",
-        "render": "Las rutas miden <b>{canonical(climbing:length)}</b> de media"
-      },
-      "fee": {
-        "mappings": {
-          "0": {
-            "then": "La escalada es gratis"
-          },
-          "1": {
-            "then": "Hay que pagar una tasa para escalar aquí"
-          }
-        },
-        "question": "¿Se requiere una tasa para escalar aquí?",
-        "render": "Se debe de pagar una tasa de {charge} para escalar aquí"
-      }
-    }
-  },
-  "defibrillator": {
-    "name": "Desfibriladores",
-    "presets": {
-      "0": {
-        "title": "una desfibrilador"
-      }
-    },
-    "tagRenderings": {
-      "defibrillator-access": {
-        "mappings": {
-          "0": {
-            "then": "Acceso libre"
-          },
-          "1": {
-            "then": "Publicament accesible"
-          },
-          "2": {
-            "then": "Sólo accesible a clientes"
-          },
-          "3": {
-            "then": "No accesible al público en general (ex. sólo accesible a trabajadores, propietarios, ...)"
-          }
-        },
-        "question": "¿Está el desfibrilador accesible libremente?",
-        "render": "El acceso es {access}"
-      },
-      "defibrillator-defibrillator:location": {
-        "question": "Da detalles de dónde se puede encontrar el desfibrilador (en el idioma local)"
-      },
-      "defibrillator-defibrillator:location:en": {
-        "question": "Da detalles de dónde se puede encontrar el desfibrilador (en ingles)"
-      },
-      "defibrillator-defibrillator:location:fr": {
-        "question": "Da detalles de dónde se puede encontrar el desfibrilador (en frances)"
-      },
-      "defibrillator-indoors": {
-        "mappings": {
-          "0": {
-            "then": "Este desfibrilador está en interior"
-          },
-          "1": {
-            "then": "Este desfibrilador está en exterior"
-          }
-        },
-        "question": "¿Esté el desfibrilador en interior?"
-      },
-      "defibrillator-level": {
-        "question": "¿En qué planta se encuentra el defibrilador localizado?",
-        "render": "El desfibrilador se encuentra en la planta {level}"
-      }
-    },
-<<<<<<< HEAD
-    "title": {
-      "render": "Desfibrilador"
-    }
-  },
-  "ghost_bike": {
-    "name": "Bicicleta blanca",
-    "presets": {
-      "0": {
-        "title": "una bicicleta blanca"
-      }
-    },
-    "title": {
-      "render": "Bicicleta blanca"
-    }
-  },
-  "observation_tower": {
-    "tagRenderings": {
-      "access": {
-        "question": "¿Se puede visitar esta torre?"
-      }
-    }
-  },
-  "tree_node": {
-    "description": "Una capa que muestra árboles",
-    "name": "Árbol",
-    "presets": {
-      "0": {
-        "description": "Un árbol de hojas como el Roble o el Álamo.",
-        "title": "árbol de hoja ancha"
-      },
-      "1": {
-        "description": "Un árbol de hojas agujas, como el Pino o el Abeto.",
-        "title": "Árbol tipo Conífera"
-      },
-      "2": {
-        "description": "Si no estás seguro de si es un árbol de hoja ancha o de hoja de aguja.",
-        "title": "un árbol"
-      }
-    },
-    "tagRenderings": {
-      "tree-decidouous": {
-        "mappings": {
-          "0": {
-            "then": "Caduco o Deciduo: el árbol pierde las hojas en un período del año"
-          },
-          "1": {
-            "then": "Siempreverde."
-          }
-        },
-        "question": "¿El árbol es Siempreverde o Caduco?"
-      },
-      "tree-denotation": {
-        "mappings": {
-          "0": {
-            "then": "El árbol es notable debido a su tamaño o ubicación prominente. Es útil para la navegación."
-          },
-          "1": {
-            "then": "El árbol es un monumento natural, por ejemplo, porque es especialmente antiguo, o de una especie valiosa."
-          },
-          "2": {
-            "then": "El árbol se utiliza con fines agrícolas, por ejemplo, en un huerto."
-          },
-          "3": {
-            "then": "El árbol está en un parque o similar (cementerio, recinto escolar, ...)."
-          },
-          "4": {
-            "then": "El árbol está en un jardín privado o residencial."
-          },
-          "5": {
-            "then": "El árbol está en bandejón de una avenida."
-          },
-          "6": {
-            "then": "El árbol está en un zona urbana."
-          },
-          "7": {
-            "then": "El árbol está fuera de una zona urbana."
-          }
-        },
-        "question": "¿Qué importancia tiene este árbol? Elige la primera respuesta que corresponda."
-      },
-      "tree-height": {
-        "mappings": {
-          "0": {
-            "then": "Altura: {height}&nbsp;m"
-          }
-        },
-        "render": "Altura: {height}"
-      },
-      "tree-heritage": {
-        "mappings": {
-          "0": {
-            "then": "Registrado como patrimonio por <i>Onroerend Erfgoed</i> Flandes"
-          },
-          "1": {
-            "then": "Registrado como patrimonio por la <i>Dirección de Patrimonio Cultural</i> de Bruselas"
-          },
-          "2": {
-            "then": "Registrado como patrimonio por una organización diferente"
-          },
-          "3": {
-            "then": "No registrado como patrimonio"
-          },
-          "4": {
-            "then": "Registrado como patrimonio por un organización diferente"
-          }
-        },
-        "question": "¿Este árbol es patrimonio registrado?"
-      },
-      "tree-leaf_type": {
-        "mappings": {
-          "0": {
-            "then": "Latifoliada"
-          },
-          "1": {
-            "then": "Hoja aguja"
-          },
-          "2": {
-            "then": "Permanentemente sin hojas"
-          }
-        },
-        "question": "¿Es un árbol de hoja ancha o de hoja aguja?"
-      },
-      "tree_node-name": {
-        "mappings": {
-          "0": {
-            "then": "No identificas la especie."
-          }
-        },
-        "question": "El árbol no tiene nombre?."
-      },
-      "tree_node-ref:OnroerendErfgoed": {
-        "question": "¿Cuál es la identificación emitida por Onroerend Erfgoed Flandes?"
-      },
-      "tree_node-wikidata": {
-        "question": "¿Cuál es el ID de Wikidata para este árbol?",
-        "render": "<img src=\"./assets/svg/wikidata.svg\" style=\"width:1em;height:0.56em;vertical-align:middle\" alt=\"\"/> Wikidata: <a href=\"http://www.wikidata.org/entity/{wikidata}\">{wikidata}</a>"
-      }
-    },
-    "title": {
-      "render": "Árbol"
-=======
+                "applicableUnits": {
+                    "0": {
+                        "human": "kilvatio"
+                    },
+                    "1": {
+                        "human": "megavatio"
+                    }
+                }
+            },
+            "2": {
+                "applicableUnits": {
+                    "0": {
+                        "human": "A"
+                    }
+                }
+            }
+        },
+        "title": {
+            "render": "Estación de carga",
+            "mappings": {
+                "1": {
+                    "then": "Estación de carga para coches"
+                },
+                "0": {
+                    "then": "Estación de carga para bicicletas eléctricas"
+                }
+            }
+        }
+    },
+    "defibrillator": {
+        "name": "Desfibriladores",
+        "presets": {
+            "0": {
+                "title": "una desfibrilador"
+            }
+        },
+        "tagRenderings": {
+            "defibrillator-access": {
+                "mappings": {
+                    "0": {
+                        "then": "Acceso libre"
+                    },
+                    "1": {
+                        "then": "Publicament accesible"
+                    },
+                    "2": {
+                        "then": "Sólo accesible a clientes"
+                    },
+                    "3": {
+                        "then": "No accesible al público en general (ex. sólo accesible a trabajadores, propietarios, ...)"
+                    }
+                },
+                "question": "¿Está el desfibrilador accesible libremente?",
+                "render": "El acceso es {access}"
+            },
+            "defibrillator-defibrillator:location": {
+                "question": "Da detalles de dónde se puede encontrar el desfibrilador (en el idioma local)"
+            },
+            "defibrillator-defibrillator:location:en": {
+                "question": "Da detalles de dónde se puede encontrar el desfibrilador (en ingles)"
+            },
+            "defibrillator-defibrillator:location:fr": {
+                "question": "Da detalles de dónde se puede encontrar el desfibrilador (en frances)"
+            },
+            "defibrillator-indoors": {
+                "mappings": {
+                    "0": {
+                        "then": "Este desfibrilador está en interior"
+                    },
+                    "1": {
+                        "then": "Este desfibrilador está en exterior"
+                    }
+                },
+                "question": "¿Esté el desfibrilador en interior?"
+            },
+            "defibrillator-level": {
+                "question": "¿En qué planta se encuentra el defibrilador localizado?",
+                "render": "El desfibrilador se encuentra en la planta {level}"
+            }
+        },
+        "title": {
+            "render": "Desfibrilador"
+        }
+    },
+    "ghost_bike": {
+        "name": "Bicicleta blanca",
+        "presets": {
+            "0": {
+                "title": "una bicicleta blanca"
+            }
+        },
+        "title": {
+            "render": "Bicicleta blanca"
+        }
+    },
+    "observation_tower": {
+        "tagRenderings": {
+            "access": {
+                "question": "¿Se puede visitar esta torre?"
+            }
+        }
+    },
+    "tree_node": {
+        "description": "Una capa que muestra árboles",
+        "name": "Árbol",
+        "presets": {
+            "0": {
+                "description": "Un árbol de hojas como el Roble o el Álamo.",
+                "title": "árbol de hoja ancha"
+            },
+            "1": {
+                "description": "Un árbol de hojas agujas, como el Pino o el Abeto.",
+                "title": "Árbol tipo Conífera"
+            },
+            "2": {
+                "description": "Si no estás seguro de si es un árbol de hoja ancha o de hoja de aguja.",
+                "title": "un árbol"
+            }
+        },
+        "tagRenderings": {
+            "tree-decidouous": {
+                "mappings": {
+                    "0": {
+                        "then": "Caduco o Deciduo: el árbol pierde las hojas en un período del año"
+                    },
+                    "1": {
+                        "then": "Siempreverde."
+                    }
+                },
+                "question": "¿El árbol es Siempreverde o Caduco?"
+            },
+            "tree-denotation": {
+                "mappings": {
+                    "0": {
+                        "then": "El árbol es notable debido a su tamaño o ubicación prominente. Es útil para la navegación."
+                    },
+                    "1": {
+                        "then": "El árbol es un monumento natural, por ejemplo, porque es especialmente antiguo, o de una especie valiosa."
+                    },
+                    "2": {
+                        "then": "El árbol se utiliza con fines agrícolas, por ejemplo, en un huerto."
+                    },
+                    "3": {
+                        "then": "El árbol está en un parque o similar (cementerio, recinto escolar, ...)."
+                    },
+                    "4": {
+                        "then": "El árbol está en un jardín privado o residencial."
+                    },
+                    "5": {
+                        "then": "El árbol está en bandejón de una avenida."
+                    },
+                    "6": {
+                        "then": "El árbol está en un zona urbana."
+                    },
+                    "7": {
+                        "then": "El árbol está fuera de una zona urbana."
+                    }
+                },
+                "question": "¿Qué importancia tiene este árbol? Elige la primera respuesta que corresponda."
+            },
+            "tree-height": {
+                "mappings": {
+                    "0": {
+                        "then": "Altura: {height}&nbsp;m"
+                    }
+                },
+                "render": "Altura: {height}"
+            },
+            "tree-heritage": {
+                "mappings": {
+                    "0": {
+                        "then": "Registrado como patrimonio por <i>Onroerend Erfgoed</i> Flandes"
+                    },
+                    "1": {
+                        "then": "Registrado como patrimonio por la <i>Dirección de Patrimonio Cultural</i> de Bruselas"
+                    },
+                    "2": {
+                        "then": "Registrado como patrimonio por una organización diferente"
+                    },
+                    "3": {
+                        "then": "No registrado como patrimonio"
+                    },
+                    "4": {
+                        "then": "Registrado como patrimonio por un organización diferente"
+                    }
+                },
+                "question": "¿Este árbol es patrimonio registrado?"
+            },
+            "tree-leaf_type": {
+                "mappings": {
+                    "0": {
+                        "then": "Latifoliada"
+                    },
+                    "1": {
+                        "then": "Hoja aguja"
+                    },
+                    "2": {
+                        "then": "Permanentemente sin hojas"
+                    }
+                },
+                "question": "¿Es un árbol de hoja ancha o de hoja aguja?"
+            },
+            "tree_node-name": {
+                "mappings": {
+                    "0": {
+                        "then": "No identificas la especie."
+                    }
+                },
+                "question": "El árbol no tiene nombre?."
+            },
+            "tree_node-ref:OnroerendErfgoed": {
+                "question": "¿Cuál es la identificación emitida por Onroerend Erfgoed Flandes?"
+            },
+            "tree_node-wikidata": {
+                "question": "¿Cuál es el ID de Wikidata para este árbol?",
+                "render": "<img src=\"./assets/svg/wikidata.svg\" style=\"width:1em;height:0.56em;vertical-align:middle\" alt=\"\"/> Wikidata: <a href=\"http://www.wikidata.org/entity/{wikidata}\">{wikidata}</a>"
+            }
+        },
+        "title": {
+            "render": "Árbol"
+        }
+    },
     "climbing": {
         "tagRenderings": {
             "average_length": {
@@ -1980,7 +1960,5 @@
         },
         "description": "Toda la infraestructura sobre la que alguien puede ir en bici, acompañado de preguntas sobre esta infraestructura\"",
         "name": "Carriles bici y carreteras"
->>>>>>> a4ffb752
     }
-  }
 }