--- conflicted
+++ resolved
@@ -1,4508 +1,4479 @@
 {
-    "address": {
-        "description": "Direcciones",
-        "name": "Direcciones conocidas en OSM",
-        "tagRenderings": {
-            "fixme": {
-                "question": "¿Qué debe corregirse aquí? Expóngalo"
-            },
-            "housenumber": {
-                "mappings": {
-                    "0": {
-                        "then": "Esta edificación no tiene número"
-                    }
-                },
-                "question": "¿Cuál es el número de esta casa?",
-                "render": "El número de puerta es <b>{addr:housenumber}</b>"
-            },
-            "street": {
-                "question": "¿En qué calle se encuentra esta dirección?",
-                "render": "La dirección está en esta calle <b>{addr:street}</b>"
+  "address": {
+    "description": "Direcciones",
+    "name": "Direcciones conocidas en OSM",
+    "tagRenderings": {
+      "fixme": {
+        "question": "¿Qué debe corregirse aquí? Expóngalo"
+      },
+      "housenumber": {
+        "mappings": {
+          "0": {
+            "then": "Esta edificación no tiene número"
+          }
+        },
+        "question": "¿Cuál es el número de esta casa?",
+        "render": "El número de puerta es <b>{addr:housenumber}</b>"
+      },
+      "street": {
+        "question": "¿En qué calle se encuentra esta dirección?",
+        "render": "La dirección está en esta calle <b>{addr:street}</b>"
+      }
+    },
+    "title": {
+      "render": "Domicilio conocido"
+    }
+  },
+  "advertising": {
+    "description": "Completaremos los datos de los elementos publicitarios con referencia, operador y iluminación",
+    "name": "Publicidad",
+    "presets": {
+      "0": {
+        "description": "Una estructura publicitaria grande al aire libre, que normalmente se encuentra en áreas transitadas como carreteras con mucha intensidad",
+        "title": "una valla publicitària"
+      },
+      "1": {
+        "title": "un mupi"
+      },
+      "10": {
+        "description": "Se utiliza para carteles publicitarios, letreros de neón, logotipos y carteles en entradas institucionales",
+        "title": "un lletrer"
+      },
+      "11": {
+        "title": "una escultura"
+      },
+      "12": {
+        "title": "una pared pintada"
+      },
+      "2": {
+        "title": "un mupi sobre la pared"
+      },
+      "3": {
+        "description": "Un pequeño tablón de anuncios para anuncios del vecindario, normalmente destinado a peatones",
+        "title": "un tablón de anuncios"
+      },
+      "4": {
+        "description": "Una estructura cilíndrica exterior que muestra publicidad",
+        "title": "una columna"
+      },
+      "5": {
+        "title": "una bandera"
+      },
+      "6": {
+        "title": "una pantalla"
+      },
+      "7": {
+        "title": "una pantalla sobre una pared"
+      },
+      "8": {
+        "description": "Una pieza de tela impermeable con un mensaje impreso, anclada permanentemente en una pared",
+        "title": "una lona"
+      },
+      "9": {
+        "title": "un tótem"
+      }
+    },
+    "tagRenderings": {
+      "Sides": {
+        "mappings": {
+          "0": {
+            "then": "Este mupi tiene publicidad en un único lado"
+          },
+          "1": {
+            "then": "Este mupi tiene publicidad por los dos lados"
+          }
+        },
+        "question": "¿Por cuantos lados puedes ver publicidad?"
+      },
+      "animated": {
+        "mappings": {
+          "0": {
+            "then": "<b>Estático</b>, siempre muestra el mismo mensaje"
+          },
+          "1": {
+            "then": "Este objeto tiene una <b>pantalla digital</b> incorporada para mostrar precios o algún otro mensaje"
+          },
+          "2": {
+            "then": "<b>Trivision</b> - la valla publicitaria consta de muchos prismas triangulares que giran regularmente"
+          },
+          "3": {
+            "then": "Cartells <b>Rotatius</b>"
+          },
+          "4": {
+            "then": "<b>Rota</b> sobre si mismo"
+          }
+        },
+        "question": "¿Como cambian los anuncios de este elemento?"
+      },
+      "luminous_or_lit_advertising": {
+        "override": {
+          "+mappings": {
+            "0": {
+              "then": "Esta es una luz de tubo de neón"
             }
-        },
-        "title": {
-            "render": "Domicilio conocido"
-        }
-    },
-    "advertising": {
-        "description": "Completaremos los datos de los elementos publicitarios con referencia, operador y iluminación",
-        "name": "Publicidad",
-        "presets": {
+          }
+        }
+      },
+      "message_type": {
+        "mappings": {
+          "0": {
+            "then": "Mensaje comercial"
+          },
+          "1": {
+            "then": "Información municipal"
+          },
+          "2": {
+            "then": "Información de seguridad"
+          },
+          "3": {
+            "then": "Publicidad electoral"
+          },
+          "4": {
+            "then": "Información sobre teatros, conciertos, ..."
+          },
+          "5": {
+            "then": "Mensaje de organizaciones sin ánimo de lucro"
+          },
+          "6": {
+            "then": "Para expresar tu opinión"
+          },
+          "7": {
+            "then": "Mensaje religioso"
+          },
+          "8": {
+            "then": "Cartel de financiación"
+          },
+          "9": {
+            "then": "un mapa"
+          }
+        },
+        "question": "Que tipo de mensaje se muestra?"
+      },
+      "operator": {
+        "question": "¿Quien opera este elemento?",
+        "render": "El operador es {operator}"
+      },
+      "ref": {
+        "question": "¿Cual es el número de referencia?",
+        "render": "El número de referencia es {ref}"
+      },
+      "type": {
+        "mappings": {
+          "0": {
+            "then": "Esto es una valla publicitaria"
+          },
+          "1": {
+            "then": "Esto es un tablón de anuncios"
+          },
+          "10": {
+            "then": "Esto es una pared pintada"
+          },
+          "2": {
+            "then": "Esto es una columna"
+          },
+          "3": {
+            "then": "Esto es una bndera"
+          },
+          "4": {
+            "then": "Esto es un mupi"
+          },
+          "5": {
+            "then": "Esto es una pantalla"
+          },
+          "6": {
+            "then": "Esto es una escultura"
+          },
+          "7": {
+            "then": "Esto es un cartel"
+          },
+          "8": {
+            "then": "Esto es una lona (una pieza de tela resistente a la intemperie con un mensaje publicitario)"
+          },
+          "9": {
+            "then": "Esto es un tótem"
+          }
+        },
+        "question": "¿Qué tipo de elemento publicitario es?",
+        "render": "Esto es un {advertising}"
+      }
+    },
+    "title": {
+      "mappings": {
+        "0": {
+          "then": "Valla publicitaria"
+        },
+        "1": {
+          "then": "Tablon de anuncios"
+        },
+        "10": {
+          "then": "Pared Pintada"
+        },
+        "2": {
+          "then": "Mupi"
+        },
+        "3": {
+          "then": "Columna"
+        },
+        "4": {
+          "then": "Bandera"
+        },
+        "5": {
+          "then": "Pantalla"
+        },
+        "6": {
+          "then": "Escultura"
+        },
+        "7": {
+          "then": "Cartel"
+        },
+        "8": {
+          "then": "Lona"
+        },
+        "9": {
+          "then": "Tótem"
+        }
+      }
+    }
+  },
+  "ambulancestation": {
+    "description": "Una estación de ambulancias es una zona para almacenar vehículos de ambulancia, equipamiento médico, equipos de protección personal y otros suministros médicos.",
+    "name": "Mapa de estaciones de ambulancias",
+    "presets": {
+      "0": {
+        "description": "Añadir una estación de ambulancias al mapa",
+        "title": "una estación de ambulancias"
+      }
+    },
+    "tagRenderings": {
+      "ambulance-agency": {
+        "question": "¿Qué agencia opera esta estación?",
+        "render": "Esta estación la opera {operator}."
+      },
+      "ambulance-name": {
+        "question": "¿Cual es el nombre de esta estación de ambulancias?",
+        "render": "Esta estación se llama {name}."
+      },
+      "ambulance-operator-type": {
+        "mappings": {
+          "0": {
+            "then": "La estación la opera el govierno."
+          },
+          "1": {
+            "then": "La estación la opera una organización basada en la comunidad o informal."
+          },
+          "2": {
+            "then": "La estación la opera un grupo formal de voluntarios."
+          },
+          "3": {
+            "then": "La estación se opera privadamente."
+          }
+        },
+        "question": "¿Como está clasificada la operadora de la estación?",
+        "render": "La operadora es una entidad de tipo {operator:type}."
+      },
+      "ambulance-place": {
+        "question": "¿Dónde se encuentra la estación? (ej. nombre del barrio, pueblo o ciudad)",
+        "render": "Esta estación se encuentra en {addr:place}."
+      },
+      "ambulance-street": {
+        "question": "¿Cual es el nombre de la calle en la que se encuentra la estación?",
+        "render": "Esta estación se encuentra al lado de una via llamada {addr:street}."
+      }
+    },
+    "title": {
+      "render": "Estación de Ambulancias"
+    }
+  },
+  "artwork": {
+    "description": "Un mapa abierto de Estatuas, bustos, Graffitis y otras Obras de Arte en todo el mundo",
+    "name": "Obras de arte",
+    "presets": {
+      "0": {
+        "title": "una obra de arte"
+      },
+      "1": {
+        "title": "Una obra de arte en la pared"
+      }
+    },
+    "tagRenderings": {
+      "artwork-artist-wikidata": {
+        "question": "¿Quién creó esta obra de arte?",
+        "render": "Esta obra de arte la creó {wikidata_label(artist:wikidata):font-weight:bold}<br/>{wikipedia(artist:wikidata)}"
+      },
+      "artwork-artist_name": {
+        "question": "¿Que artista creó esto?",
+        "render": "Creado por {artist_name}"
+      },
+      "artwork-artwork_type": {
+        "mappings": {
+          "0": {
+            "then": "Arquitectura"
+          },
+          "1": {
+            "then": "Mural"
+          },
+          "10": {
+            "then": "Azulejo (Baldosas decorativas Españolas y Portuguesas)"
+          },
+          "11": {
+            "then": "Cerámica"
+          },
+          "12": {
+            "then": "Tallado en madera"
+          },
+          "2": {
+            "then": "Pintura"
+          },
+          "3": {
+            "then": "Escultura"
+          },
+          "4": {
+            "then": "Estatua"
+          },
+          "5": {
+            "then": "Busto"
+          },
+          "6": {
+            "then": "Piedra"
+          },
+          "7": {
+            "then": "Instalación"
+          },
+          "8": {
+            "then": "Grafiti"
+          },
+          "9": {
+            "then": "Relieve"
+          }
+        },
+        "question": "¿Qué tipo de obra es esta pieza?",
+        "render": "Esta es un {artwork_type}"
+      },
+      "artwork-website": {
+        "question": "¿Hay un sitio web con más información sobre esta obra de arte?",
+        "render": "Más información en <a href='{website}' target='_blank'>este sitio web</a>"
+      },
+      "artwork_subject": {
+        "question": "¿Qué representa esta obra de arte?",
+        "render": "Esta obra de arte representa {wikidata_label(subject:wikidata)}{wikipedia(subject:wikidata)}"
+      }
+    },
+    "title": {
+      "mappings": {
+        "0": {
+          "then": "Obra de arte <i>{name}</i>"
+        }
+      },
+      "render": "Obra de arte"
+    }
+  },
+  "barrier": {
+    "description": "Obstáculos durante el uso de la bicicleta, como bolardos y barreras para bicicletas",
+    "name": "Barreras",
+    "presets": {
+      "0": {
+        "description": "Un bolardo en la carretera",
+        "title": "una bolardo"
+      },
+      "1": {
+        "description": "Una barrera ciclista, que ralentiza a los ciclistas",
+        "title": "una barrera ciclista"
+      }
+    },
+    "tagRenderings": {
+      "Bollard type": {
+        "mappings": {
+          "0": {
+            "then": "Bolardo extraíble"
+          },
+          "1": {
+            "then": "Bolardo fijo"
+          },
+          "2": {
+            "then": "Bolardo retráctil"
+          },
+          "3": {
+            "then": "Bolardo flexible, normalmente plástico"
+          },
+          "4": {
+            "then": "Bolardo levadizo"
+          }
+        },
+        "question": "¿Qué tipo de bolardo es este?"
+      },
+      "Cycle barrier type": {
+        "mappings": {
+          "0": {
+            "then": "Simple, simplemente dos barreras con un espacio en el medio"
+          },
+          "1": {
+            "then": "Doble, dos barreras una detrás de otra"
+          },
+          "2": {
+            "then": "Triple, tres barreras una detrás de otra"
+          },
+          "3": {
+            "then": "Barrera de seguridad, el espacio es menor en la parte superior que en la inferior"
+          }
+        },
+        "question": "¿Qué tipo de barrera ciclista es esta?"
+      },
+      "MaxWidth": {
+        "question": "¿Cómo de ancho es el hueco dejado fuera de la barrera?",
+        "render": "Anchura máxima: {maxwidth:physical} m"
+      },
+      "Overlap (cyclebarrier)": {
+        "question": "¿Cuánto se solapan las barreras?",
+        "render": "Solapado: {overlap} m"
+      },
+      "Space between barrier (cyclebarrier)": {
+        "question": "¿Cuánto espacio hay entre las barreras (a lo largo de la longitud de la carretera)?",
+        "render": "Espacio entre barreras (a lo largo de la longitud de la carretera): {width:separation} m"
+      },
+      "Width of opening (cyclebarrier)": {
+        "question": "¿Que amplitud tiene la apertura más pequeña al lado de las barreras?",
+        "render": "Anchura de la apertura: {width:opening} m"
+      },
+      "barrier_type": {
+        "mappings": {
+          "0": {
+            "then": "Este es un único bolardo en la carretera"
+          },
+          "1": {
+            "then": "Esta es una barrera ciclista que ralentiza a los ciclistas"
+          }
+        }
+      },
+      "bicycle=yes/no": {
+        "mappings": {
+          "0": {
+            "then": "Un ciclista puede pasar esto."
+          },
+          "1": {
+            "then": "Un ciclista no puede pasar esto."
+          }
+        },
+        "question": "¿Una bicicleta puede pasar esta barrera?"
+      }
+    },
+    "title": {
+      "mappings": {
+        "0": {
+          "then": "Bolardo"
+        },
+        "1": {
+          "then": "Barrera Ciclista"
+        }
+      },
+      "render": "Barrera"
+    }
+  },
+  "bench": {
+    "description": "Un banco es una superficie de madera, metal, piedra, ... donde un humano se puede sentar. Estas capas los visualizan y hacen algunas preguntas sobre ellos.",
+    "name": "Bancos",
+    "presets": {
+      "0": {
+        "title": "una banco"
+      }
+    },
+    "tagRenderings": {
+      "bench-artwork": {
+        "mappings": {
+          "1": {
+            "then": "Este banco no tiene una obra de arte integrada"
+          }
+        }
+      },
+      "bench-backrest": {
+        "mappings": {
+          "1": {
+            "then": "Tiene respaldo"
+          },
+          "2": {
+            "then": "<b>No</b> tiene respaldo"
+          }
+        },
+        "question": "¿Este banco tiene respaldo?"
+      },
+      "bench-colour": {
+        "mappings": {
+          "0": {
+            "then": "Color: marrón"
+          },
+          "1": {
+            "then": "Color: verde"
+          },
+          "2": {
+            "then": "Color: gris"
+          },
+          "3": {
+            "then": "Color: blanco"
+          },
+          "4": {
+            "then": "Color: rojo"
+          },
+          "5": {
+            "then": "Color: negro"
+          },
+          "6": {
+            "then": "Color: azul"
+          },
+          "7": {
+            "then": "Color: amarillo"
+          }
+        },
+        "question": "¿De qué color es este banco?",
+        "render": "Color: {colour}"
+      },
+      "bench-direction": {
+        "question": "¿En qué dirección miras sentado en el banco?",
+        "render": "Cuando se está sentado en el banco, se mira hacia a {direction}º."
+      },
+      "bench-inscription": {
+        "mappings": {
+          "1": {
+            "then": "Este banco <span class='subtle'>(probablemente)</span> no tiene inscripción"
+          }
+        }
+      },
+      "bench-material": {
+        "mappings": {
+          "0": {
+            "then": "El asiento está hecho de madera"
+          },
+          "1": {
+            "then": "El asiento está hecho de metal"
+          },
+          "2": {
+            "then": "El asiento está hecho de piedra"
+          },
+          "3": {
+            "then": "El asiento está hecho de hormigón"
+          },
+          "4": {
+            "then": "El asiento está hecho de plástico"
+          },
+          "5": {
+            "then": "El asiento está hecho de acero"
+          }
+        },
+        "question": "¿De que está hecho el banco (asiento)?",
+        "render": "Material: {material}"
+      },
+      "bench-seats": {
+        "mappings": {
+          "0": {
+            "then": "Este banco no tiene asientos separados"
+          }
+        },
+        "question": "¿Cuántos asientos tiene este banco?",
+        "render": "{seats} asientos"
+      },
+      "bench-survey:date": {
+        "question": "¿Cuándo fue la última vez que se inspeccionó este banco?",
+        "render": "Este banco se inspeccionó por última vez el {survey:date}"
+      }
+    },
+    "title": {
+      "render": "Banco"
+    }
+  },
+  "bench_at_pt": {
+    "description": "Una capa que muestra todas las paradas de transporte público que tienen bancos",
+    "name": "Bancos en una parada de transporte público",
+    "tagRenderings": {
+      "bench_at_pt-bench_type": {
+        "mappings": {
+          "0": {
+            "then": "Hay un banco normal aquí"
+          },
+          "1": {
+            "then": "Banco de pié"
+          },
+          "2": {
+            "then": "No hay ningún banco aquí"
+          }
+        },
+        "question": "¿Qué tipo de banco es este?"
+      },
+      "bench_at_pt-name": {
+        "render": "{name}"
+      }
+    },
+    "title": {
+      "mappings": {
+        "0": {
+          "then": "Banco en una parada de transporte público"
+        },
+        "1": {
+          "then": "Banco en marquesina"
+        }
+      },
+      "render": "Banco"
+    }
+  },
+  "bicycle_library": {
+    "description": "Una instalación donde se pueden alquilar bicicletas durante largos periodos de tiempo",
+    "name": "Biblioteca de bicicletas",
+    "presets": {
+      "0": {
+        "description": "Una biblioteca de bicicletas tiene una colección de bicicletas que se pueden prestar",
+        "title": "una biblioteca de bicicletas"
+      }
+    },
+    "tagRenderings": {
+      "bicycle-library-target-group": {
+        "mappings": {
+          "0": {
+            "then": "Bicicletas para niños disponibles"
+          },
+          "1": {
+            "then": "Bicicletas para adultos disponibles"
+          },
+          "2": {
+            "then": "Bicicletas para discapacitados disponibles"
+          }
+        },
+        "question": "¿Quién puede alquilar bicicletas aquí?"
+      },
+      "bicycle_library-charge": {
+        "mappings": {
+          "0": {
+            "then": "Alquilar una bicicleta es gratis"
+          },
+          "1": {
+            "then": "Alquilar una bicicleta cuesta 20€/año y 20€ de garantía"
+          }
+        },
+        "question": "¿Cuánto cuesta alquilar una bicicleta?",
+        "render": "Alquilar una bicicleta cuesta {charge}"
+      },
+      "bicycle_library-name": {
+        "question": "¿Cuál es el nombre de esta biblioteca de bicicletas?",
+        "render": "Esta biblioteca de bicicletas se llama {name}"
+      }
+    },
+    "title": {
+      "render": "Biblioteca de bicicletas"
+    }
+  },
+  "bicycle_rental": {
+    "deletion": {
+      "extraDeleteReasons": {
+        "0": {
+          "explanation": "{title()} ha cerrado permanentemente"
+        }
+      },
+      "nonDeleteMappings": {
+        "0": {
+          "then": "Esta tienda de bicicletas alquilaba bicis, pero ya no lo hace"
+        }
+      }
+    },
+    "description": "Estaciones de alquiler de bicicletas",
+    "name": "Alquiler de bicicletas",
+    "presets": {
+      "0": {
+        "description": "Una tienda atendida que se centra en el alquiler de bicicletas",
+        "title": "una tienda de alquiler de bicicletas"
+      },
+      "1": {
+        "title": "un alquiler de bicicletas"
+      }
+    },
+    "tagRenderings": {
+      "bicycle-types": {
+        "mappings": {
+          "0": {
+            "then": "Aquí se pueden alquilar bicis normales"
+          },
+          "1": {
+            "then": "Aquí se pueden alquilar bicis eléctricas"
+          },
+          "2": {
+            "then": "Aquí se pueden alquilar bicis BMX"
+          },
+          "3": {
+            "then": "Aquí se pueden alquilar bicis de montaña"
+          },
+          "4": {
+            "then": "Aquí se pueden alquilar bicis infantiles"
+          },
+          "5": {
+            "then": "Aquí se pueden alquilar tándems"
+          },
+          "6": {
+            "then": "Aquí se pueden alquilar bicicletas de carreras"
+          },
+          "7": {
+            "then": "Aquí se pueden alquilar cascos"
+          }
+        },
+        "question": "¿Qué tipo de bicicletas y accesorios se alquilan aquí?",
+        "render": "{rental} se alquilan aquí"
+      },
+      "bicycle_rental_type": {
+        "mappings": {
+          "0": {
+            "then": "Esta es una tienda que se centra en el alquiler de bicicletas"
+          },
+          "1": {
+            "then": "Este es un negocio de alquileres que alquila varios objetos y/o vehículos. También alquila bicicletas, pero este no es el enfoque principal"
+          },
+          "2": {
+            "then": "Esta es una tienda que vende o alquila bicicletas, pero también las alquila"
+          },
+          "3": {
+            "then": "Esta es una estación automática, en la que una bici se asegura mecánicamente a una estructura"
+          },
+          "4": {
+            "then": "Una máquina que dispensa y acepta llaves, eventualmente después de la autenticación y/o el pago está presente. Las bicicletas están aparcadas cerca"
+          },
+          "5": {
+            "then": "Este es un punto de entrega, ej. un aparcamiento reservado para colocar las bicicletas, claramente marcado como solo para el servicio de alquiler"
+          }
+        },
+        "question": "¿Qué tipo de alquiler de bicicletas es este?"
+      },
+      "rental_types": {
+        "renderings": {
+          "0": {
+            "question": "¿Cuántas type_plural pueden alquilarse aquí?",
+            "render": "{capacity:bicycle_type} type_plural pueden alquilarse aquí"
+          }
+        },
+        "rewrite": {
+          "into": {
             "0": {
-                "description": "Una estructura publicitaria grande al aire libre, que normalmente se encuentra en áreas transitadas como carreteras con mucha intensidad",
-                "title": "una valla publicitària"
+              "1": "bicis de ciudad"
             },
             "1": {
-                "title": "un mupi"
-            },
-            "10": {
-                "description": "Se utiliza para carteles publicitarios, letreros de neón, logotipos y carteles en entradas institucionales",
-                "title": "un lletrer"
-            },
-            "11": {
-                "title": "una escultura"
-            },
-            "12": {
-                "title": "una pared pintada"
+              "1": "bicis eléctricas"
             },
             "2": {
-                "title": "un mupi sobre la pared"
+              "1": "bicis infantiles"
             },
             "3": {
-                "description": "Un pequeño tablón de anuncios para anuncios del vecindario, normalmente destinado a peatones",
-                "title": "un tablón de anuncios"
+              "1": "bicis BMX"
             },
             "4": {
-                "description": "Una estructura cilíndrica exterior que muestra publicidad",
-                "title": "una columna"
+              "1": "bicis de montaña"
             },
             "5": {
-                "title": "una bandera"
+              "1": "alforjas de bicicleta"
             },
             "6": {
-                "title": "una pantalla"
-            },
-            "7": {
-                "title": "una pantalla sobre una pared"
-            },
-            "8": {
-                "description": "Una pieza de tela impermeable con un mensaje impreso, anclada permanentemente en una pared",
-                "title": "una lona"
-            },
-            "9": {
-                "title": "un tótem"
+              "1": "tándem"
             }
-        },
-        "tagRenderings": {
-            "Sides": {
-                "mappings": {
-                    "0": {
-                        "then": "Este mupi tiene publicidad en un único lado"
-                    },
-                    "1": {
-                        "then": "Este mupi tiene publicidad por los dos lados"
-                    }
-                },
-                "question": "¿Por cuantos lados puedes ver publicidad?"
-            },
-            "animated": {
-                "mappings": {
-                    "0": {
-                        "then": "<b>Estático</b>, siempre muestra el mismo mensaje"
-                    },
-                    "1": {
-                        "then": "Este objeto tiene una <b>pantalla digital</b> incorporada para mostrar precios o algún otro mensaje"
-                    },
-                    "2": {
-                        "then": "<b>Trivision</b> - la valla publicitaria consta de muchos prismas triangulares que giran regularmente"
-                    },
-                    "3": {
-                        "then": "Cartells <b>Rotatius</b>"
-                    },
-                    "4": {
-                        "then": "<b>Rota</b> sobre si mismo"
-                    }
-                },
-                "question": "¿Como cambian los anuncios de este elemento?"
-            },
-            "luminous_or_lit_advertising": {
-                "override": {
-                    "+mappings": {
-                        "0": {
-                            "then": "Esta es una luz de tubo de neón"
-                        }
-                    }
-                }
-            },
-            "message_type": {
-                "mappings": {
-                    "0": {
-                        "then": "Mensaje comercial"
-                    },
-                    "1": {
-                        "then": "Información municipal"
-                    },
-                    "2": {
-                        "then": "Información de seguridad"
-                    },
-                    "3": {
-                        "then": "Publicidad electoral"
-                    },
-                    "4": {
-                        "then": "Información sobre teatros, conciertos, ..."
-                    },
-                    "5": {
-                        "then": "Mensaje de organizaciones sin ánimo de lucro"
-                    },
-                    "6": {
-                        "then": "Para expresar tu opinión"
-                    },
-                    "7": {
-                        "then": "Mensaje religioso"
-                    },
-                    "8": {
-                        "then": "Cartel de financiación"
-                    },
-                    "9": {
-                        "then": "un mapa"
-                    }
-                },
-                "question": "Que tipo de mensaje se muestra?"
-            },
-            "operator": {
-                "question": "¿Quien opera este elemento?",
-                "render": "El operador es {operator}"
-            },
-            "ref": {
-                "question": "¿Cual es el número de referencia?",
-                "render": "El número de referencia es {ref}"
-            },
-            "type": {
-                "mappings": {
-                    "0": {
-                        "then": "Esto es una valla publicitaria"
-                    },
-                    "1": {
-                        "then": "Esto es un tablón de anuncios"
-                    },
-                    "10": {
-                        "then": "Esto es una pared pintada"
-                    },
-                    "2": {
-                        "then": "Esto es una columna"
-                    },
-                    "3": {
-                        "then": "Esto es una bndera"
-                    },
-                    "4": {
-                        "then": "Esto es un mupi"
-                    },
-                    "5": {
-                        "then": "Esto es una pantalla"
-                    },
-                    "6": {
-                        "then": "Esto es una escultura"
-                    },
-                    "7": {
-                        "then": "Esto es un cartel"
-                    },
-                    "8": {
-                        "then": "Esto es una lona (una pieza de tela resistente a la intemperie con un mensaje publicitario)"
-                    },
-                    "9": {
-                        "then": "Esto es un tótem"
-                    }
-                },
-                "question": "¿Qué tipo de elemento publicitario es?",
-                "render": "Esto es un {advertising}"
+          }
+        }
+      }
+    },
+    "title": {
+      "mappings": {
+        "0": {
+          "then": "{name}"
+        }
+      },
+      "render": "Alquiler de bicicletas"
+    }
+  },
+  "bicycle_tube_vending_machine": {
+    "tagRenderings": {
+      "Still in use?": {
+        "mappings": {
+          "0": {
+            "then": "Esta máquina expendedora funciona"
+          },
+          "1": {
+            "then": "Esta máquina exprendedora está rota"
+          },
+          "2": {
+            "then": "Esta máquina exprendedora está cerrada"
+          }
+        },
+        "question": "¿Todavía funciona esta máquina expendedora?",
+        "render": "El estado operacional es <i>{operational_status}</i></i>"
+      }
+    }
+  },
+  "bike_cafe": {
+    "tagRenderings": {
+      "bike_cafe-repair-tools": {
+        "question": "¿Hay herramientas para reparar su propia bicicleta?"
+      }
+    }
+  },
+  "bike_cleaning": {
+    "description": "Una capa que muestra instalaciones en las que uno puede limpiar su bici",
+    "name": "Servicio de limpieza de bicis",
+    "presets": {
+      "0": {
+        "title": "un servicio de limpieza de bicis"
+      }
+    },
+    "tagRenderings": {
+      "bike_cleaning-charge": {
+        "mappings": {
+          "0": {
+            "then": "Servicio de limpieza gratis"
+          },
+          "1": {
+            "then": "Este servicio de limpieza es de pago"
+          }
+        },
+        "question": "¿Cuánto cuesta utilizar el servicio de limpieza?",
+        "render": "Utilizar el servicio de limpieza cuesta {charge}"
+      },
+      "bike_cleaning-service:bicycle:cleaning:charge": {
+        "mappings": {
+          "0": {
+            "then": "El servicio de limpieza es gratuito"
+          },
+          "1": {
+            "then": "Gratis"
+          }
+        },
+        "question": "¿Cuánto cuesta utilizar el servicio de limpieza?",
+        "render": "Utilizar el servicio de limpieza cuesta {service:bicycle:cleaning:charge}"
+      }
+    },
+    "title": {
+      "mappings": {
+        "0": {
+          "then": "Servicio de limpieza de bicis <i>{name}</i>"
+        }
+      },
+      "render": "Servicio de limpieza de bicis"
+    }
+  },
+  "bike_parking": {
+    "description": "Una capa que muestra donde puedes aparcar tu bici",
+    "name": "Aparcamiento de bicis",
+    "presets": {
+      "0": {
+        "title": "un aparcamiento de bicis"
+      }
+    },
+    "tagRenderings": {
+      "Access": {
+        "mappings": {
+          "0": {
+            "then": "Accesible públicamente"
+          },
+          "1": {
+            "then": "El acceso es primariamente para visitantes a un negocio"
+          },
+          "2": {
+            "then": "El acceso se limita a miembros de una escuela, compañía u organización"
+          }
+        },
+        "question": "¿Quién puede utilizar este aparcamiento de bicicletas?",
+        "render": "{access}"
+      },
+      "Bicycle parking type": {
+        "mappings": {
+          "5": {
+            "then": "Caseta"
+          },
+          "6": {
+            "then": "Bolardo"
+          },
+          "7": {
+            "then": "Una área en el suelo que está marcada  para el aparcamiento de bicicletas"
+          }
+        },
+        "question": "¿Cual es el tipo de este aparcamiento de bicicletas?",
+        "render": "Este es un aparcamiento de bicicletas del tipo: {bicycle_parking}"
+      },
+      "Capacity": {
+        "question": "¿Cuántas bicicletas caben en este aparcamiento de bicicletas (incluyendo posibles bicicletas de carga)?",
+        "render": "Espacio para {capacity} bicis"
+      },
+      "Cargo bike capacity?": {
+        "question": "¿Cuántas bicicletas de carga caben en este aparcamiento de bicicletas?",
+        "render": "En este aparcamiento caben {capacity:cargo_bike} bicicletas de carga"
+      },
+      "Cargo bike spaces?": {
+        "mappings": {
+          "0": {
+            "then": "Este aparcamiento tiene espacio para bicicletas de carga"
+          },
+          "1": {
+            "then": "Este aparcamiento tiene huecos designados (oficialmente) para bicicletas de carga."
+          },
+          "2": {
+            "then": "No está permitido aparcar bicicletas de carga"
+          }
+        },
+        "question": "¿Este aparcamiento de bicicletas tiene huecos para bicicletas de carga?"
+      },
+      "Is covered?": {
+        "mappings": {
+          "0": {
+            "then": "Este aparcamiento está cubierto (tiene un tejado)"
+          },
+          "1": {
+            "then": "Este aparcamiento no está cubierto"
+          }
+        },
+        "question": "¿Está cubierto este aparcamiento? Selecciona \"cubierto\" también para aparcamientos interiores."
+      },
+      "Underground?": {
+        "mappings": {
+          "0": {
+            "then": "Aparcamiento subterráneo"
+          },
+          "1": {
+            "then": "Aparcamiento a nivel de calle"
+          },
+          "2": {
+            "then": "Aparcamiento de azotea"
+          },
+          "3": {
+            "then": "Aparcamiento a nivel de calle"
+          }
+        },
+        "question": "¿Cual es la localización relativa de este aparcamiento de bicicletas?"
+      }
+    },
+    "title": {
+      "render": "Aparcamiento de bicis"
+    }
+  },
+  "bike_repair_station": {
+    "description": "Una capa que muestra bombas de bicicletas y puestos de herramientas de reparación de bicicletas",
+    "name": "Bomba y reparación de bicicletas",
+    "presets": {
+      "0": {
+        "description": "Un dispositivo para inflar tus ruedas en una posición fija en el espacio público.",
+        "title": "una bomba de bicicletas"
+      },
+      "1": {
+        "description": "Una bomba de bicicletas y herramientas para reparar tu bicicleta en el espacio público. Las herramientas habitualmente están aseguradas con cadenas contra el robo.",
+        "title": "En estación de reparación de bicicletas y bomba"
+      },
+      "2": {
+        "description": "Herramientas para reparar tu bici en el espacio público (sin bomba).Las herramientas están aseguradas contra el robo.",
+        "title": "una estación de reparación de bicicletas sin bomba"
+      }
+    },
+    "tagRenderings": {
+      "Operational status": {
+        "mappings": {
+          "0": {
+            "then": "La bomba para bicicletas está rota"
+          },
+          "1": {
+            "then": "La bomba para bicicletas está operativa"
+          }
+        },
+        "question": "¿Todavía está operativa la bomba para bicicletas?"
+      },
+      "access": {
+        "mappings": {
+          "0": {
+            "then": "Accesible públicamente"
+          },
+          "1": {
+            "then": "Accesible públicamente"
+          },
+          "2": {
+            "then": "Solo para clientes"
+          },
+          "3": {
+            "then": "No accesible para el público general"
+          },
+          "4": {
+            "then": "No accesible para el público general"
+          }
+        },
+        "question": "¿A quién se le permite utilizar esta estación de reparación?"
+      },
+      "bike_repair_station-available-services": {
+        "mappings": {
+          "0": {
+            "then": "Solo hay una bomba presente"
+          },
+          "1": {
+            "then": "Solo hay herramientas (destornilladores, pinzas...) presentes"
+          },
+          "2": {
+            "then": "Hay tanto herramientas como bombas"
+          }
+        },
+        "question": "¿Qué servicios están disponibles en esta localización?"
+      },
+      "bike_repair_station-bike-chain-tool": {
+        "mappings": {
+          "0": {
+            "then": "Hay una herramienta para cadenas"
+          },
+          "1": {
+            "then": "No hay herramienta de cadenas"
+          }
+        },
+        "question": "¿Esta estación de reparación tiene una herramienta especial para reparar la cadena de tu bici?"
+      },
+      "bike_repair_station-bike-stand": {
+        "mappings": {
+          "0": {
+            "then": "Hay un gancho o soporte"
+          },
+          "1": {
+            "then": "No hay ningún gancho o soporte"
+          }
+        },
+        "question": "¿Esta estación tiene un gancho para colgar tu bici o un soporte para elevarla?"
+      },
+      "bike_repair_station-electrical_pump": {
+        "mappings": {
+          "0": {
+            "then": "Bomba manual"
+          },
+          "1": {
+            "then": "Bomba eléctrica"
+          }
+        },
+        "question": "¿Es una bomba eléctrica para bicis?"
+      },
+      "bike_repair_station-email": {
+        "question": "¿Es esta la dirección de correo electrónico del mantenedor?"
+      },
+      "bike_repair_station-manometer": {
+        "mappings": {
+          "0": {
+            "then": "Hay un manómetro"
+          },
+          "1": {
+            "then": "No hay ningún manometro"
+          },
+          "2": {
+            "then": "Hay un manómetro pero está roto"
+          }
+        },
+        "question": "¿La bomba tiene un indicador de presión o manómetro?"
+      },
+      "bike_repair_station-operator": {
+        "question": "¿Quién mantiene esta bomba para bicicletas?",
+        "render": "Mantenido por {operator}"
+      },
+      "bike_repair_station-phone": {
+        "question": "¿Cual es el número de teléfono del mantenedor?"
+      },
+      "bike_repair_station-valves": {
+        "mappings": {
+          "0": {
+            "then": "Sclaverand/Presata (ruedas de bicicleta estrechas)"
+          },
+          "1": {
+            "then": "Dunlop"
+          },
+          "2": {
+            "then": "Schrader (coches y bicicletas de montaña)"
+          }
+        },
+        "question": "¿Que válvulas se soportan?",
+        "render": "Esta bomba soporta las siguiente válvulas: {valves}"
+      },
+      "opening_hours_24_7": {
+        "override": {
+          "question": "¿Cuándo está abierto este punto de reparación de bicicletas?"
+        }
+      },
+      "send_email_about_broken_pump": {
+        "render": {
+          "special": {
+            "body": "Hola,\n\nCon este correo, me gustaría informar de que esta bomba para bicicletas situada en https://mapcomplete.osm.be/cyclofix?lat={_lat}&lon={_lon}&z=18#{id} está rota.\n\nUn saludo",
+            "button_text": "Reportar esta bomba para bicicletas como rota",
+            "subject": "Bomba para bicicletas rota"
+          }
+        }
+      }
+    },
+    "title": {
+      "mappings": {
+        "0": {
+          "then": "Estación de reparación de bicis"
+        },
+        "1": {
+          "then": "Estación de reparación de bicis"
+        },
+        "2": {
+          "then": "Bomba rota"
+        },
+        "3": {
+          "then": "Bomba de bicicletas <i>{name}</i>"
+        },
+        "4": {
+          "then": "Bomba para bicicletas"
+        }
+      },
+      "render": "Estación de bicis (bomba y reparación)"
+    }
+  },
+  "bike_shop": {
+    "description": "Una tiene que vende específicamente bicis u objetos relacionados",
+    "name": "Taller/tienda de bicis",
+    "presets": {
+      "0": {
+        "title": "un taller/tienda de bicis"
+      }
+    },
+    "tagRenderings": {
+      "bike_repair_bike-pump-service": {
+        "mappings": {
+          "0": {
+            "then": "Esta tienda ofrece una bomba para cualquiera"
+          },
+          "1": {
+            "then": "Esta tienda no ofrece una bomba para cualquiera"
+          },
+          "2": {
+            "then": "Hay una bomba para bicicletas, se muestra como un punto separado"
+          }
+        },
+        "question": "¿Esta tienda ofrece una bomba para que la utilice cualquiera?"
+      },
+      "bike_repair_bike-wash": {
+        "mappings": {
+          "0": {
+            "then": "Esta tienda limpia bicicletas"
+          },
+          "1": {
+            "then": "Esta tienda tiene una instalación donde uno puede limpiar bicicletas por si mismo"
+          },
+          "2": {
+            "then": "Esta tienda no ofrece limpieza de bicicletas"
+          }
+        },
+        "question": "¿Aquí se lavan bicicletas?"
+      },
+      "bike_repair_rents-bikes": {
+        "mappings": {
+          "0": {
+            "then": "Esta tienda alquila bicis"
+          },
+          "1": {
+            "then": "Esta tienda no alquila bicis"
+          }
+        },
+        "question": "¿Alquila bicicis esta tienda?"
+      },
+      "bike_repair_repairs-bikes": {
+        "mappings": {
+          "0": {
+            "then": "Esta tienda repara bicis"
+          },
+          "1": {
+            "then": "Esta tienda no repara bicis"
+          },
+          "2": {
+            "then": "Esta tienda solo repara bicis compradas aquí"
+          },
+          "3": {
+            "then": "Esta tienda solo repara bicis de una cierta marca"
+          }
+        },
+        "question": "¿Repara bicis esta tienda?"
+      },
+      "bike_repair_second-hand-bikes": {
+        "mappings": {
+          "0": {
+            "then": "Esta tienda vende bicis de segunda mano"
+          },
+          "1": {
+            "then": "Esta tienda no vende bicis de segunda mano"
+          },
+          "2": {
+            "then": "Esta tienda solo vende bicis de segunda mano"
+          }
+        },
+        "question": "¿Vende bicis de segunda mano esta tienda?"
+      },
+      "bike_repair_sells-bikes": {
+        "mappings": {
+          "0": {
+            "then": "Esta tienda vende bicis"
+          },
+          "1": {
+            "then": "Esta tienda no vende bicis"
+          }
+        },
+        "question": "¿Vende bicis esta tienda?"
+      },
+      "bike_repair_tools-service": {
+        "mappings": {
+          "0": {
+            "then": "Esta tienda ofrece herramientas para la reparación DIY"
+          },
+          "1": {
+            "then": "Esta tienda no ofrece herramientas para la reparación DIY"
+          },
+          "2": {
+            "then": "Las herramientas para reparaciones DIT solo están disponibles si compraste/alquilaste la bicicleta en la tienda"
+          }
+        },
+        "question": "¿Hay herramientas para reparar tu propia bici?"
+      },
+      "bike_shop-access": {
+        "render": "Solo accesible a {access}"
+      },
+      "bike_shop-is-bicycle_shop": {
+        "mappings": {
+          "0": {
+            "then": "Este negocio se centra en el alquiler"
+          }
+        },
+        "render": "Esta tienda está especializada en vender {shop} y hace actividades relacionadas con bicicletas"
+      },
+      "bike_shop-name": {
+        "question": "¿Cual es el nombre de esta tienda de bicicletas?",
+        "render": "Esta tienda de bicicletas se llama {name}"
+      }
+    },
+    "title": {
+      "mappings": {
+        "0": {
+          "then": "Tienda de artículos deportivos <i>{name}</i>"
+        },
+        "1": {
+          "then": "Winkel"
+        },
+        "2": {
+          "then": "Alquiler de bicicletas <i>{name}</i>"
+        },
+        "3": {
+          "then": "Reparación de bicis <i>{name}</i>"
+        },
+        "4": {
+          "then": "Tienda de bicis <i>{name}</i>"
+        },
+        "5": {
+          "then": "Taller/tienda de bicis <i>{name}</i>"
+        }
+      },
+      "render": "Taller/tienda de bicis"
+    }
+  },
+  "bike_themed_object": {
+    "description": "Una capa con los objetos relacionados con bicis pero que no coinciden con ninguna otra capa",
+    "name": "Objeto relacionado con bicis",
+    "title": {
+      "mappings": {
+        "1": {
+          "then": "Carril bici"
+        }
+      },
+      "render": "Objeto relacionado con bicis"
+    }
+  },
+  "binocular": {
+    "description": "Prismáticos",
+    "name": "Prismáticos",
+    "presets": {
+      "0": {
+        "description": "Un telescopio o unos prismáticos montados en un poste, disponible para que el público mire alrededor. <img src='./assets/layers/binocular/binoculars_example.jpg' style='height: 300px; width: auto; display: block;' />",
+        "title": "unos prismáticos"
+      }
+    },
+    "tagRenderings": {
+      "binocular-charge": {
+        "mappings": {
+          "0": {
+            "then": "De uso gratuito"
+          }
+        },
+        "question": "¿Cuánto hay que pagar para utilizar estos prismáticos?",
+        "render": "Utilizar estos prismáticos cuesta {charge}"
+      },
+      "binocular-direction": {
+        "question": "¿Cuándo uno mira a través de estos prismáticos, en qué dirección lo hace?",
+        "render": "Mira hacia {direction}º"
+      }
+    },
+    "title": {
+      "render": "Prismáticos"
+    }
+  },
+  "birdhide": {
+    "filter": {
+      "0": {
+        "options": {
+          "0": {
+            "question": "Accesible con sillas de ruedas"
+          }
+        }
+      }
+    },
+    "name": "Lugares para ver pájaros",
+    "presets": {
+      "0": {
+        "description": "Un refugio cubierto donde se pueden ver pájaros confortablemente"
+      },
+      "1": {
+        "description": "Una pantalla o pared con aperturas para ver pájaros"
+      }
+    },
+    "tagRenderings": {
+      "bird-hide-wheelchair": {
+        "mappings": {
+          "0": {
+            "then": "Hay provisiones especiales para usuarios de sillas de ruedas"
+          },
+          "3": {
+            "then": "No accesible a usuarios con sillas de ruedas"
+          }
+        }
+      },
+      "birdhide-operator": {
+        "mappings": {
+          "0": {
+            "then": "Operado por Natuurpunt"
+          }
+        },
+        "render": "Operado por {operator}"
+      }
+    }
+  },
+  "cafe_pub": {
+    "deletion": {
+      "extraDeleteReasons": {
+        "0": {
+          "explanation": "{title()} ha cerrado permanentemente"
+        }
+      }
+    },
+    "description": "Una capa que muestra cafeterías y bares donde uno se puede reunir con una bebida. La capa hace algunas preguntas relevantes",
+    "name": "Cafeterías y bares",
+    "presets": {
+      "0": {
+        "description": "Un bar, principalmente para beber cervezas en un interior templado y relajado",
+        "title": "un bar"
+      },
+      "1": {
+        "description": "Un <b>bar de copas</b> más moderno y comercial, posiblemente con una instalación de música y luz",
+        "title": "un bar de copas"
+      },
+      "2": {
+        "description": "Una <b>cafetería</b> para beber té, café o una bebida alcohólica en un ambiente tranquilo",
+        "title": "una cafetería"
+      },
+      "3": {
+        "description": "Un <b>club nocturno</b> o discoteca centrada en bailar, la música de un DJ acompañado por un espectáculo de luces y un bar donde conseguir bebidas (alcohólicas)",
+        "title": "un club nocturno o una discoteca"
+      }
+    },
+    "tagRenderings": {
+      "Classification": {
+        "mappings": {
+          "0": {
+            "then": "Un bar, principalmente para beber cervezas en un interior cálido y relajado"
+          },
+          "1": {
+            "then": "Un <b>bar de copas</b> más moderno y comercial, posiblemente con una instalación de música y luz"
+          },
+          "2": {
+            "then": "Una <b>cafetería</b> para beber té, café o una bebida alcohólica en un ambiente tranquilo"
+          },
+          "3": {
+            "then": "Un <b>restaurante</b> donde puedes comer una comida de verdad"
+          },
+          "4": {
+            "then": "Un espacio abierto donde se sirve cerveza, típico de Alemania"
+          },
+          "5": {
+            "then": "Este es un <b>club nocturno</b> o discoteca centrado en bailar, música de un DJ con un espectáculo de luces que la acompaña y un bar donde conseguir bebidas (alcohólicas)"
+          }
+        },
+        "question": "Qué tipo de cafetería es esta"
+      },
+      "Name": {
+        "question": "¿Cual es el nombre de este pub?",
+        "render": "Este pub se llama {name}"
+      }
+    },
+    "title": {
+      "mappings": {
+        "0": {
+          "then": "<i>{name}</i>"
+        }
+      },
+      "render": "Pub"
+    }
+  },
+  "charging_station": {
+    "description": "Una estación de carga",
+    "filter": {
+      "0": {
+        "options": {
+          "0": {
+            "question": "Todo tipo de vehículos"
+          },
+          "1": {
+            "question": "Estación de carga para bicicletas"
+          },
+          "2": {
+            "question": "Estación de carga para coches"
+          }
+        }
+      },
+      "1": {
+        "options": {
+          "0": {
+            "question": "Solo estaciones de carga funcionales"
+          }
+        }
+      },
+      "2": {
+        "options": {
+          "0": {
+            "question": "Todos los conectores"
+          },
+          "10": {
+            "question": "Tiene un conector <div style='display: inline-block'><b><b>Tipo 2 con cable</b> (mennekes)</b><img style='width:1rem; display: inline-block' src='./assets/layers/charging_station/Type2_tethered.svg'/></div>"
+          },
+          "11": {
+            "question": "Tiene un conector <div style='display: inline-block'><b><b>Tesla Supercharger CCS</b> (un tipo2_css de marca)</b><img style='width:1rem; display: inline-block' src='./assets/layers/charging_station/Type2_CCS.svg'/></div>"
+          },
+          "12": {
+            "question": "Tiene un conector <div style='display: inline-block'><b><b>Tesla Supercharger (destination)</b></b><img style='width:1rem; display: inline-block' src='./assets/layers/charging_station/Tesla-hpwc-model-s.svg'/></div>"
+          },
+          "13": {
+            "question": "Tiene un conector <div style='display: inline-block'><b><b>Tesla Supercharger (Destination)</b> (Tipo2 A con un cable de marca tesla)</b><img style='width:1rem; display: inline-block' src='./assets/layers/charging_station/Type2_tethered.svg'/></div>"
+          },
+          "14": {
+            "question": "Tiene un conector <div style='display: inline-block'><b><b>USB</b> para cargar teléfonos y dispositivos electrónicos pequeños</b><img style='width:1rem; display: inline-block' src='./assets/layers/charging_station/usb_port.svg'/></div>"
+          },
+          "15": {
+            "question": "Tiene un conector <div style='display: inline-block'><b><b>Bosch Active Connect con 3 pines</b> y cable</b><img style='width:1rem; display: inline-block' src='./assets/layers/charging_station/bosch-3pin.svg'/></div>"
+          },
+          "16": {
+            "question": "Tiene un conector <div style='display: inline-block'><b><b>Bosch Active Connect con 5 pines</b> y cable</b><img style='width:1rem; display: inline-block' src='./assets/layers/charging_station/bosch-5pin.svg'/></div>"
+          },
+          "2": {
+            "question": "Tiene un conector <div style='display: inline-block'><b><b>enchufe de pared Europeo</b> con un pin de tierra (CEE7/4 tipo E</b><img style='width:1rem; display: inline-block' src='./assets/layers/charging_station/TypeE.svg'/></div>"
+          },
+          "3": {
+            "question": "Tiene un conector <div style='display: inline-block'><b><b>Chademo</b></b><img style='width:1rem; display: inline-block' src='./assets/layers/charging_station/Chademo_type4.svg'/></div>"
+          },
+          "4": {
+            "question": "Tiene un conector de <div style='display: inline-block'><b><b>Tipo 1 con cable</b> (J1772)</b><img style='width:1rem; display: inline-block' src='./assets/layers/charging_station/Type1_J1772.svg'/></div>"
+          },
+          "5": {
+            "question": "Tiene un conector de <div style='display: inline-block'><b>Tipo 1 <i>sin</i> cable (J1772)</b><img style='width:1rem; display: inline-block' src='./assets/layers/charging_station/Type1_J1772.svg'/></div>"
+          },
+          "6": {
+            "question": "Tiene un conector <div style='display: inline-block'><b>Tipo 1 CCS (Combo Tipo 1)</b><img style='width:1rem; display: inline-block' src='./assets/layers/charging_station/Type1-ccs.svg'/></div>"
+          },
+          "7": {
+            "question": "Tiene un conector <div style='display: inline-block'><b><b>Tesla Supercharger</b></b><img style='width:1rem; display: inline-block' src='./assets/layers/charging_station/Tesla-hpwc-model-s.svg'/></div>"
+          },
+          "8": {
+            "question": "Tiene un conector <div style='display: inline-block'><b><b>Tipo 2</b> (mennekes)</b><img style='width:1rem; display: inline-block' src='./assets/layers/charging_station/Type2_socket.svg'/></div>"
+          },
+          "9": {
+            "question": "Tiene un conector <div style='display: inline-block'><b>Tipo 2 CCS</b> (mennekes)</b><img style='width:1rem; display: inline-block' src='./assets/layers/charging_station/Type2_CCS.svg'/></div>"
+          }
+        }
+      }
+    },
+    "name": "Estaciones de carga",
+    "presets": {
+      "0": {
+        "title": "una estación de carga para bicicletas eléctricas con un enchufe de pared europeo normal <img src='./assets/layers/charging_station/typee.svg' style='width: 2rem; height: 2rem; float: left; background: white; border-radius: 1rem; margin-right: 0.5rem'/> (pensado para cargar bicicletas eléctricas)"
+      },
+      "1": {
+        "title": "una estación de carga para coches"
+      }
+    },
+    "tagRenderings": {
+      "Auth phone": {
+        "question": "¿Cual es el número de teléfono para la llamada de autenticación o SMS?"
+      },
+      "Authentication": {
+        "mappings": {
+          "0": {
+            "then": "Autenticación mediante tarjeta de membresía"
+          },
+          "1": {
+            "then": "Autenticación mediante aplicación"
+          },
+          "2": {
+            "then": "Autenticación mediante llamada telefónica disponible"
+          },
+          "3": {
+            "then": "Autenticación mediante SMS disponible"
+          },
+          "4": {
+            "then": "Autenticación mediante NFC disponible"
+          },
+          "5": {
+            "then": "Autenticación mediante Money Card disponible"
+          },
+          "6": {
+            "then": "Autenticación mediante tarjeta de débito disponible"
+          },
+          "7": {
+            "then": "La carga aquí (también) es posible sin autenticación"
+          }
+        },
+        "question": "¿Qué tipo de autenticación está disponible en esta estación de carga?"
+      },
+      "Available_charging_stations (generated)": {
+        "mappings": {
+          "0": {
+            "then": "<b>Enchufe de pared Schuko</b> sin pin de tierra (CEE7/4 tipo F)"
+          },
+          "1": {
+            "then": "<b>Enchufe de pared Schuko</b> sin pin de tierra (CEE7/4 tipo F)"
+          },
+          "10": {
+            "then": "<b>CSS Tipo 1</b> (también conocido como Tipo 1 Combo)"
+          },
+          "11": {
+            "then": "<b>CSS Tipo 1</b> (también conocido como Tipo 1 Combo)"
+          },
+          "12": {
+            "then": "<b>Supercargador de Tesla</b>"
+          },
+          "13": {
+            "then": "<b>Supercargador de Tesla</b>"
+          },
+          "14": {
+            "then": "<b>Tipo 2</b> (mennekes)"
+          },
+          "15": {
+            "then": "<b>Tipo 2</b> (mennekes)"
+          },
+          "16": {
+            "then": "<b>CSS Tipo 2</b> (mennekes)"
+          },
+          "17": {
+            "then": "<b>CSS Tipo 2</b> (mennekes)"
+          },
+          "18": {
+            "then": "<b>Tipo 2 con cable</b> (mennekes)"
+          },
+          "19": {
+            "then": "<b>Tipo 2 con cable</b> (mennekes)"
+          },
+          "2": {
+            "then": "<b>Enchufe de pared Europeo</b> con pin de tierra (CEE7/4 tipo E)"
+          },
+          "20": {
+            "then": "<b>CCS Supercargador Tesla</b> (un tipo2_css con marca)"
+          },
+          "21": {
+            "then": "<b>CCS Supercargador Tesla</b> (un tipo2_css con marca)"
+          },
+          "22": {
+            "then": "<b>Supercargador Tesla (destino</b>"
+          },
+          "23": {
+            "then": "<b>Supercargador Tesla (destino)</b>"
+          },
+          "24": {
+            "then": "<b>Supercargador Tesla (destino)</b> (Un Tipo 2 con un cable de marca tesla)"
+          },
+          "25": {
+            "then": "<b>Supercargador Tesla (destino)</b> (Un Tipo 2 con un cable de marca tesla)"
+          },
+          "26": {
+            "then": "<b>USB</b> para cargar teléfonos y dispositivos pequeños"
+          },
+          "27": {
+            "then": "<b>USB</b> para cargar teléfonos y dispositivos pequeños"
+          },
+          "28": {
+            "then": "<b>Bosch Active Connect con 3 pines</b> y cable"
+          },
+          "29": {
+            "then": "<b>Bosch Active Connect con 3 pines</b> y cable"
+          },
+          "3": {
+            "then": "<b>Enchufe de pared Europeo</b> con pin de tierra (CEE7/4 tipo E)"
+          },
+          "30": {
+            "then": "<b>Bosch Active Connect con 5 pines</b> y cable"
+          },
+          "31": {
+            "then": "<b>Bosch Active Connect con 5 pines</b> y cable"
+          },
+          "4": {
+            "then": "<b>Chademo</b>"
+          },
+          "5": {
+            "then": "<b>Chademo</b>"
+          },
+          "6": {
+            "then": "<b>Tipo 1 con cable</b> (J1772)"
+          },
+          "7": {
+            "then": "<b>Tipo 1 con cable</b> (J1772)"
+          },
+          "8": {
+            "then": "<b>Tipo 1 <i>sin</i> cable</b> (J1772)"
+          },
+          "9": {
+            "then": "<b>Tipo 1 <i>sin</i> cable</b> (J1772)"
+          }
+        },
+        "question": "¿Qué tipo de conexiones de carga están disponibles aquí?"
+      },
+      "Network": {
+        "mappings": {
+          "0": {
+            "then": "No forma parte de una red más grande, ej. porque la estación de carga la mantiene un negocio local"
+          },
+          "1": {
+            "then": "No forma parte de una red mayor"
+          }
+        },
+        "question": "¿Esta estación de carga forma parte de una red?",
+        "render": "Parte de la red <b>{network}</b>"
+      },
+      "Operational status": {
+        "mappings": {
+          "0": {
+            "then": "Esta estación de carga funciona"
+          },
+          "1": {
+            "then": "Esta estación de carga está rota"
+          },
+          "2": {
+            "then": "Aquí está planeada una estación de carga"
+          },
+          "3": {
+            "then": "Aquí está construida una estación de carga"
+          },
+          "4": {
+            "then": "Esta estación de carga se ha deshabilitado de forma permanente y ya no está en uso pero todavía es visible"
+          }
+        },
+        "question": "¿Está en uso este punto de carga?"
+      },
+      "Operator": {
+        "mappings": {
+          "0": {
+            "then": "De hecho, {operator} es la red"
+          }
+        },
+        "question": "¿Quien es la operadora de esta estación de carga?",
+        "render": "Esta estación de carga la opera {operator}"
+      },
+      "Parking:fee": {
+        "mappings": {
+          "0": {
+            "then": "No hay costes de aparcamiento adicionales mientras se carga"
+          },
+          "1": {
+            "then": "Se deberá de pagar una tasa adicional de aparcamiento mientras se carga"
+          }
+        },
+        "question": "¿Hay que pagar una tasa de aparcamiento mientras se carga?"
+      },
+      "Type": {
+        "mappings": {
+          "0": {
+            "then": "Aquí se pueden cargar <b>bicicletas</b>"
+          },
+          "1": {
+            "then": "Aquí se pueden cargar <b>coches</b>"
+          },
+          "2": {
+            "then": "Aquí se pueden cargar <b>scooters</b>"
+          },
+          "4": {
+            "then": "Aquí se pueden cargar <b>buses</b>"
+          }
+        },
+        "question": "¿A qué vehículos se permite la carga aquí?"
+      },
+      "access": {
+        "mappings": {
+          "0": {
+            "then": "Cualquiera puede utilizar esta estación de carga (puede requerirse un pago)"
+          },
+          "1": {
+            "then": "Cualquiera puede utilizar esta estación de carga (puede requerirse un pago)"
+          },
+          "2": {
+            "then": "Solo clientes del lugar al que pertenece esta estación la pueden utilizar <br/><span class='subtle'>Ej. una estación de carga operada por un hotel que solo es utilizable por sus huéspedes</span>"
+          },
+          "3": {
+            "then": "Se debe de solicitar una <b>llave</b> para utilizar esta estación de carga<br/><span class='subtle'>Ej. una estación de carga operada por un hotel que solo es utilizable por sus huéspedes, que reciben una llave de la recepción para desbloquear la estación de carga</span>"
+          },
+          "4": {
+            "then": "No accesible al público general (ej. solo accesible a los propietarios, empleados, ...)"
+          }
+        },
+        "question": "¿A quién se le permite utilizar esta estación de carga?",
+        "render": "El acceso está {access}"
+      },
+      "capacity": {
+        "question": "¿Cuántos vehículos se pueden cargar a la vez aquí?",
+        "render": "Aquí se pueden cargar {capacity} vehículos al mismo tiempo"
+      },
+      "charge": {
+        "question": "¿Cuánto hay que pagar para utilizar esta estación de carga?",
+        "render": "Utilizar esta estación de carga cuesta <b>{charge}</b>"
+      },
+      "current-13": {
+        "mappings": {
+          "0": {
+            "then": "<b>USB</b> para cargar teléfonos y dispositivos electrónicos pequeños hasta 1 A"
+          },
+          "1": {
+            "then": "<b>USB</b> para cargar teléfonos y dispositivos electrónicos pequeños hasta 1 A"
+          }
+        },
+        "question": "¿Qué corriente ofrecen los conectores con <div style='display:i nline-block'><b><b>USB</b> para cargar teléfonos y dispositivos electrónicos pequeños</b> <img style='width:1rem;display:inline-block' src='./assets/layers/charging_station/usb_port.svg'/></div>?",
+        "render": "<div style='display: inline-block'><b><b>USB</b> para carga teléfonos y dispositivos electrónicos pequeños</b> <img style='width:1rem; display: inline-block' src='./assets/layers/changing_station/usb_port.svg'></div> salida de hasta {socket:USB-A:current}A"
+      },
+      "email": {
+        "question": "¿Cual es la dirección de correo electrónico de esta operadora?",
+        "render": "En caso de problemas, envía un correo electrónico a <a href=\"mailto:{email}'>{email}</a>"
+      },
+      "fee": {
+        "mappings": {
+          "3": {
+            "then": "De pago, pero gratis para clientes del hotel/pub/hostpital... quien opera la estación de carga"
+          },
+          "4": {
+            "then": "Uso de pago"
+          }
+        },
+        "question": "¿Hay que pagar para utilizar esta estación de carga?"
+      },
+      "maxstay": {
+        "mappings": {
+          "0": {
+            "then": "No hay límite de tiempo para dejar tu vehículo aquí"
+          }
+        },
+        "question": "¿Cuál es la máxima cantidad de tiempo que se permite permanecer aquí?",
+        "render": "Se puede estar como máximo <b>{canonical(maxstay)}</b>"
+      },
+      "phone": {
+        "question": "¿A qué número se puede llamar si hay un problema con esta estación de carga?",
+        "render": "En caso de problemas, llama a <a href='tel:{phone}'>{phone}</a>"
+      },
+      "ref": {
+        "question": "¿Cual es el número de referencia de esta estación de carga?",
+        "render": "El número de referencia es <b>{ref}</b>"
+      }
+    },
+    "title": {
+      "mappings": {
+        "0": {
+          "then": "Estación de carga para bicicletas eléctricas"
+        },
+        "1": {
+          "then": "Estación de carga para coches"
+        }
+      },
+      "render": "Estación de carga"
+    },
+    "units": {
+      "0": {
+        "applicableUnits": {
+          "0": {
+            "human": " minutos",
+            "humanSingular": " minuto"
+          },
+          "1": {
+            "human": " horas",
+            "humanSingular": " hora"
+          },
+          "2": {
+            "human": " días",
+            "humanSingular": " día"
+          }
+        }
+      },
+      "1": {
+        "applicableUnits": {
+          "0": {
+            "human": "Voltios"
+          }
+        }
+      },
+      "2": {
+        "applicableUnits": {
+          "0": {
+            "human": "A"
+          }
+        }
+      },
+      "3": {
+        "applicableUnits": {
+          "0": {
+            "human": "kilvatio"
+          },
+          "1": {
+            "human": "megavatio"
+          }
+        }
+      }
+    }
+  },
+  "climbing": {
+    "tagRenderings": {
+      "average_length": {
+        "question": "¿Cual es la longitud (media) de las rutas en metros?",
+        "render": "Las rutas miden <b>{canonical(climbing:length)}</b> de media"
+      },
+      "fee": {
+        "mappings": {
+          "0": {
+            "then": "La escalada es gratis"
+          },
+          "1": {
+            "then": "Hay que pagar una tasa para escalar aquí"
+          }
+        },
+        "question": "¿Se requiere una tasa para escalar aquí?",
+        "render": "Se debe de pagar una tasa de {charge} para escalar aquí"
+      }
+    }
+  },
+  "crossings": {
+    "description": "Cruces para peatones y ciclistas",
+    "name": "Cruces",
+    "presets": {
+      "0": {
+        "description": "Cruce para peatones y/o ciclistas",
+        "title": "un cruce"
+      },
+      "1": {
+        "description": "Señal de tráfico en una carretera",
+        "title": "una señal de tráfico"
+      }
+    },
+    "tagRenderings": {
+      "crossing-bicycle-allowed": {
+        "mappings": {
+          "0": {
+            "then": "Un ciclista puede utilizar este cruce"
+          },
+          "1": {
+            "then": "Un ciclista no puede utilizar este cruce"
+          }
+        },
+        "question": "¿Este cruce también es para ciclistas?"
+      },
+      "crossing-button": {
+        "mappings": {
+          "0": {
+            "then": "Este semáforo tiene un botón para pedir luz verde"
+          },
+          "1": {
+            "then": "Este semáforo no tiene un botón para pedir luz verde"
+          }
+        },
+        "question": "¿Este semáforo tiene un botón para pedir luz verde?"
+      },
+      "crossing-continue-through-red": {
+        "mappings": {
+          "0": {
+            "then": "Un ciclista puede ir de frente si la luz está roja"
+          },
+          "1": {
+            "then": "Un ciclista puede ir de frente si la luz está roja"
+          },
+          "2": {
+            "then": "Un ciclista no puede ir de frente si la luz está roja"
+          }
+        },
+        "question": "¿Puede ir de frente un ciclista cuando la luz está roja?"
+      },
+      "crossing-has-island": {
+        "mappings": {
+          "0": {
+            "then": "Este cruce tiene una isla en el medio"
+          },
+          "1": {
+            "then": "Este cruce no tiene una isla en el medio"
+          }
+        },
+        "question": "¿Tiene una isla en el medio este cruce?"
+      },
+      "crossing-is-zebra": {
+        "mappings": {
+          "0": {
+            "then": "Esto es un paso de cebra"
+          },
+          "1": {
+            "then": "Esto no es un paso de cebra"
+          }
+        },
+        "question": "¿Esto es un paso de cebra?"
+      },
+      "crossing-right-turn-through-red": {
+        "mappings": {
+          "0": {
+            "then": "Un ciclista puede girar a la derecha si la luz está roja"
+          },
+          "1": {
+            "then": "Un ciclista puede girar a la derecha si la luz está roja"
+          },
+          "2": {
+            "then": "Un ciclista no puede girar a la derecha si la luz está roja"
+          }
+        },
+        "question": "¿Puede girar a la derecha un ciclista cuando la luz está roja?"
+      },
+      "crossing-tactile": {
+        "mappings": {
+          "0": {
+            "then": "Este cruce tiene pavimento táctil"
+          },
+          "1": {
+            "then": "Este cruce no tiene pavimento táctil"
+          },
+          "2": {
+            "then": "Este cruce tiene pavimento táctil, pero no es correcto"
+          }
+        },
+        "question": "¿Tiene pavimento táctil este cruce?"
+      },
+      "crossing-type": {
+        "mappings": {
+          "0": {
+            "then": "Cruce, sin semáforos"
+          },
+          "1": {
+            "then": "Cruce con señales de tráfico"
+          },
+          "2": {
+            "then": "Paso de cebra"
+          },
+          "3": {
+            "then": "Cruce sin marcas de cruce"
+          }
+        },
+        "question": "¿Qué tipo de cruce es este?"
+      }
+    },
+    "title": {
+      "mappings": {
+        "0": {
+          "then": "Señal de tráfico"
+        },
+        "1": {
+          "then": "Cruce con señales de tráfico"
+        }
+      },
+      "render": "Cruce"
+    }
+  },
+  "cycleways_and_roads": {
+    "description": "Toda la infraestructura sobre la que alguien puede ir en bici, acompañado de preguntas sobre esta infraestructura\"",
+    "name": "Carriles bici y carreteras",
+    "tagRenderings": {
+      "Cycleway type for a road": {
+        "mappings": {
+          "0": {
+            "then": "Hay un carril compartido"
+          },
+          "1": {
+            "then": "Hay un carril a lado de la carretera (separado con pintura)"
+          },
+          "2": {
+            "then": "Hay una pista, pero no hay un carril bici dibujado separado de esta carretera en el mapa."
+          },
+          "3": {
+            "then": "Hay un carril bici dibujado por separado"
+          },
+          "4": {
+            "then": "No hay carril bici"
+          },
+          "5": {
+            "then": "No hay carril bici"
+          }
+        },
+        "question": "¿Qué tipo de carril bici hay aquí?"
+      },
+      "Cycleway:smoothness": {
+        "mappings": {
+          "2": {
+            "then": "Utilizable para ruedas normales: bici de ciudad, sillas de ruedas, scooter"
+          }
+        },
+        "question": "¿Cual es la suavidad de este carril bici?"
+      },
+      "Cycleway:surface": {
+        "mappings": {
+          "0": {
+            "then": "Este carril bici no está pavimentado"
+          },
+          "1": {
+            "then": "Este carril bici está pavimentado"
+          },
+          "10": {
+            "then": "Este carril bici está hecho de gravilla"
+          },
+          "12": {
+            "then": "Este carril bici está hecho de tierra natural"
+          },
+          "2": {
+            "then": "Este carril bici está hecho de asfalto"
+          },
+          "3": {
+            "then": "Este carril bici está hecho de piedras de pavimento suaves"
+          },
+          "4": {
+            "then": "Este carril bici está hecho de hormigón"
+          },
+          "8": {
+            "then": "Este carril bici está hecho de madera"
+          },
+          "9": {
+            "then": "Este carril bici está hecho de grava"
+          }
+        },
+        "question": "¿De qué superficie está hecho este carril bici?",
+        "render": "Este carril bici está hecho de {cycleway:surface}"
+      },
+      "Is this a cyclestreet? (For a road)": {
+        "mappings": {
+          "0": {
+            "then": "Esta es una ciclocalle, y una zona 30km/h."
+          },
+          "1": {
+            "then": "Esta es una ciclocalle"
+          },
+          "2": {
+            "then": "Esta no es una ciclocalle."
+          }
+        },
+        "question": "¿Esta es una ciclocalle?"
+      },
+      "Maxspeed (for road)": {
+        "mappings": {
+          "0": {
+            "then": "La velocidad máxima es de 20km/h"
+          },
+          "1": {
+            "then": "La velocidad máxima es de 30km/h"
+          },
+          "2": {
+            "then": "La velocidad máxima es de 50km/h"
+          },
+          "3": {
+            "then": "La velocidad máxima es de 70km/h"
+          },
+          "4": {
+            "then": "La velocidad máxima es de 90km/h"
+          }
+        },
+        "question": "¿Cual es la velocidad máxima en esta calle?",
+        "render": "La velocidad máxima en esta carretera es de {maxspeed} km/h"
+      },
+      "Surface of the road": {
+        "mappings": {
+          "1": {
+            "then": "Este carril bici está pavimentado"
+          },
+          "10": {
+            "then": "Este carril bici está hecho de gravilla"
+          },
+          "2": {
+            "then": "Este carril bici está hecho de asfalto"
+          },
+          "4": {
+            "then": "Este carril bici está hecho de hormigón"
+          },
+          "8": {
+            "then": "Este carril bici está hecho de madera"
+          },
+          "9": {
+            "then": "Este carril bici está hecho de grava"
+          }
+        },
+        "question": "¿De qué esta hecha la superficie de esta calle?",
+        "render": "Esta carretera está hecha de {surface}"
+      },
+      "Surface of the street": {
+        "question": "¿Cual es la suavidad de esta calle?"
+      },
+      "cyclelan-segregation": {
+        "mappings": {
+          "0": {
+            "then": "Este carril bici está separado por una línea discontinua"
+          },
+          "1": {
+            "then": "Este carril bici está separado por una línea continua"
+          },
+          "2": {
+            "then": "Este carril bici está separado por una línea de aparcamiento"
+          }
+        },
+        "question": "¿Cómo está separado este carril bici de la carretera?"
+      },
+      "cycleway-lane-track-traffic-signs": {
+        "mappings": {
+          "4": {
+            "then": "Sin señal de tráfico"
+          }
+        },
+        "question": "¿Qué señal de tráfico tiene este carril bici?"
+      },
+      "cycleway-segregation": {
+        "mappings": {
+          "0": {
+            "then": "Este carril bici está separado por una línea discontinua"
+          },
+          "1": {
+            "then": "Este carril bici está separado por una línea continua"
+          },
+          "2": {
+            "then": "Este carril bici está separado por una línea de aparcamiento"
+          }
+        },
+        "question": "¿Cómo esta separado este carril bici de la carretera?"
+      },
+      "cycleway-traffic-signs": {
+        "question": "¿Qué seña de tráfico tiene este carril bici?"
+      },
+      "cycleways_and_roads-cycleway:buffer": {
+        "question": "¿Cómo de ancho es el hueco entre el carril bici y la carretera?"
+      },
+      "is lit?": {
+        "mappings": {
+          "0": {
+            "then": "La calle está iluminada"
+          },
+          "1": {
+            "then": "Esta carretera no está iluminada"
+          },
+          "2": {
+            "then": "Esta carretera está iluminada por la noche"
+          },
+          "3": {
+            "then": "Esta carretera está iluminada 24/7"
+          }
+        },
+        "question": "¿Esta calle está iluminada?"
+      }
+    },
+    "title": {
+      "mappings": {
+        "1": {
+          "then": "Carril compartido"
+        },
+        "3": {
+          "then": "Vía ciclista al lado de la carretera"
+        },
+        "5": {
+          "then": "Carril bici"
+        },
+        "7": {
+          "then": "Vía ciclista al lado de la carretera"
+        },
+        "9": {
+          "then": "Ciclocalle"
+        }
+      }
+    }
+  },
+  "defibrillator": {
+    "description": "Una capa que muestra desfibriladores que se pueden utilizar en caso de emergencia. Contiene desfibriladores públicos, pero también desfibriladores para los que se puede necesitar que el personal vaya a buscar el dispositivo",
+    "name": "Desfibriladores",
+    "presets": {
+      "0": {
+        "title": "un desfibrilador"
+      },
+      "1": {
+        "title": "un desfibrilador montado en una pared"
+      }
+    },
+    "tagRenderings": {
+      "defibrillator-access": {
+        "mappings": {
+          "0": {
+            "then": "Acceso libre"
+          },
+          "1": {
+            "then": "Publicament accesible"
+          },
+          "2": {
+            "then": "Sólo accesible a clientes"
+          },
+          "3": {
+            "then": "No accesible al público en general (ex. sólo accesible a trabajadores, propietarios, ...)"
+          },
+          "4": {
+            "then": "No accesible, posiblemente solo para el uso profesional"
+          }
+        },
+        "question": "¿Está el desfibrilador accesible libremente?",
+        "render": "El acceso es {access}"
+      },
+      "defibrillator-defibrillator": {
+        "mappings": {
+          "0": {
+            "then": "No hay información sobre el tipo de dispositivo"
+          },
+          "1": {
+            "then": "Este es un desfibrilador manual para profesionales"
+          },
+          "2": {
+            "then": "Este es un desfibrilador automático normal"
+          },
+          "3": {
+            "then": "Este es un tipo de desfibrilador especial: {defibrillator}"
+          }
+        },
+        "question": "¿Este es un desfibrilador automático normal o un desfibrilador manual solo para profesionales?"
+      },
+      "defibrillator-defibrillator:location": {
+        "question": "Da detalles de dónde se puede encontrar el desfibrilador (en el idioma local)",
+        "render": "<i>Información a mayores sobre la localización (en el idioma local):</i><br/>{defibrillator:location}"
+      },
+      "defibrillator-defibrillator:location:en": {
+        "question": "Da detalles de dónde se puede encontrar el desfibrilador (en ingles)",
+        "render": "<i>Información a mayores sobre la localización (en Inglés):</i><br/>{defibrillator:location:en}"
+      },
+      "defibrillator-defibrillator:location:fr": {
+        "question": "Da detalles de dónde se puede encontrar el desfibrilador (en frances)",
+        "render": "<i>Información a mayores sobre la localización (en Francés):</i><br/>{defibrillator:location:fr}"
+      },
+      "defibrillator-description": {
+        "question": "¿Hay alguna información útil para los usuarios que no hayas podido describir arriba? (dejar en blanco si no)",
+        "render": "Información adicional: {description}"
+      },
+      "defibrillator-email": {
+        "question": "¿Cual es el correo electrónico para preguntas sobre este desfibrilador?",
+        "render": "Correo electrónico para preguntas sobre este desfibrilador: <a href='mailto:{email}'>{email}</a>"
+      },
+      "defibrillator-fixme": {
+        "question": "¿Hay algo mal con como esta mapeado, que no pudiste arreglar aquí? (deja una nota para los expertos de OpenStreetMap)",
+        "render": "Información extra para expertos en OpenStreetMap: {fixme}"
+      },
+      "defibrillator-indoors": {
+        "mappings": {
+          "0": {
+            "then": "Este desfibrilador está en interior"
+          },
+          "1": {
+            "then": "Este desfibrilador está en exterior"
+          }
+        },
+        "question": "¿Esté el desfibrilador en interior?"
+      },
+      "defibrillator-level": {
+        "mappings": {
+          "0": {
+            "then": "Este desfibrilador se encuentra en la <b>planta baja</b>"
+          },
+          "1": {
+            "then": "Este desfibrilador se encuentra en la <b>primera planta</b>"
+          }
+        },
+        "question": "¿En qué planta se encuentra el defibrilador localizado?",
+        "render": "El desfibrilador se encuentra en la planta {level}"
+      },
+      "defibrillator-phone": {
+        "question": "¿Cual es el número de teléfono para preguntas sobre este desfibrilador?"
+      },
+      "defibrillator-ref": {
+        "question": "¿Cual es el número de identificación oficial de este dispositivo? (si está visible en el dispositivo)",
+        "render": "Número de identificación oficial del dispositivo: <i>{ref}</i>"
+      },
+      "defibrillator-survey:date": {
+        "mappings": {
+          "0": {
+            "then": "¡Comprobado hoy!"
+          }
+        },
+        "question": "¿Cuándo se sondeó por última vez este desfibrilador?",
+        "render": "Este desfibrilador se sondeó por última vez el {survey:date}"
+      },
+      "opening_hours_24_7": {
+        "override": {
+          "question": "¿A qué horas está disponible este desfibrilador?"
+        }
+      }
+    },
+    "title": {
+      "render": "Desfibrilador"
+    }
+  },
+  "dentist": {
+    "name": "Dentista"
+  },
+  "dogpark": {
+    "name": "parques de perros",
+    "presets": {
+      "0": {
+        "description": "Un lugar para perros, donde pueden correr sin correa",
+        "title": "un parque para perros"
+      }
+    },
+    "tagRenderings": {
+      "Name": {
+        "question": "¿Cual es el nombre de este parque para perros?",
+        "render": "El nombre de este parque para perros es {name}"
+      },
+      "dogarea": {
+        "render": "Este parque para perros tiene {_surface:ha} ha"
+      },
+      "dogpark-fenced": {
+        "mappings": {
+          "0": {
+            "then": "Este parque para perros está cerrado todo alrededor"
+          },
+          "1": {
+            "then": "Este parque para perros no está cerrado todo alrededor"
+          }
+        },
+        "question": "¿Este parque para perros está vallado?"
+      },
+      "smalldogs": {
+        "mappings": {
+          "0": {
+            "then": "Tiene un espacio separado para cachorros y perros pequeños"
+          },
+          "1": {
+            "then": "<strong>No</strong> tiene un espacio separado para cachorros y perros pequeños"
+          }
+        },
+        "question": "¿Este parque para perros tiene una zona separada vallada para perros pequeños y cachorros?"
+      }
+    },
+    "title": {
+      "render": "parque para perros"
+    }
+  },
+  "drinking_water": {
+    "deletion": {
+      "nonDeleteMappings": {
+        "0": {
+          "then": "Esta es una fuente decorativa con agua no potable"
+        },
+        "1": {
+          "then": "Este es un grifo de agua o una bomba de agua con agua no potable.<div class='subtle'>Ejemplos son grifos con agua de lluvia o agua del grifo para plantas cercanas</div>"
+        }
+      }
+    },
+    "description": "Una capa que muestra fuentes de agua potable",
+    "name": "Agua potable",
+    "tagRenderings": {
+      "Bottle refill": {
+        "mappings": {
+          "0": {
+            "then": "Es fácil rellenar botellas de agua"
+          },
+          "1": {
+            "then": "Las botellas de agua pueden no caber"
+          }
+        },
+        "question": "¿Cómo de fácil es rellenar botellas de agua?"
+      },
+      "Still in use?": {
+        "mappings": {
+          "0": {
+            "then": "Esta agua potable funciona"
+          },
+          "1": {
+            "then": "Esta agua potable está rota"
+          },
+          "2": {
+            "then": "Esta agua potable está cerrada"
+          }
+        },
+        "question": "¿Todavía esta operativo este punto de agua potable?",
+        "render": "El estado operacional es <i>{operational_status}</i>"
+      },
+      "render-closest-drinking-water": {
+        "render": "<a href='#{_closest_other_drinking_water_id}'>Hay otra fuente de agua potable a {_closest_other_drinking_water_distance} metros</a>"
+      }
+    },
+    "title": {
+      "render": "Agua potable"
+    }
+  },
+  "entrance": {
+    "description": "Una capa que muestra capas y ofrece la posibilidad de sondear algunos datos avanzados que son importantes para, por ejemplo, usuarios de sillas de ruedas (pero también incluye ciclistas, gente que quiere repartir, ...)",
+    "name": "Entrada",
+    "tagRenderings": {
+      "Door_type": {
+        "mappings": {
+          "0": {
+            "then": "Se desconoce el tipo de puerta"
+          },
+          "1": {
+            "then": "Una puerta clásica, con bisagras soportadas por uniones"
+          },
+          "2": {
+            "then": "Una puerta giratoria que cuelga de un eje central y que rota dentro de una carcasa cilíndrica"
+          },
+          "3": {
+            "then": "Una puerta corredera donde las hojas se deslizan de lado a lado, típicamente con una pared"
+          },
+          "5": {
+            "then": "Esta es una entrada sin una puerta física"
+          }
+        },
+        "question": "¿Cual es el tipo de esta puerta?",
+        "questionHint": "En la siguiente pregunta se pregunta si la puerta está automatizada o no"
+      },
+      "Entrance type": {
+        "mappings": {
+          "0": {
+            "then": "No se conoce un tipo de entrada específico"
+          },
+          "1": {
+            "then": "Esta es una puerta interior, que separa una habitación o pasillo dentro de un único edificio"
+          },
+          "2": {
+            "then": "Esta es la entrada principal"
+          },
+          "3": {
+            "then": "Esta es una entrada secundaria"
+          },
+          "4": {
+            "then": "Esta es una entrada de servicio - normalmente solo la utilizan empleados, repartidores, …"
+          },
+          "5": {
+            "then": "Esta es una salida por la cual no se puede entrar"
+          },
+          "6": {
+            "then": "Esta es una entrada por la que solo se puede entrar (pero no salir)"
+          },
+          "7": {
+            "then": "Esta es una salida de emergencia"
+          },
+          "8": {
+            "then": "Esta es la entrada a una vivienda privada"
+          }
+        },
+        "question": "¿Qué tipo de entrada es esta?"
+      },
+      "automatic_door": {
+        "mappings": {
+          "0": {
+            "then": "Esta es una puerta automática"
+          },
+          "1": {
+            "then": "Esta puerta <b>no</b> está automatizada"
+          },
+          "2": {
+            "then": "Esta puerta se abre automáticamente cuando se detecta <b>movimiento</b>"
+          },
+          "3": {
+            "then": "Esta puerta se abre automáticamente cuando se activa un <b>sensor en el suelo</b>"
+          },
+          "4": {
+            "then": "Esta puerta se abre automáticamente cuando se <b>pulsa un botón</b>"
+          },
+          "5": {
+            "then": "Esta puerta gira automáticamente todo el rato, pero tiene un <b>botón para ralentizarla</b>, por ejemplo, para usuarios de sillas de ruedas"
+          },
+          "6": {
+            "then": "Esta puerta gira automáticamente todo el rato"
+          },
+          "7": {
+            "then": "Esta puerta la abre el personal cuando se pide <b>pulsando un botón</b>"
+          },
+          "8": {
+            "then": "Esta puerta la abrirá el personal cuando se pida"
+          }
+        }
+      },
+      "width": {
+        "question": "¿Cual es el ancho de esta puerta/entrada?",
+        "render": "Esta puerta tiene una ancho de {canonical(width)} metros"
+      }
+    },
+    "title": {
+      "render": "Entrada"
+    }
+  },
+  "extinguisher": {
+    "description": "Capa del mapa que muestra extintores.",
+    "name": "Mapa de extintores",
+    "presets": {
+      "0": {
+        "description": "Un extintor es un dispositivo pequeño y portátil utilizado para parar un fuego",
+        "title": "un extintor"
+      }
+    },
+    "tagRenderings": {
+      "extinguisher-location": {
+        "mappings": {
+          "0": {
+            "then": "Se encuentra en el interior."
+          },
+          "1": {
+            "then": "Se encuentra en el exterior."
+          }
+        },
+        "question": "¿Dónde se encuentra?",
+        "render": "Localización: {location}"
+      }
+    },
+    "title": {
+      "render": "Extintores"
+    }
+  },
+  "filters": {
+    "filter": {
+      "0": {
+        "options": {
+          "0": {
+            "question": "Abierta ahora"
+          }
+        }
+      },
+      "1": {
+        "options": {
+          "0": {
+            "question": "Acepta efectivo"
+          }
+        }
+      },
+      "2": {
+        "options": {
+          "0": {
+            "question": "Acepta el pago por tarjeta"
+          }
+        }
+      }
+    }
+  },
+  "fire_station": {
+    "description": "Capa del mapa que muestra parques de bomberos.",
+    "name": "Mapa de parques de bomberos",
+    "presets": {
+      "0": {
+        "description": "Un parque de bomberos es donde los bomberos y los camiones de incendios se encuentran cuando no están en uso.",
+        "title": "un parque de bomberos"
+      }
+    },
+    "tagRenderings": {
+      "station-agency": {
+        "question": "¿Que agencia opera este parque?",
+        "render": "Este parque lo opera {operator}."
+      },
+      "station-name": {
+        "question": "¿Cual es el nombre de este parque de bomberos?",
+        "render": "Este parque de bomberos se llama {name}."
+      },
+      "station-operator": {
+        "mappings": {
+          "0": {
+            "then": "Este parque de bomberos lo opera el gobierno."
+          }
+        }
+      }
+    },
+    "title": {
+      "render": "Parque de bomberos"
+    }
+  },
+  "food": {
+    "deletion": {
+      "extraDeleteReasons": {
+        "0": {
+          "explanation": "{title()} ha cerrado permanentemente"
+        }
+      }
+    },
+    "description": "Una capa que muestra restaurantes y locales de comida rápida (con un renderizado especial para freidurías)",
+    "filter": {
+      "2": {
+        "options": {
+          "0": {
+            "question": "Tiene menú vegetariano"
+          }
+        }
+      },
+      "3": {
+        "options": {
+          "0": {
+            "question": "Tiene menú vegano"
+          }
+        }
+      },
+      "4": {
+        "options": {
+          "0": {
+            "question": "Tiene menú halah"
+          }
+        }
+      }
+    },
+    "name": "Restaurantes y comida rápida",
+    "presets": {
+      "0": {
+        "description": "Un lugar de comidas formal, con mesas y sillas y que vende comidas completas servidas por camareros",
+        "title": "un restaurante"
+      },
+      "1": {
+        "description": "Un negocio de comida centrado en servicio rápido solo en mostrador y comida para llevar"
+      }
+    },
+    "tagRenderings": {
+      "Cuisine": {
+        "mappings": {
+          "0": {
+            "then": "Esto es una pizzería"
+          },
+          "10": {
+            "then": "Aquí se sirven platos Chinos"
+          },
+          "11": {
+            "then": "Aquí se sirven platos Griegos"
+          },
+          "12": {
+            "then": "Aquí se sirven platos Indios"
+          },
+          "13": {
+            "then": "Aquí se sirven platos Turcos"
+          },
+          "2": {
+            "then": "Principalmente sirve pasta"
+          },
+          "3": {
+            "then": "Esta es una tienda de kebak"
+          },
+          "5": {
+            "then": "Aquí se sirven hamburguesas"
+          },
+          "6": {
+            "then": "Aquí se sirve sushi"
+          },
+          "7": {
+            "then": "Aquí se sirve café"
+          },
+          "8": {
+            "then": "Este es un restaurante italiano (que sirve más que pasta y pizza)"
+          },
+          "9": {
+            "then": "Aquí se sirven platos Franceses"
+          }
+        },
+        "question": "¿Qué comida se sirve aquí?",
+        "render": "Aquí se sirve principalmente {cuisine}"
+      },
+      "Fastfood vs restaurant": {
+        "mappings": {
+          "0": {
+            "then": "Este es un negocio de comida rápida, centrado en servicio rápido. Si hay asientos disponibles, son más bien limitados y funcionales."
+          },
+          "1": {
+            "then": "Un <b>restaurante</b>, centrado en crear una buena experiencia donde se sirve en la mesa"
+          }
+        },
+        "question": "¿Qué tipo de negocio es este?"
+      },
+      "Name": {
+        "question": "¿Cual es el nombre de este restaurante?",
+        "render": "El nombre de este restaurante es {name}"
+      },
+      "Takeaway": {
+        "mappings": {
+          "0": {
+            "then": "Este es un negocio solo para pedir para llevar"
+          },
+          "1": {
+            "then": "Aquí es posible pedir para llevar"
+          },
+          "2": {
+            "then": "Aquí no es posible pedir para llevar"
+          }
+        },
+        "question": "¿Este lugar ofrece para llevar?"
+      },
+      "Vegan (no friture)": {
+        "mappings": {
+          "0": {
+            "then": "Sin opciones veganas disponibles"
+          },
+          "1": {
+            "then": "Alguna opciones veganas disponibles"
+          },
+          "2": {
+            "then": "Opciones veganas disponibles"
+          },
+          "3": {
+            "then": "Todos los platos son veganos"
+          }
+        },
+        "question": "¿Este negocio sirve comida vegana?"
+      },
+      "Vegetarian (no friture)": {
+        "mappings": {
+          "0": {
+            "then": "Sin opciones vegetarianas"
+          },
+          "1": {
+            "then": "Algunas opciones vegetarianas"
+          },
+          "2": {
+            "then": "Opciones vegetarianas disponibles"
+          },
+          "3": {
+            "then": "Todos los platos son vegetarianos"
+          }
+        },
+        "question": "¿Este restaurante tiene una opción vegetariana?"
+      },
+      "friture-oil": {
+        "mappings": {
+          "0": {
+            "then": "La fritura se hace con aceite vegetal"
+          },
+          "1": {
+            "then": "La fritura se hace con aceite animal"
+          }
+        }
+      },
+      "friture-take-your-container": {
+        "mappings": {
+          "0": {
+            "then": "Puedes traer <b>tus propios recipientes</b> para recoger tu pedido, ahorrando material de un solo uso y por tanto basura"
+          },
+          "1": {
+            "then": "Traer tu propio recipiente <b>no está permitido</b>"
+          },
+          "2": {
+            "then": "<b>Debes</b> de traer tu propio recipiente para pedir aquí."
+          }
+        },
+        "question": "Si traes tu propio recipiente (como ollas de cocina y ollas pequeñas), ¿se utiliza para empaquetar tu pedido?"
+      }
+    },
+    "title": {
+      "mappings": {
+        "0": {
+          "then": "Restaurante <i>{name}</i>"
+        },
+        "1": {
+          "then": "Comida rápida <i>{name}</i>"
+        },
+        "2": {
+          "then": "Comida rápida"
+        }
+      },
+      "render": "Restaurante"
+    }
+  },
+  "ghost_bike": {
+    "name": "Bicicleta blanca",
+    "presets": {
+      "0": {
+        "title": "una bicicleta blanca"
+      }
+    },
+    "title": {
+      "render": "Bicicleta blanca"
+    }
+  },
+  "hackerspace": {
+    "description": "Espacio hacker",
+    "name": "Espacio hacker",
+    "presets": {
+      "0": {
+        "description": "Un espacio hacker es un lugar en el que gente interesada en software se reúne",
+        "title": "un espacio hacker"
+      },
+      "1": {
+        "description": "Un espacio maker es un lugar donde entusiastas del DIY se reúnen para experimentar con electrónica, como arduino, …",
+        "title": "un espacio maker"
+      }
+    },
+    "tagRenderings": {
+      "hackerspaces-name": {
+        "question": "¿Cual es el nombre de este espacio hacker?",
+        "render": "Este espacio hacker se llama <b>{name}</b>"
+      },
+      "hackerspaces-start_date": {
+        "question": "¿Cuándo se fundó este espacio hacker?",
+        "render": "Este espacio hacker se fundó el {start_date}"
+      },
+      "is_makerspace": {
+        "mappings": {
+          "0": {
+            "then": "Este es un espacio maker"
+          },
+          "1": {
+            "then": "Este es un espacio hacker tradicional (orientado al software)"
+          }
+        },
+        "question": "¿Esto es un espacio hacker o un espacio maker?"
+      },
+      "opening_hours_24_7": {
+        "override": {
+          "question": "¿Cuándo está abierto este espacio hacker?"
+        }
+      }
+    },
+    "title": {
+      "mappings": {
+        "0": {
+          "then": " {name}"
+        }
+      },
+      "render": "Espacio Hacker"
+    }
+  },
+  "hydrant": {
+    "description": "Un mapa que muestra bocas de incendios.",
+    "name": "Mapa de bocas de incendios",
+    "presets": {
+      "0": {
+        "description": "Una boca de incendios es un punto de conexión en el que los bomberos pueden conseguir agua. Puede situarse bajo tierra.",
+        "title": "una boca de incendios"
+      }
+    },
+    "tagRenderings": {
+      "hydrant-color": {
+        "mappings": {
+          "0": {
+            "then": "La boca de incendios es amarilla."
+          },
+          "1": {
+            "then": "La boca de incendios es roja."
+          }
+        },
+        "question": "¿De que color es la boca de incendios?",
+        "render": "La boca de incendios es de color {colour}"
+      },
+      "hydrant-state": {
+        "mappings": {
+          "0": {
+            "then": "La boca de incendios funciona (total o parcialmente)"
+          },
+          "1": {
+            "then": "La boca de incendios no está disponible"
+          },
+          "2": {
+            "then": "La boca de incendios se ha retirado"
+          }
+        },
+        "question": "¿Todavía funciona esta boca de incendios?"
+      },
+      "hydrant-type": {
+        "mappings": {
+          "0": {
+            "then": "De pilar."
+          },
+          "1": {
+            "then": "De tubería."
+          },
+          "2": {
+            "then": "De pared."
+          },
+          "3": {
+            "then": "Bajo tierra."
+          }
+        },
+        "question": "¿De qué tipo es esta boca de incendios?",
+        "render": " Tipo de boca de incendios: {fire_hydrant:type}"
+      }
+    },
+    "title": {
+      "render": "Boca de incendios"
+    }
+  },
+  "information_board": {
+    "description": "Una capa que muestra paneles informativos turísticos (ej. informan sobre el paisaje, una construcción, una característica, un mapa, ...)",
+    "name": "Paneles informativos",
+    "presets": {
+      "0": {
+        "title": "un panel informativo"
+      }
+    },
+    "title": {
+      "render": "Panel informativo"
+    }
+  },
+  "map": {
+    "description": "Un mapa, pensado para turistas y que está instalado de manera permanente en un espacio público",
+    "name": "Mapas",
+    "presets": {
+      "0": {
+        "description": "Añadir un mapa que falta",
+        "title": "un mapa"
+      }
+    },
+    "tagRenderings": {
+      "map-attribution": {
+        "mappings": {
+          "0": {
+            "then": "Se atribuye claramente a OpenStreetMap, incluyendo la licencia ODBL"
+          },
+          "1": {
+            "then": "Se atribuya claramente a OpenStreetMap, pero no se menciona la licencia"
+          },
+          "2": {
+            "then": "No se mencionaba OpenStreetMap, pero alguien le pegó una pegatina de OpenStreetMap"
+          },
+          "3": {
+            "then": "No hay atribución"
+          },
+          "4": {
+            "then": "No hay atribución"
+          }
+        },
+        "question": "¿Hay una atribución a OpenStreetMap?"
+      },
+      "map-map_source": {
+        "mappings": {
+          "0": {
+            "then": "Este mapa se basa en OpenStreetMap"
+          }
+        },
+        "question": "¿En qué datos se basa este mapa?",
+        "render": "Este mapa se basa en {map_source}"
+      }
+    },
+    "title": {
+      "render": "Mapa"
+    }
+  },
+  "maxspeed": {
+    "name": "Velocidad",
+    "tagRenderings": {
+      "maxspeed-maxspeed": {
+        "question": "Qué velocidad tiene"
+      }
+    },
+    "units": {
+      "0": {
+        "applicableUnits": {
+          "0": {
+            "human": "kilómetros/hora",
+            "humanShort": "km/h"
+          },
+          "1": {
+            "human": "millas/hora",
+            "humanShort": "mph"
+          }
+        }
+      }
+    }
+  },
+  "nature_reserve": {
+    "name": "Reserva Natural",
+    "tagRenderings": {
+      "Access tag": {
+        "mappings": {
+          "1": {
+            "then": "No accesible"
+          },
+          "2": {
+            "then": "No accesible, ya que es una área privada"
+          },
+          "3": {
+            "then": "Accesible a pesar de ser una área privada"
+          },
+          "4": {
+            "then": "Solo accesible con un guía o durante actividades organizadas"
+          },
+          "5": {
+            "then": "Accesible con una tasa"
+          }
+        }
+      },
+      "Dogs?": {
+        "mappings": {
+          "0": {
+            "then": "Los perros deben de ir con correa"
+          },
+          "1": {
+            "then": "No se permiten perros"
+          },
+          "2": {
+            "then": "Los perros pueden ir sueltos"
+          }
+        }
+      },
+      "Editable description": {
+        "question": "¿Hay alguna información adicional?",
+        "render": "Información adicional: <i>{description:0}</i>"
+      },
+      "Name tag": {
+        "mappings": {
+          "0": {
+            "then": "Esta área no tiene un nombre"
+          }
+        },
+        "question": "¿Cual es el nombre de esta área?",
+        "render": "Esta área se llama {name}"
+      },
+      "Non-editable description": {
+        "render": "Información adicional: <i>{description}</i>"
+      },
+      "Operator tag": {
+        "mappings": {
+          "0": {
+            "then": "Operado por NatuurPunt"
+          },
+          "1": {
+            "then": "Operado por {operator}"
+          }
+        },
+        "question": "¿Quién opera esta área?",
+        "render": "Operado por {operator}"
+      },
+      "Surface area": {
+        "render": "Superficie: {_surface:ha}Ha"
+      }
+    }
+  },
+  "note": {
+    "filter": {
+      "0": {
+        "options": {
+          "0": {
+            "question": "Debe mencionar {search} en el primer comentario"
+          }
+        }
+      },
+      "1": {
+        "options": {
+          "0": {
+            "question": "<b>No</b> debe mencionar {search} en el primer comentario"
+          }
+        }
+      },
+      "10": {
+        "options": {
+          "0": {
+            "question": "Todas las notas"
+          },
+          "1": {
+            "question": "Ocultar las nostras de importación"
+          },
+          "2": {
+            "question": "Solo mostrar las notas de importación"
+          }
+        }
+      },
+      "2": {
+        "options": {
+          "0": {
+            "question": "Abierto por el contributor {search}"
+          }
+        }
+      },
+      "3": {
+        "options": {
+          "0": {
+            "question": "<b>No</b> abierto por el contributor {search}"
+          }
+        }
+      },
+      "4": {
+        "options": {
+          "0": {
+            "question": "Editada por última vez por el contributor {search}"
+          }
+        }
+      },
+      "5": {
+        "options": {
+          "0": {
+            "question": "Abierta después de {search}"
+          }
+        }
+      },
+      "6": {
+        "options": {
+          "0": {
+            "question": "Creada antes de {search}"
+          }
+        }
+      },
+      "7": {
+        "options": {
+          "0": {
+            "question": "Creada después de {search}"
+          }
+        }
+      },
+      "8": {
+        "options": {
+          "0": {
+            "question": "Solo mostrar las notas abiertas por contributores anómimos"
+          }
+        }
+      },
+      "9": {
+        "options": {
+          "0": {
+            "question": "Solo mostrar las notas abiertas"
+          }
+        }
+      }
+    },
+    "name": "Notas de OpenStreetMap",
+    "tagRenderings": {
+      "nearby-images": {
+        "render": {
+          "before": "<h3>Imágenes cercanas</h3>Las imágenes de debajo son imágenes geoetiquetadas cercanas y pueden ser útiles para encargarse de esta nota."
+        }
+      },
+      "report-contributor": {
+        "render": "<a href='https://www.openstreetmap.org/reports/new?reportable_id={_first_user_id}&reportable_type=User' target='_blank' class='subtle'>Reportar {_first_user}"
+      },
+      "report-note": {
+        "render": "<a href='https://www.openstreetmap.org/reports/new?reportable_id={id}&reportable_type=Note' target='_blank'>Reporta esta nota como spam o inapropiada</a>"
+      }
+    },
+    "title": {
+      "mappings": {
+        "0": {
+          "then": "Nota cerrada"
+        }
+      },
+      "render": "Nota"
+    }
+  },
+  "observation_tower": {
+    "description": "Torres con vista panorámica",
+    "name": "Torres de observación",
+    "tagRenderings": {
+      "Fee": {
+        "question": "¿Cuánto hay que pagar para entrar en esta torre?",
+        "render": "Visitar esta torre cuesta <b>{charge}</b>"
+      },
+      "Height": {
+        "question": "¿Cual es la altura de esta torre?",
+        "render": "Esta torre mide {height}"
+      },
+      "Operator": {
+        "question": "¿Quién mantiene esta torre?",
+        "render": "Mantenida por <b>{operator}</b>"
+      },
+      "access": {
+        "mappings": {
+          "0": {
+            "then": "Esta torre es accesible públicamente"
+          },
+          "1": {
+            "then": "A esta torre solo se puede acceder con un guía"
+          }
+        },
+        "question": "¿Se puede visitar esta torre?"
+      },
+      "elevator": {
+        "mappings": {
+          "0": {
+            "then": "Esta torre tiene un ascensor que lleva a los visitantes a la cima"
+          },
+          "1": {
+            "then": "Esta torre no tiene ascensor"
+          }
+        },
+        "question": "¿Tiene ascensor esta torre?"
+      },
+      "name": {
+        "mappings": {
+          "0": {
+            "then": "Esta torre no tiene un nombre específico"
+          }
+        },
+        "question": "¿Cual es el nombre de esta torre?",
+        "render": "Esta torre se llama <b>{name}</b>"
+      },
+      "step_count": {
+        "question": "¿Cuántos escalones hay que subir para llegar a la cima de esta torre?",
+        "render": "Esta torre tiene {step_count} escalones para lllegar a l a cima"
+      }
+    },
+    "title": {
+      "mappings": {
+        "0": {
+          "then": "<b>{name}</b>"
+        }
+      },
+      "render": "Torre de observación"
+    },
+    "units": {
+      "0": {
+        "applicableUnits": {
+          "0": {
+            "human": " metros"
+          }
+        }
+      }
+    }
+  },
+  "parking": {
+    "description": "Una capa que muestra aparcamientos para coches",
+    "name": "Aparcamiento",
+    "presets": {
+      "0": {
+        "title": "un aparcamiento de coches"
+      }
+    },
+    "title": {
+      "render": "aparcamiento de coches"
+    }
+  },
+  "picnic_table": {
+    "description": "Una capa que muestra mesas de pícnic",
+    "name": "Mesas de pícnic",
+    "presets": {
+      "0": {
+        "title": "una mesa de pícnic"
+      }
+    },
+    "tagRenderings": {
+      "picnic_table-material": {
+        "mappings": {
+          "0": {
+            "then": "Esta es una mesa de pícnic de madera"
+          },
+          "1": {
+            "then": "Esta es una mesa de pícnic de hormigón"
+          },
+          "2": {
+            "then": "Esta es una mesa de picnic hecha de plástico reciclado"
+          }
+        },
+        "question": "¿De qué material está hecha esta mesa de pícnic?",
+        "render": "Esta mesa de pícnic está hecha de {material}"
+      }
+    },
+    "title": {
+      "render": "Mesa de pícnic"
+    }
+  },
+  "playground": {
+    "tagRenderings": {
+      "Playground-wheelchair": {
+        "mappings": {
+          "0": {
+            "then": "Completamente accesible para usuarios de silla de ruedas"
+          },
+          "1": {
+            "then": "Acceso limitado para usuarios de silla de ruedas"
+          },
+          "2": {
+            "then": "No accesible a usuarios de sillas de ruedas"
+          }
+        }
+      },
+      "playground-access": {
+        "mappings": {
+          "0": {
+            "then": "Accesible al público general"
+          },
+          "2": {
+            "then": "Solo accesible para clientes del negocio que lo opera"
+          },
+          "3": {
+            "then": "Solo accesibles para estudiantes de la escuela"
+          },
+          "4": {
+            "then": "No accesible"
+          }
+        }
+      },
+      "playground-email": {
+        "render": "<a href='mailto:{email}'>{email}</a>"
+      },
+      "playground-max_age": {
+        "render": "Accesible a niños de hasta {max_age}"
+      },
+      "playground-min_age": {
+        "render": "Accesible a niños menores de {min_age} años"
+      },
+      "playground-opening_hours": {
+        "mappings": {
+          "0": {
+            "then": "Accesible desde el amanecer hasta el anochecer"
+          },
+          "1": {
+            "then": "Siempre accesible"
+          }
+        }
+      },
+      "playground-operator": {
+        "render": "Operado por {operator}"
+      },
+      "playground-phone": {
+        "render": "<a href='tel:{phone}'>{phone}</a>"
+      },
+      "playground-surface": {
+        "mappings": {
+          "0": {
+            "then": "La superficie es <b>hierba</b>"
+          },
+          "1": {
+            "then": "La superficie es <b>arena</b>"
+          },
+          "3": {
+            "then": "La superficie es <b>adoquines</b>"
+          },
+          "4": {
+            "then": "La superficie es <b>asfalto</b>"
+          },
+          "5": {
+            "then": "La superficie es <b>hormigón</b>"
+          },
+          "6": {
+            "then": "La superficie está <b>sin pavimentar</b>"
+          },
+          "7": {
+            "then": "La superficie está <b>pavimentada</b>"
+          }
+        },
+        "render": "La superficie es <b>{surface}</b>"
+      }
+    }
+  },
+  "postboxes": {
+    "description": "La capa que muestra buzones de correo.",
+    "name": "Buzones de correo",
+    "presets": {
+      "0": {
+        "title": "un buzón de correo"
+      }
+    },
+    "title": {
+      "render": "Buzón de correo"
+    }
+  },
+  "postoffices": {
+    "description": "Una capa que muestra oficinas de correo.",
+    "name": "Oficinas de correo",
+    "presets": {
+      "0": {
+        "title": "una oficina de correo"
+      }
+    },
+    "tagRenderings": {
+      "opening_hours": {
+        "override": {
+          "question": "¿Cuáles son las horas de apertura para esta oficina de correos?"
+        }
+      }
+    },
+    "title": {
+      "render": "Oficina de Correo"
+    }
+  },
+  "public_bookcase": {
+    "filter": {
+      "2": {
+        "options": {
+          "0": {
+            "question": "Interior o exterior"
+          }
+        }
+      }
+    },
+    "tagRenderings": {
+      "bookcase-booktypes": {
+        "mappings": {
+          "0": {
+            "then": "Mayoritariamente libros infantiles"
+          },
+          "1": {
+            "then": "Mayoritariamente libros para adultos"
+          }
+        }
+      },
+      "bookcase-is-accessible": {
+        "mappings": {
+          "0": {
+            "then": "Accesible públicamente"
+          },
+          "1": {
+            "then": "Solo accesible a clientes"
+          }
+        }
+      },
+      "public_bookcase-brand": {
+        "mappings": {
+          "0": {
+            "then": "Parte de la red 'Little Free Library'"
+          }
+        }
+      }
+    }
+  },
+  "recycling": {
+    "description": "Una capa con contenedores y centros de reciclaje",
+    "filter": {
+      "1": {
+        "options": {
+          "0": {
+            "question": "Todos los tipos de reciclado"
+          },
+          "1": {
+            "question": "Reciclaje de baterías"
+          },
+          "10": {
+            "question": "Reciclaje de cristal"
+          },
+          "12": {
+            "question": "Reciclaje de periódicos"
+          },
+          "13": {
+            "question": "Reciclaje de papel"
+          },
+          "14": {
+            "question": "Reciclaje de botellas de papel"
+          },
+          "15": {
+            "question": "Reciclaje de embalajes plásticos"
+          },
+          "16": {
+            "question": "Reciclaje de plástico"
+          },
+          "17": {
+            "question": "Reciclaje de chatarra"
+          },
+          "18": {
+            "question": "Reciclaje de pequeños electrodomésticos"
+          },
+          "3": {
+            "question": "Reciclaje de latas"
+          },
+          "4": {
+            "question": "Reciclaje de ropa"
+          },
+          "5": {
+            "question": "Reciclaje de aceite de cocina"
+          },
+          "6": {
+            "question": "Reciclaje de aceite de motor"
+          },
+          "9": {
+            "question": "Reciclaje de botellas de cristal"
+          }
+        }
+      }
+    },
+    "name": "Reciclaje",
+    "presets": {
+      "0": {
+        "title": "un contenedor de reciclaje"
+      },
+      "1": {
+        "title": "un centro de reciclado"
+      }
+    },
+    "tagRenderings": {
+      "container-location": {
+        "mappings": {
+          "0": {
+            "then": "Este es un contenedor bajo tierra"
+          },
+          "1": {
+            "then": "Este contenedor se sitúa en el interior"
+          },
+          "2": {
+            "then": "Este contenedor se sitúa en el exterior"
+          }
+        },
+        "question": "¿Dónde se sitúa este contenedor?"
+      },
+      "opening_hours_24_7": {
+        "override": {
+          "question": "¿A qué horas abre esta facilidad de reciclado?"
+        }
+      },
+      "operator": {
+        "question": "¿Que empresa opera esta facilidad de reciclado?",
+        "render": "Esta infraestructura de reciclado la opera {operator}"
+      },
+      "recycling-accepts": {
+        "mappings": {
+          "0": {
+            "then": "Aquí se pueden reciclar baterías"
+          },
+          "10": {
+            "then": "Aquí se puede reciclar cristal"
+          },
+          "12": {
+            "then": "Aquí se pueden reciclar periódicos"
+          },
+          "13": {
+            "then": "Aquí se puede reciclar papel"
+          },
+          "14": {
+            "then": "Aquí se pueden reciclar botellas de plástico"
+          },
+          "15": {
+            "then": "Aquí se pueden reciclar embalajes plásticos"
+          },
+          "16": {
+            "then": "Aquí se puede reciclar plástico"
+          },
+          "18": {
+            "then": "Aquí se puede reciclar chatarra"
+          },
+          "19": {
+            "then": "Aquí se pueden reciclar zapatos"
+          },
+          "2": {
+            "then": "Aquí se pueden reciclar latas"
+          },
+          "3": {
+            "then": "Aquí se puede reciclar ropa"
+          },
+          "4": {
+            "then": "Aquí se puede reciclar aceite de cocina"
+          },
+          "5": {
+            "then": "Aquí se puede reciclar aceite de motor"
+          },
+          "8": {
+            "then": "Aquí se pueden reciclar residuos orgánicos"
+          },
+          "9": {
+            "then": "Aquí se pueden reciclar botellas de cristal"
+          }
+        },
+        "question": "¿Qué se puede reciclar aquí?"
+      },
+      "recycling-centre-name": {
+        "mappings": {
+          "0": {
+            "then": "Este centro de reciclaje no tiene un nombre específico"
+          }
+        },
+        "question": "¿Cual es el nombre de este centro de reciclaje?",
+        "render": "Este centro de reciclaje se llama <b>{name}</b>"
+      },
+      "recycling-type": {
+        "mappings": {
+          "0": {
+            "then": "Esto es un contenedor de reciclaje"
+          },
+          "1": {
+            "then": "Esto es un centro de reciclaje"
+          }
+        }
+      }
+    },
+    "title": {
+      "mappings": {
+        "0": {
+          "then": "Centro de reciclaje"
+        },
+        "1": {
+          "then": "Centro de reciclaje"
+        },
+        "2": {
+          "then": "Contenedor de reciclaje"
+        }
+      },
+      "render": "Instalación de reciclaje"
+    }
+  },
+  "shops": {
+    "deletion": {
+      "extraDeleteReasons": {
+        "0": {
+          "explanation": "{title()} ha cerrado permanentemente"
+        }
+      }
+    },
+    "description": "Una tienda",
+    "filter": {
+      "1": {
+        "options": {
+          "0": {
+            "question": "Solo mostrar tiendas que vendan {search}"
+          }
+        }
+      },
+      "2": {
+        "options": {
+          "0": {
+            "question": "Solo mostrar tiendas con nombre {search}"
+          }
+        }
+      }
+    },
+    "name": "Tienda",
+    "presets": {
+      "0": {
+        "description": "Añadir una nueva tienda",
+        "title": "una tienda"
+      }
+    },
+    "tagRenderings": {
+      "shops-name": {
+        "question": "¿Cual es el nombre de esta tienda?"
+      }
+    },
+    "title": {
+      "mappings": {
+        "0": {
+          "then": "{name}"
+        },
+        "1": {
+          "then": "{shop}"
+        }
+      },
+      "render": "Tienda"
+    }
+  },
+  "slow_roads": {
+    "tagRenderings": {
+      "slow_roads-surface": {
+        "mappings": {
+          "0": {
+            "then": "La superficie es <b>hierba</b>"
+          },
+          "2": {
+            "then": "La superficie está <b>sin pavimentar</b>"
+          },
+          "3": {
+            "then": "La superficie es <b>arena</b>"
+          },
+          "4": {
+            "then": "La superficie es <b>adoquines</b>"
+          },
+          "5": {
+            "then": "La superficie es <b>asfalto</b>"
+          },
+          "6": {
+            "then": "La superficie es <b>hormigón</b>"
+          },
+          "7": {
+            "then": "La superficie está <b>pavimentada</b>"
+          }
+        },
+        "render": "La superficie es <b>{surface}</b>"
+      }
+    }
+  },
+  "speed_camera": {
+    "description": "Capa con cámaras de velocidad",
+    "name": "Cámara de velocidad",
+    "presets": {
+      "0": {
+        "title": "una cámara de velocidad"
+      }
+    },
+    "tagRenderings": {
+      "maxspeed": {
+        "freeform": {
+          "placeholder": "Velocidad máxima permitida"
+        },
+        "question": "¿Cuál es la velocidad máxima permitida en este radar?",
+        "render": "La velocidad máxima permitida es {canonical(maxspeed)}"
+      },
+      "ref": {
+        "render": "El número de referencia de este radar de velocidad es {ref}"
+      }
+    },
+    "title": {
+      "render": "Cámara de velocidad"
+    },
+    "units": {
+      "0": {
+        "applicableUnits": {
+          "0": {
+            "human": "kilómetros/hora",
+            "humanShort": "km/h"
+          },
+          "1": {
+            "human": "millas/hora",
+            "humanShort": "mph"
+          }
+        }
+      }
+    }
+  },
+  "speed_display": {
+    "units": {
+      "0": {
+        "applicableUnits": {
+          "0": {
+            "human": "kilómetros/hora",
+            "humanShort": "km/h"
+          },
+          "1": {
+            "human": "millas/hora",
+            "humanShort": "mph"
+          }
+        }
+      }
+    }
+  },
+  "sport_pitch": {
+    "description": "Una pista de deportes",
+    "name": "Pistas de deportes",
+    "presets": {
+      "1": {
+        "title": "una pista de deportes"
+      }
+    },
+    "tagRenderings": {
+      "sport-pitch-access": {
+        "mappings": {
+          "0": {
+            "then": "Acceso público"
+          },
+          "1": {
+            "then": "Acceso limitado (ej. solo con una cita, a cieras horas, ...)"
+          },
+          "2": {
+            "then": "Solo accesible para miembros del club"
+          },
+          "3": {
+            "then": "Privada - no accesible al público"
+          },
+          "4": {
+            "then": "Acceso público"
+          }
+        },
+        "question": "¿Esta pista de deportes es accesible públicamente?"
+      },
+      "sport-pitch-reservation": {
+        "mappings": {
+          "0": {
+            "then": "Pedir una cita es obligatorio para utilizar esta pista"
+          },
+          "1": {
+            "then": "Se recomienda pedir una cita al utilizar esta pista"
+          },
+          "2": {
+            "then": "Pedir cita es posible, pero no necesario para utilizar esta pista de deportes"
+          },
+          "3": {
+            "then": "No es posible pedir cita"
+          }
+        },
+        "question": "¿Hay que pedir una cita para utilizar esta pista?"
+      },
+      "sport_pitch-email": {
+        "question": "¿Cual es la dirección de correo electrónico de la operadora?"
+      },
+      "sport_pitch-opening_hours": {
+        "mappings": {
+          "1": {
+            "then": "Siempre accesible"
+          }
+        },
+        "question": "¿Cuándo es accesible esta pista?"
+      },
+      "sport_pitch-phone": {
+        "question": "¿Cual es el número de teléfono de la operadora?"
+      },
+      "sport_pitch-sport": {
+        "mappings": {
+          "0": {
+            "then": "Aquí se juega al baloncesto"
+          },
+          "1": {
+            "then": "Aquí se juega al fútbol"
+          },
+          "2": {
+            "then": "Esto es una mesa de ping pong"
+          },
+          "3": {
+            "then": "Aquí se juega al tenis"
+          },
+          "5": {
+            "then": "Aquí se juega al baloncesto"
+          }
+        },
+        "question": "¿Qué deporte se practica aquí?",
+        "render": "Aquí se juega al {sport}"
+      },
+      "sport_pitch-surface": {
+        "mappings": {
+          "0": {
+            "then": "La superficie es <b>hierba</b>"
+          },
+          "1": {
+            "then": "La superficie es <b>arena</b>"
+          },
+          "2": {
+            "then": "La superficie es <b>adoquines</b>"
+          },
+          "3": {
+            "then": "La superficie es <b>asfalto</b>"
+          },
+          "4": {
+            "then": "La superficie es <b>hormigón</b>"
+          }
+        },
+        "question": "¿Cual es la superficie de esta pista de deportes?",
+        "render": "La superficie es <b>{surface}</b>"
+      }
+    },
+    "title": {
+      "render": "Pista de deportes"
+    }
+  },
+  "street_lamps": {
+    "description": "Una capa que muestra luces callejeras",
+    "name": "Farolas",
+    "presets": {
+      "0": {
+        "title": "una farola"
+      }
+    },
+    "tagRenderings": {
+      "colour": {
+        "mappings": {
+          "0": {
+            "then": "Esta lámpara emite luz blanca"
+          },
+          "1": {
+            "then": "Esta lámpara emite luz verde"
+          },
+          "2": {
+            "then": "Esta lámpara emite luz naranja"
+          }
+        },
+        "question": "¿De qué color es la luz que emite esta lámpara?",
+        "render": "Esta lámpara emite luz {light:colour}"
+      },
+      "direction": {
+        "question": "¿Hacia donde apunta esta lámpara?",
+        "render": "Esta lámpara apunta hacia {light:direction}"
+      },
+      "lamp_mount": {
+        "mappings": {
+          "0": {
+            "then": "Esta lampara está encima de un mástil recto"
+          },
+          "1": {
+            "then": "Esta lámpara está encima de un mástil curvado"
+          }
+        },
+        "question": "¿Cómo está montada esta lámpara al poste?"
+      },
+      "lit": {
+        "mappings": {
+          "0": {
+            "then": "Esta lámpara está iluminada por la noche"
+          },
+          "1": {
+            "then": "Esta lámpara está iluminada 24/7"
+          },
+          "2": {
+            "then": "Esta lámpara se ilumina con el movimiento"
+          },
+          "3": {
+            "then": "Esta lámpara se ilumina bajo demanda (ej. con un pulsador)"
+          }
+        },
+        "question": "¿Cuándo se ilumina esta lámpara?"
+      },
+      "method": {
+        "mappings": {
+          "0": {
+            "then": "Esta lámpara se ilumina eléctricamente"
+          },
+          "1": {
+            "then": "Esta lámpara utiliza LEDs"
+          },
+          "10": {
+            "then": "Esta lámpara utiliza lámparas de sodio de alta presión (naranja con blanco)"
+          },
+          "11": {
+            "then": "Esta lampara se ilumina con gas"
+          },
+          "2": {
+            "then": "Esta lámpara utiliza iluminación incandescente"
+          },
+          "3": {
+            "then": "Esta lámpara utiliza iluminación halógena"
+          },
+          "4": {
+            "then": "Esta lámpara utiliza lámparas de descarga (de tipo desconocido)"
+          },
+          "5": {
+            "then": "Esta lámpara utiliza una lámpara de vapor de mercurio (levemente azulada)"
+          },
+          "7": {
+            "then": "Esta lámpara utiliza iluminación fluorescente"
+          },
+          "8": {
+            "then": "Esta lámpara utiliza lámparas de sodio (de tipo desconocido)"
+          },
+          "9": {
+            "then": "Esta lámpara utiliza lámparas de sodio de baja presión (naranja monocromo)"
+          }
+        },
+        "question": "¿Qué tipo de iluminación utiliza esta lámpara?"
+      },
+      "ref": {
+        "question": "¿Cual es el número de referencia de esta lámpara callejera?",
+        "render": "Esta lámpara callejera tiene el número de referencia {ref}"
+      },
+      "support": {
+        "mappings": {
+          "0": {
+            "then": "Esta lámpara se suspende utilizando cables"
+          },
+          "1": {
+            "then": "Esta lámpara está montada en un techo"
+          },
+          "2": {
+            "then": "Esta lámpara está montada en el suelo"
+          },
+          "3": {
+            "then": "Esta lámpara está montada en un poste corto (mayoritariamente < 1.5m)"
+          },
+          "4": {
+            "then": "Esta lámpara está montada en un poste"
+          },
+          "5": {
+            "then": "Esta lámpara está montada directamente en la pared"
+          },
+          "6": {
+            "then": "Esta lámpara está montada en la pared utilizando una barra metálica"
+          }
+        },
+        "question": "¿Cómo está montada esta lámpara?"
+      }
+    },
+    "title": {
+      "mappings": {
+        "0": {
+          "then": "Lámpara Callejera {ref}"
+        }
+      },
+      "render": "Lámpara Callejera"
+    }
+  },
+  "surveillance_camera": {
+    "description": "Esta capa muestra las cámaras de vigilancia y permite a quien colabora, actualizar la información y agregar nuevas cámaras",
+    "name": "Cámaras de vigilancia",
+    "presets": {
+      "0": {
+        "title": "una cámara de vigilancia"
+      },
+      "1": {
+        "title": "una cámara de vigilancia montada en una pared"
+      }
+    },
+    "tagRenderings": {
+      "Camera type: fixed; panning; dome": {
+        "mappings": {
+          "0": {
+            "then": "Cámara fija (no móvil)"
+          },
+          "1": {
+            "then": "Cámara con domo (que se puede girar)"
+          },
+          "2": {
+            "then": "Cámara panorámica"
+          }
+        },
+        "question": "¿Qué tipo de cámara es?"
+      },
+      "Level": {
+        "question": "¿A qué nivel está colocada esta cámara?",
+        "render": "Está colocada a nivel {level}"
+      },
+      "Operator": {
+        "question": "¿Quién opera el sistema de esta cámara?",
+        "render": "Operado por {operator}"
+      },
+      "Surveillance type: public, outdoor, indoor": {
+        "mappings": {
+          "0": {
+            "then": "Es un área pública, como una calle, un puente, una plaza, un parque, una estación de tren, un corredor público o túnel, ..."
+          },
+          "1": {
+            "then": "Es un área exterior pero privada (ej: estacionamiento, gasolinera, patio, entrada, camino privado, ...)"
+          },
+          "2": {
+            "then": "La vigilancia ocurre en un lugar interior privado, por ejemplo una tienda, un estacionamiento privado subterráneo, ..."
+          }
+        },
+        "question": "¿Qué tipo de vigilancia aplica a esta cámara?"
+      },
+      "Surveillance:zone": {
+        "mappings": {
+          "0": {
+            "then": "Vigila un estacionamiento"
+          },
+          "1": {
+            "then": "Vigila el tránsito"
+          },
+          "2": {
+            "then": "Vigila una entrada"
+          },
+          "3": {
+            "then": "Vigila un corredor"
+          },
+          "4": {
+            "then": "Vigila una parada de transporte público"
+          },
+          "5": {
+            "then": "Vigila una tienda"
+          }
+        },
+        "question": "¿Qué se vigila aquí exactamente?",
+        "render": "Vigila un/a {surveillance:zone}"
+      },
+      "camera:mount": {
+        "mappings": {
+          "0": {
+            "then": "Está cámara está colocada sobre una pared"
+          },
+          "1": {
+            "then": "Esta cámara está colocada en un poste"
+          },
+          "2": {
+            "then": "Esta cámara está colocada en un techo"
+          },
+          "3": {
+            "then": "Esta cámara está colocada sobre una farola"
+          },
+          "4": {
+            "then": "Esta cámara está colocada en un árbol"
+          }
+        },
+        "question": "¿Cómo está colocada la cámara?",
+        "render": "Método de montaje: {camera:mount}"
+      },
+      "camera_direction": {
+        "mappings": {
+          "0": {
+            "then": "Graba en dirección a {direction}"
+          }
+        },
+        "question": "¿A qué dirección geográfica apunta esta cámara?",
+        "render": "Graba en dirección a {camera:direction}"
+      },
+      "is_indoor": {
+        "mappings": {
+          "0": {
+            "then": "Esta cámara está ubicada en un lugar interior"
+          },
+          "1": {
+            "then": "Esta cámara está ubicada en un lugar exterior"
+          },
+          "2": {
+            "then": "Esta cámara está probablemente colocada en el exterior"
+          }
+        },
+        "question": "¿El espacio público vigilado por esta cámara es un espacio interior o exterior?"
+      }
+    },
+    "title": {
+      "render": "Cámara de vigilancia"
+    }
+  },
+  "toilet": {
+    "description": "Una capa que muestra baños (públicos)",
+    "filter": {
+      "0": {
+        "options": {
+          "0": {
+            "question": "Accesible con sillas de ruedas"
+          }
+        }
+      },
+      "1": {
+        "options": {
+          "0": {
+            "question": "Tiene un cambiador"
+          }
+        }
+      }
+    },
+    "name": "Baños",
+    "presets": {
+      "0": {
+        "title": "un baño público"
+      }
+    },
+    "tagRenderings": {
+      "toilet-access": {
+        "mappings": {
+          "0": {
+            "then": "Acceso públic"
+          },
+          "1": {
+            "then": "Solo accesible a clientes"
+          },
+          "2": {
+            "then": "No accesible"
+          },
+          "3": {
+            "then": "Accesible, pero hay que pedir la llave para entrar"
+          },
+          "4": {
+            "then": "De acceso público"
+          }
+        },
+        "render": "El acceso es {access}"
+      },
+      "toilet-changing_table:location": {
+        "mappings": {
+          "3": {
+            "then": "El cambiador está en una habitación dedicada "
+          }
+        },
+        "question": "¿Dónde está el cambiador?",
+        "render": "El cambiador está en {changing_table:location}"
+      },
+      "toilet-charge": {
+        "question": "¿Cuánto hay que pagar para estos baños?",
+        "render": "La tasa es {charge}"
+      },
+      "toilet-handwashing": {
+        "mappings": {
+          "0": {
+            "then": "Estos baños tienen una pileta para lavarse las manos"
+          },
+          "1": {
+            "then": "Estos baños <b>no</b> tienen una pileta para lavarse las manos"
+          }
+        },
+        "question": "¿Esto baños tienen una pileta para lavarte las manos?"
+      },
+      "toilet-has-paper": {
+        "mappings": {
+          "0": {
+            "then": "Este baño esta equipado con papel higiénico"
+          },
+          "1": {
+            "then": "Tienes que traer tu propio papel higiénico a este baño"
+          }
+        },
+        "question": "¿Hay que traer tu propio papel higiénico a este baño?"
+      },
+      "toilets-changing-table": {
+        "mappings": {
+          "0": {
+            "then": "Hay un cambiador"
+          },
+          "1": {
+            "then": "No hay cambiador"
+          }
+        }
+      },
+      "toilets-fee": {
+        "mappings": {
+          "0": {
+            "then": "Estos son baños de pago"
+          }
+        }
+      },
+      "toilets-type": {
+        "mappings": {
+          "1": {
+            "then": "Aquí solo hay orinales"
+          },
+          "3": {
+            "then": "Aquí hay tanto váteres de sentarse como orinales"
+          }
+        },
+        "question": "¿Qué tipo de baños son estos?"
+      },
+      "toilets-wheelchair": {
+        "mappings": {
+          "0": {
+            "then": "Hay un baño dedicado para usuarios con sillas de ruedas"
+          },
+          "1": {
+            "then": "Sin acceso para sillas de ruedas"
+          }
+        }
+      }
+    },
+    "title": {
+      "render": "Baño"
+    }
+  },
+  "toilet_at_amenity": {
+    "filter": {
+      "0": {
+        "options": {
+          "0": {
+            "question": "Accesible con sillas de ruedas"
+          }
+        }
+      }
+    },
+    "tagRenderings": {
+      "toilet-access": {
+        "mappings": {
+          "0": {
+            "then": "Acceso públic"
+          },
+          "3": {
+            "then": "Accesible, pero hay que pedir la llave para entrar"
+          },
+          "4": {
+            "then": "De acceso público"
+          }
+        },
+        "render": "El acceso es {toilets:access}"
+      },
+      "toilet-charge": {
+        "question": "¿Cuánto hay que pagar para estos baños?",
+        "render": "La tasa es {toilets:charge}"
+      },
+      "toilets-fee": {
+        "mappings": {
+          "0": {
+            "then": "Estos son baños de pago"
+          }
+        }
+      },
+      "toilets-wheelchair": {
+        "mappings": {
+          "0": {
+            "then": "Hay un baño dedicado para usuarios con sillas de ruedas"
+          },
+          "1": {
+            "then": "Sin acceso para sillas de ruedas"
+          }
+        }
+      }
+    }
+  },
+  "tree_node": {
+    "description": "Una capa que muestra árboles",
+    "name": "Árbol",
+    "presets": {
+      "0": {
+        "description": "Un árbol de hojas como el Roble o el Álamo.",
+        "title": "árbol de hoja ancha"
+      },
+      "1": {
+        "description": "Un árbol de hojas agujas, como el Pino o el Abeto.",
+        "title": "Árbol tipo Conífera"
+      },
+      "2": {
+        "description": "Si no estás seguro de si es un árbol de hoja ancha o de hoja de aguja.",
+        "title": "un árbol"
+      }
+    },
+    "tagRenderings": {
+      "circumference": {
+        "question": "¿Cuál es la circunferencia del tronco del árbol?",
+        "questionHint": "Se mide a una altura de 1,30 m",
+        "render": "El tronco del árbol tiene una circunferencia de {circumference} metros"
+      },
+      "height": {
+        "render": "Este árbol tiene {height} metros de altura"
+      },
+      "tree-decidouous": {
+        "mappings": {
+          "0": {
+            "then": "Caduco o Deciduo: el árbol pierde las hojas en un período del año."
+          },
+          "1": {
+            "then": "Siempreverde."
+          }
+        },
+        "question": "¿El árbol es Siempreverde o Caduco?"
+      },
+      "tree-denotation": {
+        "mappings": {
+          "0": {
+            "then": "El árbol es notable debido a su tamaño o ubicación prominente. Es útil para la navegación."
+          },
+          "1": {
+            "then": "El árbol es un monumento natural, por ejemplo, porque es especialmente antiguo, o de una especie valiosa."
+          },
+          "2": {
+            "then": "El árbol se utiliza con fines agrícolas, por ejemplo, en un huerto."
+          },
+          "3": {
+            "then": "El árbol está en un parque o similar (cementerio, recinto escolar, ...)."
+          },
+          "4": {
+            "then": "El árbol está en un jardín privado o residencial."
+          },
+          "5": {
+            "then": "El árbol está en bandejón de una avenida."
+          },
+          "6": {
+            "then": "El árbol está en un zona urbana."
+          },
+          "7": {
+            "then": "El árbol está fuera de una zona urbana."
+          }
+        },
+        "question": "¿Qué importancia tiene este árbol? Elige la primera respuesta que corresponda."
+      },
+      "tree-heritage": {
+        "mappings": {
+          "0": {
+            "then": "Registrado como patrimonio por <i>Onroerend Erfgoed</i> Flandes"
+          },
+          "1": {
+            "then": "Registrado como patrimonio por la <i>Dirección de Patrimonio Cultural</i> de Bruselas"
+          },
+          "2": {
+            "then": "Registrado como patrimonio por una organización diferente"
+          },
+          "3": {
+            "then": "No registrado como patrimonio"
+          },
+          "4": {
+            "then": "Registrado como patrimonio por un organización diferente"
+          }
+        },
+        "question": "¿Este árbol es patrimonio registrado?"
+      },
+      "tree-leaf_type": {
+        "mappings": {
+          "0": {
+            "then": "Latifoliada"
+          },
+          "1": {
+            "then": "Hoja aguja"
+          },
+          "2": {
+            "then": "Permanentemente sin hojas"
+          }
+        },
+        "question": "¿Es un árbol de hoja ancha o de hoja aguja?"
+      },
+      "tree-species-wikidata": {
+        "question": "¿De qué especie es este árbol?"
+      },
+      "tree_node-name": {
+        "mappings": {
+          "0": {
+            "then": "No identificas la especie."
+          }
+        },
+        "question": "¿Tiene nombre este árbol?",
+        "render": "Nombre: {name}"
+      },
+      "tree_node-ref:OnroerendErfgoed": {
+        "question": "¿Cuál es el número de identificación emitido por Onroerend Erfgoed Flandes?"
+      },
+      "tree_node-wikidata": {
+        "question": "¿Cuál es el ID de Wikidata para este árbol?",
+        "render": "<img src=\"./assets/svg/wikidata.svg\" style=\"width:1em;height:0.56em;vertical-align:middle\" alt=\"\"/> Wikidata: <a href=\"http://www.wikidata.org/entity/{wikidata}\">{wikidata}</a>"
+      }
+    },
+    "title": {
+      "render": "Árbol"
+    }
+  },
+  "usersettings": {
+    "tagRenderings": {
+      "picture-license": {
+        "mappings": {
+          "1": {
+            "then": "Las fotografías que tome tendrán una licencia con <b>CC0</b> y se agregarán al dominio público. Esto significa que todos pueden usar sus imágenes para cualquier propósito."
+          }
+        }
+      },
+      "translation-completeness": {
+        "render": "Las traducciones para {_theme} en {_language} están al {_translation_percentage}%: {_translation_translated_count} cadenas de {_translation_total} están traducidas"
+      },
+      "translation-help": {
+        "mappings": {
+          "0": {
+            "then": "Haz clic en el icono 'traducir' al lado de una cadena para introducir o actualizar un texto. Necesitas una cuenta de Weblate para esto. Crea una con tu usuario de OSM para desbloquear el modo de traducción automáticamente."
+          }
+        }
+      }
+    }
+  },
+  "veterinary": {
+    "name": "veterinario",
+    "presets": {
+      "0": {
+        "description": "un veterinario, que trata a perros",
+        "title": "un veterinario"
+      }
+    },
+    "tagRenderings": {
+      "vetName": {
+        "question": "¿Cual es el nombre de este veterinario?",
+        "render": "El nombre de este veterinario es {name}"
+      }
+    },
+    "title": {
+      "render": "Veterinario"
+    }
+  },
+  "viewpoint": {
+    "description": "Un buen punto de vista o una buena vista. Ideal para añadir una imagen si no encaja en ninguna otra categoría",
+    "tagRenderings": {
+      "viewpoint-description": {
+        "question": "¿Quieres añadir una descripción?"
+      }
+    }
+  },
+  "visitor_information_centre": {
+    "description": "Un centro de visitantes ofrece información sobre una atracción específica o lugar de interese donde se sitúa.",
+    "name": "Centro de Información al Visitante",
+    "title": {
+      "mappings": {
+        "1": {
+          "then": "{name}"
+        }
+      },
+      "render": "{name}"
+    }
+  },
+  "walls_and_buildings": {
+    "description": "Capa especial incorporada que proporciona todas las paredes y edificios. Esta capa es útil en los preajustes para objetos que pueden colocarse contra las paredes (por ejemplo: AEDs, buzones de correos, entradas, direcciones, cámaras de vigilancia, ...). Esta capa es invisible por defecto y no puede ser activada por el usuario.",
+    "title": {
+      "render": "Pared o edificio"
+    }
+  },
+  "waste_basket": {
+    "description": "Esta es una papelera pública, donde puedes tirar tu basura.",
+    "filter": {
+      "0": {
+        "options": {
+          "0": {
+            "question": "Todos los tipos"
+          },
+          "1": {
+            "question": "Papelera para cigarrillos"
+          },
+          "3": {
+            "question": "Papelera para excrementos de perro"
+          },
+          "4": {
+            "question": "Papelera para basura"
+          },
+          "6": {
+            "question": "Papelera para plástico"
+          }
+        }
+      },
+      "1": {
+        "options": {
+          "0": {
+            "question": "Papelera con dispensador de bolsas de excrementos (para perros)"
+          }
+        }
+      }
+    },
+    "mapRendering": {
+      "0": {
+        "iconSize": {
+          "mappings": {
+            "0": {
+              "then": "Papelera"
             }
-        },
-        "title": {
-            "mappings": {
-                "0": {
-                    "then": "Valla publicitaria"
-                },
-                "1": {
-                    "then": "Tablon de anuncios"
-                },
-                "10": {
-                    "then": "Pared Pintada"
-                },
-                "2": {
-                    "then": "Mupi"
-                },
-                "3": {
-                    "then": "Columna"
-                },
-                "4": {
-                    "then": "Bandera"
-                },
-                "5": {
-                    "then": "Pantalla"
-                },
-                "6": {
-                    "then": "Escultura"
-                },
-                "7": {
-                    "then": "Cartel"
-                },
-                "8": {
-                    "then": "Lona"
-                },
-                "9": {
-                    "then": "Tótem"
-                }
-            }
-        }
-    },
-    "ambulancestation": {
-        "description": "Una estación de ambulancias es una zona para almacenar vehículos de ambulancia, equipamiento médico, equipos de protección personal y otros suministros médicos.",
-        "name": "Mapa de estaciones de ambulancias",
-        "presets": {
-            "0": {
-                "description": "Añadir una estación de ambulancias al mapa",
-                "title": "una estación de ambulancias"
-            }
-        },
-        "tagRenderings": {
-            "ambulance-agency": {
-                "question": "¿Qué agencia opera esta estación?",
-                "render": "Esta estación la opera {operator}."
-            },
-            "ambulance-name": {
-                "question": "¿Cual es el nombre de esta estación de ambulancias?",
-                "render": "Esta estación se llama {name}."
-            },
-            "ambulance-operator-type": {
-                "mappings": {
-                    "0": {
-                        "then": "La estación la opera el govierno."
-                    },
-                    "1": {
-                        "then": "La estación la opera una organización basada en la comunidad o informal."
-                    },
-                    "2": {
-                        "then": "La estación la opera un grupo formal de voluntarios."
-                    },
-                    "3": {
-                        "then": "La estación se opera privadamente."
-                    }
-                },
-                "question": "¿Como está clasificada la operadora de la estación?",
-                "render": "La operadora es una entidad de tipo {operator:type}."
-            },
-            "ambulance-place": {
-                "question": "¿Dónde se encuentra la estación? (ej. nombre del barrio, pueblo o ciudad)",
-                "render": "Esta estación se encuentra en {addr:place}."
-            },
-            "ambulance-street": {
-                "question": "¿Cual es el nombre de la calle en la que se encuentra la estación?",
-                "render": "Esta estación se encuentra al lado de una via llamada {addr:street}."
-            }
-        },
-        "title": {
-            "render": "Estación de Ambulancias"
-        }
-    },
-    "artwork": {
-        "description": "Un mapa abierto de Estatuas, bustos, Graffitis y otras Obras de Arte en todo el mundo",
-        "name": "Obras de arte",
-        "presets": {
-            "0": {
-                "title": "una obra de arte"
-            },
-            "1": {
-                "title": "Una obra de arte en la pared"
-            }
-        },
-        "tagRenderings": {
-            "artwork-artist-wikidata": {
-                "question": "¿Quién creó esta obra de arte?",
-                "render": "Esta obra de arte la creó {wikidata_label(artist:wikidata):font-weight:bold}<br/>{wikipedia(artist:wikidata)}"
-            },
-            "artwork-artist_name": {
-                "question": "¿Que artista creó esto?",
-                "render": "Creado por {artist_name}"
-            },
-            "artwork-artwork_type": {
-                "mappings": {
-                    "0": {
-                        "then": "Arquitectura"
-                    },
-                    "1": {
-                        "then": "Mural"
-                    },
-                    "10": {
-                        "then": "Azulejo (Baldosas decorativas Españolas y Portuguesas)"
-                    },
-                    "11": {
-                        "then": "Cerámica"
-                    },
-                    "12": {
-                        "then": "Tallado en madera"
-                    },
-                    "2": {
-                        "then": "Pintura"
-                    },
-                    "3": {
-                        "then": "Escultura"
-                    },
-                    "4": {
-                        "then": "Estatua"
-                    },
-                    "5": {
-                        "then": "Busto"
-                    },
-                    "6": {
-                        "then": "Piedra"
-                    },
-                    "7": {
-                        "then": "Instalación"
-                    },
-                    "8": {
-                        "then": "Grafiti"
-                    },
-                    "9": {
-                        "then": "Relieve"
-                    }
-                },
-                "question": "¿Qué tipo de obra es esta pieza?",
-                "render": "Esta es un {artwork_type}"
-            },
-            "artwork-website": {
-                "question": "¿Hay un sitio web con más información sobre esta obra de arte?",
-                "render": "Más información en <a href='{website}' target='_blank'>este sitio web</a>"
-            },
-            "artwork_subject": {
-                "question": "¿Qué representa esta obra de arte?",
-                "render": "Esta obra de arte representa {wikidata_label(subject:wikidata)}{wikipedia(subject:wikidata)}"
-            }
-        },
-        "title": {
-            "mappings": {
-                "0": {
-                    "then": "Obra de arte <i>{name}</i>"
-                }
-            },
-            "render": "Obra de arte"
-        }
-    },
-    "barrier": {
-        "description": "Obstáculos durante el uso de la bicicleta, como bolardos y barreras para bicicletas",
-        "name": "Barreras",
-        "presets": {
-            "0": {
-                "description": "Un bolardo en la carretera",
-                "title": "una bolardo"
-            },
-            "1": {
-                "description": "Una barrera ciclista, que ralentiza a los ciclistas",
-                "title": "una barrera ciclista"
-            }
-        },
-        "tagRenderings": {
-            "Bollard type": {
-                "mappings": {
-                    "0": {
-                        "then": "Bolardo extraíble"
-                    },
-                    "1": {
-                        "then": "Bolardo fijo"
-                    },
-                    "2": {
-                        "then": "Bolardo retráctil"
-                    },
-                    "3": {
-                        "then": "Bolardo flexible, normalmente plástico"
-                    },
-                    "4": {
-                        "then": "Bolardo levadizo"
-                    }
-                },
-                "question": "¿Qué tipo de bolardo es este?"
-            },
-            "Cycle barrier type": {
-                "mappings": {
-                    "0": {
-                        "then": "Simple, simplemente dos barreras con un espacio en el medio"
-                    },
-                    "1": {
-                        "then": "Doble, dos barreras una detrás de otra"
-                    },
-                    "2": {
-                        "then": "Triple, tres barreras una detrás de otra"
-                    },
-                    "3": {
-                        "then": "Barrera de seguridad, el espacio es menor en la parte superior que en la inferior"
-                    }
-                },
-                "question": "¿Qué tipo de barrera ciclista es esta?"
-            },
-            "MaxWidth": {
-                "question": "¿Cómo de ancho es el hueco dejado fuera de la barrera?",
-                "render": "Anchura máxima: {maxwidth:physical} m"
-            },
-            "Overlap (cyclebarrier)": {
-                "question": "¿Cuánto se solapan las barreras?",
-                "render": "Solapado: {overlap} m"
-            },
-            "Space between barrier (cyclebarrier)": {
-                "question": "¿Cuánto espacio hay entre las barreras (a lo largo de la longitud de la carretera)?",
-                "render": "Espacio entre barreras (a lo largo de la longitud de la carretera): {width:separation} m"
-            },
-            "Width of opening (cyclebarrier)": {
-                "question": "¿Que amplitud tiene la apertura más pequeña al lado de las barreras?",
-                "render": "Anchura de la apertura: {width:opening} m"
-            },
-            "barrier_type": {
-                "mappings": {
-                    "0": {
-                        "then": "Este es un único bolardo en la carretera"
-                    },
-                    "1": {
-                        "then": "Esta es una barrera ciclista que ralentiza a los ciclistas"
-                    }
-                }
-            },
-            "bicycle=yes/no": {
-                "mappings": {
-                    "0": {
-                        "then": "Un ciclista puede pasar esto."
-                    },
-                    "1": {
-                        "then": "Un ciclista no puede pasar esto."
-                    }
-                },
-                "question": "¿Una bicicleta puede pasar esta barrera?"
-            }
-        },
-        "title": {
-            "mappings": {
-                "0": {
-                    "then": "Bolardo"
-                },
-                "1": {
-                    "then": "Barrera Ciclista"
-                }
-            },
-            "render": "Barrera"
-        }
-    },
-    "bench": {
-        "description": "Un banco es una superficie de madera, metal, piedra, ... donde un humano se puede sentar. Estas capas los visualizan y hacen algunas preguntas sobre ellos.",
-        "name": "Bancos",
-        "presets": {
-            "0": {
-                "title": "una banco"
-            }
-        },
-        "tagRenderings": {
-            "bench-artwork": {
-                "mappings": {
-                    "1": {
-                        "then": "Este banco no tiene una obra de arte integrada"
-                    }
-                }
-            },
-            "bench-backrest": {
-                "mappings": {
-                    "1": {
-                        "then": "Tiene respaldo"
-                    },
-                    "2": {
-                        "then": "<b>No</b> tiene respaldo"
-                    }
-                },
-                "question": "¿Este banco tiene respaldo?"
-            },
-            "bench-colour": {
-                "mappings": {
-                    "0": {
-                        "then": "Color: marrón"
-                    },
-                    "1": {
-                        "then": "Color: verde"
-                    },
-                    "2": {
-                        "then": "Color: gris"
-                    },
-                    "3": {
-                        "then": "Color: blanco"
-                    },
-                    "4": {
-                        "then": "Color: rojo"
-                    },
-                    "5": {
-                        "then": "Color: negro"
-                    },
-                    "6": {
-                        "then": "Color: azul"
-                    },
-                    "7": {
-                        "then": "Color: amarillo"
-                    }
-                },
-                "question": "¿De qué color es este banco?",
-                "render": "Color: {colour}"
-            },
-            "bench-direction": {
-                "question": "¿En qué dirección miras sentado en el banco?",
-                "render": "Cuando se está sentado en el banco, se mira hacia a {direction}º."
-            },
-            "bench-inscription": {
-                "mappings": {
-                    "1": {
-                        "then": "Este banco <span class='subtle'>(probablemente)</span> no tiene inscripción"
-                    }
-                }
-            },
-            "bench-material": {
-                "mappings": {
-                    "0": {
-                        "then": "El asiento está hecho de madera"
-                    },
-                    "1": {
-                        "then": "El asiento está hecho de metal"
-                    },
-                    "2": {
-                        "then": "El asiento está hecho de piedra"
-                    },
-                    "3": {
-                        "then": "El asiento está hecho de hormigón"
-                    },
-                    "4": {
-                        "then": "El asiento está hecho de plástico"
-                    },
-                    "5": {
-                        "then": "El asiento está hecho de acero"
-                    }
-                },
-                "question": "¿De que está hecho el banco (asiento)?",
-                "render": "Material: {material}"
-            },
-            "bench-seats": {
-                "mappings": {
-                    "0": {
-                        "then": "Este banco no tiene asientos separados"
-                    }
-                },
-                "question": "¿Cuántos asientos tiene este banco?",
-                "render": "{seats} asientos"
-            },
-            "bench-survey:date": {
-                "question": "¿Cuándo fue la última vez que se inspeccionó este banco?",
-                "render": "Este banco se inspeccionó por última vez el {survey:date}"
-            }
-        },
-        "title": {
-            "render": "Banco"
-        }
-    },
-    "bench_at_pt": {
-        "description": "Una capa que muestra todas las paradas de transporte público que tienen bancos",
-        "name": "Bancos en una parada de transporte público",
-        "tagRenderings": {
-            "bench_at_pt-bench_type": {
-                "mappings": {
-                    "0": {
-                        "then": "Hay un banco normal aquí"
-                    },
-                    "1": {
-                        "then": "Banco de pié"
-                    },
-                    "2": {
-                        "then": "No hay ningún banco aquí"
-                    }
-                },
-                "question": "¿Qué tipo de banco es este?"
-            },
-            "bench_at_pt-name": {
-                "render": "{name}"
-            }
-        },
-        "title": {
-            "mappings": {
-                "0": {
-                    "then": "Banco en una parada de transporte público"
-                },
-                "1": {
-                    "then": "Banco en marquesina"
-                }
-            },
-            "render": "Banco"
-        }
-    },
-    "bicycle_library": {
-        "description": "Una instalación donde se pueden alquilar bicicletas durante largos periodos de tiempo",
-        "name": "Biblioteca de bicicletas",
-        "presets": {
-            "0": {
-                "description": "Una biblioteca de bicicletas tiene una colección de bicicletas que se pueden prestar",
-                "title": "una biblioteca de bicicletas"
-            }
-        },
-        "tagRenderings": {
-            "bicycle-library-target-group": {
-                "mappings": {
-                    "0": {
-                        "then": "Bicicletas para niños disponibles"
-                    },
-                    "1": {
-                        "then": "Bicicletas para adultos disponibles"
-                    },
-                    "2": {
-                        "then": "Bicicletas para discapacitados disponibles"
-                    }
-                },
-                "question": "¿Quién puede alquilar bicicletas aquí?"
-            },
-            "bicycle_library-charge": {
-                "mappings": {
-                    "0": {
-                        "then": "Alquilar una bicicleta es gratis"
-                    },
-                    "1": {
-                        "then": "Alquilar una bicicleta cuesta 20€/año y 20€ de garantía"
-                    }
-                },
-                "question": "¿Cuánto cuesta alquilar una bicicleta?",
-                "render": "Alquilar una bicicleta cuesta {charge}"
-            },
-            "bicycle_library-name": {
-                "question": "¿Cuál es el nombre de esta biblioteca de bicicletas?",
-                "render": "Esta biblioteca de bicicletas se llama {name}"
-            }
-        },
-        "title": {
-            "render": "Biblioteca de bicicletas"
-        }
-    },
-    "bicycle_rental": {
-        "deletion": {
-            "extraDeleteReasons": {
-                "0": {
-                    "explanation": "{title()} ha cerrado permanentemente"
-                }
-            },
-            "nonDeleteMappings": {
-                "0": {
-                    "then": "Esta tienda de bicicletas alquilaba bicis, pero ya no lo hace"
-                }
-            }
-        },
-        "description": "Estaciones de alquiler de bicicletas",
-        "name": "Alquiler de bicicletas",
-        "presets": {
-            "0": {
-                "description": "Una tienda atendida que se centra en el alquiler de bicicletas",
-                "title": "una tienda de alquiler de bicicletas"
-            },
-            "1": {
-                "title": "un alquiler de bicicletas"
-            }
-        },
-        "tagRenderings": {
-            "bicycle-types": {
-                "mappings": {
-                    "0": {
-                        "then": "Aquí se pueden alquilar bicis normales"
-                    },
-                    "1": {
-                        "then": "Aquí se pueden alquilar bicis eléctricas"
-                    },
-                    "2": {
-                        "then": "Aquí se pueden alquilar bicis BMX"
-                    },
-                    "3": {
-                        "then": "Aquí se pueden alquilar bicis de montaña"
-                    },
-                    "4": {
-                        "then": "Aquí se pueden alquilar bicis infantiles"
-                    },
-                    "5": {
-                        "then": "Aquí se pueden alquilar tándems"
-                    },
-                    "6": {
-                        "then": "Aquí se pueden alquilar bicicletas de carreras"
-                    },
-                    "7": {
-                        "then": "Aquí se pueden alquilar cascos"
-                    }
-                },
-                "question": "¿Qué tipo de bicicletas y accesorios se alquilan aquí?",
-                "render": "{rental} se alquilan aquí"
-            },
-            "bicycle_rental_type": {
-                "mappings": {
-                    "0": {
-                        "then": "Esta es una tienda que se centra en el alquiler de bicicletas"
-                    },
-                    "1": {
-                        "then": "Este es un negocio de alquileres que alquila varios objetos y/o vehículos. También alquila bicicletas, pero este no es el enfoque principal"
-                    },
-                    "2": {
-                        "then": "Esta es una tienda que vende o alquila bicicletas, pero también las alquila"
-                    },
-                    "3": {
-                        "then": "Esta es una estación automática, en la que una bici se asegura mecánicamente a una estructura"
-                    },
-                    "4": {
-                        "then": "Una máquina que dispensa y acepta llaves, eventualmente después de la autenticación y/o el pago está presente. Las bicicletas están aparcadas cerca"
-                    },
-                    "5": {
-                        "then": "Este es un punto de entrega, ej. un aparcamiento reservado para colocar las bicicletas, claramente marcado como solo para el servicio de alquiler"
-                    }
-                },
-                "question": "¿Qué tipo de alquiler de bicicletas es este?"
-            },
-            "rental_types": {
-                "renderings": {
-                    "0": {
-                        "question": "¿Cuántas type_plural pueden alquilarse aquí?",
-                        "render": "{capacity:bicycle_type} type_plural pueden alquilarse aquí"
-                    }
-                },
-                "rewrite": {
-                    "into": {
-                        "0": {
-                            "1": "bicis de ciudad"
-                        },
-                        "1": {
-                            "1": "bicis eléctricas"
-                        },
-                        "2": {
-                            "1": "bicis infantiles"
-                        },
-                        "3": {
-                            "1": "bicis BMX"
-                        },
-                        "4": {
-                            "1": "bicis de montaña"
-                        },
-                        "5": {
-                            "1": "alforjas de bicicleta"
-                        },
-                        "6": {
-                            "1": "tándem"
-                        }
-                    }
-                }
-            }
-        },
-        "title": {
-            "mappings": {
-                "0": {
-                    "then": "{name}"
-                }
-            },
-            "render": "Alquiler de bicicletas"
-        }
-    },
-    "bicycle_tube_vending_machine": {
-        "tagRenderings": {
-            "Still in use?": {
-                "mappings": {
-                    "0": {
-                        "then": "Esta máquina expendedora funciona"
-                    },
-                    "1": {
-                        "then": "Esta máquina exprendedora está rota"
-                    },
-                    "2": {
-                        "then": "Esta máquina exprendedora está cerrada"
-                    }
-                },
-                "question": "¿Todavía funciona esta máquina expendedora?",
-                "render": "El estado operacional es <i>{operational_status}</i></i>"
-            }
-        }
-    },
-    "bike_cafe": {
-        "tagRenderings": {
-            "bike_cafe-repair-tools": {
-                "question": "¿Hay herramientas para reparar su propia bicicleta?"
-            }
-        }
-    },
-    "bike_cleaning": {
-        "description": "Una capa que muestra instalaciones en las que uno puede limpiar su bici",
-        "name": "Servicio de limpieza de bicis",
-        "presets": {
-            "0": {
-                "title": "un servicio de limpieza de bicis"
-            }
-        },
-        "tagRenderings": {
-            "bike_cleaning-charge": {
-                "mappings": {
-                    "0": {
-                        "then": "Servicio de limpieza gratis"
-                    },
-                    "1": {
-                        "then": "Este servicio de limpieza es de pago"
-                    }
-                },
-                "question": "¿Cuánto cuesta utilizar el servicio de limpieza?",
-                "render": "Utilizar el servicio de limpieza cuesta {charge}"
-            },
-            "bike_cleaning-service:bicycle:cleaning:charge": {
-                "mappings": {
-                    "0": {
-                        "then": "El servicio de limpieza es gratuito"
-                    },
-                    "1": {
-                        "then": "Gratis"
-                    }
-                },
-                "question": "¿Cuánto cuesta utilizar el servicio de limpieza?",
-                "render": "Utilizar el servicio de limpieza cuesta {service:bicycle:cleaning:charge}"
-            }
-        },
-        "title": {
-            "mappings": {
-                "0": {
-                    "then": "Servicio de limpieza de bicis <i>{name}</i>"
-                }
-            },
-            "render": "Servicio de limpieza de bicis"
-        }
-    },
-    "bike_parking": {
-        "description": "Una capa que muestra donde puedes aparcar tu bici",
-        "name": "Aparcamiento de bicis",
-        "presets": {
-            "0": {
-                "title": "un aparcamiento de bicis"
-            }
-        },
-        "tagRenderings": {
-            "Access": {
-                "mappings": {
-                    "0": {
-                        "then": "Accesible públicamente"
-                    },
-                    "1": {
-                        "then": "El acceso es primariamente para visitantes a un negocio"
-                    },
-                    "2": {
-                        "then": "El acceso se limita a miembros de una escuela, compañía u organización"
-                    }
-                },
-                "question": "¿Quién puede utilizar este aparcamiento de bicicletas?",
-                "render": "{access}"
-            },
-            "Bicycle parking type": {
-                "mappings": {
-                    "5": {
-                        "then": "Caseta"
-                    },
-                    "6": {
-                        "then": "Bolardo"
-                    },
-                    "7": {
-                        "then": "Una área en el suelo que está marcada  para el aparcamiento de bicicletas"
-                    }
-                },
-                "question": "¿Cual es el tipo de este aparcamiento de bicicletas?",
-                "render": "Este es un aparcamiento de bicicletas del tipo: {bicycle_parking}"
-            },
-            "Capacity": {
-                "question": "¿Cuántas bicicletas caben en este aparcamiento de bicicletas (incluyendo posibles bicicletas de carga)?",
-                "render": "Espacio para {capacity} bicis"
-            },
-            "Cargo bike capacity?": {
-                "question": "¿Cuántas bicicletas de carga caben en este aparcamiento de bicicletas?",
-                "render": "En este aparcamiento caben {capacity:cargo_bike} bicicletas de carga"
-            },
-            "Cargo bike spaces?": {
-                "mappings": {
-                    "0": {
-                        "then": "Este aparcamiento tiene espacio para bicicletas de carga"
-                    },
-                    "1": {
-                        "then": "Este aparcamiento tiene huecos designados (oficialmente) para bicicletas de carga."
-                    },
-                    "2": {
-                        "then": "No está permitido aparcar bicicletas de carga"
-                    }
-                },
-                "question": "¿Este aparcamiento de bicicletas tiene huecos para bicicletas de carga?"
-            },
-            "Is covered?": {
-                "mappings": {
-                    "0": {
-                        "then": "Este aparcamiento está cubierto (tiene un tejado)"
-                    },
-                    "1": {
-                        "then": "Este aparcamiento no está cubierto"
-                    }
-                },
-                "question": "¿Está cubierto este aparcamiento? Selecciona \"cubierto\" también para aparcamientos interiores."
-            },
-            "Underground?": {
-                "mappings": {
-                    "0": {
-                        "then": "Aparcamiento subterráneo"
-                    },
-                    "1": {
-                        "then": "Aparcamiento a nivel de calle"
-                    },
-                    "2": {
-                        "then": "Aparcamiento de azotea"
-                    },
-                    "3": {
-                        "then": "Aparcamiento a nivel de calle"
-                    }
-                },
-                "question": "¿Cual es la localización relativa de este aparcamiento de bicicletas?"
-            }
-        },
-        "title": {
-            "render": "Aparcamiento de bicis"
-        }
-    },
-    "bike_repair_station": {
-        "description": "Una capa que muestra bombas de bicicletas y puestos de herramientas de reparación de bicicletas",
-        "name": "Bomba y reparación de bicicletas",
-        "presets": {
-            "0": {
-                "description": "Un dispositivo para inflar tus ruedas en una posición fija en el espacio público.",
-                "title": "una bomba de bicicletas"
-            },
-            "1": {
-                "description": "Una bomba de bicicletas y herramientas para reparar tu bicicleta en el espacio público. Las herramientas habitualmente están aseguradas con cadenas contra el robo.",
-                "title": "En estación de reparación de bicicletas y bomba"
-            },
-            "2": {
-                "description": "Herramientas para reparar tu bici en el espacio público (sin bomba).Las herramientas están aseguradas contra el robo.",
-                "title": "una estación de reparación de bicicletas sin bomba"
-            }
-        },
-        "tagRenderings": {
-            "Operational status": {
-                "mappings": {
-                    "0": {
-                        "then": "La bomba para bicicletas está rota"
-                    },
-                    "1": {
-                        "then": "La bomba para bicicletas está operativa"
-                    }
-                },
-                "question": "¿Todavía está operativa la bomba para bicicletas?"
-            },
-            "access": {
-                "mappings": {
-                    "0": {
-                        "then": "Accesible públicamente"
-                    },
-                    "1": {
-                        "then": "Accesible públicamente"
-                    },
-                    "2": {
-                        "then": "Solo para clientes"
-                    },
-                    "3": {
-                        "then": "No accesible para el público general"
-                    },
-                    "4": {
-                        "then": "No accesible para el público general"
-                    }
-                },
-                "question": "¿A quién se le permite utilizar esta estación de reparación?"
-            },
-            "bike_repair_station-available-services": {
-                "mappings": {
-                    "0": {
-                        "then": "Solo hay una bomba presente"
-                    },
-                    "1": {
-                        "then": "Solo hay herramientas (destornilladores, pinzas...) presentes"
-                    },
-                    "2": {
-                        "then": "Hay tanto herramientas como bombas"
-                    }
-                },
-                "question": "¿Qué servicios están disponibles en esta localización?"
-            },
-            "bike_repair_station-bike-chain-tool": {
-                "mappings": {
-                    "0": {
-                        "then": "Hay una herramienta para cadenas"
-                    },
-                    "1": {
-                        "then": "No hay herramienta de cadenas"
-                    }
-                },
-                "question": "¿Esta estación de reparación tiene una herramienta especial para reparar la cadena de tu bici?"
-            },
-            "bike_repair_station-bike-stand": {
-                "mappings": {
-                    "0": {
-                        "then": "Hay un gancho o soporte"
-                    },
-                    "1": {
-                        "then": "No hay ningún gancho o soporte"
-                    }
-                },
-                "question": "¿Esta estación tiene un gancho para colgar tu bici o un soporte para elevarla?"
-            },
-            "bike_repair_station-electrical_pump": {
-                "mappings": {
-                    "0": {
-                        "then": "Bomba manual"
-                    },
-                    "1": {
-                        "then": "Bomba eléctrica"
-                    }
-                },
-                "question": "¿Es una bomba eléctrica para bicis?"
-            },
-            "bike_repair_station-email": {
-                "question": "¿Es esta la dirección de correo electrónico del mantenedor?"
-            },
-            "bike_repair_station-manometer": {
-                "mappings": {
-                    "0": {
-                        "then": "Hay un manómetro"
-                    },
-                    "1": {
-                        "then": "No hay ningún manometro"
-                    },
-                    "2": {
-                        "then": "Hay un manómetro pero está roto"
-                    }
-                },
-                "question": "¿La bomba tiene un indicador de presión o manómetro?"
-            },
-            "bike_repair_station-operator": {
-                "question": "¿Quién mantiene esta bomba para bicicletas?",
-                "render": "Mantenido por {operator}"
-            },
-            "bike_repair_station-phone": {
-                "question": "¿Cual es el número de teléfono del mantenedor?"
-            },
-            "bike_repair_station-valves": {
-                "mappings": {
-                    "0": {
-                        "then": "Sclaverand/Presata (ruedas de bicicleta estrechas)"
-                    },
-                    "1": {
-                        "then": "Dunlop"
-                    },
-                    "2": {
-                        "then": "Schrader (coches y bicicletas de montaña)"
-                    }
-                },
-                "question": "¿Que válvulas se soportan?",
-                "render": "Esta bomba soporta las siguiente válvulas: {valves}"
-            },
-            "opening_hours_24_7": {
-                "override": {
-                    "question": "¿Cuándo está abierto este punto de reparación de bicicletas?"
-                }
-            },
-            "send_email_about_broken_pump": {
-                "render": {
-                    "special": {
-                        "body": "Hola,\n\nCon este correo, me gustaría informar de que esta bomba para bicicletas situada en https://mapcomplete.osm.be/cyclofix?lat={_lat}&lon={_lon}&z=18#{id} está rota.\n\nUn saludo",
-                        "button_text": "Reportar esta bomba para bicicletas como rota",
-                        "subject": "Bomba para bicicletas rota"
-                    }
-                }
-            }
-        },
-        "title": {
-            "mappings": {
-                "0": {
-                    "then": "Estación de reparación de bicis"
-                },
-                "1": {
-                    "then": "Estación de reparación de bicis"
-                },
-                "2": {
-                    "then": "Bomba rota"
-                },
-                "3": {
-                    "then": "Bomba de bicicletas <i>{name}</i>"
-                },
-                "4": {
-                    "then": "Bomba para bicicletas"
-                }
-            },
-            "render": "Estación de bicis (bomba y reparación)"
-        }
-    },
-    "bike_shop": {
-        "description": "Una tiene que vende específicamente bicis u objetos relacionados",
-        "name": "Taller/tienda de bicis",
-        "presets": {
-            "0": {
-                "title": "un taller/tienda de bicis"
-            }
-        },
-        "tagRenderings": {
-            "bike_repair_bike-pump-service": {
-                "mappings": {
-                    "0": {
-                        "then": "Esta tienda ofrece una bomba para cualquiera"
-                    },
-                    "1": {
-                        "then": "Esta tienda no ofrece una bomba para cualquiera"
-                    },
-                    "2": {
-                        "then": "Hay una bomba para bicicletas, se muestra como un punto separado"
-                    }
-                },
-                "question": "¿Esta tienda ofrece una bomba para que la utilice cualquiera?"
-            },
-            "bike_repair_bike-wash": {
-                "mappings": {
-                    "0": {
-                        "then": "Esta tienda limpia bicicletas"
-                    },
-                    "1": {
-                        "then": "Esta tienda tiene una instalación donde uno puede limpiar bicicletas por si mismo"
-                    },
-                    "2": {
-                        "then": "Esta tienda no ofrece limpieza de bicicletas"
-                    }
-                },
-                "question": "¿Aquí se lavan bicicletas?"
-            },
-            "bike_repair_rents-bikes": {
-                "mappings": {
-                    "0": {
-                        "then": "Esta tienda alquila bicis"
-                    },
-                    "1": {
-                        "then": "Esta tienda no alquila bicis"
-                    }
-                },
-                "question": "¿Alquila bicicis esta tienda?"
-            },
-            "bike_repair_repairs-bikes": {
-                "mappings": {
-                    "0": {
-                        "then": "Esta tienda repara bicis"
-                    },
-                    "1": {
-                        "then": "Esta tienda no repara bicis"
-                    },
-                    "2": {
-                        "then": "Esta tienda solo repara bicis compradas aquí"
-                    },
-                    "3": {
-                        "then": "Esta tienda solo repara bicis de una cierta marca"
-                    }
-                },
-                "question": "¿Repara bicis esta tienda?"
-            },
-            "bike_repair_second-hand-bikes": {
-                "mappings": {
-                    "0": {
-                        "then": "Esta tienda vende bicis de segunda mano"
-                    },
-                    "1": {
-                        "then": "Esta tienda no vende bicis de segunda mano"
-                    },
-                    "2": {
-                        "then": "Esta tienda solo vende bicis de segunda mano"
-                    }
-                },
-                "question": "¿Vende bicis de segunda mano esta tienda?"
-            },
-            "bike_repair_sells-bikes": {
-                "mappings": {
-                    "0": {
-                        "then": "Esta tienda vende bicis"
-                    },
-                    "1": {
-                        "then": "Esta tienda no vende bicis"
-                    }
-                },
-                "question": "¿Vende bicis esta tienda?"
-            },
-            "bike_repair_tools-service": {
-                "mappings": {
-                    "0": {
-                        "then": "Esta tienda ofrece herramientas para la reparación DIY"
-                    },
-                    "1": {
-                        "then": "Esta tienda no ofrece herramientas para la reparación DIY"
-                    },
-                    "2": {
-                        "then": "Las herramientas para reparaciones DIT solo están disponibles si compraste/alquilaste la bicicleta en la tienda"
-                    }
-                },
-                "question": "¿Hay herramientas para reparar tu propia bici?"
-            },
-            "bike_shop-access": {
-                "render": "Solo accesible a {access}"
-            },
-            "bike_shop-is-bicycle_shop": {
-                "mappings": {
-                    "0": {
-                        "then": "Este negocio se centra en el alquiler"
-                    }
-                },
-                "render": "Esta tienda está especializada en vender {shop} y hace actividades relacionadas con bicicletas"
-            },
-            "bike_shop-name": {
-                "question": "¿Cual es el nombre de esta tienda de bicicletas?",
-                "render": "Esta tienda de bicicletas se llama {name}"
-            }
-        },
-        "title": {
-            "mappings": {
-                "0": {
-                    "then": "Tienda de artículos deportivos <i>{name}</i>"
-                },
-                "1": {
-                    "then": "Winkel"
-                },
-                "2": {
-                    "then": "Alquiler de bicicletas <i>{name}</i>"
-                },
-                "3": {
-                    "then": "Reparación de bicis <i>{name}</i>"
-                },
-                "4": {
-                    "then": "Tienda de bicis <i>{name}</i>"
-                },
-                "5": {
-                    "then": "Taller/tienda de bicis <i>{name}</i>"
-                }
-            },
-            "render": "Taller/tienda de bicis"
-        }
-    },
-    "bike_themed_object": {
-        "description": "Una capa con los objetos relacionados con bicis pero que no coinciden con ninguna otra capa",
-        "name": "Objeto relacionado con bicis",
-        "title": {
-            "mappings": {
-                "1": {
-                    "then": "Carril bici"
-                }
-            },
-            "render": "Objeto relacionado con bicis"
-        }
-    },
-    "binocular": {
-        "description": "Prismáticos",
-        "name": "Prismáticos",
-        "presets": {
-            "0": {
-                "description": "Un telescopio o unos prismáticos montados en un poste, disponible para que el público mire alrededor. <img src='./assets/layers/binocular/binoculars_example.jpg' style='height: 300px; width: auto; display: block;' />",
-                "title": "unos prismáticos"
-            }
-        },
-        "tagRenderings": {
-            "binocular-charge": {
-                "mappings": {
-                    "0": {
-                        "then": "De uso gratuito"
-                    }
-                },
-                "question": "¿Cuánto hay que pagar para utilizar estos prismáticos?",
-                "render": "Utilizar estos prismáticos cuesta {charge}"
-            },
-            "binocular-direction": {
-                "question": "¿Cuándo uno mira a través de estos prismáticos, en qué dirección lo hace?",
-                "render": "Mira hacia {direction}º"
-            }
-        },
-        "title": {
-            "render": "Prismáticos"
-        }
-    },
-    "birdhide": {
-        "filter": {
-            "0": {
-                "options": {
-                    "0": {
-                        "question": "Accesible con sillas de ruedas"
-                    }
-                }
-            }
-        },
-        "name": "Lugares para ver pájaros",
-        "presets": {
-            "0": {
-                "description": "Un refugio cubierto donde se pueden ver pájaros confortablemente"
-            },
-            "1": {
-                "description": "Una pantalla o pared con aperturas para ver pájaros"
-            }
-        },
-        "tagRenderings": {
-            "bird-hide-wheelchair": {
-                "mappings": {
-                    "0": {
-                        "then": "Hay provisiones especiales para usuarios de sillas de ruedas"
-                    },
-                    "3": {
-                        "then": "No accesible a usuarios con sillas de ruedas"
-                    }
-                }
-            },
-            "birdhide-operator": {
-                "mappings": {
-                    "0": {
-                        "then": "Operado por Natuurpunt"
-                    }
-                },
-                "render": "Operado por {operator}"
-            }
-        }
-    },
-    "cafe_pub": {
-        "deletion": {
-            "extraDeleteReasons": {
-                "0": {
-                    "explanation": "{title()} ha cerrado permanentemente"
-                }
-            }
-        },
-        "description": "Una capa que muestra cafeterías y bares donde uno se puede reunir con una bebida. La capa hace algunas preguntas relevantes",
-        "name": "Cafeterías y bares",
-        "presets": {
-            "0": {
-                "description": "Un bar, principalmente para beber cervezas en un interior templado y relajado",
-                "title": "un bar"
-            },
-            "1": {
-                "description": "Un <b>bar de copas</b> más moderno y comercial, posiblemente con una instalación de música y luz",
-                "title": "un bar de copas"
-            },
-            "2": {
-                "description": "Una <b>cafetería</b> para beber té, café o una bebida alcohólica en un ambiente tranquilo",
-                "title": "una cafetería"
-            },
-            "3": {
-                "description": "Un <b>club nocturno</b> o discoteca centrada en bailar, la música de un DJ acompañado por un espectáculo de luces y un bar donde conseguir bebidas (alcohólicas)",
-                "title": "un club nocturno o una discoteca"
-            }
-        },
-        "tagRenderings": {
-            "Classification": {
-                "mappings": {
-                    "0": {
-                        "then": "Un bar, principalmente para beber cervezas en un interior cálido y relajado"
-                    },
-                    "1": {
-                        "then": "Un <b>bar de copas</b> más moderno y comercial, posiblemente con una instalación de música y luz"
-                    },
-                    "2": {
-                        "then": "Una <b>cafetería</b> para beber té, café o una bebida alcohólica en un ambiente tranquilo"
-                    },
-                    "3": {
-                        "then": "Un <b>restaurante</b> donde puedes comer una comida de verdad"
-                    },
-                    "4": {
-                        "then": "Un espacio abierto donde se sirve cerveza, típico de Alemania"
-                    },
-                    "5": {
-                        "then": "Este es un <b>club nocturno</b> o discoteca centrado en bailar, música de un DJ con un espectáculo de luces que la acompaña y un bar donde conseguir bebidas (alcohólicas)"
-                    }
-                },
-                "question": "Qué tipo de cafetería es esta"
-            },
-            "Name": {
-                "question": "¿Cual es el nombre de este pub?",
-                "render": "Este pub se llama {name}"
-            }
-        },
-        "title": {
-            "mappings": {
-                "0": {
-                    "then": "<i>{name}</i>"
-                }
-            },
-            "render": "Pub"
-        }
-    },
-    "charging_station": {
-        "description": "Una estación de carga",
-        "filter": {
-            "0": {
-                "options": {
-                    "0": {
-                        "question": "Todo tipo de vehículos"
-                    },
-                    "1": {
-                        "question": "Estación de carga para bicicletas"
-                    },
-                    "2": {
-                        "question": "Estación de carga para coches"
-                    }
-                }
-            },
-            "1": {
-                "options": {
-                    "0": {
-                        "question": "Solo estaciones de carga funcionales"
-                    }
-                }
-            },
-            "2": {
-                "options": {
-                    "0": {
-                        "question": "Todos los conectores"
-                    },
-                    "10": {
-                        "question": "Tiene un conector <div style='display: inline-block'><b><b>Tipo 2 con cable</b> (mennekes)</b><img style='width:1rem; display: inline-block' src='./assets/layers/charging_station/Type2_tethered.svg'/></div>"
-                    },
-                    "11": {
-                        "question": "Tiene un conector <div style='display: inline-block'><b><b>Tesla Supercharger CCS</b> (un tipo2_css de marca)</b><img style='width:1rem; display: inline-block' src='./assets/layers/charging_station/Type2_CCS.svg'/></div>"
-                    },
-                    "12": {
-                        "question": "Tiene un conector <div style='display: inline-block'><b><b>Tesla Supercharger (destination)</b></b><img style='width:1rem; display: inline-block' src='./assets/layers/charging_station/Tesla-hpwc-model-s.svg'/></div>"
-                    },
-                    "13": {
-                        "question": "Tiene un conector <div style='display: inline-block'><b><b>Tesla Supercharger (Destination)</b> (Tipo2 A con un cable de marca tesla)</b><img style='width:1rem; display: inline-block' src='./assets/layers/charging_station/Type2_tethered.svg'/></div>"
-                    },
-                    "14": {
-                        "question": "Tiene un conector <div style='display: inline-block'><b><b>USB</b> para cargar teléfonos y dispositivos electrónicos pequeños</b><img style='width:1rem; display: inline-block' src='./assets/layers/charging_station/usb_port.svg'/></div>"
-                    },
-                    "15": {
-                        "question": "Tiene un conector <div style='display: inline-block'><b><b>Bosch Active Connect con 3 pines</b> y cable</b><img style='width:1rem; display: inline-block' src='./assets/layers/charging_station/bosch-3pin.svg'/></div>"
-                    },
-                    "16": {
-                        "question": "Tiene un conector <div style='display: inline-block'><b><b>Bosch Active Connect con 5 pines</b> y cable</b><img style='width:1rem; display: inline-block' src='./assets/layers/charging_station/bosch-5pin.svg'/></div>"
-                    },
-                    "2": {
-                        "question": "Tiene un conector <div style='display: inline-block'><b><b>enchufe de pared Europeo</b> con un pin de tierra (CEE7/4 tipo E</b><img style='width:1rem; display: inline-block' src='./assets/layers/charging_station/TypeE.svg'/></div>"
-                    },
-                    "3": {
-                        "question": "Tiene un conector <div style='display: inline-block'><b><b>Chademo</b></b><img style='width:1rem; display: inline-block' src='./assets/layers/charging_station/Chademo_type4.svg'/></div>"
-                    },
-                    "4": {
-                        "question": "Tiene un conector de <div style='display: inline-block'><b><b>Tipo 1 con cable</b> (J1772)</b><img style='width:1rem; display: inline-block' src='./assets/layers/charging_station/Type1_J1772.svg'/></div>"
-                    },
-                    "5": {
-                        "question": "Tiene un conector de <div style='display: inline-block'><b>Tipo 1 <i>sin</i> cable (J1772)</b><img style='width:1rem; display: inline-block' src='./assets/layers/charging_station/Type1_J1772.svg'/></div>"
-                    },
-                    "6": {
-                        "question": "Tiene un conector <div style='display: inline-block'><b>Tipo 1 CCS (Combo Tipo 1)</b><img style='width:1rem; display: inline-block' src='./assets/layers/charging_station/Type1-ccs.svg'/></div>"
-                    },
-                    "7": {
-                        "question": "Tiene un conector <div style='display: inline-block'><b><b>Tesla Supercharger</b></b><img style='width:1rem; display: inline-block' src='./assets/layers/charging_station/Tesla-hpwc-model-s.svg'/></div>"
-                    },
-                    "8": {
-                        "question": "Tiene un conector <div style='display: inline-block'><b><b>Tipo 2</b> (mennekes)</b><img style='width:1rem; display: inline-block' src='./assets/layers/charging_station/Type2_socket.svg'/></div>"
-                    },
-                    "9": {
-                        "question": "Tiene un conector <div style='display: inline-block'><b>Tipo 2 CCS</b> (mennekes)</b><img style='width:1rem; display: inline-block' src='./assets/layers/charging_station/Type2_CCS.svg'/></div>"
-                    }
-                }
-            }
-        },
-        "name": "Estaciones de carga",
-        "presets": {
-            "0": {
-                "title": "una estación de carga para bicicletas eléctricas con un enchufe de pared europeo normal <img src='./assets/layers/charging_station/typee.svg' style='width: 2rem; height: 2rem; float: left; background: white; border-radius: 1rem; margin-right: 0.5rem'/> (pensado para cargar bicicletas eléctricas)"
-            },
-            "1": {
-                "title": "una estación de carga para coches"
-            }
-        },
-        "tagRenderings": {
-            "Auth phone": {
-                "question": "¿Cual es el número de teléfono para la llamada de autenticación o SMS?"
-            },
-            "Authentication": {
-                "mappings": {
-                    "0": {
-                        "then": "Autenticación mediante tarjeta de membresía"
-                    },
-                    "1": {
-                        "then": "Autenticación mediante aplicación"
-                    },
-                    "2": {
-                        "then": "Autenticación mediante llamada telefónica disponible"
-                    },
-                    "3": {
-                        "then": "Autenticación mediante SMS disponible"
-                    },
-                    "4": {
-                        "then": "Autenticación mediante NFC disponible"
-                    },
-                    "5": {
-                        "then": "Autenticación mediante Money Card disponible"
-                    },
-                    "6": {
-                        "then": "Autenticación mediante tarjeta de débito disponible"
-                    },
-                    "7": {
-                        "then": "La carga aquí (también) es posible sin autenticación"
-                    }
-                },
-                "question": "¿Qué tipo de autenticación está disponible en esta estación de carga?"
-            },
-            "Available_charging_stations (generated)": {
-                "mappings": {
-                    "0": {
-                        "then": "<b>Enchufe de pared Schuko</b> sin pin de tierra (CEE7/4 tipo F)"
-                    },
-                    "1": {
-                        "then": "<b>Enchufe de pared Schuko</b> sin pin de tierra (CEE7/4 tipo F)"
-                    },
-                    "10": {
-                        "then": "<b>CSS Tipo 1</b> (también conocido como Tipo 1 Combo)"
-                    },
-                    "11": {
-                        "then": "<b>CSS Tipo 1</b> (también conocido como Tipo 1 Combo)"
-                    },
-                    "12": {
-                        "then": "<b>Supercargador de Tesla</b>"
-                    },
-                    "13": {
-                        "then": "<b>Supercargador de Tesla</b>"
-                    },
-                    "14": {
-                        "then": "<b>Tipo 2</b> (mennekes)"
-                    },
-                    "15": {
-                        "then": "<b>Tipo 2</b> (mennekes)"
-                    },
-                    "16": {
-                        "then": "<b>CSS Tipo 2</b> (mennekes)"
-                    },
-                    "17": {
-                        "then": "<b>CSS Tipo 2</b> (mennekes)"
-                    },
-                    "18": {
-                        "then": "<b>Tipo 2 con cable</b> (mennekes)"
-                    },
-                    "19": {
-                        "then": "<b>Tipo 2 con cable</b> (mennekes)"
-                    },
-                    "2": {
-                        "then": "<b>Enchufe de pared Europeo</b> con pin de tierra (CEE7/4 tipo E)"
-                    },
-                    "20": {
-                        "then": "<b>CCS Supercargador Tesla</b> (un tipo2_css con marca)"
-                    },
-                    "21": {
-                        "then": "<b>CCS Supercargador Tesla</b> (un tipo2_css con marca)"
-                    },
-                    "22": {
-                        "then": "<b>Supercargador Tesla (destino</b>"
-                    },
-                    "23": {
-                        "then": "<b>Supercargador Tesla (destino)</b>"
-                    },
-                    "24": {
-                        "then": "<b>Supercargador Tesla (destino)</b> (Un Tipo 2 con un cable de marca tesla)"
-                    },
-                    "25": {
-                        "then": "<b>Supercargador Tesla (destino)</b> (Un Tipo 2 con un cable de marca tesla)"
-                    },
-                    "26": {
-                        "then": "<b>USB</b> para cargar teléfonos y dispositivos pequeños"
-                    },
-                    "27": {
-                        "then": "<b>USB</b> para cargar teléfonos y dispositivos pequeños"
-                    },
-                    "28": {
-                        "then": "<b>Bosch Active Connect con 3 pines</b> y cable"
-                    },
-                    "29": {
-                        "then": "<b>Bosch Active Connect con 3 pines</b> y cable"
-                    },
-                    "3": {
-                        "then": "<b>Enchufe de pared Europeo</b> con pin de tierra (CEE7/4 tipo E)"
-                    },
-                    "30": {
-                        "then": "<b>Bosch Active Connect con 5 pines</b> y cable"
-                    },
-                    "31": {
-                        "then": "<b>Bosch Active Connect con 5 pines</b> y cable"
-                    },
-                    "4": {
-                        "then": "<b>Chademo</b>"
-                    },
-                    "5": {
-                        "then": "<b>Chademo</b>"
-                    },
-                    "6": {
-                        "then": "<b>Tipo 1 con cable</b> (J1772)"
-                    },
-                    "7": {
-                        "then": "<b>Tipo 1 con cable</b> (J1772)"
-                    },
-                    "8": {
-                        "then": "<b>Tipo 1 <i>sin</i> cable</b> (J1772)"
-                    },
-                    "9": {
-                        "then": "<b>Tipo 1 <i>sin</i> cable</b> (J1772)"
-                    }
-                },
-                "question": "¿Qué tipo de conexiones de carga están disponibles aquí?"
-            },
-            "Network": {
-                "mappings": {
-                    "0": {
-                        "then": "No forma parte de una red más grande, ej. porque la estación de carga la mantiene un negocio local"
-                    },
-                    "1": {
-                        "then": "No forma parte de una red mayor"
-                    }
-                },
-                "question": "¿Esta estación de carga forma parte de una red?",
-                "render": "Parte de la red <b>{network}</b>"
-            },
-            "Operational status": {
-                "mappings": {
-                    "0": {
-                        "then": "Esta estación de carga funciona"
-                    },
-                    "1": {
-                        "then": "Esta estación de carga está rota"
-                    },
-                    "2": {
-                        "then": "Aquí está planeada una estación de carga"
-                    },
-                    "3": {
-                        "then": "Aquí está construida una estación de carga"
-                    },
-                    "4": {
-                        "then": "Esta estación de carga se ha deshabilitado de forma permanente y ya no está en uso pero todavía es visible"
-                    }
-                },
-                "question": "¿Está en uso este punto de carga?"
-            },
-            "Operator": {
-                "mappings": {
-                    "0": {
-                        "then": "De hecho, {operator} es la red"
-                    }
-                },
-                "question": "¿Quien es la operadora de esta estación de carga?",
-                "render": "Esta estación de carga la opera {operator}"
-            },
-            "Parking:fee": {
-                "mappings": {
-                    "0": {
-                        "then": "No hay costes de aparcamiento adicionales mientras se carga"
-                    },
-                    "1": {
-                        "then": "Se deberá de pagar una tasa adicional de aparcamiento mientras se carga"
-                    }
-                },
-                "question": "¿Hay que pagar una tasa de aparcamiento mientras se carga?"
-            },
-            "Type": {
-                "mappings": {
-                    "0": {
-                        "then": "Aquí se pueden cargar <b>bicicletas</b>"
-                    },
-                    "1": {
-                        "then": "Aquí se pueden cargar <b>coches</b>"
-                    },
-                    "2": {
-                        "then": "Aquí se pueden cargar <b>scooters</b>"
-                    },
-                    "4": {
-                        "then": "Aquí se pueden cargar <b>buses</b>"
-                    }
-                },
-                "question": "¿A qué vehículos se permite la carga aquí?"
-            },
-            "access": {
-                "mappings": {
-                    "0": {
-                        "then": "Cualquiera puede utilizar esta estación de carga (puede requerirse un pago)"
-                    },
-                    "1": {
-                        "then": "Cualquiera puede utilizar esta estación de carga (puede requerirse un pago)"
-                    },
-                    "2": {
-                        "then": "Solo clientes del lugar al que pertenece esta estación la pueden utilizar <br/><span class='subtle'>Ej. una estación de carga operada por un hotel que solo es utilizable por sus huéspedes</span>"
-                    },
-                    "3": {
-                        "then": "Se debe de solicitar una <b>llave</b> para utilizar esta estación de carga<br/><span class='subtle'>Ej. una estación de carga operada por un hotel que solo es utilizable por sus huéspedes, que reciben una llave de la recepción para desbloquear la estación de carga</span>"
-                    },
-                    "4": {
-                        "then": "No accesible al público general (ej. solo accesible a los propietarios, empleados, ...)"
-                    }
-                },
-                "question": "¿A quién se le permite utilizar esta estación de carga?",
-                "render": "El acceso está {access}"
-            },
-            "capacity": {
-                "question": "¿Cuántos vehículos se pueden cargar a la vez aquí?",
-                "render": "Aquí se pueden cargar {capacity} vehículos al mismo tiempo"
-            },
-            "charge": {
-                "question": "¿Cuánto hay que pagar para utilizar esta estación de carga?",
-                "render": "Utilizar esta estación de carga cuesta <b>{charge}</b>"
-            },
-            "current-13": {
-                "mappings": {
-                    "0": {
-                        "then": "<b>USB</b> para cargar teléfonos y dispositivos electrónicos pequeños hasta 1 A"
-                    },
-                    "1": {
-                        "then": "<b>USB</b> para cargar teléfonos y dispositivos electrónicos pequeños hasta 1 A"
-                    }
-                },
-                "question": "¿Qué corriente ofrecen los conectores con <div style='display:i nline-block'><b><b>USB</b> para cargar teléfonos y dispositivos electrónicos pequeños</b> <img style='width:1rem;display:inline-block' src='./assets/layers/charging_station/usb_port.svg'/></div>?",
-                "render": "<div style='display: inline-block'><b><b>USB</b> para carga teléfonos y dispositivos electrónicos pequeños</b> <img style='width:1rem; display: inline-block' src='./assets/layers/changing_station/usb_port.svg'></div> salida de hasta {socket:USB-A:current}A"
-            },
-            "email": {
-                "question": "¿Cual es la dirección de correo electrónico de esta operadora?",
-                "render": "En caso de problemas, envía un correo electrónico a <a href=\"mailto:{email}'>{email}</a>"
-            },
-            "fee": {
-                "mappings": {
-                    "3": {
-                        "then": "De pago, pero gratis para clientes del hotel/pub/hostpital... quien opera la estación de carga"
-                    },
-                    "4": {
-                        "then": "Uso de pago"
-                    }
-                },
-                "question": "¿Hay que pagar para utilizar esta estación de carga?"
-            },
-            "maxstay": {
-                "mappings": {
-                    "0": {
-                        "then": "No hay límite de tiempo para dejar tu vehículo aquí"
-                    }
-                },
-                "question": "¿Cuál es la máxima cantidad de tiempo que se permite permanecer aquí?",
-                "render": "Se puede estar como máximo <b>{canonical(maxstay)}</b>"
-            },
-            "phone": {
-                "question": "¿A qué número se puede llamar si hay un problema con esta estación de carga?",
-                "render": "En caso de problemas, llama a <a href='tel:{phone}'>{phone}</a>"
-            },
-            "ref": {
-                "question": "¿Cual es el número de referencia de esta estación de carga?",
-                "render": "El número de referencia es <b>{ref}</b>"
-            }
-        },
-        "title": {
-            "mappings": {
-                "0": {
-                    "then": "Estación de carga para bicicletas eléctricas"
-                },
-                "1": {
-                    "then": "Estación de carga para coches"
-                }
-            },
-            "render": "Estación de carga"
-        },
-        "units": {
-            "0": {
-                "applicableUnits": {
-                    "0": {
-                        "human": " minutos",
-                        "humanSingular": " minuto"
-                    },
-                    "1": {
-                        "human": " horas",
-                        "humanSingular": " hora"
-                    },
-                    "2": {
-                        "human": " días",
-                        "humanSingular": " día"
-                    }
-                }
-            },
-            "1": {
-                "applicableUnits": {
-                    "0": {
-                        "human": "Voltios"
-                    }
-                }
-            },
-            "2": {
-                "applicableUnits": {
-                    "0": {
-                        "human": "A"
-                    }
-                }
-            },
-            "3": {
-                "applicableUnits": {
-                    "0": {
-                        "human": "kilvatio"
-                    },
-                    "1": {
-                        "human": "megavatio"
-                    }
-                }
-            }
-        }
-    },
-    "climbing": {
-        "tagRenderings": {
-            "average_length": {
-                "question": "¿Cual es la longitud (media) de las rutas en metros?",
-                "render": "Las rutas miden <b>{canonical(climbing:length)}</b> de media"
-            },
-            "fee": {
-                "mappings": {
-                    "0": {
-                        "then": "La escalada es gratis"
-                    },
-                    "1": {
-                        "then": "Hay que pagar una tasa para escalar aquí"
-                    }
-                },
-                "question": "¿Se requiere una tasa para escalar aquí?",
-                "render": "Se debe de pagar una tasa de {charge} para escalar aquí"
-            }
-        }
-    },
-    "crossings": {
-        "description": "Cruces para peatones y ciclistas",
-        "name": "Cruces",
-        "presets": {
-            "0": {
-                "description": "Cruce para peatones y/o ciclistas",
-                "title": "un cruce"
-            },
-            "1": {
-                "description": "Señal de tráfico en una carretera",
-                "title": "una señal de tráfico"
-            }
-        },
-        "tagRenderings": {
-            "crossing-bicycle-allowed": {
-                "mappings": {
-                    "0": {
-                        "then": "Un ciclista puede utilizar este cruce"
-                    },
-                    "1": {
-                        "then": "Un ciclista no puede utilizar este cruce"
-                    }
-                },
-                "question": "¿Este cruce también es para ciclistas?"
-            },
-            "crossing-button": {
-                "mappings": {
-                    "0": {
-                        "then": "Este semáforo tiene un botón para pedir luz verde"
-                    },
-                    "1": {
-                        "then": "Este semáforo no tiene un botón para pedir luz verde"
-                    }
-                },
-                "question": "¿Este semáforo tiene un botón para pedir luz verde?"
-            },
-            "crossing-continue-through-red": {
-                "mappings": {
-                    "0": {
-                        "then": "Un ciclista puede ir de frente si la luz está roja"
-                    },
-                    "1": {
-                        "then": "Un ciclista puede ir de frente si la luz está roja"
-                    },
-                    "2": {
-                        "then": "Un ciclista no puede ir de frente si la luz está roja"
-                    }
-                },
-                "question": "¿Puede ir de frente un ciclista cuando la luz está roja?"
-            },
-            "crossing-has-island": {
-                "mappings": {
-                    "0": {
-                        "then": "Este cruce tiene una isla en el medio"
-                    },
-                    "1": {
-                        "then": "Este cruce no tiene una isla en el medio"
-                    }
-                },
-                "question": "¿Tiene una isla en el medio este cruce?"
-            },
-            "crossing-is-zebra": {
-                "mappings": {
-                    "0": {
-                        "then": "Esto es un paso de cebra"
-                    },
-                    "1": {
-                        "then": "Esto no es un paso de cebra"
-                    }
-                },
-                "question": "¿Esto es un paso de cebra?"
-            },
-            "crossing-right-turn-through-red": {
-                "mappings": {
-                    "0": {
-                        "then": "Un ciclista puede girar a la derecha si la luz está roja"
-                    },
-                    "1": {
-                        "then": "Un ciclista puede girar a la derecha si la luz está roja"
-                    },
-                    "2": {
-                        "then": "Un ciclista no puede girar a la derecha si la luz está roja"
-                    }
-                },
-                "question": "¿Puede girar a la derecha un ciclista cuando la luz está roja?"
-            },
-            "crossing-tactile": {
-                "mappings": {
-                    "0": {
-                        "then": "Este cruce tiene pavimento táctil"
-                    },
-                    "1": {
-                        "then": "Este cruce no tiene pavimento táctil"
-                    },
-                    "2": {
-                        "then": "Este cruce tiene pavimento táctil, pero no es correcto"
-                    }
-                },
-                "question": "¿Tiene pavimento táctil este cruce?"
-            },
-            "crossing-type": {
-                "mappings": {
-                    "0": {
-                        "then": "Cruce, sin semáforos"
-                    },
-                    "1": {
-                        "then": "Cruce con señales de tráfico"
-                    },
-                    "2": {
-                        "then": "Paso de cebra"
-                    },
-                    "3": {
-                        "then": "Cruce sin marcas de cruce"
-                    }
-                },
-                "question": "¿Qué tipo de cruce es este?"
-            }
-        },
-        "title": {
-            "mappings": {
-                "0": {
-                    "then": "Señal de tráfico"
-                },
-                "1": {
-                    "then": "Cruce con señales de tráfico"
-                }
-            },
-            "render": "Cruce"
-        }
-    },
-    "cycleways_and_roads": {
-        "description": "Toda la infraestructura sobre la que alguien puede ir en bici, acompañado de preguntas sobre esta infraestructura\"",
-        "name": "Carriles bici y carreteras",
-        "tagRenderings": {
-            "Cycleway type for a road": {
-                "mappings": {
-                    "0": {
-                        "then": "Hay un carril compartido"
-                    },
-                    "1": {
-                        "then": "Hay un carril a lado de la carretera (separado con pintura)"
-                    },
-                    "2": {
-                        "then": "Hay una pista, pero no hay un carril bici dibujado separado de esta carretera en el mapa."
-                    },
-                    "3": {
-                        "then": "Hay un carril bici dibujado por separado"
-                    },
-                    "4": {
-                        "then": "No hay carril bici"
-                    },
-                    "5": {
-                        "then": "No hay carril bici"
-                    }
-                },
-                "question": "¿Qué tipo de carril bici hay aquí?"
-            },
-            "Cycleway:smoothness": {
-                "mappings": {
-                    "2": {
-                        "then": "Utilizable para ruedas normales: bici de ciudad, sillas de ruedas, scooter"
-                    }
-                },
-                "question": "¿Cual es la suavidad de este carril bici?"
-            },
-            "Cycleway:surface": {
-                "mappings": {
-                    "0": {
-                        "then": "Este carril bici no está pavimentado"
-                    },
-                    "1": {
-                        "then": "Este carril bici está pavimentado"
-                    },
-                    "10": {
-                        "then": "Este carril bici está hecho de gravilla"
-                    },
-                    "12": {
-                        "then": "Este carril bici está hecho de tierra natural"
-                    },
-                    "2": {
-                        "then": "Este carril bici está hecho de asfalto"
-                    },
-                    "3": {
-                        "then": "Este carril bici está hecho de piedras de pavimento suaves"
-                    },
-                    "4": {
-                        "then": "Este carril bici está hecho de hormigón"
-                    },
-                    "8": {
-                        "then": "Este carril bici está hecho de madera"
-                    },
-                    "9": {
-                        "then": "Este carril bici está hecho de grava"
-                    }
-                },
-                "question": "¿De qué superficie está hecho este carril bici?",
-                "render": "Este carril bici está hecho de {cycleway:surface}"
-            },
-            "Is this a cyclestreet? (For a road)": {
-                "mappings": {
-                    "0": {
-                        "then": "Esta es una ciclocalle, y una zona 30km/h."
-                    },
-                    "1": {
-                        "then": "Esta es una ciclocalle"
-                    },
-                    "2": {
-                        "then": "Esta no es una ciclocalle."
-                    }
-                },
-                "question": "¿Esta es una ciclocalle?"
-            },
-            "Maxspeed (for road)": {
-                "mappings": {
-                    "0": {
-                        "then": "La velocidad máxima es de 20km/h"
-                    },
-                    "1": {
-                        "then": "La velocidad máxima es de 30km/h"
-                    },
-                    "2": {
-                        "then": "La velocidad máxima es de 50km/h"
-                    },
-                    "3": {
-                        "then": "La velocidad máxima es de 70km/h"
-                    },
-                    "4": {
-                        "then": "La velocidad máxima es de 90km/h"
-                    }
-                },
-                "question": "¿Cual es la velocidad máxima en esta calle?",
-                "render": "La velocidad máxima en esta carretera es de {maxspeed} km/h"
-            },
-            "Surface of the road": {
-                "mappings": {
-                    "1": {
-                        "then": "Este carril bici está pavimentado"
-                    },
-                    "10": {
-                        "then": "Este carril bici está hecho de gravilla"
-                    },
-                    "2": {
-                        "then": "Este carril bici está hecho de asfalto"
-                    },
-                    "4": {
-                        "then": "Este carril bici está hecho de hormigón"
-                    },
-                    "8": {
-                        "then": "Este carril bici está hecho de madera"
-                    },
-                    "9": {
-                        "then": "Este carril bici está hecho de grava"
-                    }
-                },
-                "question": "¿De qué esta hecha la superficie de esta calle?",
-                "render": "Esta carretera está hecha de {surface}"
-            },
-            "Surface of the street": {
-                "question": "¿Cual es la suavidad de esta calle?"
-            },
-            "cyclelan-segregation": {
-                "mappings": {
-                    "0": {
-                        "then": "Este carril bici está separado por una línea discontinua"
-                    },
-                    "1": {
-                        "then": "Este carril bici está separado por una línea continua"
-                    },
-                    "2": {
-                        "then": "Este carril bici está separado por una línea de aparcamiento"
-                    }
-                },
-                "question": "¿Cómo está separado este carril bici de la carretera?"
-            },
-            "cycleway-lane-track-traffic-signs": {
-                "mappings": {
-                    "4": {
-                        "then": "Sin señal de tráfico"
-                    }
-                },
-                "question": "¿Qué señal de tráfico tiene este carril bici?"
-            },
-            "cycleway-segregation": {
-                "mappings": {
-                    "0": {
-                        "then": "Este carril bici está separado por una línea discontinua"
-                    },
-                    "1": {
-                        "then": "Este carril bici está separado por una línea continua"
-                    },
-                    "2": {
-                        "then": "Este carril bici está separado por una línea de aparcamiento"
-                    }
-                },
-                "question": "¿Cómo esta separado este carril bici de la carretera?"
-            },
-            "cycleway-traffic-signs": {
-                "question": "¿Qué seña de tráfico tiene este carril bici?"
-            },
-            "cycleways_and_roads-cycleway:buffer": {
-                "question": "¿Cómo de ancho es el hueco entre el carril bici y la carretera?"
-            },
-            "is lit?": {
-                "mappings": {
-                    "0": {
-                        "then": "La calle está iluminada"
-                    },
-                    "1": {
-                        "then": "Esta carretera no está iluminada"
-                    },
-                    "2": {
-                        "then": "Esta carretera está iluminada por la noche"
-                    },
-                    "3": {
-                        "then": "Esta carretera está iluminada 24/7"
-                    }
-                },
-                "question": "¿Esta calle está iluminada?"
-            }
-        },
-        "title": {
-            "mappings": {
-                "1": {
-                    "then": "Carril compartido"
-                },
-                "3": {
-                    "then": "Vía ciclista al lado de la carretera"
-                },
-                "5": {
-                    "then": "Carril bici"
-                },
-                "7": {
-                    "then": "Vía ciclista al lado de la carretera"
-                },
-                "9": {
-                    "then": "Ciclocalle"
-                }
-            }
-        }
-    },
-    "defibrillator": {
-        "description": "Una capa que muestra desfibriladores que se pueden utilizar en caso de emergencia. Contiene desfibriladores públicos, pero también desfibriladores para los que se puede necesitar que el personal vaya a buscar el dispositivo",
-        "name": "Desfibriladores",
-        "presets": {
-            "0": {
-                "title": "un desfibrilador"
-            },
-            "1": {
-                "title": "un desfibrilador montado en una pared"
-            }
-        },
-        "tagRenderings": {
-            "defibrillator-access": {
-                "mappings": {
-                    "0": {
-                        "then": "Acceso libre"
-                    },
-                    "1": {
-                        "then": "Publicament accesible"
-                    },
-                    "2": {
-                        "then": "Sólo accesible a clientes"
-                    },
-                    "3": {
-                        "then": "No accesible al público en general (ex. sólo accesible a trabajadores, propietarios, ...)"
-                    },
-                    "4": {
-                        "then": "No accesible, posiblemente solo para el uso profesional"
-                    }
-                },
-                "question": "¿Está el desfibrilador accesible libremente?",
-                "render": "El acceso es {access}"
-            },
-            "defibrillator-defibrillator": {
-                "mappings": {
-                    "0": {
-                        "then": "No hay información sobre el tipo de dispositivo"
-                    },
-                    "1": {
-                        "then": "Este es un desfibrilador manual para profesionales"
-                    },
-                    "2": {
-                        "then": "Este es un desfibrilador automático normal"
-                    },
-                    "3": {
-                        "then": "Este es un tipo de desfibrilador especial: {defibrillator}"
-                    }
-                },
-                "question": "¿Este es un desfibrilador automático normal o un desfibrilador manual solo para profesionales?"
-            },
-            "defibrillator-defibrillator:location": {
-                "question": "Da detalles de dónde se puede encontrar el desfibrilador (en el idioma local)",
-                "render": "<i>Información a mayores sobre la localización (en el idioma local):</i><br/>{defibrillator:location}"
-            },
-            "defibrillator-defibrillator:location:en": {
-                "question": "Da detalles de dónde se puede encontrar el desfibrilador (en ingles)",
-                "render": "<i>Información a mayores sobre la localización (en Inglés):</i><br/>{defibrillator:location:en}"
-            },
-            "defibrillator-defibrillator:location:fr": {
-                "question": "Da detalles de dónde se puede encontrar el desfibrilador (en frances)",
-                "render": "<i>Información a mayores sobre la localización (en Francés):</i><br/>{defibrillator:location:fr}"
-            },
-            "defibrillator-description": {
-                "question": "¿Hay alguna información útil para los usuarios que no hayas podido describir arriba? (dejar en blanco si no)",
-                "render": "Información adicional: {description}"
-            },
-            "defibrillator-email": {
-                "question": "¿Cual es el correo electrónico para preguntas sobre este desfibrilador?",
-                "render": "Correo electrónico para preguntas sobre este desfibrilador: <a href='mailto:{email}'>{email}</a>"
-            },
-            "defibrillator-fixme": {
-                "question": "¿Hay algo mal con como esta mapeado, que no pudiste arreglar aquí? (deja una nota para los expertos de OpenStreetMap)",
-                "render": "Información extra para expertos en OpenStreetMap: {fixme}"
-            },
-            "defibrillator-indoors": {
-                "mappings": {
-                    "0": {
-                        "then": "Este desfibrilador está en interior"
-                    },
-                    "1": {
-                        "then": "Este desfibrilador está en exterior"
-                    }
-                },
-                "question": "¿Esté el desfibrilador en interior?"
-            },
-            "defibrillator-level": {
-                "mappings": {
-                    "0": {
-                        "then": "Este desfibrilador se encuentra en la <b>planta baja</b>"
-                    },
-                    "1": {
-                        "then": "Este desfibrilador se encuentra en la <b>primera planta</b>"
-                    }
-                },
-                "question": "¿En qué planta se encuentra el defibrilador localizado?",
-                "render": "El desfibrilador se encuentra en la planta {level}"
-            },
-            "defibrillator-phone": {
-                "question": "¿Cual es el número de teléfono para preguntas sobre este desfibrilador?"
-            },
-            "defibrillator-ref": {
-                "question": "¿Cual es el número de identificación oficial de este dispositivo? (si está visible en el dispositivo)",
-                "render": "Número de identificación oficial del dispositivo: <i>{ref}</i>"
-            },
-            "defibrillator-survey:date": {
-                "mappings": {
-                    "0": {
-                        "then": "¡Comprobado hoy!"
-                    }
-                },
-                "question": "¿Cuándo se sondeó por última vez este desfibrilador?",
-                "render": "Este desfibrilador se sondeó por última vez el {survey:date}"
-            },
-            "opening_hours_24_7": {
-                "override": {
-                    "question": "¿A qué horas está disponible este desfibrilador?"
-                }
-            }
-        },
-        "title": {
-            "render": "Desfibrilador"
-        }
-    },
-    "dentist": {
-        "name": "Dentista"
-    },
-    "dogpark": {
-        "name": "parques de perros",
-        "presets": {
-            "0": {
-                "description": "Un lugar para perros, donde pueden correr sin correa",
-                "title": "un parque para perros"
-            }
-        },
-        "tagRenderings": {
-            "Name": {
-                "question": "¿Cual es el nombre de este parque para perros?",
-                "render": "El nombre de este parque para perros es {name}"
-            },
-            "dogarea": {
-                "render": "Este parque para perros tiene {_surface:ha} ha"
-            },
-            "dogpark-fenced": {
-                "mappings": {
-                    "0": {
-                        "then": "Este parque para perros está cerrado todo alrededor"
-                    },
-                    "1": {
-                        "then": "Este parque para perros no está cerrado todo alrededor"
-                    }
-                },
-                "question": "¿Este parque para perros está vallado?"
-            },
-            "smalldogs": {
-                "mappings": {
-                    "0": {
-                        "then": "Tiene un espacio separado para cachorros y perros pequeños"
-                    },
-                    "1": {
-                        "then": "<strong>No</strong> tiene un espacio separado para cachorros y perros pequeños"
-                    }
-                },
-                "question": "¿Este parque para perros tiene una zona separada vallada para perros pequeños y cachorros?"
-            }
-        },
-        "title": {
-            "render": "parque para perros"
-        }
-    },
-    "drinking_water": {
-        "deletion": {
-            "nonDeleteMappings": {
-                "0": {
-                    "then": "Esta es una fuente decorativa con agua no potable"
-                },
-                "1": {
-                    "then": "Este es un grifo de agua o una bomba de agua con agua no potable.<div class='subtle'>Ejemplos son grifos con agua de lluvia o agua del grifo para plantas cercanas</div>"
-                }
-            }
-        },
-        "description": "Una capa que muestra fuentes de agua potable",
-        "name": "Agua potable",
-        "tagRenderings": {
-            "Bottle refill": {
-                "mappings": {
-                    "0": {
-                        "then": "Es fácil rellenar botellas de agua"
-                    },
-                    "1": {
-                        "then": "Las botellas de agua pueden no caber"
-                    }
-                },
-                "question": "¿Cómo de fácil es rellenar botellas de agua?"
-            },
-            "Still in use?": {
-                "mappings": {
-                    "0": {
-                        "then": "Esta agua potable funciona"
-                    },
-                    "1": {
-                        "then": "Esta agua potable está rota"
-                    },
-                    "2": {
-                        "then": "Esta agua potable está cerrada"
-                    }
-                },
-                "question": "¿Todavía esta operativo este punto de agua potable?",
-                "render": "El estado operacional es <i>{operational_status}</i>"
-            },
-            "render-closest-drinking-water": {
-                "render": "<a href='#{_closest_other_drinking_water_id}'>Hay otra fuente de agua potable a {_closest_other_drinking_water_distance} metros</a>"
-            }
-        },
-        "title": {
-            "render": "Agua potable"
-        }
-    },
-    "entrance": {
-        "description": "Una capa que muestra capas y ofrece la posibilidad de sondear algunos datos avanzados que son importantes para, por ejemplo, usuarios de sillas de ruedas (pero también incluye ciclistas, gente que quiere repartir, ...)",
-        "name": "Entrada",
-        "tagRenderings": {
-            "Door_type": {
-                "mappings": {
-                    "0": {
-                        "then": "Se desconoce el tipo de puerta"
-                    },
-                    "1": {
-                        "then": "Una puerta clásica, con bisagras soportadas por uniones"
-                    },
-                    "2": {
-                        "then": "Una puerta giratoria que cuelga de un eje central y que rota dentro de una carcasa cilíndrica"
-                    },
-                    "3": {
-                        "then": "Una puerta corredera donde las hojas se deslizan de lado a lado, típicamente con una pared"
-                    },
-                    "5": {
-                        "then": "Esta es una entrada sin una puerta física"
-                    }
-                },
-                "question": "¿Cual es el tipo de esta puerta?",
-                "questionHint": "En la siguiente pregunta se pregunta si la puerta está automatizada o no"
-            },
-            "Entrance type": {
-                "mappings": {
-                    "0": {
-                        "then": "No se conoce un tipo de entrada específico"
-                    },
-                    "1": {
-                        "then": "Esta es una puerta interior, que separa una habitación o pasillo dentro de un único edificio"
-                    },
-                    "2": {
-                        "then": "Esta es la entrada principal"
-                    },
-                    "3": {
-                        "then": "Esta es una entrada secundaria"
-                    },
-                    "4": {
-                        "then": "Esta es una entrada de servicio - normalmente solo la utilizan empleados, repartidores, …"
-                    },
-                    "5": {
-                        "then": "Esta es una salida por la cual no se puede entrar"
-                    },
-                    "6": {
-                        "then": "Esta es una entrada por la que solo se puede entrar (pero no salir)"
-                    },
-                    "7": {
-                        "then": "Esta es una salida de emergencia"
-                    },
-                    "8": {
-                        "then": "Esta es la entrada a una vivienda privada"
-                    }
-                },
-                "question": "¿Qué tipo de entrada es esta?"
-            },
-            "automatic_door": {
-                "mappings": {
-                    "0": {
-                        "then": "Esta es una puerta automática"
-                    },
-                    "1": {
-                        "then": "Esta puerta <b>no</b> está automatizada"
-                    },
-                    "2": {
-                        "then": "Esta puerta se abre automáticamente cuando se detecta <b>movimiento</b>"
-                    },
-                    "3": {
-                        "then": "Esta puerta se abre automáticamente cuando se activa un <b>sensor en el suelo</b>"
-                    },
-                    "4": {
-                        "then": "Esta puerta se abre automáticamente cuando se <b>pulsa un botón</b>"
-                    },
-                    "5": {
-                        "then": "Esta puerta gira automáticamente todo el rato, pero tiene un <b>botón para ralentizarla</b>, por ejemplo, para usuarios de sillas de ruedas"
-                    },
-                    "6": {
-                        "then": "Esta puerta gira automáticamente todo el rato"
-                    },
-                    "7": {
-                        "then": "Esta puerta la abre el personal cuando se pide <b>pulsando un botón</b>"
-                    },
-                    "8": {
-                        "then": "Esta puerta la abrirá el personal cuando se pida"
-                    }
-                }
-            },
-            "width": {
-                "question": "¿Cual es el ancho de esta puerta/entrada?",
-                "render": "Esta puerta tiene una ancho de {canonical(width)} metros"
-            }
-        },
-        "title": {
-            "render": "Entrada"
-        }
-    },
-    "extinguisher": {
-        "description": "Capa del mapa que muestra extintores.",
-        "name": "Mapa de extintores",
-        "presets": {
-            "0": {
-                "description": "Un extintor es un dispositivo pequeño y portátil utilizado para parar un fuego",
-                "title": "un extintor"
-            }
-        },
-        "tagRenderings": {
-            "extinguisher-location": {
-                "mappings": {
-                    "0": {
-                        "then": "Se encuentra en el interior."
-                    },
-                    "1": {
-                        "then": "Se encuentra en el exterior."
-                    }
-                },
-                "question": "¿Dónde se encuentra?",
-                "render": "Localización: {location}"
-            }
-        },
-        "title": {
-            "render": "Extintores"
-        }
-    },
-    "filters": {
-        "filter": {
-            "0": {
-                "options": {
-                    "0": {
-                        "question": "Abierta ahora"
-                    }
-                }
-            },
-            "1": {
-                "options": {
-                    "0": {
-                        "question": "Acepta efectivo"
-                    }
-                }
-            },
-            "2": {
-                "options": {
-                    "0": {
-                        "question": "Acepta el pago por tarjeta"
-                    }
-                }
-            }
-        }
-    },
-    "fire_station": {
-        "description": "Capa del mapa que muestra parques de bomberos.",
-        "name": "Mapa de parques de bomberos",
-        "presets": {
-            "0": {
-                "description": "Un parque de bomberos es donde los bomberos y los camiones de incendios se encuentran cuando no están en uso.",
-                "title": "un parque de bomberos"
-            }
-        },
-        "tagRenderings": {
-            "station-agency": {
-                "question": "¿Que agencia opera este parque?",
-                "render": "Este parque lo opera {operator}."
-            },
-            "station-name": {
-                "question": "¿Cual es el nombre de este parque de bomberos?",
-                "render": "Este parque de bomberos se llama {name}."
-            },
-            "station-operator": {
-                "mappings": {
-                    "0": {
-                        "then": "Este parque de bomberos lo opera el gobierno."
-                    }
-                }
-            }
-        },
-        "title": {
-            "render": "Parque de bomberos"
-        }
-    },
-    "food": {
-        "deletion": {
-            "extraDeleteReasons": {
-                "0": {
-                    "explanation": "{title()} ha cerrado permanentemente"
-                }
-            }
-        },
-        "description": "Una capa que muestra restaurantes y locales de comida rápida (con un renderizado especial para freidurías)",
-        "filter": {
-            "2": {
-                "options": {
-                    "0": {
-                        "question": "Tiene menú vegetariano"
-                    }
-                }
-            },
-            "3": {
-                "options": {
-                    "0": {
-                        "question": "Tiene menú vegano"
-                    }
-                }
-            },
-            "4": {
-                "options": {
-                    "0": {
-                        "question": "Tiene menú halah"
-                    }
-                }
-            }
-        },
-        "name": "Restaurantes y comida rápida",
-        "presets": {
-            "0": {
-                "description": "Un lugar de comidas formal, con mesas y sillas y que vende comidas completas servidas por camareros",
-                "title": "un restaurante"
-            },
-            "1": {
-                "description": "Un negocio de comida centrado en servicio rápido solo en mostrador y comida para llevar"
-            }
-        },
-        "tagRenderings": {
-            "Cuisine": {
-                "mappings": {
-                    "0": {
-                        "then": "Esto es una pizzería"
-                    },
-                    "10": {
-                        "then": "Aquí se sirven platos Chinos"
-                    },
-                    "11": {
-                        "then": "Aquí se sirven platos Griegos"
-                    },
-                    "12": {
-                        "then": "Aquí se sirven platos Indios"
-                    },
-                    "13": {
-                        "then": "Aquí se sirven platos Turcos"
-                    },
-                    "2": {
-                        "then": "Principalmente sirve pasta"
-                    },
-                    "3": {
-                        "then": "Esta es una tienda de kebak"
-                    },
-                    "5": {
-                        "then": "Aquí se sirven hamburguesas"
-                    },
-                    "6": {
-                        "then": "Aquí se sirve sushi"
-                    },
-                    "7": {
-                        "then": "Aquí se sirve café"
-                    },
-                    "8": {
-                        "then": "Este es un restaurante italiano (que sirve más que pasta y pizza)"
-                    },
-                    "9": {
-                        "then": "Aquí se sirven platos Franceses"
-                    }
-                },
-                "question": "¿Qué comida se sirve aquí?",
-                "render": "Aquí se sirve principalmente {cuisine}"
-            },
-            "Fastfood vs restaurant": {
-                "mappings": {
-                    "0": {
-                        "then": "Este es un negocio de comida rápida, centrado en servicio rápido. Si hay asientos disponibles, son más bien limitados y funcionales."
-                    },
-                    "1": {
-                        "then": "Un <b>restaurante</b>, centrado en crear una buena experiencia donde se sirve en la mesa"
-                    }
-                },
-                "question": "¿Qué tipo de negocio es este?"
-            },
-            "Name": {
-                "question": "¿Cual es el nombre de este restaurante?",
-                "render": "El nombre de este restaurante es {name}"
-            },
-            "Takeaway": {
-                "mappings": {
-                    "0": {
-                        "then": "Este es un negocio solo para pedir para llevar"
-                    },
-                    "1": {
-                        "then": "Aquí es posible pedir para llevar"
-                    },
-                    "2": {
-                        "then": "Aquí no es posible pedir para llevar"
-                    }
-                },
-                "question": "¿Este lugar ofrece para llevar?"
-            },
-            "Vegan (no friture)": {
-                "mappings": {
-                    "0": {
-                        "then": "Sin opciones veganas disponibles"
-                    },
-                    "1": {
-                        "then": "Alguna opciones veganas disponibles"
-                    },
-                    "2": {
-                        "then": "Opciones veganas disponibles"
-                    },
-                    "3": {
-                        "then": "Todos los platos son veganos"
-                    }
-                },
-                "question": "¿Este negocio sirve comida vegana?"
-            },
-            "Vegetarian (no friture)": {
-                "mappings": {
-                    "0": {
-                        "then": "Sin opciones vegetarianas"
-                    },
-                    "1": {
-                        "then": "Algunas opciones vegetarianas"
-                    },
-                    "2": {
-                        "then": "Opciones vegetarianas disponibles"
-                    },
-                    "3": {
-                        "then": "Todos los platos son vegetarianos"
-                    }
-                },
-                "question": "¿Este restaurante tiene una opción vegetariana?"
-            },
-            "friture-oil": {
-                "mappings": {
-                    "0": {
-                        "then": "La fritura se hace con aceite vegetal"
-                    },
-                    "1": {
-                        "then": "La fritura se hace con aceite animal"
-                    }
-                }
-            },
-            "friture-take-your-container": {
-                "mappings": {
-                    "0": {
-                        "then": "Puedes traer <b>tus propios recipientes</b> para recoger tu pedido, ahorrando material de un solo uso y por tanto basura"
-                    },
-                    "1": {
-                        "then": "Traer tu propio recipiente <b>no está permitido</b>"
-                    },
-                    "2": {
-                        "then": "<b>Debes</b> de traer tu propio recipiente para pedir aquí."
-                    }
-                },
-                "question": "Si traes tu propio recipiente (como ollas de cocina y ollas pequeñas), ¿se utiliza para empaquetar tu pedido?"
-            }
-        },
-        "title": {
-            "mappings": {
-                "0": {
-                    "then": "Restaurante <i>{name}</i>"
-                },
-                "1": {
-                    "then": "Comida rápida <i>{name}</i>"
-                },
-                "2": {
-                    "then": "Comida rápida"
-                }
-            },
-            "render": "Restaurante"
-        }
-    },
-    "ghost_bike": {
-        "name": "Bicicleta blanca",
-        "presets": {
-            "0": {
-                "title": "una bicicleta blanca"
-            }
-        },
-        "title": {
-            "render": "Bicicleta blanca"
-        }
-    },
-    "hackerspace": {
-        "description": "Espacio hacker",
-        "name": "Espacio hacker",
-        "presets": {
-            "0": {
-                "description": "Un espacio hacker es un lugar en el que gente interesada en software se reúne",
-                "title": "un espacio hacker"
-            },
-            "1": {
-                "description": "Un espacio maker es un lugar donde entusiastas del DIY se reúnen para experimentar con electrónica, como arduino, …",
-                "title": "un espacio maker"
-            }
-        },
-        "tagRenderings": {
-            "hackerspaces-name": {
-                "question": "¿Cual es el nombre de este espacio hacker?",
-                "render": "Este espacio hacker se llama <b>{name}</b>"
-            },
-            "hackerspaces-start_date": {
-                "question": "¿Cuándo se fundó este espacio hacker?",
-                "render": "Este espacio hacker se fundó el {start_date}"
-            },
-            "is_makerspace": {
-                "mappings": {
-                    "0": {
-                        "then": "Este es un espacio maker"
-                    },
-                    "1": {
-                        "then": "Este es un espacio hacker tradicional (orientado al software)"
-                    }
-                },
-                "question": "¿Esto es un espacio hacker o un espacio maker?"
-            },
-            "opening_hours_24_7": {
-                "override": {
-                    "question": "¿Cuándo está abierto este espacio hacker?"
-                }
-            }
-        },
-        "title": {
-            "mappings": {
-                "0": {
-                    "then": " {name}"
-                }
-            },
-            "render": "Espacio Hacker"
-        }
-    },
-    "hydrant": {
-        "description": "Un mapa que muestra bocas de incendios.",
-        "name": "Mapa de bocas de incendios",
-        "presets": {
-            "0": {
-                "description": "Una boca de incendios es un punto de conexión en el que los bomberos pueden conseguir agua. Puede situarse bajo tierra.",
-                "title": "una boca de incendios"
-            }
-        },
-        "tagRenderings": {
-            "hydrant-color": {
-                "mappings": {
-                    "0": {
-                        "then": "La boca de incendios es amarilla."
-                    },
-                    "1": {
-                        "then": "La boca de incendios es roja."
-                    }
-                },
-                "question": "¿De que color es la boca de incendios?",
-                "render": "La boca de incendios es de color {colour}"
-            },
-            "hydrant-state": {
-                "mappings": {
-                    "0": {
-                        "then": "La boca de incendios funciona (total o parcialmente)"
-                    },
-                    "1": {
-                        "then": "La boca de incendios no está disponible"
-                    },
-                    "2": {
-                        "then": "La boca de incendios se ha retirado"
-                    }
-                },
-                "question": "¿Todavía funciona esta boca de incendios?"
-            },
-            "hydrant-type": {
-                "mappings": {
-                    "0": {
-                        "then": "De pilar."
-                    },
-                    "1": {
-                        "then": "De tubería."
-                    },
-                    "2": {
-                        "then": "De pared."
-                    },
-                    "3": {
-                        "then": "Bajo tierra."
-                    }
-                },
-                "question": "¿De qué tipo es esta boca de incendios?",
-                "render": " Tipo de boca de incendios: {fire_hydrant:type}"
-            }
-        },
-        "title": {
-            "render": "Boca de incendios"
-        }
-    },
-    "information_board": {
-        "description": "Una capa que muestra paneles informativos turísticos (ej. informan sobre el paisaje, una construcción, una característica, un mapa, ...)",
-        "name": "Paneles informativos",
-        "presets": {
-            "0": {
-                "title": "un panel informativo"
-            }
-        },
-        "title": {
-            "render": "Panel informativo"
-        }
-    },
-    "map": {
-        "description": "Un mapa, pensado para turistas y que está instalado de manera permanente en un espacio público",
-        "name": "Mapas",
-        "presets": {
-            "0": {
-                "description": "Añadir un mapa que falta",
-                "title": "un mapa"
-            }
-        },
-        "tagRenderings": {
-            "map-attribution": {
-                "mappings": {
-                    "0": {
-                        "then": "Se atribuye claramente a OpenStreetMap, incluyendo la licencia ODBL"
-                    },
-                    "1": {
-                        "then": "Se atribuya claramente a OpenStreetMap, pero no se menciona la licencia"
-                    },
-                    "2": {
-                        "then": "No se mencionaba OpenStreetMap, pero alguien le pegó una pegatina de OpenStreetMap"
-                    },
-                    "3": {
-                        "then": "No hay atribución"
-                    },
-                    "4": {
-                        "then": "No hay atribución"
-                    }
-                },
-                "question": "¿Hay una atribución a OpenStreetMap?"
-            },
-            "map-map_source": {
-                "mappings": {
-                    "0": {
-                        "then": "Este mapa se basa en OpenStreetMap"
-                    }
-                },
-                "question": "¿En qué datos se basa este mapa?",
-                "render": "Este mapa se basa en {map_source}"
-            }
-        },
-        "title": {
-            "render": "Mapa"
-        }
-    },
-    "maxspeed": {
-        "name": "Velocidad",
-        "tagRenderings": {
-            "maxspeed-maxspeed": {
-                "question": "Qué velocidad tiene"
-            }
-        },
-        "units": {
-            "0": {
-                "applicableUnits": {
-                    "0": {
-                        "human": "kilómetros/hora",
-                        "humanShort": "km/h"
-                    },
-                    "1": {
-                        "human": "millas/hora",
-                        "humanShort": "mph"
-                    }
-                }
-            }
-        }
-    },
-    "nature_reserve": {
-        "name": "Reserva Natural",
-        "tagRenderings": {
-            "Access tag": {
-                "mappings": {
-                    "1": {
-                        "then": "No accesible"
-                    },
-                    "2": {
-                        "then": "No accesible, ya que es una área privada"
-                    },
-                    "3": {
-                        "then": "Accesible a pesar de ser una área privada"
-                    },
-                    "4": {
-                        "then": "Solo accesible con un guía o durante actividades organizadas"
-                    },
-                    "5": {
-                        "then": "Accesible con una tasa"
-                    }
-                }
-            },
-            "Dogs?": {
-                "mappings": {
-                    "0": {
-                        "then": "Los perros deben de ir con correa"
-                    },
-                    "1": {
-                        "then": "No se permiten perros"
-                    },
-                    "2": {
-                        "then": "Los perros pueden ir sueltos"
-                    }
-                }
-            },
-            "Editable description": {
-                "question": "¿Hay alguna información adicional?",
-                "render": "Información adicional: <i>{description:0}</i>"
-            },
-            "Name tag": {
-                "mappings": {
-                    "0": {
-                        "then": "Esta área no tiene un nombre"
-                    }
-                },
-                "question": "¿Cual es el nombre de esta área?",
-                "render": "Esta área se llama {name}"
-            },
-            "Non-editable description": {
-                "render": "Información adicional: <i>{description}</i>"
-            },
-            "Operator tag": {
-                "mappings": {
-                    "0": {
-                        "then": "Operado por NatuurPunt"
-                    },
-                    "1": {
-                        "then": "Operado por {operator}"
-                    }
-                },
-                "question": "¿Quién opera esta área?",
-                "render": "Operado por {operator}"
-            },
-            "Surface area": {
-                "render": "Superficie: {_surface:ha}Ha"
-            }
-        }
-    },
-    "note": {
-        "filter": {
-            "0": {
-                "options": {
-                    "0": {
-                        "question": "Debe mencionar {search} en el primer comentario"
-                    }
-                }
-            },
-            "1": {
-                "options": {
-                    "0": {
-                        "question": "<b>No</b> debe mencionar {search} en el primer comentario"
-                    }
-                }
-            },
-            "10": {
-                "options": {
-                    "0": {
-                        "question": "Todas las notas"
-                    },
-                    "1": {
-                        "question": "Ocultar las nostras de importación"
-                    },
-                    "2": {
-                        "question": "Solo mostrar las notas de importación"
-                    }
-                }
-            },
-            "2": {
-                "options": {
-                    "0": {
-                        "question": "Abierto por el contributor {search}"
-                    }
-                }
-            },
-            "3": {
-                "options": {
-                    "0": {
-                        "question": "<b>No</b> abierto por el contributor {search}"
-                    }
-                }
-            },
-            "4": {
-                "options": {
-                    "0": {
-                        "question": "Editada por última vez por el contributor {search}"
-                    }
-                }
-            },
-            "5": {
-                "options": {
-                    "0": {
-                        "question": "Abierta después de {search}"
-                    }
-                }
-            },
-            "6": {
-                "options": {
-                    "0": {
-                        "question": "Creada antes de {search}"
-                    }
-                }
-            },
-            "7": {
-                "options": {
-                    "0": {
-                        "question": "Creada después de {search}"
-                    }
-                }
-            },
-            "8": {
-                "options": {
-                    "0": {
-                        "question": "Solo mostrar las notas abiertas por contributores anómimos"
-                    }
-                }
-            },
-            "9": {
-                "options": {
-                    "0": {
-                        "question": "Solo mostrar las notas abiertas"
-                    }
-                }
-            }
-        },
-        "name": "Notas de OpenStreetMap",
-        "tagRenderings": {
-            "nearby-images": {
-                "render": {
-                    "before": "<h3>Imágenes cercanas</h3>Las imágenes de debajo son imágenes geoetiquetadas cercanas y pueden ser útiles para encargarse de esta nota."
-                }
-            },
-            "report-contributor": {
-                "render": "<a href='https://www.openstreetmap.org/reports/new?reportable_id={_first_user_id}&reportable_type=User' target='_blank' class='subtle'>Reportar {_first_user}"
-            },
-            "report-note": {
-                "render": "<a href='https://www.openstreetmap.org/reports/new?reportable_id={id}&reportable_type=Note' target='_blank'>Reporta esta nota como spam o inapropiada</a>"
-            }
-        },
-        "title": {
-            "mappings": {
-                "0": {
-                    "then": "Nota cerrada"
-                }
-            },
-            "render": "Nota"
-        }
-    },
-    "observation_tower": {
-        "description": "Torres con vista panorámica",
-        "name": "Torres de observación",
-        "tagRenderings": {
-            "Fee": {
-                "question": "¿Cuánto hay que pagar para entrar en esta torre?",
-                "render": "Visitar esta torre cuesta <b>{charge}</b>"
-            },
-            "Height": {
-                "question": "¿Cual es la altura de esta torre?",
-                "render": "Esta torre mide {height}"
-            },
-            "Operator": {
-                "question": "¿Quién mantiene esta torre?",
-                "render": "Mantenida por <b>{operator}</b>"
-            },
-            "access": {
-                "mappings": {
-                    "0": {
-                        "then": "Esta torre es accesible públicamente"
-                    },
-                    "1": {
-                        "then": "A esta torre solo se puede acceder con un guía"
-                    }
-                },
-                "question": "¿Se puede visitar esta torre?"
-            },
-            "elevator": {
-                "mappings": {
-                    "0": {
-                        "then": "Esta torre tiene un ascensor que lleva a los visitantes a la cima"
-                    },
-                    "1": {
-                        "then": "Esta torre no tiene ascensor"
-                    }
-                },
-                "question": "¿Tiene ascensor esta torre?"
-            },
-            "name": {
-                "mappings": {
-                    "0": {
-                        "then": "Esta torre no tiene un nombre específico"
-                    }
-                },
-                "question": "¿Cual es el nombre de esta torre?",
-                "render": "Esta torre se llama <b>{name}</b>"
-            },
-            "step_count": {
-                "question": "¿Cuántos escalones hay que subir para llegar a la cima de esta torre?",
-                "render": "Esta torre tiene {step_count} escalones para lllegar a l a cima"
-            }
-        },
-        "title": {
-            "mappings": {
-                "0": {
-                    "then": "<b>{name}</b>"
-                }
-            },
-            "render": "Torre de observación"
-        },
-        "units": {
-            "0": {
-                "applicableUnits": {
-                    "0": {
-                        "human": " metros"
-                    }
-                }
-            }
-        }
-    },
-    "parking": {
-        "description": "Una capa que muestra aparcamientos para coches",
-        "name": "Aparcamiento",
-        "presets": {
-            "0": {
-                "title": "un aparcamiento de coches"
-            }
-        },
-        "title": {
-            "render": "aparcamiento de coches"
-        }
-    },
-    "picnic_table": {
-        "description": "Una capa que muestra mesas de pícnic",
-        "name": "Mesas de pícnic",
-        "presets": {
-            "0": {
-                "title": "una mesa de pícnic"
-            }
-        },
-        "tagRenderings": {
-            "picnic_table-material": {
-                "mappings": {
-                    "0": {
-                        "then": "Esta es una mesa de pícnic de madera"
-                    },
-                    "1": {
-                        "then": "Esta es una mesa de pícnic de hormigón"
-                    },
-                    "2": {
-                        "then": "Esta es una mesa de picnic hecha de plástico reciclado"
-                    }
-                },
-                "question": "¿De qué material está hecha esta mesa de pícnic?",
-                "render": "Esta mesa de pícnic está hecha de {material}"
-            }
-        },
-        "title": {
-            "render": "Mesa de pícnic"
-        }
-    },
-    "playground": {
-        "tagRenderings": {
-            "Playground-wheelchair": {
-                "mappings": {
-                    "0": {
-                        "then": "Completamente accesible para usuarios de silla de ruedas"
-                    },
-                    "1": {
-                        "then": "Acceso limitado para usuarios de silla de ruedas"
-                    },
-                    "2": {
-                        "then": "No accesible a usuarios de sillas de ruedas"
-                    }
-                }
-            },
-            "playground-access": {
-                "mappings": {
-                    "0": {
-                        "then": "Accesible al público general"
-                    },
-                    "2": {
-                        "then": "Solo accesible para clientes del negocio que lo opera"
-                    },
-                    "3": {
-                        "then": "Solo accesibles para estudiantes de la escuela"
-                    },
-                    "4": {
-                        "then": "No accesible"
-                    }
-                }
-            },
-            "playground-email": {
-                "render": "<a href='mailto:{email}'>{email}</a>"
-            },
-            "playground-max_age": {
-                "render": "Accesible a niños de hasta {max_age}"
-            },
-            "playground-min_age": {
-                "render": "Accesible a niños menores de {min_age} años"
-            },
-            "playground-opening_hours": {
-                "mappings": {
-                    "0": {
-                        "then": "Accesible desde el amanecer hasta el anochecer"
-                    },
-                    "1": {
-                        "then": "Siempre accesible"
-                    }
-                }
-            },
-            "playground-operator": {
-                "render": "Operado por {operator}"
-            },
-            "playground-phone": {
-                "render": "<a href='tel:{phone}'>{phone}</a>"
-            },
-            "playground-surface": {
-                "mappings": {
-                    "0": {
-                        "then": "La superficie es <b>hierba</b>"
-                    },
-                    "1": {
-                        "then": "La superficie es <b>arena</b>"
-                    },
-                    "3": {
-                        "then": "La superficie es <b>adoquines</b>"
-                    },
-                    "4": {
-                        "then": "La superficie es <b>asfalto</b>"
-                    },
-                    "5": {
-                        "then": "La superficie es <b>hormigón</b>"
-                    },
-                    "6": {
-                        "then": "La superficie está <b>sin pavimentar</b>"
-                    },
-                    "7": {
-                        "then": "La superficie está <b>pavimentada</b>"
-                    }
-                },
-                "render": "La superficie es <b>{surface}</b>"
-            }
-        }
-    },
-    "postboxes": {
-        "description": "La capa que muestra buzones de correo.",
-        "name": "Buzones de correo",
-        "presets": {
-            "0": {
-                "title": "un buzón de correo"
-            }
-        },
-        "title": {
-            "render": "Buzón de correo"
-        }
-    },
-    "postoffices": {
-        "description": "Una capa que muestra oficinas de correo.",
-        "name": "Oficinas de correo",
-        "presets": {
-            "0": {
-                "title": "una oficina de correo"
-            }
-        },
-        "tagRenderings": {
-            "opening_hours": {
-                "override": {
-                    "question": "¿Cuáles son las horas de apertura para esta oficina de correos?"
-                }
-            }
-        },
-        "title": {
-            "render": "Oficina de Correo"
-        }
-    },
-    "public_bookcase": {
-        "filter": {
-            "2": {
-                "options": {
-                    "0": {
-                        "question": "Interior o exterior"
-                    }
-                }
-            }
-        },
-        "tagRenderings": {
-            "bookcase-booktypes": {
-                "mappings": {
-                    "0": {
-                        "then": "Mayoritariamente libros infantiles"
-                    },
-                    "1": {
-                        "then": "Mayoritariamente libros para adultos"
-                    }
-                }
-            },
-            "bookcase-is-accessible": {
-                "mappings": {
-                    "0": {
-                        "then": "Accesible públicamente"
-                    },
-                    "1": {
-                        "then": "Solo accesible a clientes"
-                    }
-                }
-            },
-            "public_bookcase-brand": {
-                "mappings": {
-                    "0": {
-                        "then": "Parte de la red 'Little Free Library'"
-                    }
-                }
-            }
-        }
-    },
-    "recycling": {
-        "description": "Una capa con contenedores y centros de reciclaje",
-        "filter": {
-            "1": {
-                "options": {
-                    "0": {
-                        "question": "Todos los tipos de reciclado"
-                    },
-                    "1": {
-                        "question": "Reciclaje de baterías"
-                    },
-                    "10": {
-                        "question": "Reciclaje de cristal"
-                    },
-                    "12": {
-                        "question": "Reciclaje de periódicos"
-                    },
-                    "13": {
-                        "question": "Reciclaje de papel"
-                    },
-                    "14": {
-                        "question": "Reciclaje de botellas de papel"
-                    },
-                    "15": {
-                        "question": "Reciclaje de embalajes plásticos"
-                    },
-                    "16": {
-                        "question": "Reciclaje de plástico"
-                    },
-                    "17": {
-                        "question": "Reciclaje de chatarra"
-                    },
-                    "18": {
-                        "question": "Reciclaje de pequeños electrodomésticos"
-                    },
-                    "3": {
-                        "question": "Reciclaje de latas"
-                    },
-                    "4": {
-                        "question": "Reciclaje de ropa"
-                    },
-                    "5": {
-                        "question": "Reciclaje de aceite de cocina"
-                    },
-                    "6": {
-                        "question": "Reciclaje de aceite de motor"
-                    },
-                    "9": {
-                        "question": "Reciclaje de botellas de cristal"
-                    }
-                }
-            }
-        },
-        "name": "Reciclaje",
-        "presets": {
-            "0": {
-                "title": "un contenedor de reciclaje"
-            },
-            "1": {
-                "title": "un centro de reciclado"
-            }
-        },
-        "tagRenderings": {
-            "container-location": {
-                "mappings": {
-                    "0": {
-                        "then": "Este es un contenedor bajo tierra"
-                    },
-                    "1": {
-                        "then": "Este contenedor se sitúa en el interior"
-                    },
-                    "2": {
-                        "then": "Este contenedor se sitúa en el exterior"
-                    }
-                },
-                "question": "¿Dónde se sitúa este contenedor?"
-            },
-            "opening_hours_24_7": {
-                "override": {
-                    "question": "¿A qué horas abre esta facilidad de reciclado?"
-                }
-            },
-            "operator": {
-                "question": "¿Que empresa opera esta facilidad de reciclado?",
-                "render": "Esta infraestructura de reciclado la opera {operator}"
-            },
-            "recycling-accepts": {
-                "mappings": {
-                    "0": {
-                        "then": "Aquí se pueden reciclar baterías"
-                    },
-                    "10": {
-                        "then": "Aquí se puede reciclar cristal"
-                    },
-                    "12": {
-                        "then": "Aquí se pueden reciclar periódicos"
-                    },
-                    "13": {
-                        "then": "Aquí se puede reciclar papel"
-                    },
-                    "14": {
-                        "then": "Aquí se pueden reciclar botellas de plástico"
-                    },
-                    "15": {
-                        "then": "Aquí se pueden reciclar embalajes plásticos"
-                    },
-                    "16": {
-                        "then": "Aquí se puede reciclar plástico"
-                    },
-                    "18": {
-                        "then": "Aquí se puede reciclar chatarra"
-                    },
-                    "19": {
-                        "then": "Aquí se pueden reciclar zapatos"
-                    },
-                    "2": {
-                        "then": "Aquí se pueden reciclar latas"
-                    },
-                    "3": {
-                        "then": "Aquí se puede reciclar ropa"
-                    },
-                    "4": {
-                        "then": "Aquí se puede reciclar aceite de cocina"
-                    },
-                    "5": {
-                        "then": "Aquí se puede reciclar aceite de motor"
-                    },
-                    "8": {
-                        "then": "Aquí se pueden reciclar residuos orgánicos"
-                    },
-                    "9": {
-                        "then": "Aquí se pueden reciclar botellas de cristal"
-                    }
-                },
-                "question": "¿Qué se puede reciclar aquí?"
-            },
-            "recycling-centre-name": {
-                "mappings": {
-                    "0": {
-                        "then": "Este centro de reciclaje no tiene un nombre específico"
-                    }
-                },
-                "question": "¿Cual es el nombre de este centro de reciclaje?",
-                "render": "Este centro de reciclaje se llama <b>{name}</b>"
-            },
-            "recycling-type": {
-                "mappings": {
-                    "0": {
-                        "then": "Esto es un contenedor de reciclaje"
-                    },
-                    "1": {
-                        "then": "Esto es un centro de reciclaje"
-                    }
-                }
-            }
-        },
-        "title": {
-            "mappings": {
-                "0": {
-                    "then": "Centro de reciclaje"
-                },
-                "1": {
-                    "then": "Centro de reciclaje"
-                },
-                "2": {
-                    "then": "Contenedor de reciclaje"
-                }
-            },
-            "render": "Instalación de reciclaje"
-        }
-    },
-    "shops": {
-        "deletion": {
-            "extraDeleteReasons": {
-                "0": {
-                    "explanation": "{title()} ha cerrado permanentemente"
-                }
-            }
-        },
-        "description": "Una tienda",
-        "filter": {
-            "1": {
-                "options": {
-                    "0": {
-                        "question": "Solo mostrar tiendas que vendan {search}"
-                    }
-                }
-            },
-            "2": {
-                "options": {
-                    "0": {
-                        "question": "Solo mostrar tiendas con nombre {search}"
-                    }
-                }
-            }
-        },
-        "name": "Tienda",
-        "presets": {
-            "0": {
-                "description": "Añadir una nueva tienda",
-                "title": "una tienda"
-            }
-        },
-        "tagRenderings": {
-            "shops-name": {
-                "question": "¿Cual es el nombre de esta tienda?"
-            }
-        },
-        "title": {
-            "mappings": {
-                "0": {
-                    "then": "{name}"
-                },
-                "1": {
-                    "then": "{shop}"
-                }
-            },
-            "render": "Tienda"
-        }
-    },
-    "slow_roads": {
-        "tagRenderings": {
-            "slow_roads-surface": {
-                "mappings": {
-                    "0": {
-                        "then": "La superficie es <b>hierba</b>"
-                    },
-                    "2": {
-                        "then": "La superficie está <b>sin pavimentar</b>"
-                    },
-                    "3": {
-                        "then": "La superficie es <b>arena</b>"
-                    },
-                    "4": {
-                        "then": "La superficie es <b>adoquines</b>"
-                    },
-                    "5": {
-                        "then": "La superficie es <b>asfalto</b>"
-                    },
-                    "6": {
-                        "then": "La superficie es <b>hormigón</b>"
-                    },
-                    "7": {
-                        "then": "La superficie está <b>pavimentada</b>"
-                    }
-                },
-                "render": "La superficie es <b>{surface}</b>"
-            }
-        }
-    },
-    "speed_camera": {
-        "description": "Capa con cámaras de velocidad",
-        "name": "Cámara de velocidad",
-        "presets": {
-            "0": {
-                "title": "una cámara de velocidad"
-            }
-        },
-        "tagRenderings": {
-            "maxspeed": {
-                "freeform": {
-                    "placeholder": "Velocidad máxima permitida"
-                },
-                "question": "¿Cuál es la velocidad máxima permitida en este radar?",
-                "render": "La velocidad máxima permitida es {canonical(maxspeed)}"
-            },
-            "ref": {
-                "render": "El número de referencia de este radar de velocidad es {ref}"
-            }
-        },
-        "title": {
-            "render": "Cámara de velocidad"
-        },
-        "units": {
-            "0": {
-                "applicableUnits": {
-                    "0": {
-                        "human": "kilómetros/hora",
-                        "humanShort": "km/h"
-                    },
-                    "1": {
-                        "human": "millas/hora",
-                        "humanShort": "mph"
-                    }
-                }
-            }
-        }
-    },
-    "speed_display": {
-        "units": {
-            "0": {
-                "applicableUnits": {
-                    "0": {
-                        "human": "kilómetros/hora",
-                        "humanShort": "km/h"
-                    },
-                    "1": {
-                        "human": "millas/hora",
-                        "humanShort": "mph"
-                    }
-                }
-            }
-        }
-    },
-    "sport_pitch": {
-        "description": "Una pista de deportes",
-        "name": "Pistas de deportes",
-        "presets": {
-            "1": {
-                "title": "una pista de deportes"
-            }
-        },
-        "tagRenderings": {
-            "sport-pitch-access": {
-                "mappings": {
-                    "0": {
-                        "then": "Acceso público"
-                    },
-                    "1": {
-                        "then": "Acceso limitado (ej. solo con una cita, a cieras horas, ...)"
-                    },
-                    "2": {
-                        "then": "Solo accesible para miembros del club"
-                    },
-                    "3": {
-                        "then": "Privada - no accesible al público"
-                    },
-                    "4": {
-                        "then": "Acceso público"
-                    }
-                },
-                "question": "¿Esta pista de deportes es accesible públicamente?"
-            },
-            "sport-pitch-reservation": {
-                "mappings": {
-                    "0": {
-                        "then": "Pedir una cita es obligatorio para utilizar esta pista"
-                    },
-                    "1": {
-                        "then": "Se recomienda pedir una cita al utilizar esta pista"
-                    },
-                    "2": {
-                        "then": "Pedir cita es posible, pero no necesario para utilizar esta pista de deportes"
-                    },
-                    "3": {
-                        "then": "No es posible pedir cita"
-                    }
-                },
-                "question": "¿Hay que pedir una cita para utilizar esta pista?"
-            },
-            "sport_pitch-email": {
-                "question": "¿Cual es la dirección de correo electrónico de la operadora?"
-            },
-            "sport_pitch-opening_hours": {
-                "mappings": {
-                    "1": {
-                        "then": "Siempre accesible"
-                    }
-                },
-                "question": "¿Cuándo es accesible esta pista?"
-            },
-            "sport_pitch-phone": {
-                "question": "¿Cual es el número de teléfono de la operadora?"
-            },
-            "sport_pitch-sport": {
-                "mappings": {
-                    "0": {
-                        "then": "Aquí se juega al baloncesto"
-                    },
-                    "1": {
-                        "then": "Aquí se juega al fútbol"
-                    },
-                    "2": {
-                        "then": "Esto es una mesa de ping pong"
-                    },
-                    "3": {
-                        "then": "Aquí se juega al tenis"
-                    },
-                    "5": {
-                        "then": "Aquí se juega al baloncesto"
-                    }
-                },
-                "question": "¿Qué deporte se practica aquí?",
-                "render": "Aquí se juega al {sport}"
-            },
-            "sport_pitch-surface": {
-                "mappings": {
-                    "0": {
-                        "then": "La superficie es <b>hierba</b>"
-                    },
-                    "1": {
-                        "then": "La superficie es <b>arena</b>"
-                    },
-                    "2": {
-                        "then": "La superficie es <b>adoquines</b>"
-                    },
-                    "3": {
-                        "then": "La superficie es <b>asfalto</b>"
-                    },
-                    "4": {
-                        "then": "La superficie es <b>hormigón</b>"
-                    }
-                },
-                "question": "¿Cual es la superficie de esta pista de deportes?",
-                "render": "La superficie es <b>{surface}</b>"
-            }
-        },
-        "title": {
-            "render": "Pista de deportes"
-        }
-    },
-    "street_lamps": {
-        "description": "Una capa que muestra luces callejeras",
-        "name": "Farolas",
-        "presets": {
-            "0": {
-                "title": "una farola"
-            }
-        },
-        "tagRenderings": {
-            "colour": {
-                "mappings": {
-                    "0": {
-                        "then": "Esta lámpara emite luz blanca"
-                    },
-                    "1": {
-                        "then": "Esta lámpara emite luz verde"
-                    },
-                    "2": {
-                        "then": "Esta lámpara emite luz naranja"
-                    }
-                },
-                "question": "¿De qué color es la luz que emite esta lámpara?",
-                "render": "Esta lámpara emite luz {light:colour}"
-            },
-            "direction": {
-                "question": "¿Hacia donde apunta esta lámpara?",
-                "render": "Esta lámpara apunta hacia {light:direction}"
-            },
-            "lamp_mount": {
-                "mappings": {
-                    "0": {
-                        "then": "Esta lampara está encima de un mástil recto"
-                    },
-                    "1": {
-                        "then": "Esta lámpara está encima de un mástil curvado"
-                    }
-                },
-                "question": "¿Cómo está montada esta lámpara al poste?"
-            },
-            "lit": {
-                "mappings": {
-                    "0": {
-                        "then": "Esta lámpara está iluminada por la noche"
-                    },
-                    "1": {
-                        "then": "Esta lámpara está iluminada 24/7"
-                    },
-                    "2": {
-                        "then": "Esta lámpara se ilumina con el movimiento"
-                    },
-                    "3": {
-                        "then": "Esta lámpara se ilumina bajo demanda (ej. con un pulsador)"
-                    }
-                },
-                "question": "¿Cuándo se ilumina esta lámpara?"
-            },
-            "method": {
-                "mappings": {
-                    "0": {
-                        "then": "Esta lámpara se ilumina eléctricamente"
-                    },
-                    "1": {
-                        "then": "Esta lámpara utiliza LEDs"
-                    },
-                    "10": {
-                        "then": "Esta lámpara utiliza lámparas de sodio de alta presión (naranja con blanco)"
-                    },
-                    "11": {
-                        "then": "Esta lampara se ilumina con gas"
-                    },
-                    "2": {
-                        "then": "Esta lámpara utiliza iluminación incandescente"
-                    },
-                    "3": {
-                        "then": "Esta lámpara utiliza iluminación halógena"
-                    },
-                    "4": {
-                        "then": "Esta lámpara utiliza lámparas de descarga (de tipo desconocido)"
-                    },
-                    "5": {
-                        "then": "Esta lámpara utiliza una lámpara de vapor de mercurio (levemente azulada)"
-                    },
-                    "7": {
-                        "then": "Esta lámpara utiliza iluminación fluorescente"
-                    },
-                    "8": {
-                        "then": "Esta lámpara utiliza lámparas de sodio (de tipo desconocido)"
-                    },
-                    "9": {
-                        "then": "Esta lámpara utiliza lámparas de sodio de baja presión (naranja monocromo)"
-                    }
-                },
-                "question": "¿Qué tipo de iluminación utiliza esta lámpara?"
-            },
-            "ref": {
-                "question": "¿Cual es el número de referencia de esta lámpara callejera?",
-                "render": "Esta lámpara callejera tiene el número de referencia {ref}"
-            },
-            "support": {
-                "mappings": {
-                    "0": {
-                        "then": "Esta lámpara se suspende utilizando cables"
-                    },
-                    "1": {
-                        "then": "Esta lámpara está montada en un techo"
-                    },
-                    "2": {
-                        "then": "Esta lámpara está montada en el suelo"
-                    },
-                    "3": {
-                        "then": "Esta lámpara está montada en un poste corto (mayoritariamente < 1.5m)"
-                    },
-                    "4": {
-                        "then": "Esta lámpara está montada en un poste"
-                    },
-                    "5": {
-                        "then": "Esta lámpara está montada directamente en la pared"
-                    },
-                    "6": {
-                        "then": "Esta lámpara está montada en la pared utilizando una barra metálica"
-                    }
-                },
-                "question": "¿Cómo está montada esta lámpara?"
-            }
-        },
-        "title": {
-            "mappings": {
-                "0": {
-                    "then": "Lámpara Callejera {ref}"
-                }
-            },
-            "render": "Lámpara Callejera"
-        }
-    },
-    "surveillance_camera": {
-<<<<<<< HEAD
-        "description": "Esta capa muestra las cámaras de vigilancia y permite que un colaborador actualice la información y agregue nuevas cámaras",
-=======
-        "description": "Esta capa muestra las cámaras de vigilancia y permite a quien colabora, actualizar la información y agregar nuevas cámaras",
->>>>>>> 08dc643f
-        "name": "Cámaras de vigilancia",
-        "presets": {
-            "0": {
-                "title": "una cámara de vigilancia"
-            },
-            "1": {
-                "title": "una cámara de vigilancia montada en una pared"
-            }
-        },
-        "tagRenderings": {
-            "Camera type: fixed; panning; dome": {
-                "mappings": {
-                    "0": {
-<<<<<<< HEAD
-                        "then": "Una cámara fija (sin movimiento)"
-                    },
-                    "1": {
-                        "then": "Una cámara domo (que puede girar)"
-                    },
-                    "2": {
-                        "then": "Una cámara panorámica"
-                    }
-                },
-                "question": "¿Qué tipo de cámara es esta?"
-            },
-            "Level": {
-                "question": "¿En qué nivel se encuentra esta cámara?",
-                "render": "Situado en el nivel {level}"
-=======
-                        "then": "Cámara fija (no móvil)"
-                    },
-                    "1": {
-                        "then": "Cámara con domo (que se puede girar)"
-                    },
-                    "2": {
-                        "then": "Cámara panorámica"
-                    }
-                },
-                "question": "¿Qué tipo de cámara es?"
-            },
-            "Level": {
-                "question": "¿A qué nivel está colocada esta cámara?",
-                "render": "Está colocada a nivel {level}"
->>>>>>> 08dc643f
-            },
-            "Operator": {
-                "question": "¿Quién opera el sistema de esta cámara?",
-                "render": "Operado por {operator}"
-            },
-            "Surveillance type: public, outdoor, indoor": {
-                "mappings": {
-                    "0": {
-<<<<<<< HEAD
-                        "then": "Es un área pública, como una calle, un puente, una plaza, un parque, una estación de tren, un corredor público o túnel, …"
-=======
-                        "then": "Es un área pública, como una calle, un puente, una plaza, un parque, una estación de tren, un corredor público o túnel, ..."
->>>>>>> 08dc643f
-                    },
-                    "1": {
-                        "then": "Es un área exterior pero privada (ej: estacionamiento, gasolinera, patio, entrada, camino privado, ...)"
-                    },
-                    "2": {
-<<<<<<< HEAD
-                        "then": "La vigilancia ocurre en un lugar interior privado, por ejemplo una tienda, un estacionamiento privado subterráneo, …"
-=======
-                        "then": "La vigilancia ocurre en un lugar interior privado, por ejemplo una tienda, un estacionamiento privado subterráneo, ..."
->>>>>>> 08dc643f
-                    }
-                },
-                "question": "¿Qué tipo de vigilancia aplica a esta cámara?"
-            },
-            "Surveillance:zone": {
-                "mappings": {
-                    "0": {
-                        "then": "Vigila un estacionamiento"
-                    },
-                    "1": {
-                        "then": "Vigila el tránsito"
-                    },
-                    "2": {
-                        "then": "Vigila una entrada"
-                    },
-                    "3": {
-                        "then": "Vigila un corredor"
-                    },
-                    "4": {
-                        "then": "Vigila una parada de transporte público"
-                    },
-                    "5": {
-                        "then": "Vigila una tienda"
-                    }
-                },
-                "question": "¿Qué se vigila aquí exactamente?",
-                "render": "Vigila un/a {surveillance:zone}"
-            },
-            "camera:mount": {
-                "mappings": {
-                    "0": {
-                        "then": "Está cámara está colocada sobre una pared"
-                    },
-                    "1": {
-                        "then": "Esta cámara está colocada en un poste"
-                    },
-                    "2": {
-                        "then": "Esta cámara está colocada en un techo"
-                    },
-                    "3": {
-                        "then": "Esta cámara está colocada sobre una farola"
-                    },
-                    "4": {
-                        "then": "Esta cámara está colocada en un árbol"
-                    }
-                },
-                "question": "¿Cómo está colocada la cámara?",
-                "render": "Método de montaje: {camera:mount}"
-            },
-            "camera_direction": {
-                "mappings": {
-                    "0": {
-                        "then": "Graba en dirección a {direction}"
-                    }
-                },
-                "question": "¿A qué dirección geográfica apunta esta cámara?",
-                "render": "Graba en dirección a {camera:direction}"
-            },
-            "is_indoor": {
-                "mappings": {
-                    "0": {
-                        "then": "Esta cámara está ubicada en un lugar interior"
-                    },
-                    "1": {
-                        "then": "Esta cámara está ubicada en un lugar exterior"
-                    },
-                    "2": {
-                        "then": "Esta cámara está probablemente colocada en el exterior"
-                    }
-                },
-                "question": "¿El espacio público vigilado por esta cámara es un espacio interior o exterior?"
-            }
-        },
-        "title": {
-            "render": "Cámara de vigilancia"
-        }
-    },
-    "toilet": {
-        "description": "Una capa que muestra baños (públicos)",
-        "filter": {
-            "0": {
-                "options": {
-                    "0": {
-                        "question": "Accesible con sillas de ruedas"
-                    }
-                }
-            },
-            "1": {
-                "options": {
-                    "0": {
-                        "question": "Tiene un cambiador"
-                    }
-                }
-            }
-        },
-        "name": "Baños",
-        "presets": {
-            "0": {
-                "title": "un baño público"
-            }
-        },
-        "tagRenderings": {
-            "toilet-access": {
-                "mappings": {
-                    "0": {
-                        "then": "Acceso públic"
-                    },
-                    "1": {
-                        "then": "Solo accesible a clientes"
-                    },
-                    "2": {
-                        "then": "No accesible"
-                    },
-                    "3": {
-                        "then": "Accesible, pero hay que pedir la llave para entrar"
-                    },
-                    "4": {
-                        "then": "De acceso público"
-                    }
-                },
-                "render": "El acceso es {access}"
-            },
-            "toilet-changing_table:location": {
-                "mappings": {
-                    "3": {
-                        "then": "El cambiador está en una habitación dedicada "
-                    }
-                },
-                "question": "¿Dónde está el cambiador?",
-                "render": "El cambiador está en {changing_table:location}"
-            },
-            "toilet-charge": {
-                "question": "¿Cuánto hay que pagar para estos baños?",
-                "render": "La tasa es {charge}"
-            },
-            "toilet-handwashing": {
-                "mappings": {
-                    "0": {
-                        "then": "Estos baños tienen una pileta para lavarse las manos"
-                    },
-                    "1": {
-                        "then": "Estos baños <b>no</b> tienen una pileta para lavarse las manos"
-                    }
-                },
-                "question": "¿Esto baños tienen una pileta para lavarte las manos?"
-            },
-            "toilet-has-paper": {
-                "mappings": {
-                    "0": {
-                        "then": "Este baño esta equipado con papel higiénico"
-                    },
-                    "1": {
-                        "then": "Tienes que traer tu propio papel higiénico a este baño"
-                    }
-                },
-                "question": "¿Hay que traer tu propio papel higiénico a este baño?"
-            },
-            "toilets-changing-table": {
-                "mappings": {
-                    "0": {
-                        "then": "Hay un cambiador"
-                    },
-                    "1": {
-                        "then": "No hay cambiador"
-                    }
-                }
-            },
-            "toilets-fee": {
-                "mappings": {
-                    "0": {
-                        "then": "Estos son baños de pago"
-                    }
-                }
-            },
-            "toilets-type": {
-                "mappings": {
-                    "1": {
-                        "then": "Aquí solo hay orinales"
-                    },
-                    "3": {
-                        "then": "Aquí hay tanto váteres de sentarse como orinales"
-                    }
-                },
-                "question": "¿Qué tipo de baños son estos?"
-            },
-            "toilets-wheelchair": {
-                "mappings": {
-                    "0": {
-                        "then": "Hay un baño dedicado para usuarios con sillas de ruedas"
-                    },
-                    "1": {
-                        "then": "Sin acceso para sillas de ruedas"
-                    }
-                }
-            }
-        },
-        "title": {
-            "render": "Baño"
-        }
-    },
-    "toilet_at_amenity": {
-        "filter": {
-            "0": {
-                "options": {
-                    "0": {
-                        "question": "Accesible con sillas de ruedas"
-                    }
-                }
-            }
-        },
-        "tagRenderings": {
-            "toilet-access": {
-                "mappings": {
-                    "0": {
-                        "then": "Acceso públic"
-                    },
-                    "3": {
-                        "then": "Accesible, pero hay que pedir la llave para entrar"
-                    },
-                    "4": {
-                        "then": "De acceso público"
-                    }
-                },
-                "render": "El acceso es {toilets:access}"
-            },
-            "toilet-charge": {
-                "question": "¿Cuánto hay que pagar para estos baños?",
-                "render": "La tasa es {toilets:charge}"
-            },
-            "toilets-fee": {
-                "mappings": {
-                    "0": {
-                        "then": "Estos son baños de pago"
-                    }
-                }
-            },
-            "toilets-wheelchair": {
-                "mappings": {
-                    "0": {
-                        "then": "Hay un baño dedicado para usuarios con sillas de ruedas"
-                    },
-                    "1": {
-                        "then": "Sin acceso para sillas de ruedas"
-                    }
-                }
-            }
-        }
-    },
-    "tree_node": {
-        "description": "Una capa que muestra árboles",
-        "name": "Árbol",
-        "presets": {
-            "0": {
-                "description": "Un árbol de hojas como el Roble o el Álamo.",
-                "title": "árbol de hoja ancha"
-            },
-            "1": {
-                "description": "Un árbol de hojas agujas, como el Pino o el Abeto.",
-                "title": "Árbol tipo Conífera"
-            },
-            "2": {
-                "description": "Si no estás seguro de si es un árbol de hoja ancha o de hoja de aguja.",
-                "title": "un árbol"
-            }
-        },
-        "tagRenderings": {
-            "circumference": {
-                "question": "¿Cuál es la circunferencia del tronco del árbol?",
-                "questionHint": "Se mide a una altura de 1,30 m",
-                "render": "El tronco del árbol tiene una circunferencia de {circumference} metros"
-            },
-            "height": {
-                "render": "Este árbol tiene {height} metros de altura"
-            },
-            "tree-decidouous": {
-                "mappings": {
-                    "0": {
-                        "then": "Caduco o Deciduo: el árbol pierde las hojas en un período del año."
-                    },
-                    "1": {
-                        "then": "Siempreverde."
-                    }
-                },
-                "question": "¿El árbol es Siempreverde o Caduco?"
-            },
-            "tree-denotation": {
-                "mappings": {
-                    "0": {
-                        "then": "El árbol es notable debido a su tamaño o ubicación prominente. Es útil para la navegación."
-                    },
-                    "1": {
-                        "then": "El árbol es un monumento natural, por ejemplo, porque es especialmente antiguo, o de una especie valiosa."
-                    },
-                    "2": {
-                        "then": "El árbol se utiliza con fines agrícolas, por ejemplo, en un huerto."
-                    },
-                    "3": {
-                        "then": "El árbol está en un parque o similar (cementerio, recinto escolar, ...)."
-                    },
-                    "4": {
-                        "then": "El árbol está en un jardín privado o residencial."
-                    },
-                    "5": {
-                        "then": "El árbol está en bandejón de una avenida."
-                    },
-                    "6": {
-                        "then": "El árbol está en un zona urbana."
-                    },
-                    "7": {
-                        "then": "El árbol está fuera de una zona urbana."
-                    }
-                },
-                "question": "¿Qué importancia tiene este árbol? Elige la primera respuesta que corresponda."
-            },
-            "tree-heritage": {
-                "mappings": {
-                    "0": {
-                        "then": "Registrado como patrimonio por <i>Onroerend Erfgoed</i> Flandes"
-                    },
-                    "1": {
-                        "then": "Registrado como patrimonio por la <i>Dirección de Patrimonio Cultural</i> de Bruselas"
-                    },
-                    "2": {
-                        "then": "Registrado como patrimonio por una organización diferente"
-                    },
-                    "3": {
-                        "then": "No registrado como patrimonio"
-                    },
-                    "4": {
-                        "then": "Registrado como patrimonio por un organización diferente"
-                    }
-                },
-                "question": "¿Este árbol es patrimonio registrado?"
-            },
-            "tree-leaf_type": {
-                "mappings": {
-                    "0": {
-                        "then": "Latifoliada"
-                    },
-                    "1": {
-                        "then": "Hoja aguja"
-                    },
-                    "2": {
-                        "then": "Permanentemente sin hojas"
-                    }
-                },
-                "question": "¿Es un árbol de hoja ancha o de hoja aguja?"
-            },
-            "tree-species-wikidata": {
-                "question": "¿De qué especie es este árbol?"
-            },
-            "tree_node-name": {
-                "mappings": {
-                    "0": {
-                        "then": "No identificas la especie."
-                    }
-                },
-                "question": "¿Tiene nombre este árbol?",
-                "render": "Nombre: {name}"
-            },
-            "tree_node-ref:OnroerendErfgoed": {
-                "question": "¿Cuál es el número de identificación emitido por Onroerend Erfgoed Flandes?"
-            },
-            "tree_node-wikidata": {
-                "question": "¿Cuál es el ID de Wikidata para este árbol?",
-                "render": "<img src=\"./assets/svg/wikidata.svg\" style=\"width:1em;height:0.56em;vertical-align:middle\" alt=\"\"/> Wikidata: <a href=\"http://www.wikidata.org/entity/{wikidata}\">{wikidata}</a>"
-            }
-        },
-        "title": {
-            "render": "Árbol"
-        }
-    },
-    "usersettings": {
-        "tagRenderings": {
-            "picture-license": {
-                "mappings": {
-                    "1": {
-                        "then": "Las fotografías que tome tendrán una licencia con <b>CC0</b> y se agregarán al dominio público. Esto significa que todos pueden usar sus imágenes para cualquier propósito."
-                    }
-                }
-            },
-            "translation-completeness": {
-                "render": "Las traducciones para {_theme} en {_language} están al {_translation_percentage}%: {_translation_translated_count} cadenas de {_translation_total} están traducidas"
-            },
-            "translation-help": {
-                "mappings": {
-                    "0": {
-                        "then": "Haz clic en el icono 'traducir' al lado de una cadena para introducir o actualizar un texto. Necesitas una cuenta de Weblate para esto. Crea una con tu usuario de OSM para desbloquear el modo de traducción automáticamente."
-                    }
-                }
-            }
-        }
-    },
-    "veterinary": {
-        "name": "veterinario",
-        "presets": {
-            "0": {
-                "description": "un veterinario, que trata a perros",
-                "title": "un veterinario"
-            }
-        },
-        "tagRenderings": {
-            "vetName": {
-                "question": "¿Cual es el nombre de este veterinario?",
-                "render": "El nombre de este veterinario es {name}"
-            }
-        },
-        "title": {
-            "render": "Veterinario"
-        }
-    },
-    "viewpoint": {
-        "description": "Un buen punto de vista o una buena vista. Ideal para añadir una imagen si no encaja en ninguna otra categoría",
-        "tagRenderings": {
-            "viewpoint-description": {
-                "question": "¿Quieres añadir una descripción?"
-            }
-        }
-    },
-    "visitor_information_centre": {
-        "description": "Un centro de visitantes ofrece información sobre una atracción específica o lugar de interese donde se sitúa.",
-        "name": "Centro de Información al Visitante",
-        "title": {
-            "mappings": {
-                "1": {
-                    "then": "{name}"
-                }
-            },
-            "render": "{name}"
-        }
-    },
-    "walls_and_buildings": {
-        "description": "Capa especial incorporada que proporciona todas las paredes y edificios. Esta capa es útil en los preajustes para objetos que pueden colocarse contra las paredes (por ejemplo: AEDs, buzones de correos, entradas, direcciones, cámaras de vigilancia, ...). Esta capa es invisible por defecto y no puede ser activada por el usuario.",
-        "title": {
-            "render": "Pared o edificio"
-        }
-    },
-    "waste_basket": {
-        "description": "Esta es una papelera pública, donde puedes tirar tu basura.",
-        "filter": {
-            "0": {
-                "options": {
-                    "0": {
-                        "question": "Todos los tipos"
-                    },
-                    "1": {
-                        "question": "Papelera para cigarrillos"
-                    },
-                    "3": {
-                        "question": "Papelera para excrementos de perro"
-                    },
-                    "4": {
-                        "question": "Papelera para basura"
-                    },
-                    "6": {
-                        "question": "Papelera para plástico"
-                    }
-                }
-            },
-            "1": {
-                "options": {
-                    "0": {
-                        "question": "Papelera con dispensador de bolsas de excrementos (para perros)"
-                    }
-                }
-            }
-        },
-        "mapRendering": {
-            "0": {
-                "iconSize": {
-                    "mappings": {
-                        "0": {
-                            "then": "Papelera"
-                        }
-                    }
-                }
-            }
-        }
-    },
-    "windturbine": {
-        "tagRenderings": {
-            "windturbine-fixme": {
-                "render": "Información extra para expertos en OpenStreetMap: {fixme}"
-            }
-        }
-    }
+          }
+        }
+      }
+    }
+  },
+  "windturbine": {
+    "tagRenderings": {
+      "windturbine-fixme": {
+        "render": "Información extra para expertos en OpenStreetMap: {fixme}"
+      }
+    }
+  }
 }