{
    "address": {
        "description": "Direcciones",
        "name": "Direcciones conocidas en OSM",
        "tagRenderings": {
            "fixme": {
                "question": "¿Qué debe corregirse aquí? Expóngalo"
            },
            "housenumber": {
                "mappings": {
                    "0": {
                        "then": "Esta edificación no tiene número"
                    }
                },
                "question": "¿Cuál es el número de esta casa?",
                "render": "La numeración de la casa es <b>{addr:housenumber}</b>"
            },
            "street": {
                "question": "¿En qué calle se encuentra esta dirección?",
                "render": "La dirección está en la calle <b>{addr:street}</b>"
            }
        },
        "title": {
            "render": "Domicilio conocido"
        }
    },
    "ambulancestation": {
        "description": "Una estación de ambulancias es una zona para almacenar vehículos de ambulancia, equipamiento médico, equipos de protección personal y otros suministros médicos.",
        "name": "Mapa de estaciones de ambulancias",
        "presets": {
            "0": {
                "description": "Añadir una estación de ambulancias al mapa",
                "title": "una estación de ambulancias"
            }
        },
        "tagRenderings": {
            "ambulance-agency": {
                "question": "¿Qué agencia opera esta estación?",
                "render": "Esta estación la opera {operator}."
            },
            "ambulance-name": {
                "question": "¿Cual es el nombre de esta estación de ambulancias?",
                "render": "Esta estación se llama {name}."
            },
            "ambulance-operator-type": {
                "mappings": {
                    "0": {
                        "then": "La estación la opera el govierno."
                    },
                    "1": {
                        "then": "La estación la opera una organización basada en la comunidad o informal."
                    },
                    "2": {
                        "then": "La estación la opera un grupo formal de voluntarios."
                    },
                    "3": {
                        "then": "La estación es de gestión privada."
                    }
                },
                "question": "¿Como está clasificada la operadora de la estación?",
                "render": "La operador a no es una entidad de tipo {operator:type}."
            },
            "ambulance-place": {
                "question": "¿Dónde se encuentra la estación? (ej. nombre del barrio, pueblo o ciudad)",
                "render": "Esta estación se encuentra en {addr:place}."
            },
            "ambulance-street": {
                "question": " ¿Cual es el nombre de la calle en la que se encuentra la estación?",
                "render": "Esta estación se encuentra al lado de una autovía llamada {addr:street}."
            }
        },
        "title": {
            "render": "Estación de Ambulancias"
        }
    },
    "artwork": {
        "description": "Un mapa abierto de estatus, bustos, grafitis y otras obras de arte en todo el mundo",
        "name": "Obras de arte",
        "presets": {
            "0": {
                "title": "una obra de arte"
            }
        },
        "tagRenderings": {
            "artwork-artist_name": {
                "question": "¿Que artista creó esto?",
                "render": "Creado por {artist_name}"
            },
            "artwork-artwork_type": {
                "mappings": {
                    "0": {
                        "then": "Arquitectura"
                    },
                    "1": {
                        "then": "Mural"
                    },
                    "2": {
                        "then": "Pintura"
                    },
                    "3": {
                        "then": "Escultura"
                    },
                    "4": {
                        "then": "Estatua"
                    },
                    "5": {
                        "then": "Busto"
                    },
                    "6": {
                        "then": "Piedra"
                    },
                    "7": {
                        "then": "Instalación"
                    },
                    "8": {
                        "then": "Grafiti"
                    },
                    "9": {
                        "then": "Relieve"
                    },
                    "10": {
                        "then": "Azulejo (azulejos decorativos españoles)"
                    },
                    "11": {
                        "then": "Cerámica"
                    }
                },
                "question": "¿Qué tipo de obra es esta pieza?",
                "render": "Esta es un {artwork_type}"
            },
            "artwork-website": {
                "question": "¿Hay un sitio web con más información sobre esta obra de arte?",
                "render": "Más información en <a href='{website}' target='_blank'>este sitio web</a>"
            },
            "artwork-wikidata": {
                "question": "¿Qué entrada de Wikidata se corresponde con <b>esta obra de arte</b>?",
                "render": "Se corresponde con <a href='https://www.wikidata.org/wiki/{wikidata}' target='_blank'>{wikidata}</a>"
            }
        },
        "title": {
            "mappings": {
                "0": {
                    "then": "Obra de arte <i>{name}</i>"
                }
            },
            "render": "Obra de arte"
        }
    },
    "barrier": {
        "description": "Obstáculos durante el uso de la bicicleta, como bolardos y barreras para bicicletas",
        "name": "Barreras",
        "presets": {
            "0": {
                "description": "Un bolardo en la carretera",
                "title": "una bolardo"
            },
            "1": {
                "description": "Una barrera ciclista, que ralentiza a los ciclistas",
                "title": "una barrera para bicicletas"
            }
        },
        "tagRenderings": {
            "Bollard type": {
                "mappings": {
                    "0": {
                        "then": "Bolardo extraíble"
                    },
                    "1": {
                        "then": "Bolardo fijo"
                    },
                    "2": {
                        "then": "Bolardo abatible"
                    },
                    "3": {
                        "then": "Bolardo flexible, normalmente plástico"
                    },
                    "4": {
                        "then": "Bolardo levadizo"
                    }
                },
                "question": "¿Qué tipo de bolardo es este?"
            },
            "Cycle barrier type": {
                "mappings": {
                    "0": {
                        "then": "Simple, sólo dos barreras con un espacio entre ellas"
                    },
                    "1": {
                        "then": "Doble, dos barreras una detrás de otra"
                    },
                    "2": {
                        "then": "Triple, tres barreras una detrás de la otra"
                    },
                    "3": {
                        "then": "Barrera de seguridad, el espacio es menor en la parte superior que en la inferior"
                    }
                },
                "question": "¿Qué tipo de barrera ciclista es esta?"
            },
            "MaxWidth": {
                "question": "¿Cómo de ancho es el hueco dejado fuera de la barrera?",
                "render": "Anchura máxima: {maxwidth:physical} m"
            },
            "Overlap (cyclebarrier)": {
                "question": "¿Cuánto se solapan las barreras?",
                "render": "Solapado: {overlap} m"
            },
            "Space between barrier (cyclebarrier)": {
                "question": "¿Cuánto espacio hay entre las barreras (a lo largo de la longitud de la carretera)?",
                "render": "Espacio entre barreras (a lo largo de la longitud de la carretera): {width:separation} m"
            },
            "Width of opening (cyclebarrier)": {
                "question": "¿Cómo de año es la apertura más pequeña al lado de las barreras?",
                "render": "Anchura de la apertura: {width:opening} m"
            },
            "barrier_type": {
                "mappings": {
                    "0": {
                        "then": "Este es un único bolardo en la carretera"
                    },
                    "1": {
                        "then": "Esta es una barrera ciclista que ralentiza a los ciclistas"
                    }
                }
            },
            "bicycle=yes/no": {
                "mappings": {
                    "0": {
                        "then": "Un ciclista puede pasar por aquí."
                    },
                    "1": {
                        "then": "Un ciclista no puede pasar por aquí."
                    }
                },
                "question": "¿Puede un ciclista pasar esta barrera?"
            }
        },
        "title": {
            "mappings": {
                "0": {
                    "then": "Bolardo"
                },
                "1": {
                    "then": "Barrera ciclista"
                }
            },
            "render": "Barrera"
        }
    },
    "bench": {
        "description": "Un banco es una superficie de madera, metal, piedra, ... donde un humano se puede sentar. Estas capas los visualizan y hacen algunas preguntas sobre ellos.",
        "name": "Bancos",
        "presets": {
            "0": {
                "title": "una banco"
            }
        },
        "tagRenderings": {
            "bench-backrest": {
                "mappings": {
                    "0": {
                        "then": "Respaldo: sí"
                    },
                    "1": {
                        "then": "Respaldo: no"
                    }
                },
                "question": "¿Este banco tiene respaldo?"
            },
            "bench-colour": {
                "mappings": {
                    "0": {
                        "then": "Color: marrón"
                    },
                    "1": {
                        "then": "Color: verde"
                    },
                    "2": {
                        "then": "Color: gris"
                    },
                    "3": {
                        "then": "Color: blanco"
                    },
                    "4": {
                        "then": "Color: rojo"
                    },
                    "5": {
                        "then": "Color: negro"
                    },
                    "6": {
                        "then": "Color: azul"
                    },
                    "7": {
                        "then": "Color: amarillo"
                    }
                },
                "question": "¿De qué color es este banco?",
                "render": "Color: {colour}"
            },
            "bench-direction": {
                "question": "¿En qué dirección se mira al sentarse en el banco?",
                "render": "¿Cuando está sentado en el banco, uno mira hacia {direction}º."
            },
            "bench-material": {
                "mappings": {
                    "0": {
                        "then": "Material: madera"
                    },
                    "1": {
                        "then": "Material: metal"
                    },
                    "2": {
                        "then": "Material: piedra"
                    },
                    "3": {
                        "then": "Material: concreto"
                    },
                    "4": {
                        "then": "Material: plastico"
                    },
                    "5": {
                        "then": "Material: acero"
                    }
                },
                "question": "¿De que está hecho el banco (asiento)?",
                "render": "Material: {material}"
            },
            "bench-seats": {
                "question": "¿Cuántos asientos tiene este banco?",
                "render": "{seats} asientos"
            },
            "bench-survey:date": {
                "question": "¿Cuándo fue la última vez que se inspeccionó este banco?",
                "render": "Este banco se inspeccionó por última vez el {survey:date}"
            }
        },
        "title": {
            "render": "Banco"
        }
    },
    "bench_at_pt": {
        "description": "Una capa que muestra todas las paradas de transporte público que tienen bancos",
        "name": "Bancos en una parada de transporte público",
        "tagRenderings": {
            "bench_at_pt-bench_type": {
                "mappings": {
                    "0": {
                        "then": "Aquí hay un banco normal para sentarse"
                    },
                    "1": {
                        "then": "Banco de pie"
                    },
                    "2": {
                        "then": "No hay ningún banco aquí"
                    }
                },
                "question": "¿Qué tipo de banco es este?"
            },
            "bench_at_pt-name": {
                "render": "{name}"
            }
        },
        "title": {
            "mappings": {
                "0": {
                    "then": "Banco en una parada de transporte público"
                },
                "1": {
                    "then": "Banco en el refugio"
                }
            },
            "render": "Banco"
        }
    },
    "bicycle_library": {
        "description": "Una instalación en la que se pueden prestar las bicicletas durante un periodo de tiempo más largo",
        "name": "Biblioteca de bicicletas",
        "presets": {
            "0": {
                "description": "Una biblioteca de bicicletas tiene una colección de bicicletas que se pueden prestar",
                "title": "una biblioteca de bicicletas"
            }
        },
        "tagRenderings": {
            "bicycle-library-target-group": {
                "mappings": {
                    "0": {
                        "then": "Bicicletas para niños disponibles"
                    },
                    "1": {
                        "then": "Bicicletas para adultos disponibles"
                    },
                    "2": {
                        "then": "Bicicletas para discapacitados disponibles"
                    }
                },
                "question": "¿Quién puede prestar bicicletas aquí?"
            },
            "bicycle_library-charge": {
                "mappings": {
                    "0": {
                        "then": "El préstamo de bicicletas es gratuito"
                    },
                    "1": {
                        "then": "Prestar una bicicleta cuesta 20 euros al año y 20 euros de garantía"
                    }
                },
                "question": "¿Cuánto cuesta el préstamo de una bicicleta?",
                "render": "Alquilar una bicicleta cuesta {charge}"
            },
            "bicycle_library-name": {
                "question": "¿Cuál es el nombre de esta biblioteca de bicicletas?",
                "render": "Esta biblioteca de bicicletas se llama  {name}"
            }
        },
        "title": {
            "render": "Biblioteca de bicicletas"
        }
    },
    "bicycle_rental": {
        "deletion": {
            "extraDeleteReasons": {
                "0": {
                    "explanation": "{title()} ha cerrado permanentemente"
                }
            },
            "nonDeleteMappings": {
                "0": {
                    "then": "Esta tienda de bicicletas alquilaba bicis, pero ya no lo hace"
                }
            }
        },
        "description": "Estaciones de alquiler de bicicletas",
        "name": "Alquiler de bicicletas",
        "presets": {
            "0": {
                "description": "Una tienda con personal que se dedica al alquiler de bicicletas",
                "title": "una tienda de alquiler de bicicletas"
            },
            "1": {
                "title": "un alquiler de bicicletas"
            }
        },
        "tagRenderings": {
            "9": {
                "rewrite": {
                    "into": {
                        "0": {
                            "1": "bicis de ciudad"
                        },
                        "1": {
                            "1": "bicis eléctricas"
                        },
                        "2": {
                            "1": "bicis infantiles"
                        },
                        "3": {
                            "1": "bicis BMX"
                        },
                        "4": {
                            "1": "bicis de montaña"
                        },
                        "5": {
                            "1": "alforjas de bicicleta"
                        },
                        "6": {
                            "1": "tándem"
                        }
                    }
                }
            },
            "bicycle-types": {
                "mappings": {
                    "0": {
                        "then": "Aquí se pueden alquilar bicis normales"
                    },
                    "1": {
                        "then": "Aquí se pueden alquilar bicis eléctricas"
                    },
                    "2": {
                        "then": "Aquí se pueden alquilar bicis BMX"
                    },
                    "3": {
                        "then": "Aquí se pueden alquilar bicis de montaña"
                    },
                    "4": {
                        "then": "Aquí se pueden alquilar bicis infantiles"
                    },
                    "6": {
                        "then": "Aquí se pueden alquilar bicicletas de carreras"
                    },
                    "7": {
                        "then": "Aquí se pueden alquilar cascos"
                    }
                },
                "question": "¿Qué tipo de bicicletas y accesorios se alquilan aquí?",
                "render": "{rental} se alquilan aquí"
            },
            "bicycle_rental_type": {
                "mappings": {
                    "0": {
                        "then": "Esta es una tienda que se centra en el alquiler de bicicletas"
                    },
                    "1": {
                        "then": "Este es un negocio de alquileres que alquila varios objetos y/o vehículos. También alquila bicicletas, pero este no es el enfoque principal"
                    },
                    "2": {
                        "then": "Esta es una tienda que vende o alquila bicicletas, pero también las alquila"
                    },
                    "3": {
                        "then": "Esta es una estación automática, en la que una bici se asegura mecánicamente a una estructura"
                    },
                    "5": {
                        "then": "Este es un punto de entrega, ej. un aparcamiento reservado para colocar las bicicletas, claramente marcado como solo para el servicio de alquiler"
                    }
                },
                "question": "¿Qué tipo de alquiler de bicicletas es este?"
            }
        },
        "title": {
            "mappings": {
                "0": {
                    "then": "{name}"
                }
            },
            "render": "Alquiler de bicicletas"
        }
    },
    "bicycle_tube_vending_machine": {
        "tagRenderings": {
            "Still in use?": {
                "mappings": {
                    "1": {
                        "then": "Esta máquina exprendedora está rota"
                    },
                    "2": {
                        "then": "Esta máquina exprendedora está cerrada"
                    },
                    "0": {
                        "then": "Esta máquina expendedora funciona"
                    }
                },
                "question": "¿Todavía es operacional esta máquina exprendedora?",
                "render": "El estado operacional es <i>{operational_status}</i></i>"
            }
        }
    },
    "bike_cafe": {
        "tagRenderings": {
            "bike_cafe-email": {
                "question": "¿Cual es la dirección de correo electrónico de {name}?"
            },
            "bike_cafe-phone": {
                "question": "¿Cual es el número de teléfono de {name}?"
            },
            "bike_cafe-repair-tools": {
                "question": "¿Hay herramientas para reparar su propia bicicleta?"
            },
            "bike_cafe-website": {
                "question": "¿Cual es el sitio web de {name}?"
            }
        }
    },
    "bike_cleaning": {
        "description": "Una capa que muestra facilidades en las que uno puede limpiar su bici",
        "name": "Servicio de limpieza de bicis",
        "presets": {
            "0": {
                "title": "un servicio de limpieza de bicis"
            }
        },
        "tagRenderings": {
            "bike_cleaning-charge": {
                "mappings": {
                    "0": {
                        "then": "Un servicio de limpieza gratis"
                    },
                    "1": {
                        "then": "Gratis"
                    },
                    "2": {
                        "then": "El servicio de limpieza tiene una tarifa"
                    }
                },
                "question": "¿Cuánto cuesta utilizar el servicio de limpieza?",
                "render": "Utilizar el servicio de limpieza cuesta {charge}"
            },
            "bike_cleaning-service:bicycle:cleaning:charge": {
                "mappings": {
                    "0": {
                        "then": "El servicio de limpieza es gratis"
                    },
                    "1": {
                        "then": "Gratis"
                    },
                    "2": {
                        "then": "El servicio de limpieza tiene una tasa, pero la cantidad se desconoce"
                    }
                },
                "question": "¿Cuánto cuesta utilizar el servicio de limpieza?",
                "render": "Utilizar el servicio de limpieza cuesta {service:bicycle:cleaning:charge}"
            }
        },
        "title": {
            "mappings": {
                "0": {
                    "then": "Servicio de limpieza de bicis <i>{name}</i>"
                }
            },
            "render": "Servicio de limpieza de bicis"
        }
    },
    "bike_parking": {
        "description": "Una capa que muestra donde puedes aparcar tu bici",
        "name": "Aparcamiento de bicis",
        "presets": {
            "0": {
                "title": "un aparcamiento de bicis"
            }
        },
        "tagRenderings": {
            "Access": {
                "mappings": {
                    "0": {
                        "then": "Accesible públicamente"
                    },
                    "1": {
                        "then": "El acceso es primariamente para visitantes a un negocio"
                    },
                    "2": {
                        "then": "El acceso se limita a miembros de una escuela, compañía u organización"
                    }
                },
                "question": "¿Quién puede utilizar este aparcamiento de bicicletas?",
                "render": "{access}"
            },
            "Bicycle parking type": {
                "mappings": {
                    "5": {
                        "then": "Caseta"
                    },
                    "6": {
                        "then": "Bolardo"
                    },
                    "7": {
                        "then": "Una área en el suelo que está marcada  para el aparcamiento de bicicletas"
                    }
                },
                "question": "¿Cual es el tipo de este aparcamiento de bicicletas?",
                "render": "Este es un aparcamiento de bicicletas del tipo: {bicycle_parking}"
            },
            "Capacity": {
                "question": "¿Cuántas bicicletas caben en este aparcamiento de bicicletas (incluyendo posibles bicicletas de carga)?",
                "render": "Espacio para {capacity} bicis"
            },
            "Cargo bike capacity?": {
                "question": "¿Cuántas bicicletas de carga caben en este aparcamiento de bicicletas?",
                "render": "En este aparcamiento caben {capacity:cargo_bike} bicis de carga"
            },
            "Cargo bike spaces?": {
                "mappings": {
                    "0": {
                        "then": "Este aparcamiento tiene espacio para bicicletas de carga"
                    },
                    "1": {
                        "then": "Este aparcamiento tiene huecos (oficialmente) designados para bicicletas de carga."
                    },
                    "2": {
                        "then": "No se permite aparcar bicicletas de carga"
                    }
                },
                "question": "¿Este aparcamiento de bicicletas tiene huevos para bicicletas de carga?"
            },
            "Is covered?": {
                "mappings": {
                    "0": {
                        "then": "Este aparcamiento está cubierto (tiene un tejado)"
                    },
                    "1": {
                        "then": "Este aparcamiento no está cubierto"
                    }
                },
                "question": "¿Está cubierto este aparcamiento? Selecciona \"cubierto\" también para aparcamientos interiores."
            },
            "Underground?": {
                "mappings": {
                    "0": {
                        "then": "Aparcamiento subterráneo"
                    },
                    "1": {
                        "then": "Aparcamiento a nivel de calle"
                    },
                    "2": {
                        "then": "Aparcamiento de azotea"
                    },
                    "3": {
                        "then": "Aparcamiento a nivel de calle"
                    }
                },
                "question": "¿Cual es la localización relativa de este aparcamiento de bicicletas?"
            }
        },
        "title": {
            "render": "Aparcamiento de bicis"
        }
    },
    "bike_repair_station": {
        "description": "Una capa que muestra bombas de bicicletas y puestos de herramientas de reparación de bicicletas",
        "name": "Bomba y reparación de bicicletas",
        "presets": {
            "0": {
                "description": "Un dispositivo para inflar tus ruedas en una posición fija en el espacio público.",
                "title": "una bomba de bicicletas"
            },
            "1": {
                "description": "Una bomba de bicicletas y herramientas para reparar tu bicicleta en el espacio público. Las herramientas habitualmente están aseguradas con cadenas contra el robo.",
                "title": "En estación de reparación de bicicletas y bomba"
            },
            "2": {
                "description": "Herramientas para reparar tu bici en el espacio público (sin bomba).Las herramientas están aseguradas contra el robo.",
                "title": "una estación de reparación de bicicletas sin bomba"
            }
        },
        "tagRenderings": {
            "Operational status": {
                "mappings": {
                    "0": {
                        "then": "La bomba de bicicletas está rota"
                    },
                    "1": {
                        "then": "La bomba de bicicletas está operativa"
                    }
                },
                "question": "¿Todavía está operativa la bomba de bicicletas?"
            },
            "access": {
                "mappings": {
                    "0": {
                        "then": "Accesible públicamente"
                    },
                    "1": {
                        "then": "Accesible públicamente"
                    },
                    "2": {
                        "then": "Solo para clientes"
                    },
                    "3": {
                        "then": "No accesible para el público general"
                    },
                    "4": {
                        "then": "No accesible para el público general"
                    }
                },
                "question": "¿A quién se le permite utilizar esta estación de reparación?"
            },
            "bike_repair_station-available-services": {
                "mappings": {
                    "0": {
                        "then": "Solo hay una bomba presente"
                    },
                    "1": {
                        "then": "Solo hay herramientas (destornilladores, pinzas...) presentes"
                    },
                    "2": {
                        "then": "Hay tanto herramientas como bombas"
                    }
                },
                "question": "¿Qué servicios están disponibles en esta localización?"
            },
            "bike_repair_station-bike-chain-tool": {
                "mappings": {
                    "0": {
                        "then": "Hay una herramienta de cadenas"
                    },
                    "1": {
                        "then": "No hay herramienta de cadenas"
                    }
                },
                "question": "¿Esta estación de reparación tiene una herramienta especial para reparar la cadena de tu bici?"
            },
            "bike_repair_station-bike-stand": {
                "mappings": {
                    "0": {
                        "then": "Hay un gancho o soporte"
                    },
                    "1": {
                        "then": "No hay ningún gancho o soporte"
                    }
                },
                "question": "¿Esta estación tiene un gancho para colgar tu bici o un soporte para elevarla?"
            },
            "bike_repair_station-electrical_pump": {
                "mappings": {
                    "0": {
                        "then": "Bomba manual"
                    },
                    "1": {
                        "then": "Bomba eléctrica"
                    }
                },
                "question": "¿Hay una bomba eléctrica para bicis?"
            },
            "bike_repair_station-email": {
                "question": "¿Es esta la dirección de correo electrónico del mantenedor?"
            },
            "bike_repair_station-manometer": {
                "mappings": {
                    "0": {
                        "then": "Hay un manómetro"
                    },
                    "1": {
                        "then": "No hay ningún manometro"
                    },
                    "2": {
                        "then": "Hay un manómetro pero está roto"
                    }
                },
                "question": "¿La bomba tiene un indicador de presión o manómetro?"
            },
            "bike_repair_station-opening_hours": {
                "mappings": {
                    "0": {
                        "then": "Siempre abierto"
                    }
                },
                "question": "¿Cuándo está abierto este punto de reparación de bicicletas?"
            },
            "bike_repair_station-operator": {
                "question": "¿Quién mantiene esta bomba para bicicletas?",
                "render": "Mantenido por {operator}"
            },
            "bike_repair_station-phone": {
                "question": "¿Cual es el número de teléfono del mantenedor?"
            },
            "bike_repair_station-valves": {
                "question": "¿Que válvulas se soportan?",
                "render": "Esta bomba soporta las siguiente válvulas: {valves}",
                "mappings": {
                    "1": {
                        "then": "Dunlop"
                    }
                }
            }
        },
        "title": {
            "mappings": {
                "0": {
                    "then": "Estación de reparación de bicis"
                },
                "1": {
                    "then": "Estación de reparación de bicis"
                },
                "2": {
                    "then": "Bomba rota"
                },
                "3": {
                    "then": "Bomba de bicicletas <i>{name}</i>"
                },
                "4": {
                    "then": "Bomba para bicicletas"
                }
            },
            "render": "Estación de bicis (bomba y reparación)"
        }
    },
    "bike_shop": {
        "description": "Una tiene que vende específicamente bicis u objetos relacionados",
        "tagRenderings": {
            "bike_repair_bike-pump-service": {
                "mappings": {
                    "0": {
                        "then": "Esta tienda ofrece una bomba para cualquiera"
                    },
                    "1": {
                        "then": "Esta tienda no ofrece una bomba para cualquiera"
                    },
                    "2": {
                        "then": "Hay una bomba para bicicletas, se muestra como un punto separado "
                    }
                },
                "question": "¿Esta tienda ofrece una bomba para que la utilice cualquiera?"
            },
            "bike_repair_bike-wash": {
                "mappings": {
                    "0": {
                        "then": "Esta tienda limpia bicicletas"
                    },
                    "1": {
                        "then": "Esta tienda tiene una instalación donde uno puede limpiar bicicletas por si mismo"
                    },
                    "2": {
                        "then": "Esta tienda no ofrece limpieza de bicicletas"
                    }
                },
                "question": "¿Aquí se lavan bicicletas?"
            },
            "bike_repair_rents-bikes": {
                "mappings": {
                    "0": {
                        "then": "Esta tienda alquila bicis"
                    },
                    "1": {
                        "then": "Esta tienda no alquila bicis"
                    }
                },
                "question": "¿Alquila bicicis esta tienda?"
            },
            "bike_repair_repairs-bikes": {
                "mappings": {
                    "0": {
                        "then": "Esta tienda repara bicis"
                    },
                    "1": {
                        "then": "Esta tienda no repara bicis"
                    },
                    "2": {
                        "then": "Esta tienda solo repara bicis compradas aquí"
                    },
                    "3": {
                        "then": "Esta tienda solo repara bicis de una cierta marca"
                    }
                },
                "question": "¿Repara bicis esta tienda?"
            },
            "bike_repair_second-hand-bikes": {
                "mappings": {
                    "0": {
                        "then": "Esta tienda vende bicis de segunda mano"
                    },
                    "1": {
                        "then": "Esta tienda no vende bicis de segunda mano"
                    },
                    "2": {
                        "then": "Esta tienda solo vende bicis de segunda mano"
                    }
                },
                "question": "¿Vende bicis de segunda mano esta tienda?"
            },
            "bike_repair_sells-bikes": {
                "mappings": {
                    "0": {
                        "then": "Esta tienda vende bicis"
                    },
                    "1": {
                        "then": "Esta tienda no vende bicis"
                    }
                },
                "question": "¿Vende bicis esta tienda?"
            },
            "bike_repair_tools-service": {
                "question": "¿Hay herramientas para reparar tu propia bici?",
                "mappings": {
                    "0": {
                        "then": "Esta tienda ofrece herramientas para la reparación DIY"
                    },
                    "1": {
                        "then": "Esta tienda no ofrece herramientas para la reparación DIY"
                    },
                    "2": {
                        "then": "Las herramientas para reparaciones DIT solo están disponibles si compraste/alquilaste la bicicleta en la tienda"
                    }
                }
            },
            "bike_shop-access": {
                "render": "Solo accesible a {access}"
            },
            "bike_shop-email": {
                "question": "¿Cual es la dirección de correo electrónico de {name}?"
            },
            "bike_shop-is-bicycle_shop": {
                "render": "Esta tienda está especializada en vender {shop} y hace actividades relacionadas con bicicletas",
                "mappings": {
                    "0": {
                        "then": "Este negocio se centra en el alquiler"
                    }
                }
            },
            "bike_shop-name": {
                "question": "¿Cual es el nombre de esta tienda de bicicletas?",
                "render": "Esta tienda de bicicletas se llama {name}"
            },
            "bike_shop-phone": {
                "question": "¿Cual es el número de teléfono de {name}?"
            },
            "bike_shop-website": {
                "question": "¿Cual es el sitio web de {name}?"
            }
        },
        "title": {
            "mappings": {
                "2": {
                    "then": "Alquiler de bicicletas <i>{name}</i>"
                },
                "3": {
                    "then": "Reparación de bicis <i>{name}</i>"
                },
                "4": {
                    "then": "Tienda de bicis <i>{name}</i>"
                },
                "0": {
                    "then": "Tienda de artículos deportivos <i>{name}</i>"
                },
                "5": {
                    "then": "Taller/tienda de bicis <i>{name}</i>"
                }
            },
            "render": "Taller/tienda de bicis"
        },
        "name": "Taller/tienda de bicis",
        "presets": {
            "0": {
                "title": "un taller/tienda de bicis"
            }
        }
    },
    "bike_themed_object": {
        "description": "Una capa con los objetos relacionados con bicis pero que no coinciden con ninguna otra capa",
        "name": "Objeto relacionado con bicis",
        "title": {
            "mappings": {
                "1": {
                    "then": "Carril bici"
                }
            },
            "render": "Objeto relacionado con bicis"
        }
    },
    "binocular": {
        "tagRenderings": {
            "binocular-charge": {
                "question": "¿Cuánto hay que pagar para utilizar estos prismáticos?",
                "render": "Utilizar estos prismáticos cuesta {charge}",
                "mappings": {
                    "0": {
                        "then": "De uso gratuito"
                    }
                }
            },
            "binocular-direction": {
                "question": "¿Cuándo uno mira a través de estos prismáticos, en qué dirección lo hace?",
                "render": "Mira hacia {direction}º"
            }
        },
        "title": {
            "render": "Prismáticos"
        },
        "presets": {
            "0": {
                "description": "Un telescopio o unos prismáticos montados en un poste, disponible para que el público mire alrededor. <img src='./assets/layers/binocular/binoculars_example.jpg' style='height: 300px; width: auto; display: block;' />",
                "title": "unos prismáticos"
            }
        },
        "description": "Prismáticos",
        "name": "Prismáticos"
    },
    "birdhide": {
        "filter": {
            "0": {
                "options": {
                    "0": {
                        "question": "Accesible con sillas de ruedas"
                    }
                }
            }
        },
        "name": "Lugares para ver pájaros",
        "presets": {
            "0": {
                "description": "Un refugio cubierto donde se pueden ver pájaros confortablemente"
            },
            "1": {
                "description": "Una pantalla o pared con aperturas para ver pájaros"
            }
        },
        "tagRenderings": {
            "bird-hide-wheelchair": {
                "mappings": {
                    "0": {
                        "then": "Hay provisiones especiales para usuarios de sillas de ruedas"
                    },
                    "3": {
                        "then": "No accesible a usuarios con sillas de ruedas"
                    }
                }
            },
            "birdhide-operator": {
                "mappings": {
                    "0": {
                        "then": "Operado por Natuurpunt"
                    }
                },
                "render": "Operado por {operator}"
            }
        }
    },
    "cafe_pub": {
        "deletion": {
            "extraDeleteReasons": {
                "0": {
                    "explanation": "{title()} ha cerrado permanentemente"
                }
            }
        },
        "description": "Una capa que muestra cafeterías y bares donde uno se puede reunir con una bebida. La capa hace algunas preguntas relevantes",
        "filter": {
            "0": {
                "options": {
                    "0": {
                        "question": "Abiert oahora"
                    }
                }
            }
        },
        "name": "Cafeterías y bares",
        "presets": {
            "0": {
                "description": "Un bar, principalmente para beber cervezas en un interior templado y relajado",
                "title": "un pub"
            },
            "1": {
                "description": "Un <b>bar</b> más moderno y comercial, posiblemente con una instalación de música y luz",
                "title": "un bar"
            },
            "2": {
                "title": "una cafetería"
            }
        },
        "tagRenderings": {
            "Classification": {
                "mappings": {
                    "3": {
                        "then": "Un <b>restaurante</b> donde puedes comer una comida de verdad"
                    },
                    "4": {
                        "then": "Un espacio abierto donde se sirve cerveza, típico de Alemania"
                    },
                    "2": {
                        "then": "Una <b>cafetería</b> para beber té, café o una bebida alcohólica en un ambiente tranquilo"
                    },
                    "0": {
                        "then": "Un bar, principalmente para beber cervezas en un interior cálido y relajado"
                    },
                    "1": {
                        "then": "Un <b>bar</b> más moderno y comercial, posiblemente con una instalación de música y luz"
                    }
                },
                "question": "Qué tipo de cafetería es esta"
            },
            "Name": {
                "question": "¿Cual es el nombre de este pub?",
                "render": "Este pub se llama {name}"
            }
        },
        "title": {
            "mappings": {
                "0": {
                    "then": "<i>{name}</i>"
                }
            },
            "render": "Pub"
        }
    },
    "charging_station": {
        "description": "Una estación de carga",
        "filter": {
            "0": {
                "options": {
                    "0": {
                        "question": "Todo tipo de vehículos"
                    },
                    "1": {
                        "question": "Estación de carga para bicicletas"
                    },
                    "2": {
                        "question": "Estación de carga para coches"
                    }
                }
            },
            "1": {
                "options": {
                    "0": {
                        "question": "Solo estaciones de carga funcionales"
                    }
                }
            },
            "2": {
                "options": {
                    "0": {
                        "question": "Todos los conectores"
                    }
                }
            }
        },
        "tagRenderings": {
            "Authentication": {
                "mappings": {
                    "0": {
                        "then": "Autenticación mediante tarjeta de membresía"
                    },
                    "1": {
                        "then": "Autenticación mediante aplicación"
                    },
                    "2": {
                        "then": "Autenticación mediante llamada telefónica disponible"
                    },
                    "3": {
                        "then": "Autenticación mediante SMS disponible"
                    },
                    "4": {
                        "then": "Autenticación mediante NFC disponible"
                    },
                    "5": {
                        "then": "Autenticación mediante Money Card disponible"
                    },
                    "6": {
                        "then": "Autenticación mediante tarjeta de débito disponible"
                    }
                },
                "question": "¿Qué tipo de autenticación está disponible en esta estación de carga?"
            },
            "Available_charging_stations (generated)": {
                "mappings": {
                    "6": {
                        "then": "<b>Tipo 1 con cable</b> (J1772)"
                    },
                    "7": {
                        "then": "<b>Tipo 1 con cable</b> (J1772)"
                    },
                    "8": {
                        "then": "<b>Tipo 1 <i>sin</i> cable</b> (J1772)"
                    },
                    "9": {
                        "then": "<b>Tipo 1<i>sin</i> cable</b> (J1772)"
                    },
                    "10": {
                        "then": "<b>CSS Tipo 1</b> (también conocido como Tipo 1 Combo)"
                    },
                    "11": {
                        "then": "<b>CSS Tipo 1</b> (también conocido como Tipo 1 Combo)"
                    },
                    "12": {
                        "then": "<b>Supercargador de Tesla</b>"
                    },
                    "13": {
                        "then": "<b>Supercargador de Tesla</b>"
                    },
                    "14": {
                        "then": "<b>Tipo 2</b> (mennekes)"
                    },
                    "15": {
                        "then": "<b>Tipo 2</b> (mennekes)"
                    },
                    "16": {
                        "then": "<b>CSS Tipo 2</b> (mennekes)"
                    },
                    "17": {
                        "then": "<b>CSS Tipo 2</b> (mennekes)"
                    },
                    "18": {
                        "then": "<b>Tipo 2 con cable</b> (mennekes)"
                    },
                    "19": {
                        "then": "<b>Tipo 2 con cable</b> (mennekes)"
                    },
                    "20": {
                        "then": "<b>CCS Supercargador Tesla</b> (un tipo2_css con marca)"
                    },
                    "21": {
                        "then": "<b>CCS Supercargador Tesla</b> (un tipo2_css con marca)"
                    },
                    "22": {
                        "then": "<b>Supercargador Tesla (destino</b>"
                    },
                    "23": {
                        "then": "<b>Supercargador Tesla (destino)</b>"
                    },
                    "24": {
                        "then": "<b>Supercargador Tesla (destino)</b> (Un Tipo 2 con un cable de marca tesla)"
                    },
                    "25": {
                        "then": "<b>Supercargador Tesla (destino)</b> (Un Tipo 2 con un cable de marca tesla)"
                    },
                    "26": {
                        "then": "<b>USB</b> para cargar teléfonos y dispositivos pequeños"
                    },
                    "27": {
                        "then": "<b>USB</b> para cargar teléfonos y dispositivos pequeños"
                    }
                },
                "question": "¿Qué tipo de conexiones de carga están disponibles aquí?"
            },
            "Network": {
                "mappings": {
                    "0": {
                        "then": "No forma parte de una red más grande, ej. porque la estación de carga la mantiene un negocio local"
                    },
                    "1": {
                        "then": "No forma parte de una red mayor"
                    }
                },
                "question": "¿Esta estación de carga forma parte de una red?",
                "render": "Parte de la red <b>{network}</b>"
            },
            "OH": {
                "mappings": {
                    "0": {
                        "then": "Abre 24/7 (incluidos días festivos)"
                    }
                },
                "question": "¿Cuándo abre esta estación de carga?"
            },
            "Operational status": {
                "mappings": {
                    "0": {
                        "then": "Esta estación de carga funciona"
                    },
                    "1": {
                        "then": "Esta estación de carga está rota"
                    },
                    "2": {
                        "then": "Una estación de carga está planeada aquí"
                    },
                    "3": {
                        "then": "Una estación de carga está construida aquí"
                    },
                    "4": {
                        "then": "Esta estación de carga se ha deshabilitado de forma permanente y ya no está en uso pero todavía es visible"
                    }
                },
                "question": "¿Está en uso este punto de carga?"
            },
            "Operator": {
                "mappings": {
                    "0": {
                        "then": "De hecho, {operator} es la red"
                    }
                },
                "question": "¿Quien es la operadora de esta estación de carga?",
                "render": "Esta estación de carga la opera {operator}"
            },
            "Parking:fee": {
                "mappings": {
                    "0": {
                        "then": "No hay costes de aparcamiento adicionales mientras se carga"
                    },
                    "1": {
                        "then": "Se deberá de pagar una tasa adicional de aparcamiento mientras se carga"
                    }
                },
                "question": "¿Hay que pagar una tasa de aparcamiento mientras se carga?"
            },
            "Type": {
                "mappings": {
                    "0": {
                        "then": "Aquí se pueden cargar <b>bicicletas</b>"
                    },
                    "1": {
                        "then": "Aquí se pueden cargar <b>coches</b>"
                    },
                    "2": {
                        "then": "Aquí se pueden cargar <b>scooters</b>"
                    }
                },
                "question": "¿A qué vehículos se permite la carga aquí?"
            },
            "access": {
                "mappings": {
                    "0": {
                        "then": "Cualquiera puede utilizar esta estación de carga (puede requerirse un pago)"
                    },
                    "1": {
                        "then": "Cualquiera puede utilizar esta estación de carga (puede requerirse un pago)"
                    },
                    "2": {
                        "then": "Solo clientes del lugar al que pertenece esta estación la pueden utilizar <br/><span class='subtle'>Ej. una estación de carga operada por un hotel que solo es utilizable por sus huéspedes</span>"
                    },
                    "3": {
                        "then": "Se debe de solicitar una <b>llave</b> para utilizar esta estación de carga<br/><span class='subtle'>Ej. una estación de carga operada por un hotel que solo es utilizable por sus huéspedes, que reciben una llave de la recepción para desbloquear la estación de carga</span>"
                    },
                    "4": {
                        "then": "No accesible al público general (ej. solo accesible a los propietarios, empleados, ...)"
                    }
                },
                "question": "¿A quién se le permite utilizar esta estación de carga?",
                "render": "El acceso está {access}"
            },
            "capacity": {
                "question": "¿Cuántos vehículos se pueden cargar a la vez aquí?",
                "render": "Aquí se pueden cargar {capacity} vehículos al mismo tiempo"
            },
            "charge": {
                "question": "¿Cuánto hay que pagar para utilizar esta estación de carga?",
                "render": "Utilizar esta estación de carga cuesta <b>{charge}</b>"
            },
            "current-13": {
                "mappings": {
                    "0": {
                        "then": "<b>USB</b> para cargar teléfonos y dispositivos electrónicos pequeños hasta 1 A"
                    },
                    "1": {
                        "then": "<b>USB</b> para cargar teléfonos y dispositivos electrónicos pequeños hasta 1 A"
                    }
                },
                "question": "¿Qué corriente ofrecen los conectores con <div style='display:i nline-block'><b><b>USB</b> para cargar teléfonos y dispositivos electrónicos pequeños</b> <img style='width:1rem;display:inline-block' src='./assets/layers/charging_station/usb_port.svg'/></div>?",
                "render": "<div style='display: inline-block'><b><b>USB</b> para carga teléfonos y dispositivos electrónicos pequeños</b> <img style='width:1rem; display: inline-block' src='./assets/layers/changing_station/usb_port.svg'></div> salida de hasta {socket:USB-A:current}A"
            },
            "email": {
                "question": "¿Cual es la dirección de correo electrónico de esta operadora?",
                "render": "En caso de problemas, envía un correo electrónico a <a href=\"mailto:{email}'>{email}</a>"
            },
            "fee": {
                "mappings": {
                    "3": {
                        "then": "De pago, pero gratis para clientes del hotel/pub/hostpital... quien opera la estación de carga"
                    },
                    "4": {
                        "then": "Uso de pago"
                    }
                },
                "question": "¿Hay que pagar para utilizar esta estación de carga?"
            },
            "maxstay": {
                "mappings": {
                    "0": {
                        "then": "No hay límite de tiempo para dejar tu vehículo aquí"
                    }
                },
                "question": "¿Cuál es la máxima cantidad de tiempo que se permite permanecer aquí?",
                "render": "Se puede estar como máximo <b>{canonical(maxstay)}</b>"
            },
            "phone": {
                "question": "¿A qué número se puede llamar si hay un problema con esta estación de carga?",
                "render": "En caso de problemas, llama a <a href='tel:{phone}'>{phone}</a>"
            },
            "ref": {
                "question": "¿Cual es el número de referencia de esta estación de carga?",
                "render": "El número de referencia es <b>{ref}</b>"
            }
        },
        "title": {
            "mappings": {
                "0": {
                    "then": "Estación de carga para bicicletas eléctricas"
                },
                "1": {
                    "then": "Estación de carga para coches"
                }
            },
            "render": "Estación de carga"
        },
        "units": {
            "0": {
                "applicableUnits": {
                    "0": {
                        "human": " minutos",
                        "humanSingular": " minuto"
                    },
                    "1": {
                        "human": " horas",
                        "humanSingular": " hora"
                    },
                    "2": {
                        "human": " días",
                        "humanSingular": " día"
                    }
                }
            },
            "1": {
                "applicableUnits": {
                    "0": {
                        "human": "Voltios"
                    }
                }
            },
            "2": {
                "applicableUnits": {
                    "0": {
                        "human": "A"
                    }
                }
            },
            "3": {
                "applicableUnits": {
                    "0": {
                        "human": "kilvatio"
                    },
                    "1": {
                        "human": "megavatio"
                    }
                }
            }
        }
    },
    "climbing": {
        "tagRenderings": {
            "average_length": {
                "question": "¿Cual es la longitud (media) de las rutas en metros?",
                "render": "Las rutas miden <b>{canonical(climbing:length)}</b> de media"
            },
            "fee": {
                "mappings": {
                    "0": {
                        "then": "La escalada es gratis"
                    },
                    "1": {
                        "then": "Hay que pagar una tasa para escalar aquí"
                    }
                },
                "question": "¿Se requiere una tasa para escalar aquí?",
                "render": "Se debe de pagar una tasa de {charge} para escalar aquí"
            }
        }
    },
    "crossings": {
        "description": "Cruces para peatones y ciclistas",
        "name": "Cruces",
        "presets": {
            "0": {
                "description": "Cruce para peatones y/o ciclistas",
                "title": "un cruce"
            },
            "1": {
                "description": "Señal de tráfico en una carretera",
                "title": "una señal de tráfico"
            }
        },
        "tagRenderings": {
            "crossing-bicycle-allowed": {
                "mappings": {
                    "0": {
                        "then": "Un ciclista puede utilizar este cruce"
                    },
                    "1": {
                        "then": "Un ciclista no puede utilizar este cruce"
                    }
                },
                "question": "¿Este cruce también es para ciclistas?"
            },
            "crossing-button": {
                "mappings": {
                    "0": {
                        "then": "Este semáforo tiene un botón para pedir luz verde"
                    },
                    "1": {
                        "then": "Este semáforo no tiene un botón para pedir luz verde"
                    }
                },
                "question": "¿Este semáforo tiene un botón para pedir luz verde?"
            },
            "crossing-continue-through-red": {
                "mappings": {
                    "0": {
                        "then": "Un ciclista puede ir de frente si la luz está roja"
                    },
                    "1": {
                        "then": "Un ciclista puede ir de frente si la luz está roja"
                    },
                    "2": {
                        "then": "Un ciclista no puede ir de frente si la luz está roja"
                    }
                },
                "question": "¿Puede ir de frente un ciclista cuando la luz está roja?"
            },
            "crossing-has-island": {
                "mappings": {
                    "0": {
                        "then": "Este cruce tiene una isla en el medio"
                    },
                    "1": {
                        "then": "Este cruce no tiene una isla en el medio"
                    }
                },
                "question": "¿Tiene una isla en el medio este cruce?"
            },
            "crossing-is-zebra": {
                "mappings": {
                    "0": {
                        "then": "Esto es un paso de cebra"
                    },
                    "1": {
                        "then": "Esto no es un paso de cebra"
                    }
                },
                "question": "¿Esto es un paso de cebra?"
            },
            "crossing-right-turn-through-red": {
                "mappings": {
                    "0": {
                        "then": "Un ciclista puede girar a la derecha si la luz está roja"
                    },
                    "1": {
                        "then": "Un ciclista puede girar a la derecha si la luz está roja"
                    },
                    "2": {
                        "then": "Un ciclista no puede girar a la derecha si la luz está roja"
                    }
                },
                "question": "¿Puede girar a la derecha un ciclista cuando la luz está roja?"
            },
            "crossing-tactile": {
                "mappings": {
                    "0": {
                        "then": "Este cruce tiene pavimento táctil"
                    },
                    "1": {
                        "then": "Este cruce no tiene pavimento táctil"
                    },
                    "2": {
                        "then": "Este cruce tiene pavimento táctil, pero no es correcto"
                    }
                },
                "question": "¿Tiene pavimento táctil este cruce?"
            },
            "crossing-type": {
                "mappings": {
                    "0": {
                        "then": "Cruce, sin semáforos"
                    },
                    "1": {
                        "then": "Cruce con señales de tráfico"
                    },
                    "2": {
                        "then": "Paso de cebra"
                    }
                },
                "question": "¿Qué tipo de cruce es este?"
            }
        },
        "title": {
            "mappings": {
                "0": {
                    "then": "Señal de tráfico"
                },
                "1": {
                    "then": "Cruce con señales de tráfico"
                }
            },
            "render": "Cruce"
        }
    },
    "cycleways_and_roads": {
        "description": "Toda la infraestructura sobre la que alguien puede ir en bici, acompañado de preguntas sobre esta infraestructura\"",
        "name": "Carriles bici y carreteras",
        "tagRenderings": {
            "Cycleway type for a road": {
                "mappings": {
                    "0": {
                        "then": "Hay un carril compartido"
                    },
                    "1": {
                        "then": "Hay un carril a lado de la carretera (separado con pintura)"
                    },
                    "2": {
                        "then": "Hay una pista, pero no hay un carril bici dibujado separado de esta carretera en el mapa."
                    },
                    "3": {
                        "then": "Hay un carril bici dibujado por separado"
                    },
                    "4": {
                        "then": "No hay carril bici"
                    },
                    "5": {
                        "then": "No hay carril bici"
                    }
                },
                "question": "¿Qué tipo de carril bici hay aquí?"
            },
            "Cycleway:smoothness": {
                "mappings": {
                    "2": {
                        "then": "Utilizable para ruedas normales: bici de ciudad, sillas de ruedas, scooter"
                    }
                },
                "question": "¿Cual es la suavidad de este carril bici?"
            },
            "Cycleway:surface": {
                "mappings": {
                    "0": {
                        "then": "Este carril bici no está pavimentado"
                    },
                    "1": {
                        "then": "Este carril bici está pavimentado"
                    },
                    "2": {
                        "then": "Este carril bici está hecho de asfalto"
                    },
                    "4": {
                        "then": "Este carril bici está hecho de hormigón"
                    },
                    "8": {
                        "then": "Este carril bici está hecho de madera"
                    },
                    "9": {
                        "then": "Este carril bici está hecho de grava"
                    },
                    "10": {
                        "then": "Este carril bici está hecho de gravilla"
                    }
                },
                "question": "¿De qué superficie está hecho este carril bici?",
                "render": "Este carril bici está hecho de {cycleway:surface}"
            },
            "Is this a cyclestreet? (For a road)": {
                "mappings": {
                    "0": {
                        "then": "Esta es una ciclocalle, y una zona 30km/h."
                    },
                    "1": {
                        "then": "Esta es una ciclocalle"
                    },
                    "2": {
                        "then": "Esta no es una ciclocalle."
                    }
                },
                "question": "¿Esta es una ciclocalle?"
            },
            "Maxspeed (for road)": {
                "mappings": {
                    "0": {
                        "then": "La velocidad máxima es de 20km/h"
                    },
                    "1": {
                        "then": "La velocidad máxima es de 30km/h"
                    },
                    "2": {
                        "then": "La velocidad máxima es de 50km/h"
                    },
                    "3": {
                        "then": "La velocidad máxima es de 70km/h"
                    },
                    "4": {
                        "then": "La velocidad máxima es de 90km/h"
                    }
                },
                "question": "¿Cual es la velocidad máxima en esta calle?",
                "render": "La velocidad máxima en esta carretera es de {maxspeed} km/h"
            },
            "Surface of the road": {
                "mappings": {
                    "1": {
                        "then": "Este carril bici está pavimentado"
                    },
                    "2": {
                        "then": "Este carril bici está hecho de asfalto"
                    },
                    "4": {
                        "then": "Este carril bici está hecho de hormigón"
                    },
                    "8": {
                        "then": "Este carril bici está hecho de madera"
                    },
                    "9": {
                        "then": "Este carril bici está hecho de grava"
                    },
                    "10": {
                        "then": "Este carril bici está hecho de gravilla"
                    }
                },
                "question": "¿De qué esta hecha la superficie de esta calle?",
                "render": "Esta carretera está hecha de {surface}"
            },
            "Surface of the street": {
                "question": "¿Cual es la suavidad de esta calle?"
            },
            "cyclelan-segregation": {
                "mappings": {
                    "0": {
                        "then": "Este carril bici está separado por una línea discontinua"
                    },
                    "1": {
                        "then": "Este carril bici está separado por una línea continua"
                    },
                    "2": {
                        "then": "Este carril bici está separado por una línea de aparcamiento"
                    }
                },
                "question": "¿Cómo está separado este carril bici de la carretera?"
            },
            "cycleway-lane-track-traffic-signs": {
                "mappings": {
                    "4": {
                        "then": "Sin señal de tráfico"
                    }
                },
                "question": "¿Qué señal de tráfico tiene este carril bici?"
            },
            "cycleway-segregation": {
                "mappings": {
                    "0": {
                        "then": "Este carril bici está separado por una línea discontinua"
                    },
                    "1": {
                        "then": "Este carril bici está separado por una línea continua"
                    },
                    "2": {
                        "then": "Este carril bici está separado por una línea de aparcamiento"
                    }
                },
                "question": "¿Cómo esta separado este carril bici de la carretera?"
            },
            "cycleway-traffic-signs": {
                "question": "¿Qué seña de tráfico tiene este carril bici?"
            },
            "cycleways_and_roads-cycleway:buffer": {
                "question": "¿Cómo de ancho es el hueco entre el carril bici y la carretera?"
            },
            "is lit?": {
                "mappings": {
                    "0": {
                        "then": "La calle está iluminada"
                    },
                    "1": {
                        "then": "Esta carretera no está iluminada"
                    },
                    "2": {
                        "then": "Esta carretera está iluminada por la noche"
                    },
                    "3": {
                        "then": "Esta carretera está iluminada 24/7"
                    }
                },
                "question": "¿Esta calle está iluminada?"
            }
        },
        "title": {
            "mappings": {
                "0": {
                    "then": "Carril bici"
                },
                "1": {
                    "then": "Carril compartido"
                },
                "2": {
                    "then": "Carril bici"
                },
                "3": {
                    "then": "Vía ciclista al lado de la carretera"
                },
                "4": {
                    "then": "Ciclocalle"
                }
            },
            "render": "Ciclovías"
        }
    },
    "defibrillator": {
        "name": "Desfibriladores",
        "presets": {
            "0": {
                "title": "una desfibrilador"
            },
            "1": {
                "title": "un desfibrilador montado en una pared"
            }
        },
        "tagRenderings": {
            "defibrillator-access": {
                "mappings": {
                    "0": {
                        "then": "Acceso libre"
                    },
                    "1": {
                        "then": "Publicament accesible"
                    },
                    "2": {
                        "then": "Sólo accesible a clientes"
                    },
                    "3": {
                        "then": "No accesible al público en general (ex. sólo accesible a trabajadores, propietarios, ...)"
                    },
                    "4": {
                        "then": "No accesible, posiblemente solo para el uso profesional"
                    }
                },
                "question": "¿Está el desfibrilador accesible libremente?",
                "render": "El acceso es {access}"
            },
            "defibrillator-defibrillator": {
                "mappings": {
                    "0": {
                        "then": "No hay información sobre el tipo de dispositivo"
                    },
                    "1": {
                        "then": "Este es un desfibrilador manual para profesionales"
                    },
                    "2": {
                        "then": "Este es un desfibrilador automático normal"
                    },
                    "3": {
                        "then": "Este es un tipo de desfibrilador especial: {defibrillator}"
                    }
                },
                "question": "¿Este es un desfibrilador automático normal o un desfibrilador manual solo para profesionales?"
            },
            "defibrillator-defibrillator:location": {
                "question": "Da detalles de dónde se puede encontrar el desfibrilador (en el idioma local)",
                "render": "<i>Información a mayores sobre la localización (en el idioma local):</i><br/>{defibrillator:location}"
            },
            "defibrillator-defibrillator:location:en": {
                "question": "Da detalles de dónde se puede encontrar el desfibrilador (en ingles)",
                "render": "<i>Información a mayores sobre la localización (en Inglés):</i><br/>{defibrillator:location:en}"
            },
            "defibrillator-defibrillator:location:fr": {
                "question": "Da detalles de dónde se puede encontrar el desfibrilador (en frances)",
                "render": "<i>Información a mayores sobre la localización (en Francés):</i><br/>{defibrillator:location:fr}"
            },
            "defibrillator-description": {
                "question": "¿Hay alguna información útil para los usuarios que no hayas podido describir arriba? (dejar en blanco si no)",
                "render": "Información adicional: {description}"
            },
            "defibrillator-email": {
                "question": "¿Cual es el correo electrónico para preguntas sobre este desfibrilador?",
                "render": "Correo electrónico para preguntas sobre este desfibrilador: <a href='mailto:{email}'>{email}</a>"
            },
            "defibrillator-fixme": {
                "question": "¿Hay algo mal con como esta mapeado, que no pudiste arreglar aquí? (deja una nota para los expertos de OpenStreetMap)",
                "render": "Información extra para expertos en OpenStreetMap: {fixme}"
            },
            "defibrillator-indoors": {
                "mappings": {
                    "0": {
                        "then": "Este desfibrilador está en interior"
                    },
                    "1": {
                        "then": "Este desfibrilador está en exterior"
                    }
                },
                "question": "¿Esté el desfibrilador en interior?"
            },
            "defibrillator-level": {
                "mappings": {
                    "0": {
                        "then": "Este desfibrilador se encuentra en la <b>planta baja</b>"
                    },
                    "1": {
                        "then": "Este desfibrilador se encuentra en la <b>primera planta</b>"
                    }
                },
                "question": "¿En qué planta se encuentra el defibrilador localizado?",
                "render": "El desfibrilador se encuentra en la planta {level}"
            },
            "defibrillator-opening_hours": {
                "mappings": {
                    "0": {
                        "then": "Abierto 24/7 (incluyendo festivos)"
                    }
                },
                "question": "¿A qué horas está disponible este desfibrilador?",
                "render": "{opening_hours_table(opening_hours)}"
            },
            "defibrillator-phone": {
                "question": "¿Cual es el número de teléfono para preguntas sobre este desfibrilador?"
            },
            "defibrillator-ref": {
                "question": "¿Cual es el número de identificación oficial de este dispositivo? (si está visible en el dispositivo)",
                "render": "Número de identificación oficial del dispositivo: <i>{ref}</i>"
            },
            "defibrillator-survey:date": {
                "mappings": {
                    "0": {
                        "then": "¡Comprobado hoy!"
                    }
                },
                "question": "¿Cuándo se sondeó por última vez este desfibrilador?",
                "render": "Este desfibrilador se sondeó por última vez el {survey:date}"
            }
        },
        "title": {
            "render": "Desfibrilador"
        }
    },
    "dogpark": {
        "name": "parques de perros",
        "presets": {
            "0": {
                "description": "Un lugar para perros, donde pueden correr sin correa",
                "title": "un parque para perros"
            }
        },
        "tagRenderings": {
            "Name": {
                "question": "¿Cual es el nombre de este parque para perros?",
                "render": "El nombre de este parque para perros es {name}"
            },
            "dogarea": {
                "render": "Este parque para perros tiene {_surface:ha} ha"
            },
            "dogpark-fenced": {
                "mappings": {
                    "0": {
                        "then": "Este parque para perros está cerrado todo alrededor"
                    },
                    "1": {
                        "then": "Este parque para perros no está cerrado todo alrededor"
                    }
                },
                "question": "¿Este parque para perros está vallado?"
            },
            "smalldogs": {
                "mappings": {
                    "0": {
                        "then": "Tiene un espacio separado para cachorros y perros pequeños"
                    },
                    "1": {
                        "then": "<strong>No</strong> tiene un espacio separado para cachorros y perros pequeños"
                    }
                },
                "question": "¿Este parque para perros tiene una zona separada vallada para perros pequeños y cachorros?"
            }
        },
        "title": {
            "render": "parque para perros"
        }
    },
    "drinking_water": {
        "deletion": {
            "nonDeleteMappings": {
                "0": {
                    "then": "Esta es una fuente decorativa con agua no potable"
                },
                "1": {
                    "then": "Este es un grifo de agua o una bomba de agua con agua no potable.<div class='subtle'>Ejemplos son grifos con agua de lluvia o agua del grifo para plantas cercanas</div>"
                }
            }
        },
        "description": "Una capa que muestra fuentes de agua potable",
        "name": "Agua potable",
        "tagRenderings": {
            "Bottle refill": {
                "mappings": {
                    "0": {
                        "then": "Es fácil rellenar botellas de agua"
                    },
                    "1": {
                        "then": "Las botellas de agua pueden no caber"
                    }
                },
                "question": "¿Cómo de fácil es rellenar botellas de agua?"
            },
            "Still in use?": {
                "mappings": {
                    "0": {
                        "then": "Esta agua potable funciona"
                    },
                    "1": {
                        "then": "Esta agua potable está rota"
                    },
                    "2": {
                        "then": "Esta agua potable está cerrada"
                    }
                },
                "question": "¿Todavía esta operativo este punto de agua potable?",
                "render": "El estado operacional es <i>{operational_status}</i>"
            },
            "render-closest-drinking-water": {
                "render": "<a href='#{_closest_other_drinking_water_id}'>Hay otra fuente de agua potable a {_closest_other_drinking_water_distance} metros</a>"
            }
        },
        "title": {
            "render": "Agua potable"
        }
    },
    "entrance": {
        "description": "Una capa que muestra capas y ofrece la posibilidad de sondear algunos datos avanzados que son importantes para, por ejemplo, usuarios de sillas de ruedas (pero también incluye ciclistas, gente que quiere repartir, ...)",
        "name": "Entrada",
        "tagRenderings": {
            "Door_type": {
                "mappings": {
                    "0": {
                        "then": "Se desconoce el tipo de puerta"
                    },
                    "1": {
                        "then": "Una puerta clásica, con bisagras soportadas por uniones"
                    },
                    "2": {
                        "then": "Una puerta giratoria que cuelga de un eje central y que rota dentro de una carcasa cilíndrica"
                    },
                    "3": {
                        "then": "Una puerta corredera donde las hojas se deslizan de lado a lado, típicamente con una pared"
                    },
                    "5": {
                        "then": "Esta es una entrada sin una puerta física"
                    }
                },
                "question": "¿Cual es el tipo de esta puerta?<br/><span class='subtle'>Si la puerta está automatizada o no se pregunta en la siguiente pregunta</span>"
            },
            "Entrance type": {
                "mappings": {
                    "0": {
                        "then": "No se conoce un tipo de entrada específico"
                    },
                    "1": {
                        "then": "Esta es una puerta interior, que separa una habitación o pasillo dentro de un único edificio"
                    },
                    "2": {
                        "then": "Esta es la entrada principal"
                    },
                    "3": {
                        "then": "Esta es una entrada secundaria"
                    },
                    "4": {
                        "then": "Esta es una entrada de servicio - normalmente solo la utilizan empleados, repartidores, …"
                    },
                    "5": {
                        "then": "Esta es una salida por la cual no se puede entrar"
                    },
                    "6": {
                        "then": "Esta es una entrada por la que solo se puede entrar (pero no salir)"
                    },
                    "7": {
                        "then": "Esta es una salida de emergencia"
                    },
                    "8": {
                        "then": "Esta es la entrada a una vivienda privada"
                    }
                },
                "question": "¿Qué tipo de entrada es esta?"
            },
            "automatic_door": {
                "mappings": {
                    "0": {
                        "then": "Esta es una puerta automática"
                    },
                    "1": {
                        "then": "Esta puerta <b>no</b> está automatizada"
                    },
                    "2": {
                        "then": "Esta puerta se abre automáticamente cuando se detecta <b>movimiento</b>"
                    },
                    "3": {
                        "then": "Esta puerta se abre automáticamente cuando se activa un <b>sensor en el suelo</b>"
                    },
                    "4": {
                        "then": "Esta puerta se abre automáticamente cuando se <b>pulsa un botón</b>"
                    },
                    "5": {
                        "then": "Esta puerta gira automáticamente todo el rato, pero tiene un <b>botón para ralentizarla</b>, por ejemplo, para usuarios de sillas de ruedas"
                    },
                    "6": {
                        "then": "Esta puerta gira automáticamente todo el rato"
                    },
                    "7": {
                        "then": "Esta puerta la abre el personal cuando se pide <b>pulsando un botón</b>"
                    },
                    "8": {
                        "then": "Esta puerta la abrirá el personal cuando se pida"
                    }
                }
            },
            "width": {
                "question": "¿Cual es el ancho de esta puerta/entrada?",
                "render": "Esta puerta tiene una ancho de {canonical(width)} metros"
            }
        },
        "title": {
            "render": "Entrada"
        }
    },
    "extinguisher": {
        "description": "Capa del mapa que muestra extintores.",
        "name": "Mapa de extintores",
        "presets": {
            "0": {
                "description": "Un extintor es un dispositivo pequeño y portátil utilizado para parar un fuego",
                "title": "un extintor"
            }
        },
        "tagRenderings": {
            "extinguisher-location": {
                "mappings": {
                    "0": {
                        "then": "Se encuentra en el interior."
                    },
                    "1": {
                        "then": "Se encuentra en el exterior."
                    }
                },
                "question": "¿Dónde se encuentra?",
                "render": "Localización: {location}"
            }
        },
        "title": {
            "render": "Extintores"
        }
    },
    "fire_station": {
        "description": "Capa del mapa que muestra parques de bomberos.",
        "name": "Mapa de parques de bomberos",
        "presets": {
            "0": {
                "description": "Un parque de bomberos es donde los bomberos y los camiones de incendios se encuentran cuando no están en uso.",
                "title": "un parque de bomberos"
            }
        },
        "tagRenderings": {
            "station-agency": {
                "question": "¿Que agencia opera este parque?",
                "render": "Este parque lo opera {operator}."
            },
            "station-name": {
                "question": "¿Cual es el nombre de este parque de bomberos?",
                "render": "Este parque de bomberos se llama {name}."
            },
            "station-operator": {
                "mappings": {
                    "0": {
                        "then": "Este parque de bomberos lo opera el gobierno."
                    }
                }
            }
        },
        "title": {
            "render": "Parque de bomberos"
        }
    },
    "food": {
        "deletion": {
            "extraDeleteReasons": {
                "0": {
                    "explanation": "{title()} ha cerrado permanentemente"
                }
            }
        },
        "description": "Una capa que muestra restaurantes y facilidades de comida rápida",
        "filter": {
            "0": {
                "options": {
                    "0": {
                        "question": "Abierta ahora"
                    }
                }
            },
            "1": {
                "options": {
                    "0": {
                        "question": "Tiene menú vegetariano"
                    }
                }
            },
            "2": {
                "options": {
                    "0": {
                        "question": "Tiene menú vegano"
                    }
                }
            },
            "3": {
                "options": {
                    "0": {
                        "question": "Tiene menú halah"
                    }
                }
            },
            "4": {
                "options": {
                    "0": {
                        "question": "Acepta efectivo"
                    }
                }
            },
            "5": {
                "options": {
                    "0": {
                        "question": "Acepta tarjetas de pago"
                    }
                }
            }
        },
        "name": "Restaurantes y comida rápida",
        "presets": {
            "0": {
                "description": "Un lugar de comidas formal, con mesas y sillas y que vende comidas completas servidas por camareros",
                "title": "un restaurante"
            },
            "1": {
                "description": "Un negocio de comida centrado en servicio rápido solo en mostrador y comida para llevar"
            }
        },
        "tagRenderings": {
            "Cuisine": {
                "mappings": {
                    "0": {
                        "then": "Esto es una pizzería"
                    },
                    "2": {
                        "then": "Principalmente sirve pasta"
                    },
                    "3": {
                        "then": "Esta es una tienda de kebak"
                    },
                    "5": {
                        "then": "Aquí se sirven hamburguesas"
                    },
                    "6": {
                        "then": "Aquí se sirve sushi"
                    },
                    "7": {
                        "then": "Aquí se sirve café"
                    },
                    "8": {
                        "then": "Este es un restaurante italiano (que sirve más que pasta y pizza)"
                    },
                    "9": {
                        "then": "Aquí se sirven platos Franceses"
                    },
                    "10": {
                        "then": "Aquí se sirven platos Chinos"
                    },
                    "11": {
                        "then": "Aquí se sirven platos Griegos"
                    },
                    "12": {
                        "then": "Aquí se sirven platos Indios"
                    },
                    "13": {
                        "then": "Aquí se sirven platos Turcos"
                    }
                },
                "question": "¿Qué comida se sirve aquí?",
                "render": "Aquí se sirve principalmente {cuisine}"
            },
            "Fastfood vs restaurant": {
                "mappings": {
                    "0": {
                        "then": "Este es un negocio de comida rápida, centrado en servicio rápido. Si hay asientos disponibles, son más bien limitados y funcionales."
                    },
                    "1": {
                        "then": "Un <b>restaurante</b>, centrado en crear una buena experiencia donde se sirve en la mesa"
                    }
                },
                "question": "¿Qué tipo de negocio es este?"
            },
            "Name": {
                "question": "¿Cual es el nombre de este restaurante?",
                "render": "El nombre de este restaurante es {name}"
            },
            "Takeaway": {
                "mappings": {
                    "0": {
                        "then": "Este es un negocio solo para pedir para llevar"
                    },
                    "1": {
                        "then": "Aquí es posible pedir para llevar"
                    },
                    "2": {
                        "then": "Aquí no es posible pedir para llevar"
                    }
                },
                "question": "¿Este lugar ofrece para llevar?"
            },
            "Vegan (no friture)": {
                "mappings": {
                    "0": {
                        "then": "Sin opciones veganas disponibles"
                    },
                    "1": {
                        "then": "Alguna opciones veganas disponibles"
                    },
                    "2": {
                        "then": "Opciones veganas disponibles"
                    },
                    "3": {
                        "then": "Todos los platos son veganos"
                    }
                },
                "question": "¿Este negocio sirve comida vegana?"
            },
            "Vegetarian (no friture)": {
                "mappings": {
                    "0": {
                        "then": "Sin opciones vegetarianas"
                    },
                    "1": {
                        "then": "Algunas opciones vegetarianas"
                    },
                    "2": {
                        "then": "Opciones vegetarianas disponibles"
                    },
                    "3": {
                        "then": "Todos los platos son vegetarianos"
                    }
                },
                "question": "¿Este restaurante tiene una opción vegetariana?"
            },
            "friture-oil": {
                "mappings": {
                    "0": {
                        "then": "Aceite vegetal"
                    },
                    "1": {
                        "then": "Aceite animal"
                    }
                }
            },
            "friture-take-your-container": {
                "mappings": {
                    "0": {
                        "then": "Puedes traer <b>tus propios recipientes</b> para recoger tu pedido, ahorrando material de un solo uso y por tanto basura"
                    },
                    "1": {
                        "then": "Traer tu propio recipiente <b>no está permitido</b>"
                    },
                    "2": {
                        "then": "<b>Debes</b> de traer tu propio recipiente para pedir aquí."
                    }
                },
                "question": "Si traes tu propio recipiente (como ollas de cocina y ollas pequeñas), ¿se utiliza para empaquetar tu pedido?<br/>"
            }
        },
        "title": {
            "mappings": {
                "0": {
                    "then": "Restaurante <i>{name}</i>"
                },
                "1": {
                    "then": "Comida rápida <i>{name}</i>"
                },
                "2": {
                    "then": "Comida rápida"
                }
            },
            "render": "Restaurante"
        }
    },
    "ghost_bike": {
        "name": "Bicicleta blanca",
        "presets": {
            "0": {
                "title": "una bicicleta blanca"
            }
        },
        "title": {
            "render": "Bicicleta blanca"
        }
    },
<<<<<<< HEAD
    "maxspeed": {
        "name": "Velocidad",
        "tagRenderings": {
            "maxspeed-maxspeed": {
                "question": "Qué velocidad tiene"
            }
        },
        "units": {
            "0": {
                "applicableUnits": {
                    "0": {
                        "human": "kilómetros/hora",
                        "humanShort": "km/h"
                    },
                    "1": {
                        "human": "millas/hora",
                        "humanShort": "mph"
                    }
                }
            }
        }
    },
    "observation_tower": {
=======
    "hackerspace": {
        "description": "Espacio hacker",
        "name": "Espacio hacker",
        "presets": {
            "0": {
                "description": "Un espacio hacker es un lugar en el que gente interesada en software se reúne",
                "title": "un espacio hacker"
            },
            "1": {
                "description": "Un espacio maker es un lugar donde entusiastas del DIY se reúnen para experimentar con electrónica, como arduino, …",
                "title": "un espacio maker"
            }
        },
>>>>>>> a0b69d6d
        "tagRenderings": {
            "hackerspaces-name": {
                "question": "¿Cual es el nombre de este espacio hacker?",
                "render": "Este espacio hacker se llama <b>{name}</b>"
            },
            "hackerspaces-opening_hours": {
                "mappings": {
                    "0": {
                        "then": "Abierto 24/7"
                    }
                },
                "question": "¿Cuándo está abierto este espacio hacker?",
                "render": "{opening_hours_table()}"
            },
            "hackerspaces-start_date": {
                "question": "¿Cuándo se fundó este espacio hacker?",
                "render": "Este espacio hacker se fundó el {start_date}"
            },
            "is_makerspace": {
                "mappings": {
                    "0": {
                        "then": "Este es un espacio maker"
                    },
                    "1": {
                        "then": "Este es un espacio hacker tradicional (orientado al software)"
                    }
                },
                "question": "¿Esto es un espacio hacker o un espacio maker?"
            }
        },
        "title": {
            "mappings": {
                "0": {
                    "then": " {name}"
                }
            },
            "render": "Espacio Hacker"
        }
    },
    "hydrant": {
        "description": "Un mapa que muestra bocas de incendios.",
        "name": "Mapa de bocas de incendios",
        "presets": {
            "0": {
                "description": "Una boca de incendios es un punto de conexión en el que los bomberos pueden conseguir agua. Puede situarse bajo tierra.",
                "title": "una boca de incendios"
            }
        },
        "tagRenderings": {
            "hydrant-color": {
                "mappings": {
                    "0": {
                        "then": "Se desconoce el color de la boca de incendios."
                    },
                    "1": {
                        "then": "La boca de incendios es amarilla."
                    },
                    "2": {
                        "then": "La boca de incendios es roja."
                    }
                },
                "question": "¿De que color es la boca de incendios?",
                "render": "La boca de incendios es de color {colour}"
            },
            "hydrant-state": {
                "mappings": {
                    "0": {
                        "then": "La boca de incendios funciona (total o parcialmente)"
                    },
                    "1": {
                        "then": "La boca de incendios no está disponible"
                    },
                    "2": {
                        "then": "La boca de incendios se ha retirado"
                    }
                },
                "question": "¿Todavía funciona esta boca de incendios?"
            },
            "hydrant-type": {
                "mappings": {
                    "0": {
                        "then": "Se desconoce el tipo de la boca de incendios"
                    },
                    "1": {
                        "then": "De pilar."
                    },
                    "2": {
                        "then": "De tubería."
                    },
                    "3": {
                        "then": "De pared."
                    },
                    "4": {
                        "then": "Bajo tierra."
                    }
                },
                "question": "¿De qué tipo es esta boca de incendios?",
                "render": " Tipo de boca de incendios: {fire_hydrant:type}"
            }
        },
        "title": {
            "render": "Boca de incendios"
        }
    },
    "information_board": {
        "description": "Una capa que muestra paneles informativos turísticos (ej. informan sobre el paisaje, una construcción, una característica, un mapa, ...)",
        "name": "Paneles informativos",
        "presets": {
            "0": {
                "title": "un panel informativo"
            }
        },
        "title": {
            "render": "Panel informativo"
        }
    },
    "map": {
        "description": "Un mapa, pensado para turistas y que está instalado de manera permanente en un espacio público",
        "name": "Mapas",
        "presets": {
            "0": {
                "description": "Añadir un mapa que falta",
                "title": "un mapa"
            }
        },
        "tagRenderings": {
            "map-attribution": {
                "mappings": {
                    "0": {
                        "then": "Se atribuye claramente a OpenStreetMap, incluyendo la licencia ODBL"
                    },
                    "1": {
                        "then": "Se atribuya claramente a OpenStreetMap, pero no se menciona la licencia"
                    },
                    "2": {
                        "then": "No se mencionaba OpenStreetMap, pero alguien le pegó una pegatina de OpenStreetMap"
                    },
                    "3": {
                        "then": "No hay atribución"
                    },
                    "4": {
                        "then": "No hay atribución"
                    }
                },
                "question": "¿Hay una atribución a OpenStreetMap?"
            },
            "map-map_source": {
                "mappings": {
                    "0": {
                        "then": "Este mapa se basa en OpenStreetMap"
                    }
                },
                "question": "¿En qué datos se basa este mapa?",
                "render": "Este mapa se basa en {map_source}"
            }
        },
        "title": {
            "render": "Mapa"
        }
    },
    "nature_reserve": {
        "description": "",
        "tagRenderings": {
            "Access tag": {
                "mappings": {
                    "1": {
                        "then": "No accesible"
                    },
                    "2": {
                        "then": "No accesible, ya que es una área privada"
                    },
                    "3": {
                        "then": "Accesible a pesar de ser una área privada"
                    },
                    "4": {
                        "then": "Solo accesible con un guía o durante actividades organizadas"
                    },
                    "5": {
                        "then": "Accesible con una tasa"
                    }
                }
            },
            "Dogs?": {
                "mappings": {
                    "0": {
                        "then": "Los perros deben de ir con correa"
                    },
                    "1": {
                        "then": "No se permiten perros"
                    },
                    "2": {
                        "then": "Los perros pueden ir sueltos"
                    }
                }
            },
            "Editable description": {
                "question": "¿Hay alguna información adicional?",
                "render": "Información adicional: <i>{description:0}</i>"
            },
            "Name tag": {
                "mappings": {
                    "0": {
                        "then": "Esta área no tiene un nombre"
                    }
                },
                "question": "¿Cual es el nombre de esta área?",
                "render": "Esta área se llama {name}"
            },
            "Non-editable description": {
                "render": "Información adicional: <i>{description}</i>"
            },
            "Operator tag": {
                "mappings": {
                    "0": {
                        "then": "Operado por NatuurPunt"
                    },
                    "1": {
                        "then": "Operado por {operator}"
                    }
                },
                "question": "¿Quién opera esta área?",
                "render": "Operado por {operator}"
            },
            "Surface area": {
                "render": "Superficie: {_surface:ha}Ha"
            }
        }
    },
    "note": {
        "filter": {
            "0": {
                "options": {
                    "0": {
                        "question": "Debe mencionar {search} en el primer comentario"
                    }
                }
            },
            "1": {
                "options": {
                    "0": {
                        "question": "<b>No</b> debe mencionar {search} en el primer comentario"
                    }
                }
            },
            "2": {
                "options": {
                    "0": {
                        "question": "Abierto por el contributor {search}"
                    }
                }
            },
            "3": {
                "options": {
                    "0": {
                        "question": "<b>No</b> abierto por el contributor {search}"
                    }
                }
            },
            "4": {
                "options": {
                    "0": {
                        "question": "Editada por última vez por el contributor {search}"
                    }
                }
            },
            "5": {
                "options": {
                    "0": {
                        "question": "Abierta después de {search}"
                    }
                }
            },
            "6": {
                "options": {
                    "0": {
                        "question": "Creada antes de {search}"
                    }
                }
            },
            "7": {
                "options": {
                    "0": {
                        "question": "Creada después de {search}"
                    }
                }
            },
            "8": {
                "options": {
                    "0": {
                        "question": "Solo mostrar las notas abiertas por contributores anómimos"
                    }
                }
            },
            "9": {
                "options": {
                    "0": {
                        "question": "Solo mostrar las notas abiertas"
                    }
                }
            },
            "10": {
                "options": {
                    "0": {
                        "question": "Todas las notas"
                    },
                    "1": {
                        "question": "Ocultar las nostras de importación"
                    },
                    "2": {
                        "question": "Solo mostrar las notas de importación"
                    }
                }
            }
        },
        "name": "Notas de OpenStreetMap",
        "tagRenderings": {
            "nearby-images": {
                "render": {
                    "before": "<h3>Imágenes cercanas</h3>Las imágenes de debajo son imágenes geoetiquetadas cercanas y pueden ser útiles para encargarse de esta nota."
                }
            },
            "report-contributor": {
                "render": "<a href='https://www.openstreetmap.org/reports/new?reportable_id={_first_user_id}&reportable_type=User' target='_blank' class='subtle'>Reportar {_first_user}"
            },
            "report-note": {
                "render": "<a href='https://www.openstreetmap.org/reports/new?reportable_id={id}&reportable_type=Note' target='_blank'>Reporta esta nota como spam o inapropiada</a>"
            }
        },
        "title": {
            "render": "Nota",
            "mappings": {
                "0": {
                    "then": "Nota cerrada"
                }
            }
        }
    },
    "observation_tower": {
        "tagRenderings": {
            "access": {
                "question": "¿Se puede visitar esta torre?",
                "mappings": {
                    "0": {
                        "then": "Esta torre es accesible públicamente"
                    },
                    "1": {
                        "then": "A esta torre solo se puede acceder con un guía"
                    }
                }
            },
            "elevator": {
                "mappings": {
                    "1": {
                        "then": "Esta torre no tiene ascensor"
                    },
                    "0": {
                        "then": "Esta torre tiene un ascensor que lleva a los visitantes a la cima"
                    }
                },
                "question": "¿Tiene ascensor esta torre?"
            },
            "name": {
                "mappings": {
                    "0": {
                        "then": "Esta torre no tiene un nombre específico"
                    }
                },
                "question": "¿Cual es el nombre de esta torre?",
                "render": "Esta torre se llama <b>{name}</b>"
            },
            "Fee": {
                "render": "Visitar esta torre cuesta <b>{charge}</b>",
                "question": "¿Cuánto hay que pagar para entrar en esta torre?"
            },
            "Height": {
                "question": "¿Cual es la altura de esta torre?",
                "render": "Esta torre mide {height}"
            },
            "Operator": {
                "question": "¿Quién mantiene esta torre?",
                "render": "Mantenida por <b>{operator}</b>"
            },
            "step_count": {
                "question": "¿Cuántos escalones hay que subir para llegar a la cima de esta torre?",
                "render": "Esta torre tiene {step_count} escalones para lllegar a l a cima"
            }
        },
        "title": {
            "mappings": {
                "0": {
                    "then": "<b>{name}</b>"
                }
            },
            "render": "Torre de observación"
        },
        "units": {
            "0": {
                "applicableUnits": {
                    "0": {
                        "human": " metros"
                    }
                }
            }
        },
        "description": "Torres con vista panorámica",
        "name": "Torres de observación"
    },
    "tree_node": {
        "description": "Una capa que muestra árboles",
        "name": "Árbol",
        "presets": {
            "0": {
                "description": "Un árbol de hojas como el Roble o el Álamo.",
                "title": "árbol de hoja ancha"
            },
            "1": {
                "description": "Un árbol de hojas agujas, como el Pino o el Abeto.",
                "title": "Árbol tipo Conífera"
            },
            "2": {
                "description": "Si no estás seguro de si es un árbol de hoja ancha o de hoja de aguja.",
                "title": "un árbol"
            }
        },
        "tagRenderings": {
            "tree-decidouous": {
                "mappings": {
                    "0": {
                        "then": "Caduco o Deciduo: el árbol pierde las hojas en un período del año"
                    },
                    "1": {
                        "then": "Siempreverde."
                    }
                },
                "question": "¿El árbol es Siempreverde o Caduco?"
            },
            "tree-denotation": {
                "mappings": {
                    "0": {
                        "then": "El árbol es notable debido a su tamaño o ubicación prominente. Es útil para la navegación."
                    },
                    "1": {
                        "then": "El árbol es un monumento natural, por ejemplo, porque es especialmente antiguo, o de una especie valiosa."
                    },
                    "2": {
                        "then": "El árbol se utiliza con fines agrícolas, por ejemplo, en un huerto."
                    },
                    "3": {
                        "then": "El árbol está en un parque o similar (cementerio, recinto escolar, ...)."
                    },
                    "4": {
                        "then": "El árbol está en un jardín privado o residencial."
                    },
                    "5": {
                        "then": "El árbol está en bandejón de una avenida."
                    },
                    "6": {
                        "then": "El árbol está en un zona urbana."
                    },
                    "7": {
                        "then": "El árbol está fuera de una zona urbana."
                    }
                },
                "question": "¿Qué importancia tiene este árbol? Elige la primera respuesta que corresponda."
            },
            "tree-height": {
                "mappings": {
                    "0": {
                        "then": "Altura: {height}&nbsp;m"
                    }
                },
                "render": "Altura: {height}"
            },
            "tree-heritage": {
                "mappings": {
                    "0": {
                        "then": "Registrado como patrimonio por <i>Onroerend Erfgoed</i> Flandes"
                    },
                    "1": {
                        "then": "Registrado como patrimonio por la <i>Dirección de Patrimonio Cultural</i> de Bruselas"
                    },
                    "2": {
                        "then": "Registrado como patrimonio por una organización diferente"
                    },
                    "3": {
                        "then": "No registrado como patrimonio"
                    },
                    "4": {
                        "then": "Registrado como patrimonio por un organización diferente"
                    }
                },
                "question": "¿Este árbol es patrimonio registrado?"
            },
            "tree-leaf_type": {
                "mappings": {
                    "0": {
                        "then": "Latifoliada"
                    },
                    "1": {
                        "then": "Hoja aguja"
                    },
                    "2": {
                        "then": "Permanentemente sin hojas"
                    }
                },
                "question": "¿Es un árbol de hoja ancha o de hoja aguja?"
            },
            "tree_node-name": {
                "mappings": {
                    "0": {
                        "then": "No identificas la especie."
                    }
                },
                "question": "¿Tiene nombre este árbol?",
                "render": "Nombre: {name}"
            },
            "tree_node-ref:OnroerendErfgoed": {
                "question": "¿Cuál es el número de identificación emitido por Onroerend Erfgoed Flandes?"
            },
            "tree_node-wikidata": {
                "question": "¿Cuál es el ID de Wikidata para este árbol?",
                "render": "<img src=\"./assets/svg/wikidata.svg\" style=\"width:1em;height:0.56em;vertical-align:middle\" alt=\"\"/> Wikidata: <a href=\"http://www.wikidata.org/entity/{wikidata}\">{wikidata}</a>"
            },
            "tree-species-wikidata": {
                "question": "¿De qué especie es este árbol?"
            }
        },
        "title": {
            "render": "Árbol"
        }
    },
    "waste_basket": {
        "filter": {
            "0": {
                "options": {
                    "1": {
                        "question": "Papelera para cigarrillos"
                    },
                    "0": {
                        "question": "Todos los tipos"
                    },
                    "3": {
                        "question": "Papelera para excrementos de perro"
                    },
                    "4": {
                        "question": "Papelera para basura"
                    },
                    "6": {
                        "question": "Papelera para plástico"
                    }
                }
            },
            "1": {
                "options": {
                    "0": {
                        "question": "Papelera con dispensador de bolsas de excrementos (para perros)"
                    }
                }
            }
        },
        "mapRendering": {
            "0": {
                "iconSize": {
                    "mappings": {
                        "0": {
                            "then": "Papelera"
                        }
                    }
                }
            }
        },
        "description": "Esta es una papelera pública, donde puedes tirar tu basura."
    },
    "playground": {
        "tagRenderings": {
            "playground-min_age": {
                "render": "Accesible a niños menores de {min_age} años"
            },
            "playground-access": {
                "mappings": {
                    "2": {
                        "then": "Solo accesible para clientes del negocio que lo opera"
                    },
                    "0": {
                        "then": "Accesible al público general"
                    },
                    "3": {
                        "then": "Solo accesibles para estudiantes de la escuela"
                    },
                    "4": {
                        "then": "No accesible"
                    }
                }
            },
            "playground-operator": {
                "render": "Operado por {operator}"
            },
            "playground-phone": {
                "render": "<a href='tel:{phone}'>{phone}</a>"
            },
            "playground-surface": {
                "mappings": {
                    "0": {
                        "then": "La superficie es <b>hierba</b>"
                    },
                    "1": {
                        "then": "La superficie es <b>arena</b>"
                    },
                    "3": {
                        "then": "La superficie es <b>adoquines</b>"
                    },
                    "7": {
                        "then": "La superficie está <b>pavimentada</b>"
                    },
                    "5": {
                        "then": "La superficie es <b>hormigón</b>"
                    },
                    "6": {
                        "then": "La superficie está <b>sin pavimentar</b>"
                    },
                    "4": {
                        "then": "La superficie es <b>asfalto</b>"
                    }
                },
                "render": "La superficie es <b>{surface}</b>"
            },
            "playground-email": {
                "render": "<a href='mailto:{email}'>{email}</a>"
            },
            "playground-max_age": {
                "render": "Accesible a niños de hasta {max_age}"
            },
            "Playground-wheelchair": {
                "mappings": {
                    "0": {
                        "then": "Completamente accesible para usuarios de silla de ruedas"
                    },
                    "1": {
                        "then": "Acceso limitado para usuarios de silla de ruedas"
                    },
                    "2": {
                        "then": "No accesible a usuarios de sillas de ruedas"
                    }
                }
            },
            "playground-opening_hours": {
                "mappings": {
                    "0": {
                        "then": "Accesible desde el amanecer hasta el anochecer"
                    },
                    "1": {
                        "then": "Siempre accesible"
                    }
                }
            }
        }
    },
    "shops": {
        "tagRenderings": {
            "shops-phone": {
                "render": "<a href='tel:{phone}'>{phone}</a>",
                "question": "¿Cual es el número de teléfono?"
            },
            "shops-shop": {
                "mappings": {
                    "3": {
                        "then": "Peluquería"
                    },
                    "1": {
                        "then": "Supermercado"
                    },
                    "2": {
                        "then": "Tienda de ropa"
                    },
                    "4": {
                        "then": "Panadería"
                    },
                    "5": {
                        "then": "Taller de coches"
                    },
                    "6": {
                        "then": "Concesionario"
                    }
                },
                "question": "¿Qué vende esta tienda?",
                "render": "Esta tienda vende {shop}"
            },
            "shops-website": {
                "render": "<a href='{website}'>{website}</a>",
                "question": "¿Cual es la página web de esta tienda?"
            },
            "shops-email": {
                "question": "¿Cual es la dirección de correo electrónico de esta tienda?",
                "render": "<a href='mailto:{email}'>{email}</a>"
            },
            "shops-name": {
                "question": "¿Cual es el nombre de esta tienda?"
            },
            "shops-opening_hours": {
                "question": "¿Cual es el horario de esta tienda?",
                "render": "{opening_hours_table(opening_hours)}"
            }
        },
        "filter": {
            "2": {
                "options": {
                    "0": {
                        "question": "Acepta efectivo"
                    }
                }
            },
            "0": {
                "options": {
                    "0": {
                        "question": "Solo mostrar tiendas que vendan {search}"
                    }
                }
            },
            "1": {
                "options": {
                    "0": {
                        "question": "Solo mostrar tiendas con nombre {search}"
                    }
                }
            },
            "3": {
                "options": {
                    "0": {
                        "question": "Acepta el pago por tarjeta"
                    }
                }
            }
        },
        "deletion": {
            "extraDeleteReasons": {
                "0": {
                    "explanation": "{title()} ha cerrado permanentemente"
                }
            }
        },
        "description": "Una tienda",
        "title": {
            "mappings": {
                "0": {
                    "then": "{name}"
                },
                "1": {
                    "then": "{shop}"
                }
            },
            "render": "Tienda"
        },
        "name": "Tienda",
        "presets": {
            "0": {
                "description": "Añadir una nueva tienda",
                "title": "una tienda"
            }
        }
    },
    "picnic_table": {
        "tagRenderings": {
            "picnic_table-material": {
                "mappings": {
                    "0": {
                        "then": "Esta es una mesa de pícnic de madera"
                    },
                    "1": {
                        "then": "Esta es una mesa de pícnic de hormigón"
                    },
                    "2": {
                        "then": "Esta es una mesa de picnic hecha de plástico reciclado"
                    }
                },
                "question": "¿De qué material está hecha esta mesa de pícnic?",
                "render": "Esta mesa de pícnic está hecha de {material}"
            }
        },
        "description": "Una capa que muestra mesas de pícnic",
        "presets": {
            "0": {
                "title": "una mesa de pícnic"
            }
        },
        "title": {
            "render": "Mesa de pícnic"
        },
        "name": "Mesas de pícnic"
    },
    "recycling": {
        "filter": {
            "1": {
                "options": {
                    "14": {
                        "question": "Reciclaje de plástico"
                    },
                    "0": {
                        "question": "Todos los tipos de reciclado"
                    },
                    "1": {
                        "question": "Reciclaje de baterías"
                    },
                    "15": {
                        "question": "Reciclaje de chatarra"
                    },
                    "11": {
                        "question": "Reciclaje de papel"
                    },
                    "12": {
                        "question": "Reciclaje de botellas de papel"
                    },
                    "3": {
                        "question": "Reciclaje de latas"
                    },
                    "4": {
                        "question": "Reciclaje de ropa"
                    },
                    "5": {
                        "question": "Reciclaje de aceite de cocina"
                    },
                    "6": {
                        "question": "Reciclaje de aceite de motor"
                    },
                    "8": {
                        "question": "Reciclaje de botellas de cristal"
                    },
                    "9": {
                        "question": "Reciclaje de cristal"
                    },
                    "10": {
                        "question": "Reciclaje de periódicos"
                    },
                    "13": {
                        "question": "Reciclaje de embalajes plásticos"
                    }
                }
            },
            "0": {
                "options": {
                    "0": {
                        "question": "Actualmente abierto"
                    }
                }
            }
        },
        "tagRenderings": {
            "recycling-accepts": {
                "mappings": {
                    "8": {
                        "then": "Aquí se pueden reciclar botellas de cristal"
                    },
                    "14": {
                        "then": "Aquí se puede reciclar plástico"
                    },
                    "7": {
                        "then": "Aquí se pueden reciclar residuos orgánicos"
                    },
                    "11": {
                        "then": "Aquí se puede reciclar papel"
                    },
                    "15": {
                        "then": "Aquí se puede reciclar chatarra"
                    },
                    "0": {
                        "then": "Aquí se pueden reciclar baterías"
                    },
                    "12": {
                        "then": "Aquí se pueden reciclar botellas de plástico"
                    },
                    "13": {
                        "then": "Aquí se pueden reciclar embalajes plásticos"
                    },
                    "16": {
                        "then": "Aquí se pueden reciclar zapatos"
                    },
                    "2": {
                        "then": "Aquí se pueden reciclar latas"
                    },
                    "3": {
                        "then": "Aquí se puede reciclar ropa"
                    },
                    "4": {
                        "then": "Aquí se puede reciclar aceite de cocina"
                    },
                    "5": {
                        "then": "Aquí se puede reciclar aceite de motor"
                    },
                    "9": {
                        "then": "Aquí se puede reciclar cristal"
                    },
                    "10": {
                        "then": "Aquí se pueden reciclar periódicos"
                    }
                },
                "question": "¿Qué se puede reciclar aquí?"
            },
            "recycling-centre-name": {
                "render": "Este centro de reciclaje se llama <b>{name}</b>",
                "mappings": {
                    "0": {
                        "then": "Este centro de reciclaje no tiene un nombre específico"
                    }
                },
                "question": "¿Cual es el nombre de este centro de reciclaje?"
            },
            "recycling-type": {
                "mappings": {
                    "0": {
                        "then": "Esto es un contenedor de reciclaje"
                    },
                    "1": {
                        "then": "Esto es un centro de reciclaje"
                    }
                }
            },
            "container-location": {
                "mappings": {
                    "0": {
                        "then": "Este es un contenedor bajo tierra"
                    },
                    "1": {
                        "then": "Este contenedor se sitúa en el interior"
                    },
                    "2": {
                        "then": "Este contenedor se sitúa en el exterior"
                    }
                },
                "question": "¿Dónde se sitúa este contenedor?"
            },
            "opening_hours": {
                "mappings": {
                    "0": {
                        "then": "24/7"
                    }
                },
                "question": "¿A qué horas abre esta facilidad de reciclado?"
            },
            "operator": {
                "question": "¿Que empresa opera esta facilidad de reciclado?",
                "render": "Esta facilidad de reciclado la opera {operator}"
            }
        },
        "presets": {
            "1": {
                "title": "un centro de reciclado"
            },
            "0": {
                "title": "un contenedor de reciclaje"
            }
        },
        "name": "Reciclaje",
        "title": {
            "mappings": {
                "0": {
                    "then": "Centro de reciclaje"
                },
                "1": {
                    "then": "Centro de reciclaje"
                },
                "2": {
                    "then": "Contenedor de reciclaje"
                }
            },
            "render": "Facilidad de reciclaje"
        },
        "description": "Una capa con contenedores y centros de reciclaje"
    },
    "public_bookcase": {
        "tagRenderings": {
            "bookcase-booktypes": {
                "mappings": {
                    "1": {
                        "then": "Mayoritariamente libros para adultos"
                    },
                    "0": {
                        "then": "Mayoritariamente libros infantiles"
                    }
                }
            },
            "bookcase-is-accessible": {
                "mappings": {
                    "1": {
                        "then": "Solo accesible a clientes"
                    },
                    "0": {
                        "then": "Accesible públicamente"
                    }
                }
            },
            "public_bookcase-brand": {
                "mappings": {
                    "0": {
                        "then": "Parte de la red 'Little Free Library'"
                    }
                }
            }
        },
        "filter": {
            "2": {
                "options": {
                    "0": {
                        "question": "Interior o exterior"
                    }
                }
            }
        }
    },
    "slow_roads": {
        "tagRenderings": {
            "slow_roads-surface": {
                "mappings": {
                    "4": {
                        "then": "La superficie es <b>adoquines</b>"
                    },
                    "2": {
                        "then": "La superficie está <b>sin pavimentar</b>"
                    },
                    "6": {
                        "then": "La superficie es <b>hormigón</b>"
                    },
                    "7": {
                        "then": "La superficie está <b>pavimentada</b>"
                    },
                    "0": {
                        "then": "La superficie es <b>hierba</b>"
                    },
                    "3": {
                        "then": "La superficie es <b>arena</b>"
                    },
                    "5": {
                        "then": "La superficie es <b>asfalto</b>"
                    }
                },
                "render": "La superficie es <b>{surface}</b>"
            }
        }
    },
    "sport_pitch": {
        "tagRenderings": {
            "sport-pitch-reservation": {
                "mappings": {
                    "2": {
                        "then": "Pedir cita es posible, pero no necesario para utilizar esta pista de deportes"
                    },
                    "0": {
                        "then": "Pedir una cita es obligatorio para utilizar esta pista"
                    },
                    "1": {
                        "then": "Se recomienda pedir una cita al utilizar esta pista"
                    },
                    "3": {
                        "then": "No es posible pedir cita"
                    }
                },
                "question": "¿Hay que pedir una cita para utilizar esta pista?"
            },
            "sport_pitch-opening_hours": {
                "question": "¿Cuándo es accesible esta pista?",
                "mappings": {
                    "1": {
                        "then": "Siempre accesible"
                    }
                }
            },
            "sport_pitch-surface": {
                "mappings": {
                    "0": {
                        "then": "La superficie es <b>hierba</b>"
                    },
                    "1": {
                        "then": "La superficie es <b>arena</b>"
                    },
                    "2": {
                        "then": "La superficie es <b>adoquines</b>"
                    },
                    "3": {
                        "then": "La superficie es <b>asfalto</b>"
                    },
                    "4": {
                        "then": "La superficie es <b>hormigón</b>"
                    }
                },
                "render": "La superficie es <b>{surface}</b>",
                "question": "¿Cual es la superficie de esta pista de deportes?"
            },
            "sport_pitch-sport": {
                "render": "Aquí se juega al {sport}",
                "mappings": {
                    "3": {
                        "then": "Aquí se juega al tenis"
                    },
                    "5": {
                        "then": "Aquí se juega al baloncesto"
                    },
                    "0": {
                        "then": "Aquí se juega al baloncesto"
                    },
                    "2": {
                        "then": "Esto es una mesa de ping pong"
                    },
                    "1": {
                        "then": "Aquí se juega al fútbol"
                    }
                },
                "question": "¿Qué deporte se practica aquí?"
            },
            "sport_pitch-email": {
                "question": "¿Cual es la dirección de correo electrónico de la operadora?"
            },
            "sport_pitch-phone": {
                "question": "¿Cual es el número de teléfono de la operadora?"
            },
            "sport-pitch-access": {
                "mappings": {
                    "0": {
                        "then": "Acceso público"
                    },
                    "1": {
                        "then": "Acceso limitado (ej. solo con una cita, a cieras horas, ...)"
                    },
                    "2": {
                        "then": "Solo accesible para miembros del club"
                    },
                    "3": {
                        "then": "Privada - no accesible al público"
                    }
                },
                "question": "¿Esta pista de deportes es accesible públicamente?"
            }
        },
        "title": {
            "render": "Pista de deportes"
        },
        "description": "Una pista de deportes",
        "name": "Pistas de deportes",
        "presets": {
            "1": {
                "title": "una pista de deportes"
            }
        }
    },
    "street_lamps": {
        "tagRenderings": {
            "direction": {
                "render": "Esta lámpara apunta hacia {light:direction}",
                "question": "¿Hacia donde apunta esta lámpara?"
            },
            "lamp_mount": {
                "mappings": {
                    "0": {
                        "then": "Esta lampara está encima de un mástil recto"
                    },
                    "1": {
                        "then": "Esta lámpara está encima de un mástil curvado"
                    }
                },
                "question": "¿Cómo está montada esta lámpara al poste?"
            },
            "lit": {
                "mappings": {
                    "3": {
                        "then": "Esta lámpara se ilumina bajo demanda (ej. con un pulsador)"
                    },
                    "1": {
                        "then": "Esta lámpara está iluminada 24/7"
                    },
                    "0": {
                        "then": "Esta lámpara está iluminada por la noche"
                    },
                    "2": {
                        "then": "Esta lámpara se ilumina con el movimiento"
                    }
                },
                "question": "¿Cuándo se ilumina esta lámpara?"
            },
            "support": {
                "mappings": {
                    "0": {
                        "then": "Esta lámpara se suspende utilizando cables"
                    },
                    "1": {
                        "then": "Esta lámpara está montada en un techo"
                    },
                    "3": {
                        "then": "Esta lámpara está montada en un poste corto (mayoritariamente < 1.5m)"
                    },
                    "4": {
                        "then": "Esta lámpara está montada en un poste"
                    },
                    "5": {
                        "then": "Esta lámpara está montada directamente en la pared"
                    },
                    "6": {
                        "then": "Esta lámpara está montada en la pared utilizando una barra metálica"
                    },
                    "2": {
                        "then": "Esta lámpara está montada en el suelo"
                    }
                },
                "question": "¿Cómo está montada esta lámpara?"
            },
            "colour": {
                "question": "¿De qué color es la luz que emite esta lámpara?",
                "mappings": {
                    "0": {
                        "then": "Esta lámpara emite luz blanca"
                    },
                    "1": {
                        "then": "Esta lámpara emite luz verde"
                    },
                    "2": {
                        "then": "Esta lámpara emite luz naranja"
                    }
                },
                "render": "Esta lámpara emite luz {light:colour}"
            },
            "method": {
                "mappings": {
                    "3": {
                        "then": "Esta lámpara utiliza iluminación halógena"
                    },
                    "0": {
                        "then": "Esta lámpara se ilumina eléctricamente"
                    },
                    "1": {
                        "then": "Esta lámpara utiliza LEDs"
                    },
                    "2": {
                        "then": "Esta lámpara utiliza iluminación incandescente"
                    },
                    "11": {
                        "then": "Esta lampara se ilumina con gas"
                    },
                    "4": {
                        "then": "Esta lámpara utiliza lámparas de descarga (de tipo desconocido)"
                    },
                    "5": {
                        "then": "Esta lámpara utiliza una lámpara de vapor de mercurio (levemente azulada)"
                    },
                    "7": {
                        "then": "Esta lámpara utiliza iluminación fluorescente"
                    },
                    "8": {
                        "then": "Esta lámpara utiliza lámparas de sodio (de tipo desconocido)"
                    },
                    "9": {
                        "then": "Esta lámpara utiliza lámparas de sodio de baja presión (naranja monocromo)"
                    },
                    "10": {
                        "then": "Esta lámpara utiliza lámparas de sodio de alta presión (naranja con blanco)"
                    }
                },
                "question": "¿Qué tipo de iluminación utiliza esta lámpara?"
            },
            "ref": {
                "question": "¿Cual es el número de referencia de esta lámpara callejera?",
                "render": "Esta lámpara callejera tiene el número de referencia {ref}"
            },
            "count": {
                "mappings": {
                    "0": {
                        "then": ""
                    }
                }
            }
        },
        "name": "Farolas",
        "title": {
            "mappings": {
                "0": {
                    "then": "Lámpara Callejera {ref}"
                }
            },
            "render": "Lámpara Callejera"
        },
        "description": "Una capa que muestra luces callejeras",
        "presets": {
            "0": {
                "title": "una farola"
            }
        }
    },
    "toilet": {
        "tagRenderings": {
            "toilets-fee": {
                "mappings": {
                    "0": {
                        "then": "Estos son baños de pago"
                    }
                }
            },
            "toilets-type": {
                "mappings": {
                    "1": {
                        "then": "Aquí solo hay orinales"
                    },
                    "3": {
                        "then": "Aquí hay tanto váteres de sentarse como orinales"
                    }
                },
                "question": "¿Qué tipo de baños son estos?"
            },
            "Opening-hours": {
                "mappings": {
                    "0": {
                        "then": "Abierto 24/7"
                    }
                },
                "question": ""
            },
            "toilet-access": {
                "mappings": {
                    "1": {
                        "then": "Solo accesible a clientes"
                    },
                    "4": {
                        "then": "De acceso público"
                    },
                    "0": {
                        "then": "Acceso públic"
                    },
                    "3": {
                        "then": "Accesible, pero hay que pedir la llave para entrar"
                    },
                    "2": {
                        "then": "No accesible"
                    }
                },
                "render": "El acceso es {access}"
            },
            "toilet-changing_table:location": {
                "mappings": {
                    "3": {
                        "then": "El cambiador está en una habitación dedicada "
                    }
                },
                "question": "¿Dónde está el cambiador?",
                "render": "El cambiador está en {changing_table:location}"
            },
            "toilet-charge": {
                "render": "La tasa es {charge}",
                "question": "¿Cuánto hay que pagar para estos baños?"
            },
            "toilet-handwashing": {
                "mappings": {
                    "0": {
                        "then": "Estos baños tienen una pileta para lavarse las manos"
                    },
                    "1": {
                        "then": "Estos baños <b>no</b> tienen una pileta para lavarse las manos"
                    }
                },
                "question": "¿Esto baños tienen una pileta para lavarte los baños?"
            },
            "toilet-has-paper": {
                "mappings": {
                    "0": {
                        "then": "Este baño esta equipado con papel higiénico"
                    },
                    "1": {
                        "then": "Tienes que traer tu propio papel higiénico a este baño"
                    }
                },
                "question": "¿Hay que traer tu propio papel higiénico a este baño?"
            },
            "toilets-changing-table": {
                "mappings": {
                    "0": {
                        "then": "Hay un cambiador"
                    },
                    "1": {
                        "then": "No hay cambiador"
                    }
                }
            },
            "toilets-wheelchair": {
                "mappings": {
                    "0": {
                        "then": "Hay un baño dedicado para usuarios con sillas de ruedas"
                    },
                    "1": {
                        "then": "Sin acceso para sillas de ruedas"
                    }
                }
            }
        },
        "description": "Una capa que muestra baños (públicos)",
        "filter": {
            "0": {
                "options": {
                    "0": {
                        "question": "Accesible con sillas de ruedas"
                    }
                }
            },
            "3": {
                "options": {
                    "0": {
                        "question": "Abierto ahora"
                    }
                }
            },
            "1": {
                "options": {
                    "0": {
                        "question": "Tiene un cambiador"
                    }
                }
            }
        },
        "name": "Baños",
        "presets": {
            "0": {
                "title": "un baño público"
            }
        },
        "title": {
            "render": "Baño"
        }
    },
    "parking": {
        "name": "Aparcamiento",
        "description": "Una capa que muestra aparcamientos para coches",
        "presets": {
            "0": {
                "title": "un aparcamiento de coches"
            }
        },
        "title": {
            "render": "aparcamiento de coches"
        }
    },
    "visitor_information_centre": {
        "title": {
            "render": "{name}",
            "mappings": {
                "1": {
                    "then": "{name}"
                }
            }
        },
        "name": "Centro de Información al Visitante",
        "description": "Un centro de visitantes ofrece información sobre una atracción específica o lugar de interese donde se sitúa."
    },
    "walls_and_buildings": {
        "title": {
            "render": "Pared o edificio"
        }
    },
    "veterinary": {
        "name": "veterinario",
        "presets": {
            "0": {
                "description": "un veterinario, que trata a perros",
                "title": "un veterinario"
            }
        },
        "title": {
            "render": "Veterinario"
        },
        "tagRenderings": {
            "vetName": {
                "render": "El nombre de este veterinario es {name}",
                "question": "¿Cual es el nombre de este veterinario?"
            }
        }
    },
    "viewpoint": {
        "description": "Un buen punto de vista o una buena vista. Ideal para añadir una imagen si no encaja en ninguna otra categoría",
        "tagRenderings": {
            "viewpoint-description": {
                "question": "¿Quieres añadir una descripción?"
            }
        }
    },
    "hackerspace": {
        "description": "Espacio hacker",
        "name": "Espacio hacker",
        "presets": {
            "0": {
                "description": "Un espacio hacker es un lugar en el que gente interesada en software se reúne",
                "title": "un espacio hacker"
            },
            "1": {
                "description": "Un espacio maker es un lugar donde entusiastas del DIY se reúnen para experimentar con electrónica, como arduino, …",
                "title": "un espacio maker"
            }
        },
        "tagRenderings": {
            "hackerspaces-name": {
                "question": "¿Cual es el nombre de este espacio hacker?",
                "render": "Este espacio hacker se llama <b>{name}</b>"
            },
            "hackerspaces-opening_hours": {
                "mappings": {
                    "0": {
                        "then": "Abierto 24/7"
                    }
                },
                "question": "¿Cuándo está abierto este espacio hacker?",
                "render": "{opening_hours_table()}"
            },
            "hackerspaces-start_date": {
                "question": "¿Cuándo se fundó este espacio hacker?",
                "render": "Este espacio hacker se fundó el {start_date}"
            },
            "is_makerspace": {
                "mappings": {
                    "0": {
                        "then": "Este es un espacio maker"
                    },
                    "1": {
                        "then": "Este es un espacio hacker tradicional (orientado al software)"
                    }
                },
                "question": "¿Esto es un espacio hacker o un espacio maker?"
            }
        },
        "title": {
            "mappings": {
                "0": {
                    "then": " {name}"
                }
            },
            "render": "Espacio Hacker"
        }
    },
    "hydrant": {
        "description": "Un mapa que muestra bocas de incendios.",
        "name": "Mapa de bocas de incendios",
        "presets": {
            "0": {
                "description": "Una boca de incendios es un punto de conexión en el que los bomberos pueden conseguir agua. Puede situarse bajo tierra.",
                "title": "una boca de incendios"
            }
        },
        "tagRenderings": {
            "hydrant-color": {
                "mappings": {
                    "0": {
                        "then": "Se desconoce el color de la boca de incendios."
                    },
                    "1": {
                        "then": "La boca de incendios es amarilla."
                    },
                    "2": {
                        "then": "La boca de incendios es roja."
                    }
                },
                "question": "¿De que color es la boca de incendios?",
                "render": "La boca de incendios es de color {colour}"
            },
            "hydrant-state": {
                "mappings": {
                    "0": {
                        "then": "La boca de incendios funciona (total o parcialmente)"
                    },
                    "1": {
                        "then": "La boca de incendios no está disponible"
                    },
                    "2": {
                        "then": "La boca de incendios se ha retirado"
                    }
                },
                "question": "¿Todavía funciona esta boca de incendios?"
            },
            "hydrant-type": {
                "mappings": {
                    "0": {
                        "then": "Se desconoce el tipo de la boca de incendios"
                    },
                    "1": {
                        "then": "De pilar."
                    },
                    "2": {
                        "then": "De tubería."
                    },
                    "3": {
                        "then": "De pared."
                    },
                    "4": {
                        "then": "Bajo tierra."
                    }
                },
                "question": "¿De qué tipo es esta boca de incendios?",
                "render": " Tipo de boca de incendios: {fire_hydrant:type}"
            }
        },
        "title": {
            "render": "Boca de incendios"
        }
    },
    "information_board": {
        "description": "Una capa que muestra paneles informativos turísticos (ej. informan sobre el paisaje, una construcción, una característica, un mapa, ...)",
        "name": "Paneles informativos",
        "presets": {
            "0": {
                "title": "un panel informativo"
            }
        },
        "title": {
            "render": "Panel informativo"
        }
    },
    "map": {
        "description": "Un mapa, pensado para turistas y que está instalado de manera permanente en un espacio público",
        "name": "Mapas",
        "presets": {
            "0": {
                "description": "Añadir un mapa que falta",
                "title": "un mapa"
            }
        },
        "tagRenderings": {
            "map-attribution": {
                "mappings": {
                    "0": {
                        "then": "Se atribuye claramente a OpenStreetMap, incluyendo la licencia ODBL"
                    },
                    "1": {
                        "then": "Se atribuya claramente a OpenStreetMap, pero no se menciona la licencia"
                    },
                    "2": {
                        "then": "No se mencionaba OpenStreetMap, pero alguien le pegó una pegatina de OpenStreetMap"
                    },
                    "3": {
                        "then": "No hay atribución"
                    },
                    "4": {
                        "then": "No hay atribución"
                    }
                },
                "question": "¿Hay una atribución a OpenStreetMap?"
            },
            "map-map_source": {
                "mappings": {
                    "0": {
                        "then": "Este mapa se basa en OpenStreetMap"
                    }
                },
                "question": "¿En qué datos se basa este mapa?",
                "render": "Este mapa se basa en {map_source}"
            }
        },
        "title": {
            "render": "Mapa"
        }
    },
    "nature_reserve": {
        "description": "",
        "tagRenderings": {
            "Access tag": {
                "mappings": {
                    "1": {
                        "then": "No accesible"
                    },
                    "2": {
                        "then": "No accesible, ya que es una área privada"
                    },
                    "3": {
                        "then": "Accesible a pesar de ser una área privada"
                    },
                    "4": {
                        "then": "Solo accesible con un guía o durante actividades organizadas"
                    },
                    "5": {
                        "then": "Accesible con una tasa"
                    }
                }
            },
            "Dogs?": {
                "mappings": {
                    "0": {
                        "then": "Los perros deben de ir con correa"
                    },
                    "1": {
                        "then": "No se permiten perros"
                    },
                    "2": {
                        "then": "Los perros pueden ir sueltos"
                    }
                }
            },
            "Editable description": {
                "question": "¿Hay alguna información adicional?",
                "render": "Información adicional: <i>{description:0}</i>"
            },
            "Name tag": {
                "mappings": {
                    "0": {
                        "then": "Esta área no tiene un nombre"
                    }
                },
                "question": "¿Cual es el nombre de esta área?",
                "render": "Esta área se llama {name}"
            },
            "Non-editable description": {
                "render": "Información adicional: <i>{description}</i>"
            },
            "Operator tag": {
                "mappings": {
                    "0": {
                        "then": "Operado por NatuurPunt"
                    },
                    "1": {
                        "then": "Operado por {operator}"
                    }
                },
                "question": "¿Quién opera esta área?",
                "render": "Operado por {operator}"
            },
            "Surface area": {
                "render": "Superficie: {_surface:ha}Ha"
            }
        }
    },
    "note": {
        "filter": {
            "0": {
                "options": {
                    "0": {
                        "question": "Debe mencionar {search} en el primer comentario"
                    }
                }
            },
            "1": {
                "options": {
                    "0": {
                        "question": "<b>No</b> debe mencionar {search} en el primer comentario"
                    }
                }
            },
            "2": {
                "options": {
                    "0": {
                        "question": "Abierto por el contributor {search}"
                    }
                }
            },
            "3": {
                "options": {
                    "0": {
                        "question": "<b>No</b> abierto por el contributor {search}"
                    }
                }
            },
            "4": {
                "options": {
                    "0": {
                        "question": "Editada por última vez por el contributor {search}"
                    }
                }
            },
            "5": {
                "options": {
                    "0": {
                        "question": "Abierta después de {search}"
                    }
                }
            },
            "6": {
                "options": {
                    "0": {
                        "question": "Creada antes de {search}"
                    }
                }
            },
            "7": {
                "options": {
                    "0": {
                        "question": "Creada después de {search}"
                    }
                }
            },
            "8": {
                "options": {
                    "0": {
                        "question": "Solo mostrar las notas abiertas por contributores anómimos"
                    }
                }
            },
            "9": {
                "options": {
                    "0": {
                        "question": "Solo mostrar las notas abiertas"
                    }
                }
            },
            "10": {
                "options": {
                    "0": {
                        "question": "Todas las notas"
                    },
                    "1": {
                        "question": "Ocultar las nostras de importación"
                    },
                    "2": {
                        "question": "Solo mostrar las notas de importación"
                    }
                }
            }
        },
        "name": "Notas de OpenStreetMap",
        "tagRenderings": {
            "nearby-images": {
                "render": {
                    "before": "<h3>Imágenes cercanas</h3>Las imágenes de debajo son imágenes geoetiquetadas cercanas y pueden ser útiles para encargarse de esta nota."
                }
            },
            "report-contributor": {
                "render": "<a href='https://www.openstreetmap.org/reports/new?reportable_id={_first_user_id}&reportable_type=User' target='_blank' class='subtle'>Reportar {_first_user}"
            }
        }
    }
}<|MERGE_RESOLUTION|>--- conflicted
+++ resolved
@@ -2433,31 +2433,6 @@
             "render": "Bicicleta blanca"
         }
     },
-<<<<<<< HEAD
-    "maxspeed": {
-        "name": "Velocidad",
-        "tagRenderings": {
-            "maxspeed-maxspeed": {
-                "question": "Qué velocidad tiene"
-            }
-        },
-        "units": {
-            "0": {
-                "applicableUnits": {
-                    "0": {
-                        "human": "kilómetros/hora",
-                        "humanShort": "km/h"
-                    },
-                    "1": {
-                        "human": "millas/hora",
-                        "humanShort": "mph"
-                    }
-                }
-            }
-        }
-    },
-    "observation_tower": {
-=======
     "hackerspace": {
         "description": "Espacio hacker",
         "name": "Espacio hacker",
@@ -2471,7 +2446,6 @@
                 "title": "un espacio maker"
             }
         },
->>>>>>> a0b69d6d
         "tagRenderings": {
             "hackerspaces-name": {
                 "question": "¿Cual es el nombre de este espacio hacker?",
@@ -3946,344 +3920,5 @@
                 "question": "¿Quieres añadir una descripción?"
             }
         }
-    },
-    "hackerspace": {
-        "description": "Espacio hacker",
-        "name": "Espacio hacker",
-        "presets": {
-            "0": {
-                "description": "Un espacio hacker es un lugar en el que gente interesada en software se reúne",
-                "title": "un espacio hacker"
-            },
-            "1": {
-                "description": "Un espacio maker es un lugar donde entusiastas del DIY se reúnen para experimentar con electrónica, como arduino, …",
-                "title": "un espacio maker"
-            }
-        },
-        "tagRenderings": {
-            "hackerspaces-name": {
-                "question": "¿Cual es el nombre de este espacio hacker?",
-                "render": "Este espacio hacker se llama <b>{name}</b>"
-            },
-            "hackerspaces-opening_hours": {
-                "mappings": {
-                    "0": {
-                        "then": "Abierto 24/7"
-                    }
-                },
-                "question": "¿Cuándo está abierto este espacio hacker?",
-                "render": "{opening_hours_table()}"
-            },
-            "hackerspaces-start_date": {
-                "question": "¿Cuándo se fundó este espacio hacker?",
-                "render": "Este espacio hacker se fundó el {start_date}"
-            },
-            "is_makerspace": {
-                "mappings": {
-                    "0": {
-                        "then": "Este es un espacio maker"
-                    },
-                    "1": {
-                        "then": "Este es un espacio hacker tradicional (orientado al software)"
-                    }
-                },
-                "question": "¿Esto es un espacio hacker o un espacio maker?"
-            }
-        },
-        "title": {
-            "mappings": {
-                "0": {
-                    "then": " {name}"
-                }
-            },
-            "render": "Espacio Hacker"
-        }
-    },
-    "hydrant": {
-        "description": "Un mapa que muestra bocas de incendios.",
-        "name": "Mapa de bocas de incendios",
-        "presets": {
-            "0": {
-                "description": "Una boca de incendios es un punto de conexión en el que los bomberos pueden conseguir agua. Puede situarse bajo tierra.",
-                "title": "una boca de incendios"
-            }
-        },
-        "tagRenderings": {
-            "hydrant-color": {
-                "mappings": {
-                    "0": {
-                        "then": "Se desconoce el color de la boca de incendios."
-                    },
-                    "1": {
-                        "then": "La boca de incendios es amarilla."
-                    },
-                    "2": {
-                        "then": "La boca de incendios es roja."
-                    }
-                },
-                "question": "¿De que color es la boca de incendios?",
-                "render": "La boca de incendios es de color {colour}"
-            },
-            "hydrant-state": {
-                "mappings": {
-                    "0": {
-                        "then": "La boca de incendios funciona (total o parcialmente)"
-                    },
-                    "1": {
-                        "then": "La boca de incendios no está disponible"
-                    },
-                    "2": {
-                        "then": "La boca de incendios se ha retirado"
-                    }
-                },
-                "question": "¿Todavía funciona esta boca de incendios?"
-            },
-            "hydrant-type": {
-                "mappings": {
-                    "0": {
-                        "then": "Se desconoce el tipo de la boca de incendios"
-                    },
-                    "1": {
-                        "then": "De pilar."
-                    },
-                    "2": {
-                        "then": "De tubería."
-                    },
-                    "3": {
-                        "then": "De pared."
-                    },
-                    "4": {
-                        "then": "Bajo tierra."
-                    }
-                },
-                "question": "¿De qué tipo es esta boca de incendios?",
-                "render": " Tipo de boca de incendios: {fire_hydrant:type}"
-            }
-        },
-        "title": {
-            "render": "Boca de incendios"
-        }
-    },
-    "information_board": {
-        "description": "Una capa que muestra paneles informativos turísticos (ej. informan sobre el paisaje, una construcción, una característica, un mapa, ...)",
-        "name": "Paneles informativos",
-        "presets": {
-            "0": {
-                "title": "un panel informativo"
-            }
-        },
-        "title": {
-            "render": "Panel informativo"
-        }
-    },
-    "map": {
-        "description": "Un mapa, pensado para turistas y que está instalado de manera permanente en un espacio público",
-        "name": "Mapas",
-        "presets": {
-            "0": {
-                "description": "Añadir un mapa que falta",
-                "title": "un mapa"
-            }
-        },
-        "tagRenderings": {
-            "map-attribution": {
-                "mappings": {
-                    "0": {
-                        "then": "Se atribuye claramente a OpenStreetMap, incluyendo la licencia ODBL"
-                    },
-                    "1": {
-                        "then": "Se atribuya claramente a OpenStreetMap, pero no se menciona la licencia"
-                    },
-                    "2": {
-                        "then": "No se mencionaba OpenStreetMap, pero alguien le pegó una pegatina de OpenStreetMap"
-                    },
-                    "3": {
-                        "then": "No hay atribución"
-                    },
-                    "4": {
-                        "then": "No hay atribución"
-                    }
-                },
-                "question": "¿Hay una atribución a OpenStreetMap?"
-            },
-            "map-map_source": {
-                "mappings": {
-                    "0": {
-                        "then": "Este mapa se basa en OpenStreetMap"
-                    }
-                },
-                "question": "¿En qué datos se basa este mapa?",
-                "render": "Este mapa se basa en {map_source}"
-            }
-        },
-        "title": {
-            "render": "Mapa"
-        }
-    },
-    "nature_reserve": {
-        "description": "",
-        "tagRenderings": {
-            "Access tag": {
-                "mappings": {
-                    "1": {
-                        "then": "No accesible"
-                    },
-                    "2": {
-                        "then": "No accesible, ya que es una área privada"
-                    },
-                    "3": {
-                        "then": "Accesible a pesar de ser una área privada"
-                    },
-                    "4": {
-                        "then": "Solo accesible con un guía o durante actividades organizadas"
-                    },
-                    "5": {
-                        "then": "Accesible con una tasa"
-                    }
-                }
-            },
-            "Dogs?": {
-                "mappings": {
-                    "0": {
-                        "then": "Los perros deben de ir con correa"
-                    },
-                    "1": {
-                        "then": "No se permiten perros"
-                    },
-                    "2": {
-                        "then": "Los perros pueden ir sueltos"
-                    }
-                }
-            },
-            "Editable description": {
-                "question": "¿Hay alguna información adicional?",
-                "render": "Información adicional: <i>{description:0}</i>"
-            },
-            "Name tag": {
-                "mappings": {
-                    "0": {
-                        "then": "Esta área no tiene un nombre"
-                    }
-                },
-                "question": "¿Cual es el nombre de esta área?",
-                "render": "Esta área se llama {name}"
-            },
-            "Non-editable description": {
-                "render": "Información adicional: <i>{description}</i>"
-            },
-            "Operator tag": {
-                "mappings": {
-                    "0": {
-                        "then": "Operado por NatuurPunt"
-                    },
-                    "1": {
-                        "then": "Operado por {operator}"
-                    }
-                },
-                "question": "¿Quién opera esta área?",
-                "render": "Operado por {operator}"
-            },
-            "Surface area": {
-                "render": "Superficie: {_surface:ha}Ha"
-            }
-        }
-    },
-    "note": {
-        "filter": {
-            "0": {
-                "options": {
-                    "0": {
-                        "question": "Debe mencionar {search} en el primer comentario"
-                    }
-                }
-            },
-            "1": {
-                "options": {
-                    "0": {
-                        "question": "<b>No</b> debe mencionar {search} en el primer comentario"
-                    }
-                }
-            },
-            "2": {
-                "options": {
-                    "0": {
-                        "question": "Abierto por el contributor {search}"
-                    }
-                }
-            },
-            "3": {
-                "options": {
-                    "0": {
-                        "question": "<b>No</b> abierto por el contributor {search}"
-                    }
-                }
-            },
-            "4": {
-                "options": {
-                    "0": {
-                        "question": "Editada por última vez por el contributor {search}"
-                    }
-                }
-            },
-            "5": {
-                "options": {
-                    "0": {
-                        "question": "Abierta después de {search}"
-                    }
-                }
-            },
-            "6": {
-                "options": {
-                    "0": {
-                        "question": "Creada antes de {search}"
-                    }
-                }
-            },
-            "7": {
-                "options": {
-                    "0": {
-                        "question": "Creada después de {search}"
-                    }
-                }
-            },
-            "8": {
-                "options": {
-                    "0": {
-                        "question": "Solo mostrar las notas abiertas por contributores anómimos"
-                    }
-                }
-            },
-            "9": {
-                "options": {
-                    "0": {
-                        "question": "Solo mostrar las notas abiertas"
-                    }
-                }
-            },
-            "10": {
-                "options": {
-                    "0": {
-                        "question": "Todas las notas"
-                    },
-                    "1": {
-                        "question": "Ocultar las nostras de importación"
-                    },
-                    "2": {
-                        "question": "Solo mostrar las notas de importación"
-                    }
-                }
-            }
-        },
-        "name": "Notas de OpenStreetMap",
-        "tagRenderings": {
-            "nearby-images": {
-                "render": {
-                    "before": "<h3>Imágenes cercanas</h3>Las imágenes de debajo son imágenes geoetiquetadas cercanas y pueden ser útiles para encargarse de esta nota."
-                }
-            },
-            "report-contributor": {
-                "render": "<a href='https://www.openstreetmap.org/reports/new?reportable_id={_first_user_id}&reportable_type=User' target='_blank' class='subtle'>Reportar {_first_user}"
-            }
-        }
     }
 }