--- conflicted
+++ resolved
@@ -3961,11 +3961,7 @@
         }
     },
     "surveillance_camera": {
-<<<<<<< HEAD
-        "description": "Esta capa muestra las cámaras de vigilancia y permite que un colaborador actualice la información y agregue nuevas cámaras",
-=======
         "description": "Esta capa muestra las cámaras de vigilancia y permite a quien colabora, actualizar la información y agregar nuevas cámaras",
->>>>>>> 08dc643f
         "name": "Cámaras de vigilancia",
         "presets": {
             "0": {
@@ -3979,22 +3975,6 @@
             "Camera type: fixed; panning; dome": {
                 "mappings": {
                     "0": {
-<<<<<<< HEAD
-                        "then": "Una cámara fija (sin movimiento)"
-                    },
-                    "1": {
-                        "then": "Una cámara domo (que puede girar)"
-                    },
-                    "2": {
-                        "then": "Una cámara panorámica"
-                    }
-                },
-                "question": "¿Qué tipo de cámara es esta?"
-            },
-            "Level": {
-                "question": "¿En qué nivel se encuentra esta cámara?",
-                "render": "Situado en el nivel {level}"
-=======
                         "then": "Cámara fija (no móvil)"
                     },
                     "1": {
@@ -4009,7 +3989,6 @@
             "Level": {
                 "question": "¿A qué nivel está colocada esta cámara?",
                 "render": "Está colocada a nivel {level}"
->>>>>>> 08dc643f
             },
             "Operator": {
                 "question": "¿Quién opera el sistema de esta cámara?",
@@ -4018,21 +3997,13 @@
             "Surveillance type: public, outdoor, indoor": {
                 "mappings": {
                     "0": {
-<<<<<<< HEAD
-                        "then": "Es un área pública, como una calle, un puente, una plaza, un parque, una estación de tren, un corredor público o túnel, …"
-=======
                         "then": "Es un área pública, como una calle, un puente, una plaza, un parque, una estación de tren, un corredor público o túnel, ..."
->>>>>>> 08dc643f
                     },
                     "1": {
                         "then": "Es un área exterior pero privada (ej: estacionamiento, gasolinera, patio, entrada, camino privado, ...)"
                     },
                     "2": {
-<<<<<<< HEAD
-                        "then": "La vigilancia ocurre en un lugar interior privado, por ejemplo una tienda, un estacionamiento privado subterráneo, …"
-=======
                         "then": "La vigilancia ocurre en un lugar interior privado, por ejemplo una tienda, un estacionamiento privado subterráneo, ..."
->>>>>>> 08dc643f
                     }
                 },
                 "question": "¿Qué tipo de vigilancia aplica a esta cámara?"
