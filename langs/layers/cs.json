--- conflicted
+++ resolved
@@ -1927,40 +1927,7 @@
                 "question": "Jaké je telefonní číslo pro ověřovací hovor nebo SMS?",
                 "render": "Ověření voláním nebo SMS na <a href='tel:{authentication:phone_call:number}'>{authentication:phone_call:number}</a>"
             },
-<<<<<<< HEAD
-            "defibrillator-indoors": {
-                "mappings": {
-                    "0": {
-                        "then": "Tento defibrilátor je umístěn v interiéru"
-                    }
-                }
-            }
-        }
-    },
-    "food": {
-        "description": "Vrstva zobrazující restaurace a zařízení rychlého občerstvení (se speciálním vykreslením pro fritézy)"
-    },
-    "indoors": {
-        "description": "Základní mapování interiérů: zobrazuje obrysy místností"
-    },
-    "last_click": {
-        "pointRendering": {
-            "0": {
-                "label": {
-                    "render": "Klikněte zde pro přidání nové položky"
-                }
-            }
-        }
-    },
-    "maxspeed": {
-        "description": "Zobrazuje povolenou rychlost pro každou silnici"
-    },
-    "questions": {
-        "tagRenderings": {
-            "denominations-coins": {
-=======
             "Authentication": {
->>>>>>> 059ef2c1
                 "mappings": {
                     "0": {
                         "then": "Ověření pomocí členské karty"
@@ -3441,7 +3408,7 @@
         "description": "Základní mapování interiérů: zobrazuje obrysy místností"
     },
     "last_click": {
-        "mapRendering": {
+        "pointRendering": {
             "0": {
                 "label": {
                     "mappings": {
