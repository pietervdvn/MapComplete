--- conflicted
+++ resolved
@@ -75,12 +75,16 @@
                 "render": "{access}"
             }
         }
-<<<<<<< HEAD
     },
     "ghost_bike": {
         "name": "Fantombiciklo",
         "title": {
             "render": "Fantombiciklo"
+        },
+        "presets": {
+            "0": {
+                "title": "Fantombiciklo"
+            }
         }
     },
     "shops": {
@@ -148,92 +152,6 @@
         "tagRenderings": {
             "tree_node-name": {
                 "render": "Nomo: {name}"
-=======
-    },
-    "ghost_bike": {
-        "name": "Fantombiciklo",
-        "title": {
-            "render": "Fantombiciklo"
-        },
-        "presets": {
-            "0": {
-                "title": "Fantombiciklo"
-            }
-        }
-    },
-    "shops": {
-        "description": "Butiko",
-        "name": "Butiko",
-        "presets": {
-            "0": {
-                "description": "Enmeti novan butikon",
-                "title": "Butiko"
-            }
-        },
-        "tagRenderings": {
-            "shops-email": {
-                "question": "Kio estas la retpoŝta adreso de ĉi tiu butiko?",
-                "render": "<a href='mailto:{email}'>{email}</a>"
-            },
-            "shops-phone": {
-                "question": "Kio estas la telefonnumero?",
-                "render": "<a href='tel:{phone}'>{phone}</a>"
-            },
-            "shops-shop": {
-                "mappings": {
-                    "4": {
-                        "then": "Bakejo"
-                    }
-                },
-                "question": "Kion vendas ĉi tiu butiko?",
-                "render": "Ĉi tiu butiko vendas {shop}"
-            },
-            "shops-website": {
-                "render": "<a href='{website}'>{website}</a>"
->>>>>>> 4bd0cdc2
-            }
-        },
-        "title": {
-            "mappings": {
-                "0": {
-<<<<<<< HEAD
-                    "then": "<i>{name}</i>"
-                }
-            },
-            "render": "Arbo"
-        }
-=======
-                    "then": "{name}"
-                },
-                "1": {
-                    "then": "{shop}"
-                }
-            },
-            "render": "Butiko"
-        }
-    },
-    "slow_roads": {
-        "tagRenderings": {
-            "slow_roads-surface": {
-                "mappings": {
-                    "0": {
-                        "then": "La surfaco estas <b>herba</b>"
-                    },
-                    "3": {
-                        "then": "La surfaco estas <b>sabla</b>"
-                    },
-                    "6": {
-                        "then": "La surfaco estas <b>betona</b>"
-                    }
-                },
-                "render": "La surfaco estas <b>{surface}</b>"
-            }
-        }
-    },
-    "tree_node": {
-        "tagRenderings": {
-            "tree_node-name": {
-                "render": "Nomo: {name}"
             }
         },
         "title": {
@@ -244,7 +162,6 @@
             },
             "render": "Arbo"
         }
->>>>>>> 4bd0cdc2
     },
     "viewpoint": {
         "name": "Vidpunkto",
