{
<<<<<<< HEAD
    "bench": {
        "tagRenderings": {
            "bench-colour": {
                "mappings": {
                    "0": {
                        "then": "Koloro: bruna"
                    },
                    "1": {
                        "then": "Koloro: verda"
                    },
                    "2": {
                        "then": "Koloro: griza"
                    },
                    "3": {
                        "then": "Koloro: blanka"
                    },
                    "4": {
                        "then": "Koloro: ruĝa"
                    },
                    "5": {
                        "then": "Koloro: nigra"
                    },
                    "6": {
                        "then": "Koloro: blua"
                    },
                    "7": {
                        "then": "Koloro: flava"
                    }
                },
                "render": "Koloro: {colour}"
            },
            "bench-material": {
                "mappings": {
                    "0": {
                        "then": "Materialo: ligna"
                    },
                    "1": {
                        "then": "Materialo: metala"
                    },
                    "2": {
                        "then": "Materialo: ŝtona"
                    },
                    "3": {
                        "then": "Materialo: betona"
                    },
                    "4": {
                        "then": "Materialo: plasta"
                    },
                    "5": {
                        "then": "Materialo: ŝtala"
                    }
                },
                "render": "Materialo: {material}"
            }
        }
    },
    "bench_at_pt": {
        "tagRenderings": {
            "bench_at_pt-name": {
                "render": "{name}"
            }
        }
    },
    "bicycle_library": {
        "presets": {
            "0": {
                "title": "Fietsbibliotheek"
            }
        }
    },
    "ghost_bike": {
        "name": "Fantombiciklo",
        "title": {
            "render": "Fantombiciklo"
        }
    },
    "shops": {
        "description": "Butiko",
        "name": "Butiko",
        "presets": {
            "0": {
                "description": "Enmeti novan butikon",
                "title": "Butiko"
            }
=======
  "bench": {
    "tagRenderings": {
      "bench-colour": {
        "mappings": {
          "0": {
            "then": "Koloro: bruna"
          },
          "1": {
            "then": "Koloro: verda"
          },
          "2": {
            "then": "Koloro: griza"
          },
          "3": {
            "then": "Koloro: blanka"
          },
          "4": {
            "then": "Koloro: ruĝa"
          },
          "5": {
            "then": "Koloro: nigra"
          },
          "6": {
            "then": "Koloro: blua"
          },
          "7": {
            "then": "Koloro: flava"
          }
>>>>>>> 76fa858b
        },
        "render": "Koloro: {colour}"
      },
      "bench-material": {
        "mappings": {
          "0": {
            "then": "Materialo: ligna"
          },
          "1": {
            "then": "Materialo: metala"
          },
          "2": {
            "then": "Materialo: ŝtona"
          },
          "3": {
            "then": "Materialo: betona"
          },
          "4": {
            "then": "Materialo: plasta"
          },
          "5": {
            "then": "Materialo: ŝtala"
          }
        },
        "render": "Materialo: {material}"
      }
    }
  },
  "bench_at_pt": {
    "tagRenderings": {
      "bench_at_pt-name": {
        "render": "{name}"
      }
    }
  },
  "bicycle_library": {
    "presets": {
      "0": {
        "title": "Fietsbibliotheek"
      }
    }
  },
  "bike_parking": {
    "tagRenderings": {
      "Access": {
        "render": "{access}"
      }
    }
  },
  "ghost_bike": {
    "name": "Fantombiciklo",
    "title": {
      "render": "Fantombiciklo"
    }
  },
  "shops": {
    "description": "Butiko",
    "name": "Butiko",
    "presets": {
      "0": {
        "description": "Enmeti novan butikon",
        "title": "Butiko"
      }
    },
    "tagRenderings": {
      "shops-email": {
        "question": "Kio estas la retpoŝta adreso de ĉi tiu butiko?",
        "render": "<a href='mailto:{email}'>{email}</a>"
      },
      "shops-phone": {
        "question": "Kio estas la telefonnumero?",
        "render": "<a href='tel:{phone}'>{phone}</a>"
      },
      "shops-shop": {
        "mappings": {
          "4": {
            "then": "Bakejo"
          }
        },
        "question": "Kion vendas ĉi tiu butiko?",
        "render": "Ĉi tiu butiko vendas {shop}"
      },
      "shops-website": {
        "render": "<a href='{website}'>{website}</a>"
      }
    },
    "title": {
      "mappings": {
        "0": {
          "then": "{name}"
        },
        "1": {
          "then": "{shop}"
        }
      },
      "render": "Butiko"
    }
  },
  "slow_roads": {
    "tagRenderings": {
      "slow_roads-surface": {
        "mappings": {
          "0": {
            "then": "La surfaco estas <b>herba</b>"
          },
          "3": {
            "then": "La surfaco estas <b>sabla</b>"
          },
          "6": {
            "then": "La surfaco estas <b>betona</b>"
          }
        },
        "render": "La surfaco estas <b>{surface}</b>"
      }
    }
  },
  "tree_node": {
    "tagRenderings": {
      "tree_node-name": {
        "render": "Nomo: {name}"
      }
    },
    "title": {
      "mappings": {
        "0": {
          "then": "<i>{name}</i>"
        }
      },
      "render": "Arbo"
    }
  },
  "viewpoint": {
    "name": "Vidpunkto",
    "title": {
      "render": "Vidpunkto"
    }
  },
  "visitor_information_centre": {
    "title": {
      "mappings": {
        "1": {
          "then": "{name}"
        }
      },
      "render": "{name}"
    }
  },
  "waste_basket": {
    "iconSize": {
      "mappings": {
        "0": {
          "then": "Rubujo"
        }
      }
    },
    "name": "Rubujo",
    "presets": {
      "0": {
        "title": "Rubujo"
      }
    }
  }
}<|MERGE_RESOLUTION|>--- conflicted
+++ resolved
@@ -1,90 +1,4 @@
 {
-<<<<<<< HEAD
-    "bench": {
-        "tagRenderings": {
-            "bench-colour": {
-                "mappings": {
-                    "0": {
-                        "then": "Koloro: bruna"
-                    },
-                    "1": {
-                        "then": "Koloro: verda"
-                    },
-                    "2": {
-                        "then": "Koloro: griza"
-                    },
-                    "3": {
-                        "then": "Koloro: blanka"
-                    },
-                    "4": {
-                        "then": "Koloro: ruĝa"
-                    },
-                    "5": {
-                        "then": "Koloro: nigra"
-                    },
-                    "6": {
-                        "then": "Koloro: blua"
-                    },
-                    "7": {
-                        "then": "Koloro: flava"
-                    }
-                },
-                "render": "Koloro: {colour}"
-            },
-            "bench-material": {
-                "mappings": {
-                    "0": {
-                        "then": "Materialo: ligna"
-                    },
-                    "1": {
-                        "then": "Materialo: metala"
-                    },
-                    "2": {
-                        "then": "Materialo: ŝtona"
-                    },
-                    "3": {
-                        "then": "Materialo: betona"
-                    },
-                    "4": {
-                        "then": "Materialo: plasta"
-                    },
-                    "5": {
-                        "then": "Materialo: ŝtala"
-                    }
-                },
-                "render": "Materialo: {material}"
-            }
-        }
-    },
-    "bench_at_pt": {
-        "tagRenderings": {
-            "bench_at_pt-name": {
-                "render": "{name}"
-            }
-        }
-    },
-    "bicycle_library": {
-        "presets": {
-            "0": {
-                "title": "Fietsbibliotheek"
-            }
-        }
-    },
-    "ghost_bike": {
-        "name": "Fantombiciklo",
-        "title": {
-            "render": "Fantombiciklo"
-        }
-    },
-    "shops": {
-        "description": "Butiko",
-        "name": "Butiko",
-        "presets": {
-            "0": {
-                "description": "Enmeti novan butikon",
-                "title": "Butiko"
-            }
-=======
   "bench": {
     "tagRenderings": {
       "bench-colour": {
@@ -113,7 +27,6 @@
           "7": {
             "then": "Koloro: flava"
           }
->>>>>>> 76fa858b
         },
         "render": "Koloro: {colour}"
       },
@@ -153,13 +66,6 @@
     "presets": {
       "0": {
         "title": "Fietsbibliotheek"
-      }
-    }
-  },
-  "bike_parking": {
-    "tagRenderings": {
-      "Access": {
-        "render": "{access}"
       }
     }
   },
