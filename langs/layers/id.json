{
    "address": {
        "description": "Alamat",
        "name": "Alamat yang dikenal di OSM",
        "tagRenderings": {
            "fixme": {
                "question": "Apa yang harus diperbaiki di sini? Tolong jelaskan"
            },
            "housenumber": {
                "mappings": {
                    "0": {
                        "then": "Bangunan ini tidak memiliki nomor rumah"
                    }
                },
                "question": "Berapa nomor rumah ini?",
                "render": "Nomor rumah ini <b>{addr:housenumber}</b>"
            },
            "street": {
                "question": "Alamat ini di jalan apa?",
                "render": "Alamat ini ada di jalan <b>{addr:street}</b>"
            }
        },
        "title": {
            "render": "Alamat yang diketahui"
        }
    },
    "ambulancestation": {
        "name": "Peta stasiun ambulans",
        "presets": {
            "0": {
                "description": "Tambahkan stasiun ambulans ke peta",
                "title": "Stasiun ambulans"
            }
        }
    },
    "artwork": {
        "description": "Beragam karya seni",
        "name": "Karya seni",
        "presets": {
            "0": {
                "title": "Karya Seni"
            }
        },
        "tagRenderings": {
            "artwork-artist_name": {
                "question": "Seniman mana yang menciptakan ini?",
                "render": "Dibuat oleh {artist_name}"
            },
            "artwork-artwork_type": {
                "mappings": {
                    "0": {
                        "then": "Arsitektur"
                    },
                    "1": {
                        "then": "Mural"
                    },
                    "2": {
                        "then": "Lukisan"
                    },
                    "3": {
                        "then": "Patung"
                    },
                    "6": {
                        "then": "Batu"
                    },
                    "7": {
                        "then": "Instalasi"
                    },
                    "8": {
                        "then": "Graffiti"
                    },
                    "9": {
                        "then": "Relief"
                    },
                    "10": {
                        "then": "Azulejo (ubin dekoratif Spanyol)"
                    }
                },
                "question": "Apa jenis karya seni ini?",
                "render": "Ini adalah {artwork_type}"
            },
            "artwork-website": {
                "question": "Adakah situs web mengenai informasi lebih lanjut tentang karya seni ini?",
                "render": "Info lanjut tersedia di <a href='{website}' target='_blank'>laman web</a> ini"
            }
        },
        "title": {
            "mappings": {
                "0": {
                    "then": "Karya Seni <i>{name}</i>"
                }
            },
            "render": "Karya Seni"
        }
    },
    "bench": {
        "name": "Bangku",
        "presets": {
            "0": {
                "title": "bangku"
            }
        },
        "tagRenderings": {
            "bench-backrest": {
                "mappings": {
                    "0": {
                        "then": "Sandaran: Ya"
                    },
                    "1": {
                        "then": "Sandaran: Tidak"
                    }
                },
                "question": "Apakah bangku ini memiliki sandaran?"
            },
            "bench-colour": {
                "render": "Warna: {colour}"
            },
            "bench-seats": {
                "render": "{seats} kursi"
            }
        },
        "title": {
            "render": "Bangku"
        }
    },
    "bench_at_pt": {
        "tagRenderings": {
            "bench_at_pt-name": {
                "render": "{name}"
            }
        },
        "title": {
            "render": "Bangku"
        }
    },
    "bike_parking": {
        "tagRenderings": {
            "Access": {
                "render": "{access}"
            }
        }
    },
    "climbing_area": {
        "tagRenderings": {
            "name": {
                "render": "<strong>{name}</strong>"
            }
        }
    },
    "climbing_club": {
        "tagRenderings": {
            "climbing_club-name": {
                "render": "<strong>{name}</strong>"
            }
        }
    },
    "climbing_opportunity": {
        "tagRenderings": {
            "climbing-opportunity-name": {
                "render": "<strong>{name}</strong>"
            }
        }
    },
    "climbing_route": {
        "tagRenderings": {
            "Name": {
                "render": "<strong>{name}</strong>"
            }
        }
    },
    "cycleways_and_roads": {
        "tagRenderings": {
            "Maxspeed (for road)": {
                "mappings": {
                    "3": {
                        "then": "Kecepatan maksimum 70 km/jam"
                    },
                    "4": {
                        "then": "Kecepatan maksimum 90 km/jam"
                    }
                },
                "question": "Berapa kecepatan maksimum di jalan ini?",
                "render": "Kecepatan maksimum di jalan ini adalah {maxspeed} km/jam"
            },
            "Surface of the road": {
                "mappings": {
                    "1": {
                        "then": "Jalur sepeda ini diaspal"
                    },
                    "2": {
                        "then": "Jalur sepeda ini terbuat dari aspal"
                    },
                    "3": {
                        "then": "Jalur sepeda ini terbuat dari batu paving halus"
                    },
                    "4": {
                        "then": "Jalur sepeda ini terbuat dari beton"
                    },
                    "5": {
                        "then": "Jalur sepeda ini terbuat dari cobblestone (unhewn atau sett)"
                    },
                    "6": {
                        "then": "Jalur sepeda ini terbuat dari batu bulat alami"
                    },
                    "8": {
                        "then": "Jalur sepeda ini terbuat dari kayu"
                    },
                    "9": {
                        "then": "Jalur sepeda ini terbuat dari kerikil"
                    },
                    "10": {
                        "then": "Jalur sepeda ini terbuat dari kerikil halus"
                    },
                    "11": {
                        "then": "Jalur sepeda ini terbuat dari batu kerikil"
                    },
                    "12": {
                        "then": "Jalur sepeda ini terbuat dari tanah alami"
                    }
                },
                "question": "Permukaan jalannya terbuat dari apa?",
                "render": "Jalan ini terbuat dari {surface}"
            },
            "Surface of the street": {
                "mappings": {
                    "0": {
                        "then": "Dapat digunakan untuk roller tipis: rollerblade, skateboard"
                    },
                    "1": {
                        "then": "Dapat digunakan untuk roda tipis: sepeda balap"
                    },
                    "2": {
                        "then": "Dapat digunakan untuk roda normal: sepeda kota, kursi roda, skuter"
                    },
                    "3": {
                        "then": "Dapat digunakan untuk roda yang kuat: sepeda trekking, mobil, becak"
                    },
                    "5": {
                        "then": "Dapat digunakan untuk kendaraan off-road: kendaraan off-road berat"
                    },
                    "6": {
                        "then": "Dapat digunakan untuk kendaraan off-road khusus: traktor, ATV"
                    }
                }
            },
            "cyclelan-segregation": {
                "mappings": {
                    "0": {
                        "then": "Jalur sepeda ini dipisahkan oleh garis putus-putus"
                    },
                    "1": {
                        "then": "Jalur sepeda ini dipisahkan oleh garis solid"
                    },
                    "2": {
                        "then": "Jalur sepeda ini dipisahkan oleh jalur parkir"
                    },
                    "3": {
                        "then": "Jalur sepeda ini dipisahkan oleh kerb"
                    }
                },
                "question": "Bagaimana jalur sepeda ini terpisah dari jalan?"
            },
            "cycleway-lane-track-traffic-signs": {
                "mappings": {
                    "0": {
                        "then": "Jalur sepeda wajib"
                    },
                    "1": {
                        "then": "Jalur sepeda wajib (dengan tanda tambahan)<br>"
                    },
                    "2": {
                        "then": "Jalur pejalan kaki/sepeda terpisah"
                    },
                    "3": {
                        "then": "Jalur pejalan kaki/sepeda tidak terpisah"
                    },
                    "4": {
                        "then": "Tidak ada rambu lalu lintas"
                    }
                },
                "question": "Rambu lalu lintas apa yang dimiliki jalur sepeda ini?"
            },
            "cycleway-segregation": {
                "mappings": {
                    "0": {
                        "then": "Jalur sepeda ini dipisahkan oleh garis putus-putus"
                    },
                    "1": {
                        "then": "Jalur sepeda ini dipisahkan oleh garis solid"
                    },
                    "2": {
                        "then": "Jalur sepeda ini dipisahkan oleh jalur parkir"
                    },
                    "3": {
                        "then": "Jalur sepeda ini dipisahkan oleh kerb"
                    }
                },
                "question": "Bagaimana jalur sepeda ini dipisahkan dari jalan?"
            },
            "cycleway-traffic-signs": {
                "mappings": {
                    "0": {
                        "then": "Jalur sepeda wajib"
                    }
                }
            }
        }
    },
    "defibrillator": {
        "tagRenderings": {
            "defibrillator-description": {
                "render": "Informasi tambahan: {description}"
            }
        }
    },
    "drinking_water": {
        "name": "Air minum",
        "presets": {
            "0": {
                "title": "air minum"
            }
        },
        "title": {
            "render": "Air minum"
        }
    },
    "filters": {
        "filter": {
            "0": {
                "options": {
                    "0": {
                        "question": "Saat ini buka"
                    }
                }
            }
        }
    },
    "ghost_bike": {
        "tagRenderings": {
            "ghost_bike-inscription": {
                "render": "<i>{inscription}</i>"
            },
            "ghost_bike-source": {
                "render": "<a href='{source}' target='_blank'>Informasi lanjut tersedia</a>"
            }
        }
    },
    "hydrant": {
        "tagRenderings": {
            "hydrant-type": {
                "mappings": {
                    "3": {
                        "then": "Jenis dinding."
                    }
                }
            }
        }
    },
    "nature_reserve": {
        "tagRenderings": {
            "Email": {
                "render": "<a href='mailto:{email}' target='_blank'>{email}</a>"
            }
        }
    },
    "parcel_lockers": {
        "filter": {
            "0": {
                "options": {
                    "0": {
                        "question": "Saat ini buka"
                    }
                }
            }
        }
    },
    "playground": {
        "tagRenderings": {
            "playground-email": {
                "render": "<a href='mailto:{email}'>{email}</a>"
            },
            "playground-phone": {
                "render": "<a href='tel:{phone}'>{phone}</a>"
            }
        }
    },
    "postboxes": {
        "description": "Layer yang memperlihatkan kotak pos.",
        "name": "Kotak pos",
        "presets": {
            "0": {
                "title": "kotak pos"
            }
        },
        "title": {
            "render": "Kotak pos"
        }
    },
    "postoffices": {
        "description": "Layer yang menunjukkan kantor pos.",
<<<<<<< HEAD
        "filter": {
            "0": {
                "options": {
                    "0": {
                        "question": "Saat ini buka"
                    }
                }
            }
        },
=======
>>>>>>> c7652b16
        "name": "Kantor pos",
        "presets": {
            "0": {
                "title": "Kantor Pos"
            }
        },
        "tagRenderings": {
            "OH": {
                "mappings": {
                    "0": {
                        "then": "Buka 24 jam (termasuk hari libur)"
                    }
                },
                "question": "Jam berapa kantor pos ini buka?",
                "render": "Jam Buka: {opening_hours_table()}"
            }
        },
        "title": {
            "render": "Kantor Pos"
        }
    },
    "tree_node": {
        "presets": {
            "2": {
                "title": "Pohon"
            }
        },
        "tagRenderings": {
            "tree-height": {
                "render": "Tinggi: {height}"
            },
            "tree-heritage": {
                "mappings": {
                    "0": {
                        "then": "Terdaftar sebagai warisan oleh <i>Onroerend Erfgoed</i> Flanders"
                    },
                    "1": {
                        "then": "Terdaftar sebagai warisan budaya oleh <i>Direction du Patrimoine culturel</i> Brussels"
                    },
                    "2": {
                        "then": "Terdaftar sebagai warisan oleh organisasi yang berbeda"
                    },
                    "3": {
                        "then": "Tidak terdaftar sebagai warisan"
                    },
                    "4": {
                        "then": "Terdaftar sebagai warisan oleh organisasi yang berbeda"
                    }
                },
                "question": "Apakah pohon ini merupakan warisan yang terdaftar?"
            },
            "tree-leaf_type": {
                "mappings": {
                    "0": {
                        "then": "Berdaun lebar"
                    },
                    "1": {
                        "then": "Berdaun jarum"
                    },
                    "2": {
                        "then": "Tanpa daun permanen"
                    }
                }
            },
            "tree-species-wikidata": {
                "question": "Spesies pohon apa ini?"
            },
            "tree_node-name": {
                "mappings": {
                    "0": {
                        "then": "Pohon ini tidak memiliki nama."
                    }
                },
                "question": "Apakah pohon ini memiliki nama?",
                "render": "Nama: {name}"
            }
        }
    },
    "veterinary": {
        "title": {
            "render": "Dokter hewan"
        }
    },
    "viewpoint": {
        "name": "Sudut pandang",
        "presets": {
            "0": {
                "title": "Sudut pandang"
            }
        },
        "tagRenderings": {
            "viewpoint-description": {
                "question": "Apakah Anda ingin menambahkan deskripsi?"
            }
        },
        "title": {
            "render": "Sudut pandang"
        }
    },
    "visitor_information_centre": {
        "name": "Pusat Informasi Pengunjung",
        "title": {
            "mappings": {
                "1": {
                    "then": "{name}"
                }
            },
            "render": "{name}"
        }
    },
    "waste_basket": {
        "mapRendering": {
            "0": {
                "iconSize": {
                    "mappings": {
                        "0": {
                            "then": "Keranjang Sampah"
                        }
                    }
                }
            }
        },
        "name": "Keranjang Sampah",
        "presets": {
            "0": {
                "title": "sebuah keranjang sampah"
            }
        },
        "tagRenderings": {
            "dispensing_dog_bags": {
                "mappings": {
                    "0": {
                        "then": "Keranjang sampah ini memiliki dispenser untuk kantong kotoran (anjing)"
                    },
                    "1": {
                        "then": "Keranjang sampah ini <b> tidak</b> memiliki dispenser untuk kantong kotoran (anjing)"
                    },
                    "2": {
                        "then": "Keranjang sampah ini <b> tidak</b> memiliki dispenser untuk kantong kotoran (anjing)"
                    }
                },
                "question": "Apakah keranjang sampah ini memiliki dispenser untuk kantong kotoran anjing?"
            },
            "waste-basket-waste-types": {
                "mappings": {
                    "0": {
                        "then": "Keranjang sampah untuk sampah umum"
                    },
                    "1": {
                        "then": "Keranjang sampah untuk sampah umum"
                    },
                    "2": {
                        "then": "Keranjang sampah untuk kotoran anjing"
                    },
                    "3": {
                        "then": "Keranjang sampah untuk rokok"
                    },
                    "4": {
                        "then": "Keranjang sampah untuk obat-obatan"
                    },
                    "5": {
                        "then": "Keranjang sampah untuk jarum dan benda tajam lainnya"
                    },
                    "6": {
                        "then": "Keranjang sampah untuk plastik"
                    }
                },
                "question": "Keranjang sampah macam apa ini?"
            }
        },
        "title": {
            "render": "Keranjang Sampah"
        }
    },
    "waste_disposal": {
        "filter": {
            "0": {
                "options": {
                    "0": {
                        "question": "Hanya akses publik"
                    }
                }
            }
        },
        "name": "Tempat Pembuangan Limbah",
        "presets": {
            "0": {
                "description": "Tempat sampah sedang hingga besar untuk pembuangan limbah (rumah tangga)",
                "title": "tempat pembuangan sampahh"
            }
        },
        "tagRenderings": {
            "access": {
                "mappings": {
                    "0": {
                        "then": "Tempat sampah ini bisa digunakan oleh siapa saja"
                    },
                    "1": {
                        "then": "Tempat sampah ini bersifat pribadi"
                    },
                    "2": {
                        "then": "Tempat sampah ini hanya untuk penghuni"
                    }
                },
                "question": "Siapa yang bisa menggunakan tempat sampah ini?",
                "render": "Akses: {access}"
            },
            "disposal-location": {
                "mappings": {
                    "0": {
                        "then": "Ini adalah kontainer bawah tanah"
                    },
                    "1": {
                        "then": "Kontainer ini terletak di dalam ruangan"
                    },
                    "2": {
                        "then": "Kontainer ini terletak di luar ruangan"
                    }
                },
                "question": "Di manakah lokasi kontainer ini?"
            }
        },
        "title": {
            "render": "Pembuangan Limbah"
        }
    },
    "watermill": {
        "name": "Kincir Air"
    },
    "windturbine": {
        "tagRenderings": {
            "turbine-operator": {
                "question": "Siapa yang mengoperasikan turbin angin ini?",
                "render": "Turbin angin ini dioperasikan oleh {operator}."
            },
            "turbine-output": {
                "question": "Berapa output daya dari turbin angin ini? (misalnya 2,3 MW)",
                "render": "Output daya dari turbin angin ini adalah {generator:output:electricity}."
            },
            "turbine-start-date": {
                "question": "Kapan turbin angin ini mulai beroperasi?",
                "render": "Turbin angin ini mulai beroperasi pada/dalam {start_date}."
            }
        },
        "title": {
            "mappings": {
                "0": {
                    "then": "{name}"
                }
            },
            "render": "turbin angin"
        },
        "units": {
            "0": {
                "applicableUnits": {
                    "0": {
                        "human": " megawat"
                    },
                    "1": {
                        "human": " kilowat"
                    },
                    "2": {
                        "human": " watt"
                    },
                    "3": {
                        "human": " gigawatt"
                    }
                }
            },
            "1": {
                "applicableUnits": {
                    "0": {
                        "human": " meter"
                    }
                }
            }
        }
    }
}<|MERGE_RESOLUTION|>--- conflicted
+++ resolved
@@ -398,18 +398,6 @@
     },
     "postoffices": {
         "description": "Layer yang menunjukkan kantor pos.",
-<<<<<<< HEAD
-        "filter": {
-            "0": {
-                "options": {
-                    "0": {
-                        "question": "Saat ini buka"
-                    }
-                }
-            }
-        },
-=======
->>>>>>> c7652b16
         "name": "Kantor pos",
         "presets": {
             "0": {
