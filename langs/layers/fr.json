--- conflicted
+++ resolved
@@ -3765,8 +3765,6 @@
             },
             "ref": {
                 "question": "Quel est le numéro de référence de cette pièce ?"
-<<<<<<< HEAD
-=======
             },
             "room-type": {
                 "mappings": {
@@ -3777,7 +3775,6 @@
                         "then": "C'est un bureau"
                     }
                 }
->>>>>>> b4163897
             }
         }
     },
