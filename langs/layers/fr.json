--- conflicted
+++ resolved
@@ -51,11 +51,7 @@
                         "then": "Carrelage"
                     }
                 },
-<<<<<<< HEAD
-                "question": "Quel est le type de cette œuvre d'art?",
-=======
                 "question": "Quel est le type de cette œuvre d'art ?",
->>>>>>> 4bd0cdc2
                 "render": "Type d'œuvre : {artwork_type}"
             },
             "artwork-website": {
@@ -173,15 +169,12 @@
                 "mappings": {
                     "1": {
                         "then": "Banc assis debout"
-<<<<<<< HEAD
-=======
                     },
                     "0": {
                         "then": "Il y a un banc normal pour s'asseoir ici"
                     },
                     "2": {
                         "then": "Il n'y a pas de banc ici"
->>>>>>> 4bd0cdc2
                     }
                 }
             },
@@ -356,7 +349,6 @@
             },
             "render": "Service de nettoyage de vélo"
         }
-<<<<<<< HEAD
     },
     "bike_parking": {
         "name": "Parking à vélo",
@@ -586,6 +578,12 @@
                 },
                 "question": "Quelles valves sont compatibles ?",
                 "render": "Cette pompe est compatible avec les valves suivantes : {valves}"
+            },
+            "bike_repair_station-phone": {
+                "question": "Quel est le numéro de téléphone du service de maintenance ?"
+            },
+            "bike_repair_station-email": {
+                "question": "Quelle est l'adresse email du service de maintenance ?"
             }
         },
         "title": {
@@ -1017,673 +1015,6 @@
             "ghost_bike-start_date": {
                 "question": "Quand ce vélo fantôme a-t-il été installée ?",
                 "render": "Placé le {start_date}"
-=======
-    },
-    "bike_parking": {
-        "name": "Parking à vélo",
-        "presets": {
-            "0": {
-                "title": "Parking à vélo"
-            }
-        },
-        "tagRenderings": {
-            "Access": {
-                "mappings": {
-                    "0": {
-                        "then": "Accessible publiquement"
-                    },
-                    "1": {
-                        "then": "Accès destiné principalement aux visiteurs d'un lieu"
-                    },
-                    "2": {
-                        "then": "Accès limité aux membres d'une école, entreprise ou organisation"
-                    }
-                },
-                "question": "Qui peut utiliser ce parking à vélo ?",
-                "render": "{access}"
-            },
-            "Bicycle parking type": {
-                "mappings": {
-                    "0": {
-                        "then": "Arceaux <img style='width: 25%'' src='./assets/layers/bike_parking/staple.svg'>"
-                    },
-                    "1": {
-                        "then": "Pinces-roues <img style='width: 25%'' src='./assets/layers/bike_parking/wall_loops.svg'>"
-                    },
-                    "2": {
-                        "then": "Support guidon <img style='width: 25%'' src='./assets/layers/bike_parking/handlebar_holder.svg'>"
-                    },
-                    "3": {
-                        "then": "Râtelier <img style='width: 25%'' src='./assets/layers/bike_parking/rack.svg'>"
-                    },
-                    "4": {
-                        "then": "Superposé <img style='width: 25%'' src='./assets/layers/bike_parking/two_tier.svg'>"
-                    },
-                    "5": {
-                        "then": "Abri <img style='width: 25%'' src='./assets/layers/bike_parking/shed.svg'>"
-                    },
-                    "6": {
-                        "then": "Potelet <img style='width: 25%'' src='./assets/layers/bike_parking/bollard.svg'>"
-                    },
-                    "7": {
-                        "then": "Zone au sol qui est marquée pour le stationnement des vélos"
-                    }
-                },
-                "question": "Quel type de parking à vélos est-ce ?",
-                "render": "Ceci est un parking à vélo de type {bicycle_parking}"
-            },
-            "Capacity": {
-                "question": "Combien de vélos entrent dans ce parking à vélos (y compris les éventuels vélos de transport) ?",
-                "render": "Place pour {capacity} vélos"
-            },
-            "Cargo bike capacity?": {
-                "question": "Combien de vélos de transport entrent dans ce parking à vélos ?",
-                "render": "Ce parking a de la place pour {capacity:cargo_bike} vélos de transport"
-            },
-            "Cargo bike spaces?": {
-                "mappings": {
-                    "0": {
-                        "then": "Ce parking a de la place pour les vélos cargo"
-                    },
-                    "1": {
-                        "then": "Ce parking a des emplacements (officiellement) destinés aux vélos cargo."
-                    },
-                    "2": {
-                        "then": "Il est interdit de garer des vélos cargo"
-                    }
-                },
-                "question": "Est-ce que ce parking à vélo a des emplacements pour des vélos cargo ?"
-            },
-            "Is covered?": {
-                "mappings": {
-                    "0": {
-                        "then": "Ce parking est couvert (il a un toit)"
-                    },
-                    "1": {
-                        "then": "Ce parking n'est pas couvert"
-                    }
-                },
-                "question": "Ce parking est-il couvert ? Sélectionnez aussi \"couvert\" pour les parkings en intérieur."
-            },
-            "Underground?": {
-                "mappings": {
-                    "0": {
-                        "then": "Parking souterrain"
-                    },
-                    "1": {
-                        "then": "Parking en surface"
-                    },
-                    "2": {
-                        "then": "Parking sur un toit"
-                    },
-                    "3": {
-                        "then": "Parking en surface"
-                    },
-                    "4": {
-                        "then": "Parking sur un toit"
-                    }
-                },
-                "question": "Quelle est la position relative de ce parking à vélo ?"
-            }
-        },
-        "title": {
-            "render": "Parking à vélo"
-        }
-    },
-    "bike_repair_station": {
-        "name": "Station velo (réparation, pompe à vélo)",
-        "presets": {
-            "0": {
-                "description": "Un dispositif pour gonfler vos pneus sur un emplacement fixe dans l'espace public.<h3>Exemples de pompes à vélo</h3><div style='width: 100%; display: flex; align-items: stretch;'><img src='./assets/layers/bike_repair_station/pump_example_manual.jpg' style='height: 200px; width: auto;'/><img src='./assets/layers/bike_repair_station/pump_example.png' style='height: 200px; width: auto;'/><img src='./assets/layers/bike_repair_station/pump_example_round.jpg' style='height: 200px; width: auto;'/></div>",
-                "title": "Pompe à vélo"
-            },
-            "1": {
-                "description": "Un dispositif avec des outils pour réparer votre vélo combiné à une pompe a un emplacement fixe. Les outils sont souvent attachés par une chaîne pour empêcher le vol.<h3>Exemple</h3><img src='./assets/layers/bike_repair_station/repair_station_example.jpg' height='200'/>",
-                "title": "Point de réparation vélo avec pompe"
-            },
-            "2": {
-                "title": "Point de réparation vélo sans pompe"
-            }
-        },
-        "tagRenderings": {
-            "Operational status": {
-                "mappings": {
-                    "0": {
-                        "then": "La pompe à vélo est cassée"
-                    },
-                    "1": {
-                        "then": "La pompe est opérationnelle"
-                    }
-                },
-                "question": "La pompe à vélo fonctionne-t-elle toujours ?"
-            },
-            "bike_repair_station-available-services": {
-                "mappings": {
-                    "0": {
-                        "then": "Il y a seulement une pompe"
-                    },
-                    "1": {
-                        "then": "Il y a seulement des outils (tournevis, pinces...)"
-                    },
-                    "2": {
-                        "then": "Il y a des outils et une pompe"
-                    }
-                },
-                "question": "Quels services sont valables à cette station vélo ?"
-            },
-            "bike_repair_station-bike-chain-tool": {
-                "mappings": {
-                    "0": {
-                        "then": "Il y a un outil pour réparer la chaine"
-                    },
-                    "1": {
-                        "then": "Il n'y a pas d'outil pour réparer la chaine"
-                    }
-                },
-                "question": "Est-ce que cette station vélo a un outil specifique pour réparer la chaîne du vélo ?"
-            },
-            "bike_repair_station-bike-stand": {
-                "mappings": {
-                    "0": {
-                        "then": "Il y a un crochet ou une accroche"
-                    },
-                    "1": {
-                        "then": "Il n'y pas de crochet ou d'accroche"
-                    }
-                },
-                "question": "Est-ce que cette station vélo à un crochet pour suspendre son vélo ou une accroche pour l'élevé ?"
-            },
-            "bike_repair_station-electrical_pump": {
-                "mappings": {
-                    "0": {
-                        "then": "Pompe manuelle"
-                    },
-                    "1": {
-                        "then": "Pompe électrique"
-                    }
-                },
-                "question": "Est-ce que cette pompe est électrique ?"
-            },
-            "bike_repair_station-manometer": {
-                "mappings": {
-                    "0": {
-                        "then": "Il y a un manomètre"
-                    },
-                    "1": {
-                        "then": "Il n'y a pas de manomètre"
-                    },
-                    "2": {
-                        "then": "Il y a un manomètre mais il est cassé"
-                    }
-                },
-                "question": "Est-ce que la pompe à un manomètre integré ?"
-            },
-            "bike_repair_station-opening_hours": {
-                "mappings": {
-                    "0": {
-                        "then": "Ouvert en permanence"
-                    },
-                    "1": {
-                        "then": "Ouvert en permanence"
-                    }
-                },
-                "question": "Quand ce point de réparation de vélo est-il ouvert ?"
-            },
-            "bike_repair_station-operator": {
-                "question": "Qui maintient cette pompe à vélo ?",
-                "render": "Mantenue par {operator}"
-            },
-            "bike_repair_station-valves": {
-                "mappings": {
-                    "0": {
-                        "then": "Sclaverand (aussi appelé Presta)"
-                    },
-                    "1": {
-                        "then": "Dunlop"
-                    },
-                    "2": {
-                        "then": "Schrader (les valves de voitures)"
-                    }
-                },
-                "question": "Quelles valves sont compatibles ?",
-                "render": "Cette pompe est compatible avec les valves suivantes : {valves}"
-            },
-            "bike_repair_station-phone": {
-                "question": "Quel est le numéro de téléphone du service de maintenance ?"
-            },
-            "bike_repair_station-email": {
-                "question": "Quelle est l'adresse email du service de maintenance ?"
-            }
-        },
-        "title": {
-            "mappings": {
-                "0": {
-                    "then": "Point de réparation velo"
-                },
-                "1": {
-                    "then": "Point de réparation"
-                },
-                "2": {
-                    "then": "Pompe cassée"
-                },
-                "3": {
-                    "then": "Pompe de vélo <i>{name}</i>"
-                },
-                "4": {
-                    "then": "Pompe de vélo"
-                }
-            },
-            "render": "Point station velo avec pompe"
-        }
-    },
-    "bike_shop": {
-        "description": "Un magasin vendant spécifiquement des vélos ou des objets en lien",
-        "name": "Magasin ou réparateur de vélo",
-        "presets": {
-            "0": {
-                "title": "Magasin et réparateur de vélo"
-            }
-        },
-        "tagRenderings": {
-            "bike_repair_bike-pump-service": {
-                "mappings": {
-                    "0": {
-                        "then": "Ce magasin offre une pompe en acces libre"
-                    },
-                    "1": {
-                        "then": "Ce magasin n'offre pas de pompe en libre accès"
-                    },
-                    "2": {
-                        "then": "Il y a une pompe à vélo, c'est indiqué comme un point séparé "
-                    }
-                },
-                "question": "Est-ce que ce magasin offre une pompe en accès libre ?"
-            },
-            "bike_repair_bike-wash": {
-                "mappings": {
-                    "0": {
-                        "then": "Ce magasin lave les vélos"
-                    },
-                    "1": {
-                        "then": "Ce magasin a une installation pour laver soi même des vélos"
-                    },
-                    "2": {
-                        "then": "Ce magasin ne fait pas le nettoyage de vélo"
-                    }
-                },
-                "question": "Lave-t-on les vélos ici ?"
-            },
-            "bike_repair_rents-bikes": {
-                "mappings": {
-                    "0": {
-                        "then": "Ce magasin loue des vélos"
-                    },
-                    "1": {
-                        "then": "Ce magasin ne loue pas de vélos"
-                    }
-                },
-                "question": "Est-ce ce magasin loue des vélos ?"
-            },
-            "bike_repair_repairs-bikes": {
-                "mappings": {
-                    "0": {
-                        "then": "Ce magasin répare des vélos"
-                    },
-                    "1": {
-                        "then": "Ce magasin ne répare pas les vélos"
-                    },
-                    "2": {
-                        "then": "Ce magasin ne répare seulement les vélos achetés là-bas"
-                    },
-                    "3": {
-                        "then": "Ce magasin ne répare seulement des marques spécifiques"
-                    }
-                },
-                "question": "Est-ce que ce magasin répare des vélos ?"
-            },
-            "bike_repair_second-hand-bikes": {
-                "mappings": {
-                    "0": {
-                        "then": "Ce magasin vend des vélos d'occasion"
-                    },
-                    "1": {
-                        "then": "Ce magasin ne vend pas de vélos d'occasion"
-                    },
-                    "2": {
-                        "then": "Ce magasin vend seulement des vélos d'occasion"
-                    }
-                },
-                "question": "Est-ce ce magasin vend des vélos d'occasion ?"
-            },
-            "bike_repair_sells-bikes": {
-                "mappings": {
-                    "0": {
-                        "then": "Ce magasin vend des vélos"
-                    },
-                    "1": {
-                        "then": "Ce magasin ne vend pas de vélo"
-                    }
-                },
-                "question": "Est-ce que ce magasin vend des vélos ?"
-            },
-            "bike_repair_tools-service": {
-                "mappings": {
-                    "0": {
-                        "then": "Ce magasin offre des outils pour réparer son vélo soi-même"
-                    },
-                    "1": {
-                        "then": "Ce magasin n'offre pas des outils pour réparer son vélo soi-même"
-                    },
-                    "2": {
-                        "then": "Des outils d'auto-réparation sont disponibles uniquement si vous avez acheté ou loué le vélo dans ce magasin"
-                    }
-                },
-                "question": "Est-ce qu'il y a des outils pour réparer son vélo dans ce magasin ?"
-            },
-            "bike_shop-email": {
-                "question": "Quelle est l'adresse électronique de {name} ?"
-            },
-            "bike_shop-is-bicycle_shop": {
-                "render": "Ce magasin est spécialisé dans la vente de {shop} et a des activités liées au vélo"
-            },
-            "bike_shop-name": {
-                "question": "Quel est le nom du magasin de vélos ?",
-                "render": "Ce magasin s'appelle {name}"
-            },
-            "bike_shop-phone": {
-                "question": "Quel est le numéro de téléphone de {name} ?"
-            },
-            "bike_shop-website": {
-                "question": "Quel est le site web de {name} ?"
-            }
-        },
-        "title": {
-            "mappings": {
-                "0": {
-                    "then": "Magasin de sport <i>{name}</i>"
-                },
-                "2": {
-                    "then": "Location de vélo <i>{name}</i>"
-                },
-                "3": {
-                    "then": "Réparateur de vélo <i>{name}</i>"
-                },
-                "4": {
-                    "then": "Magasin de vélo <i>{name}</i>"
-                },
-                "5": {
-                    "then": "Magasin ou réparateur de vélo <i>{name}</i>"
-                }
-            },
-            "render": "Magasin ou réparateur de vélo"
-        }
-    },
-    "bike_themed_object": {
-        "name": "Objet cycliste",
-        "title": {
-            "mappings": {
-                "1": {
-                    "then": "Piste cyclable"
-                }
-            },
-            "render": "Objet cycliste"
-        }
-    },
-    "defibrillator": {
-        "name": "Défibrillateurs",
-        "presets": {
-            "0": {
-                "title": "Défibrillateur"
-            }
-        },
-        "tagRenderings": {
-            "defibrillator-access": {
-                "mappings": {
-                    "0": {
-                        "then": "Librement accessible"
-                    },
-                    "1": {
-                        "then": "Librement accessible"
-                    },
-                    "2": {
-                        "then": "Réservé aux clients du lieu"
-                    },
-                    "3": {
-                        "then": "Non accessible au public (par exemple réservé au personnel, au propriétaire, ...)"
-                    },
-                    "4": {
-                        "then": "Pas accessible, peut-être uniquement à usage professionnel"
-                    }
-                },
-                "question": "Ce défibrillateur est-il librement accessible ?",
-                "render": "{access} accessible"
-            },
-            "defibrillator-defibrillator": {
-                "mappings": {
-                    "0": {
-                        "then": "Il n'y a pas d'information sur le type de dispositif"
-                    },
-                    "1": {
-                        "then": "C'est un défibrillateur manuel pour professionnel"
-                    },
-                    "2": {
-                        "then": "C'est un défibrillateur automatique manuel"
-                    }
-                },
-                "question": "Est-ce un défibrillateur automatique normal ou un défibrillateur manuel à usage professionnel uniquement ?"
-            },
-            "defibrillator-defibrillator:location": {
-                "question": "Veuillez indiquez plus précisément où se situe le défibrillateur (dans la langue local)",
-                "render": "<i>Informations supplémentaires à propos de l'emplacement (dans la langue locale) :</i><br/>{defibrillator:location}"
-            },
-            "defibrillator-defibrillator:location:en": {
-                "question": "Veuillez indiquez plus précisément où se situe le défibrillateur (en englais)",
-                "render": "<i>Informations supplémentaires à propos de l'emplacement (en anglais) :</i><br/>{defibrillator:location:en}"
-            },
-            "defibrillator-defibrillator:location:fr": {
-                "question": "Veuillez indiquez plus précisément où se situe le défibrillateur (en français)",
-                "render": "<i>Informations supplémentaires à propos de l'emplacement (en Français) :</i><br/>{defibrillator:location:fr}"
-            },
-            "defibrillator-description": {
-                "question": "Y a-t-il des informations utiles pour les utilisateurs que vous n'avez pas pu décrire ci-dessus ? (laisser vide sinon)",
-                "render": "Informations supplémentaires : {description}"
-            },
-            "defibrillator-email": {
-                "question": "Quelle est l'adresse électronique pour des questions à propos de ce défibrillateur ?",
-                "render": "Adresse électronique pour des questions à propos de ce défibrillateur : <a href='mailto:{email}'>{email}</a>"
-            },
-            "defibrillator-fixme": {
-                "question": "Y a-t-il quelque chose qui ne va pas dans la manière dont ça a été cartographié, et que vous n'avez pas pu réparer ici ? (laisser une note pour les experts d'OpenStreetMap)",
-                "render": "Informations supplémentaires pour les experts d'OpenStreetMap : {fixme}"
-            },
-            "defibrillator-indoors": {
-                "mappings": {
-                    "0": {
-                        "then": "Ce défibrillateur est en intérieur (dans un batiment)"
-                    },
-                    "1": {
-                        "then": "Ce défibrillateur est situé en extérieur"
-                    }
-                },
-                "question": "Ce défibrillateur est-il disposé en intérieur ?"
-            },
-            "defibrillator-level": {
-                "mappings": {
-                    "0": {
-                        "then": "Ce défibrillateur est au <b>rez-de-chaussée</b>"
-                    },
-                    "1": {
-                        "then": "Ce défibrillateur est au <b>premier étage</b>"
-                    }
-                },
-                "question": "À quel étage est situé ce défibrillateur ?",
-                "render": "Ce défibrillateur est à l'étage {level}"
-            },
-            "defibrillator-opening_hours": {
-                "mappings": {
-                    "0": {
-                        "then": "Ouvert 24/7 (jours feriés inclus)"
-                    }
-                },
-                "question": "À quels horaires ce défibrillateur est-il accessible ?",
-                "render": "{opening_hours_table(opening_hours)}"
-            },
-            "defibrillator-phone": {
-                "question": "Quel est le numéro de téléphone pour questions sur le défibrillateur ?",
-                "render": "Numéro de téléphone pour questions sur le défibrillateur : <a href='tel:{phone}'>{phone}</a>"
-            },
-            "defibrillator-ref": {
-                "question": "Quel est le numéro d'identification officiel de ce dispositif ? (si il est visible sur le dispositif)",
-                "render": "Numéro d'identification officiel de ce dispositif : <i>{ref}</i>"
-            },
-            "defibrillator-survey:date": {
-                "mappings": {
-                    "0": {
-                        "then": "Vérifié aujourd'hui !"
-                    }
-                },
-                "question": "Quand le défibrillateur a-t-il été vérifié pour la dernière fois ?",
-                "render": "Ce défibrillateur a été vérifié pour la dernière fois le {survey:date}"
-            }
-        },
-        "title": {
-            "render": "Défibrillateur"
-        }
-    },
-    "direction": {
-        "description": "Cette couche visualise les directions",
-        "name": "Visualisation de la direction"
-    },
-    "drinking_water": {
-        "name": "Eau potable",
-        "presets": {
-            "0": {
-                "title": "eau potable"
-            }
-        },
-        "tagRenderings": {
-            "Bottle refill": {
-                "mappings": {
-                    "0": {
-                        "then": "Il est facile de remplir les bouteilles d'eau"
-                    },
-                    "1": {
-                        "then": "Les bouteilles d'eau peuvent ne pas passer"
-                    }
-                },
-                "question": "Est-il facile de remplir des bouteilles d'eau ?"
-            },
-            "Still in use?": {
-                "mappings": {
-                    "0": {
-                        "then": "Cette fontaine fonctionne"
-                    },
-                    "1": {
-                        "then": "Cette fontaine est cassée"
-                    },
-                    "2": {
-                        "then": "Cette fontaine est fermée"
-                    }
-                },
-                "question": "Ce point d'eau potable est-il toujours opérationnel ?",
-                "render": "L'état opérationnel est <i>{operational_status}</i>"
-            },
-            "render-closest-drinking-water": {
-                "render": "<a href='#{_closest_other_drinking_water_id}'>Une autre source d’eau potable est à {_closest_other_drinking_water_distance} mètres a>"
-            }
-        },
-        "title": {
-            "render": "Eau potable"
-        }
-    },
-    "food": {
-        "tagRenderings": {
-            "friture-oil": {
-                "mappings": {
-                    "0": {
-                        "then": "Huile végétale"
-                    },
-                    "1": {
-                        "then": "Graisse animale"
-                    }
-                },
-                "question": "Cette friteuse fonctionne-t-elle avec de la graisse animale ou végétale ?"
-            },
-            "friture-take-your-container": {
-                "mappings": {
-                    "0": {
-                        "then": "Vous pouvez <b>apporter vos contenants</b> pour votre commande, limitant l’usage de matériaux à usage unique et les déchets"
-                    },
-                    "1": {
-                        "then": "Apporter ses propres contenants <b>n’est pas permis</b>"
-                    },
-                    "2": {
-                        "then": "Il est <b>obligatoire</b> d’apporter ses propres contenants"
-                    }
-                },
-                "question": "Est-il proposé d’utiliser ses propres contenants pour sa commande ?<br/>"
-            },
-            "friture-vegan": {
-                "mappings": {
-                    "0": {
-                        "then": "Des collations végétaliens sont disponibles"
-                    },
-                    "1": {
-                        "then": "Quelques snacks végétaliens seulement"
-                    },
-                    "2": {
-                        "then": "Pas d'en-cas végétaliens disponibles"
-                    }
-                },
-                "question": "Cette friterie est-elle équipée de snacks végétaliens ?"
-            },
-            "friture-vegetarian": {
-                "mappings": {
-                    "0": {
-                        "then": "Des collations végétariens sont disponibles"
-                    },
-                    "1": {
-                        "then": "Quelques snacks végétariens seulement"
-                    },
-                    "2": {
-                        "then": "Pas d'en-cas végétariens disponibles"
-                    }
-                },
-                "question": "Cette friterie est-elle équipée de snacks végétariens ?"
-            }
-        }
-    },
-    "ghost_bike": {
-        "name": "Vélos fantômes",
-        "presets": {
-            "0": {
-                "title": "Vélo fantôme"
-            }
-        },
-        "tagRenderings": {
-            "ghost-bike-explanation": {
-                "render": "Un <b>vélo fantôme</b> est un monument commémoratif pour un cycliste décédé dans un accident de la route, sous la forme d'un vélo blanc placé en permanence près du lieu de l'accident."
-            },
-            "ghost_bike-inscription": {
-                "question": "Quelle est l'inscription sur ce vélo fantôme ?",
-                "render": "<i>{inscription}</i>"
-            },
-            "ghost_bike-name": {
-                "mappings": {
-                    "0": {
-                        "then": "Aucun nom n'est marqué sur le vélo"
-                    }
-                },
-                "question": "À qui est dédié ce vélo fantôme ?<span class='question-subtext'><br/>Veuillez respecter la vie privée – ajoutez le nom seulement s'il est largement publié ou marqué sur le vélo. Choisissez de ne pas indiquer le nom de famille </span>",
-                "render": "En souvenir de {name}"
-            },
-            "ghost_bike-source": {
-                "question": "Sur quelle page web peut-on trouver plus d'informations sur le Vélo fantôme ou l'accident ?",
-                "render": "<a href='{source}' target='_blank'>Plus d'informations sont disponibles</a>"
-            },
-            "ghost_bike-start_date": {
-                "question": "Quand ce vélo fantôme a-t-il été installée ?",
-                "render": "Placé le {start_date}"
             }
         },
         "title": {
@@ -1929,253 +1260,6 @@
                 },
                 "question": "De quelle matière est la surface de l’aire de jeu ?<br/><i>Pour plusieurs matières, sélectionner la principale</i>",
                 "render": "La surface est en <b>{surface}</b>"
->>>>>>> 4bd0cdc2
-            }
-        },
-        "title": {
-            "mappings": {
-                "0": {
-<<<<<<< HEAD
-                    "then": "Vélo fantôme en souvenir de {name}"
-                }
-            },
-            "render": "Vélo fantôme"
-        }
-    },
-    "information_board": {
-        "name": "Panneaux d'informations",
-        "presets": {
-            "0": {
-                "title": "panneau d'informations"
-            }
-        },
-        "title": {
-            "render": "Panneau d'informations"
-        }
-    },
-    "map": {
-        "description": "Une carte, destinée aux touristes, installée en permanence dans l'espace public",
-        "name": "Cartes",
-        "presets": {
-            "0": {
-                "description": "Ajouter une carte manquante",
-                "title": "Carte"
-            }
-        },
-        "tagRenderings": {
-            "map-attribution": {
-                "mappings": {
-                    "0": {
-                        "then": "L’attribution est clairement inscrite ainsi que la licence ODBL"
-                    },
-                    "1": {
-                        "then": "L’attribution est clairement inscrite mais la licence est absente"
-                    },
-                    "2": {
-                        "then": "OpenStreetMap n’est pas mentionné, un sticker OpenStreetMap a été collé"
-                    },
-                    "3": {
-                        "then": "Il n'y a aucune attribution"
-                    },
-                    "4": {
-                        "then": "Il n'y a aucune attribution"
-                    }
-                },
-                "question": "L’attribution à OpenStreetMap est elle-présente ?"
-            },
-            "map-map_source": {
-                "mappings": {
-                    "0": {
-                        "then": "Cette carte est basée sur OpenStreetMap"
-                    }
-                },
-                "question": "Sur quelles données cette carte est-elle basée ?",
-                "render": "Cette carte est basée sur {map_source}"
-            }
-        },
-        "title": {
-            "render": "Carte"
-        }
-    },
-    "nature_reserve": {
-        "tagRenderings": {
-            "Curator": {
-                "question": "Qui est en charge de la conservation de la réserve ?<br/><span class='subtle'>À ne remplir seulement que si le nom est diffusé au public",
-                "render": "{curator} est en charge de la conservation de la réserve"
-            },
-            "Dogs?": {
-                "mappings": {
-                    "0": {
-                        "then": "Les chiens doivent être tenus en laisse"
-                    },
-                    "1": {
-                        "then": "Chiens interdits"
-                    },
-                    "2": {
-                        "then": "Les chiens sont autorisés à se promener librement"
-                    }
-                },
-                "question": "Les chiens sont-ils autorisés dans cette réserve naturelle ?"
-            },
-            "Email": {
-                "question": "À quelle adresse courriel peut-on envoyer des questions et des problèmes concernant cette réserve naturelle ? <br/><span class='subtle'>Respecter la vie privée – renseignez une adresse électronique personnelle seulement si celle-ci est largement publiée",
-                "render": "<a href='mailto:{email}' target='_blank'>{email}</a>"
-            },
-            "Surface area": {
-                "render": "Superficie : {_surface:ha}&nbsp;ha"
-            },
-            "Website": {
-                "question": "Sur quelle page web peut-on trouver plus d'informations sur cette réserve naturelle ?"
-            },
-            "phone": {
-                "question": "Quel numéro de téléphone peut-on appeler pour poser des questions et résoudre des problèmes concernant cette réserve naturelle ? <br/><span class='subtil'>Respecter la vie privée – renseignez un numéro de téléphone personnel seulement si celui-ci est largement publié",
-                "render": "<a href='tel:{email}' target='_blank'>{phone}</a>"
-            }
-        }
-    },
-    "picnic_table": {
-        "description": "La couche montrant les tables de pique-nique",
-        "name": "Tables de pique-nique",
-        "presets": {
-            "0": {
-                "title": "table de pique-nique"
-            }
-        },
-        "tagRenderings": {
-            "picnic_table-material": {
-                "mappings": {
-                    "0": {
-                        "then": "C’est une table en bois"
-                    },
-                    "1": {
-                        "then": "C’est une table en béton"
-                    }
-                },
-                "question": "En quel matériau est faite la table de pique-nique ?",
-                "render": "La table est faite en {material}"
-            }
-        },
-        "title": {
-            "render": "Table de pique-nique"
-        }
-    },
-    "playground": {
-        "description": "Aire de jeu",
-        "name": "Aire de jeu",
-        "presets": {
-            "0": {
-                "title": "Terrain de jeux"
-            }
-        },
-        "tagRenderings": {
-            "Playground-wheelchair": {
-                "mappings": {
-                    "0": {
-                        "then": "Entièrement accessible aux personnes en fauteuil roulant"
-                    },
-                    "1": {
-                        "then": "Accessibilité limitée pour les personnes en fauteuil roulant"
-                    },
-                    "2": {
-                        "then": "Non accessible aux personnes en fauteuil roulant"
-                    }
-                },
-                "question": "Ce terrain de jeux est-il accessible aux personnes en fauteuil roulant ?"
-            },
-            "playground-access": {
-                "mappings": {
-                    "0": {
-                        "then": "Accessible au public"
-                    },
-                    "1": {
-                        "then": "Accessible au public"
-                    },
-                    "2": {
-                        "then": "Réservée aux clients"
-                    },
-                    "3": {
-                        "then": "Réservée aux élèves de l’école"
-                    },
-                    "4": {
-                        "then": "Non accessible"
-                    }
-                },
-                "question": "L’aire de jeu est-elle accessible au public ?"
-            },
-            "playground-email": {
-                "question": "Quelle est l'adresse électronique du responsable de l'aire de jeux ?",
-                "render": "<a href='mailto:{email}'>{email}</a>"
-            },
-            "playground-lit": {
-                "mappings": {
-                    "0": {
-                        "then": "L’aire de jeu est éclairée de nuit"
-                    },
-                    "1": {
-                        "then": "L’aire de jeu n’est pas éclairée de nuit"
-                    }
-                },
-                "question": "Ce terrain de jeux est-il éclairé la nuit ?"
-            },
-            "playground-max_age": {
-                "question": "Quel est l’âge maximum autorisé pour utiliser l’aire de jeu ?",
-                "render": "Accessible aux enfants de {max_age} au maximum"
-            },
-            "playground-min_age": {
-                "question": "Quel est l'âge minimal requis pour accéder à ce terrain de jeux ?",
-                "render": "Accessible aux enfants de plus de {min_age} ans"
-            },
-            "playground-opening_hours": {
-                "mappings": {
-                    "0": {
-                        "then": "Accessible du lever au coucher du soleil"
-                    },
-                    "1": {
-                        "then": "Toujours accessible"
-                    },
-                    "2": {
-                        "then": "Toujours accessible"
-                    }
-                },
-                "question": "Quand ce terrain de jeux est-il accessible ?"
-            },
-            "playground-operator": {
-                "question": "Qui est en charge de l’exploitation de l’aire de jeu ?",
-                "render": "Exploité par {operator}"
-            },
-            "playground-phone": {
-                "question": "Quel est le numéro de téléphone du responsable du terrain de jeux ?",
-                "render": "<a href='tel:{phone}'>{phone}</a>"
-            },
-            "playground-surface": {
-                "mappings": {
-                    "0": {
-                        "then": "La surface est en <b>gazon</b>"
-                    },
-                    "1": {
-                        "then": "La surface est en <b>sable</b>"
-                    },
-                    "2": {
-                        "then": "La surface est en <b>copeaux de bois</b>"
-                    },
-                    "3": {
-                        "then": "La surface est en <b>pavés</b>"
-                    },
-                    "4": {
-                        "then": "La surface est en <b>bitume</b>"
-                    },
-                    "5": {
-                        "then": "La surface est en <b>béton</b>"
-                    },
-                    "6": {
-                        "then": "La surface n’a <b>pas de revêtement</b>"
-                    },
-                    "7": {
-                        "then": "La surface a <b>un revêtement</b>"
-                    }
-                },
-                "question": "De quelle matière est la surface de l’aire de jeu ?<br/><i>Pour plusieurs matières, sélectionner la principale</i>",
-                "render": "La surface est en <b>{surface}</b>"
             }
         },
         "title": {
@@ -2346,668 +1430,11 @@
             "shops-website": {
                 "question": "Quel est le site internet de ce magasin ?",
                 "render": "<a href='{website}'>{website}</a>"
-=======
-                    "then": "Aire de jeu <i>{name}</i>"
-                }
-            },
-            "render": "Aire de jeu"
-        }
-    },
-    "public_bookcase": {
-        "description": "Une armoire ou une boite contenant des livres en libre accès",
-        "name": "Microbibliothèque",
-        "presets": {
-            "0": {
-                "title": "Microbibliothèque"
-            }
-        },
-        "tagRenderings": {
-            "bookcase-booktypes": {
-                "mappings": {
-                    "0": {
-                        "then": "Livres pour enfants"
-                    },
-                    "1": {
-                        "then": "Livres pour les adultes"
-                    },
-                    "2": {
-                        "then": "Livres pour enfants et adultes également"
-                    }
-                },
-                "question": "Quel type de livres peut-on dans cette microbibliothèque ?"
-            },
-            "bookcase-is-accessible": {
-                "mappings": {
-                    "0": {
-                        "then": "Accèssible au public"
-                    },
-                    "1": {
-                        "then": "Accèssible aux clients"
-                    }
-                },
-                "question": "Cette microbibliothèque est-elle librement accèssible ?"
-            },
-            "bookcase-is-indoors": {
-                "mappings": {
-                    "0": {
-                        "then": "Cette microbibliothèque est en intérieur"
-                    },
-                    "1": {
-                        "then": "Cette microbibliothèque est en extérieur"
-                    },
-                    "2": {
-                        "then": "Cette microbibliothèque est en extérieur"
-                    }
-                },
-                "question": "Cette microbiliothèque est-elle en extérieur ?"
-            },
-            "public_bookcase-brand": {
-                "mappings": {
-                    "0": {
-                        "then": "Fait partie du réseau Little Free Library"
-                    },
-                    "1": {
-                        "then": "Cette microbibliothèque ne fait pas partie d'un réseau/groupe"
-                    }
-                },
-                "question": "Cette microbibliothèque fait-elle partie d'un réseau/groupe ?",
-                "render": "Cette microbibliothèque fait partie du groupe {brand}"
-            },
-            "public_bookcase-capacity": {
-                "question": "Combien de livres peuvent entrer dans cette microbibliothèque ?",
-                "render": "{capacity} livres peuvent entrer dans cette microbibliothèque"
-            },
-            "public_bookcase-name": {
-                "mappings": {
-                    "0": {
-                        "then": "Cette microbibliothèque n'a pas de nom"
-                    }
-                },
-                "question": "Quel est le nom de cette microbibliothèque ?",
-                "render": "Le nom de cette microbibliothèque est {name}"
-            },
-            "public_bookcase-operator": {
-                "question": "Qui entretien cette microbibliothèque ?",
-                "render": "Entretenue par {operator}"
-            },
-            "public_bookcase-ref": {
-                "mappings": {
-                    "0": {
-                        "then": "Cette microbibliothèque ne fait pas partie d'un réseau/groupe"
-                    }
-                },
-                "question": "Quelle est le numéro de référence de cette microbibliothèque ?",
-                "render": "Cette microbibliothèque du réseau {brand} possède le numéro {ref}"
-            },
-            "public_bookcase-start_date": {
-                "question": "Quand a été installée cette microbibliothèque ?",
-                "render": "Installée le {start_date}"
-            },
-            "public_bookcase-website": {
-                "question": "Y a-t-il un site web avec plus d'informations sur cette microbibliothèque ?",
-                "render": "Plus d'infos sur <a href='{website}' target='_blank'>le site web</a>"
             }
         },
         "title": {
             "mappings": {
                 "0": {
-                    "then": "Microbibliothèque <i>{name}</i>"
-                }
-            },
-            "render": "Microbibliothèque"
-        }
-    },
-    "shops": {
-        "description": "Un magasin",
-        "name": "Magasin",
-        "presets": {
-            "0": {
-                "description": "Ajouter un nouveau magasin",
-                "title": "Magasin"
-            }
-        },
-        "tagRenderings": {
-            "shops-email": {
-                "question": "Quelle est l'adresse électronique de ce magasin ?",
-                "render": "<a href='mailto:{email}'>{email}</a>"
-            },
-            "shops-name": {
-                "question": "Qu'est-ce que le nom de ce magasin?"
-            },
-            "shops-opening_hours": {
-                "question": "Quels sont les horaires d'ouverture de ce magasin ?",
-                "render": "{opening_hours_table(opening_hours)}"
-            },
-            "shops-phone": {
-                "question": "Quel est le numéro de téléphone ?",
-                "render": "<a href='tel:{phone}'>{phone}</a>"
-            },
-            "shops-shop": {
-                "mappings": {
-                    "0": {
-                        "then": "Épicerie/superette"
-                    },
-                    "1": {
-                        "then": "Supermarché"
-                    },
-                    "2": {
-                        "then": "Magasin de vêtements"
-                    },
-                    "3": {
-                        "then": "Coiffeur"
-                    },
-                    "4": {
-                        "then": "Boulangerie"
-                    },
-                    "5": {
-                        "then": "Garage de réparation automobile"
-                    },
-                    "6": {
-                        "then": "Concessionnaire"
-                    }
-                },
-                "question": "Que vends ce magasin ?",
-                "render": "Ce magasin vends {shop}"
-            },
-            "shops-website": {
-                "question": "Quel est le site internet de ce magasin ?",
-                "render": "<a href='{website}'>{website}</a>"
-            }
-        },
-        "title": {
-            "mappings": {
-                "0": {
-                    "then": "{name}"
-                },
-                "1": {
-                    "then": "{shop}"
-                }
-            },
-            "render": "Magasin"
-        }
-    },
-    "slow_roads": {
-        "tagRenderings": {
-            "slow_roads-surface": {
-                "mappings": {
-                    "0": {
-                        "then": "La surface est en <b>herbe</b>"
-                    },
-                    "1": {
-                        "then": "La surface est en <b>terre</b>"
-                    },
-                    "2": {
-                        "then": "La surface est <b>non pavée</b>"
-                    },
-                    "3": {
-                        "then": "La surface est en <b>sable</b>"
-                    },
-                    "4": {
-                        "then": "La surface est en <b>pierres pavées</b>"
-                    },
-                    "5": {
-                        "then": "La surface est en <b>bitume</b>"
-                    },
-                    "6": {
-                        "then": "La surface est en <b>béton</b>"
-                    },
-                    "7": {
-                        "then": "La surface est <b>pavée</b>"
-                    }
-                },
-                "render": "La surface en <b>{surface}</b>"
-            }
-        }
-    },
-    "sport_pitch": {
-        "description": "Un terrain de sport",
-        "name": "Terrains de sport",
-        "presets": {
-            "0": {
-                "title": "Table de ping-pong"
-            },
-            "1": {
-                "title": "Terrain de sport"
-            }
-        },
-        "tagRenderings": {
-            "sport-pitch-access": {
-                "mappings": {
-                    "0": {
-                        "then": "Accessible au public"
-                    },
-                    "1": {
-                        "then": "Accès limité (par exemple uniquement sur réservation, à certains horaires…)"
-                    },
-                    "2": {
-                        "then": "Accessible uniquement aux membres du club"
-                    },
-                    "3": {
-                        "then": "Privé - Pas accessible au public"
-                    }
-                },
-                "question": "Est-ce que ce terrain de sport est accessible au public ?"
-            },
-            "sport-pitch-reservation": {
-                "mappings": {
-                    "0": {
-                        "then": "Il est obligatoire de réserver pour utiliser ce terrain de sport"
-                    },
-                    "1": {
-                        "then": "Il est recommendé de réserver pour utiliser ce terrain de sport"
-                    },
-                    "2": {
-                        "then": "Il est possible de réserver, mais ce n'est pas nécéssaire pour utiliser ce terrain de sport"
-                    },
-                    "3": {
-                        "then": "On ne peut pas réserver"
-                    }
-                },
-                "question": "Doit-on réserver pour utiliser ce terrain de sport ?"
-            },
-            "sport_pitch-email": {
-                "question": "Quelle est l'adresse courriel du gérant ?"
-            },
-            "sport_pitch-opening_hours": {
-                "mappings": {
-                    "1": {
-                        "then": "Accessible en permanence"
-                    }
-                },
-                "question": "Quand ce terrain est-il accessible ?"
-            },
-            "sport_pitch-phone": {
-                "question": "Quel est le numéro de téléphone du gérant ?"
-            },
-            "sport_pitch-sport": {
-                "mappings": {
-                    "0": {
-                        "then": "Ici, on joue au basketball"
-                    },
-                    "1": {
-                        "then": "Ici, on joue au football"
-                    },
-                    "2": {
-                        "then": "C'est une table de ping-pong"
-                    },
-                    "3": {
-                        "then": "Ici, on joue au tennis"
-                    },
-                    "4": {
-                        "then": "Ici, on joue au korfball"
-                    },
-                    "5": {
-                        "then": "Ici, on joue au basketball"
-                    }
-                },
-                "question": "À quel sport peut-on jouer ici ?",
-                "render": "Ici on joue au {sport}"
-            },
-            "sport_pitch-surface": {
-                "mappings": {
-                    "0": {
-                        "then": "La surface est de l'<b>herbe</b>"
-                    },
-                    "1": {
-                        "then": "La surface est du <b>sable</b>"
-                    },
-                    "2": {
-                        "then": "La surface est des <b>pavés</b>"
-                    },
-                    "3": {
-                        "then": "La surface est de l'<b>asphalte</b>"
-                    },
-                    "4": {
-                        "then": "La surface est du <b>béton</b>"
-                    }
-                },
-                "question": "De quelle surface est fait ce terrain de sport ?",
-                "render": "La surface est <b>{surface}</b>"
-            }
-        },
-        "title": {
-            "render": "Terrain de sport"
-        }
-    },
-    "surveillance_camera": {
-        "name": "Caméras de surveillance",
-        "tagRenderings": {
-            "Camera type: fixed; panning; dome": {
-                "mappings": {
-                    "0": {
-                        "then": "Une caméra fixe (non mobile)"
-                    },
-                    "1": {
-                        "then": "Une caméra dôme (qui peut tourner)"
-                    },
-                    "2": {
-                        "then": "Une caméra panoramique"
-                    }
-                },
-                "question": "Quel genre de caméra est-ce ?"
-            },
-            "Level": {
-                "question": "À quel niveau se trouve cette caméra ?",
-                "render": "Situé au niveau {level}"
-            },
-            "Operator": {
-                "question": "Qui exploite ce système de vidéosurveillance ?",
-                "render": "Exploité par {operator}"
-            },
-            "Surveillance type: public, outdoor, indoor": {
-                "mappings": {
-                    "0": {
-                        "then": "Une zone publique est surveillée, telle qu'une rue, un pont, une place, un parc, une gare, un couloir ou un tunnel public…"
-                    },
-                    "1": {
-                        "then": "Une zone extérieure, mais privée, est surveillée (par exemple, un parking, une station-service, une cour, une entrée, une allée privée, etc.)"
-                    },
-                    "2": {
-                        "then": "Une zone intérieure privée est surveillée, par exemple un magasin, un parking souterrain privé…"
-                    }
-                },
-                "question": "Quel genre de surveillance est cette caméra"
-            },
-            "Surveillance:zone": {
-                "mappings": {
-                    "0": {
-                        "then": "Surveille un parking"
-                    },
-                    "1": {
-                        "then": "Surveille la circulation"
-                    },
-                    "2": {
-                        "then": "Surveille une entrée"
-                    },
-                    "3": {
-                        "then": "Surveille un couloir"
-                    },
-                    "4": {
-                        "then": "Surveille un quai de transport public"
-                    },
-                    "5": {
-                        "then": "Surveille un magasin"
-                    }
-                },
-                "question": "Qu'est-ce qui est surveillé ici ?",
-                "render": " Surveille un(e) {surveillance:zone}"
-            },
-            "camera:mount": {
-                "mappings": {
-                    "0": {
-                        "then": "Cette caméra est placée contre un mur"
-                    },
-                    "1": {
-                        "then": "Cette caméra est placée sur un poteau"
-                    },
-                    "2": {
-                        "then": "Cette caméra est placée au plafond"
-                    }
-                },
-                "question": "Comment cette caméra est-elle placée ?",
-                "render": "Méthode de montage : {camera:mount}"
-            },
-            "camera_direction": {
-                "mappings": {
-                    "0": {
-                        "then": "Filme dans une direction {direction}"
-                    }
-                },
-                "question": "Dans quelle direction géographique cette caméra filme-t-elle ?",
-                "render": "Filme dans une direction {camera:direction}"
-            },
-            "is_indoor": {
-                "mappings": {
-                    "0": {
-                        "then": "Cette caméra est située à l'intérieur"
-                    },
-                    "1": {
-                        "then": "Cette caméra est située à l'extérieur"
-                    },
-                    "2": {
-                        "then": "Cette caméra est probablement située à l'extérieur"
-                    }
-                },
-                "question": "L'espace public surveillé par cette caméra est-il un espace intérieur ou extérieur ?"
-            }
-        },
-        "title": {
-            "render": "Caméra de surveillance"
-        }
-    },
-    "toilet": {
-        "name": "Toilettes",
-        "presets": {
-            "0": {
-                "description": "Des toilettes",
-                "title": "toilettes"
-            },
-            "1": {
-                "description": "Toilettes avec au moins un WC accessible aux personnes à mobilité réduite",
-                "title": "toilettes accessible aux personnes à mobilité réduite"
-            }
-        },
-        "tagRenderings": {
-            "toilet-access": {
-                "mappings": {
-                    "0": {
-                        "then": "Accès publique"
-                    },
-                    "1": {
-                        "then": "Accès réservé aux clients"
-                    },
-                    "2": {
-                        "then": "Toilettes privées"
-                    },
-                    "3": {
-                        "then": "Accessible, mais vous devez demander la clé"
-                    },
-                    "4": {
-                        "then": "Accès publique"
-                    }
-                },
-                "question": "Ces toilettes sont-elles accessibles au public ?",
-                "render": "L'accès est {access}"
-            },
-            "toilet-changing_table:location": {
-                "mappings": {
-                    "0": {
-                        "then": "La table à langer est dans les toilettes pour femmes. "
-                    },
-                    "1": {
-                        "then": "La table à langer est dans les toilettes pour hommes. "
-                    },
-                    "2": {
-                        "then": "La table à langer est dans les toilettes pour personnes à mobilité réduite. "
-                    },
-                    "3": {
-                        "then": "La table à langer est dans un espace dédié. "
-                    }
-                },
-                "question": "Où se situe la table à langer ?",
-                "render": "Emplacement de la table à langer : {changing_table:location}"
-            },
-            "toilet-charge": {
-                "question": "Quel est le prix d'accès de ces toilettes ?",
-                "render": "Le prix est {charge}"
-            },
-            "toilets-changing-table": {
-                "mappings": {
-                    "0": {
-                        "then": "Une table à langer est disponible"
-                    },
-                    "1": {
-                        "then": "Aucune table à langer"
-                    }
-                },
-                "question": "Ces toilettes disposent-elles d'une table à langer ?"
-            },
-            "toilets-fee": {
-                "mappings": {
-                    "0": {
-                        "then": "Toilettes payantes"
-                    },
-                    "1": {
-                        "then": "Toilettes gratuites"
-                    }
-                },
-                "question": "Ces toilettes sont-elles payantes ?"
-            },
-            "toilets-type": {
-                "mappings": {
-                    "0": {
-                        "then": "Il y a uniquement des sièges de toilettes"
-                    },
-                    "1": {
-                        "then": "Il y a uniquement des urinoirs"
-                    },
-                    "2": {
-                        "then": "Il y a uniquement des toilettes turques"
-                    },
-                    "3": {
-                        "then": "Il y a des sièges de toilettes et des urinoirs"
-                    }
-                },
-                "question": "De quel type sont ces toilettes ?"
-            },
-            "toilets-wheelchair": {
-                "mappings": {
-                    "0": {
-                        "then": "Il y a des toilettes réservées pour les personnes à mobilité réduite"
-                    },
-                    "1": {
-                        "then": "Non accessible aux personnes à mobilité réduite"
-                    }
-                },
-                "question": "Y a-t-il des toilettes réservées aux personnes en fauteuil roulant ?"
-            }
-        },
-        "title": {
-            "render": "Toilettes"
-        }
-    },
-    "tree_node": {
-        "name": "Arbre",
-        "presets": {
-            "0": {
-                "description": "Un arbre d'une espèce avec de larges feuilles, comme le chêne ou le peuplier.",
-                "title": "Arbre feuillu"
-            },
-            "1": {
-                "description": "Une espèce d’arbre avec des épines comme le pin ou l’épicéa.",
-                "title": "Arbre résineux"
-            },
-            "2": {
-                "description": "Si vous n'êtes pas sûr(e) de savoir s'il s'agit d'un arbre à feuilles larges ou à aiguilles.",
-                "title": "Arbre"
-            }
-        },
-        "tagRenderings": {
-            "tree-decidouous": {
-                "mappings": {
-                    "0": {
-                        "then": "Caduc : l’arbre perd son feuillage une partie de l’année."
-                    },
-                    "1": {
-                        "then": "À feuilles persistantes."
-                    }
-                },
-                "question": "L’arbre est-il à feuillage persistant ou caduc ?"
-            },
-            "tree-denotation": {
-                "mappings": {
-                    "0": {
-                        "then": "L'arbre est remarquable en raison de sa taille ou de son emplacement proéminent. Il est utile pour la navigation."
-                    },
-                    "1": {
-                        "then": "Cet arbre est un monument naturel (ex : âge, espèce, etc…)"
-                    },
-                    "2": {
-                        "then": "Cet arbre est utilisé à but d’agriculture (ex : dans un verger)"
-                    },
-                    "3": {
-                        "then": "Cet arbre est dans un parc ou une aire similaire (ex : cimetière, cour d’école, …)."
-                    },
-                    "4": {
-                        "then": "Cet arbre est dans une cour résidentielle."
-                    },
-                    "5": {
-                        "then": "C'est un arbre le long d'une avenue."
-                    },
-                    "6": {
-                        "then": "L'arbre est une zone urbaine."
-                    },
-                    "7": {
-                        "then": "Cet arbre est en zone rurale."
-                    }
-                },
-                "question": "Quelle est l'importance de cet arbre ? Choisissez la première réponse qui s'applique."
-            },
-            "tree-height": {
-                "mappings": {
-                    "0": {
-                        "then": "Hauteur&nbsp;: {height}&nbsp;m"
-                    }
-                },
-                "render": "Hauteur : {height}"
-            },
-            "tree-heritage": {
-                "mappings": {
-                    "0": {
-                        "then": "<img src=\"./assets/layers/tree_node/Onroerend_Erfgoed_logo_without_text.svg\" style=\"width:0.85em;height:1em;vertical-align:middle\" alt=\"\"/> Fait partie du patrimoine par <i>Onroerend Erfgoed</i>"
-                    },
-                    "1": {
-                        "then": "Enregistré comme patrimoine par la <i>Direction du Patrimoine culturel</i> Bruxelles"
-                    },
-                    "2": {
-                        "then": "Enregistré comme patrimoine par une autre organisation"
-                    },
-                    "3": {
-                        "then": "Non enregistré comme patrimoine"
-                    },
-                    "4": {
-                        "then": "Enregistré comme patrimoine par une autre organisation"
-                    }
-                },
-                "question": "Cet arbre est-il inscrit au patrimoine ?"
-            },
-            "tree-leaf_type": {
-                "mappings": {
-                    "0": {
-                        "then": "<img src=\"./assets/themes/trees/broadleaved.svg\" style=\"width:1.5em;height:1.5em\" alt=\"\"/> Feuillu"
-                    },
-                    "1": {
-                        "then": "<img src=\"./assets/themes/trees/needleleaved.svg\" style=\"width:1.5em;height:1.5em\" alt=\"\"/> Résineux"
-                    },
-                    "2": {
-                        "then": "<img src=\"./assets/themes/trees/leafless.svg\" style=\"width:1.5em;height:1.5em\" alt=\"\"/> Sans feuilles (Permanent)"
-                    }
-                },
-                "question": "Cet arbre est-il un feuillu ou un résineux ?"
-            },
-            "tree_node-name": {
-                "mappings": {
-                    "0": {
-                        "then": "L'arbre n'a pas de nom."
-                    }
-                },
-                "question": "L'arbre a-t-il un nom ?",
-                "render": "Nom : {name}"
-            },
-            "tree_node-ref:OnroerendErfgoed": {
-                "question": "Quel est son identifiant donné par Onroerend Erfgoed ?",
-                "render": "<img src=\"./assets/layers/tree_node/Onroerend_Erfgoed_logo_without_text.svg\" style=\"width:0.85em;height:1em;vertical-align:middle\" alt=\"\"/> Identifiant Onroerend Erfgoed : <a href=\"https://id.erfgoed.net/erfgoedobjecten/{ref:OnroerendErfgoed}\">{ref:OnroerendErfgoed}</a>"
-            },
-            "tree_node-wikidata": {
-                "question": "Quel est l'identifiant Wikidata de cet arbre ?",
-                "render": "<img src=\"./assets/svg/wikidata.svg\" style=\"width:1em;height:0.56em;vertical-align:middle\" alt=\"\"/> Wikidata : <a href=\"http://www.wikidata.org/entity/{wikidata}\">{wikidata}</a>"
->>>>>>> 4bd0cdc2
-            }
-        },
-        "title": {
-            "mappings": {
-                "0": {
-<<<<<<< HEAD
                     "then": "{name}"
                 },
                 "1": {
@@ -3518,28 +1945,6 @@
         },
         "title": {
             "render": "Point de vue"
-=======
-                    "then": "<i>{name}</i>"
-                }
-            },
-            "render": "Arbre"
-        }
-    },
-    "viewpoint": {
-        "description": "Un beau point de vue ou une belle vue. Idéal pour ajouter une image si aucune autre catégorie ne convient",
-        "name": "Point de vue",
-        "presets": {
-            "0": {
-                "title": "Point de vue"
-            }
-        },
-        "tagRenderings": {
-            "viewpoint-description": {
-                "question": "Voulez-vous ajouter une description ?"
-            }
-        },
-        "title": {
-            "render": "Point de vue"
         }
     },
     "barrier": {
@@ -3673,7 +2078,6 @@
                     }
                 }
             }
->>>>>>> 4bd0cdc2
         }
     }
 }