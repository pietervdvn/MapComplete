--- conflicted
+++ resolved
@@ -1673,12 +1673,9 @@
         "tagRenderings": {
             "Cycleway type for a road": {
                 "mappings": {
-<<<<<<< HEAD
                     "1": {
                         "then": "Il y a une piste cyclable séparée de la route"
                     },
-=======
->>>>>>> 29708993
                     "0": {
                         "then": "Il y a une voie partagée"
                     },
@@ -1702,7 +1699,6 @@
             },
             "Cycleway:smoothness": {
                 "mappings": {
-<<<<<<< HEAD
                     "1": {
                         "then": "Utilisable pour les roues fines : vélo de course"
                     },
@@ -1711,13 +1707,6 @@
                     },
                     "2": {
                         "then": "Utilisable pour les roues traditionelles : vélo, chaise roulante, trotinettes"
-=======
-                    "0": {
-                        "then": "Utilisable pour les patins: patins à roulettes, skateboard"
-                    },
-                    "1": {
-                        "then": "Utilisable pour les roues fines : vélo de course"
->>>>>>> 29708993
                     },
                     "2": {
                         "then": "Utilisable pour les roues traditionelles : vélo, chaise roulante, trotinettes"
@@ -1840,13 +1829,8 @@
                     "5": {
                         "then": "Cette piste cyclable est faite de pavés (taillé ou non)"
                     },
-<<<<<<< HEAD
                     "0": {
                         "then": "Cette piste cycable est non durcie"
-=======
-                    "6": {
-                        "then": "Cette piste cyclable est en pavés bruts et naturels"
->>>>>>> 29708993
                     },
                     "7": {
                         "then": "Cette piste cyclable est en pavés plats ou carrés"
@@ -1874,7 +1858,6 @@
                 "mappings": {
                     "0": {
                         "then": "Utilisable pour les patins: patins à roulettes, skateboard"
-<<<<<<< HEAD
                     },
                     "4": {
                         "then": "Utilisable pour les véhicules à dégagement élevé : véhicule tout-terrain léger"
@@ -2049,8 +2032,6 @@
                 "mappings": {
                     "0": {
                         "then": "Librement accessible"
-=======
->>>>>>> 29708993
                     },
                     "4": {
                         "then": "Utilisable pour les véhicules à dégagement élevé : véhicule tout-terrain léger"
@@ -2740,14 +2721,6 @@
                     },
                     "1": {
                         "then": "C'est une friterie"
-<<<<<<< HEAD
-                    }
-                },
-                "question": "Quelle type de nourriture est servie ici ?",
-                "render": "Cet endroit sert principalement des plats {cuisine}"
-            },
-            "Vegetarian (no friture)": {
-=======
                     }
                 },
                 "question": "Quelle type de nourriture est servie ici ?",
@@ -2950,254 +2923,6 @@
                 "question": "Quelle est l'inscription sur ce vélo fantôme ?",
                 "render": "<i>{inscription}</i>"
             },
-            "Cuisine": {
-                "mappings": {
-                    "5": {
-                        "then": "Des hamburgers sont servis ici"
-                    },
-                    "0": {
-                        "then": "C'est une pizzéria"
-                    },
-                    "2": {
-                        "then": "Restaurant Italien"
-                    },
-                    "3": {
-                        "then": "C'est un resto kebab"
-                    },
-                    "4": {
-                        "then": "C'est une sandwicherie"
-                    },
-                    "6": {
-                        "then": "Des sushis sont servis ici"
-                    },
-                    "7": {
-                        "then": "Ceci est un café"
-                    },
-                    "8": {
-                        "then": "C'est un Restaurant Italien (qui sert plus que des pâtes et des pizzas)"
-                    },
-                    "9": {
-                        "then": "Des plats français sont servis ici"
-                    },
-                    "11": {
-                        "then": "Des plats grecs sont servis ici"
-                    },
-                    "12": {
-                        "then": "Des plats indiens sont servis ici"
-                    },
-                    "13": {
-                        "then": "Des plats turcs sont servis ici"
-                    },
-                    "14": {
-                        "then": "Des plats thaïlandais sont servis ici"
-                    },
-                    "10": {
-                        "then": "Des plats chinois sont servis ici"
-                    },
-                    "1": {
-                        "then": "C'est une friterie"
-                    }
-                },
-                "question": "Quelle type de nourriture est servie ici ?",
-                "render": "Cet endroit sert principalement des plats {cuisine}"
-            },
-            "Vegetarian (no friture)": {
-                "mappings": {
-                    "2": {
-                        "then": "Des options végétariennes sont disponibles"
-                    },
-                    "0": {
-                        "then": "Aucune option végétarienne n'est disponible"
-                    },
-                    "3": {
-                        "then": "Tous les plats sont végétariens"
-                    },
-                    "1": {
-                        "then": "Certaines options végétariennes sont disponibles"
-                    }
-                },
-                "question": "Ce restaurant propose-t-il une option végétarienne ?"
-            },
-            "Vegan (no friture)": {
-                "mappings": {
-                    "1": {
-                        "then": "Certaines options végétaliennes sont disponibles"
-                    },
-                    "2": {
-                        "then": "Des options végétaliennes sont disponibles"
-                    },
-                    "3": {
-                        "then": "Tous les plats sont végétaliens"
-                    },
-                    "0": {
-                        "then": "Aucune option végétalienne disponible"
-                    }
-                },
-                "question": "Cet établissement sert-il des repas végétaliens ?"
-            },
-            "halal (no friture)": {
-                "mappings": {
-                    "2": {
-                        "then": "Il y a un menu halal"
-                    },
-                    "0": {
-                        "then": "Il n'y a pas d'options halal disponibles"
-                    },
-                    "1": {
-                        "then": "Il y a un petit menu halal"
-                    },
-                    "3": {
-                        "then": "Seules les options halal sont disponibles"
-                    }
-                },
-                "question": "Ce restaurant propose-t-il un menu halal ?"
-            },
-            "Fastfood vs restaurant": {
-                "mappings": {
-                    "0": {
-                        "then": "C'est un fast-food, centrée sur le service rapide. Si des places sont disponibles, elles sont plutôt limitées et fonctionnelles."
-                    },
-                    "1": {
-                        "then": "Un <b>restaurant</b>, axé sur la création d'une expérience agréable où l'on est servi à table"
-                    }
-                },
-                "question": "Quel type de restaurant est-ce ?"
-            },
-            "Name": {
-                "question": "Quel est le nom de ce restaurant ?",
-                "render": "Le nom de ce restaurant est {name}"
-            },
-            "Takeaway": {
-                "mappings": {
-                    "1": {
-                        "then": "La vente à emporter est possible ici"
-                    },
-                    "0": {
-                        "then": "Ceci est un resto uniquement de vente à emporter"
-                    },
-                    "2": {
-                        "then": "La vente à emporter n'est pas possible ici"
-                    }
-                },
-                "question": "Cet établissement propose-t-il des plats à emporter ?"
-            },
-            "delivery": {
-                "mappings": {
-                    "0": {
-                        "then": "Ce restaurant effectue la livraison à domicile (éventuellement via un tiers)"
-                    },
-                    "1": {
-                        "then": "Ce restaurant ne livre pas à domicile"
-                    }
-                },
-                "question": "Est-ce que {title()} livre sa nourriture à domicile ?"
-            }
-        },
-        "deletion": {
-            "nonDeleteMappings": {
-                "0": {
-                    "then": "C'est en fait un bar"
-                },
-                "1": {
-                    "then": "C'est en fait un café"
-                }
-            },
-            "extraDeleteReasons": {
-                "0": {
-                    "explanation": "{title()} a fermé définitivement"
-                }
-            }
-        },
-        "title": {
-            "mappings": {
-                "0": {
-                    "then": "Restaurant <i>{name}</i>"
-                },
-                "1": {
-                    "then": "Fast-food <i>{name}</i>"
-                },
-                "2": {
-                    "then": "Fast-food"
-                }
-            },
-            "render": "Restaurant"
-        },
-        "filter": {
-            "0": {
-                "options": {
-                    "0": {
-                        "question": "Ouvert maintenant"
-                    }
-                }
-            },
-            "1": {
-                "options": {
-                    "0": {
-                        "question": "A un menu végétarien"
-                    }
-                }
-            },
-            "3": {
-                "options": {
-                    "0": {
-                        "question": "A un menu halal"
-                    }
-                }
-            },
-            "2": {
-                "options": {
-                    "0": {
-                        "question": "A un menu végétalien"
-                    }
-                }
-            },
-            "5": {
-                "options": {
-                    "0": {
-                        "question": "Accepte les cartes de paiement"
-                    }
-                }
-            },
-            "4": {
-                "options": {
-                    "0": {
-                        "question": "Accepte les paiements en espèces"
-                    }
-                }
-            }
-        },
-        "description": "Une couche montrant les restaurants et les endroits de nourriture rapide (avec un rendu spécial pour les friteries)",
-        "name": "Restaurants et nourriture rapide",
-        "presets": {
-            "1": {
-                "description": "Une entreprise alimentaire se concentrant sur le service rapide au comptoir et les plats à emporter",
-                "title": "un fast-food"
-            },
-            "2": {
-                "description": "Une restauration rapide centré sur la vente de frites",
-                "title": "Une friterie"
-            },
-            "0": {
-                "description": "Un lieu de restauration formel avec des installations pour s'asseoir vendant des repas complets servis par des serveurs",
-                "title": "un restaurant"
-            }
-        }
-    },
-    "ghost_bike": {
-        "name": "Vélos fantômes",
-        "presets": {
-            "0": {
-                "title": "une vélo fantôme"
-            }
-        },
-        "tagRenderings": {
-            "ghost-bike-explanation": {
-                "render": "Un <b>vélo fantôme</b> est un monument commémoratif pour un cycliste décédé dans un accident de la route, sous la forme d'un vélo blanc placé en permanence près du lieu de l'accident."
-            },
-            "ghost_bike-inscription": {
-                "question": "Quelle est l'inscription sur ce vélo fantôme ?",
-                "render": "<i>{inscription}</i>"
-            },
             "ghost_bike-name": {
                 "mappings": {
                     "0": {
@@ -3295,347 +3020,333 @@
         "presets": {
             "0": {
                 "title": "une panneau d'informations"
-            }
-        },
-        "title": {
-            "render": "Panneau d'informations"
-        }
-    },
-    "map": {
-        "description": "Une carte, destinée aux touristes, installée en permanence dans l'espace public",
-        "name": "Cartes",
+
+            }
+        },
+        "title": {
+            "render": "Terrain de sport"
+        }
+    },
+    "surveillance_camera": {
+        "name": "Caméras de surveillance",
+        "tagRenderings": {
+            "Camera type: fixed; panning; dome": {
+                "mappings": {
+                    "0": {
+                        "then": "Une caméra fixe (non mobile)"
+                    },
+                    "1": {
+                        "then": "Une caméra dôme (qui peut tourner)"
+                    },
+                    "2": {
+                        "then": "Une caméra panoramique"
+                    }
+                },
+                "question": "Quel genre de caméra est-ce ?"
+            },
+            "Level": {
+                "question": "À quel niveau se trouve cette caméra ?",
+                "render": "Situé au niveau {level}"
+            },
+            "Operator": {
+                "question": "Qui exploite ce système de vidéosurveillance ?",
+                "render": "Exploité par {operator}"
+            },
+            "Surveillance type: public, outdoor, indoor": {
+                "mappings": {
+                    "0": {
+                        "then": "Une zone publique est surveillée, telle qu'une rue, un pont, une place, un parc, une gare, un couloir, un tunnel public…"
+                    },
+                    "1": {
+                        "then": "Une zone extérieure, mais privée, est surveillée (par exemple, un parking, une station-service, une cour, une entrée, une allée privée…)"
+                    },
+                    "2": {
+                        "then": "Une zone intérieure privée est surveillée, par exemple un magasin, un parking souterrain privé…"
+                    }
+                },
+                "question": "De quel genre de surveillance cette caméra est-elle ?"
+            },
+            "Surveillance:zone": {
+                "mappings": {
+                    "0": {
+                        "then": "Surveille un parking"
+                    },
+                    "1": {
+                        "then": "Surveille la circulation"
+                    },
+                    "2": {
+                        "then": "Surveille une entrée"
+                    },
+                    "3": {
+                        "then": "Surveille un couloir"
+                    },
+                    "4": {
+                        "then": "Surveille un quai de transport public"
+                    },
+                    "5": {
+                        "then": "Surveille un magasin"
+                    }
+                },
+                "question": "Qu'est-ce qui est surveillé ici ?",
+                "render": "Surveille un(e) {surveillance:zone}"
+            },
+            "camera:mount": {
+                "mappings": {
+                    "0": {
+                        "then": "Cette caméra est placée contre un mur"
+                    },
+                    "1": {
+                        "then": "Cette caméra est placée sur un poteau"
+                    },
+                    "2": {
+                        "then": "Cette caméra est placée au plafond"
+                    },
+                    "3": {
+                        "then": "Cette caméra est placée sur un lampadaire"
+                    },
+                    "4": {
+                        "then": "Cette caméra est placée sur un arbre"
+                    }
+                },
+                "question": "Comment cette caméra est-elle placée ?",
+                "render": "Méthode de montage : {camera:mount}"
+            },
+            "camera_direction": {
+                "mappings": {
+                    "0": {
+                        "then": "Filme dans une direction {direction}"
+                    }
+                },
+                "question": "Dans quelle direction géographique cette caméra filme-t-elle ?",
+                "render": "Filme dans une direction {camera:direction}"
+            },
+            "is_indoor": {
+                "mappings": {
+                    "0": {
+                        "then": "Cette caméra est située à l'intérieur"
+                    },
+                    "1": {
+                        "then": "Cette caméra est située à l'extérieur"
+                    },
+                    "2": {
+                        "then": "Cette caméra est probablement située à l'extérieur"
+                    }
+                },
+                "question": "L'espace public surveillé par cette caméra est-il un espace intérieur ou extérieur ?"
+            }
+        },
+        "title": {
+            "render": "Caméra de surveillance"
+        }
+    },
+    "tertiary_education": {
+        "name": "Collèges et universités",
         "presets": {
             "0": {
-                "description": "Ajouter une carte manquante",
-                "title": "une carte"
-            }
-        },
-        "tagRenderings": {
-            "map-attribution": {
-                "mappings": {
-                    "0": {
-                        "then": "L’attribution est clairement inscrite ainsi que la licence ODBL"
-                    },
-                    "1": {
-                        "then": "L’attribution est clairement inscrite mais la licence est absente"
-                    },
-                    "2": {
-                        "then": "OpenStreetMap n’est pas mentionné, un sticker OpenStreetMap a été collé"
-                    },
-                    "3": {
-                        "then": "Il n'y a aucune attribution"
+                "description": "Un institut où l'on dispense un enseignement supérieur (au niveau équivalent à un bachelor ou plus). Un simple point par campus est suffisant - les bâtiments et les facultés ne doivent pas être cartographiés avec différents points d'université.",
+                "title": "une université"
+            }
+        },
+        "tagRenderings": {
+            "institution-kind": {
+                "mappings": {
+                    "0": {
+                        "then": "Il s'agit d'un établissement d'enseignement post-secondaire, non tertiaire. Il faut avoir terminé l'enseignement secondaire pour s'inscrire ici, mais aucun baccalauréat (ou diplôme supérieur) n'est délivré ici"
+                    },
+                    "1": {
+                        "then": "C’est une table en béton"
+                    },
+                    "2": {
+                        "then": "Cette table de pique-nique est en plastique (recyclé)"
+                    }
+                },
+                "question": "De quel type d'établissement s'agit-il ?"
+            },
+            "isced": {
+                "mappings": {
+                    "0": {
+                        "then": "Les diplômes de bachelor y sont décernés"
+                    },
+                    "1": {
+                        "then": "Des masters y sont décernés"
+                    },
+                    "2": {
+                        "then": "Des doctorats y sont décernés"
+                    }
+                },
+                "question": "Quel niveau d'éducation est donné ici ?"
+            }
+        },
+        "title": {
+            "mappings": {
+                "1": {
+                    "then": "Établissement d'enseignement supérieur non universitaire"
+                },
+                "2": {
+                    "then": "Universitée"
+                },
+                "3": {
+                    "then": "École dispensant un enseignement supérieur"
+                }
+            }
+        }
+    },
+    "toilet": {
+        "name": "Toilettes",
+        "presets": {
+            "0": {
+                "title": "une toilette publique"
+            },
+            "1": {
+                "description": "Toilettes avec au moins un WC accessible aux personnes à mobilité réduite",
+                "title": "une toilettes accessible aux personnes à mobilité réduite"
+            }
+        },
+        "tagRenderings": {
+            "toilet-access": {
+                "mappings": {
+                    "0": {
+                        "then": "Accès publique"
+                    },
+                    "1": {
+                        "then": "Accès réservé aux clients"
+                    },
+                    "2": {
+                        "then": "Toilettes privées"
+                    },
+                    "3": {
+                        "then": "Accessible, mais vous devez demander la clé"
                     },
                     "4": {
-                        "then": "Il n'y a aucune attribution"
-                    }
-                },
-                "question": "L’attribution à OpenStreetMap est elle-présente ?"
-            },
-            "map-map_source": {
-                "mappings": {
-                    "0": {
-                        "then": "Cette carte est basée sur OpenStreetMap"
-                    }
-                },
-                "question": "Sur quelles données cette carte est-elle basée ?",
-                "render": "Cette carte est basée sur {map_source}"
-            }
-        },
-        "title": {
-            "render": "Carte"
-        }
-    },
-    "nature_reserve": {
-        "tagRenderings": {
-            "Curator": {
-                "question": "Qui est en charge de la conservation de la réserve ?<br/><span class='subtle'>À ne remplir seulement que si le nom est diffusé au public",
-                "render": "{curator} est en charge de la conservation de la réserve"
-            },
-            "Dogs?": {
-                "mappings": {
-                    "0": {
-                        "then": "Les chiens doivent être tenus en laisse"
-                    },
-                    "1": {
-                        "then": "Chiens interdits"
-                    },
-                    "2": {
-                        "then": "Les chiens sont autorisés à se promener librement"
-                    }
-                },
-                "question": "Les chiens sont-ils autorisés dans cette réserve naturelle ?"
-            },
-            "Email": {
-                "question": "À quelle adresse courriel peut-on envoyer des questions et des problèmes concernant cette réserve naturelle ? <br/><span class='subtle'>Respecter la vie privée – renseignez une adresse électronique personnelle seulement si celle-ci est largement publiée",
-                "render": "<a href='mailto:{email}' target='_blank'>{email}</a>"
-            },
-            "Surface area": {
-                "render": "Superficie : {_surface:ha}&nbsp;ha"
-            },
-            "phone": {
-                "question": "Quel numéro de téléphone peut-on appeler pour poser des questions et résoudre des problèmes concernant cette réserve naturelle ? <br/><span class='subtil'>Respecter la vie privée – renseignez un numéro de téléphone personnel seulement si celui-ci est largement publié"
-            }
-        }
-    },
-    "picnic_table": {
-        "description": "La couche montrant les tables de pique-nique",
-        "name": "Tables de pique-nique",
-        "presets": {
-            "0": {
-                "title": "une table de pique-nique"
-            }
-        },
-        "tagRenderings": {
-            "picnic_table-material": {
-                "mappings": {
-                    "0": {
-                        "then": "C’est une table en bois"
-                    },
-                    "1": {
-                        "then": "C’est une table en béton"
-                    },
-                    "2": {
-                        "then": "Cette table de pique-nique est en plastique (recyclé)"
-                    }
-                },
-                "question": "En quel matériau est faite la table de pique-nique ?",
-                "render": "La table est faite en {material}"
-            }
-        },
-        "title": {
-            "render": "Table de pique-nique"
-        }
-    },
-    "playground": {
-        "description": "Aire de jeu",
-        "name": "Aire de jeu",
-        "presets": {
-            "0": {
-                "title": "une terrain de jeux"
-            }
-        },
-        "tagRenderings": {
-            "Playground-wheelchair": {
-                "mappings": {
-                    "0": {
-                        "then": "Entièrement accessible aux personnes en fauteuil roulant"
-                    },
-                    "1": {
-                        "then": "Accessibilité limitée pour les personnes en fauteuil roulant"
-                    },
-                    "2": {
-                        "then": "Non accessible aux personnes en fauteuil roulant"
-                    }
-                },
-                "question": "Ce terrain de jeux est-il accessible aux personnes en fauteuil roulant ?"
-            },
-            "playground-access": {
-                "mappings": {
-                    "0": {
-                        "then": "Accessible au public"
-                    },
-                    "2": {
-                        "then": "Réservée aux clients"
-                    },
-                    "3": {
-                        "then": "Réservée aux élèves de l’école"
-                    },
-                    "4": {
-                        "then": "Non accessible"
-                    }
-                },
-                "question": "L’aire de jeu est-elle accessible au public ?"
-            },
-            "playground-email": {
-                "question": "Quelle est l'adresse électronique du responsable de l'aire de jeux ?",
-                "render": "<a href='mailto:{email}'>{email}</a>"
-            },
-            "playground-lit": {
-                "mappings": {
-                    "0": {
-                        "then": "L’aire de jeu est éclairée de nuit"
-                    },
-                    "1": {
-                        "then": "L’aire de jeu n’est pas éclairée de nuit"
-                    }
-                },
-                "question": "Ce terrain de jeux est-il éclairé la nuit ?"
-            },
-            "playground-max_age": {
-                "question": "Quel est l’âge maximum autorisé pour utiliser l’aire de jeu ?",
-                "render": "Accessible aux enfants de {max_age} au maximum"
-            },
-            "playground-min_age": {
-                "question": "Quel est l'âge minimal requis pour accéder à ce terrain de jeux ?",
-                "render": "Accessible aux enfants de plus de {min_age} ans"
-            },
-            "playground-opening_hours": {
-                "mappings": {
-                    "0": {
-                        "then": "Accessible du lever au coucher du soleil"
-                    },
-                    "1": {
-                        "then": "Toujours accessible"
-                    }
-                },
-                "question": "Quand ce terrain de jeux est-il accessible ?"
-            },
-            "playground-operator": {
-                "question": "Qui est en charge de l’exploitation de l’aire de jeu ?",
-                "render": "Exploité par {operator}"
-            },
-            "playground-phone": {
-                "question": "Quel est le numéro de téléphone du responsable du terrain de jeux ?",
-                "render": "<a href='tel:{phone}'>{phone}</a>"
-            },
-            "playground-surface": {
-                "mappings": {
-                    "0": {
-                        "then": "La surface est en <b>gazon</b>"
-                    },
-                    "1": {
-                        "then": "La surface est en <b>sable</b>"
-                    },
-                    "2": {
-                        "then": "La surface est en <b>copeaux de bois</b>"
-                    },
-                    "3": {
-                        "then": "La surface est en <b>pavés</b>"
-                    },
-                    "4": {
-                        "then": "La surface est en <b>bitume</b>"
-                    },
-                    "5": {
-                        "then": "La surface est en <b>béton</b>"
-                    },
-                    "6": {
-                        "then": "La surface n’a <b>pas de revêtement</b>"
-                    },
-                    "7": {
-                        "then": "La surface a <b>un revêtement</b>"
-                    }
-                },
-                "question": "De quelle matière est la surface de l’aire de jeu ?<br/><i>Pour plusieurs matières, sélectionner la principale</i>",
-                "render": "La surface est en <b>{surface}</b>"
-            }
-        },
-        "title": {
-            "mappings": {
-                "0": {
-                    "then": "Aire de jeu <i>{name}</i>"
-                }
-            },
-            "render": "Aire de jeu"
-        }
-    },
-    "public_bookcase": {
-        "description": "Une armoire ou une boite contenant des livres en libre accès",
-        "name": "Microbibliothèque",
-        "presets": {
-            "0": {
-                "title": "une microbibliothèque"
-            }
-        },
-        "tagRenderings": {
-            "bookcase-booktypes": {
-                "mappings": {
-                    "0": {
-                        "then": "Livres pour enfants"
-                    },
-                    "1": {
-                        "then": "Livres pour les adultes"
-                    }
-                },
-                "question": "Quel type de livres peut-on dans cette microbibliothèque ?"
-            },
-            "bookcase-is-accessible": {
-                "mappings": {
-                    "0": {
-                        "then": "Accèssible au public"
-                    },
-                    "1": {
-                        "then": "Accèssible aux clients"
-                    }
-                },
-                "question": "Cette microbibliothèque est-elle librement accèssible ?"
-            },
-            "bookcase-is-indoors": {
-                "mappings": {
-                    "0": {
-                        "then": "Cette microbibliothèque est en intérieur"
-                    },
-                    "1": {
-                        "then": "Cette microbibliothèque est en extérieur"
-                    },
-                    "2": {
-                        "then": "Cette microbibliothèque est en extérieur"
-                    }
-                },
-                "question": "Cette microbiliothèque est-elle en extérieur ?"
-            },
-            "public_bookcase-brand": {
-                "mappings": {
-                    "0": {
-                        "then": "Fait partie du réseau Little Free Library"
-                    },
-                    "1": {
-                        "then": "Cette microbibliothèque ne fait pas partie d'un réseau/groupe"
-                    }
-                },
-                "question": "Cette microbibliothèque fait-elle partie d'un réseau/groupe ?",
-                "render": "Cette microbibliothèque fait partie du groupe {brand}"
-            },
-            "public_bookcase-capacity": {
-                "question": "Combien de livres peuvent entrer dans cette microbibliothèque ?",
-                "render": "{capacity} livres peuvent entrer dans cette microbibliothèque"
-            },
-            "public_bookcase-name": {
-                "mappings": {
-                    "0": {
-                        "then": "Cette microbibliothèque n'a pas de nom"
-                    }
-                },
-                "question": "Quel est le nom de cette microbibliothèque ?",
-                "render": "Le nom de cette microbibliothèque est {name}"
-            },
-            "public_bookcase-operator": {
-                "question": "Qui entretien cette microbibliothèque ?",
-                "render": "Entretenue par {operator}"
-            },
-            "public_bookcase-ref": {
-                "mappings": {
-                    "0": {
-                        "then": "Cette microbibliothèque ne fait pas partie d'un réseau/groupe"
-                    }
-                },
-                "question": "Quelle est le numéro de référence de cette microbibliothèque ?",
-                "render": "Cette microbibliothèque du réseau {brand} possède le numéro {ref}"
-            },
-            "public_bookcase-start_date": {
-                "question": "Quand a été installée cette microbibliothèque ?",
-                "render": "Installée le {start_date}"
-            },
-            "public_bookcase-website": {
-                "question": "Y a-t-il un site web avec plus d'informations sur cette microbibliothèque ?",
-                "render": "Plus d'infos sur <a href='{website}' target='_blank'>le site web</a>"
-            }
-        },
-        "title": {
-            "mappings": {
-                "0": {
-                    "then": "Microbibliothèque <i>{name}</i>"
-                }
-            },
-            "render": "Microbibliothèque"
-        }
-    },
-    "school": {
-        "name": "Écoles primaires et secondaires",
-        "presets": {
-            "0": {
-                "title": "une école primaire ou secondaire"
-            }
-        },
+                        "then": "Accès publique"
+                    }
+                },
+                "question": "Ces toilettes sont-elles accessibles au public ?",
+                "render": "L'accès est {access}"
+            },
+            "toilet-changing_table:location": {
+                "mappings": {
+                    "0": {
+                        "then": "La table à langer est dans les toilettes pour femmes. "
+                    },
+                    "1": {
+                        "then": "La table à langer est dans les toilettes pour hommes. "
+                    },
+                    "2": {
+                        "then": "La table à langer est dans les toilettes pour personnes à mobilité réduite. "
+                    },
+                    "3": {
+                        "then": "La table à langer est dans un espace dédié. "
+                    }
+                },
+                "question": "Où se situe la table à langer ?",
+                "render": "Emplacement de la table à langer : {changing_table:location}"
+            },
+            "toilet-charge": {
+                "question": "Quel est le prix d'accès de ces toilettes ?",
+                "render": "Le prix est {charge}"
+            },
+            "toilet-handwashing": {
+                "mappings": {
+                    "0": {
+                        "then": "Ces toilettes ont un lavabo pour se laver les mains"
+                    },
+                    "1": {
+                        "then": "Ces toilettes <b>n'ont pas</b> de lavabo pour se laver les mains"
+                    }
+                },
+                "question": "Ces toilettes ont-ils un lavabo pour se laver les mains ?"
+            },
+            "toilet-has-paper": {
+                "mappings": {
+                    "0": {
+                        "then": "Ces toilettes sont équipés de papier toilette"
+                    },
+                    "1": {
+                        "then": "Vous devez apporter votre propre papier toilette ici"
+                    }
+                },
+                "question": "Est-ce qu'il faut apporter son propre papier toilette ?"
+            },
+            "toilets-changing-table": {
+                "mappings": {
+                    "0": {
+                        "then": "Une table à langer est disponible"
+                    },
+                    "1": {
+                        "then": "Aucune table à langer"
+                    }
+                },
+                "question": "Ces toilettes disposent-elles d'une table à langer ?"
+            },
+            "toilets-fee": {
+                "mappings": {
+                    "0": {
+                        "then": "Toilettes payantes"
+                    },
+                    "1": {
+                        "then": "Toilettes gratuites"
+                    }
+                },
+                "question": "Ces toilettes sont-elles payantes ?"
+            },
+            "toilets-type": {
+                "mappings": {
+                    "0": {
+                        "then": "Il y a uniquement des sièges de toilettes"
+                    },
+                    "1": {
+                        "then": "Il y a uniquement des urinoirs"
+                    },
+                    "2": {
+                        "then": "Il y a uniquement des toilettes turques"
+                    },
+                    "3": {
+                        "then": "Il y a des sièges de toilettes et des urinoirs"
+                    }
+                },
+                "question": "De quel type sont ces toilettes ?"
+            },
+            "toilets-wheelchair": {
+                "mappings": {
+                    "0": {
+                        "then": "Il y a des toilettes réservées pour les personnes à mobilité réduite"
+                    },
+                    "1": {
+                        "then": "Non accessible aux personnes à mobilité réduite"
+                    }
+                },
+                "question": "Y a-t-il des toilettes réservées aux personnes en fauteuil roulant ?"
+            },
+            "wheelchair-door-width": {
+                "question": "Quelle est la largeur de la porte des toilettes accessibles aux fauteuils roulants ?",
+                "render": "La porte des toilettes accessibles aux fauteuils roulants a une large de {canonical(door:width)}"
+            },
+            "Opening-hours": {
+                "mappings": {
+                    "0": {
+                        "then": "Ouvert 24h/24 et 7j/7"
+                    }
+                },
+                "question": "Quand ces toilettes sont-elles ouvertes ?"
+            }
+        },
+        "title": {
+            "render": "Toilettes"
+        },
+        "units": {
+            "0": {
+                "applicableUnits": {
+                    "0": {
+                        "human": "mètre"
+                    },
+                    "1": {
+                        "human": "centimètre"
+                    }
+                }
+            }
+        },
+
         "tagRenderings": {
             "8": {
                 "override": {
@@ -3647,104 +3358,32 @@
                     }
                 }
             },
-            "capacity": {
-                "question": "Combien d'élèves peuvent s'inscrire au maximum dans cette école ?",
-                "render": "Cette école peut accueillir au maximum {capacity} étudiants"
-            },
-            "education-level-belgium": {
-                "mappings": {
-                    "0": {
-                        "then": "Il s'agit d'une école avec une section maternelle où les jeunes enfants reçoivent un enseignement qui prépare à la lecture et à l'écriture."
-                    },
-                    "1": {
-                        "then": "Il s'agit d'une école où l'on apprend les compétences primaires telles que l'alphabétisation de base et les compétences numériques.. <div class='subtle'>Les élèves s'inscrivent généralement de 6 à 12 ans.</div>"
-                    },
-                    "2": {
-                        "then": "Il s'agit d'une école secondaire qui offre toutes les classes"
-                    },
-                    "3": {
-                        "then": "Il s'agit d'une école secondaire qui n'a <i>pas</i> toutes les classes, mais qui offre <b>la première et la deuxième</b> années"
-                    },
-                    "4": {
-                        "then": "Il s'agit d'une école secondaire qui n'a <i>pas</i> toutes les classes, mais qui offre <b>la troisième et la quatrième</b> années"
-                    },
-                    "5": {
-                        "then": "Il s'agit d'une école secondaire qui n'a <i>pas</i> toutes les classes, mais qui offre <b>la cinquième et la sixième</b> années"
-                    },
-                    "6": {
-                        "then": "Cette école propose un enseignement post-secondaire (par exemple une septième ou huitième année de spécialisation)"
-                    }
-                },
-                "question": "Quel est le niveau d'enseignement dispensé dans cette école ?"
-            },
-            "gender": {
-                "mappings": {
-                    "0": {
-                        "then": "Les garçons et les filles peuvent s'inscrire ici et suivre des cours ensemble"
-                    },
-                    "1": {
-                        "then": "Les garçons et les filles peuvent s'inscrire ici, mais ils sont séparés (par exemple, ils ont des cours dans des classes différentes ou à des heures différentes)"
-                    },
-                    "2": {
-                        "then": "C'est une école réservée aux garçons"
-                    },
-                    "3": {
-                        "then": "C'est une école réservée aux filles"
-                    }
-                },
-                "question": "Quels genres de personnes peuvent s'inscrire dans cette école ?"
-            },
-            "school-name": {
-                "question": "Quel est le nom de cet établissement scolaire?",
-                "render": "Cet établissement scolaire s'appelle {name}"
-            },
-            "target-audience": {
-                "mappings": {
-                    "0": {
-                        "then": "Ceci est un établissement scolaire où les étudiants acquièrent des compétences à un niveau adapté à leur âge. <div>Il y a peu ou pas d'adaptations spéciales pour aider les étudiants ayant des besoins particuliers, ou les installations sont ad-hoc</div> Remark: isn't it contradictory to say there's no special facility + the facilities are ad-hoc?"
-                    },
-                    "1": {
-                        "then": "Ceci est un établissement scolaire pour étudiants sans besoins partucliers. <div class='subtle'>Sont inclus les étudiants qui peuvent suivre les cours avec de petites adaptations.</div>"
-                    },
-                    "2": {
-                        "then": "Ceci est un établissement où des adultes sont formés au niveau mentionné."
-                    },
-                    "3": {
-                        "then": "Ceci est un établissement scolaire pour les étudiants ayant un trouble du spectre de l’autisme (TSA)"
-                    },
-                    "4": {
-                        "then": "Ceci est un établissement scolaire pour les étudiants ayant des troubles dapprentissage"
-                    },
-                    "5": {
-                        "then": "Ceci est un établissement scolaire pour les étudiants aveugles ou malvoyants"
-                    },
-                    "6": {
-                        "then": "Ceci est un établissement scolaire pour les étudiants sourds ou malentendants"
-                    },
-                    "7": {
-                        "then": "Ceci est un établissement scolaire pour les étudiants en situation de handicap"
-                    },
-                    "8": {
-                        "then": "Ceci est un établissement scolaire pour les étudiants ayant des besoins particuliers"
-                    }
-                },
-                "question": "Est-ce que cet établissement scolaire s'adresse aux étudiants ayant des besoins particuliers? Quels types d'installation est-ce que cet établissement possède?<div class='subtle'>Ad-hoc ",
-                "render": "Cet établissement scolaire a des installations pour étudiants ayant {school:for}"
-            }
-        },
-        "title": {
-            "render": "School <i>{name}</i>"
-        }
-    },
-    "shops": {
-        "description": "Un magasin",
-        "name": "Magasin",
-        "presets": {
-            "0": {
-                "description": "Ajouter un nouveau magasin",
-                "title": "une magasin"
-            }
-        },
+            "2": {
+                "options": {
+                    "0": {
+                        "question": "Utilisation gratuite"
+                    }
+                }
+            },
+            "3": {
+                "options": {
+                    "0": {
+                        "question": "Ouvert maintenant"
+                    }
+                }
+            },
+            "0": {
+                "options": {
+                    "0": {
+                        "question": "Accessible aux fauteuils roulants"
+                    }
+                }
+            }
+        },
+        "description": "Un calque montrant les toilettes (publiques)"
+    },
+    "trail": {
+        "name": "Sentiers",
         "tagRenderings": {
             "shops-name": {
                 "question": "Qu'est-ce que le nom de ce magasin ?"
@@ -3776,13 +3415,12 @@
                 "question": "Quels formats de papier cette boutique propose-t-elle ?"
             }
         },
-        "title": {
-            "mappings": {
-                "0": {
-                    "then": "{name}"
-                },
-                "1": {
-                    "then": "{shop}"
+        "filter": {
+            "1": {
+                "options": {
+                    "0": {
+                        "question": "A une table à langer"
+                    }
                 }
             },
             "render": "Magasin"
@@ -3824,930 +3462,6 @@
                 }
             }
         }
-    },
-    "slow_roads": {
-        "tagRenderings": {
-            "slow_roads-surface": {
-                "mappings": {
-                    "0": {
-                        "then": "La surface est en <b>herbe</b>"
-                    },
-                    "1": {
-                        "then": "La surface est en <b>terre</b>"
-                    },
-                    "2": {
-                        "then": "La surface est <b>non pavée</b>"
-                    },
-                    "3": {
-                        "then": "La surface est en <b>sable</b>"
-                    },
-                    "4": {
-                        "then": "La surface est en <b>pierres pavées</b>"
-                    },
-                    "5": {
-                        "then": "La surface est en <b>bitume</b>"
-                    },
-                    "6": {
-                        "then": "La surface est en <b>béton</b>"
-                    },
-                    "7": {
-                        "then": "La surface est <b>pavée</b>"
-                    }
-                },
-                "render": "La surface en <b>{surface}</b>"
-            }
-        }
-    },
-    "sport_pitch": {
-        "description": "Un terrain de sport",
-        "name": "Terrains de sport",
-        "presets": {
-            "0": {
-                "title": "une table de ping-pong"
-            },
-            "1": {
-                "title": "une terrain de sport"
-            }
-        },
-        "tagRenderings": {
-            "sport-pitch-access": {
->>>>>>> 29708993
-                "mappings": {
-                    "2": {
-                        "then": "Des options végétariennes sont disponibles"
-                    },
-                    "0": {
-<<<<<<< HEAD
-                        "then": "Aucune option végétarienne n'est disponible"
-                    },
-                    "3": {
-                        "then": "Tous les plats sont végétariens"
-                    },
-                    "1": {
-                        "then": "Certaines options végétariennes sont disponibles"
-                    }
-                },
-                "question": "Ce restaurant propose-t-il une option végétarienne ?"
-            },
-            "Vegan (no friture)": {
-                "mappings": {
-                    "1": {
-                        "then": "Certaines options végétaliennes sont disponibles"
-                    },
-                    "2": {
-                        "then": "Des options végétaliennes sont disponibles"
-                    },
-                    "3": {
-                        "then": "Tous les plats sont végétaliens"
-                    },
-                    "0": {
-                        "then": "Aucune option végétalienne disponible"
-                    }
-                },
-                "question": "Cet établissement sert-il des repas végétaliens ?"
-            },
-            "halal (no friture)": {
-=======
-                        "then": "Accessible au public"
-                    },
-                    "1": {
-                        "then": "Accès limité (par exemple uniquement sur réservation, à certains horaires…)"
-                    },
-                    "2": {
-                        "then": "Accessible uniquement aux membres du club"
-                    },
-                    "3": {
-                        "then": "Privé - Pas accessible au public"
-                    }
-                },
-                "question": "Est-ce que ce terrain de sport est accessible au public ?"
-            },
-            "sport-pitch-reservation": {
-                "mappings": {
-                    "0": {
-                        "then": "Il est obligatoire de réserver pour utiliser ce terrain de sport"
-                    },
-                    "1": {
-                        "then": "Il est recommendé de réserver pour utiliser ce terrain de sport"
-                    },
-                    "2": {
-                        "then": "Il est possible de réserver, mais ce n'est pas nécéssaire pour utiliser ce terrain de sport"
-                    },
-                    "3": {
-                        "then": "On ne peut pas réserver"
-                    }
-                },
-                "question": "Doit-on réserver pour utiliser ce terrain de sport ?"
-            },
-            "sport_pitch-email": {
-                "question": "Quelle est l'adresse courriel du gérant ?"
-            },
-            "sport_pitch-opening_hours": {
-                "mappings": {
-                    "1": {
-                        "then": "Accessible en permanence"
-                    }
-                },
-                "question": "Quand ce terrain est-il accessible ?"
-            },
-            "sport_pitch-phone": {
-                "question": "Quel est le numéro de téléphone du gérant ?"
-            },
-            "sport_pitch-sport": {
->>>>>>> 29708993
-                "mappings": {
-                    "2": {
-                        "then": "Il y a un menu halal"
-                    },
-                    "0": {
-<<<<<<< HEAD
-                        "then": "Il n'y a pas d'options halal disponibles"
-                    },
-                    "1": {
-                        "then": "Il y a un petit menu halal"
-                    },
-                    "3": {
-                        "then": "Seules les options halal sont disponibles"
-                    }
-                },
-                "question": "Ce restaurant propose-t-il un menu halal ?"
-            },
-            "Fastfood vs restaurant": {
-                "mappings": {
-                    "0": {
-                        "then": "C'est un fast-food, centrée sur le service rapide. Si des places sont disponibles, elles sont plutôt limitées et fonctionnelles."
-                    },
-                    "1": {
-                        "then": "Un <b>restaurant</b>, axé sur la création d'une expérience agréable où l'on est servi à table"
-                    }
-                },
-                "question": "Quel type de restaurant est-ce ?"
-            },
-            "Name": {
-                "question": "Quel est le nom de ce restaurant ?",
-                "render": "Le nom de ce restaurant est {name}"
-            },
-            "Takeaway": {
-                "mappings": {
-                    "1": {
-                        "then": "La vente à emporter est possible ici"
-                    },
-                    "0": {
-                        "then": "Ceci est un resto uniquement de vente à emporter"
-                    },
-                    "2": {
-                        "then": "La vente à emporter n'est pas possible ici"
-                    }
-                },
-                "question": "Cet établissement propose-t-il des plats à emporter ?"
-            },
-            "delivery": {
-                "mappings": {
-                    "0": {
-                        "then": "Ce restaurant effectue la livraison à domicile (éventuellement via un tiers)"
-                    },
-                    "1": {
-                        "then": "Ce restaurant ne livre pas à domicile"
-                    }
-                },
-                "question": "Est-ce que {title()} livre sa nourriture à domicile ?"
-            }
-        },
-        "deletion": {
-            "nonDeleteMappings": {
-                "0": {
-                    "then": "C'est en fait un bar"
-                },
-                "1": {
-                    "then": "C'est en fait un café"
-                }
-            },
-            "extraDeleteReasons": {
-                "0": {
-                    "explanation": "{title()} a fermé définitivement"
-                }
-            }
-        },
-        "title": {
-            "mappings": {
-                "0": {
-                    "then": "Restaurant <i>{name}</i>"
-                },
-                "1": {
-                    "then": "Fast-food <i>{name}</i>"
-                },
-                "2": {
-                    "then": "Fast-food"
-                }
-            },
-            "render": "Restaurant"
-        },
-        "filter": {
-            "0": {
-                "options": {
-                    "0": {
-                        "question": "Ouvert maintenant"
-                    }
-                }
-            },
-            "1": {
-                "options": {
-                    "0": {
-                        "question": "A un menu végétarien"
-                    }
-                }
-            },
-            "3": {
-                "options": {
-                    "0": {
-                        "question": "A un menu halal"
-                    }
-                }
-            },
-            "2": {
-                "options": {
-                    "0": {
-                        "question": "A un menu végétalien"
-                    }
-                }
-            },
-            "5": {
-                "options": {
-                    "0": {
-                        "question": "Accepte les cartes de paiement"
-                    }
-                }
-            },
-            "4": {
-                "options": {
-                    "0": {
-                        "question": "Accepte les paiements en espèces"
-                    }
-                }
-            }
-        },
-        "description": "Une couche montrant les restaurants et les endroits de nourriture rapide (avec un rendu spécial pour les friteries)",
-        "name": "Restaurants et nourriture rapide",
-        "presets": {
-            "1": {
-                "description": "Une entreprise alimentaire se concentrant sur le service rapide au comptoir et les plats à emporter",
-                "title": "un fast-food"
-            },
-            "2": {
-                "description": "Une restauration rapide centré sur la vente de frites",
-                "title": "Une friterie"
-            },
-            "0": {
-                "description": "Un lieu de restauration formel avec des installations pour s'asseoir vendant des repas complets servis par des serveurs",
-                "title": "un restaurant"
-            }
-        }
-    },
-    "ghost_bike": {
-        "name": "Vélos fantômes",
-        "presets": {
-            "0": {
-                "title": "une vélo fantôme"
-            }
-        },
-        "tagRenderings": {
-            "ghost-bike-explanation": {
-                "render": "Un <b>vélo fantôme</b> est un monument commémoratif pour un cycliste décédé dans un accident de la route, sous la forme d'un vélo blanc placé en permanence près du lieu de l'accident."
-            },
-            "ghost_bike-inscription": {
-                "question": "Quelle est l'inscription sur ce vélo fantôme ?",
-                "render": "<i>{inscription}</i>"
-            },
-            "ghost_bike-name": {
-                "mappings": {
-                    "0": {
-                        "then": "Aucun nom n'est marqué sur le vélo"
-                    }
-                },
-                "question": "À qui est dédié ce vélo fantôme ?<span class='question-subtext'><br/>Veuillez respecter la vie privée – ajoutez le nom seulement s'il est largement publié ou marqué sur le vélo. Choisissez de ne pas indiquer le nom de famille </span>",
-                "render": "En souvenir de {name}"
-            },
-            "ghost_bike-source": {
-                "question": "Sur quelle page web peut-on trouver plus d'informations sur le Vélo fantôme ou l'accident ?",
-                "render": "<a href='{source}' target='_blank'>Plus d'informations sont disponibles</a>"
-            },
-            "ghost_bike-start_date": {
-                "question": "Quand ce vélo fantôme a-t-il été installée ?",
-                "render": "Placé le {start_date}"
-            }
-        },
-        "title": {
-            "mappings": {
-                "0": {
-                    "then": "Vélo fantôme en souvenir de {name}"
-                }
-            },
-            "render": "Vélo fantôme"
-        }
-    },
-    "hydrant": {
-        "description": "Couche des bornes incendie.",
-        "name": "Carte des bornes incendie",
-        "presets": {
-            "0": {
-                "description": "Une borne incendie est un point où les pompiers peuvent s’alimenter en eau. Elle peut être enterrée.",
-                "title": "une borne incendie"
-            }
-        },
-        "tagRenderings": {
-            "hydrant-color": {
-                "mappings": {
-                    "0": {
-                        "then": "La borne est de couleur inconnue."
-                    },
-                    "1": {
-                        "then": "La borne est jaune."
-                    },
-                    "2": {
-                        "then": "La borne est rouge."
-                    }
-                },
-                "question": "Quelle est la couleur de la borne ?",
-                "render": "La borne est {colour}"
-            },
-            "hydrant-state": {
-                "mappings": {
-                    "0": {
-                        "then": "La borne est en état (ou partiellement en état) de fonctionner"
-                    },
-                    "1": {
-                        "then": "La borne est hors-service"
-                    },
-                    "2": {
-                        "then": "La borne a été retirée"
-                    }
-                },
-                "question": "Cette borne incendie est-elle toujours en bon état de fonctionnement ?"
-            },
-            "hydrant-type": {
-                "mappings": {
-                    "0": {
-                        "then": "La borne est de type inconnu."
-                    },
-                    "1": {
-                        "then": "Pilier."
-                    },
-                    "2": {
-                        "then": "Tuyau."
-                    },
-                    "3": {
-                        "then": "Mural."
-                    },
-                    "4": {
-                        "then": "Enterré."
-                    }
-                },
-                "question": "De quel type de borne s’agit-il ?",
-                "render": " Type de borne : {fire_hydrant:type}"
-            }
-        },
-        "title": {
-            "render": "Bornes incendie"
-        }
-    },
-    "information_board": {
-        "name": "Panneaux d'informations",
-        "presets": {
-            "0": {
-                "title": "une panneau d'informations"
-=======
-                        "then": "Ici, on joue au basketball"
-                    },
-                    "1": {
-                        "then": "Ici, on joue au football"
-                    },
-                    "2": {
-                        "then": "C'est une table de ping-pong"
-                    },
-                    "3": {
-                        "then": "Ici, on joue au tennis"
-                    },
-                    "4": {
-                        "then": "Ici, on joue au korfball"
-                    },
-                    "5": {
-                        "then": "Ici, on joue au basketball"
-                    }
-                },
-                "question": "À quel sport peut-on jouer ici ?",
-                "render": "Ici on joue au {sport}"
-            },
-            "sport_pitch-surface": {
-                "mappings": {
-                    "0": {
-                        "then": "La surface est de l'<b>herbe</b>"
-                    },
-                    "1": {
-                        "then": "La surface est du <b>sable</b>"
-                    },
-                    "2": {
-                        "then": "La surface est des <b>pavés</b>"
-                    },
-                    "3": {
-                        "then": "La surface est de l'<b>asphalte</b>"
-                    },
-                    "4": {
-                        "then": "La surface est du <b>béton</b>"
-                    }
-                },
-                "question": "De quelle surface est fait ce terrain de sport ?",
-                "render": "La surface est <b>{surface}</b>"
->>>>>>> 29708993
-            }
-        },
-        "title": {
-            "render": "Terrain de sport"
-        }
-    },
-    "surveillance_camera": {
-        "name": "Caméras de surveillance",
-        "tagRenderings": {
-            "Camera type: fixed; panning; dome": {
-                "mappings": {
-                    "0": {
-                        "then": "Une caméra fixe (non mobile)"
-                    },
-                    "1": {
-                        "then": "Une caméra dôme (qui peut tourner)"
-                    },
-                    "2": {
-                        "then": "Une caméra panoramique"
-                    }
-                },
-                "question": "Quel genre de caméra est-ce ?"
-            },
-            "Level": {
-                "question": "À quel niveau se trouve cette caméra ?",
-                "render": "Situé au niveau {level}"
-            },
-            "Operator": {
-                "question": "Qui exploite ce système de vidéosurveillance ?",
-                "render": "Exploité par {operator}"
-            },
-            "Surveillance type: public, outdoor, indoor": {
-                "mappings": {
-                    "0": {
-                        "then": "Une zone publique est surveillée, telle qu'une rue, un pont, une place, un parc, une gare, un couloir, un tunnel public…"
-                    },
-                    "1": {
-                        "then": "Une zone extérieure, mais privée, est surveillée (par exemple, un parking, une station-service, une cour, une entrée, une allée privée…)"
-                    },
-                    "2": {
-                        "then": "Une zone intérieure privée est surveillée, par exemple un magasin, un parking souterrain privé…"
-                    }
-                },
-                "question": "De quel genre de surveillance cette caméra est-elle ?"
-            },
-            "Surveillance:zone": {
-                "mappings": {
-                    "0": {
-                        "then": "Surveille un parking"
-                    },
-                    "1": {
-                        "then": "Surveille la circulation"
-                    },
-                    "2": {
-                        "then": "Surveille une entrée"
-                    },
-                    "3": {
-                        "then": "Surveille un couloir"
-                    },
-                    "4": {
-                        "then": "Surveille un quai de transport public"
-                    },
-                    "5": {
-                        "then": "Surveille un magasin"
-                    }
-                },
-                "question": "Qu'est-ce qui est surveillé ici ?",
-                "render": "Surveille un(e) {surveillance:zone}"
-            },
-            "camera:mount": {
-                "mappings": {
-                    "0": {
-                        "then": "Cette caméra est placée contre un mur"
-                    },
-                    "1": {
-                        "then": "Cette caméra est placée sur un poteau"
-                    },
-                    "2": {
-                        "then": "Cette caméra est placée au plafond"
-                    },
-                    "3": {
-                        "then": "Cette caméra est placée sur un lampadaire"
-                    },
-                    "4": {
-                        "then": "Cette caméra est placée sur un arbre"
-                    }
-                },
-                "question": "Comment cette caméra est-elle placée ?",
-                "render": "Méthode de montage : {camera:mount}"
-            },
-            "camera_direction": {
-                "mappings": {
-                    "0": {
-                        "then": "Filme dans une direction {direction}"
-                    }
-                },
-                "question": "Dans quelle direction géographique cette caméra filme-t-elle ?",
-                "render": "Filme dans une direction {camera:direction}"
-            },
-            "is_indoor": {
-                "mappings": {
-                    "0": {
-                        "then": "Cette caméra est située à l'intérieur"
-                    },
-                    "1": {
-                        "then": "Cette caméra est située à l'extérieur"
-                    },
-                    "2": {
-                        "then": "Cette caméra est probablement située à l'extérieur"
-                    }
-                },
-                "question": "L'espace public surveillé par cette caméra est-il un espace intérieur ou extérieur ?"
-            }
-        },
-        "title": {
-            "render": "Caméra de surveillance"
-        }
-    },
-    "tertiary_education": {
-        "name": "Collèges et universités",
-        "presets": {
-            "0": {
-                "description": "Un institut où l'on dispense un enseignement supérieur (au niveau équivalent à un bachelor ou plus). Un simple point par campus est suffisant - les bâtiments et les facultés ne doivent pas être cartographiés avec différents points d'université.",
-                "title": "une université"
-            }
-        },
-        "tagRenderings": {
-            "institution-kind": {
-                "mappings": {
-                    "0": {
-                        "then": "Il s'agit d'un établissement d'enseignement post-secondaire, non tertiaire. Il faut avoir terminé l'enseignement secondaire pour s'inscrire ici, mais aucun baccalauréat (ou diplôme supérieur) n'est délivré ici"
-                    },
-                    "1": {
-<<<<<<< HEAD
-                        "then": "C’est une table en béton"
-                    },
-                    "2": {
-                        "then": "Cette table de pique-nique est en plastique (recyclé)"
-=======
-                        "then": "Il s'agit d'une université, d'un établissement d'enseignement supérieur où sont délivrés des diplômes de bachelor ou plus."
->>>>>>> 29708993
-                    }
-                },
-                "question": "De quel type d'établissement s'agit-il ?"
-            },
-            "isced": {
-                "mappings": {
-                    "0": {
-                        "then": "Les diplômes de bachelor y sont décernés"
-                    },
-                    "1": {
-                        "then": "Des masters y sont décernés"
-                    },
-                    "2": {
-                        "then": "Des doctorats y sont décernés"
-                    }
-                },
-                "question": "Quel niveau d'éducation est donné ici ?"
-            }
-        },
-        "title": {
-            "mappings": {
-                "1": {
-                    "then": "Établissement d'enseignement supérieur non universitaire"
-                },
-                "2": {
-                    "then": "Universitée"
-                },
-                "3": {
-                    "then": "École dispensant un enseignement supérieur"
-                }
-            }
-        }
-    },
-    "toilet": {
-        "name": "Toilettes",
-        "presets": {
-            "0": {
-                "title": "une toilette publique"
-            },
-            "1": {
-                "description": "Toilettes avec au moins un WC accessible aux personnes à mobilité réduite",
-                "title": "une toilettes accessible aux personnes à mobilité réduite"
-            }
-        },
-        "tagRenderings": {
-            "toilet-access": {
-                "mappings": {
-                    "0": {
-                        "then": "Accès publique"
-                    },
-                    "1": {
-                        "then": "Accès réservé aux clients"
-                    },
-                    "2": {
-                        "then": "Toilettes privées"
-                    },
-                    "3": {
-                        "then": "Accessible, mais vous devez demander la clé"
-                    },
-                    "4": {
-                        "then": "Accès publique"
-                    }
-                },
-                "question": "Ces toilettes sont-elles accessibles au public ?",
-                "render": "L'accès est {access}"
-            },
-            "toilet-changing_table:location": {
-                "mappings": {
-                    "0": {
-                        "then": "La table à langer est dans les toilettes pour femmes. "
-                    },
-                    "1": {
-                        "then": "La table à langer est dans les toilettes pour hommes. "
-                    },
-                    "2": {
-                        "then": "La table à langer est dans les toilettes pour personnes à mobilité réduite. "
-                    },
-                    "3": {
-                        "then": "La table à langer est dans un espace dédié. "
-                    }
-                },
-                "question": "Où se situe la table à langer ?",
-                "render": "Emplacement de la table à langer : {changing_table:location}"
-            },
-            "toilet-charge": {
-                "question": "Quel est le prix d'accès de ces toilettes ?",
-                "render": "Le prix est {charge}"
-            },
-            "toilet-handwashing": {
-                "mappings": {
-                    "0": {
-                        "then": "Ces toilettes ont un lavabo pour se laver les mains"
-                    },
-                    "1": {
-                        "then": "Ces toilettes <b>n'ont pas</b> de lavabo pour se laver les mains"
-                    }
-                },
-                "question": "Ces toilettes ont-ils un lavabo pour se laver les mains ?"
-            },
-            "toilet-has-paper": {
-                "mappings": {
-                    "0": {
-                        "then": "Ces toilettes sont équipés de papier toilette"
-                    },
-                    "1": {
-                        "then": "Vous devez apporter votre propre papier toilette ici"
-                    }
-                },
-                "question": "Est-ce qu'il faut apporter son propre papier toilette ?"
-            },
-            "toilets-changing-table": {
-                "mappings": {
-                    "0": {
-                        "then": "Une table à langer est disponible"
-                    },
-                    "1": {
-                        "then": "Aucune table à langer"
-                    }
-                },
-                "question": "Ces toilettes disposent-elles d'une table à langer ?"
-            },
-            "toilets-fee": {
-                "mappings": {
-                    "0": {
-                        "then": "Toilettes payantes"
-                    },
-                    "1": {
-                        "then": "Toilettes gratuites"
-                    }
-                },
-                "question": "Ces toilettes sont-elles payantes ?"
-            },
-            "toilets-type": {
-                "mappings": {
-                    "0": {
-                        "then": "Il y a uniquement des sièges de toilettes"
-                    },
-                    "1": {
-                        "then": "Il y a uniquement des urinoirs"
-                    },
-                    "2": {
-                        "then": "Il y a uniquement des toilettes turques"
-                    },
-                    "3": {
-                        "then": "Il y a des sièges de toilettes et des urinoirs"
-                    }
-                },
-                "question": "De quel type sont ces toilettes ?"
-            },
-            "toilets-wheelchair": {
-                "mappings": {
-                    "0": {
-                        "then": "Il y a des toilettes réservées pour les personnes à mobilité réduite"
-                    },
-                    "1": {
-                        "then": "Non accessible aux personnes à mobilité réduite"
-                    }
-                },
-                "question": "Y a-t-il des toilettes réservées aux personnes en fauteuil roulant ?"
-            },
-            "wheelchair-door-width": {
-                "question": "Quelle est la largeur de la porte des toilettes accessibles aux fauteuils roulants ?",
-                "render": "La porte des toilettes accessibles aux fauteuils roulants a une large de {canonical(door:width)}"
-            },
-            "Opening-hours": {
-                "mappings": {
-                    "0": {
-                        "then": "Ouvert 24h/24 et 7j/7"
-                    }
-                },
-                "question": "Quand ces toilettes sont-elles ouvertes ?"
-            }
-        },
-        "title": {
-            "render": "Toilettes"
-        },
-        "units": {
-            "0": {
-                "applicableUnits": {
-                    "0": {
-                        "human": "mètre"
-                    },
-                    "1": {
-                        "human": "centimètre"
-                    }
-                }
-            }
-        },
-<<<<<<< HEAD
-        "tagRenderings": {
-            "8": {
-                "override": {
-                    "question": "Quelle est la langue principale de cette école ?<div class='subtle'>Quelle langue est parlée avec les élèves des cours non linguistiques et avec l'administration ?</div>",
-                    "+mappings": {
-                        "0": {
-                            "then": "La langue principale de cette école est inconnue"
-                        }
-=======
-        "filter": {
-            "1": {
-                "options": {
-                    "0": {
-                        "question": "A une table à langer"
->>>>>>> 29708993
-                    }
-                }
-            },
-            "2": {
-                "options": {
-                    "0": {
-                        "question": "Utilisation gratuite"
-                    }
-                }
-            },
-            "3": {
-                "options": {
-                    "0": {
-                        "question": "Ouvert maintenant"
-                    }
-                }
-            },
-            "0": {
-                "options": {
-                    "0": {
-                        "question": "Accessible aux fauteuils roulants"
-                    }
-                }
-            }
-        },
-        "description": "Un calque montrant les toilettes (publiques)"
-    },
-    "trail": {
-        "name": "Sentiers",
-        "tagRenderings": {
-<<<<<<< HEAD
-            "shops-name": {
-                "question": "Qu'est-ce que le nom de ce magasin ?"
-            },
-            "2": {
-                "override": {
-                    "render": "C'est une {boutique}",
-                    "question": "Quel genre de magasin est-ce?"
-                }
-            },
-            "copyshop-print-sizes": {
-                "mappings": {
-                    "0": {
-                        "then": "Cette boutique peut imprimer sur des papiers de format A4"
-                    },
-                    "1": {
-                        "then": "Cette boutique peut imprimer sur des papiers de format A3"
-                    },
-                    "2": {
-                        "then": "Cette boutique peut imprimer sur des papiers de format A2"
-                    },
-                    "3": {
-                        "then": "Cette boutique peut imprimer sur des papiers de format A1"
-                    },
-                    "4": {
-                        "then": "Cette boutique peut imprimer sur des papiers de format A0"
-                    }
-                },
-                "question": "Quels formats de papier cette boutique propose-t-elle ?"
-=======
-            "Color": {
-                "mappings": {
-                    "0": {
-                        "human": "mètre"
-                    },
-                    "1": {
-                        "human": "centimètre"
-                    }
-                }
->>>>>>> 29708993
-            }
-        },
-        "filter": {
-            "1": {
-                "options": {
-                    "0": {
-                        "question": "A une table à langer"
-                    }
-                }
-            },
-<<<<<<< HEAD
-            "render": "Magasin"
-        },
-        "filter": {
-            "0": {
-                "options": {
-                    "0": {
-                        "question": "N'afficher que les magasins vendant {search}"
-                    }
-                }
-            },
-            "1": {
-                "options": {
-                    "0": {
-                        "question": "N'afficher que les magasins portant le nom {search}"
-                    }
-                }
-            },
-            "2": {
-                "options": {
-                    "0": {
-                        "question": "Accepte les espèces"
-                    }
-                }
-            },
-            "3": {
-                "options": {
-                    "0": {
-                        "question": "Accepte les cartes de paiement"
-                    }
-                }
-            }
-        },
-        "deletion": {
-            "extraDeleteReasons": {
-                "0": {
-                    "explanation": "{title()} a fermé définitivement"
-                }
-            }
-        }
-=======
-            "2": {
-                "options": {
-                    "0": {
-                        "question": "Utilisation gratuite"
-                    }
-                }
-            },
-            "3": {
-                "options": {
-                    "0": {
-                        "question": "Ouvert maintenant"
-                    }
-                }
-            },
-            "0": {
-                "options": {
-                    "0": {
-                        "question": "Accessible aux fauteuils roulants"
-                    }
-                }
-            }
-        },
-        "description": "Un calque montrant les toilettes (publiques)"
->>>>>>> 29708993
     },
     "trail": {
         "name": "Sentiers",
@@ -5310,7 +4024,6 @@
                 "freeform": {
                     "placeholder": "Hauteur de la bordure"
                 },
-<<<<<<< HEAD
                 "question": "Y a-t-il des toilettes réservées aux personnes en fauteuil roulant ?"
             },
             "wheelchair-door-width": {
@@ -5378,14 +4091,6 @@
         "tagRenderings": {
             "Color": {
                 "mappings": {
-=======
-                "render": "Hauteur du trottoir : {kerb:height}"
-            }
-        },
-        "units": {
-            "0": {
-                "applicableUnits": {
->>>>>>> 29708993
                     "0": {
                         "human": "centimètres",
                         "humanSingular": "centimètre"
