--- conflicted
+++ resolved
@@ -4417,8 +4417,6 @@
                         "question": "Montrer uniquement les notes ouvertes"
                     }
                 }
-<<<<<<< HEAD
-=======
             },
             "10": {
                 "options": {
@@ -4426,7 +4424,7 @@
                         "question": "Toutes les notes"
                     }
                 }
->>>>>>> 2c796f74
+
             }
         },
         "name": "Notes OpenStreetMap",
