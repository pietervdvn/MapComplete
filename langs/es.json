{
    "centerMessage": {
        "loadingData": "Cargando datos…",
        "ready": "Hecho!",
        "retrying": "La carga de datos ha fallado. Volviéndolo a probar en {count} segundos…",
        "zoomIn": "Amplía para ver o editar los datos"
    },
    "communityIndex": {
        "available": "Esta comunidad habla {native}",
        "intro": "Ponte en contacto con otras personas para conocerlas, aprender de ellas, ..."
    },
    "delete": {
        "cancel": "Cancelar",
        "cannotBeDeleted": "Esta función no puede ser eliminada",
        "delete": "Eliminar",
        "explanations": {
            "hardDelete": "Este punto será eliminado en OpenStreetMap. Puede ser recuperado por un colaborador experimentado",
            "retagNoOtherThemes": "Esta característica será reclasificada y ocultada en esta aplicación",
            "retagOtherThemes": "Esta característica será reetiquetada y visible en {otherThemes}",
            "selectReason": "Por favor, seleccione el motivo por el que esta característica debe ser eliminada",
            "softDelete": "Esta característica se actualizará y se ocultará de esta aplicación. <span class='subtle'>{reason}</span>"
        },
        "isDeleted": "Esta función se ha eliminado",
        "isntAPoint": "Solo los nodos pueden ser eliminados, esta característica es una vía, área o relación.",
        "loading": "Inspeccionando las propiedades para comprobar si esta característica puede ser eliminada.",
        "loginToDelete": "Debes de haber iniciado sesión para eliminar un punto",
        "notEnoughExperience": "Este punto fue hecho por otra persona.",
        "onlyEditedByLoggedInUser": "Este punto solo ha sido editado por ti, puedes eliminarlo de manera segura.",
        "partOfOthers": "Este punto forma parte de alguna vía o relación y no puede ser eliminada de manera directa.",
        "readMessages": "Tienes mensajes sin leer. Léelos antes de eliminar un punto - alguien puede tener algún comentario",
        "reasons": {
            "disused": "Esta característica está fuera de uso o eliminada",
            "duplicate": "Este punto es un duplicado de otra característica",
            "notFound": "Esta característica no se puedo encontrar",
            "test": "Esto era un punto de pruebas - la característica en realidad nunca estuvo ahí"
        },
        "safeDelete": "Este punto puede ser eliminado con seguridad.",
        "useSomethingElse": "Utilice otro editor de OpenStreetMap para eliminarlo",
        "whyDelete": "¿Por qué debería eliminarse este punto?"
    },
    "favourite": {
        "loginNeeded": "<h3>Entrar</h3>El diseño personalizado sólo está disponible para los usuarios de OpenStreetMap",
        "panelIntro": "<h3>Tu tema personal</h3>Activa tus capas favoritas de todas los temas oficiales",
        "reload": "Recargar datos"
    },
    "general": {
<<<<<<< HEAD
        "about": "Edita fácilmente y añade puntos en OpenStreetMap de un tema concreto",
        "add": {
            "addNew": "Añadir {category}",
            "confirmButton": "Añadir una {category} .<br><div class=\"alert\">Tu contribución es visible para todos</div>",
=======
        "about": "Edita OpenStreetMap fácilmente y añade puntos sobre un tema concreto",
        "aboutMapcomplete": "<h3>Acerca de MapComplete</h3><p>Lo utilizamos para añadir información de OpenStreetMap en un <b>único tema. Responde preguntas, y en minutos tus contribuciones estarán disponibles en todos lados. El <b>mantenedor del tema</b> define elementos, preguntas e idiomas para él.</b></p><h3><b>Descubre más</b></h3><p><b>MapComplete siempre <b>ofrece el siguiente paso</b> para aprender más sobre OpenStreetMap.</b></p><ul><li><b>Cuando se embebe en un sitio web, el iframe enlaza a un MapComplete a pantalla completa</b></li><li><b>La versión a pantalla completa ofrece información sobre OpenStreetMpa</b></li><li><b>Se puede ver el trabajo sin iniciar sesión, pero la edición requiere una cuenta de OSM.</b></li><li><b>Si no has iniciado sesión, se te pedirá que lo hagas</b></li><li><b>Una vez que hayas respondido a una simple pregunta, podrás añadir nuevos puntos al mapa</b></li><li><b>Después de un poco, las etiquetas de OSM se mostrarán, después de enlazar a la wiki</b></li></ul><p></p><b><br><p>¿Te fijaste en <b>un problema</b>? Tienes una <b>petición de característica</b>?¿Quieres ayudar a traducir? Ve <a href=\"https://github.com/pietervdvn/MapComplete\" target=\"_blank\"> al código fuente</a> o <a href=\"https://github/pietervdvn/MapComplete/issues\" target=\"_blank\">issue tracker.</a> </p><p>¿Quieres ver <b>tu progreso</b>? Sigue a la cuenta de ediciones en <a href=\"{osmcha_link}\" target=\"_blank\">OsmCha</a>.</p></b>",
        "add": {
            "addNew": "Añadir {category}",
            "addNewMapLabel": "Haga clic aquí para añadir un nuevo ítem",
            "backToSelect": "Selecciones una categoría distinta",
            "confirmButton": "Añadir una {category}<br><div class='alert'>Tu contribución es visible para todos</div>",
            "confirmIntro": "<h3>Añadir {title} aquí?</h3>El punto que estás creando <b>lo verá todo el mundo</b>. Sólo añade cosas que realmente existan. Muchas aplicaciones usan estos datos.",
>>>>>>> f20219cf
            "disableFilters": "Desactivar todos los filtros",
            "disableFiltersExplanation": "Algunas características pueden estar ocultas por un filtro",
            "hasBeenImported": "Este punto ya ha sido importado",
            "import": {
                "hasBeenImported": "Este objeto ya ha sido importado",
                "howToTest": "Para probar, añade <b>test=true</b> o <b>backend=osm-test</b> a la URL. El conjunto de cambios se imprimirá en la consola. Por favor abre un PR para oficializar este tema o activar el botón \"importar\".",
                "importTags": "El elemento recibirá {tags}",
                "officialThemesOnly": "El botón de importación está desactivado para los temas no oficiales para evitar accidentes",
                "wrongType": "Este elemento no es un punto o una vía y no puede ser importado",
                "zoomInMore": "Ampliar más para importar este elemento"
            },
            "importTags": "El elemento recibirá {tags}",
            "intro": "Has marcado un lugar del que no conocemos los datos.<br/>",
            "layerNotEnabled": "La capa {layer} no está habilitada. Hazlo para poder añadir un punto en esta capa",
            "openLayerControl": "Abrir el control de capas",
            "pleaseLogin": "Por favor inicia sesión para añadir un nuevo punto",
            "presetInfo": "El nuevo POI tendrá {tags}",
            "stillLoading": "Los datos se siguen cargando. Espera un poco antes de añadir una nueva función.",
            "title": "Quieres añadir un punto?",
            "warnVisibleForEveryone": "Su adición será visible para todos",
            "wrongType": "Este elemento no es un punto o una vía y no puede ser importado",
            "zoomInFurther": "Acerca para añadir un punto.",
            "zoomInMore": "Aumente el zoom para importar este elemento"
        },
        "apply_button": {
            "appliedOnAnotherObject": "El objeto {id} recibirá {tags}",
            "isApplied": "Los cambios serán aplicados"
        },
        "attribution": {
            "attributionContent": "<p>Todos los datos son proporcionados por <a href=\"https://osm.org\" target=\"_blank\">OpenStreetMap</a>, reutilizables libremente bajo <a href=\"https://osm.org/copyright\" target=\"_blank\">la Licencia Abierta de Bases de Datos (ODL)</a>.</p>",
            "attributionTitle": "Aviso de atribución",
            "codeContributionsBy": "MapComplete ha sido construido por {contributors} y <a href=\"https://github.com/pietervdvn/MapComplete/graphs/contributors\" target=\"_blank\">{hiddenCount} más contribuidores</a>",
            "donate": "Apoya a MapComplete de manera financiera",
            "editId": "Abre el editor en línea de OpenStreetMap aquí",
            "editJosm": "Edita aquí conJOSM",
            "followOnMastodon": "Seguir a MapComplete en Mastodon",
            "iconAttribution": {
                "title": "Iconos usados"
            },
            "josmNotOpened": "No se pudo llegar a JSOM. Asegúrate de que esta abierto y que el control remoto esta activado",
            "josmOpened": "JOSM está abierto",
            "mapContributionsBy": "La información visible actual tiene ediciones hechas por {contributors}",
            "mapContributionsByAndHidden": "Los datos actualmente visibles tienen ediciones hechas por {contributors} y {hiddenCount} más contribuidores",
            "mapillaryHelp": "<b>Mapillary</b> es un servicio en línea que recoge imágenes a pié de calle y las ofrece bajo una licencia libre. Los contribuidores pueden utilizar estás imágenes para mejorar OpenStreetMap",
            "openIssueTracker": "Reportar un error",
            "openMapillary": "Abrir Mapillary aquí",
            "openOsmcha": "Ver las últimas ediciones hechas con {theme}",
            "themeBy": "Tema mantenido por {author}",
            "translatedBy": "MapComplete ha sido traducido por {contributors} y <a href=\"https://github.com/pietervdvn/MapComplete/graphs/contributors\" target=\"_blank\">{hiddenCount} más contribuidores</a>"
        },
        "back": "Atrás",
        "backToIndex": "Volver a la vista general con todos los mapas temáticos",
        "backToMapcomplete": "Volver a la vista de temas",
        "backgroundMap": "Mapa de fondo",
        "cancel": "Cancelar",
        "confirm": "Confirmar",
        "customThemeIntro": "<h3>Temas personalizados</h3>Estos son los temas generados por los usuarios que han sido visitados previamente.",
        "download": {
            "downloadAsPdf": "Descargar un PDF del mapa actual",
            "downloadAsPdfHelper": "Ideal para imprimir el mapa actual",
            "downloadAsSvg": "Descargar un SVG del mapa actual",
            "downloadAsSvgHelper": "Compatible con Inkscape o Adobe Illustrator; necesitará más procesado··  ",
            "downloadCSV": "Descargar los datos visibles como CSV",
            "downloadCSVHelper": "Compatible con LibreOffice Calc, Excel, …",
            "downloadFeatureAsGeojson": "Descargar como un archivo GeoJSON",
            "downloadFeatureAsGpx": "Descargar como archivo GPX",
            "downloadGeoJsonHelper": "Compatible con QGIS, ArcGIS, ESRI, …",
            "downloadGeojson": "Descargar los datos visibles como GeoJSON",
            "downloadGpx": "Descargar como archivo GPX",
            "downloadGpxHelper": "Un archivo GPX puede ser utilizado con la mayor parte de dispositivos y aplicaciones de navegación",
            "exporting": "Exportando…",
            "includeMetaData": "Incluir metadatos (último editor, valores calculados, ...)",
            "licenseInfo": "<h3>Aviso de derechos</h3>Los datos provistos están disponibles bajo ODbL. Reutilizarlos es gratis para cualquier propósito, pero <ul><li>la atribución <b>© contribuidores de OpenStreetMap</b> se requiere</li><li>Cualquier cambio debe de utilizar la licencia</li></ul> Por favor leer todo el <a href=\"https://www.openstreetmap.org/copyright\" target=\"_blank\">aviso de derechos</a> para detalles.",
            "noDataLoaded": "Aún no se han cargado ningunos daos. La descarga estará disponible proximamente",
            "title": "Descargar los datos visibles",
            "uploadGpx": "Sube tu traza a OpenStreetMap"
        },
        "error": "Algo fue mal",
        "example": "Ejemplo",
        "examples": "Ejemplos",
        "fewChangesBefore": "Contesta unas cuantas preguntas sobre puntos existentes antes de añadir nuevos.",
        "getStartedLogin": "Entra en OpenStreetMap para empezar",
        "getStartedNewAccount": " o <a href='https://www.openstreetmap.org/user/new' target='_blank'>crea una nueva cuenta</a>",
        "goToInbox": "Abrir mensajes",
        "histogram": {
            "error_loading": "No se pudo cargar el histograma"
        },
        "layerSelection": {
            "title": "Seleccionar capas",
            "zoomInToSeeThisLayer": "Amplía para ver esta capa"
        },
        "loading": "Cargando…",
        "loadingTheme": "Cargando {theme}…",
        "loginFailed": "El inicio de sesión en OpenStreetMap falló",
        "loginOnlyNeededToEdit": "Si quieres editar el mapa",
        "loginToStart": "Entra para contestar esta pregunta",
        "loginWithOpenStreetMap": "Acceder con OpenStreetMap",
        "logout": "Cerrar la sesión",
        "morescreen": {
            "createYourOwnTheme": "Crea tu propia petición completa de MapComplete desde cero",
            "hiddenExplanation": "Estos temas solo son visibles para aquellos con el enlace. Has descubierto {hidden_discovered} de {total_hidden} temas ocultos.",
            "intro": "<h3>Más peticiones</h3>Te gusta captar datos? <br/>Hay más capas disponibles.",
            "noMatchingThemes": "Ningún tema coincide con tus criterios de búsqueda",
            "noSearch": "Mostrar todos los temas",
            "previouslyHiddenTitle": "Temas ocultos previamente visitados",
            "requestATheme": "Si quieres que te hagamos una petición propia , pídela <a href='https://github.com/pietervdvn/MapComplete/issues' class='underline hover:text-blue-800' target='_blank'>aquí</a>",
            "searchForATheme": "Buscar un tema",
            "streetcomplete": "Otra aplicación similar es <a href='https://play.google.com/store/apps/details?id=de.westnordost.streetcomplete' class='underline hover:text-blue-800' target='_blank'>StreetComplete</a>."
        },
        "nameInlineQuestion": "{category}: Su nombre es $$$",
        "next": "Siguiente",
        "noNameCategory": "{category} sin nombre",
        "noTagsSelected": "No se han seleccionado etiquetas",
        "notValid": "Selecciona un valor válido para continuar",
        "number": "número",
<<<<<<< HEAD
        "openStreetMapIntro": "<h3>Un mapa abierto</h3><p></p>¿No sería genial si hubiera un solo mapa, que todos pudieran usar y editar libremente?¿Un solo lugar para almacenar toda la información geográfica? Entonces, todos esos sitios web con mapas diferentes, pequeños e incompatibles (que siempre están desactualizados) ya no serían necesarios.</p><p><b><a href='https://OpenStreetMap.org' target='_blank'>OpenStreetMap</a></b> es ese mapa. Los datos del mapa se pueden utilizar de forma gratuita (con <a href='https://osm.org/copyright' target='_blank'> atribución y publicación de cambios en esos datos</a>). Además de eso, todos pueden agregar libremente nuevos datos y corregir errores. Este sitio web también usa OpenStreetMap. Todos los datos provienen de allí, y tus respuestas y correcciones también se añadirán allí.</p><p>Muchas personas y aplicaciones ya usan OpenStreetMap: <a href='https://maps.me/' target='_blank'>Maps.me</a>, <a href='https://osmAnd.net' target='_blank'>OsmAnd</a>, pero también los mapas de Facebook, Instagram, Apple y Bing son (en parte) impulsados ​​por OpenStreetMap. Si cambias algo aquí, también se reflejará en esas aplicaciones, en su próxima actualización</p>",
=======
        "oneSkippedQuestion": "Has ignorado una pregunta",
        "openStreetMapIntro": "<h3>Un mapa abierto</h3><p>¿No sería genial si hubiera un solo mapa, que todos pudieran usar y editar libremente?¿Un solo lugar para almacenar toda la información geográfica? Entonces, todos esos sitios web con mapas diferentes, pequeños e incompatibles (que siempre están desactualizados) ya no serían necesarios.</p><p><b><a href='https://OpenStreetMap.org' target='_blank'>OpenStreetMap</a></b> es ese mapa. Los datos del mapa se pueden utilizar de forma gratuita (con <a href='https://osm.org/copyright' target='_blank'> atribución y publicación de cambios en esos datos</a>). Además de eso, todos pueden agregar libremente nuevos datos y corregir errores. Este sitio web también usa OpenStreetMap. Todos los datos provienen de allí, y tus respuestas y correcciones también se añadirán allí.</p><p>Muchas personas y aplicaciones ya usan OpenStreetMap: <a href='https://maps.me/' target='_blank'>Maps.me</a>, <a href='https://osmAnd.net' target='_blank'>OsmAnd</a>, pero también los mapas de Facebook, Instagram, Apple y Bing son (en parte) impulsados por OpenStreetMap. Si cambias algo aquí, también se reflejará en esas aplicaciones, en su próxima actualización</p>",
>>>>>>> f20219cf
        "openTheMap": "Abrir el mapa",
        "opening_hours": {
            "closed_permanently": "Cerrado - sin día de apertura conocido",
            "closed_until": "Cerrado hasta {date}",
            "error_loading": "Error: no se han podido visualizar esos horarios de apertura.",
            "loadingCountry": "Determinando país…",
            "not_all_rules_parsed": "El horario de esta tienda es complejo. Las normas siguientes serán ignoradas en la entrada:",
            "openTill": "hasta",
            "open_24_7": "Abierto las 24 horas del día",
            "open_during_ph": "Durante fiestas este servicio está",
            "opensAt": "desde",
            "ph_closed": "cerrado",
            "ph_not_known": " ",
            "ph_open": "abierto",
            "ph_open_as_usual": "abierto como siempre"
        },
        "osmLinkTooltip": "Mira este objeto en OpenStreetMap para ver historial y otras opciones de edición",
        "pdf": {
            "attr": "Datos cartográficos © colaboradores de OpenStreetMap, reutilizables en virtud de la ODbL",
            "attrBackground": "Capa de fondo: {background}",
            "generatedWith": "Generado como MapComplete.osm.be/{layoutid}",
            "versionInfo": "v{version} - generado el {date}"
        },
        "pickLanguage": "Escoge idioma: ",
        "questions": {
            "emailIs": "La dirección de correo de {category} es <a href='mailto:{email}' target='_blank'>{email}</a>",
            "emailOf": "¿Qué dirección de correu tiene {category}?",
            "phoneNumberIs": "El número de teléfono de {category} es <a target=\"_blank\">{phone}</a>",
            "phoneNumberOf": "Qué teléfono tiene {category}?",
            "websiteIs": "Página web: <a href='{website}' target='_blank'>{website}</a>",
            "websiteOf": "Cual es la página web de {category}?"
        },
        "readYourMessages": "Lee todos tus mensajes de OpenStreetMap antes de añadir nuevos puntos.",
        "removeLocationHistory": "Eliminar el historial de ubicaciones",
        "returnToTheMap": "Volver al mapa",
        "save": "Guardar",
        "screenToSmall": "Abrir {theme} en una ventana nueva",
        "search": {
            "error": "Alguna cosa no ha ido bien…",
            "nothing": "Nada encontrado…",
            "search": "Busca una ubicación",
            "searching": "Buscando…"
        },
        "sharescreen": {
            "addToHomeScreen": "<h3>Añadir a la pantalla de inicio</h3>Puedes añadir esta web en la pantalla de inicio de tu smartphone para que se vea más nativo. Aprieta el botón 'añadir a inicio' en la barra de direcciones URL para hacerlo.",
            "copiedToClipboard": "Enlace copiado en el portapapeles",
            "downloadCustomTheme": "Descargar la configuración para este tema",
            "downloadCustomThemeHelp": "Un contributor con experiencia puede utilizar este archivo para mejorar tu tema",
            "editThemeDescription": "Añadir o cambiar preguntas de este reto",
            "editThisTheme": "Editar este reto",
            "embedIntro": "<h3>Inclúyelo en tu página web</h3>Incluye este mapa en tu página web. <br/> Te animamos a que lo hagas, no hace falta que pidas permiso. <br/> Es gratis, y siempre lo será. A más gente que lo use más valioso será.",
            "fsAddNew": "Activar el botón de añadir nuevo PDI'",
            "fsGeolocation": "Activar el botón de 'geolocalízame' (només mòbil)",
            "fsIncludeCurrentBackgroundMap": "Incluir la opción de fondo actual <b>{name}</b>",
            "fsIncludeCurrentLayers": "Incluir las opciones de capa actual",
            "fsIncludeCurrentLocation": "Incluir localización actual",
            "fsLayerControlToggle": "Iniciar el control de capas avanzado",
            "fsLayers": "Activar el control de capas",
            "fsSearch": "Activar la barra de búsqueda",
            "fsUserbadge": "Activar el botón de entrada",
            "fsWelcomeMessage": "Muestra el mensaje emergente de bienvenida y pestañas asociadas",
            "intro": "<h3>Comparte este mapa</h3> Comparte este mapa copiando el enlace de debajo y enviándolo a amigos y familia:",
            "thanksForSharing": "Gracias por compartir!"
        },
        "skip": "Saltar esta pregunta",
        "testing": "Probando - los cambios no se guardarán",
        "uploadGpx": {
            "gpxServiceOffline": "El servicio GPX está actualmente fuera de línea - la carga no es posible en este momento. Vuelva a intentarlo más tarde.",
            "intro0": "Al subir tu trazado, OpenStreetMap.org conservará una copia completa del mismo.",
            "uploading": "Cargando su trazo…"
        },
        "weekdays": {
            "abbreviations": {
                "friday": "Vie",
                "monday": "Lun",
                "saturday": "Sab",
                "sunday": "Dom",
                "thursday": "Jue",
                "tuesday": "Mar",
                "wednesday": "Mie"
            },
            "friday": "Viernes",
            "monday": "Lunes",
            "saturday": "Sábado",
            "sunday": "Domingo",
            "thursday": "Jueves",
            "tuesday": "Martes",
            "wednesday": "Miércoles"
        },
        "welcomeBack": "¡Bienvenido de nuevo!",
        "welcomeExplanation": {
            "addNew": "Toque el mapa para añadir un nuevo POI.",
            "general": "En este mapa, puedes ver, editar y agregar <i>puntos de interés</i>. Haz zoom para ver los POI, toca uno para ver o editar la información. Todos los datos proceden y se guardan en OpenStreetMap, que puede reutilizarse libremente."
        },
        "wikipedia": {
            "createNewWikidata": "Crear un nuevo ítem Wikidata",
            "doSearch": "Busca arriba para ver los resultados",
            "failed": "La carga de la entrada de Wikipedia falló",
            "fromWikipedia": "De Wikipedia, la enciclopedia libre",
            "loading": "Cargando Wikipedia…",
            "noResults": "No se encontró nada para <i>{search}</i>",
            "noWikipediaPage": "Este ítem de wikidata aún no tiene una página de Wikipedia correspondiente.",
            "previewbox": {
                "born": "Nacido: {value}",
                "died": "Murió: {value}"
            },
            "searchWikidata": "Buscar en Wikidata",
            "wikipediaboxTitle": "Wikipedia"
        }
    },
    "image": {
        "addPicture": "Añadir foto",
        "currentLicense": "Tus imágenes se publicarán bajo {license}",
        "doDelete": "Borrar imagen",
        "dontDelete": "Cancelar",
        "isDeleted": "Borrada",
        "nearbyPictures": {
            "allFiltered": "Ninguna imagen coincide con tu filtro",
            "browseNearby": "Buscar imágenes cercanas…",
            "confirm": "La imagen seleccionada muestra {title()}",
            "hasMatchingPicture": "¿Esta imagen coincide con el objeto? Selecciónalo debajo",
            "loadMore": "Cargar más imágenes",
            "loading": "Cargando imágenes cercanas…",
            "noImageSelected": "Selecciona una imagen para enlazarla al objeto",
            "nothingFound": "No se encontraron imágenes cercanas…",
            "onlyTowards": "Solo mostrar imágenes que fueron sacadas hacia este objeto",
            "removeFilters": "Haz clic aquí para eliminar los filtros",
            "title": "Imágenes cercanas",
            "withinRadius": "Solo mostrar imágenes que fueran sacadas dentro de un radio de {radius} metros para este objeto"
        },
        "pleaseLogin": "Acceda para cargar una imagen",
        "respectPrivacy": "No fotografíe personas ni matrículas. No cargue datos de Google Maps, Google StreetView u otras fuentes protegidas por derechos de autor.",
        "toBig": "Tu imagen es demasiado grande, ya que pesa {actual_size}. Por favor utiliza imágenes de como máximo {max_size}",
        "uploadDone": "Se ha añadido la imagen. Gracias por ayudar!",
        "uploadFailed": "No se pudo cargar la imagen. ¿Tiene Internet y se permiten las API de terceros? El navegador Brave o uMatrix podría bloquearlas.",
        "uploadMultipleDone": "Se han añadido {count} imágenes. Gracias por ayudar!",
        "uploadingMultiple": "Cargando {count} imágenes…",
        "uploadingPicture": "Cargando la imagen…"
    },
<<<<<<< HEAD
=======
    "importHelper": {
        "askMetadata": {
            "downloadGeojson": "Descargar GeoJSON",
            "giveDescription": "Por favor, escribe una pequeña descripción para alguien que vea la nota. Una buena nota describe lo que el contribuidor tiene que hacer, ej; <i>Puede que haya un banco aquí. Si estás por aquí, ¿Podrías por favor comprueba e indica si el banco existe o no?</i> (Un enlace a MapComplete se añadirá automáticamente)",
            "giveSource": "¿Cual es la fuente de estos datos? Si se especifica 'source' en la característica, se ignorará este valor",
            "giveWikilink": "¿En qué wikipágina puede encontrar uno más información sobre esta importación?",
            "intro": "Antes de añadir {count} notas, por favor provee alguna información extra.",
            "orDownload": "Alternativamente, puedes descargar el conjunto de datos para importar directamente",
            "shouldBeOsmWikilink": "Se espera un enlace a una página en wiki.openstreetmap.org",
            "shouldBeUrl": "No una URL válida",
            "shouldNotBeHomepage": "No, tampoco se permite la página de inicio. Introduce la URL de una wikipágina de verdad para documentar tu importación",
            "title": "Especificar metadatos"
        },
        "compareToAlreadyExistingNotes": {
            "completelyImported": "Todos los puntos propuestos ya tienen (o tenían) una nota de importación",
            "loading": "Cargando las notas desde OSM…",
            "loadingFailed": "La carga de las notas falló debido a {error}",
            "mapExplanation": "Los elementos rojos en el siguiente mapa son todos los puntos de datos de tu conjunto de datos. Hay <b>{length}</b> elementos en tu conjunto de datos.",
            "noPreviousNotesFound": "No se han encontrado notas de importación previas",
            "nothingNearby": "Todos los puntos propuestos no tienen una nota de importación previa cerca",
            "someNearby": "{hasNearby} puntos sí que tienen una nota de importación ya existente a menos de {distance} metros",
            "title": "Comparar con notas existentes",
            "wontBeImported": "Estos puntos de datos <i>no</i> serán importados y se muestran como puntos en el mapa de debajo"
        },
        "confirmProcess": {
            "contactedCommunity": "He contactado a la comunidad (local) sobre esta importación",
            "licenseIsCompatible": "La licencia de los datos a importar permite que se importen en OMS. Se pueden redistribuir comercialmente, solo con una atribución mínima",
            "readImportGuidelines": "He leído las directrices importantes en la wiki de OSM",
            "title": "Licencia y comunidad",
            "titleLong": "¿Pasaste por el proceso de importación?",
            "wikipageIsMade": "El proceso está documentado en la wiki de OSM (necesitarás este enlace más adelante)"
        },
        "conflationChecker": {
            "cacheExpired": "La caché ha expirado",
            "downloadOverpassData": "Descarga el GeoJSON cargado desde overpass",
            "importCandidatesCount": "Los {count} elementos rojos en el siguiente mapa son todos tus candidatos de importación.",
            "loadedDataAge": "Los datos cargados son de la caché y su edad es {age}",
            "mapShowingNearbyIntro": "El siguiente mapa muestra características a importar que tienen una característica de OSM dentro ",
            "nearbyWarn": "¡Los {count} elementos rojos en el siguiente mapa <b>no</b> se importarán!",
            "nothingLoaded": "No hay ningunos elementos cargados desde OpenStreetMap que coincidan con la capa actual {name}",
            "osmLoaded": "{count} elementos se cargan desde OpenStreetMap que coinciden con la capa <b>{name}</b>.",
            "setRangeToZero": "Especificar el rango en 0 o 1 si quieres importarlos todos",
            "states": {
                "error": "No se pudieron cargar los últimos datos de overpass debido a {error}",
                "idle": "Comprobando almacenamiento local…",
                "unexpected": "Estado inesperado {state}"
            },
            "title": "Comparar con los datos existentes",
            "titleNearby": "Características cercanas"
        },
        "createNotes": {
            "creating": "Creadas <b>{count}</b> notas de {total}",
            "done": "¡Todas las {count} notas han sido creadas!",
            "loading": "Espera mientras estamos cargando…",
            "openImportViewer": "Inspeccionar el progreso de tus notas en el 'import_viewer'",
            "title": "Creación de notas"
        },
        "gotoImportViewer": "Inspeccionar tus importaciones anteriores",
        "introduction": {
            "description": "El ayudante de importación convierte un conjunto de datos externos a notas. El conjunto de datos deberá de coincidir con una de las capas de MapComplete existentes. Para cada ítem que pongas en el importador, se creará una única nota. Estas notas se mostrarán junto con las características relevantes en estos mapas para añadirlas fácilmente.",
            "importFormat": "Un texto en una nota deberá de tener el siguiente formato para ser incluida",
            "title": "Introducción"
        },
        "login": {
            "lockNotice": "Esta página está bloqueada. Necesitas {importHelperUnlock} conjuntos de cambios antes de poder acceder aquí.",
            "loggedInWith": "Actualmente has iniciado sesión como <b>{name}</b> y has hecho {csCount} conjuntos de cambios",
            "loginIsCorrect": "<b>{name}</b> es la cuenta correcta con la que crear las notas de importación.",
            "loginRequired": "Tienes que iniciar sesión para continuar",
            "title": "Iniciar sesión",
            "userAccountTitle": "Seleccionar una cuenta de usuario"
        },
        "mapPreview": {
            "autodetected": "La capa se dedujo automáticamente basándose en las propiedades",
            "confirm": "Las características están en la localización correcta en el mapa",
            "mismatch": "{count} características no coincidieron con la capa seleccionada. Asegúrate de que las etiquetas para indicar el tipo están presentes, concretamente {tags}",
            "selectLayer": "¿Con qué capa coincide esta importación?",
            "title": "Previsualización de mapa"
        },
        "noteParts": {
            "datasource": "Datos originarios de {source}",
            "importEasily": "Añadir este punto a MapComplete fácilmente:",
            "wikilink": "Puedes encontrar más información sobre esta importación en {wikilink}"
        },
        "previewAttributes": {
            "allAttributesSame": "Todas las características a importar tienen esta etiqueta",
            "inspectDataTitle": "Inspeccionar datos de {count} características a importar",
            "inspectLooksCorrect": "Estos valores parecen correctos",
            "someHaveSame": "{count} características a importar tienen esta etiqueta, esto es el {percentage}% del total",
            "title": "Inspeccionar atributos"
        },
        "selectFile": {
            "description": "Selecciona un archivo .csv o .geojson para empezar",
            "errDuplicate": "Algunas columnas tienen el mismo nombre",
            "errNoLatOrLon": "La cabecera no contiene `lat` o `lon`",
            "errNoName": "Algunas columnas no tienen un nombre",
            "errNotFeatureCollection": "El archivo JSON seleccionado no es una geojson-featurecollection",
            "errPointsOnly": "El archivo JSON cargado solo contiene puntos",
            "fileFormatDescription": "Seleccionar un archivo <b class=\"code\">.csv</b> o <b class=\"code\">.geojson</b>",
            "fileFormatDescriptionCsv": "En el archivo CSV, debe de haber una columna <span class=\"literal-code\">lat</span> y <span class=\"literal-code\">lon</span> con las coordenadas en WGS84. Debe de haber una columna adicional para cada atributo.",
            "fileFormatDescriptionGeoJson": "En el archivo geojson, solo debe de haber puntos. Las propiedades deben de ser exactamente aquellas propiedades que deben de ir en OpenStreetMap",
            "loadedFilesAre": "El archivo actualmente cargado es {file}",
            "noFilesLoaded": "Actualmente no hay ningún archivo cargado",
            "title": "Seleccionar archivo"
        },
        "selectTheme": {
            "displayNonMatchingCount": "{length} objetos no coinciden con ningún preajuste",
            "intro": "Todos los siguientes temas mostrarán las notas de importación. De todas formas, la nota en OpenStreetMap solo puede enlazar a un tema. Selecciona a qué tema enlazarán las notas creadas",
            "misMatch": "La propiedad con la llave {k} no tiene un valor esperado {v}; por lo contrario es {properties}",
            "needsTags": "{title} necesita las etiquetas {tags}",
            "noMatchingPresets": "Este tema no tiene ningún preajuste cargado. Por ello, las importaciones no funcionarán aquí",
            "notApplicable": "El preajuste {title} no es aplicable:",
            "title": "Selecciona un tema",
            "unmatchedTitle": "Los siguientes temas no coinciden con ninguno de los preajustes"
        },
        "title": "Ayudante de importación"
    },
>>>>>>> f20219cf
    "importInspector": {
        "title": "Inspeccionar y gestionar las notas de importación"
    },
    "importLayer": {
        "alreadyMapped": "{title} ya está en el mapa - este punto es un duplicado",
        "description": "Una capa que importar entradas para {title}",
        "importButton": "import_button({layerId},_tags, He encontrado un(a) {title} aquí - añádelo al mapa,./assets/svg/addSmall.svg,,,id)",
        "layerName": "Posible {title}",
        "nearbyImagesIntro": "<h3>Imágenes cercanas</h3> Las siguientes imágenes son imágenes geoetiquetadas cerca de varios servicios en línea. Pueden ayudarte a resolver esta nota. {nearby_images(open)}",
        "notFound": "No he podido encontrar {title} - eliminarlo",
        "popupTitle": "Puede haber {title} aquí"
    },
    "index": {
        "#": "Estos textos son mostrados sobre los botones del tema cuando no hay un tema cargado",
        "featuredThemeTitle": "Esta semana destacamos",
        "intro": "MapComplete a un visor y editor de OpenStreetMap, que te muestra información sobre un tema específico.",
        "logIn": "Inicia sesión para ver otros temas que visitaste anteriormente",
        "pickTheme": "Elige un tema de abajo para empezar.",
        "title": "Le damos la bienvenida a MapComplete"
    },
    "move": {
        "cancel": "Cancelar movimiento",
        "cannotBeMoved": "Esta característica no se puede mover.",
        "confirmMove": "Mover aquí",
        "inviteToMove": {
            "generic": "Mover este punto",
            "reasonInaccurate": "Mejorar la precisión de este punto",
            "reasonRelocation": "Mover este objeto a otro lugar porque se ha relocalizado"
        },
        "inviteToMoveAgain": "Mover este punto otra vez",
        "isRelation": "Esta característica es una relación y no se puede mover",
        "isWay": "Esta característica es una vía. Utiliza otro editor de OpenStreetMap para moverlo.",
        "loginToMove": "Debes de iniciar sesión para mover un punto",
        "moveTitle": "Mover este punto",
        "partOfAWay": "Esta característica es parte de otra vía. Utiliza otro editor para moverla.",
        "partOfRelation": "Esta característica es parte de una relación. Utiliza otro editor para moverla.",
        "pointIsMoved": "Este punto ha sido eliminado",
        "reasons": {
            "reasonInaccurate": "La localización de este objeto no es precisa y debe de ser movida algunos metros",
            "reasonRelocation": "El objeto a sido relocalizado a una localización completamente diferente"
        },
        "selectReason": "¿Por qué has movido este objeto?",
        "whyMove": "¿Por qué quieres mover este punto?",
        "zoomInFurther": "Acercar más para confirmar este movimiento"
    },
    "multi_apply": {
        "autoApply": "Cuando se cambia los atributos {attr_names}, estos atributos se cambiarán también automáticamente en {count} otros objetos"
    },
    "notes": {
        "addAComment": "Añadir un comentario",
        "addComment": "Añadir comentario",
        "addCommentAndClose": "Añadir un comentario y cerrar",
        "addCommentPlaceholder": "Añadir un comentario…",
        "anonymous": "Usuarioi anónimo",
        "closeNote": "Cerrar nota",
        "createNote": "Crear una nota nueva",
        "createNoteIntro": "¿Hay algo erróneo o que falta en el mapa? Crea una nota aquí. Estás serán comprobadas por voluntarios.",
        "createNoteTitle": "Crear una nueva nota aquí",
        "disableAllNoteFilters": "Deshabilitar todos los filtros",
        "isClosed": "Esta nota está resuelta",
        "isCreated": "¡Tu nota ha sido creada!",
        "loginToAddComment": "Inicia sesión para añadir un comentario",
        "loginToAddPicture": "Inicia sesión para añadir una imagen",
        "loginToClose": "Inicia sesión para cerrar esta nota",
        "noteIsPublic": "Esto será visible para cualquiera",
        "noteLayerDoEnable": "Habilitar la capa que muestra las notas",
        "noteLayerHasFilters": "Algunas notas pueden estar ocultas por un filtro",
        "noteLayerNotEnabled": "La capa que muestra las notas no está habilitada. Esta capa debe de habilitarse para añadir una nota nueva",
        "notesLayerMustBeEnabled": "La capa de notas está deshabilitada. Habilítala para añadir una nota",
        "reopenNote": "Reabrir nota",
        "reopenNoteAndComment": "Reabrir la nota y comentar",
        "textNeeded": "Introduce un texto descriptivo para crear una nota",
        "typeText": "Teclea algún texto para añadir un comentario",
        "warnAnonymous": "No has iniciado sesión. No podremos contactarte para resolver tu problema."
    },
    "plantDetection": {
        "loadingWikidata": "Cargando información sobre {species}…"
    },
    "privacy": {
        "editing": "Cuando efectúas un cambio al mapa, este cambio se grabas en OpenStreetMap y está disponible públicamente a cualquiera. Un conjunto de cambios hecho con MapComplete incluye los siguientes datos: <ul><li> Los cambios que has hecho</li><li>Tu nombre de usuario</li><li>Cuándo se efectuó el cambio</li><li>El tema que utilizaste mientras que hacías el cambio</li><li>El idioma de la interfaz de usuario</li><li>Una indicación de como de cerca estabas a los objetos cambiados. Otros mapeadores pueden utilizar esta información para determina si un cambio se hizo basándose en un sondeo o en una investigación remota</li></ul> Por favor ve a ",
        "editingTitle": "Cuando se hagan cambios",
        "geodata": "Cuando MapComplete consigue tu geolocalización, tu geolocalización y las localizaciones previamente visitadas se mantienen en tu dispositivo. Tus datos de localización nunca se envían automáticamente a ningún otro sitio - a menos que alguna funcionalidad mencione otra cosa claramente.",
        "geodataTitle": "Tu geoubicación",
        "intro": "La privacidad es importante - tanto para el individual como para la sociedad. MapComplete intenta respetar tu privacidad tanto como sea posible - hasta el punto de que no se necesita ningún banner de cookies molesto es necesario. De todas formas, nos gustaría informarte de qué información se recolecta y se comparte, bajo que circunstancias y por qué se hacen estos compromisos.",
        "miscCookies": "MapComplete se integra con varios otros servicios, especialmente para cargar imágenes de características. Las imágenes se alojan en varios servidores de terceros, que puede que establezcan cookies por si mismos.",
        "miscCookiesTitle": "Otras cookies",
        "surveillance": "Ya que estás leyendo la política de privacidad, probablemente te importe la privacidad - ¡también a nosotros! Incluso hemos hecho <a href=\"https://mapcomplete.osm.be/surveillance\">un tema que muestra cámaras de seguridad.</a> ¡Siéntete libre de mapearlas todas!",
        "title": "Política de privacidad",
        "tracking": "Para tener una idea de quién visita nuestro sitio web, se recoge alguna información técnica. Esto incluye el país desde el que visitaste MapComplete, el sitio que te refirió a MapComplete, el tipo de tu dispositivo y el tamaño de la pantalla. Una cookie coloca en tu dispositivo para indicar que visitaste MapComplete anteriormente hoy. Estos datos no están suficientemente detallados para identificarte personalmente. Estas estadísticas solo están disponibles a cualquiera en conjunto y están <a href=\"https://pietervdvn.goatcounter.com\" target=\"_blank\">disponibles públicamente a cualquiera</a>",
        "trackingTitle": "Datos estadísticos",
        "whileYoureHere": "¿Te importa la privacidad?"
    },
<<<<<<< HEAD
=======
    "professional": {
        "aboutMc": {
            "internalUse": {
                "intro": "<p>Una vez que los datos estén en OpenStreetMap, probablemente también querrás utilizarlos. Tu tema de MapComplete puede tener conveniente botón para <i>exportar</i>, ofreciendo descargar los datos en unos cuantos formatos utilizables en QGis, ArcGis, Excel, LibreOffice-calc, …</p><p>Cualquiera con habilidades de hoja de cálculo básicas puede crear gráficos y conocer los datos, mientras que expertos en GIS dentro de tu organización pueden trabajar fácilmente con estos datos en su aplicación preferida.</p><p>Si se necesita un sistema automatizado, una API hospedada por la comunidad y de uso gratuito está disponible.</p>",
                "title": "Utilizando los datos en procesos internos"
            },
            "layers": {
                "intro": "<p>MapComplete tiene un sistema de plantillas potente, que permite crear un mapa que muestre precisamente esas características que necesitas rápidamente, mostrando atributos relevantes en popups.</p><p>Estos datos pueden obtenerse de <b>OpenStreetMap</b> directamente, pero MapComplete también puede utilizar <b>conjunto de datos externos</b> ej. para comparar OpenStreetMap con otro conjunto de datos, o para mostrar datos que no so adecuados para OpenStreetMap (actividades planificadas, estadísticas, …)</p>",
                "title": "¿Qué datos se pueden mostrar con MapComplete?"
            },
            "survey": {
                "intro": "<p>MapComplete es una herramienta de <i>sondeo</i> fácil de utilizar. Es ideal para recolectar lo necesario en unos pocos clics, tanto en escritorio como en móvil. Estos datos son contribuidos directamente en OpenStreetMap.</p><p>Podemos configurar una <b>herramienta de sondeo personalizada</b>, que pregunte precisamente los datos que necesitas de una forma a prueba del futuro.</p><p>¿Tienes un conjunto de datos que tiene que ser sondeado otra vez? Este es momento perfecto para cambiar a OpenStretMap. MapComplete puede mostrar tu conjunto de datos y OpenStreetMap al mismo tiempo, haciendo que sea más fácil visitar todas las localizaciones y ver lo que la comunidad ya contribuyó.</p>\n",
                "title": "Posibilidades de estudio"
            },
            "text0": "Si un tema de MapComplete existente es lo que necesitas, siéntete libre de utilizarlo o embeberlo en tu sitio web. Incrustar los temas públicos es gratis y siempre lo será.",
            "text1": "¿Necesitas algunos otros datos, pero el tema aún no existe? Los desarrolladores de MapComplete pueden <b>construirlo por tú</b> con un presupuesto decente. Ponte en contacto a través del <a href=\"mailto:pietervdvn@posteo.net\">correo electrónico</a>, <a href=\"https://github.com/pietervdvn/MapComplete/issues\">github</a> o <a href=\"https://www.openstreetmap.org/message/new/Pieter%20Vander%20Vennet\">envía un mensaje a través de osm.org</a>",
            "text2": "Si todavía te sientes inseguro, las posibilidades se resumen abajo. Adicionalmente, se responde a algunas preguntas frecuentes",
            "title": "Utilizar MapComplete en tu organización"
        },
        "aboutOsm": {
            "aboutOsm": {
                "intro": "OpenStreetMap es una base compartida mundial, construida por voluntarias. Todos los geodatos pueden sor contribuidos a OpenStreetMap, siempre qeu <b>se puedan verificar en el suelo</b>.<br> OpenStreetMap ha crecido para ser un conjunto de datos muy amplio y profundo ya que contiene miles de categorías de objetos. Un objeto individual puede tener un montón de atributos, lo que aporta un montón de variedad, ej.:",
                "li0": "Las calles tienen geometría, pero también pueden tener información sobre el límite de velocidad, la superficie, si están iluminadas, su nombre, un enlace a Wikipedia, un enlace a lo que les da nombre, que rutas de senderismo, bicicleta y bus pasan por ahí, …",
                "li1": "Las tiendas y otros servicios pueden tener horarios de apertura, un número de teléfono, un enlace al sitio web, qué métodos de pagos se aceptan, qué venden, qué servicios ofrecen, …",
                "li2": "Los baños pueden tener información sobre la accesibilidad en silla de ruedas, si hay cambiador, si hace falta pagar, …",
                "li3": "y mucho, mucho más…",
                "title": "¿Qué es OpenStreetMap?"
            },
            "benefits": {
                "intro": "Puede ser muy difícil dejar tu conjunto de datos atrás, ya que construirlo llevó tiempo y trabajó.<br>De todas formas, los beneficios de cambiar a OSM son enormes:",
                "li0": "Ya no estás solo recogiendo y manteniendo el conjunto de datos - una comunidad entera está a tu lado",
                "li2": "Numerosas organizaciones gubernamentales y municipalidades también utilizan OpenStreetMap en sus sitios web",
                "title": "Beneficios de ecosistema OSM"
            },
            "license": {
                "intro": "OpenStreetMap está licenciado bajo la Licencia Open Database. El <a href=\"https://osm.org/copyright\" target=\"_blank\">texto completo de copyright</a> puede resumirse así:",
                "li0": "Un producto que utilice los datos de OpenStreetMap debe de atribuir.",
                "li1": "Los datos de OpenStreetMap deben de permanecer <i>abiertos</i>. Esto significa que los datos de un mapa que contenga datos de OpenStreetMap puede volver a ser copiado.",
                "outro": "La licencia tiene unas pocas implicaciones - se explican abajo.",
                "title": "La licencia"
            },
            "vandalism": {
                "intro": "Como cualquiera puede editar los datos, es por tanto posible que se produzcan cambios maliciosos. De todas formas, esto es extremadamente poco común debido a unas cuántas razones:",
                "li0": "la barrera técnica para hacer cambios es alta",
                "li1": "a cambio malicioso pequeño tiene poco impacto, por tanto poco premio para un vándalo",
                "li2": "un cambio con un impacto alto se identifica y revierte rápidamente ya que hay tanta gente que utiliza estos datos",
                "li3": "Todos los cambios se unen a un solo usuario. Un infractor reincidente se bloquea rápidamente",
                "li4": "En Bélgica (y otros países), la primera edición de un contribuidor nuevo se comprueba automáticamente y se corrige si es necesario.",
                "title": "¿Qué pasa con el vandalismo?"
            }
        },
        "drawbacks": {
            "intro": "Mientras que unirse a esta comunidad tiene beneficios tremendos, hay algunos temas que considerar cuidadosamente.",
            "licenseNuances": {
                "intro": "OpenStreetMap está licenciado bajo la Licencia Open Database que dice que:",
                "li0": "Todos los datos pueden ser reutilizados para cualquier propósito - incluyendo propósitos comerciales",
                "li1": "Las aplicaciones o productos que utilicen OpenStreetMap deben de dar un aviso de los derechos claro",
                "li2": "Cualquier conjunto de datos o producto que contenga datos de OpenStreetMap también deberá de ser republicado bajo la ODbL, incluyendo modificaciones a estos conjuntos de datos en un formato utilizable.",
                "outro": "Esto tiene algunas implicaciones que deberán de ser consideradas para algunos casos de uso, como se explica abajo",
                "title": "Implicaciones de la ODbL: algunos casos de uso",
                "usecaseGatheringOpenData": {
                    "intro": "MapComplete es una manera excelente de crear Datos Abiertos, pero también para gobiernos. Por defecto, estos datos serán redistribuibles libremente bajo la ODbL. Sin embargo, si hay un requisito de publicar los datos recogidos bajo una licencia del <i>dominio público</i> (donde <b>todos</b> los derechos de dan al público y no se requiere atribución), la ODbL es demasiado restrictiva. En este caso, se puede pedir a los contribuidores añadir los datos como Dominio Público (ej. informándoles en el tema de MapComplete).",
                    "title": "Recogiendo datos abiertos"
                },
                "usecaseMapDifferentSources": {
                    "intro": "<p>Por ejemplo, uno puede mapear todos los bancos en una ciudad, basándose en los mapas conocidos por OpenStreetMap. Este mapa impreso necesita un aviso claro de que los datos del mapa se basan en OpenStreetMap. Vender estos mapas esta permitido. Si el creador del mapa se da cuenta de que falta algunos mapas en un área y los añade al mapa impreso, los datos sobre los bancos que faltaba también se hacen libres automáticamente. Esto significa que un contribuidor de OpenStreetMap puede coger el mapa de papel y utilizarlo para añadir los bancos que faltan en OpenStreetMap.</p><p>Este contribuidor también tiene derecho a pedir el conjunto de datos con los bancos que faltan, que también se debería de proveer.</p><p>Si el creador del mapa se da cuenta de que los bancos faltan en un área y los añade al mapa impreso, los datos sobre los bancos que faltan, también son datos abiertos automáticamente. Esto significa que un contribuidor de OpenStreetMap puede coger el mapa de papel y utilizarlo para añadir los bancos que faltan en OpenStreetMpap. Este contribuidor también tiene el derecho a pedir el conjunto de datos con los bancos que faltan, que también se deberían de proveer.</p><p>Por supuesto, un mapa solo con bancos puede ser aburrido. El creador del mapa también puede decidir añadir una capa con tiendas, posiblemente recogidas de otro proveedor de geodatos bajo otra licencia. Esto también esta permitido, si el mapa declara que la fuente de los bancos es OSM (bajo ODBL) y las tiendas tienen una fuente diferente (eventualmente con un todos los derechos reservados).</p><p>Sin embargo, mezclar dos conjuntos de datos en una capa indistinguible puede no estar permitido. Por ejemplo, el creador del mapa puede encontrar que OSM tiene un conjunto de datos excelente sobre bancos en una parte de la ciudad y que el proveedor cerrado puede tener datos excelentes sobre bancos en otra parte de la ciudad, mezclar estos conjuntos de datos en uno puede ser problemático: </p>",
                    "li0": "la licencia abierta requeriría que las modificaciones fueran publicadas de manera abierta…",
                    "li1": "…mientras que la licencia con todos los derechos reservados lo prohibiría.",
                    "outro": "Como resultado, este tipo de mezcla no está permitida",
                    "title": "Crear un mapa de fuentes diferentes"
                }
            },
            "title": "Algunos inconvenientes a tener en cuenta",
            "unsuitedData": {
                "intro": "La regla básica para OpenStreetMap es que todos los datos deberán de ser <b>verificables en el suelo</b> y en cierto modo permanentes. Esto implica que algunos datos <i>no</i> pueden ser enviados directamente a OpenStreetMap - pero existen algunas soluciones.",
                "li0": "Los datos subjetivos (como opiniones) no son adecuados para OpenStreetMap. Sin embargo, MapComplete tiene una integración con <a href=\"https://mangrove.reviews/\">Mangrove.reviews</a> un sitio licenciado abiertamente",
                "li2": "Los datos temporales (ej. estadísticas de calidad del aire, intensidad del tráfico, …) no se pueden guardar en OpenStreetMap ya que son difíciles de comprobar por un voluntario. Ten en cuenta que, si estos datos están disponibles en otro lugar, podrán ser visualizados en MapComplete como una capa extra.",
                "title": "Datos no adecuados para OpenStreetMap"
            }
        },
        "indexPage": {
            "button": "Descubre nuestros servicios",
            "hook": "¿Necesitas ayuda profesional?",
            "hookMore": "Podemos ayudarle a realizar encuestas, importar datos y asesorarle sobre OpenStreetMap"
        },
        "intro": "El desarrollador de MapComplete ofrece soporte profesional. Este documento resume algunas de las posibilidades, preguntas frecuentes y los límites de MapComplete",
        "osmTitle": "¿Qué pueden hacer OpenStreetMap y MapComplete para tú organización?",
        "services": {
            "intro": "El desarrollador de MapComplete puede ayudarte con los siguientes servicios:",
            "li0": "Configurar un tema ajustado a tu necesidad",
            "li1": "Ayudar a configurar el flujo de datos internos para integrar OpenStreetMap",
            "li2": "Formación sobre la contribución datos con MapComplete",
            "li3": "Formación avanzada (ej. para el equipo GIS) sobre como añadir datos avanzados en OpenStreetMap",
            "li4": "Formación sobre como descargar datos filtrados desde OpenStreetMap",
            "outro": "Estos servicios se ofrecen a precios competitivos. Un tema simple sin soporte adicional puede estar configurado por tampoco como 2000€, y un pequeño coste anual de alojamiento.",
            "title": "Servicios MapComplete"
        },
        "text1": "<p>MapComplete es el editor que hace contribuir a OpenStreetMap fácil.</p>",
        "title": "Soporte profesional con MapComplete"
    },
>>>>>>> f20219cf
    "reviews": {
        "affiliated_reviewer_warning": "(Revisión afiliada)",
        "name_required": "Se requiere un nombre para mostrar y crear comentarios",
        "no_rating": "Sin calificación dada",
        "no_reviews_yet": "Aún no hay reseñas. ¡Sé el primero en escribir una y ayuda a los datos abiertos y a los negocios!",
        "plz_login": "Inicia sesión para dejar una reseña",
        "posting_as": "Publicación como",
        "saved": "<span class=\"thanks\">Reseña guardada. ¡Gracias por compartir!</span>",
        "saving_review": "Guardando…",
        "title": "{count} comentarios",
        "title_singular": "Un comentario",
        "tos": "Si creas una opinión, aceptas a <a href=\"https://mangrove.reviews/terms\" target=\"_blank\">los Terminos De Servicio y la Política De Privacidad de Mangrove.reviews</a>",
        "write_a_comment": "Deja una reseña…"
    },
    "split": {
        "cancel": "Cancelar",
        "hasBeenSplit": "Esta característica se ha separado",
        "inviteToSplit": "Dividir esta carretera en segmentos más pequeños. Esto te permite darle propiedades diferentes a partes diferentes de la carretera.",
        "loginToSplit": "Debes de haber iniciado sesión para dividir una carretera",
        "split": "Dividir",
        "splitTitle": "Escoge una opción en el mapa para dividir esta carretera"
    },
    "translations": {
        "activateButton": "Ayuda a traducir MapComplete",
        "allMissing": "Aún sin traducciónes",
        "missing": "{count} cadenas sin traducir",
        "notImmediate": "Las traducciones no se actualizan directamente. Habitualmente esto lleva unos días"
    },
    "userinfo": {},
    "validation": {
        "color": {
            "description": "Un color o código hexadecimal"
        },
        "date": {
            "description": "Una fecha, empezando con el año"
        },
        "direction": {
            "description": "Una orientación"
        },
        "email": {
            "description": "dirección-electrónica",
            "feedback": "Esta no es una dirección de correo electrónico válida",
            "noAt": "Una dirección de correo electrónico debe de contener un @"
        },
        "float": {
            "description": "un número",
            "feedback": "Esto no es un número"
        },
        "int": {
            "description": "un número entero"
        },
        "nat": {
            "description": "un número entero, positivo o cero",
            "mustBePositive": "El número debe de ser positivo",
            "mustBeWhole": "Solo se permiten números enteros",
            "notANumber": "Introduce un número"
        },
        "opening_hours": {
            "description": "Horarios de apertura"
        },
        "pfloat": {
            "description": "un número positivo"
        },
        "phone": {
            "description": "un número de teléfono",
            "feedback": "Este no es un número de teléfono válido"
        },
        "pnat": {
            "description": "un número entero positivo",
            "noZero": "No se permite el cero"
        },
        "string": {
            "description": "una cadena de texto"
        },
        "text": {
            "description": "una cadena de texto"
        },
        "tooLong": "El texto es demasiado largo, como mucho se permiten 255 caracteres. Ahora tienes {count} caracteres.",
        "url": {
            "description": "enlace a un sitio web",
            "feedback": "Esta no es una dirección web válida"
        },
        "wikidata": {
            "description": "Un identificador de Wikidata"
        }
    }
}<|MERGE_RESOLUTION|>--- conflicted
+++ resolved
@@ -44,12 +44,6 @@
         "reload": "Recargar datos"
     },
     "general": {
-<<<<<<< HEAD
-        "about": "Edita fácilmente y añade puntos en OpenStreetMap de un tema concreto",
-        "add": {
-            "addNew": "Añadir {category}",
-            "confirmButton": "Añadir una {category} .<br><div class=\"alert\">Tu contribución es visible para todos</div>",
-=======
         "about": "Edita OpenStreetMap fácilmente y añade puntos sobre un tema concreto",
         "aboutMapcomplete": "<h3>Acerca de MapComplete</h3><p>Lo utilizamos para añadir información de OpenStreetMap en un <b>único tema. Responde preguntas, y en minutos tus contribuciones estarán disponibles en todos lados. El <b>mantenedor del tema</b> define elementos, preguntas e idiomas para él.</b></p><h3><b>Descubre más</b></h3><p><b>MapComplete siempre <b>ofrece el siguiente paso</b> para aprender más sobre OpenStreetMap.</b></p><ul><li><b>Cuando se embebe en un sitio web, el iframe enlaza a un MapComplete a pantalla completa</b></li><li><b>La versión a pantalla completa ofrece información sobre OpenStreetMpa</b></li><li><b>Se puede ver el trabajo sin iniciar sesión, pero la edición requiere una cuenta de OSM.</b></li><li><b>Si no has iniciado sesión, se te pedirá que lo hagas</b></li><li><b>Una vez que hayas respondido a una simple pregunta, podrás añadir nuevos puntos al mapa</b></li><li><b>Después de un poco, las etiquetas de OSM se mostrarán, después de enlazar a la wiki</b></li></ul><p></p><b><br><p>¿Te fijaste en <b>un problema</b>? Tienes una <b>petición de característica</b>?¿Quieres ayudar a traducir? Ve <a href=\"https://github.com/pietervdvn/MapComplete\" target=\"_blank\"> al código fuente</a> o <a href=\"https://github/pietervdvn/MapComplete/issues\" target=\"_blank\">issue tracker.</a> </p><p>¿Quieres ver <b>tu progreso</b>? Sigue a la cuenta de ediciones en <a href=\"{osmcha_link}\" target=\"_blank\">OsmCha</a>.</p></b>",
         "add": {
@@ -58,7 +52,6 @@
             "backToSelect": "Selecciones una categoría distinta",
             "confirmButton": "Añadir una {category}<br><div class='alert'>Tu contribución es visible para todos</div>",
             "confirmIntro": "<h3>Añadir {title} aquí?</h3>El punto que estás creando <b>lo verá todo el mundo</b>. Sólo añade cosas que realmente existan. Muchas aplicaciones usan estos datos.",
->>>>>>> f20219cf
             "disableFilters": "Desactivar todos los filtros",
             "disableFiltersExplanation": "Algunas características pueden estar ocultas por un filtro",
             "hasBeenImported": "Este punto ya ha sido importado",
@@ -174,12 +167,8 @@
         "noTagsSelected": "No se han seleccionado etiquetas",
         "notValid": "Selecciona un valor válido para continuar",
         "number": "número",
-<<<<<<< HEAD
-        "openStreetMapIntro": "<h3>Un mapa abierto</h3><p></p>¿No sería genial si hubiera un solo mapa, que todos pudieran usar y editar libremente?¿Un solo lugar para almacenar toda la información geográfica? Entonces, todos esos sitios web con mapas diferentes, pequeños e incompatibles (que siempre están desactualizados) ya no serían necesarios.</p><p><b><a href='https://OpenStreetMap.org' target='_blank'>OpenStreetMap</a></b> es ese mapa. Los datos del mapa se pueden utilizar de forma gratuita (con <a href='https://osm.org/copyright' target='_blank'> atribución y publicación de cambios en esos datos</a>). Además de eso, todos pueden agregar libremente nuevos datos y corregir errores. Este sitio web también usa OpenStreetMap. Todos los datos provienen de allí, y tus respuestas y correcciones también se añadirán allí.</p><p>Muchas personas y aplicaciones ya usan OpenStreetMap: <a href='https://maps.me/' target='_blank'>Maps.me</a>, <a href='https://osmAnd.net' target='_blank'>OsmAnd</a>, pero también los mapas de Facebook, Instagram, Apple y Bing son (en parte) impulsados ​​por OpenStreetMap. Si cambias algo aquí, también se reflejará en esas aplicaciones, en su próxima actualización</p>",
-=======
         "oneSkippedQuestion": "Has ignorado una pregunta",
         "openStreetMapIntro": "<h3>Un mapa abierto</h3><p>¿No sería genial si hubiera un solo mapa, que todos pudieran usar y editar libremente?¿Un solo lugar para almacenar toda la información geográfica? Entonces, todos esos sitios web con mapas diferentes, pequeños e incompatibles (que siempre están desactualizados) ya no serían necesarios.</p><p><b><a href='https://OpenStreetMap.org' target='_blank'>OpenStreetMap</a></b> es ese mapa. Los datos del mapa se pueden utilizar de forma gratuita (con <a href='https://osm.org/copyright' target='_blank'> atribución y publicación de cambios en esos datos</a>). Además de eso, todos pueden agregar libremente nuevos datos y corregir errores. Este sitio web también usa OpenStreetMap. Todos los datos provienen de allí, y tus respuestas y correcciones también se añadirán allí.</p><p>Muchas personas y aplicaciones ya usan OpenStreetMap: <a href='https://maps.me/' target='_blank'>Maps.me</a>, <a href='https://osmAnd.net' target='_blank'>OsmAnd</a>, pero también los mapas de Facebook, Instagram, Apple y Bing son (en parte) impulsados por OpenStreetMap. Si cambias algo aquí, también se reflejará en esas aplicaciones, en su próxima actualización</p>",
->>>>>>> f20219cf
         "openTheMap": "Abrir el mapa",
         "opening_hours": {
             "closed_permanently": "Cerrado - sin día de apertura conocido",
@@ -319,125 +308,6 @@
         "uploadingMultiple": "Cargando {count} imágenes…",
         "uploadingPicture": "Cargando la imagen…"
     },
-<<<<<<< HEAD
-=======
-    "importHelper": {
-        "askMetadata": {
-            "downloadGeojson": "Descargar GeoJSON",
-            "giveDescription": "Por favor, escribe una pequeña descripción para alguien que vea la nota. Una buena nota describe lo que el contribuidor tiene que hacer, ej; <i>Puede que haya un banco aquí. Si estás por aquí, ¿Podrías por favor comprueba e indica si el banco existe o no?</i> (Un enlace a MapComplete se añadirá automáticamente)",
-            "giveSource": "¿Cual es la fuente de estos datos? Si se especifica 'source' en la característica, se ignorará este valor",
-            "giveWikilink": "¿En qué wikipágina puede encontrar uno más información sobre esta importación?",
-            "intro": "Antes de añadir {count} notas, por favor provee alguna información extra.",
-            "orDownload": "Alternativamente, puedes descargar el conjunto de datos para importar directamente",
-            "shouldBeOsmWikilink": "Se espera un enlace a una página en wiki.openstreetmap.org",
-            "shouldBeUrl": "No una URL válida",
-            "shouldNotBeHomepage": "No, tampoco se permite la página de inicio. Introduce la URL de una wikipágina de verdad para documentar tu importación",
-            "title": "Especificar metadatos"
-        },
-        "compareToAlreadyExistingNotes": {
-            "completelyImported": "Todos los puntos propuestos ya tienen (o tenían) una nota de importación",
-            "loading": "Cargando las notas desde OSM…",
-            "loadingFailed": "La carga de las notas falló debido a {error}",
-            "mapExplanation": "Los elementos rojos en el siguiente mapa son todos los puntos de datos de tu conjunto de datos. Hay <b>{length}</b> elementos en tu conjunto de datos.",
-            "noPreviousNotesFound": "No se han encontrado notas de importación previas",
-            "nothingNearby": "Todos los puntos propuestos no tienen una nota de importación previa cerca",
-            "someNearby": "{hasNearby} puntos sí que tienen una nota de importación ya existente a menos de {distance} metros",
-            "title": "Comparar con notas existentes",
-            "wontBeImported": "Estos puntos de datos <i>no</i> serán importados y se muestran como puntos en el mapa de debajo"
-        },
-        "confirmProcess": {
-            "contactedCommunity": "He contactado a la comunidad (local) sobre esta importación",
-            "licenseIsCompatible": "La licencia de los datos a importar permite que se importen en OMS. Se pueden redistribuir comercialmente, solo con una atribución mínima",
-            "readImportGuidelines": "He leído las directrices importantes en la wiki de OSM",
-            "title": "Licencia y comunidad",
-            "titleLong": "¿Pasaste por el proceso de importación?",
-            "wikipageIsMade": "El proceso está documentado en la wiki de OSM (necesitarás este enlace más adelante)"
-        },
-        "conflationChecker": {
-            "cacheExpired": "La caché ha expirado",
-            "downloadOverpassData": "Descarga el GeoJSON cargado desde overpass",
-            "importCandidatesCount": "Los {count} elementos rojos en el siguiente mapa son todos tus candidatos de importación.",
-            "loadedDataAge": "Los datos cargados son de la caché y su edad es {age}",
-            "mapShowingNearbyIntro": "El siguiente mapa muestra características a importar que tienen una característica de OSM dentro ",
-            "nearbyWarn": "¡Los {count} elementos rojos en el siguiente mapa <b>no</b> se importarán!",
-            "nothingLoaded": "No hay ningunos elementos cargados desde OpenStreetMap que coincidan con la capa actual {name}",
-            "osmLoaded": "{count} elementos se cargan desde OpenStreetMap que coinciden con la capa <b>{name}</b>.",
-            "setRangeToZero": "Especificar el rango en 0 o 1 si quieres importarlos todos",
-            "states": {
-                "error": "No se pudieron cargar los últimos datos de overpass debido a {error}",
-                "idle": "Comprobando almacenamiento local…",
-                "unexpected": "Estado inesperado {state}"
-            },
-            "title": "Comparar con los datos existentes",
-            "titleNearby": "Características cercanas"
-        },
-        "createNotes": {
-            "creating": "Creadas <b>{count}</b> notas de {total}",
-            "done": "¡Todas las {count} notas han sido creadas!",
-            "loading": "Espera mientras estamos cargando…",
-            "openImportViewer": "Inspeccionar el progreso de tus notas en el 'import_viewer'",
-            "title": "Creación de notas"
-        },
-        "gotoImportViewer": "Inspeccionar tus importaciones anteriores",
-        "introduction": {
-            "description": "El ayudante de importación convierte un conjunto de datos externos a notas. El conjunto de datos deberá de coincidir con una de las capas de MapComplete existentes. Para cada ítem que pongas en el importador, se creará una única nota. Estas notas se mostrarán junto con las características relevantes en estos mapas para añadirlas fácilmente.",
-            "importFormat": "Un texto en una nota deberá de tener el siguiente formato para ser incluida",
-            "title": "Introducción"
-        },
-        "login": {
-            "lockNotice": "Esta página está bloqueada. Necesitas {importHelperUnlock} conjuntos de cambios antes de poder acceder aquí.",
-            "loggedInWith": "Actualmente has iniciado sesión como <b>{name}</b> y has hecho {csCount} conjuntos de cambios",
-            "loginIsCorrect": "<b>{name}</b> es la cuenta correcta con la que crear las notas de importación.",
-            "loginRequired": "Tienes que iniciar sesión para continuar",
-            "title": "Iniciar sesión",
-            "userAccountTitle": "Seleccionar una cuenta de usuario"
-        },
-        "mapPreview": {
-            "autodetected": "La capa se dedujo automáticamente basándose en las propiedades",
-            "confirm": "Las características están en la localización correcta en el mapa",
-            "mismatch": "{count} características no coincidieron con la capa seleccionada. Asegúrate de que las etiquetas para indicar el tipo están presentes, concretamente {tags}",
-            "selectLayer": "¿Con qué capa coincide esta importación?",
-            "title": "Previsualización de mapa"
-        },
-        "noteParts": {
-            "datasource": "Datos originarios de {source}",
-            "importEasily": "Añadir este punto a MapComplete fácilmente:",
-            "wikilink": "Puedes encontrar más información sobre esta importación en {wikilink}"
-        },
-        "previewAttributes": {
-            "allAttributesSame": "Todas las características a importar tienen esta etiqueta",
-            "inspectDataTitle": "Inspeccionar datos de {count} características a importar",
-            "inspectLooksCorrect": "Estos valores parecen correctos",
-            "someHaveSame": "{count} características a importar tienen esta etiqueta, esto es el {percentage}% del total",
-            "title": "Inspeccionar atributos"
-        },
-        "selectFile": {
-            "description": "Selecciona un archivo .csv o .geojson para empezar",
-            "errDuplicate": "Algunas columnas tienen el mismo nombre",
-            "errNoLatOrLon": "La cabecera no contiene `lat` o `lon`",
-            "errNoName": "Algunas columnas no tienen un nombre",
-            "errNotFeatureCollection": "El archivo JSON seleccionado no es una geojson-featurecollection",
-            "errPointsOnly": "El archivo JSON cargado solo contiene puntos",
-            "fileFormatDescription": "Seleccionar un archivo <b class=\"code\">.csv</b> o <b class=\"code\">.geojson</b>",
-            "fileFormatDescriptionCsv": "En el archivo CSV, debe de haber una columna <span class=\"literal-code\">lat</span> y <span class=\"literal-code\">lon</span> con las coordenadas en WGS84. Debe de haber una columna adicional para cada atributo.",
-            "fileFormatDescriptionGeoJson": "En el archivo geojson, solo debe de haber puntos. Las propiedades deben de ser exactamente aquellas propiedades que deben de ir en OpenStreetMap",
-            "loadedFilesAre": "El archivo actualmente cargado es {file}",
-            "noFilesLoaded": "Actualmente no hay ningún archivo cargado",
-            "title": "Seleccionar archivo"
-        },
-        "selectTheme": {
-            "displayNonMatchingCount": "{length} objetos no coinciden con ningún preajuste",
-            "intro": "Todos los siguientes temas mostrarán las notas de importación. De todas formas, la nota en OpenStreetMap solo puede enlazar a un tema. Selecciona a qué tema enlazarán las notas creadas",
-            "misMatch": "La propiedad con la llave {k} no tiene un valor esperado {v}; por lo contrario es {properties}",
-            "needsTags": "{title} necesita las etiquetas {tags}",
-            "noMatchingPresets": "Este tema no tiene ningún preajuste cargado. Por ello, las importaciones no funcionarán aquí",
-            "notApplicable": "El preajuste {title} no es aplicable:",
-            "title": "Selecciona un tema",
-            "unmatchedTitle": "Los siguientes temas no coinciden con ninguno de los preajustes"
-        },
-        "title": "Ayudante de importación"
-    },
->>>>>>> f20219cf
     "importInspector": {
         "title": "Inspeccionar y gestionar las notas de importación"
     },
@@ -530,109 +400,6 @@
         "trackingTitle": "Datos estadísticos",
         "whileYoureHere": "¿Te importa la privacidad?"
     },
-<<<<<<< HEAD
-=======
-    "professional": {
-        "aboutMc": {
-            "internalUse": {
-                "intro": "<p>Una vez que los datos estén en OpenStreetMap, probablemente también querrás utilizarlos. Tu tema de MapComplete puede tener conveniente botón para <i>exportar</i>, ofreciendo descargar los datos en unos cuantos formatos utilizables en QGis, ArcGis, Excel, LibreOffice-calc, …</p><p>Cualquiera con habilidades de hoja de cálculo básicas puede crear gráficos y conocer los datos, mientras que expertos en GIS dentro de tu organización pueden trabajar fácilmente con estos datos en su aplicación preferida.</p><p>Si se necesita un sistema automatizado, una API hospedada por la comunidad y de uso gratuito está disponible.</p>",
-                "title": "Utilizando los datos en procesos internos"
-            },
-            "layers": {
-                "intro": "<p>MapComplete tiene un sistema de plantillas potente, que permite crear un mapa que muestre precisamente esas características que necesitas rápidamente, mostrando atributos relevantes en popups.</p><p>Estos datos pueden obtenerse de <b>OpenStreetMap</b> directamente, pero MapComplete también puede utilizar <b>conjunto de datos externos</b> ej. para comparar OpenStreetMap con otro conjunto de datos, o para mostrar datos que no so adecuados para OpenStreetMap (actividades planificadas, estadísticas, …)</p>",
-                "title": "¿Qué datos se pueden mostrar con MapComplete?"
-            },
-            "survey": {
-                "intro": "<p>MapComplete es una herramienta de <i>sondeo</i> fácil de utilizar. Es ideal para recolectar lo necesario en unos pocos clics, tanto en escritorio como en móvil. Estos datos son contribuidos directamente en OpenStreetMap.</p><p>Podemos configurar una <b>herramienta de sondeo personalizada</b>, que pregunte precisamente los datos que necesitas de una forma a prueba del futuro.</p><p>¿Tienes un conjunto de datos que tiene que ser sondeado otra vez? Este es momento perfecto para cambiar a OpenStretMap. MapComplete puede mostrar tu conjunto de datos y OpenStreetMap al mismo tiempo, haciendo que sea más fácil visitar todas las localizaciones y ver lo que la comunidad ya contribuyó.</p>\n",
-                "title": "Posibilidades de estudio"
-            },
-            "text0": "Si un tema de MapComplete existente es lo que necesitas, siéntete libre de utilizarlo o embeberlo en tu sitio web. Incrustar los temas públicos es gratis y siempre lo será.",
-            "text1": "¿Necesitas algunos otros datos, pero el tema aún no existe? Los desarrolladores de MapComplete pueden <b>construirlo por tú</b> con un presupuesto decente. Ponte en contacto a través del <a href=\"mailto:pietervdvn@posteo.net\">correo electrónico</a>, <a href=\"https://github.com/pietervdvn/MapComplete/issues\">github</a> o <a href=\"https://www.openstreetmap.org/message/new/Pieter%20Vander%20Vennet\">envía un mensaje a través de osm.org</a>",
-            "text2": "Si todavía te sientes inseguro, las posibilidades se resumen abajo. Adicionalmente, se responde a algunas preguntas frecuentes",
-            "title": "Utilizar MapComplete en tu organización"
-        },
-        "aboutOsm": {
-            "aboutOsm": {
-                "intro": "OpenStreetMap es una base compartida mundial, construida por voluntarias. Todos los geodatos pueden sor contribuidos a OpenStreetMap, siempre qeu <b>se puedan verificar en el suelo</b>.<br> OpenStreetMap ha crecido para ser un conjunto de datos muy amplio y profundo ya que contiene miles de categorías de objetos. Un objeto individual puede tener un montón de atributos, lo que aporta un montón de variedad, ej.:",
-                "li0": "Las calles tienen geometría, pero también pueden tener información sobre el límite de velocidad, la superficie, si están iluminadas, su nombre, un enlace a Wikipedia, un enlace a lo que les da nombre, que rutas de senderismo, bicicleta y bus pasan por ahí, …",
-                "li1": "Las tiendas y otros servicios pueden tener horarios de apertura, un número de teléfono, un enlace al sitio web, qué métodos de pagos se aceptan, qué venden, qué servicios ofrecen, …",
-                "li2": "Los baños pueden tener información sobre la accesibilidad en silla de ruedas, si hay cambiador, si hace falta pagar, …",
-                "li3": "y mucho, mucho más…",
-                "title": "¿Qué es OpenStreetMap?"
-            },
-            "benefits": {
-                "intro": "Puede ser muy difícil dejar tu conjunto de datos atrás, ya que construirlo llevó tiempo y trabajó.<br>De todas formas, los beneficios de cambiar a OSM son enormes:",
-                "li0": "Ya no estás solo recogiendo y manteniendo el conjunto de datos - una comunidad entera está a tu lado",
-                "li2": "Numerosas organizaciones gubernamentales y municipalidades también utilizan OpenStreetMap en sus sitios web",
-                "title": "Beneficios de ecosistema OSM"
-            },
-            "license": {
-                "intro": "OpenStreetMap está licenciado bajo la Licencia Open Database. El <a href=\"https://osm.org/copyright\" target=\"_blank\">texto completo de copyright</a> puede resumirse así:",
-                "li0": "Un producto que utilice los datos de OpenStreetMap debe de atribuir.",
-                "li1": "Los datos de OpenStreetMap deben de permanecer <i>abiertos</i>. Esto significa que los datos de un mapa que contenga datos de OpenStreetMap puede volver a ser copiado.",
-                "outro": "La licencia tiene unas pocas implicaciones - se explican abajo.",
-                "title": "La licencia"
-            },
-            "vandalism": {
-                "intro": "Como cualquiera puede editar los datos, es por tanto posible que se produzcan cambios maliciosos. De todas formas, esto es extremadamente poco común debido a unas cuántas razones:",
-                "li0": "la barrera técnica para hacer cambios es alta",
-                "li1": "a cambio malicioso pequeño tiene poco impacto, por tanto poco premio para un vándalo",
-                "li2": "un cambio con un impacto alto se identifica y revierte rápidamente ya que hay tanta gente que utiliza estos datos",
-                "li3": "Todos los cambios se unen a un solo usuario. Un infractor reincidente se bloquea rápidamente",
-                "li4": "En Bélgica (y otros países), la primera edición de un contribuidor nuevo se comprueba automáticamente y se corrige si es necesario.",
-                "title": "¿Qué pasa con el vandalismo?"
-            }
-        },
-        "drawbacks": {
-            "intro": "Mientras que unirse a esta comunidad tiene beneficios tremendos, hay algunos temas que considerar cuidadosamente.",
-            "licenseNuances": {
-                "intro": "OpenStreetMap está licenciado bajo la Licencia Open Database que dice que:",
-                "li0": "Todos los datos pueden ser reutilizados para cualquier propósito - incluyendo propósitos comerciales",
-                "li1": "Las aplicaciones o productos que utilicen OpenStreetMap deben de dar un aviso de los derechos claro",
-                "li2": "Cualquier conjunto de datos o producto que contenga datos de OpenStreetMap también deberá de ser republicado bajo la ODbL, incluyendo modificaciones a estos conjuntos de datos en un formato utilizable.",
-                "outro": "Esto tiene algunas implicaciones que deberán de ser consideradas para algunos casos de uso, como se explica abajo",
-                "title": "Implicaciones de la ODbL: algunos casos de uso",
-                "usecaseGatheringOpenData": {
-                    "intro": "MapComplete es una manera excelente de crear Datos Abiertos, pero también para gobiernos. Por defecto, estos datos serán redistribuibles libremente bajo la ODbL. Sin embargo, si hay un requisito de publicar los datos recogidos bajo una licencia del <i>dominio público</i> (donde <b>todos</b> los derechos de dan al público y no se requiere atribución), la ODbL es demasiado restrictiva. En este caso, se puede pedir a los contribuidores añadir los datos como Dominio Público (ej. informándoles en el tema de MapComplete).",
-                    "title": "Recogiendo datos abiertos"
-                },
-                "usecaseMapDifferentSources": {
-                    "intro": "<p>Por ejemplo, uno puede mapear todos los bancos en una ciudad, basándose en los mapas conocidos por OpenStreetMap. Este mapa impreso necesita un aviso claro de que los datos del mapa se basan en OpenStreetMap. Vender estos mapas esta permitido. Si el creador del mapa se da cuenta de que falta algunos mapas en un área y los añade al mapa impreso, los datos sobre los bancos que faltaba también se hacen libres automáticamente. Esto significa que un contribuidor de OpenStreetMap puede coger el mapa de papel y utilizarlo para añadir los bancos que faltan en OpenStreetMap.</p><p>Este contribuidor también tiene derecho a pedir el conjunto de datos con los bancos que faltan, que también se debería de proveer.</p><p>Si el creador del mapa se da cuenta de que los bancos faltan en un área y los añade al mapa impreso, los datos sobre los bancos que faltan, también son datos abiertos automáticamente. Esto significa que un contribuidor de OpenStreetMap puede coger el mapa de papel y utilizarlo para añadir los bancos que faltan en OpenStreetMpap. Este contribuidor también tiene el derecho a pedir el conjunto de datos con los bancos que faltan, que también se deberían de proveer.</p><p>Por supuesto, un mapa solo con bancos puede ser aburrido. El creador del mapa también puede decidir añadir una capa con tiendas, posiblemente recogidas de otro proveedor de geodatos bajo otra licencia. Esto también esta permitido, si el mapa declara que la fuente de los bancos es OSM (bajo ODBL) y las tiendas tienen una fuente diferente (eventualmente con un todos los derechos reservados).</p><p>Sin embargo, mezclar dos conjuntos de datos en una capa indistinguible puede no estar permitido. Por ejemplo, el creador del mapa puede encontrar que OSM tiene un conjunto de datos excelente sobre bancos en una parte de la ciudad y que el proveedor cerrado puede tener datos excelentes sobre bancos en otra parte de la ciudad, mezclar estos conjuntos de datos en uno puede ser problemático: </p>",
-                    "li0": "la licencia abierta requeriría que las modificaciones fueran publicadas de manera abierta…",
-                    "li1": "…mientras que la licencia con todos los derechos reservados lo prohibiría.",
-                    "outro": "Como resultado, este tipo de mezcla no está permitida",
-                    "title": "Crear un mapa de fuentes diferentes"
-                }
-            },
-            "title": "Algunos inconvenientes a tener en cuenta",
-            "unsuitedData": {
-                "intro": "La regla básica para OpenStreetMap es que todos los datos deberán de ser <b>verificables en el suelo</b> y en cierto modo permanentes. Esto implica que algunos datos <i>no</i> pueden ser enviados directamente a OpenStreetMap - pero existen algunas soluciones.",
-                "li0": "Los datos subjetivos (como opiniones) no son adecuados para OpenStreetMap. Sin embargo, MapComplete tiene una integración con <a href=\"https://mangrove.reviews/\">Mangrove.reviews</a> un sitio licenciado abiertamente",
-                "li2": "Los datos temporales (ej. estadísticas de calidad del aire, intensidad del tráfico, …) no se pueden guardar en OpenStreetMap ya que son difíciles de comprobar por un voluntario. Ten en cuenta que, si estos datos están disponibles en otro lugar, podrán ser visualizados en MapComplete como una capa extra.",
-                "title": "Datos no adecuados para OpenStreetMap"
-            }
-        },
-        "indexPage": {
-            "button": "Descubre nuestros servicios",
-            "hook": "¿Necesitas ayuda profesional?",
-            "hookMore": "Podemos ayudarle a realizar encuestas, importar datos y asesorarle sobre OpenStreetMap"
-        },
-        "intro": "El desarrollador de MapComplete ofrece soporte profesional. Este documento resume algunas de las posibilidades, preguntas frecuentes y los límites de MapComplete",
-        "osmTitle": "¿Qué pueden hacer OpenStreetMap y MapComplete para tú organización?",
-        "services": {
-            "intro": "El desarrollador de MapComplete puede ayudarte con los siguientes servicios:",
-            "li0": "Configurar un tema ajustado a tu necesidad",
-            "li1": "Ayudar a configurar el flujo de datos internos para integrar OpenStreetMap",
-            "li2": "Formación sobre la contribución datos con MapComplete",
-            "li3": "Formación avanzada (ej. para el equipo GIS) sobre como añadir datos avanzados en OpenStreetMap",
-            "li4": "Formación sobre como descargar datos filtrados desde OpenStreetMap",
-            "outro": "Estos servicios se ofrecen a precios competitivos. Un tema simple sin soporte adicional puede estar configurado por tampoco como 2000€, y un pequeño coste anual de alojamiento.",
-            "title": "Servicios MapComplete"
-        },
-        "text1": "<p>MapComplete es el editor que hace contribuir a OpenStreetMap fácil.</p>",
-        "title": "Soporte profesional con MapComplete"
-    },
->>>>>>> f20219cf
     "reviews": {
         "affiliated_reviewer_warning": "(Revisión afiliada)",
         "name_required": "Se requiere un nombre para mostrar y crear comentarios",
