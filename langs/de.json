{
    "centerMessage": {
        "loadingData": "Daten werden geladen…",
        "ready": "Erledigt!",
        "retrying": "Laden von Daten fehlgeschlagen. Erneuter Versuch in {count} Sekunden …",
        "zoomIn": "Ausschnitt vergrößern, um Daten anzuzeigen oder zu bearbeiten"
    },
    "delete": {
        "cancel": "Abbrechen",
        "cannotBeDeleted": "Dieses Element kann nicht gelöscht werden",
        "delete": "Löschen",
        "explanations": {
            "hardDelete": "Dieser Punkt wird in OpenStreetMap gelöscht. Er kann von einem erfahrenen Mitwirkenden wiederhergestellt werden",
            "selectReason": "Bitte wähle aus, warum dieses Element gelöscht werden soll",
            "softDelete": "Dieses Element wird aktualisiert und in dieser Anwendung ausgeblendet. <span class=\"subtle\">{reason}</span>"
        },
        "isDeleted": "Dieses Element wurde gelöscht",
        "isntAPoint": "Es können nur Punkte gelöscht werden, das ausgewählte Element ist ein Weg, eine Fläche oder eine Relation.",
        "loading": "Untersuchung der Eigenschaften, um zu prüfen, ob dieses Element gelöscht werden kann.",
        "loginToDelete": "Sie müssen angemeldet sein, um einen Punkt zu löschen",
        "notEnoughExperience": "Dieser Punkt wurde von jemand anderem erstellt.",
        "onlyEditedByLoggedInUser": "Dieser Punkt wurde nur von Ihnen selbst bearbeitet, Sie können ihn gefahrlos löschen.",
        "partOfOthers": "Dieser Punkt ist Teil eines Weges oder einer Relation und kann nicht direkt gelöscht werden.",
        "readMessages": "Du hast ungelesene Nachrichten. Bitte beachte diese, bevor Du einen Punkt löschst - vielleicht hat jemand eine Rückmeldung",
        "reasons": {
            "disused": "Dieses Element wird nicht mehr verwendet oder entfernt",
            "duplicate": "Dieser Punkt ist ein Duplikat eines anderen Elements",
            "notFound": "Dieses Element konnte nicht gefunden werden",
            "test": "Dies war ein Testpunkt - das Element war nie wirklich vorhanden"
        },
        "safeDelete": "Dieser Punkt kann sicher gelöscht werden.",
        "useSomethingElse": "Verwenden Sie zum Löschen stattdessen einen anderen OpenStreetMap-Editor",
        "whyDelete": "Warum sollte dieser Punkt gelöscht werden?"
    },
    "favourite": {
        "loginNeeded": "<h3>Anmelden</h3>Ein persönliches Layout ist nur für OpenStreetMap-Benutzer verfügbar",
        "panelIntro": "<h3>Ihr persönliches Thema</h3>Aktivieren Sie Ihre Lieblingsebenen aus allen offiziellen Themen",
        "reload": "Daten neu laden"
    },
    "general": {
        "about": "OpenStreetMap für ein bestimmtes Thema einfach bearbeiten und hinzufügen",
        "aboutMapcomplete": "<h3>Über MapComplete</h3><p>Nutzen Sie MapComplete, um OpenStreetMap-Informationen zu einem <b>bestimmten Thema</b> hinzuzufügen. Beantworten Sie Fragen, und in wenigen Minuten sind Ihre Beiträge überall verfügbar. Der <b>Theme-Maintainer</b> definiert Elemente, Fragen und Sprachen dafür.</p><h3>Mehr erfahren</h3><p>MapComplete bietet immer <b>den nächsten Schritt</b>, um mehr über OpenStreetMap zu erfahren.</p><ul><li>In einer Website eingebettet, verlinkt der iframe zu einer Vollbildversion von MapComplete</li><li>Die Vollbildversion bietet Informationen über OpenStreetMap</li><li>Das Betrachten funktioniert ohne Anmeldung, aber das Bearbeiten erfordert ein OSM-Konto.</li><li>Wenn Sie nicht angemeldet sind, werden Sie dazu aufgefordert</li><li>Sobald Sie eine Frage beantwortet haben, können Sie der Karte neue Punkte hinzufügen</li><li>Nach einer Weile werden aktuelle OSM-Tags angezeigt, die später mit dem Wiki verlinkt werden</li></ul><p></p><br><p>Haben Sie <b>ein Problem</b> bemerkt? Haben Sie einen <b>Funktionswunsch</b>? Möchten Sie <b>bei der Übersetzung helfen</b>? Hier geht es zum <a href=\"https://github.com/pietervdvn/MapComplete\" target=\"_blank\">Quellcode</a> und <a href=\"https://github.com/pietervdvn/MapComplete/issues\" target=\"_blank\">Issue Tracker</a> </p><p>Möchten Sie <b>Ihren Fortschritt</b> sehen? Verfolgen Sie Ihre Änderungen auf <a href=\"{osmcha_link}\" target=\"_blank\">OsmCha</a>.</p>",
        "add": {
            "addNew": "Füge {category} hinzu",
            "addNewMapLabel": "Hier klicken, um ein neues Element hinzuzufügen",
            "confirmButton": "Fügen Sie eine {category} hinzu.<br><div class=\"alert\">Ihre Ergänzung ist für alle sichtbar</div>",
            "confirmIntro": "<h3>Füge einen {title} hinzu?</h3>Der Punkt, den Sie hier anlegen, wird <b>für alle sichtbar sein</b>. Bitte fügen Sie der Karte nur dann Dinge hinzu, wenn sie wirklich existieren. Viele Anwendungen verwenden diese Daten.",
            "disableFilters": "Alle Filter deaktivieren",
            "disableFiltersExplanation": "Einige Elemente können durch einen Filter ausgeblendet sein",
            "hasBeenImported": "Dieser Punkt wurde bereits importiert",
            "import": {
                "hasBeenImported": "Das Objekt wurde importiert",
                "howToTest": "Um es zu testen, hänge <b>test=true</b> oder <b>backend=osm-test</b> an die URL an. Die Änderungen werden in der Konsole ausgegeben. Bitte erstelle einen PR um das Thema zu veröffentlichen das den Import Button freischält.",
                "importTags": "Das Element wird {tags} bekommen",
                "officialThemesOnly": "Die Import-Schaltfläche ist für inoffizielle Themen deaktiviert, um Störfälle zu vermeiden",
                "wrongType": "Dieses Element ist kein Punkt oder Weg und kann deshalb nicht importiert werden",
                "zoomInMore": "Ansicht vergrößern, um das Objekt zu importieren"
            },
            "importTags": "Das Element erhält {tags}",
            "intro": "Sie haben auf eine Stelle in der Karte geklickt, an der noch keine Daten bekannt sind.<br>",
            "layerNotEnabled": "Die Ebene {layer} ist nicht aktiviert. Aktivieren Sie diese Ebene, um einen Punkt hinzuzufügen",
            "openLayerControl": "Das Ebenen-Kontrollkästchen öffnen",
            "pleaseLogin": "Bitte loggen Sie sich ein, um einen neuen Punkt hinzuzufügen",
            "presetInfo": "Der neue POI hat {tags}",
            "stillLoading": "Die Daten werden noch geladen. Bitte warten Sie etwas, bevor Sie einen neuen Punkt hinzufügen.",
            "title": "Punkt hinzufügen?",
            "warnVisibleForEveryone": "Ihre Ergänzung wird für alle sichtbar sein",
            "wrongType": "Dieses Element ist weder ein Punkt noch ein Weg und kann nicht importiert werden",
            "zoomInFurther": "Weiter einzoomen, um einen Punkt hinzuzufügen.",
            "zoomInMore": "Vergrößern Sie die Ansicht, um dieses Element zu importieren"
        },
        "apply_button": {
            "appliedOnAnotherObject": "Das Objekt {id} wird {tags} bekommen",
            "isApplied": "Die Änderungen werden übernommen"
        },
        "attribution": {
            "attributionContent": "<p>Alle Daten wurden bereitgestellt von <a href=\"https://osm.org\" target=\"_blank\">OpenStreetMap</a>, frei verwendbar unter der <a href=\"https://osm.org/copyright\" target=\"_blank\">Open Database License</a>.</p>",
            "attributionTitle": "Danksagung",
            "codeContributionsBy": "MapComplete wurde erstellt von {contributors} und <a href=\"https://github.com/pietervdvn/MapComplete/graphs/contributors\" target=\"_blank\">{hiddenCount} weiteren Beitragenden</a>",
            "donate": "MapComplete finanziell unterstützen",
            "editId": "Den OpenStreetMap Editor öffnen",
            "editJosm": "Bearbeite mit JOSM",
            "iconAttribution": {
                "title": "Verwendete Symbole"
            },
            "josmNotOpened": "JOSM konnte nicht erreicht werden. Stelle sicher, dass es geöffnet ist und Fernkontrolle aktiviert ist",
            "josmOpened": "JOSM ist geöffnet",
            "mapContributionsBy": "Die aktuell sichtbaren Daten wurden editiert durch {contributors}",
            "mapContributionsByAndHidden": "Die aktuell sichtbaren Daten wurden editiert von {contributors} und {hiddenCount} weiteren Beitragenden",
            "openIssueTracker": "Einen Fehler melden",
            "openMapillary": "Mapillary öffnen",
            "openOsmcha": "Letzte Bearbeitungen mit {theme} ansehen",
            "themeBy": "Thema betreut von {author}",
            "translatedBy": "MapComplete wurde übersetzt von {contributors}, <a href=\"https://github.com/pietervdvn/MapComplete/graphs/contributors\" target=\"_blank\">{hiddenCount} und weiteren Mitwirkenden</a>"
        },
        "back": "Zurück",
        "backToMapcomplete": "Zurück zur Themenwahl",
        "backgroundMap": "Hintergrundkarte",
        "cancel": "Abbrechen",
        "confirm": "Bestätige",
        "customThemeIntro": "<h3>Benutzerdefinierte Themes</h3>Dies sind zuvor besuchte benutzergenerierte Themen.",
        "download": {
            "downloadAsPdf": "PDF der aktuellen Karte herunterladen",
            "downloadAsPdfHelper": "Ideal zum Drucken der aktuellen Karte",
            "downloadAsSvg": "Lade ein SVG der geladenen Karte herunter",
            "downloadAsSvgHelper": "Kompatibel mit Inkscape oder Adobe Illustrator; muss weiter bearbeitet werden  ",
            "downloadCSV": "Sichtbare Daten als CSV herunterladen",
            "downloadCSVHelper": "Kompatibel mit LibreOffice Calc, Excel, …",
            "downloadFeatureAsGeojson": "Download als GeoJson Datei",
            "downloadFeatureAsGpx": "Download als GPX Datei",
            "downloadGeoJsonHelper": "Kompatibel mit QGIS, ArcGIS, ESRI, …",
            "downloadGeojson": "Sichtbare Daten als GeoJSON herunterladen",
            "downloadGpx": "Download als GPX Datei",
            "downloadGpxHelper": "Eine GPX Datei funktioniert mit den meisten Geräten und Anwendungen",
            "exporting": "Exportieren…",
            "includeMetaData": "Metadaten übernehmen (letzter Bearbeiter, berechnete Werte, ...)",
            "licenseInfo": "<h3>Copyright-Hinweis</h3>Die bereitgestellten Daten sind unter ODbL verfügbar. Die Wiederverwendung ist für jeden Zweck frei, aber <ul><li>die Namensnennung <b>© OpenStreetMap contributors</b> ist erforderlich</li><li>Jede Änderung muss unter der gleichen Lizenz veröffentlicht werden</li></ul> Bitte lesen Sie den vollständigen <a href=\"https://www.openstreetmap.org/copyright\" target=\"_blank\">Copyright-Hinweis</a> für weitere Details.",
            "noDataLoaded": "Noch keine Daten geladen. Download ist in Kürze verfügbar",
            "title": "Sichtbare Daten herunterladen",
            "uploadGpx": "Lade deinen Track auf OpenStreetMap hoch"
        },
        "error": "Etwas ist schief gelaufen",
        "example": "Beispiel",
        "examples": "Beispiele",
        "fewChangesBefore": "Bitte beantworten Sie ein paar Fragen zu bestehenden Punkten, bevor Sie einen neuen Punkt hinzufügen.",
        "getStartedLogin": "Bei OpenStreetMap anmelden, um loszulegen",
        "getStartedNewAccount": " oder <a href=\"https://www.openstreetmap.org/user/new\" target=\"_blank\">ein neues Konto anlegen</a>",
        "goToInbox": "Posteingang öffnen",
        "histogram": {
            "error_loading": "Das Histogramm konnte nicht geladen werden"
        },
        "layerSelection": {
            "title": "Ebenen auswählen",
            "zoomInToSeeThisLayer": "Ausschnitt vergrößern, um diese Ebene anzuzeigen"
        },
        "loading": "Laden...",
        "loadingTheme": "Lade {theme}...",
        "loginFailed": "Einloggen zu OpenStreetMap fehlgeschlagen",
        "loginOnlyNeededToEdit": "zum Bearbeiten der Karte",
        "loginToStart": "Anmelden, um diese Frage zu beantworten",
        "loginWithOpenStreetMap": "Bei OpenStreetMap anmelden",
        "logout": "Abmelden",
        "morescreen": {
            "createYourOwnTheme": "Erstellen Sie Ihr eigenes MapComplete-Thema von Grund auf neu",
            "hiddenExplanation": "Diese Themen sind nur für Personen zugänglich, die einen Link erhalten haben. Sie haben {hidden_discovered} von {total_hidden} versteckten Themen entdeckt.",
            "intro": "<h3>Mehr thematische Karten?</h3>Sammeln Sie gerne Geodaten? <br>Es sind weitere Themen verfügbar.",
            "previouslyHiddenTitle": "Zuvor besuchte versteckte Themen",
            "requestATheme": "Wenn Sie ein benutzerdefiniertes Thema wünschen, fordern Sie es im Issue Tracker an",
            "streetcomplete": "Eine ähnliche App ist <a class=\"underline hover:text-blue-800\" href=\"https://play.google.com/store/apps/details?id=de.westnordost.streetcomplete\" target=\"_blank\">StreetComplete</a>."
        },
        "nameInlineQuestion": "Der Name dieser {category} ist $$$",
        "next": "Weiter",
        "noNameCategory": "{category} ohne Namen",
        "noTagsSelected": "Keine Tags ausgewählt",
        "notValid": "Gültigen Wert auswählen, um fortzufahren",
        "number": "Zahl",
        "oneSkippedQuestion": "Eine Frage wurde übersprungen",
        "openStreetMapIntro": "<h3>Eine offene Karte</h3><p>Eine Karte, die jeder frei nutzen und bearbeiten kann. Ein einziger Ort, um alle Geoinformationen zu speichern. Unterschiedliche, kleine, inkompatible und veraltete Karten werden nirgendwo gebraucht.</p><p><b><a href=\"https://OpenStreetMap.org\" target=\"_blank\">OpenStreetMap</a></b> ist nicht die feindliche Karte. Die Kartendaten können frei verwendet werden (mit <a href=\"https://osm.org/copyright\" target=\"_blank\">Benennung und Veröffentlichung von Änderungen an diesen Daten</a>). Jeder kann neue Daten hinzufügen und Fehler korrigieren. Diese Webseite nutzt OpenStreetMap. Alle Daten stammen von dort, und Ihre Antworten und Korrekturen werden überall verwendet.</p><p>Viele Menschen und Anwendungen nutzen bereits OpenStreetMap: <a href=\"https://organicmaps.app/\" target=\"_blank\">Organic Maps</a>, <a href=\"https://osmAnd.net\" target=\"_blank\">OsmAnd</a>; auch die Kartendaten von Facebook, Instagram, Apple-maps und Bing-maps stammen (teilweise) von OpenStreetMap.</p>",
        "openTheMap": "Karte öffnen",
        "opening_hours": {
            "closed_permanently": "Geschlossen auf unbestimmte Zeit",
            "closed_until": "Geschlossen bis {date}",
            "error_loading": "Fehler: Diese Öffnungszeiten können nicht angezeigt werden.",
            "loadingCountry": "Land ermitteln…",
            "not_all_rules_parsed": "Die Öffnungszeiten sind kompliziert. Die folgenden Regeln werden im Eingabeelement ignoriert:",
            "openTill": "bis",
            "open_24_7": "Durchgehend geöffnet",
            "open_during_ph": "An Feiertagen ist hier",
            "opensAt": "von",
            "ph_closed": "geschlossen",
            "ph_not_known": " ",
            "ph_open": "geöffnet",
            "ph_open_as_usual": "geöffnet wie üblich"
        },
        "osmLinkTooltip": "Dieses Element auf OpenStreetMap durchsuchen für den Verlauf und weitere Bearbeitungsmöglichkeiten",
        "pdf": {
            "attr": "Kartendaten © OpenStreetMap Contributors, wiederverwendbar unter ODbL",
            "attrBackground": "Hintergrund-Ebene: {background}",
            "generatedWith": "Erstellt mit MapComplete.osm.be",
            "versionInfo": "v{version} - erstellt am {date}"
        },
        "pickLanguage": "Sprache wählen: ",
        "poweredByOsm": "Unterstützt von OpenStreetMap",
        "questions": {
            "emailIs": "Die E-Mail-Adresse dieser {category} lautet <a href=\"mailto:{email}\" target=\"_blank\">{email}</a>",
            "emailOf": "Wie lautet die E-Mail-Adresse der {category}?",
            "phoneNumberIs": "Die Telefonnummer der {category} lautet <a target=\"_blank\">{phone}</a>",
            "phoneNumberOf": "Wie lautet die Telefonnummer der {category}?",
            "websiteIs": "Webseite: <a href=\"{website}\" target=\"_blank\">{website}</a>",
            "websiteOf": "Was ist die Website der {category}?"
        },
        "readYourMessages": "Bitte lesen Sie alle Ihre OpenStreetMap-Nachrichten, bevor Sie einen neuen Punkt hinzufügen.",
        "removeLocationHistory": "Lösche den Standortverlauf",
        "returnToTheMap": "Zurück zur Karte",
        "save": "Speichern",
        "screenToSmall": "Öffne {theme} in einem neuen Fenster",
        "search": {
            "error": "Etwas ging schief…",
            "nothing": "Nichts gefunden…",
            "search": "Einen Ort suchen",
            "searching": "Suchen …"
        },
        "sharescreen": {
            "addToHomeScreen": "<h3>Zum Startbildschirm hinzufügen</h3> Sie können diese Webseite zum Startbildschirm Ihres Smartphones hinzufügen, um ein natives Gefühl zu erhalten. Klicken Sie dazu in der Adressleiste auf die Schaltfläche 'Zum Startbildschirm hinzufügen'.",
            "copiedToClipboard": "Link in die Zwischenablage kopiert",
            "editThemeDescription": "Fragen zu diesem Kartenthema hinzufügen oder ändern",
            "editThisTheme": "Dieses Thema bearbeiten",
            "embedIntro": "<h3>Auf Ihrer Website einbetten</h3>Bitte betten Sie diese Karte in Ihre Webseite ein. <br>Wir ermutigen Sie, es zu tun - Sie müssen nicht einmal um Erlaubnis fragen. <br> Es ist kostenlos und wird es immer sein. Je mehr Leute sie benutzen, desto wertvoller wird sie.",
            "fsAddNew": "Schaltfläche 'neuen POI hinzufügen' aktivieren",
            "fsGeolocation": "Schaltfläche 'Mich geolokalisieren' aktivieren (nur mobil)",
            "fsIncludeCurrentBackgroundMap": "Aktuellen Hintergrund übernehmen <b>{name}</b>",
            "fsIncludeCurrentLayers": "Aktuelle Ebenenauswahl übernehmen",
            "fsIncludeCurrentLocation": "Aktuelle Position einbeziehen",
            "fsLayerControlToggle": "Ausgeklappte Ebenensteuerung anzeigen",
            "fsLayers": "Ebenensteuerung aktivieren",
            "fsSearch": "Suchleiste aktivieren",
            "fsUserbadge": "Anmeldeschaltfläche aktivieren",
            "fsWelcomeMessage": "Begrüßungsfenster und zugehörige Registerkarten anzeigen",
            "intro": "<h3>Diese Karte teilen</h3> Teilen Sie diese Karte, indem Sie den folgenden Link kopieren und an Freunde und Familie schicken:",
            "thanksForSharing": "Danke für das Teilen!"
        },
        "skip": "Frage überspringen",
        "skippedQuestions": "Einige Fragen wurden übersprungen",
        "testing": "Testen - Änderungen werden nicht gespeichert",
        "weekdays": {
            "abbreviations": {
                "friday": "Fr",
                "monday": "Mo",
                "saturday": "Sa",
                "sunday": "So",
                "thursday": "Do",
                "tuesday": "Di",
                "wednesday": "Mi"
            },
            "friday": "Freitag",
            "monday": "Montag",
            "saturday": "Samstag",
            "sunday": "Sonntag",
            "thursday": "Donnerstag",
            "tuesday": "Dienstag",
            "wednesday": "Mittwoch"
        },
        "welcomeBack": "Sie sind eingeloggt, willkommen zurück!",
        "wikipedia": {
            "createNewWikidata": "Einen neuen Wikidata-Eintrag erstellen",
            "doSearch": "Suche oben, um Ergebnisse zu sehen",
            "failed": "Laden des Wikipedia-Eintrags fehlgeschlagen",
            "loading": "Wikipedia laden...",
            "noResults": "Nichts gefunden für <i>{search}</i>",
            "noWikipediaPage": "Dieses Wikidata-Element hat noch keine entsprechende Wikipedia-Seite.",
            "previewbox": {
                "born": "Geboren: {value}",
                "died": "Gestorben: {value}"
            },
            "searchWikidata": "Suche auf Wikidata",
            "wikipediaboxTitle": "Wikipedia"
        }
    },
    "image": {
        "addPicture": "Bild hinzufügen",
        "ccb": "unter der 'CC-BY-Lizenz'",
        "ccbExplanation": "Die CC-BY-Lizenz besagt, dass jeder Ihr Bild für jeden Zweck verwenden darf, aber Sie müssen als Urheber genannt werden",
        "ccbs": "unter der 'CC-BY-SA-Lizenz'",
        "ccbsExplanation": "Die CC-BY-SA-Lizenz bedeutet, dass jeder Ihr Bild für jeden Zweck verwenden darf, aber Sie müssen genannt werden, und Remixe des Bildes müssen unter derselben Lizenz veröffentlicht werden",
        "cco": "als 'Public Domain'",
        "ccoExplanation": "Das Hinzufügen eines gemeinfreien Bildes impliziert, dass jeder alles mit Ihrem Bild machen kann",
        "doDelete": "Bild entfernen",
        "dontDelete": "Abbrechen",
        "isDeleted": "Gelöscht",
        "pleaseLogin": "Bitte einloggen, um ein Bild hinzuzufügen",
        "respectPrivacy": "Bitte respektieren Sie die Privatsphäre. Fotografieren Sie weder Personen noch Nummernschilder. Benutzen Sie keine urheberrechtlich geschützten Quellen wie z.B. Google Maps oder Google Streetview.",
        "toBig": "Ihr Bild ist zu groß, da es {actual_size} ist. Bitte verwenden Sie Bilder von höchstens {max_size}",
        "uploadDone": "Ihr Bild wurde hinzugefügt. Vielen Dank für Ihre Hilfe!",
        "uploadFailed": "Wir konnten Ihr Bild nicht hochladen. Haben Sie eine aktive Internetverbindung und sind APIs von Dritten erlaubt? Der Brave Browser oder UMatrix blockieren diese eventuell.",
        "uploadMultipleDone": "{count} Bilder wurden hinzugefügt. Vielen Dank für die Hilfe!",
        "uploadingMultiple": "{count} Bilder hochladen…",
        "uploadingPicture": "Bild wird hochgeladen…",
        "willBePublished": "Ihr Bild wird veröffentlicht "
    },
    "importHelper": {
<<<<<<< HEAD
        "allAttributesSame": "Alle zu importierenden Objekte haben diesen Tag",
        "askMetadata": {
            "downloadGeojson": "geojson herunterladen",
            "giveDescription": "Bitte schreiben Sie eine kurze Beschreibung für jemanden, der die Notiz sieht. Eine gute Notiz beschreibt, was der Mitwirkende zu tun hat, z.B. <i>Hier könnte eine Bank stehen. Wenn Sie in der Nähe sind, könnten Sie bitte überprüfen und angeben, ob die Bank existiert oder nicht?</i> (Ein Link zu MapComplete wird automatisch hinzugefügt)",
            "giveSource": "Was ist die Quelle dieser Daten? Wenn 'source' bereits als Attribut am Objekt vorhanden ist, wird dieser Wert ignoriert",
            "giveWikilink": "Auf welcher Wikiseite gibt es weitere Informationen zu diesem Import?",
            "intro": "Bevor Sie {count} Notizen hinzufügen, geben Sie bitte einige zusätzliche Informationen an.",
            "orDownload": "Alternativ können Sie den Datensatz auch herunterladen und direkt importieren",
            "shouldBeOsmWikilink": "Link zu einer Seite auf wiki.openstreetmap.org erwartet",
            "shouldBeUrl": "Keine gültige URL",
            "shouldNotBeHomepage": "Nein, die Homepage ist auch nicht erlaubt. Geben Sie die URL einer geeigneten Wikiseite ein, die Ihren Import dokumentiert",
            "title": "Metadaten angeben"
        },
        "compareToAlreadyExistingNotes": {
            "completelyImported": "Alle vorgeschlagenen Punkte haben (oder hatten) bereits eine Importnotiz",
            "loading": "Notizen von OSM abrufen",
            "loadingFailed": "Laden von Notizen fehlgeschlagen aufgrund von {error}",
            "mapExplanation": "Die roten Elemente auf der nächsten Karte sind alle Datenpunkte aus Ihrem Datensatz. Es gibt <b>{length}</b> Elemente in Ihrem Datensatz.",
            "noPreviousNotesFound": "Keine früheren Importnotizen gefunden",
            "nothingNearby": "Alle vorgeschlagenen Punkte haben keine vorherige Importnotiz in der Nähe",
            "someNearby": "{hasNearby} Punkte haben eine bereits eine Importnotiz innerhalb {distance} Meter",
            "title": "Mit vorhandenen Hinweisen vergleichen",
            "titleLong": "Mit bereits vorhandenen 'zu-importieren'-Notizen vergleichen",
            "wontBeImported": "Diese Datenpunkte werden <i>nicht</i> importiert und sind als rote Punkte auf der Karte unten dargestellt"
        },
        "confirmProcess": {
            "contactedCommunity": "Ich habe die (lokale) Community wegen dieses Imports kontaktiert",
            "licenseIsCompatible": "Die Lizenz der zu importierenden Daten erlaubt es, sie in OSM zu importieren. Sie dürfen kommerziell weiterverteilt werden, mit nur minimaler Namensnennung",
            "readImportGuidelines": "Ich habe die Importrichtlinien im OSM-Wiki gelesen",
            "title": "Lizenz und Gemeinschaft",
            "titleLong": "Haben Sie den Importvorgang durchlaufen?",
            "wikipageIsMade": "Der Vorgang ist im OSM-Wiki dokumentiert (diesen Link benötigen Sie später)"
        },
        "conflationChecker": {
            "cacheExpired": "Der Cache ist abgelaufen",
            "downloadOverpassData": "Die geladene geojson Datei von overpass herunterladen",
            "importCandidatesCount": "Die {count} roten Elemente auf der folgenden Karte sind alle Ihre Importkandidaten.",
            "loadedDataAge": "Geladene Daten stammen aus dem Cache und sind {age} alt",
            "mapShowingNearbyIntro": "Die folgende Karte zeigt zu importierende Objekte, die ein OSM-Objekt enthalten ",
            "nearbyWarn": "Die {count} roten Elemente auf der folgenden Karte werden <b>nicht</b> importiert!",
            "nothingLoaded": "Es werden keine Elemente aus OpenStreetMap geladen, die dem aktuellen Layer {name} entsprechen",
            "osmLoaded": "{count} Elemente werden aus OpenStreetMap geladen, die dem Layer <b>{name}</b> entsprechen.",
            "setRangeToZero": "Setzen Sie den Bereich auf 0 oder 1, wenn Sie alle importieren möchten",
            "states": {
                "error": "Letzte Daten nicht von overpass heruntergeladen aufgrund von {error}",
                "idle": "Lokalen Speicher überprüfen...",
                "running": "Abfrage bei overpass...",
                "unexpected": "Unerwarteter Zustand {state}"
            },
            "title": "Mit vorhandenen Daten vergleichen",
            "titleLive": "Live-Daten auf OSM",
            "titleNearby": "Objekte in der Nähe",
            "zoomIn": "Live-Daten werden ab Zoomstufe {needed} angezeigt. Die aktuelle Zoomstufe ist {current}"
        },
        "createNotes": {
            "creating": "<b>{count}</b> Notizen von {total} erstellt",
            "done": "Alle {count} Notizen wurden erstellt!",
            "loading": "Bitte warten, Daten werden geladen...",
            "openImportViewer": "Sehen Sie den Fortschritt Ihrer Notizen im 'import_viewer'",
            "title": "Notizerstellung"
        },
        "description": "Der Import-Helfer konvertiert einen externen Datensatz in Hinweise. Der externe Datensatz muss mit einer der vorhandenen MapComplete-Ebenen übereinstimmen. Für jedes Element, das Sie in den Import-Helfer eingeben, wird ein einzelner Hinweis erstellt. Diese Hinweise werden zusammen mit den entsprechenden Objekten in diesen Karten angezeigt, um sie leicht hinzufügen zu können.",
        "gotoImportViewer": "Vorherige Importe überprüfen",
        "importFormat": "Der Hinweistext sollte folgendes Format haben, um aufgenommen zu werden: <br><div class=\"literal-code\">[Eine kleine Einführung]<br>https://mapcomplete.osm.be/[themenname].html?[Parameter wie lat und lon]#import<br>[alle Tags des Objekts] </div>",
        "inspectDataTitle": "Daten von {count} zu importierenden Objekten prüfen",
        "inspectDidAutoDected": "Ebene wurde automatisch ausgewählt",
        "inspectLooksCorrect": "Die Werte sehen richtig aus",
        "introduction": {
            "description": "Der Import-Helfer konvertiert einen externen Datensatz in Hinweise. Der externe Datensatz muss mit einer vorhandenen MapComplete-Ebene übereinstimmen. Für jedes Element, das Sie in den Importer eingeben, wird eine einzelner Hinweis erstellt. Diese Hinweise werden zusammen mit den entsprechenden Objekten in diesen Karten angezeigt, um sie leicht hinzufügen zu können.",
            "importFormat": "Der Hinweistext sollte das folgende Format haben, um aufgenommen zu werden",
            "title": "Einführung"
        },
        "lockNotice": "Diese Seite ist gesperrt. Du brauchst die Änderungen {importHelperUnlock} bevor du die Seite öffnen kannst.",
        "locked": "Du benötigst mindestens {importHelperUnlock} um die Importhilfe zu benutzen",
        "loggedInWith": "Du bist eingeloggt als <b>{name}</b> und hast {csCount} Änderungen",
        "login": {
            "lockNotice": "Diese Seite ist gesperrt. Zum Zugang werden {importHelperUnlock} Änderungssätze benötigt.",
            "loggedInWith": "Sie sind derzeit angemeldet als <b>{name}</b> und haben {csCount} Änderungen vorgenommen",
            "loginIsCorrect": "<b>{name}</b> ist das richtige Konto, mit dem die Importhinweise erstellt werden.",
            "loginRequired": "Bitte anmelden, um fortzufahren",
            "title": "Anmeldung",
            "userAccountTitle": "Benutzerkonto auswählen"
        },
        "loginIsCorrect": "<b>{name}</b> ist der richtige Account um Importnotizen zu erstellen.",
        "loginRequired": "Sie müssen eingeloggt sein, um fortzufahren",
=======
        "introduction": {
            "description": "Der Import-Helfer konvertiert einen externen Datensatz in Hinweise. Der externe Datensatz muss mit einer der vorhandenen MapComplete-Ebenen übereinstimmen. Für jedes Element, das Sie in den Import-Helfer eingeben, wird ein einzelner Hinweis erstellt. Diese Hinweise werden zusammen mit den entsprechenden Objekten in diesen Karten angezeigt, um sie leicht hinzufügen zu können.",
            "importFormat": "Der Hinweistext sollte folgendes Format haben, um aufgenommen zu werden: <br><div class=\"literal-code\">[Eine kleine Einführung]<br>https://mapcomplete.osm.be/[themenname].html?[Parameter wie lat und lon]#import<br>[alle Tags des Objekts] </div>"
        },
        "login": {
            "lockNotice": "Diese Seite ist gesperrt. Du brauchst die Änderungen {importHelperUnlock} bevor du die Seite öffnen kannst.",
            "loggedInWith": "Du bist eingeloggt als <b>{name}</b> und hast {csCount} Änderungen",
            "loginIsCorrect": "<b>{name}</b> ist der richtige Account um Importnotizen zu erstellen.",
            "loginRequired": "Sie müssen eingeloggt sein, um fortzufahren",
            "userAccountTitle": "Wähle einen Benutzeraccount"
        },
>>>>>>> 3f18ce7f
        "mapPreview": {
            "autodetected": "Die Ebene wurde anhand der Eigenschaften automatisch abgezogen",
            "confirm": "Die Objekte befinden sich an der richtigen Stelle auf der Karte",
            "mismatch": "{count} Objekte stimmen nicht mit der ausgewählten Ebene überein. Stellen Sie sicher, dass die Tags zur Angabe des Typs vorhanden sind, nämlich {tags}",
            "selectLayer": "Zu welcher Ebene passt dieser Import?",
            "title": "Kartenvorschau"
        },
<<<<<<< HEAD
        "noteParts": {
            "datasource": "Originaldaten von {source}",
            "importEasily": "Diesen Punkt einfach mit MapComplete hinzufügen:",
            "wikilink": "Weitere Informationen über diesen Import unter {wikilink}"
        },
        "previewAttributes": {
            "allAttributesSame": "Alle zu importierenden Objekte haben diesen Tag",
            "inspectDataTitle": "Daten von {count} zu importierenden Objekten prüfen",
            "inspectLooksCorrect": "Diese Werte sehen korrekt aus",
            "someHaveSame": "{count} zu importierende Objekte haben diesen Tag, das sind {percentage}% der Gesamtanzahl",
            "title": "Attribute prüfen"
=======
        "previewAttributes": {
            "allAttributesSame": "Alle zu importierenden Objekte haben diesen Tag",
            "inspectDataTitle": "Daten von {count} zu importierenden Objekten prüfen",
            "inspectLooksCorrect": "Die Werte sehen richtig aus",
            "someHaveSame": "{count} der zu importierenden Objekte haben dieses Tag, das sind {percentage}% der Gesamtzahl"
>>>>>>> 3f18ce7f
        },
        "selectFile": {
            "description": "Wähle eine .csv oder .geojson Datei um anzufangen",
            "errDuplicate": "Einige Spalten haben den selben Namen",
            "errNoLatOrLon": "Die Kopfzeile enthält weder `lat` noch `lon`",
            "errNoName": "Einige Spalten haben keinen Namen",
            "errNotFeatureCollection": "Die geladene JSON-Datei ist keine geojson-featurecollection",
            "errPointsOnly": "Die geladene JSON-Datei sollte nur Punkte enthalten",
            "fileFormatDescription": "Wähle eine <b class=\"code\">.csv</b> oder <b class=\"code\">.geojson</b> Datei",
            "fileFormatDescriptionCsv": "In der CSV-Datei sollte es jeweils eine Spalte für <span class=\"literal-code\">lat</span> und <span class=\"literal-code\">lon</span>mit den Koordinaten in WGS84 geben. Jedes weitere Attribut sollte in einer eigenen Spalte sein.",
            "fileFormatDescriptionGeoJson": "In der geojson-Datei sollten nur Punkte enthalten sein. Die Eigenschaften sollten genau die Eigenschaften sein, die in OpenStreetMap verwendet werden sollen",
            "loadedFilesAre": "Die Datei {file} ist geladen",
            "noFilesLoaded": "Keine Datei geladen",
            "title": "Datei auswählen"
        },
<<<<<<< HEAD
        "selectLayer": "Wähle eine Ebene...",
        "selectTheme": {
            "displayNonMatchingCount": "{length} Objekte stimmen nicht mit Voreinstellungen überein",
            "intro": "Alle folgenden Themen zeigen die Importhinweise an. Die Notiz auf OpenStreetMap kann jedoch nur mit einem einzigen Thema verknüpft werden. Wählen Sie das Thema, mit dem die erstellten Notizen verknüpft werden sollen",
            "misMatch": "Eigenschaft mit Schlüssel {k} hat nicht den erwarteten Wert {v}; stattdessen ist es {properties}",
            "missing": "Erwartet $k}={v}, aber es fehlt komplett",
            "needsTags": "{title} benötigt tags {tags}",
            "noMatchingPresets": "Dieses Thema hat keine Voreinstellungen geladen. Daher werden Importe hier nicht funktionieren",
            "notApplicable": "Voreinstellung {title} ist nicht anwendbar:",
            "title": "Thema auswählen",
            "unmatchedTitle": "Die folgenden Elemente stimmen mit keiner Voreinstellung überein"
        },
        "someHaveSame": "{count} der zu importierenden Objekte haben dieses Tag, das sind {percentage}% der Gesamtzahl",
        "testMode": "Testmodus - Notizen werden nicht importiert",
        "title": "Import-Helfer",
        "userAccountTitle": "Wähle einen Benutzeraccount",
        "validateDataTitle": "Bestätige Daten"
=======
        "title": "Import-Helfer"
>>>>>>> 3f18ce7f
    },
    "importInspector": {
        "title": "Importhinweise überprüfen und verwalten"
    },
    "importLayer": {
        "alreadyMapped": "Es gibt bereits einen anderen {title} auf der Karte - dieser Punkt ist ein Duplikat",
        "description": "Eine Ebene, die Einträge für {title} importiert",
        "importButton": "import_button({layerId}, _tags, Ich habe hier ein(en) {title} gefunden - Zur Karte hinzufügen,./assets/svg/addSmall.svg,,,id)",
        "importHandled": "<div class=\"thanks\">Dieses Objekt wurde behandelt! Vielen Dank für Ihre Bemühungen</div>",
        "layerName": "Möglicher {title}",
        "notFound": "Ich konnte {title} nicht finden - entferne es",
        "popupTitle": "Möglicher {title}"
    },
    "index": {
        "#": "Dieser Text wird über die Thema-Auswahlschaltfläche gezeigt, wenn kein Thema geladen ist",
        "featuredThemeTitle": "Diese Woche im Blickpunkt",
        "intro": "MapComplete ist eine OpenStreetMap-Anwendung, mit der Informationen zu Objekten eines bestimmten Themas angezeigt und angepasst werden können.",
        "logIn": "Melden Sie sich an, um Themen anzuzeigen, die Sie zuvor besucht haben",
        "pickTheme": "Wähle eines der folgenden Themen, um zu starten.",
        "title": "Willkommen bei MapComplete"
    },
    "move": {
        "cancel": "Verschieben abbrechen",
        "cannotBeMoved": "Dieses Element kann nicht verschoben werden.",
        "confirmMove": "Hierhin verschieben",
        "inviteToMove": {
            "generic": "Verschiebe diesen Punkt",
            "reasonInaccurate": "Lagegenauigkeit dieses Objekts verbessern",
            "reasonRelocation": "Dieses Element an einen anderen Ort verschieben, weil es sich verlagert hat"
        },
        "inviteToMoveAgain": "Diesen Punkt erneut verschieben",
        "isRelation": "Dieses Element ist eine Relation und kann nicht verschoben werden",
        "isWay": "Dieses Element ist ein Weg. Verwenden Sie einen anderen OpenStreetMap-Editor, um ihn zu verschieben.",
        "loginToMove": "Sie müssen eingeloggt sein, um einen Punkt zu verschieben",
        "moveTitle": "Diesen Punkt verschieben",
        "partOfAWay": "Dieses Element ist Teil eines anderen Weges. Verwenden Sie einen anderen Editor, um es zu verschieben.",
        "partOfRelation": "Dieses Element ist Teil einer Relation. Verwenden Sie einen anderen Editor, um es zu verschieben.",
        "pointIsMoved": "Der Punkt wurde verschoben",
        "reasons": {
            "reasonInaccurate": "Der Standort dieses Elements ist ungenau und sollte um einige Meter verschoben werden",
            "reasonRelocation": "Das Element wurde an einen völlig anderen Ort verlegt"
        },
        "selectReason": "Warum verschieben Sie dieses Element?",
        "whyMove": "Warum wollen Sie diesen Punkt verschieben?",
        "zoomInFurther": "Weiter vergrößern, um die Verschiebung zu bestätigen"
    },
    "multi_apply": {
        "autoApply": "Wenn Sie die Attribute {attr_names} ändern, diese Änderung automatisch auch auf {count} andere Objekte angewendet"
    },
    "notes": {
        "addAComment": "Füge einen Kommentar hinzu",
        "addComment": "Kommentieren",
        "addCommentAndClose": "Kommentieren und Schließe",
        "addCommentPlaceholder": "Einen Kommentar hinzufügen...",
        "anonymous": "Anonymer Benutzer",
        "closeNote": "Schließe Notiz",
        "createNote": "Erstelle eine neue Notiz",
        "createNoteIntro": "Ist etwas falsch oder fehlt auf der Karte? Erstellen Sie hier eine Notiz. Diese werden von Freiwilligen überprüft.",
        "createNoteTitle": "Erstelle hier eine neue Notiz",
        "disableAllNoteFilters": "Deaktiviere alle Filter",
        "isClosed": "Dieser Hinweis wurde geklärt",
        "isCreated": "Deine Notiz wurde erstellt!",
        "loginToAddComment": "Einloggen um zu Kommentieren",
        "loginToAddPicture": "Einloggen um ein Bild hinzuzufügen",
        "loginToClose": "Einloggen um diesen Hinweis zu schließen",
        "noteIsPublic": "Es wird für alle sichtbar sein",
        "noteLayerDoEnable": "Aktivieren Sie die Ebene der Hinweise",
        "noteLayerHasFilters": "Einige Notizen können durch einen Filter versteckt sein",
        "noteLayerNotEnabled": "Die Ebene der Hinweise ist nicht aktiviert. Die Ebene muss aktiviert sein, um einen neuen Hinweis hinzuzufügen",
        "notesLayerMustBeEnabled": "Die 'Hinweis'-Ebene ist deaktiviert. Aktivieren Sie sie, um einen Hinweis hinzuzufügen",
        "reopenNote": "Hinweis wieder öffnen",
        "reopenNoteAndComment": "Hinweis wieder öffnen und kommentieren",
        "textNeeded": "Geben Sie einen beschreibenden Text ein, um einen Hinweis zu erstellen",
        "typeText": "Geben Sie einen Text ein, um einen Kommentar hinzuzufügen",
        "warnAnonymous": "Sie sind nicht eingeloggt. Wir sind nicht in der Lage, Sie zu kontaktieren, um Ihr Problem zu lösen."
    },
    "privacy": {
        "editing": "Wenn Sie Änderungen an der Karte vornehmen, werden diese auf OpenStreetMap gespeichert und sind für jeden öffentlich zugänglich. Ein mit MapComplete erstellter Änderungssatz enthält folgende Daten: <ul><li>Die von Ihnen vorgenommenen Änderungen</li><li>Ihren Benutzernamen</li><li>Den Zeitpunkt Ihrer Änderungen</li><li>Das MapComplete-Thema, das Sie bei Ihren Änderungen verwendet haben</li><li>Die Sprache Ihrer Benutzeroberfläche</li><li>Eine Angabe darüber, wie nah Sie an geänderten Objekten waren. Andere Kartierer können diese Informationen nutzen, um festzustellen, ob eine Änderung auf Basis einer Vor-Ort Erkundung oder einer Fernerkundung vorgenommen wurde</li></ul> Ausführliche Informationen finden Sie in <a href=\"https://wiki.osmfoundation.org/wiki/Privacy_Policy\" target=\"_blank\">den Datenschutzbestimmungen auf OpenStreetMap.org</a>. Wir möchten Sie daran erinnern, dass Sie bei der Anmeldung einen fiktiven Namen verwenden können.",
        "editingTitle": "Ihre Änderungen",
        "geodata": "Wenn MapComplete Ihre aktuellenStandortdaten ermittelt, verbleiben diese wie auch zuvor ermittelte Standorte auf Ihrem Gerät. Ihre Standortdaten werden niemals automatisch an eine andere Stelle gesendet - es sei denn, eine Funktion gibt eindeutig etwas anderes an.",
        "geodataTitle": "Ihr Standort",
        "intro": "Privatsphäre ist wichtig - sowohl für den Einzelnen als auch für die Gesellschaft. MapComplete versucht, Ihre Privatsphäre so weit wie möglich zu respektieren - bis zu dem Punkt, an dem kein lästiger Cookie-Banner mehr nötig ist. Dennoch möchten wir Sie darüber informieren, welche Informationen gesammelt und weitergegeben werden, unter welchen Umständen und warum diese Kompromisse gemacht werden.",
        "miscCookies": "MapComplete integriert verschiedene andere Dienste, insbesondere um Bilder von Objekten zu laden. Bilder werden auf verschiedenen Servern von Drittanbietern gehostet, die möglicherweise eigene Cookies setzen.",
        "miscCookiesTitle": "Andere Cookies",
        "surveillance": "Da Sie die Datenschutzbestimmungen lesen, ist Ihnen der Datenschutz wahrscheinlich wichtig - uns auch! Wir haben sogar <a href=\"https://mapcomplete.osm.be/surveillance\">ein Thema gemacht, das Überwachungskameras zeigt.</a> Zögern Sie nicht, sie alle zu mappen!",
        "title": "Datenschutzbestimmungen",
        "tracking": "Um einen Einblick zu bekommen, wer unsere Website besucht, werden einige technische Informationen gesammelt. Dazu gehören das Land, aus dem Sie die Webseite besucht haben, die Webseite, die Sie auf MapComplete verwiesen hat, der Typ Ihres Geräts und die Bildschirmgröße. Ein Cookie wird auf Ihrem Gerät platziert, um anzuzeigen, dass Sie MapComplete heute bereits besucht haben. Diese Daten sind nicht detailliert genug, um Sie persönlich zu identifizieren. Diese Statistiken sind nur in aggregierter Form <a href=\"https://pietervdvn.goatcounter.com\" target=\"_blank\">öffentlich für jedermann zugänglich</a>",
        "trackingTitle": "Statistische Daten",
        "whileYoureHere": "Ist Ihnen die Privatsphäre wichtig?"
    },
    "professional": {
        "aboutMc": {
            "internalUse": {
                "intro": "Sobald die Daten in OpenStreetMap sind, werden Sie sie wahrscheinlich auch nutzen wollen. Ihr MapComplete-Thema kann eine praktische <i>export</i>-Schaltfläche haben, mit der Sie die Daten in vielen offenen Formaten herunterladen können, die in QGis, ArcGis, Excel, LibreOffice-calc, ... verwendbar sind.<p></p><p>Jemand mit grundlegenden Tabellenkalkulationskenntnissen kann so leicht Diagramme und Einblicke über die Daten erstellen, während die GIS-Experten in Ihrer Organisation leicht mit diesen Daten in ihrer bevorzugten Anwendung arbeiten können.</p><p>Wenn eine automatisierte Einrichtung benötigt wird, ist eine frei zu verwendende, von der Gemeinschaft betriebene API verfügbar.</p>",
                "title": "Verwendung der Daten in internen Prozessen"
            },
            "layers": {
                "intro": "<p>MapComplete verfügt über ein leistungsfähiges Vorlagen-System, das es ermöglicht, schnell eine Karte zu erstellen, die genau die Objekte zeigt, die Sie benötigen, und die relevanten Attribute in den Popups anzuzeigen.</p><p>Diese Daten können direkt von <b>OpenStreetMap</b> geholt werden, MapComplete kann jedoch auch <b>externe Datensätze</b> verwenden - z.B. um OpenStreetMap mit einem anderen Datensatz zu vergleichen oder um Daten anzuzeigen, die nicht für OpenStreetMap geeignet sind (geplante Aktivitäten, Statistiken, ...)</p>",
                "title": "Welche Daten können mit MapComplete gezeigt werden?"
            },
            "survey": {
                "intro": "MapComplete ist ein einfach zu bedienendes <i>Umfrage</i> Werkzeug. Es ist ideal, um das Notwendige in ein paar Klicks zu sammeln, sowohl auf dem Desktop und auf dem Handy. Diese Daten werden direkt in OpenStreetMap eingebracht.<p></p><p>Wir können ein <b>maßgeschneidertes Umfragetool</b> einrichten, das genau die Daten abfragt, die Sie zukunftssicher benötigen.</p><p>Haben Sie einen Datensatz, der (neu) geprüft werden muss? Das ist der perfekte Zeitpunkt, um auf OpenStreetMap umzusteigen. MapComplete kann Ihren Datensatz und OpenStreetMap gleichzeitig anzeigen, so dass es einfacher ist, alle Standorte zu besuchen und zu sehen, was die Gemeinschaft bereits beigetragen hat.</p>\n",
                "title": "Umfragemöglichkeiten"
            },
            "text0": "Wenn ein bestehendes MapComplete Thema das ist, was Sie brauchen, fühlen Sie sich frei, es zu benutzen oder betten Sie es auf Ihrer Website ein. Das Einbetten der öffentlichen Themen ist kostenlos und wird es immer sein.",
            "text1": "Brauchen Sie andere Daten, aber das Thema existiert noch nicht? Die MapComplete-Entwickler können es <b>für Sie zusammenstellen</b> für einen fairen Betrag. Kontaktieren Sie uns über <a href=\"mailto:pietervdvn@posteo.net\">email</a>, <a href=\"https://github.com/pietervdvn/MapComplete/issues\">github</a> oder <a href=\"https://www.openstreetmap.org/message/new/Pieter%20Vander%20Vennet\">;senden Sie eine Nachricht über osm.org</a>",
            "text2": "Wenn Sie noch unsicher sind, finden Sie im Folgenden eine Übersicht über die Möglichkeiten. Außerdem werden einige häufig gestellte Fragen beantwortet",
            "title": "Benutze MapComplete in deinem Organisation"
        },
        "aboutOsm": {
            "aboutOsm": {
                "intro": "OpenStreetMap ist eine gemeinsame, globale Datenbank, die von Freiwilligen aufgebaut wird. Alle Geodaten können zu OpenStreetMap beigetragen werden, solange sie <b>vor Ort verifiziert</b> werden können. <br>OpenStreetMap ist zu einem sehr breiten und detaillierten Datensatz herangewachsen, da es Daten über Tausende von Objektkategorien enthält. Ein einzelnes Objekt kann auch eine Menge Attribute haben, die viele Nuancen mit sich bringen, z. B:",
                "li0": "Straßen haben eine Geometrie, können aber auch Informationen enthalten über die Höchstgeschwindigkeit, die Oberfläche, ob sie beleuchtet sind, ihren Namen, einen Link zu Wikipedia, einen Link zu dem, wonach sie benannt sind, welche Wander-, Rad- und Busrouten dort verlaufen, …",
                "li1": "Geschäfte und andere Einrichtungen enthalten Öffnungszeiten, eine Telefonnummer, einen Link zur Website, die unterstützten Zahlungsmethoden, das Angebot, die angebotenen Dienstleistungen, …",
                "li2": "Die Toiletten besitzen Informationen über die Zugänglichkeit für Rollstuhlfahrer, einen Wickeltisch, die Notwendigkeit einer Bezahlung, …",
                "li3": "und vieles, vieles mehr…",
                "title": "Was ist OpenStreetMap?"
            },
            "benefits": {
                "intro": "Es kann sehr schwer sein, den eigenen Datensatz hinter sich zu lassen, da der Aufbau dieses Datensatzes oft viel Zeit und Mühe gekostet hat.<br>Die Vorteile des Wechsels zu OSM sind jedoch enorm:",
                "li0": "Sie sind beim Sammeln und Pflegen dieses Datenbestands nicht mehr allein - eine ganze Gemeinschaft steht Ihnen zur Seite",
                "li1": "Ihre Daten erreichen ein größeres Publikum als je zuvor über Bing Maps, Apple Maps, Facebook, Instagram, Pokemon Go, OsmAnd, Organic Maps, Maps.me, Mapbox, Komoot, fast alle Fahrrad-Applikationen, …",
                "li2": "Viele Regierungsorganisationen und Kommunen nutzen OpenStreetMap auch auf ihren Webseiten",
                "title": "Vorteile des OSM-Ökosystem"
            },
            "license": {
                "intro": "OpenStreetMap ist unter der Open Database License lizenziert. Der <a href=\"https://osm.org/copyright\" target=\"_blank\">vollständige Copyright-Text</a> lässt sich wie folgt zusammenfassen:",
                "li0": "Ein Produkt, das OpenStreetMap-Daten verwendet, muss eine Quellenangabe enthalten.",
                "li1": "OpenStreetMap-Daten müssen <i>offen</i> bleiben. Dies bedeutet, dass die Daten einer Karte, die OpenStreetMap-Daten enthält, erneut kopiert werden können.",
                "outro": "Die Lizenz hat einige Auswirkungen, die im Folgenden erläutert werden.",
                "title": "Die Lizenz"
            },
            "vandalism": {
                "intro": "Da jeder die Daten bearbeiten kann, ist es durchaus möglich, dass eine böswillige Änderung vorgenommen wird. Dies ist jedoch aus mehreren Gründen extrem selten:",
                "li0": "Die technische Hürde, Änderungen vorzunehmen, ist hoch",
                "li1": "eine kleine böswillige Veränderung hat nur geringe Auswirkungen und ist daher für einen Vandalen wenig lohnend",
                "li2": "eine Änderung, die sich stark auswirkt, wird schnell bemerkt und rückgängig gemacht, da so viele Menschen diese Daten nutzen",
                "li3": "Alle Änderungen werden nachverfolgt und an einen einzelnen Benutzer gebunden. Ein Wiederholungstäter wird schnell gesperrt",
                "li4": "In Belgien (und einigen anderen Ländern) wird der erste Beitrag eines neuen Verfassers systematisch überprüft und bei Bedarf korrigiert.",
                "title": "Gibt es Vandalismus?"
            }
        },
        "drawbacks": {
            "intro": "Der Beitritt zu dieser Gemeinschaft hat zwar enorme Vorteile, aber es gibt auch ein paar Dinge, die man sorgfältig bedenken sollte.",
            "licenseNuances": {
                "intro": "OpenStreetMap ist unter der Open Database License lizenziert, die besagt, dass:",
                "li0": "Alle Daten können für jeden Zweck wiederverwendet werden - auch für kommerzielle Zwecke",
                "li1": "Anwendungen oder Produkte, die OpenStreetMap verwenden, sollten einen deutlich sichtbaren Urheberrechtshinweis enthalten",
                "li2": "Jeder Datensatz oder jedes Produkt, das OpenStreetMap-Daten enthält, muss ebenfalls unter ODbL veröffentlicht werden, einschließlich Änderungen an diesem Datensatz und in einem verwendbaren Format.",
                "outro": "Dies hat einige Auswirkungen, die für einige Anwendungsfälle zu berücksichtigen sind, wie im Folgenden erläutert",
                "title": "Implikationen der ODbL: einige Anwendungsfälle",
                "usecaseGatheringOpenData": {
                    "intro": "MapComplete ist eine hervorragende Möglichkeit, offene Daten zu erstellen, auch für Regierungen. Standardmäßig sind diese Daten unter der ODbL frei weiterverteilbar. Wenn jedoch die Anforderung besteht, die gesammelten Daten unter einer <i>Public Domain</i>-Lizenz zu veröffentlichen (bei der <b>alle</b> Rechte der Öffentlichkeit gewährt werden und keine Zuschreibung erforderlich ist), ist die ODbL zu restriktiv. In diesem Fall kann man die Mitwirkenden auffordern, die Daten als gemeinfrei einzustellen (z. B. indem man sie im mapcomplete-Thema darüber informiert).",
                    "title": "Sammeln offener Daten"
                },
                "usecaseMapDifferentSources": {
                    "intro": "Man könnte zum Beispiel eine Karte mit allen Bänken in einer Stadt erstellen, die auf den von OpenStreetMap bekannten Bänken basiert. Diese gedruckte Karte muss einen klaren Hinweis enthalten, dass die Kartendaten auf OpenStreetMap basieren. Stellt der Kartenmacher fest, dass in einem bestimmten Gebiet Bänke fehlen, und fügt diese auf der gedruckten Karte hinzu, sind die Daten zu den fehlenden Bänken automatisch auch offene Daten. Das bedeutet, dass ein OpenStreetMap-Mitwirkender die gedruckte Karte nehmen und sie verwenden darf, um die fehlenden Bänke wieder in OpenStreetMap einzufügen. Dieser Mitwirkende hat auch das Recht, den Datensatz der fehlenden Bänke anzufordern, der ebenfalls bereitgestellt werden sollte.<p></p><p>Natürlich kann eine Karte nur mit Bänken langweilig sein. Der Kartenersteller könnte auch beschließen, eine Ebene mit Geschäften hinzuzufügen, die möglicherweise von einem anderen Geodatenanbieter unter einer anderen Lizenz bezogen werden. Dies ist zulässig, wenn auf der Karte deutlich angegeben wird, dass die Bänke von OSM (unter ODBL) stammen und die Geschäfte eine andere Quelle haben (eventuell mit einem \"All rights reserved\"). Wenn der Kartenersteller z. B. feststellt, dass OSM über ausgezeichnete Daten zu Bänken in einem Teil der Stadt verfügt und der Closed-Source-Anbieter über ausgezeichnete Daten zu Bänken in einem anderen Teil der Stadt, könnte die Zusammenführung dieser Datensätze zu einem einzigen problematisch sein: </p>",
                    "li0": "die offene Lizenz würde verlangen, dass die Modifikationen offen wiederveröffentlicht werden…",
                    "li1": "...wohingegen die All-Rights-Reserved-Lizenz dies untersagen würde.",
                    "outro": "Folglich ist diese Art der Vermischung nicht erlaubt",
                    "title": "Erstellung einer Karte aus verschiedenen Quellen"
                }
            },
            "title": "Ein paar Nachteile, die Sie beachten sollten",
            "unsuitedData": {
                "intro": "Die Grundregel für OpenStreetMap ist, dass alle Daten <b>vor Ort überprüfbar</b> und einigermaßen dauerhaft sein müssen. Dies bedeutet, dass einige Daten <i>nicht</i> direkt an OpenStreetMap gesendet werden können - aber es gibt einige Umgehungsmöglichkeiten.",
                "li0": "Subjektive Daten (wie z. B. Bewertungen) sind für OpenStreetMap nicht geeignet. MapComplete hat jedoch eine Integration mit <a href=\"https://mangrove.reviews/\">Mangrove.reviews</a>, einer offen lizenzierten Bewertungswebsite",
                "li1": "Veranstaltungen werden <i>nicht</i> erfasst, ebenso wenig wie Straßenarbeiten, die nur wenige Tage dauern.",
                "li2": "Zeitliche Daten (z.B. Statistiken zur Luftqualität, Verkehrsintensität, ...) können nicht auf OpenStreetMap gespeichert werden, da sie von einem Freiwilligen nur schwer zu überprüfen sind. Wenn diese Daten anderswo verfügbar sind, können sie dennoch in MapComplete als zusätzliche Ebene visualisiert werden.",
                "title": "Nicht für OpenStreetMap geeignete Daten"
            }
        },
        "indexPage": {
            "button": "Mehr über unsere Dienste erfahren",
            "hook": "Benötigen Sie professionelle Unterstützung?",
            "hookMore": "Wir können bei der Erstellung von Umfragen, Datenimporten und OpenStreetMap-Beratung helfen"
        },
        "intro": "Der Entwickler von MapComplete bietet professionelle Unterstützung an. Dieses Dokument skizziert einige der Möglichkeiten, häufige Fragen und die Grenzen von MapComplete",
        "osmTitle": "Was können OpenStreetMap und MapComplete für Ihre Organisation tun?",
        "services": {
            "intro": "Der Entwickler von MapComplete kann Ihnen mit den folgenden Dienstleistungen helfen:",
            "li0": "Einrichten eines auf Ihren Bedarf zugeschnittenen Themas",
            "li1": "Hilfe bei der Einrichtung des internen Datenflusses zur Integration von OpenStreetMap",
            "li2": "Schulung über die Bereitstellung von Daten mit MapComplete",
            "li3": "Fortbildung (z.B. für das GIS-Team), wie man erweiterte Daten zu OpenStreetMap hinzufügt",
            "li4": "Schulung zum Herunterladen gefilterter Daten von OpenStreetMap",
            "outro": "Diese Dienstleistungen werden zu wettbewerbsfähigen Preisen angeboten. Ein einfaches Thema ohne zusätzliche Unterstützung kann für nur 2.000 € eingerichtet werden, zuzüglich geringer jährlicher Hosting-Kosten.",
            "title": "MapComplete-Dienste"
        },
        "text0": "<p>Die Pflege eines Satzes aktueller Geodaten ist schwierig, fehleranfällig und teuer.<br>Zu allem Überfluss sammeln viele Organisationen dieselben Daten unabhängig voneinander - was zu doppelten Anstrengungen, nicht standardisierten Datenformaten und vielen unvollständigen, ungepflegten Datensätzen führt.</p><p>Gleichzeitig gibt es eine riesige Gemeinschaft, die viele Geodaten in einer gemeinsamen, globalen und standardisierten Datenbank sammelt - nämlich OpenStreetMap.org.</p>",
        "text1": "<p>MapComplete ist der Editor, der das Einbringen von Daten in OpenStreetMap einfach macht.</p>",
        "title": "Professionelle Unterstützung mit MapComplete"
    },
    "reviews": {
        "affiliated_reviewer_warning": "(Partner-Rezension)",
        "attribution": "Rezensionen werden bereitgestellt von <a href=\"https://mangrove.reviews/\" target=\"_blank\">Mangrove Reviews</a> und sind unter <a href=\"https://mangrove.reviews/terms#8-licensing-of-content\" target=\"_blank\">CC-BY 4.0</a> verfügbar.",
        "i_am_affiliated": "<span>Ich bin mit diesem Objekt vertraut</span><br><span class=\"subtle\">Überprüfe, ob du Eigentümer, Ersteller, Angestellter etc. bist</span>",
        "name_required": "Der Name des Objekts ist notwendig, um eine Bewertung erstellen zu können",
        "no_rating": "Keine Bewertung vorhanden",
        "no_reviews_yet": "Es gibt noch keine Bewertungen. Hilf mit der ersten Bewertung dem Geschäft und der Open Data Bewegung!",
        "plz_login": "Anmelden, um eine Bewertung abzugeben",
        "posting_as": "Angemeldet als",
        "saved": "<span class=\"thanks\">Bewertung gespeichert. Danke fürs Teilen!</span>",
        "saving_review": "Speichern…",
        "title": "{count} Rezensionen",
        "title_singular": "Eine Rezension",
        "tos": "Mit deiner Bewertung stimmst du den <a href=\"https://mangrove.reviews/terms\" target=\"_blank\">AGB und den Datenschutzrichtlinien von Mangrove.reviews zu</a>",
        "write_a_comment": "Schreibe einen Kommentar…"
    },
    "split": {
        "cancel": "Abbrechen",
        "hasBeenSplit": "Dieser Weg wurde geteilt",
        "inviteToSplit": "Teilen Sie diese Straße in kleinere Segmente auf. Dies ermöglicht es, Straßenabschnitten unterschiedliche Eigenschaften zu geben.",
        "loginToSplit": "Sie müssen angemeldet sein, um eine Straße aufzuteilen",
        "split": "Teilen",
        "splitTitle": "Wählen Sie auf der Karte aus, wo die Straße geteilt werden soll"
    },
    "translations": {
        "activateButton": "MapComplete übersetzen",
        "completeness": "Die Übersetzungen für {theme} in {language} ist zu {percentage}% vollständig: {translated} Zeichenfolgen von {total} sind übersetzt",
        "deactivate": "Schaltflächen für die Übersetzung deaktivieren",
        "help": "Klicken Sie auf das 'translate'-Symbol neben einer Zeichenfolge, um einen Text einzugeben oder zu aktualisieren. Dazu benötigen Sie einen Weblate-Account. Erstellen Sie einen mit Ihrem OSM-Benutzernamen, um den Übersetzungsmodus automatisch freizuschalten.",
        "isTranslator": "Der Übersetzungsmodus ist aktiv, da Ihr Benutzername mit dem Namen eines früheren Übersetzers übereinstimmt",
        "missing": "{count} unübersetzte Zeichenfolgen",
        "notImmediate": "Die Übersetzungen werden nicht direkt aktualisiert. Dies dauert in der Regel ein paar Tage"
    },
    "validation": {
        "color": {
            "description": "Farbe oder Hexcode"
        },
        "date": {
            "description": "Ein Datum, beginnend mit der Jahreszahl"
        },
        "decimal": {
            "description": "Eine Zahl"
        },
        "direction": {
            "description": "Eine Himmelsrichtung"
        },
        "email": {
            "description": "E-Mail Adresse",
            "feedback": "Dies ist keine gültige E-Mail Adresse",
            "noAt": "Eine E-Mail-Adresse sollte ein @ enthalten"
        },
        "float": {
            "description": "eine Zahl",
            "feedback": "Dies ist keine Zahl"
        },
        "int": {
            "description": "eine ganze Zahl"
        },
        "nat": {
            "description": "eine positive, ganze Zahl oder Null",
            "mustBePositive": "Diese Zahl sollte positiv sein",
            "mustBeWhole": "Es sind nur ganze Zahlen erlaubt",
            "notANumber": "Eine Nummer eingeben"
        },
        "opening_hours": {
            "description": "Öffnungszeiten"
        },
        "pfloat": {
            "description": "eine positive Zahl"
        },
        "phone": {
            "description": "eine Telefonnummer",
            "feedback": "Dies ist keine gültige Telefonnummer"
        },
        "pnat": {
            "description": "eine positive, ganze Zahl",
            "noZero": "Null ist nicht erlaubt"
        },
        "string": {
            "description": "ein Stück Text"
        },
        "text": {
            "description": "ein Stück Text"
        },
        "tooLong": "Der Text ist zu lang, es sind maximal 255 Zeichen erlaubt. Sie haben jetzt {count} Zeichen",
        "url": {
            "description": "Link zu einer Website",
            "feedback": "Dies ist keine gültige Webadresse"
        },
        "wikidata": {
            "description": "Eine Wikidata-Kennung"
        }
    }
}<|MERGE_RESOLUTION|>--- conflicted
+++ resolved
@@ -278,7 +278,6 @@
         "willBePublished": "Ihr Bild wird veröffentlicht "
     },
     "importHelper": {
-<<<<<<< HEAD
         "allAttributesSame": "Alle zu importierenden Objekte haben diesen Tag",
         "askMetadata": {
             "downloadGeojson": "geojson herunterladen",
@@ -364,19 +363,6 @@
         },
         "loginIsCorrect": "<b>{name}</b> ist der richtige Account um Importnotizen zu erstellen.",
         "loginRequired": "Sie müssen eingeloggt sein, um fortzufahren",
-=======
-        "introduction": {
-            "description": "Der Import-Helfer konvertiert einen externen Datensatz in Hinweise. Der externe Datensatz muss mit einer der vorhandenen MapComplete-Ebenen übereinstimmen. Für jedes Element, das Sie in den Import-Helfer eingeben, wird ein einzelner Hinweis erstellt. Diese Hinweise werden zusammen mit den entsprechenden Objekten in diesen Karten angezeigt, um sie leicht hinzufügen zu können.",
-            "importFormat": "Der Hinweistext sollte folgendes Format haben, um aufgenommen zu werden: <br><div class=\"literal-code\">[Eine kleine Einführung]<br>https://mapcomplete.osm.be/[themenname].html?[Parameter wie lat und lon]#import<br>[alle Tags des Objekts] </div>"
-        },
-        "login": {
-            "lockNotice": "Diese Seite ist gesperrt. Du brauchst die Änderungen {importHelperUnlock} bevor du die Seite öffnen kannst.",
-            "loggedInWith": "Du bist eingeloggt als <b>{name}</b> und hast {csCount} Änderungen",
-            "loginIsCorrect": "<b>{name}</b> ist der richtige Account um Importnotizen zu erstellen.",
-            "loginRequired": "Sie müssen eingeloggt sein, um fortzufahren",
-            "userAccountTitle": "Wähle einen Benutzeraccount"
-        },
->>>>>>> 3f18ce7f
         "mapPreview": {
             "autodetected": "Die Ebene wurde anhand der Eigenschaften automatisch abgezogen",
             "confirm": "Die Objekte befinden sich an der richtigen Stelle auf der Karte",
@@ -384,7 +370,6 @@
             "selectLayer": "Zu welcher Ebene passt dieser Import?",
             "title": "Kartenvorschau"
         },
-<<<<<<< HEAD
         "noteParts": {
             "datasource": "Originaldaten von {source}",
             "importEasily": "Diesen Punkt einfach mit MapComplete hinzufügen:",
@@ -396,13 +381,6 @@
             "inspectLooksCorrect": "Diese Werte sehen korrekt aus",
             "someHaveSame": "{count} zu importierende Objekte haben diesen Tag, das sind {percentage}% der Gesamtanzahl",
             "title": "Attribute prüfen"
-=======
-        "previewAttributes": {
-            "allAttributesSame": "Alle zu importierenden Objekte haben diesen Tag",
-            "inspectDataTitle": "Daten von {count} zu importierenden Objekten prüfen",
-            "inspectLooksCorrect": "Die Werte sehen richtig aus",
-            "someHaveSame": "{count} der zu importierenden Objekte haben dieses Tag, das sind {percentage}% der Gesamtzahl"
->>>>>>> 3f18ce7f
         },
         "selectFile": {
             "description": "Wähle eine .csv oder .geojson Datei um anzufangen",
@@ -418,7 +396,6 @@
             "noFilesLoaded": "Keine Datei geladen",
             "title": "Datei auswählen"
         },
-<<<<<<< HEAD
         "selectLayer": "Wähle eine Ebene...",
         "selectTheme": {
             "displayNonMatchingCount": "{length} Objekte stimmen nicht mit Voreinstellungen überein",
@@ -431,14 +408,10 @@
             "title": "Thema auswählen",
             "unmatchedTitle": "Die folgenden Elemente stimmen mit keiner Voreinstellung überein"
         },
-        "someHaveSame": "{count} der zu importierenden Objekte haben dieses Tag, das sind {percentage}% der Gesamtzahl",
         "testMode": "Testmodus - Notizen werden nicht importiert",
-        "title": "Import-Helfer",
         "userAccountTitle": "Wähle einen Benutzeraccount",
-        "validateDataTitle": "Bestätige Daten"
-=======
+        "validateDataTitle": "Bestätige Daten",
         "title": "Import-Helfer"
->>>>>>> 3f18ce7f
     },
     "importInspector": {
         "title": "Importhinweise überprüfen und verwalten"
