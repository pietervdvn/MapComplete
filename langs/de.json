--- conflicted
+++ resolved
@@ -49,21 +49,12 @@
             "disableFiltersExplanation": "Einige Elemente können durch einen Filter ausgeblendet sein",
             "hasBeenImported": "Dieser Punkt wurde bereits importiert",
             "import": {
-<<<<<<< HEAD
-                "hasBeenImported": "Das Objekt wurde importiert.",
-                "howToTest": "Um es zu testen, hänge <b>test=true</b> oder <b>backend=osm-test</b> an die URL an. Die Änderungen werden in der Konsole ausgegeben. Bitte erstelle einen PR um das Thema zu veröffentlichen das den Import Button freischält.",
-                "importTags": "Das Element wird {tags} bekommen",
-                "officialThemesOnly": "Der Importbutton ist für nicht offizielle Themen deaktiviert um Störfälle zu vermeiden.",
-                "wrongType": "Dieses Element ist kein Punkt oder Weg und kann deshalb nicht importiert werden.",
-                "zoomInMore": "Vergrößere um das Feature zu importieren."
-=======
                 "hasBeenImported": "Das Objekt wurde importiert",
                 "howToTest": "Um es zu testen, hänge <b>test=true</b> oder <b>backend=osm-test</b> an die URL an. Die Änderungen werden in der Konsole ausgegeben. Bitte erstelle einen PR um das Thema zu veröffentlichen das den Import Button freischält.",
                 "importTags": "Das Element wird {tags} bekommen",
                 "officialThemesOnly": "Die Import-Schaltfläche ist für inoffizielle Themen deaktiviert, um Störfälle zu vermeiden",
                 "wrongType": "Dieses Element ist kein Punkt oder Weg und kann deshalb nicht importiert werden",
                 "zoomInMore": "Ansicht vergrößern, um das Objekt zu importieren"
->>>>>>> 8db80d87
             },
             "importTags": "Das Element erhält {tags}",
             "intro": "Sie haben auf eine Stelle in der Karte geklickt, an der noch keine Daten bekannt sind.<br>",
@@ -80,11 +71,7 @@
         },
         "apply_button": {
             "appliedOnAnotherObject": "Das Objekt {id} wird {tags} bekommen",
-<<<<<<< HEAD
-            "isApplied": "Die Änderungen wurden gespeichert."
-=======
             "isApplied": "Die Änderungen werden übernommen"
->>>>>>> 8db80d87
         },
         "attribution": {
             "attributionContent": "<p>Alle Daten wurden bereitgestellt von <a href=\"https://osm.org\" target=\"_blank\">OpenStreetMap</a>, frei verwendbar unter der <a href=\"https://osm.org/copyright\" target=\"_blank\">Open Database License</a>.</p>",
@@ -191,11 +178,7 @@
             "versionInfo": "v{version} - erstellt am {date}"
         },
         "pickLanguage": "Sprache wählen: ",
-<<<<<<< HEAD
-        "poweredByOsm": "Powered by OpenStreetMap",
-=======
         "poweredByOsm": "Unterstützt von OpenStreetMap",
->>>>>>> 8db80d87
         "questions": {
             "emailIs": "Die E-Mail-Adresse dieser {category} lautet <a href=\"mailto:{email}\" target=\"_blank\">{email}</a>",
             "emailOf": "Wie lautet die E-Mail-Adresse der {category}?",
@@ -303,45 +286,30 @@
         "locked": "Du benötigst mindestens {importHelperUnlock} um die Importhilfe zu benutzen",
         "loggedInWith": "Du bist eingeloggt als <b>{name}</b> und hast {csCount} Änderungen",
         "loginIsCorrect": "<b>{name}</b> ist der richtige Account um Importnotizen zu erstellen.",
-<<<<<<< HEAD
-        "loginRequired": "Du musst eingeloggt sein um fortzufahren.",
-        "mapPreview": {
-=======
         "loginRequired": "Sie müssen eingeloggt sein, um fortzufahren",
         "mapPreview": {
             "autodetected": "Die Ebene wurde anhand der Eigenschaften automatisch abgezogen",
             "confirm": "Die Objekte befinden sich an der richtigen Stelle auf der Karte",
             "mismatch": "{count} Objekte stimmen nicht mit der ausgewählten Ebene überein. Stellen Sie sicher, dass die Tags zur Angabe des Typs vorhanden sind, nämlich {tags}",
             "selectLayer": "Zu welcher Ebene passt dieser Import?",
->>>>>>> 8db80d87
             "title": "Kartenvorschau"
         },
         "selectFile": {
             "description": "Wähle eine .csv oder .geojson Datei um anzufangen",
             "errDuplicate": "Einige Spalten haben den selben Namen",
-<<<<<<< HEAD
-            "errNoLatOrLon": "Der Kopf? enhält weder `lat` noch `lon`",
-=======
             "errNoLatOrLon": "Die Kopfzeile enthält weder `lat` noch `lon`",
->>>>>>> 8db80d87
             "errNoName": "Einige Spalten haben keinen Namen",
             "errNotFeatureCollection": "Die geladene JSON-Datei ist keine geojson-featurecollection",
             "errPointsOnly": "Die geladene JSON-Datei sollte nur Punkte enthalten",
             "fileFormatDescription": "Wähle eine <b class=\"code\">.csv</b> oder <b class=\"code\">.geojson</b> Datei",
             "fileFormatDescriptionCsv": "In der CSV-Datei sollte es jeweils eine Spalte für <span class=\"literal-code\">lat</span> und <span class=\"literal-code\">lon</span>mit den Koordinaten in WGS84 geben. Jedes weitere Attribut sollte in einer eigenen Spalte sein.",
-<<<<<<< HEAD
-=======
             "fileFormatDescriptionGeoJson": "In der geojson-Datei sollten nur Punkte enthalten sein. Die Eigenschaften sollten genau die Eigenschaften sein, die in OpenStreetMap verwendet werden sollen",
->>>>>>> 8db80d87
             "loadedFilesAre": "Die Datei {file} ist geladen",
             "noFilesLoaded": "Keine Datei geladen",
             "title": "Wähle eine Datei"
         },
         "selectLayer": "Wähle eine Ebene...",
-<<<<<<< HEAD
-=======
         "someHaveSame": "{count} der zu importierenden Objekte haben dieses Tag, das sind {percentage}% der Gesamtzahl",
->>>>>>> 8db80d87
         "title": "Import-Helfer",
         "userAccountTitle": "Wähle einen Benutzeraccount",
         "validateDataTitle": "Bestätige Daten"
@@ -350,14 +318,10 @@
         "title": "Importhinweise überprüfen und verwalten"
     },
     "importLayer": {
-<<<<<<< HEAD
-        "description": "Eine Ebene, die Einträge für {title} importiert",
-=======
         "alreadyMapped": "Es gibt bereits einen anderen {title} auf der Karte - dieser Punkt ist ein Duplikat",
         "description": "Eine Ebene, die Einträge für {title} importiert",
         "importButton": "import_button({layerId}, _tags, Ich habe hier ein(en) {title} gefunden - Zur Karte hinzufügen,./assets/svg/addSmall.svg,,,id)",
         "importHandled": "<div class=\"thanks\">Dieses Objekt wurde behandelt! Vielen Dank für Ihre Bemühungen</div>",
->>>>>>> 8db80d87
         "layerName": "Möglicher {title}",
         "notFound": "Ich konnte {title} nicht finden - entferne es",
         "popupTitle": "Möglicher {title}"
@@ -402,23 +366,6 @@
         "addAComment": "Füge einen Kommentar hinzu",
         "addComment": "Kommentieren",
         "addCommentAndClose": "Kommentieren und Schließe",
-<<<<<<< HEAD
-        "addCommentPlaceholder": "Add a comment...",
-        "anonymous": "Anonymer Benutzer",
-        "closeNote": "Schließe Notiz",
-        "createNote": "Erstelle eine neue Notiz",
-        "createNoteTitle": "Erstelle hier eine neue Notiz",
-        "disableAllNoteFilters": "Deaktiviere alle Filter",
-        "isClosed": "Diese Notiz ist geklärt",
-        "isCreated": "Deine Notiz wurde erstellt!",
-        "loginToAddComment": "Einloggen um zu Kommentieren",
-        "loginToAddPicture": "Einloggen um ein Bild hinzuzufügen",
-        "loginToClose": "Einloggen um die Notiz zu schließen",
-        "noteIsPublic": "Es wird für alle sichtbar sein",
-        "noteLayerDoEnable": "Aktiviere die Ebene \"showing notes\"",
-        "noteLayerHasFilters": "Einige Notizen können durch einen Filter versteckt sein",
-        "noteLayerNotEnabled": "Die Ebene \"showing notes\" ist nicht aktiviert. Die Ebene muss aktiviert sein um eine Notiz hinzuzufügen"
-=======
         "addCommentPlaceholder": "Einen Kommentar hinzufügen...",
         "anonymous": "Anonymer Benutzer",
         "closeNote": "Schließe Notiz",
@@ -441,7 +388,6 @@
         "textNeeded": "Geben Sie einen beschreibenden Text ein, um einen Hinweis zu erstellen",
         "typeText": "Geben Sie einen Text ein, um einen Kommentar hinzuzufügen",
         "warnAnonymous": "Sie sind nicht eingeloggt. Wir sind nicht in der Lage, Sie zu kontaktieren, um Ihr Problem zu lösen."
->>>>>>> 8db80d87
     },
     "privacy": {
         "editing": "Wenn Sie eine Änderung an der Karte vornehmen, wird diese Änderung auf OpenStreetMap aufgezeichnet und ist für jeden öffentlich zugänglich. Ein mit MapComplete vorgenommener Änderungssatz enthält die folgenden Daten: <ul><li>Die von Ihnen vorgenommenen Änderungen</li><li>Ihr Benutzername</li><li>Wann diese Änderung vorgenommen wurde</li><li>Das Thema, das Sie bei der Änderung verwendet haben</li><li>Die Sprache der Benutzeroberfläche</li><li>Eine Angabe darüber, wie nah Sie an geänderten Objekten waren. Andere Kartierer können diese Informationen nutzen, um festzustellen, ob eine Änderung auf Basis einer Vor-Ort Erkundung oder einer Fernerkundung vorgenommen wurde</li></ul> Ausführliche Informationen finden Sie in <a href=\"https://wiki.osmfoundation.org/wiki/Privacy_Policy\" target=\"_blank\">den Datenschutzbestimmungen auf OpenStreetMap.org</a>. Wir möchten Sie daran erinnern, dass Sie bei der Anmeldung einen fiktiven Namen verwenden können.",
@@ -453,10 +399,6 @@
         "miscCookiesTitle": "Andere Cookies",
         "surveillance": "Da Sie die Datenschutzbestimmungen lesen, ist Ihnen der Datenschutz wahrscheinlich wichtig - uns auch! Wir haben sogar <a href=\"https://mapcomplete.osm.be/surveillance\">ein Thema gemacht, das Überwachungskameras zeigt.</a> Zögern Sie nicht, sie alle zu mappen!",
         "title": "Datenschutzbestimmungen",
-<<<<<<< HEAD
-=======
-        "tracking": "Um einen Einblick zu bekommen, wer unsere Website besucht, werden einige technische Informationen gesammelt. Dazu gehören das Land, aus dem Sie die Webseite besucht haben, die Webseite, die Sie auf MapComplete verwiesen hat, der Typ Ihres Geräts und die Bildschirmgröße. Ein Cookie wird auf Ihrem Gerät platziert, um anzuzeigen, dass Sie MapComplete heute bereits besucht haben. Diese Daten sind nicht detailliert genug, um Sie persönlich zu identifizieren. Diese Statistiken sind nur in aggregierter Form für jedermann zugänglich und sind <a href=\"https://pietervdvn.goatcounter.com\" target=\"_blank\">öffentlich für jedermann zugänglich</a>",
->>>>>>> 8db80d87
         "trackingTitle": "Statistische Daten",
         "whileYoureHere": "Ist Ihnen die Privatsphäre wichtig?"
     },
@@ -481,24 +423,18 @@
         },
         "aboutOsm": {
             "aboutOsm": {
-<<<<<<< HEAD
-=======
                 "intro": "OpenStreetMap ist eine gemeinsame, globale Datenbank, die von Freiwilligen aufgebaut wird. Alle Geodaten können zu OpenStreetMap beigetragen werden, solange sie <b>vor Ort verifiziert</b> werden können. <br>OpenStreetMap ist zu einem sehr breiten und detaillierten Datensatz herangewachsen, da es Daten über Tausende von Objektkategorien enthält. Ein einzelnes Objekt kann auch eine Menge Attribute haben, die viele Nuancen mit sich bringen, z. B:",
                 "li0": "Straßen haben eine Geometrie, können aber auch Informationen enthalten über die Höchstgeschwindigkeit, die Oberfläche, ob sie beleuchtet sind, ihren Namen, einen Link zu Wikipedia, einen Link zu dem, wonach sie benannt sind, welche Wander-, Rad- und Busrouten dort verlaufen, …",
                 "li1": "Geschäfte und andere Einrichtungen enthalten Öffnungszeiten, eine Telefonnummer, einen Link zur Website, die unterstützten Zahlungsmethoden, das Angebot, die angebotenen Dienstleistungen, …",
                 "li2": "Die Toiletten besitzen Informationen über die Zugänglichkeit für Rollstuhlfahrer, einen Wickeltisch, die Notwendigkeit einer Bezahlung, …",
->>>>>>> 8db80d87
                 "li3": "und vieles, vieles mehr…",
                 "title": "Was ist OpenStreetMap?"
             },
             "benefits": {
-<<<<<<< HEAD
-=======
                 "intro": "Es kann sehr schwer sein, den eigenen Datensatz hinter sich zu lassen, da der Aufbau dieses Datensatzes oft viel Zeit und Mühe gekostet hat.<br>Die Vorteile des Wechsels zu OSM sind jedoch enorm:",
                 "li0": "Sie sind beim Sammeln und Pflegen dieses Datenbestands nicht mehr allein - eine ganze Gemeinschaft steht Ihnen zur Seite",
                 "li1": "Ihre Daten erreichen ein größeres Publikum als je zuvor über Bing Maps, Apple Maps, Facebook, Instagram, Pokemon Go, OsmAnd, Organic Maps, Maps.me, Mapbox, Komoot, fast alle Fahrrad-Applikationen, …",
                 "li2": "Viele Regierungsorganisationen und Kommunen nutzen OpenStreetMap auch auf ihren Webseiten",
->>>>>>> 8db80d87
                 "title": "Vorteile des OSM-Ökosystem"
             },
             "license": {
@@ -516,8 +452,6 @@
                 "li3": "Alle Änderungen werden nachverfolgt und an einen einzelnen Benutzer gebunden. Ein Wiederholungstäter wird schnell gesperrt",
                 "li4": "In Belgien (und einigen anderen Ländern) wird der erste Beitrag eines neuen Verfassers systematisch überprüft und bei Bedarf korrigiert.",
                 "title": "Gibt es Vandalismus?"
-<<<<<<< HEAD
-=======
             }
         },
         "drawbacks": {
@@ -547,16 +481,11 @@
                 "li1": "Veranstaltungen werden <i>nicht</i> erfasst, ebenso wenig wie Straßenarbeiten, die nur wenige Tage dauern.",
                 "li2": "Zeitliche Daten (z.B. Statistiken zur Luftqualität, Verkehrsintensität, ...) können nicht auf OpenStreetMap gespeichert werden, da sie von einem Freiwilligen nur schwer zu überprüfen sind. Wenn diese Daten anderswo verfügbar sind, können sie dennoch in MapComplete als zusätzliche Ebene visualisiert werden.",
                 "title": "Nicht für OpenStreetMap geeignete Daten"
->>>>>>> 8db80d87
             }
         },
         "indexPage": {
             "button": "Erfahren Sie mehr über unsere Dienstleistungen",
             "hook": "Benötigen Sie professionelle Unterstützung?",
-<<<<<<< HEAD
-            "hookMore": "Wir können bei der Erstellung von Umfragen, Datenimporten und OpenStreetMap-Beratung helfen."
-        }
-=======
             "hookMore": "Wir können bei der Erstellung von Umfragen, Datenimporten und OpenStreetMap-Beratung helfen"
         },
         "intro": "Der Entwickler von MapComplete bietet professionelle Unterstützung an. Dieses Dokument skizziert einige der Möglichkeiten, häufige Fragen und die Grenzen von MapComplete",
@@ -574,7 +503,6 @@
         "text0": "<p>Die Pflege eines Satzes aktueller Geodaten ist schwierig, fehleranfällig und teuer.<br>Zu allem Überfluss sammeln viele Organisationen dieselben Daten unabhängig voneinander - was zu doppelten Anstrengungen, nicht standardisierten Datenformaten und vielen unvollständigen, ungepflegten Datensätzen führt.</p><p>Gleichzeitig gibt es eine riesige Gemeinschaft, die viele Geodaten in einer gemeinsamen, globalen und standardisierten Datenbank sammelt - nämlich OpenStreetMap.org.</p>",
         "text1": "<p>MapComplete ist der Editor, der das Einbringen von Daten in OpenStreetMap einfach macht.</p>",
         "title": "Professionelle Unterstützung mit MapComplete"
->>>>>>> 8db80d87
     },
     "reviews": {
         "affiliated_reviewer_warning": "(Partner-Rezension)",
@@ -605,9 +533,6 @@
         "completeness": "Die Übersetzungen für {theme} in {language} ist zu {percentage}% vollständig: {translated} Zeichenfolgen von {total} sind übersetzt",
         "deactivate": "Schaltflächen für die Übersetzung deaktivieren",
         "help": "Klicken Sie auf das 'translate'-Symbol neben einer Zeichenfolge, um einen Text einzugeben oder zu aktualisieren. Dazu benötigen Sie einen Weblate-Account. Erstellen Sie einen mit Ihrem OSM-Benutzernamen, um den Übersetzungsmodus automatisch freizuschalten.",
-<<<<<<< HEAD
-        "isTranslator": "Der Übersetzungsmodus ist aktiv, da Ihr Benutzername mit dem Namen eines früheren Übersetzers übereinstimmt"
-=======
         "isTranslator": "Der Übersetzungsmodus ist aktiv, da Ihr Benutzername mit dem Namen eines früheren Übersetzers übereinstimmt",
         "missing": "{count} unübersetzte Zeichenfolgen",
         "notImmediate": "Die Übersetzungen werden nicht direkt aktualisiert. Dies dauert in der Regel ein paar Tage"
@@ -671,6 +596,5 @@
         "wikidata": {
             "description": "Eine Wikidata-Kennung"
         }
->>>>>>> 8db80d87
     }
 }