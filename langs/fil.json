--- conflicted
+++ resolved
@@ -15,11 +15,6 @@
             "softDelete": "Ang tampók na ito ay babaguhin at itatago sa application. <span class=\"subtle\">{reason}</span>"
         },
         "isDeleted": "Tinanggal na ang tampók na ito",
-<<<<<<< HEAD
-        "isntAPoint": "Mga buko (point) lang ang maaring tanggalin, ang piniling tampók ay isang way, area o relation.",
-        "loading": "Sinisiyasat ang mga katangian ng tampók para alamin kung maari itong tanggalin.",
-        "loginToDelete": "Dapat kang naka-logged in para matanggal ang buko(point)"
-=======
         "isntAPoint": "Mga bukó (point) lang ang maaring tanggalin, ang piniling tampók ay isang way, area o relation.",
         "loading": "Sinisiyasat ang mga katangian ng tampók para alamin kung maari itong tanggalin.",
         "loginToDelete": "Dapat kang naka-logged in para matanggal ang bukó(point)",
@@ -47,6 +42,5 @@
             "addNew": "Dagdagan ng {category}",
             "addNewMapLabel": "I-click ito para mag-dagdag ng bagong bagay"
         }
->>>>>>> 8db80d87
     }
 }