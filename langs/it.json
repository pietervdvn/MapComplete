--- conflicted
+++ resolved
@@ -272,44 +272,9 @@
                 "died": "Morte: {value}"
             },
             "searchToShort": "La tua ricerca è troppo breve, inserisci un testo più completo",
-<<<<<<< HEAD
             "searchWikidata": "Cerca su Wikidata",
             "wikipediaboxTitle": "Wikipedia"
         }
-=======
-            "fromWikipedia": "Da Wikipedia, l'enciclopedia libera"
-        },
-        "notValid": "Seleziona un valore valido per continuare",
-        "welcomeExplanation": {
-            "browseOtherThemesIntro": "In MapComplete esistono diverse mappe tematiche",
-            "addNew": "Tocca la mappa per aggiungere un nuovo punto di interesse.",
-            "browseMoreMaps": "Scopri ulteriori mappe",
-            "general": "Su questa mappa puoi vedere, modificare ed aggiungere <i>punti di interesse</i>. Esplora per trovare il punto di interesse, toccane uno per vedere o modificarne le informazioni. Tutti i dati sono raccolti e salvati su OpenStreetMap, e potranno essere riutilizzati liberamente."
-        },
-        "back": "Indietro",
-        "logout": "Esci",
-        "loginFailed": "Autenticazione fallita tramite OpenStreetMap",
-        "screenToSmall": "Apri {theme} in una nuova finestra",
-        "examples": "Esempi",
-        "loadingTheme": "Scaricamento {theme}…",
-        "error": "Qualcosa è andato storto",
-        "apply_button": {
-            "appliedOnAnotherObject": "L'oggetto {id} riceverà {tags}",
-            "isApplied": "I cambiamenti sono stati applicati"
-        },
-        "backToMapcomplete": "Torna alla panoramica sull'argomento",
-        "confirm": "Conferma",
-        "next": "Avanti",
-        "poweredByOsm": "Basato su OpenStreetMap",
-        "removeLocationHistory": "Elimina la cronologia di geolocalizzazione",
-        "levelSelection": {
-            "confirmLevel": "",
-            "addNewOnLevel": ""
-        },
-        "noMatchingMapping": "",
-        "useSearch": "",
-        "useSearchForMore": ""
->>>>>>> c25944a1
     },
     "image": {
         "addPicture": "Aggiungi foto",
@@ -397,8 +362,7 @@
         "featuredThemeTitle": "Questa settimana in vetrina",
         "intro": "MapComplete è un visualizzatore/editore di OpenStreetMap che mostra le informazioni riguardanti gli oggetti di uno specifico tema e permette di aggiornarle.",
         "pickTheme": "Scegli un tema qui sotto per iniziare.",
-        "title": "Benvenuto/a su MapComplete",
-        "logIn": ""
+        "title": "Benvenuto/a su MapComplete"
     },
     "move": {
         "cancel": "Annulla lo spostamento",
@@ -451,526 +415,5 @@
         "loginToSplit": "Devi aver effettuato l’accesso per dividere una strada",
         "split": "Dividi",
         "splitTitle": "Scegli sulla cartina il punto dove vuoi dividere la strada"
-<<<<<<< HEAD
-=======
-    },
-    "importHelper": {
-        "askMetadata": {
-            "giveSource": "Qual è la fonte di questi dati? Se 'source' è impostata nell'elemento, questo valore sarà ignorato",
-            "orDownload": "In alternativa, puoi scaricare i dati per importarli direttamente",
-            "giveWikilink": "Su quale pagina wiki si possono trovare informazioni riguardo questa importazione?",
-            "intro": "Prima di aggiungere {count} note, per favore fornisci alcune informazioni aggiuntive.",
-            "shouldBeOsmWikilink": "È necessario un link ad una pagina su wiki.openstreetmap.org",
-            "shouldBeUrl": "Non è un URL valido",
-            "giveDescription": "Per favore, scrivi una breve descrizione per chi vede la nota. Una buona nota descrive ciò che il contributore dovrebbe fare, per esempio <i>Qui dovrebbe esserci una panchina. Se sei nei paraggi, puoi controllare e indicare se la panchina esiste o no?</i> (Verrà aggiunto automaticamente un link a MapComplete)",
-            "downloadGeojson": "Scarica Geo JSON",
-            "title": "",
-            "shouldNotBeHomepage": ""
-        },
-        "conflationChecker": {
-            "loadedDataAge": "I dati caricati provengono dalla cache e sono vecchi {age}",
-            "mapShowingNearbyIntro": "Le mappe seguenti mostrano elementi da poter importare che hanno all'interno un elemento OSM ",
-            "nearbyWarn": "I {count} elementi in rosso sulla mappa seguente <b>not</b> saranno importati!",
-            "setRangeToZero": "Imposta l'intervallo a 0 oppure 1 se vuoi importarli tutti",
-            "states": {
-                "error": "Errore elaborando i dati da Overpass a causa di {error}",
-                "idle": "Controllo della memoria persistente locale…",
-                "running": "Richiesta Overpass in corso…",
-                "unexpected": "Stato {state} non previsto"
-            },
-            "title": "Confronta con i dati esistenti",
-            "titleNearby": "Elementi vicini",
-            "zoomIn": "Il livello attuale di zoom è {current}",
-            "titleLive": "Dati in tempo reale su OSM",
-            "osmLoaded": "{count} elementi sono stati caricati da OpenStreetMap e corrispondono al livello <b>{name}</b>.",
-            "nothingLoaded": "Non ci sono elementi caricati da OpenStreetMap che corrispondono al livello corrente {name}",
-            "reloadTheCache": "Svuota la cache e lancia nuovamente la richiesta Overpass",
-            "cacheExpired": "La cache è scaduta",
-            "downloadOverpassData": "Scarica il GeoJSON caricato da Overpass",
-            "importCandidatesCount": "I {count} elementi in rosso sulla mappa seguente sono tutti i tuoi candidati per l'importazione.",
-            "showOsmLayerInConflationMap": "",
-            "zoomLevelSelection": ""
-        },
-        "confirmProcess": {
-            "contactedCommunity": "Ho contattato la community (locale) a proposito di questa importazione",
-            "licenseIsCompatible": "I dati da importare hanno una licenza che ne permette l'importazione in OSM. È permesso distribuirli anche per scopi commerciali, con una minima attribuzione",
-            "readImportGuidelines": "Ho letto le linee guida per le importazioni sul wiki di OSM",
-            "title": "Licenza e community",
-            "titleLong": "Hai seguito la procedura di importazione?",
-            "wikipageIsMade": "Il processo è documentato sul wiki di OSM (più tardi avrai bisogno di questo link)"
-        },
-        "createNotes": {
-            "creating": "Create <b>{count}</b> note su {total}",
-            "done": "Tutte le {count} note sono state create!",
-            "title": "",
-            "loading": "",
-            "openImportViewer": ""
-        },
-        "compareToAlreadyExistingNotes": {
-            "loadingFailed": "",
-            "mapExplanation": "",
-            "noPreviousNotesFound": "",
-            "someNearby": "",
-            "wontBeImported": "",
-            "title": "",
-            "completelyImported": "",
-            "loading": "",
-            "nothingNearby": "",
-            "titleLong": ""
-        },
-        "introduction": {
-            "importFormat": "",
-            "title": "",
-            "description": ""
-        },
-        "mapPreview": {
-            "autodetected": "",
-            "selectLayer": "",
-            "confirm": "",
-            "title": "",
-            "mismatch": ""
-        },
-        "previewAttributes": {
-            "allAttributesSame": "",
-            "title": "",
-            "inspectDataTitle": "",
-            "someHaveSame": "",
-            "inspectLooksCorrect": ""
-        },
-        "selectFile": {
-            "errNoLatOrLon": "",
-            "loadedFilesAre": "",
-            "title": "",
-            "errPointsOnly": "",
-            "fileFormatDescription": "",
-            "fileFormatDescriptionCsv": "",
-            "fileFormatDescriptionGeoJson": "",
-            "description": "",
-            "errNotFeatureCollection": "",
-            "errNoName": "",
-            "errDuplicate": "",
-            "noFilesLoaded": ""
-        },
-        "selectTheme": {
-            "notApplicable": "",
-            "unmatchedTitle": "",
-            "noMatchingPresets": "",
-            "title": "",
-            "missing": "",
-            "displayNonMatchingCount": "",
-            "intro": "",
-            "misMatch": "",
-            "needsTags": ""
-        },
-        "testMode": "",
-        "noteParts": {
-            "wikilink": "",
-            "importEasily": "",
-            "datasource": ""
-        },
-        "login": {
-            "loggedInWith": "",
-            "loginIsCorrect": "",
-            "loginRequired": "",
-            "lockNotice": "",
-            "userAccountTitle": "",
-            "title": ""
-        },
-        "gotoImportViewer": "",
-        "title": ""
-    },
-    "importLayer": {
-        "alreadyMapped": "",
-        "description": "",
-        "importHandled": "",
-        "layerName": "",
-        "importButton": "",
-        "nearbyImagesIntro": "",
-        "notFound": "",
-        "popupTitle": ""
-    },
-    "matrixbot": {
-        "commandFailed": "",
-        "commands": {
-            "dm": {
-                "executing": "",
-                "receipt": "",
-                "selectValidCommand": "",
-                "selectValidUser": "",
-                "argto": "",
-                "failed": "",
-                "commandNotFound": "",
-                "docs": "",
-                "noDm": "",
-                "sendReason": "",
-                "argbody": ""
-            },
-            "documentation": {
-                "theme": {
-                    "singular": "",
-                    "plural": ""
-                },
-                "url_parameter": {
-                    "plural": "",
-                    "singular": ""
-                },
-                "notFound": "",
-                "overview": "",
-                "visualisation": {
-                    "plural": "",
-                    "singular": ""
-                },
-                "docs": "",
-                "urlParam": "",
-                "noIdIntro": "",
-                "argid": "",
-                "didYouMean": "",
-                "file": {
-                    "plural": "",
-                    "singular": ""
-                },
-                "inputElement": {
-                    "plural": "",
-                    "singular": ""
-                },
-                "layer": {
-                    "plural": "",
-                    "singular": ""
-                }
-            },
-            "dream": {
-                "docs": "",
-                "generatedBy": ""
-            },
-            "help": {
-                "priviligedComand": "",
-                "supported": "",
-                "askRights": "",
-                "docs": "",
-                "insufficientRights": "",
-                "notFound": "",
-                "p0": "",
-                "p1": "",
-                "argcmd": ""
-            },
-            "info": {
-                "argsearch": "",
-                "closed": "",
-                "closedTodayAndTomorrow": "",
-                "couldNotDownload": "",
-                "docs": "",
-                "editWith": "",
-                "noEditPossible": "",
-                "noInfo": "",
-                "noOpeningHours": "",
-                "foundResults": "",
-                "fetchingInfoAbout": "",
-                "nothingFound": "",
-                "provideSearch": "",
-                "searchingWorldwide": ""
-            },
-            "language": {
-                "docs": "",
-                "knownLanguages": "",
-                "notFound": "",
-                "currentLanguage": "",
-                "arglang": "",
-                "hasBeenSet": "",
-                "helpTranslating": ""
-            },
-            "scheme": {
-                "notype": "",
-                "title": "",
-                "argkey": "",
-                "docs": "",
-                "noMatchingLayer": ""
-            },
-            "search": {
-                "nothingFound": "",
-                "searching": "",
-                "announceLimited": "",
-                "arglayerid": "",
-                "argsearch": "",
-                "argverb": "",
-                "docs": "",
-                "noMatchingLayer": "",
-                "noNearOrIn": "",
-                "overview": ""
-            },
-            "shutdown": {
-                "docs": "",
-                "goodbye": "",
-                "argmode": "",
-                "notYetShuttingDown": "",
-                "verbshutdown": "",
-                "verbupdate": ""
-            },
-            "wiki": {
-                "nothingFound": "",
-                "searching": "",
-                "argsearch": "",
-                "docs": "",
-                "foundMatching": "",
-                "gotResults": "",
-                "loadingFailed": "",
-                "noWiki": ""
-            },
-            "tags": {
-                "announceSearch": "",
-                "argsearch": "",
-                "docs": "",
-                "noSearchGiven": "",
-                "nothingFound": ""
-            },
-            "role": {
-                "allRevoked": "",
-                "allRolesIntro": "",
-                "argrole": "",
-                "arguser": "",
-                "argverb": "",
-                "docs": "",
-                "noPreviousRoles": "",
-                "noRightsNeeded": "",
-                "noRolesYet": "",
-                "noSuchRole": "",
-                "userHasRoles": "",
-                "verbadd": "",
-                "verbdefault": "",
-                "verblist": "",
-                "verbrevoke": "",
-                "verbremove": ""
-            },
-            "welcome": {
-                "p3": "",
-                "docs": "",
-                "p0": "",
-                "p1": "",
-                "p2": ""
-            }
-        },
-        "commandNotFound": "",
-        "tooLongForPublic": "",
-        "subcommandNotGiven": "",
-        "decryptionFailed": "",
-        "noSufficientRights": "",
-        "subcommanNotFound": ""
-    },
-    "notes": {
-        "closeNote": "",
-        "isCreated": "",
-        "loginToAddComment": "",
-        "loginToAddPicture": "",
-        "createNoteIntro": "",
-        "noteLayerDoEnable": "",
-        "notesLayerMustBeEnabled": "",
-        "addComment": "",
-        "addCommentAndClose": "",
-        "addCommentPlaceholder": "",
-        "anonymous": "",
-        "createNoteTitle": "",
-        "isClosed": "",
-        "textNeeded": "",
-        "typeText": "",
-        "noteIsPublic": "",
-        "createNote": "",
-        "noteLayerHasFilters": "",
-        "warnAnonymous": "",
-        "reopenNote": "",
-        "reopenNoteAndComment": "",
-        "disableAllNoteFilters": "",
-        "noteLayerNotEnabled": "",
-        "loginToClose": "",
-        "addAComment": ""
-    },
-    "privacy": {
-        "whileYoureHere": "",
-        "trackingTitle": "",
-        "editingTitle": "",
-        "miscCookiesTitle": "",
-        "geodataTitle": "",
-        "intro": "",
-        "title": "",
-        "editing": "",
-        "geodata": "",
-        "surveillance": "",
-        "tracking": "",
-        "miscCookies": ""
-    },
-    "professional": {
-        "aboutMc": {
-            "internalUse": {
-                "intro": "",
-                "title": ""
-            },
-            "survey": {
-                "intro": "",
-                "title": ""
-            },
-            "layers": {
-                "intro": "",
-                "title": ""
-            },
-            "text0": "",
-            "text2": "",
-            "title": "",
-            "text1": ""
-        },
-        "aboutOsm": {
-            "aboutOsm": {
-                "intro": "",
-                "li3": "",
-                "title": "",
-                "li1": "",
-                "li0": "",
-                "li2": ""
-            },
-            "vandalism": {
-                "li2": "",
-                "li4": "",
-                "intro": "",
-                "li0": "",
-                "li1": "",
-                "li3": "",
-                "title": ""
-            },
-            "benefits": {
-                "li2": "",
-                "intro": "",
-                "li1": "",
-                "li0": "",
-                "title": ""
-            },
-            "license": {
-                "title": "",
-                "intro": "",
-                "outro": "",
-                "li0": "",
-                "li1": ""
-            }
-        },
-        "drawbacks": {
-            "unsuitedData": {
-                "li0": "",
-                "title": "",
-                "intro": "",
-                "li1": "",
-                "li2": ""
-            },
-            "licenseNuances": {
-                "title": "",
-                "usecaseMapDifferentSources": {
-                    "li1": "",
-                    "title": "",
-                    "intro": "",
-                    "li0": "",
-                    "outro": ""
-                },
-                "li2": "",
-                "outro": "",
-                "usecaseGatheringOpenData": {
-                    "intro": "",
-                    "title": ""
-                },
-                "li1": "",
-                "intro": "",
-                "li0": ""
-            },
-            "intro": "",
-            "title": ""
-        },
-        "indexPage": {
-            "button": "",
-            "hook": "",
-            "hookMore": ""
-        },
-        "services": {
-            "li2": "",
-            "intro": "",
-            "li0": "",
-            "li1": "",
-            "li3": "",
-            "li4": "",
-            "outro": "",
-            "title": ""
-        },
-        "text1": "",
-        "osmTitle": "",
-        "title": "",
-        "intro": "",
-        "text0": ""
-    },
-    "translations": {
-        "help": "",
-        "notImmediate": "",
-        "activateButton": "",
-        "allMissing": "",
-        "completeness": "",
-        "deactivate": "",
-        "missing": "",
-        "isTranslator": ""
-    },
-    "validation": {
-        "direction": {
-            "description": ""
-        },
-        "distance": {
-            "description": ""
-        },
-        "nat": {
-            "description": "",
-            "mustBePositive": "",
-            "mustBeWhole": "",
-            "notANumber": ""
-        },
-        "pfloat": {
-            "description": ""
-        },
-        "phone": {
-            "feedback": "",
-            "description": ""
-        },
-        "email": {
-            "description": "",
-            "feedback": "",
-            "noAt": ""
-        },
-        "float": {
-            "feedback": "",
-            "description": ""
-        },
-        "color": {
-            "description": ""
-        },
-        "pnat": {
-            "description": "",
-            "noZero": ""
-        },
-        "int": {
-            "description": ""
-        },
-        "date": {
-            "description": ""
-        },
-        "opening_hours": {
-            "description": ""
-        },
-        "url": {
-            "feedback": "",
-            "description": ""
-        },
-        "wikidata": {
-            "description": ""
-        },
-        "string": {
-            "description": ""
-        },
-        "text": {
-            "description": ""
-        },
-        "tooLong": ""
-    },
-    "importInspector": {
-        "title": ""
->>>>>>> c25944a1
     }
 }