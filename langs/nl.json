{
    "advanced": {
        "title": "Geavanceerde functies"
    },
    "centerMessage": {
        "allFilteredAway": "Geen enkel kaart-object voldoet aan alle filters",
        "loadingData": "Data wordt geladen…",
        "noData": "Er zijn geen relevante kaart-objecten in de zichtbare regio",
        "ready": "Klaar!",
        "retrying": "Data inladen mislukt - wordt opnieuw geprobeerd over {count} seconden",
        "zoomIn": "Zoom in om de data te zien en te bewerken"
    },
    "communityIndex": {
        "available": "Op dit communicatiekanaal spreekt men {native}",
        "intro": "Contacteer anderen om kennis te maken, tips uit te wisselen, …",
        "notAvailable": "Op dit communicatiekanaal spreekt men geen {native}",
        "title": "Kom in contact met anderen"
    },
    "delete": {
        "cancel": "Annuleren",
        "cannotBeDeleted": "Dit object kan niet van de kaart verwijderd worden",
        "delete": "Verwijder",
        "deletedTitle": "Verwijderd item",
        "explanations": {
            "hardDelete": "Dit object zal verwijderd worden in OpenStreetMap. Een ervaren bijdrager kan dit ongedaan maken",
            "retagNoOtherThemes": "Dit object zal anders aangeduid worden en niet meer getoond worden in deze applicatie",
            "retagOtherThemes": "Dit object zal aangepast worden en zichtbaar zijn in {otherThemes}",
            "selectReason": "Gelieve aan te duiden waarom dit object verwijderd moet worden",
            "softDelete": "Dit object zal aangepast worden en zal in deze applicatie niet meer getoond worden. <span class=\"subtle\">{reason}</span>"
        },
        "isChanged": "Deze eigenschap is gewijzigd en komt niet langer overeen met deze laag",
        "isDeleted": "Dit object is verwijderd",
        "isntAPoint": "Enkel punten kunnen verwijderd worden. Het geselecteerde object is een lijn, een oppervlakte of een relatie.",
        "loading": "Aan het bekijken of dit object veilig verwijderd kan worden.",
        "loginToDelete": "Je moet aangemeld zijn om een object van de kaart te verwijderen",
        "notEnoughExperience": "Dit object is door iemand anders gemaakt.",
        "onlyEditedByLoggedInUser": "Dit object is enkel door jezelf bewerkt, je kan dit veilig verwijderen.",
        "partOfOthers": "Dit punt maakt deel uit van een lijn, oppervlakte of een relatie en kan niet verwijderd worden.",
        "readMessages": "Je hebt ongelezen berichten. Je moet deze lezen voordat je een object verwijderd, een andere bijdrager heeft misschien feedback",
        "reasons": {
            "disused": "Het wordt niet meer onderhouden of is verwijderd",
            "duplicate": "Dit object is een duplicaat van een ander object",
            "notFound": "Het kon niet gevonden worden",
            "test": "Dit object was een test - het was nooit echt aanwezig"
        },
        "safeDelete": "Dit object kan veilig verwijderd worden van de kaart.",
        "useSomethingElse": "Gebruik een ander OpenStreetMap-bewerkprogramma om dit object te verwijderen",
        "whyDelete": "Waarom moet dit object van de kaart verwijderd worden?"
    },
    "external": {
        "allAreApplied": "Alle ontbrekende, externe waarden zijn gekopieerd naar OpenStreetMap",
        "allIncluded": "Gegevens geladen van {source} staan in OpenStreetMap",
        "apply": "Pas toe",
        "applyAll": "Alle ontbrekende waarden toepassen",
        "conflicting": {
            "intro": "OpenStreetMap heeft een andere waarde dan de bronwebsite voor de volgende waarden.",
            "title": "Tegenstrijdige items"
        },
        "currentInOsmIs": "Op dit moment heeft OpenStreetMap de volgende waarde geregistreerd:",
        "done": "Klaar",
        "error": "Kon geen gestructureerde informatie uit de website ophalen",
        "lastModified": "Externe gegevens zijn voor het laatst gewijzigd op {date}",
        "loadedFrom": "De volgende gegevens worden geladen van <a href={url}>{source}</a> met behulp van de ingesloten JSON-LD",
        "missing": {
            "intro": "OpenStreetMap heeft geen informatie over de volgende attributen",
            "title": "Ontbrekende items"
        },
        "noDataLoaded": "De externe website heeft geen gekoppelde gegevens die kunnen worden geladen",
        "overwrite": "Overschrijven in OpenStreetMap",
        "title": "Gestructureerde gegevens geladen van de externe website"
    },
    "favourite": {
        "loginNeeded": "<h3>Log in</h3>Je moet je aanmelden met OpenStreetMap om een persoonlijk thema te gebruiken",
        "panelIntro": "<h3>Jouw persoonlijke thema</h3>Activeer je favorite lagen van alle andere themas",
        "reload": "Herlaad de data"
    },
    "favouritePoi": {
        "button": {
            "isFavourite": "Deze locatie is momenteel gemarkeerd als favoriet en zal getoond worden op alle thematische kaarten van MapComplete.",
            "isMarkedShort": "Als favoriet gemarkeerd",
            "isNotMarkedShort": "Niet als favoriet gemarkeerd",
            "markAsFavouriteTitle": "Markeer als favoriet",
            "markDescription": "Voeg deze locatie toe aan je persoonlijke lijst van favorieten",
            "unmark": "Verwijder van je persoonlijke lijst van favorieten",
            "unmarkNotDeleted": "Dit item wordt niet verwijderd en is nog steeds zichtbaar op de gepaste kaarten voor jou en anderen"
        },
        "downloadGeojson": "Download je favorieten als geojson",
        "downloadGpx": "Download je favorieten als GPX",
        "intro": "Je hebt {length} locaties gemarkeerd als favoriete locatie.",
        "introPrivacy": "Deze lijst is alleen voor jou zichtbaar",
        "loginToSeeList": "Log in om de lijst met locaties te zien die je als favoriet hebt gemarkeerd",
        "tab": "Jouw favorieten en beoordelingen",
        "title": "Je favoriete locaties"
    },
    "flyer": {
        "aerial": "Deze kaart gebruikt luchtfoto's van het Agentschap Informatie Vlaanderen als achtergrond.\nOok het GRB is beschikbaar als achtergrondlaag.",
        "callToAction": "Probeer het uit op mapcomplete.org",
        "cyclofix": "Fietspompen, -winkels, -bandenautomaten en drinkwaterkraantjes vind je op Cyclofix",
        "description": "Een horizontale A4 flyer om MapComplete te promoten",
        "editing": {
            "ex": "Een (vereenvoudigd) voorbeeld voor een natuurgebied wordt hieronder getoond.",
            "intro": "De gebruiker krijgt eerst een kaart met interessepunten te zien. Klik je op een punt, dan wordt de interface met informatie over het interessepunt geopend.",
            "title": "Hoe ziet de interface eruit?"
        },
        "examples": "Online zijn verschillende kaarten met diverse thema's beschikbaar, zoals gezondheidszorg, binnenruimtes, rolstoeltoegankelijkheid, afvalcontainers, boekenruilkasten, regenboog-zebrapaden,...\nEnkele zijn hier afgeprint.\n\nOntdek ze allemaal op mapcomplete.org",
        "fakeui": {
            "add_images": "Voeg foto's toe met een paar klikken",
            "attributes": "Attributen worden getoond op begrijpbare wijze",
            "edit": "Foute of verouderde gegevens? Aanpassen kan hier.",
            "question": "Is een attribuut nog niet gekend?\nMapComplete toont een vraag",
            "see_images": "Toont afbeeldingen van eerdere bijdragers, Wikipedia, Mapillary, …",
            "wikipedia": "Gelinkte Wikipedia-artikelen worden getoond"
        },
        "frontParagraph": "MapComplete is een web-applicatie om OpenStreetMap-data te tonen en aan te passen op thematische kaarten.\nHet maakt het mogelijk om open geodata te crowdsourcen en te managen op een makkelijke manier.\n\nNieuwe categorieën en attributen kunnen op vraag worden toegevoegd.",
        "lines_too": "Lijnobjecten en polygonen worden ook getoond. Afbeeldingen en attributen daarvan kunnen toegevoegd en aangepast worden.",
        "mapcomplete": {
            "customize": "Wil je een versie op maat?\nWil je een versie in jullie huisstijl?\nWil je een nieuwe kaartlaag of functionaliteit?\nWil je een crowdsourcing-campagne opzetten?\nNeem contact op met pietervdvn@posteo.net voor meer info.",
            "intro": "MapComplete is een website met {mapCount} interactieve kaarten - er komen regelmatig kaarten bij. Iedere kaart toont items binnen een interessegebied waar gebruikers data zien en updaten.",
            "li0": "Toon waar interessepunten zijn",
            "li1": "Voeg nieuwe punten toe en update informatie van reeds bestaande punten",
            "li2": "Voeg eenvoudig contactgegevens en openingsuren toe",
            "li3": "Eenvoudig te embedden in een website als iFrame",
            "li4": "Deel van het OpenStreetMap-ecosysteem met honderden andere tools",
            "li5": "Hulp bij importeren van datasets",
            "li6": "Gespecialiseerde invoer voor boomherkenning, Wikipedia, kijkrichting, ...",
            "li7": "Volledig Open-Source (GPL) en gratis te gebruiken",
            "title": "Wat is MapComplete?"
        },
        "onwheels": "Kaarten van binnenruimtes voor rolstoelgebruikers zijn ook beschikbaar",
        "osm": "OpenStreetMap is een online kaart die door iedereen aangepast en herbruikt mag worden mits bronvermelding en het openhouden van de data.\n\nHet is de grootste geodatabank ter wereld en wordt herbruikt door miljoenen websites en applicaties.",
        "tagline": "Geodata eenvoudig verzamelen met OpenStreetMap",
        "title": "mapcomplete.org",
        "toerisme_vlaanderen": "In samenwerking met Toerisme Vlaanderen werd 'Pin Je Punt' gecreëerd. Op enkele maanden tijd werden hiermee duizenden zitbanken, picknicktafels en oplaadpunten voor elektrische fietsen toegevoegd aan de kaart door meer dan 160 personen.",
        "whatIsOsm": "Wat is OpenStreetMap?"
    },
    "general": {
        "404": "Deze pagina bestaat niet",
        "about": "Bewerk en voeg data toe aan OpenStreetMap over een specifiek onderwerp op een gemakkelijke manier",
        "aboutMapComplete": {
            "intro": "Gebruik MapComplete om data uit OpenStreetMap te bekijken en te bewerken rond een <b>specifiek thema</b>. Beantwoord vragen en binnen enkele minuten zijn je antwoorden overal beschikbaar. In de meeste thema's kan je ook foto's toevoegen of zelfs een review schrijven. De maker van het thema bepaalt welke elementen en vragen getoond worden."
        },
        "add": {
            "addNew": "Voeg {category} toe",
            "backToSelect": "Selecteer een andere categorie",
            "confirmButton": "Voeg een {category} toe<br><div class=\"alert\">Je toevoeging is voor iedereen zichtbaar</div>",
            "confirmLocation": "Bevestig deze locatie",
            "confirmTitle": "Voeg een {title} toe?",
            "confirmWarning": "Het object dat je toevoegt, is <b>zichtbaar voor iedereen</b>. Veel applicaties gebruiken deze data, voeg dus enkel punten toe die echt bestaan.",
            "creating": "Een nieuw punt aan het maken...",
            "disableFilters": "Zet alle filters af",
            "disableFiltersExplanation": "Interessepunten kunnen verborgen zijn door een filter",
            "enableLayer": "Schakel laag {name} in",
            "hasBeenImported": "Dit object is reeds geïmporteerd",
            "import": {
                "hasBeenImported": "Dit object is geïmporteerd",
                "howToTest": "Voor testmode, voeg <b>test=true</b> of <b>backend=osm-test</b> to aan de URL. De wijzigingenset zal in de console geprint worden. Gelieve een PR te openen om dit thema als officieel thema toe te voegen en zo de import-knop te activeren.",
                "importTags": "Het element zal deze tags krijgen: {tags}",
                "officialThemesOnly": "In onofficiële thema's is de importeerknop uitgeschakeld om ongelukjes te vermijden",
                "wrongType": "Dit object is geen punt of lijn, en kan daarom niet geïmporteerd worden",
                "wrongTypeToConflate": "Dit object is geen punt of weg en kan dus niet samengevoegd worden",
                "zoomInMore": "Zoom verder in om dit object af te handelen"
            },
            "importTags": "Het object zal deze tags krijgen: {tags}",
            "intro": "Kies hieronder welk punt je wilt toevoegen<br/>",
            "layerNotEnabled": "De laag {layer} is gedeactiveerd. Activeer deze om een object toe te voegen",
            "openLayerControl": "Open de laag-instellingen",
            "pleaseLogin": "Gelieve je aan te melden om een object toe te voegen",
            "presetInfo": "Het nieuwe object krijgt de attributen {tags}",
            "stillLoading": "De data worden nog geladen. Nog even geduld en dan kan je een object toevoegen.",
            "title": "Nieuw object toevoegen",
            "warnVisibleForEveryone": "Je toevoeging is voor iedereen zichtbaar",
            "wrongType": "Dit object is geen punt of lijn en kan daarom niet geïmporteerd worden",
            "zoomInFurther": "Gelieve verder in te zoomen om een object toe te voegen.",
            "zoomInMore": "Zoom meer in om dit object te importeren"
        },
        "apply_button": {
            "appliedOnAnotherObject": "Object {id} zal deze tags ontvangen: {tags}",
            "isApplied": "De wijzigingen zijn doorgevoerd"
        },
        "attribution": {
            "attributionBackgroundLayer": "De huidige achtergrondlaag is {name}",
            "attributionBackgroundLayerWithCopyright": "De huidige achtergrondlaag is {name} : {copyright}",
            "attributionContent": "<p>Alle data is voorzien door <a href='https://osm.org' target='_blank'>OpenStreetMap</a>, gratis en vrij te hergebruiken onder <a href='https://osm.org/copyright' target='_blank'>de Open DataBase Licentie</a>.</p>",
            "attributionTitle": "Met dank aan",
            "codeContributionsBy": "MapComplete is gebouwd door {contributors} en <a href=\"https://github.com/pietervdvn/MapComplete/graphs/contributors\" target=\"_blank\">{hiddenCount} andere bijdragers</a>",
            "donate": "Geef MapComplete financiële steun",
            "editId": "Hier bewerken met de OpenStreetMap online editor",
            "editJosm": "Hier bewerken met JOSM",
            "emailCreators": "Stuur een e-mail naar de makers",
            "followOnMastodon": "Volg MapComplete op Mastodon",
            "gotoSourceCode": "Bekijk de broncode",
            "iconAttribution": {
                "title": "Iconen en afbeeldingen"
            },
            "josmNotOpened": "JOSM was niet bereikbaar. Controleer of het open staat en remote control is geactiveerd",
            "josmOpened": "JOSM is geopend",
            "madeBy": "Gemaakt door <b>{author}</b>",
            "mapContributionsBy": "De huidige data is bijgedragen door {contributors}",
            "mapContributionsByAndHidden": "De zichtbare data heeft bijdragen van {contributors} en {hiddenCount} andere bijdragers",
            "mapDataByOsm": "Kaartgegevens: OpenStreetMap",
            "mapillaryHelp": "<b>Mapillary</b> is een online dienst waar straatbeelden onder een vrije licentie gedeeld worden. Deze beelden mogen gebruikt worden om OpenStreetMap te verbeteren.",
            "openIssueTracker": "Geef een fout in de software door",
            "openMapillary": "Open Mapillary op deze locatie",
            "openOsmcha": "Bekijk de laatste bijdragen gemaakt met {theme}",
            "openOsmchaLastWeek": "Bekijk aanpassingen van de voorbije 7 dagen",
            "openPanoramax": "Open Panoramax hier",
            "openThemeDocumentation": "Open de documentatie voor themakaart {name}",
            "panoramaxHelp": "<b>Panoramax</b> is een online service die foto's van op straat verzamelt en deze onder een vrije licentie beschikbaar stelt. Bijdragers mogen deze foto's gebruiken om OpenStreetMap te verbeteren",
            "panoramaxLicenseCCBYSA": "Je foto wordt gepubliceerd met een CC-BY-SA-licentie. Iedereen mag je afbeelding hergebruiken mits naamsvermelding.",
            "seeOnMapillary": "Bekijk dit beeld op Mapillary",
            "themeBy": "Thema gemaakt door {author}",
            "title": "Copyright en attributie",
            "translatedBy": "MapComplete werd vertaald door {contributors} en <a href=\"https://github.com/pietervdvn/MapComplete/graphs/contributors\" target=\"_blank\">{hiddenCount} meer vertalers</a>"
        },
        "back": "Vorige",
        "backToIndex": "Bekijk alle thematische kaarten",
        "backToMap": "Ga terug naar de kaart",
        "backgroundMap": "Selecteer een achtergrondlaag",
        "backgroundSwitch": "Verander achtergrond",
        "cancel": "Annuleren",
        "clearPendingChanges": "Wis hangende wijzigingen",
        "confirm": "Bevestigen",
        "customThemeIntro": "<h3>Onofficiële thema's</h3>De onderstaande thema's heb je eerder bezocht en zijn gemaakt door andere OpenStreetMappers.",
        "customThemeTitle": "Eigen thema's",
        "download": {
            "custom": {
                "download": "Download een PNG van {width}mm breed en {height}mm hoog",
                "downloadHelper": "Dit is bedoeld voor afdrukken",
                "height": "Hoogte afbeelding (in mm):",
                "title": "Een afbeelding downloaden met een aangepaste breedte en hoogte",
                "width": "Breedte van afbeelding (in mm): "
            },
            "downloadAsPdf": "Download een PDF van de huidig zichtbare kaart",
            "downloadAsPdfHelper": "Perfect om de huidige kaart af te printen",
            "downloadAsPng": "Download als afbeelding",
            "downloadAsPngHelper": "Perfect om in rapporten op te nemen",
            "downloadAsSvg": "Download de huidige kaart als SVG",
            "downloadAsSvgHelper": "Compatibel met Inkscape of Adobe Illustrator; deze data moeten nog verder verwerkt worden…",
            "downloadAsSvgLinesOnly": "Download een SVG van de huidige kaart met uitsluitend lijnen",
            "downloadAsSvgLinesOnlyHelper": "Zelfdoorsnijdende lijnen worden opgebroken, kan worden gebruikt met bepaalde 3D-software",
            "downloadCSV": "Download de zichtbare data als CSV",
            "downloadCSVHelper": "Compatibel met LibreOffice Calc, Excel, …",
            "downloadFeatureAsGeojson": "Downloaden als GeoJSON bestand",
            "downloadFeatureAsGpx": "Downloaden als GPX-bestand",
            "downloadGeoJsonHelper": "Compatibel met QGIS, ArcGIS, ESRI, …",
            "downloadGeojson": "Download de zichtbare data als GeoJSON",
            "downloadGpx": "Downloaden als GPX-bestand",
            "downloadGpxHelper": "De meeste navigatie toestellen en applicaties kunnen een GPX-bestand openen",
            "downloadImage": "Download afbeelding",
            "exporting": "Aan het exporteren…",
            "includeMetaData": "Exporteer metadata (zoals laatste aanpassing, berekende waardes, …)",
            "licenseInfo": "<h3>Copyright</h3>De voorziene data is beschikbaar onder de ODbL. Het hergebruiken van deze data is gratis voor elke toepassing, maar <ul><li>de bronvermelding <b>© OpenStreetMap bijdragers</b> is vereist</li><li>Elke wijziging aan deze data moet opnieuw gepubliceerd worden onder dezelfde licentie</li></ul> Gelieve de volledige <a href=\"https://www.openstreetmap.org/copyright\" target=\"_blank\">licentie</a> te lezen voor details",
            "noDataLoaded": "Er is nog geen data ingeladen. Downloaden kan zodra de data geladen is.",
            "pdf": {
                "current_view_generic": "Exporteer een PDF van de huidige weergave naar {paper_size} in {orientation} oriëntatie"
            },
            "title": "Download",
            "toMuch": "Er zijn te veel eigenschappen om ze allemaal te downloaden",
            "uploadGpx": "Track uploaden naar OpenStreetMap"
        },
        "enableGeolocationForSafari": "Heb je de pop-up niet gekregen om toestemming voor locatie te vragen?",
        "enableGeolocationForSafariLink": "Leer hoe je toestemming voor locatie kunt inschakelen in de instellingen",
        "eraseValue": "Wis deze waarde",
        "error": "Er ging iets mis",
        "example": "Voorbeeld",
        "examples": "Voorbeelden",
        "fewChangesBefore": "Gelieve eerst enkele vragen van bestaande objecten te beantwoorden vooraleer zelf objecten toe te voegen.",
        "filterPanel": {
            "allTypes": "Alle types",
            "disableAll": "Alles uitschakelen",
            "enableAll": "Alles inschakelen"
        },
        "geopermissionDenied": "Locatietoestemming werd geweigerd",
        "getStartedLogin": "Login met OpenStreetMap om te beginnen",
        "getStartedNewAccount": " of <a href='https://www.openstreetmap.org/user/new' target='_blank'>maak een nieuwe account aan</a>",
        "goToInbox": "Ga naar de berichten",
        "histogram": {
            "error_loading": "Kan het histogram niet laden"
        },
        "labels": {
            "background": "Kies achtergrondlaag",
            "filter": "Filter data",
            "jumpToLocation": "Ga naar jouw locatie",
            "locationNotAvailable": "GPS-locatie niet beschikbaar. Heeft dit apparaat een locatie of bevindt je je in een tunnel?",
            "menu": "Menu",
            "zoomIn": "Zoom in",
            "zoomOut": "Zoom uit"
        },
        "layerSelection": {
            "title": "Selecteer lagen",
            "zoomInToSeeThisLayer": "Vergroot de kaart om deze laag te zien"
        },
        "levelSelection": {
            "addNewOnLevel": "Is het nieuwe punt op verdieping {level}?",
            "confirmLevel": "Ja, voeg {preset} toe op verdieping {level}"
        },
        "loading": "Aan het laden…",
        "loadingTheme": "{theme} wordt geladen…",
        "loginFailed": "Het inloggen op OpenStreetMap is gefaald",
        "loginFailedOfflineMode": "OpenStreetMap.org is op dit moment niet beschikbaar door onderhoud. Kaartwijzigingen maken zal binnenkort weer mogelijk zijn.",
        "loginFailedReadonlyMode": "OpenStreetMap.org is op dit moment in alleen-lezen modus door onderhoud. Kaartwijzigingen maken zal binnenkort weer mogelijk zijn.",
        "loginFailedUnreachableMode": "OpenStreetMap.org kan op dit moment niet bereikt worden. Ben je verbonden met het internet of blokkeer je toegang tot externe website? Probeer later opnieuw.",
        "loginOnlyNeededToEdit": "als je wijzigingen wilt maken",
        "loginToStart": "Meld je aan om deze vraag te beantwoorden",
        "loginWithOpenStreetMap": "Aanmelden met OpenStreetMap",
        "logout": "Afmelden",
        "menu": {
            "aboutMapComplete": "Over MapComplete",
            "filter": "Filter data",
            "aboutCurrentThemeTitle": "Over deze kaart",
            "moreUtilsTitle": "Ontdek meer",
            "openHereDifferentApp": "Open de huidige locatie in andere toepassingen",
            "showIntroduction": "Toon introductie",
            "title": "Menu"
        },
        "morescreen": {
            "createYourOwnTheme": "Maak je eigen MapComplete-kaart",
            "enterToOpen": "Druk op enter om thema te openen",
            "hiddenExplanation": "Deze thema's zijn enkel zichtbaar indien je de link kent. Je hebt {hidden_discovered} van {total_hidden} verborgen thema's ontdekt.",
            "noMatchingThemes": "Geen enkel thema beantwoordt je zoekopdracht",
            "noSearch": "Toon alle thema's",
            "previouslyHiddenTitle": "Eerder bezochte verborgen themas",
            "requestATheme": "Als je een eigen kaartthema wil, vraag dit dan in de issue tracker.",
            "searchForATheme": "Zoek een thema",
            "streetcomplete": "Een andere, gelijkaardige Android applicatie is <a href=\"https://play.google.com/store/apps/details?id=de.westnordost.streetcomplete\" class=\"underline hover:text-blue-800\" target=\"_blank\">StreetComplete</a>."
        },
        "nameInlineQuestion": "De naam van dit {category} is $$$",
        "next": "Volgende",
        "noMatchingMapping": "Geen overeenkomsten gevonden…",
        "noNameCategory": "{category} zonder naam",
        "noTagsSelected": "Geen tags geselecteerd",
        "notValid": "Kies een geldige waarde om verder te gaan",
        "number": "getal",
        "openStreetMapIntro": "<h3>Een open kaart</h3><p>Zou het niet fantastisch zijn als er een open kaart zou zijn die door iedereen aangepast én gebruikt kan worden? Een kaart waar iedereen zijn interesses aan zou kunnen toevoegen? Dan zouden er geen duizend-en-één verschillende kleine kaartjes, websites, ... meer nodig zijn</p><p><b><a href=\"https://OpenStreetMap.org\" target=\"_blank\">OpenStreetMap</a></b> is deze open kaart. Je mag de kaartdata gratis gebruiken (mits <a href=\"https://osm.org/copyright\" target=\"_blank\">bronvermelding en herpublicatie van aanpassingen</a>). Daarenboven mag je de kaart ook gratis aanpassen als je een account maakt. Ook deze website is gebaseerd op OpenStreetMap. Als je hier een vraag beantwoord, gaat het antwoord daar ook naartoe</p><p>Tenslotte zijn er reeds vele gebruikers van OpenStreetMap. Denk maar <a href=\"https://organicmaps.app//\" target=\"_blank\">Organic Maps</a>, <a href=\"https://osmAnd.net\" target=\"_blank\">OsmAnd</a>, verschillende gespecialiseerde routeplanners, de achtergrondkaarten op Facebook, Instagram,...<br/>;Zelfs Apple Maps en Bing-Maps gebruiken OpenStreetMap in hun kaarten!</p><p></p><p>Kortom, als je hier een punt toevoegd of een vraag beantwoord, zal dat na een tijdje ook in al dié applicaties te zien zijn.</p>",
        "openTheMap": "Raadpleeg de kaart",
        "openTheMapAtGeolocation": "Ga naar jouw locatie",
        "openTheMapReason": "om informatie te zien, te wijzigen en toe te voegen",
        "opening_hours": {
            "all_days_from": "Elke dag geopend {ranges}",
            "closed_permanently": "Gesloten voor onbepaalde tijd",
            "closed_until": "Gesloten - open op {date}",
            "error": "Kan de openingsuren niet inlezen",
            "error_loading": "Sorry, deze openingsuren kunnen niet getoond worden",
            "friday": "Op vrijdag {ranges}",
            "loadingCountry": "Het land wordt nog bepaald…",
            "monday": "Op maandag {ranges}",
            "not_all_rules_parsed": "De openingsuren zijn ingewikkeld. De volgende regels worden niet getoond bij het ingeven:",
            "on_weekdays": "Op weekdagen {ranges}",
            "on_weekends": "In het weekend {ranges}",
            "openTill": "tot",
            "open_24_7": "Dag en nacht open",
            "open_during_ph": "Op een feestdag is dit",
            "opensAt": "vanaf",
            "ph_closed": "gesloten",
            "ph_not_known": " ",
            "ph_open": "open",
            "ph_open_as_usual": "geopend zoals gewoonlijk",
            "ranges": "van {starttime} tot {endtime}",
            "rangescombined": "{range0} en {range1}",
            "saturday": "Op zaterdag {ranges}",
            "sunday": "Op zondag {ranges}",
            "thursday": "Op donderdag {ranges}",
            "tuesday": "Op dinsdag {ranges}",
            "unknown": "De openingsuren zijn niet gekend",
            "wednesday": "Op woensdag {ranges}"
        },
        "osmLinkTooltip": "Bekijk dit object op OpenStreetMap om de geschiedenis te zien en meer te kunnen aanpassen",
        "pdf": {
            "attr": "Kaartgegevens © OpenStreetMap-bijdragers, herbruikbaar volgens ODbL",
            "attrBackground": "Achtergrondlaag: {background}",
            "generatedWith": "Gemaakt met mapcomplete.org/{layoutid}",
            "versionInfo": "v{version} - gemaakt op {date}"
        },
        "pickLanguage": "Kies je taal",
        "poweredByOsm": "Gebouwd met OpenStreetMap",
        "questionBox": {
            "answeredMultiple": "Je beantwoordde {answered} vragen",
            "answeredMultipleSkippedMultiple": "Je beantwoorde {answered} vragen en sloeg {skipped} vragen over",
            "answeredMultipleSkippedOne": "Je beantwoorde {answered} vragen en sloeg er één over",
            "answeredOne": "Je beantwoordde één vraag",
            "answeredOneSkippedMultiple": "Je beantwoordde één vraag en sloeg er {skipped} over",
            "answeredOneSkippedOne": "Je beantwoorde één vraag en sloeg een andere vraag over",
            "done": "Geen verdere vragen! Bedankt!",
            "reactivate": "Heractiveer vragen die je oversloeg",
            "skippedMultiple": "Je hebt {skipped} vragen overgeslaan",
            "skippedOne": "Je hebt één vraag beantwoord"
        },
        "questions": {
            "emailIs": "Het email-adres van {category} is <a href=\"mailto:{email}\" target=\"_blank\">{email}</a>",
            "emailOf": "Wat is het email-adres van {category}?",
            "phoneNumberIs": "Het telefoonnummer van {category} is <a href='tel:{phone}' target='_blank'>{phone}</a>",
            "phoneNumberOf": "Wat is het telefoonnummer van {category}?",
            "websiteIs": "Website: <a href=\"{website}\" target=\"_blank\">{website}</a>",
            "websiteOf": "Wat is de website van {category}?"
        },
        "readYourMessages": "Gelieve eerst je berichten op OpenStreetMap te lezen alvorens nieuwe objecten toe te voegen.",
        "removeLocationHistory": "Verwijder de geschiedenis aan locaties",
        "returnToTheMap": "Ga terug naar de kaart",
        "save": "Opslaan",
        "screenToSmall": "Open {theme} in een nieuw venster",
        "search": {
            "activeFilters": "Actieve filters",
            "clearFilters": "Verwijder filters",
            "deleteSearchHistory": "Verwijder geschiedenis",
            "deleteThemeHistory": "Verwijder geschiedenis",
            "editSearchSyncSettings": "Stel je geschiedenis-voorkeuren in",
            "editThemeSync": "Stel je geschiedenis-voorkeuren in",
            "error": "Niet gelukt…",
            "instructions": "Gebruik de zoekbalk om locaties, filters of om andere kaarten te zoeken",
            "locations": "Plaatsen",
            "nothing": "Niets gevonden…",
            "otherMaps": "Andere kaarten",
            "pickFilter": "Kies een filter",
            "recentThemes": "Recent bezochte kaarten",
            "recents": "Recent bekeken plaatsen",
            "search": "Zoek naar een locatie, filter of kaart",
            "searchShort": "Zoek…",
            "searching": "Aan het zoeken…",
            "nMoreFilters": "{n} meer",
            "nothingFor": "Geen resultaten gevonden voor {term}"
        },
        "share": "Deel deze locatie",
        "sharescreen": {
            "copiedToClipboard": "Link gekopieerd naar klembord",
            "embedIntro": "<h3>Plaats dit op je website</h3>Voeg dit kaartje toe op je eigen website.<br/>We moedigen dit zelfs aan - je hoeft geen toestemming te vragen.<br/> Het is gratis en zal dat altijd blijven. Hoe meer het gebruikt wordt, hoe waardevoller",
            "fsUserbadge": "Activeer de login-knop en dus de mogelijkheid om data aan te passen",
            "fsWelcomeMessage": "Toon het welkomstbericht en de bijhorende tabbladen",
            "intro": "Kopieer onderstaande link om deze kaart naar vrienden en familie door te sturen:",
            "thanksForSharing": "Bedankt om te delen!",
            "title": "Deel deze kaart",
            "fsBackground": "Wisselende achtergronden inschakelen",
            "fsFilter": "De mogelijkheid inschakelen om te wisselen tussen lagen en filters",
            "fsGeolocation": "Geolocatie inschakelen",
            "openInOtherApplications": "De huidige locatie openen met een andere kaarttoepassing",
            "openLayers": "Open het menu met lagen en filters",
            "options": "Opties voor delen",
            "stateIsIncluded": "De huidige status van de lagen en filters is opgenomen in de gedeelde link en iframe.",
            "documentation": "Voor meer informatie over beschikbare URL-parameters, <a href='https://github.com/pietervdvn/MapComplete/blob/develop/Docs/URL_Parameters.md' target='_blank'>raadpleeg de documentatie</a>"
        },
        "skip": "Sla deze vraag over",
        "testing": "Testmode - wijzigingen worden niet opgeslaan",
        "uploadGpx": {
            "choosePermission": "Kies hieronder of je traject gedeeld moet worden:",
            "confirm": "Bevestig upload",
            "gpxServiceOffline": "De GPX-service is momenteel niet-operationeel. Probeer later opnieuw.",
            "intro0": "Door het uploaden van je traject, bewaart OpenStreetMap.org een volledige kopie van je traject.",
            "intro1": "Je kan je traject weer downloaden en laden in OpenStreetMap editor",
            "meta": {
                "descriptionIntro": "Optioneel, kan je hier een beschrijving van je traject toevoegen:",
                "descriptionPlaceHolder": "Voer een beschrijving in van je traject",
                "intro": "Voeg een titel toe aan je traject:",
                "title": "Titel en beschrijving",
                "titlePlaceholder": "Vul de titel van je traject in"
            },
            "modes": {
                "private": {
                    "docs": "Je afgelegde traject wordt samengevoegd met andere tracks. Je afgelegde traject is enkel zichtbaar voor jou en je zal dit kunnen bekijken in andere editeerprogrammas. OpenStreetMap.org houdt een kopie van dit traject",
                    "name": "Anoniem"
                },
                "public": {
                    "docs": "Je traject is zichtbaar voor iedereen, vindbaar op je profielpagina en in de lijst met publieke GPS-trajecten",
                    "name": "Publiek"
                }
            },
            "title": "Upload je traject naar OpenStreetMap.org",
            "uploadFinished": "Je traject is geupload!",
            "uploading": "Traject uploaden…"
        },
        "useSearch": "Gebruik de zoekfunctie hierboven om meer opties te zien",
        "visualFeedback": {
            "closestFeaturesAre": "{n} objecten in beeld.",
            "directionsAbsolute": {
                "E": "ten oosten",
                "N": "ten noorden",
                "NE": "ten noordoosten",
                "NW": "ten noordwesten",
                "S": "ten zuiden",
                "SE": "ten zuidoosten",
                "SW": "ten zuidwesten",
                "W": "ten westen"
            },
            "directionsRelative": {
                "behind": "achter je",
                "left": "links",
                "right": "rechts",
                "sharp_left": "scherp linksaf",
                "sharp_right": "scherp rechtsaf",
                "slight_left": "ietwat links",
                "slight_right": "ietwat rechts",
                "straight": "vooruit"
            },
            "east": "Naar het oosten",
            "in": "Aan het inzoomen naar zoomlevel {z}",
            "islocked": "Bewegen vergrendeld rond je huidige locatie. Duw op de geolocatie-knop om te ontgrendelen.",
            "locked": "Bewegen vergrendeld rond jouw huidige locatie.",
            "navigation": "Gebruik de pijltjestoetsen om te bewegen. Druk op spatie om het meest centrale punt te selecteren. Druk op een cijfertoets om andere items te selecteren.",
            "noCloseFeatures": "Geen objecten in beeld",
            "north": "Naar het noorden",
            "oneFeatureInView": "Eén object in beeld.",
            "out": "Aan het uitzoomen naar zoomlevel {z}",
            "south": "Naar het zuiden",
            "unlocked": "Bewegen ontgrendeld",
            "viewportCenterCloseToGps": "De kaart is gecentreerd op je huidige GPS-locatie.",
            "viewportCenterDetails": "Het kaartbeeldcentrum is {distance} {bearing} vanaf je huidige locatie.",
            "west": "Naar het westen"
        },
        "waitingForLocation": "Je locatie wordt gezocht…",
        "weekdays": {
            "abbreviations": {
                "friday": "Vrij",
                "monday": "Maan",
                "saturday": "Zat",
                "sunday": "Zon",
                "thursday": "Don",
                "tuesday": "Din",
                "wednesday": "Woe"
            },
            "friday": "Vrijdag",
            "monday": "Maandag",
            "saturday": "Zaterdag",
            "sunday": "Zondag",
            "thursday": "Donderdag",
            "tuesday": "Dinsdag",
            "wednesday": "Woensdag"
        },
        "welcomeBack": "Je bent aangemeld. Welkom terug!",
        "welcomeExplanation": {
            "addNew": "Ontbreekt een item? Gebruik de knop links-onderaan om een interesepunt toe te voegen.",
            "general": "Op deze kaart kan je <i>interessepunten</i> bekijken, bewerken en toevoegen. Zoom in om de interessepunten te zien, duid eentje aan om alle informatie te zien en te bewerken. Alle informatie komt van OpenStreetMap die gratis hergebruikt mag worden."
        },
        "wikipedia": {
            "addEntry": "Voeg een andere Wikipedia-pagina toe",
            "createNewWikidata": "Maak een nieuw Wikidata-item",
            "doSearch": "Zoek hierboven om resultaten te zien",
            "failed": "Het Wikipedia-artikel inladen is mislukt",
            "fromWikipedia": "Uit Wikipedia, de vrije encyclopedie",
            "loading": "Wikipedia aan het laden…",
            "noResults": "Geen relevante items gevonden voor <i>{search}</i>",
            "noWikipediaPage": "Dit Wikidata-item heeft nog geen overeenkomstig Wikipedia-artikel",
            "previewbox": {
                "born": "Geboren: {value}",
                "died": "Gestorven: {value}"
            },
            "readMore": "Lees de rest van het artikel",
            "searchToShort": "Je zoekopdracht is te kort, vul een langere tekst in",
            "searchWikidata": "Zoek op Wikidata",
            "wikipediaboxTitle": "Wikipedia"
<<<<<<< HEAD
        }
=======
        },
        "clearPendingChanges": "Wis hangende wijzigingen",
        "customThemeTitle": "Eigen thema's",
        "enableGeolocationForSafari": "Heb je de pop-up niet gekregen om toestemming voor locatie te vragen?",
        "enableGeolocationForSafariLink": "Leer hoe je toestemming voor locatie kunt inschakelen in de instellingen",
        "eraseValue": "Wis deze waarde",
        "filterPanel": {
            "allTypes": "Alle types",
            "disableAll": "Alles uitschakelen",
            "enableAll": "Alles inschakelen"
        },
        "geopermissionDenied": "Locatietoestemming werd geweigerd",
        "retry": "Opnieuw proberen",
        "searchAnswer": "Zoek een optie…",
        "seeIndex": "Zie het overzich van alle thematische kaarten",
        "uploadError": "Fout tijdens het uploaden van wijzigingen: {error}",
        "mappingsAreHidden": "Sommige opties zijn verborgen. Gebruik zoeken om meer opties te tonen.",
        "poweredByMapComplete": "Powered by MapComplete - crowdsourced, thematische kaarten met OpenStreetMap",
        "uploadPending": "{count} wijzigingen in behandeling"
>>>>>>> 1b959835
    },
    "hotkeyDocumentation": {
        "action": "Actie",
        "closeSidebar": "Sluit de zijbalk",
        "geolocate": "Centreer de map op je huidige positie of zoom verder in naar de huidige positie. Vraagt geolocatie-toegang",
        "intro": "MapComplete ondersteunt de volgende sneltoetsen:",
        "key": "Toets-combinatie",
        "openLayersPanel": "Open het paneel met lagen en filters",
        "selectAerial": "Verander de achtergrondlaag naar luchtfoto's of satelietfoto's. Wisselt tussen de twee beste, beschikbare lagen",
        "selectMap": "Gebruik een niet-OpenStreetMap-gebaseerde kaart als achtergrond. Wisselt tussen de twee beste, beschikbare lagen",
        "selectMapnik": "Gebruik OpenStreetMap-carto als achtergrondlaag",
        "selectOsmbasedmap": "Gebruik een OpenStreetMap-gebaseerde achtergrondkaart (of schakel de achtergrond-rasterlaag uit)",
        "selectSearch": "Selecteer de zoekbalk om locaties te zoeken",
        "title": "Sneltoetsen"
    },
    "image": {
        "addPicture": "Voeg foto toe",
        "currentLicense": "Je afbeelding wordt gepubliceerd met de {license}-licentie",
        "doDelete": "Verwijder afbeelding",
        "dontDelete": "Annuleren",
        "isDeleted": "Verwijderd",
        "nearby": {
            "link": "Deze afbeelding toont het object",
            "seeNearby": "Bekijk foto's in de buurt",
            "title": "Straatafbeeldingen uit de buurt"
        },
        "pleaseLogin": "Gelieve je aan te melden om een foto toe te voegen",
        "respectPrivacy": "Voeg geen Google Maps, Google Streetview of foto's met auteursrechten toe.",
        "toBig": "Je afbeelding is te groot, namelijk {actual_size}. Gelieve afbeeldingen van maximaal {max_size} te gebruiken",
        "uploadDone": "Je afbeelding is toegevoegd. Bedankt om te helpen!",
        "uploadFailed": "Afbeelding uploaden mislukt. Heb je internet? Gebruik je Brave of UMatrix? Dan moet je derde partijen toelaten.",
        "uploadMultipleDone": "{count} afbeeldingen zijn toegevoegd. Bedankt voor je bijdrage!",
        "uploadingMultiple": "Bezig met {count} foto's te uploaden…",
        "uploadingPicture": "Bezig met een foto te uploaden…"
    },
    "importInspector": {
        "title": "Inspecteer en beheer importeer-notas"
    },
    "importLayer": {
        "alreadyMapped": "Er staat hier reeds {title} op de kaart; dit punt is een duplicaat. Verwijder deze van de kaart",
        "description": "Deze laag toont kaart-nota's die wijzen op een {title}",
        "importButton": "import_button({layerId}, _tags, Ik heb hier een {title} gevonden - voeg deze toe aan de kaart...,./assets/svg/addSmall.svg,,,id)",
        "importHandled": "<div class='thanks'>Dit object is afgehandeld. Bedankt om mee te helpen!</div>",
        "layerName": "Hier is misschien een {title}",
        "nearbyImagesIntro": "<h3>Afbeeldingen in de buurt</h3>De volgende afbeeldingen zijn in de buurt gemaakt en kunnen mogelijks helpen. {nearby_images(open)}",
        "notFound": "Ik kon hier geen {title} vinden - verwijder deze van de kaart",
        "popupTitle": "Is hier {title}?"
    },
    "index": {
        "#": "These texts are shown above the theme buttons when no theme is loaded",
        "featuredThemeTitle": "Thema van de week",
        "intro": "MapComplete is een OpenStreetMap-applicatie waar informatie over een specifiek thema bekeken en aangepast kan worden.",
        "logIn": "Log in om andere thema's te zien waar je al in bewerkt hebt",
        "pickTheme": "Kies hieronder een thema om te beginnen.",
        "title": "Welkom bij MapComplete"
    },
    "move": {
        "cancel": "Annuleer verplaatsing",
        "cannotBeMoved": "Dit object kan niet verplaatst worden.",
        "confirmMove": "Verplaats",
        "inviteToMove": {
            "generic": "Verplaats dit punt",
            "reasonInaccurate": "Verbeter de precieze locatie van dit punt",
            "reasonRelocation": "Verplaats dit object naar een andere locatie omdat het verhuisd is"
        },
        "inviteToMoveAgain": "Verplaats dit punt opnieuw",
        "isRelation": "Dit object is een relatie en kan niet verplaatst worden",
        "isWay": "Dit object is een lijn of een oppervlakte. Gebruik een ander OpenStreetMap-bewerkprogramma op het te verplaatsen.",
        "loginToMove": "Je moet aangemeld zijn om een punt te verplaatsen",
        "moveTitle": "Verplaats dit punt",
        "partOfAWay": "Dit object is deel van een lijn of een oppervlakte. Gebruik een ander OpenStreetMap-bewerkprogramma om het te verplaatsen",
        "partOfRelation": "Dit object maakt deel uit van een relatie. Gebruik een ander OpenStreetMap-bewerkprogramma om het te verplaatsen",
        "pointIsMoved": "Dit punt is verplaatst",
        "reasons": {
            "reasonInaccurate": "De locatie van dit object is niet accuraat en moet een paar meter verschoven worden",
            "reasonRelocation": "Dit object is verhuisd naar een andere locatie"
        },
        "selectReason": "Waarom verplaats je dit object?",
        "whyMove": "Waarom verplaats je dit punt?",
        "zoomInFurther": "Zoom verder in om de verplaatsing te bevestigen"
    },
    "multi_apply": {
        "autoApply": "Wijzigingen aan eigenschappen {attr_names} zullen ook worden uitgevoerd op {count} andere objecten."
    },
    "notes": {
        "addAComment": "Voeg een commentaar toe",
        "addComment": "Voeg commentaar toe",
        "addCommentAndClose": "Voeg een commentaar toe en sluit de nota",
        "addCommentPlaceholder": "Voeg een commentaar toe…",
        "anonymous": "Anonieme bijdrager",
        "closeNote": "Sluit deze nota",
        "createNote": "Maak een nieuwe kaartnota",
        "createNoteIntro": "Ontbreekt hier iets? Is hier iets mis met de kaart? Maak hier dan een kaartnota, deze zal door vrijwilligers verwerkt worden.",
        "createNoteTitle": "Voeg hier een nieuwe kaartnota toe",
        "creating": "Kaartnota wordt gemaakt…",
        "disableAllNoteFilters": "Schakel alle filters uit",
        "isClosed": "Deze nota is gesloten",
        "isCreated": "Je kaarnota werd gemaakt!",
        "loginToAddComment": "Log in om een commentaar toe te voegen",
        "loginToAddPicture": "Log in om een afbeelding toe te voegen",
        "loginToClose": "Login om deze kaartnota te sluiten",
        "noteIsPublic": "Dit zal voor iedereen zichtbaar zijn",
        "noteLayerDoEnable": "Schakel de laag met kaartnota's in",
        "noteLayerHasFilters": "Sommige kaartnota's kunnen verborgen zijn door een filter",
        "noteLayerNotEnabled": "De laat met kaartnota's staat af. Zet deze aan om een nieuwe kaartnota toe te voegen",
        "notesLayerMustBeEnabled": "De laat met kaartnota's staat af. Zet deze aan om een nieuwe kaartnota toe te voegen",
        "reopenNote": "Heropen de kaartnota",
        "reopenNoteAndComment": "Heropen de kaartnota en voeg commentaar toe",
        "textNeeded": "Geef een beschrijvende tekst om een kaartnota te maken",
        "typeText": "Typ eerst een commentaar om deze toe te voegen",
        "warnAnonymous": "Je bent niet aangemeld. We gaan je niet kunnen contacteren om deze kaartnota te verwerken."
    },
    "plantDetection": {
        "back": "Ga terug naar het soorten-overzicht",
        "confirm": "Selecteer soort",
        "error": "Er ging iets mis met het detecteren van de soort: {error}",
        "howTo": {
            "intro": "Voor optimale resultaten,",
            "li0": "neem een foto waar de boom in het midden staat zonder te veel achtergrond",
            "li1": "neem een foto met een enkel blad",
            "li2": "neem een foto die de schors toont",
            "li3": "neem een foto van de bloesems",
            "li4": "neem een foto van het fruit"
        },
        "loadingWikidata": "Informatie over {species} aan het laden",
        "matchPercentage": "{match}% overeenkomst",
        "overviewIntro": "De AI van <a href='https://plantnet.org/' target='_blank'>plantnet.org</a> denkt dat het om één van deze soorten gaat.",
        "overviewTitle": "Gedetecteerd plantensoorten",
        "overviewVerify": "Verifieer dat het de juiste soort is en link dit aan de boom",
        "poweredByPlantnet": "Met dank aan <a href='https://plantnet.org' target='_blank'>plantnet.org</a>",
        "querying": "Plantnet.org aan het bevragen met {length} afbeeldingen",
        "seeInfo": "Bekijk meer informatie van deze plantensoort",
        "takeImages": "Neem afbeeldingen van de boom om de soort automatisch te herkennen"
    },
    "privacy": {
        "editingIntro": "Wanneer je een wijziging maakt, wordt deze wijziging opgeslaan op OpenStreetMap. Dit is zichtbaar voor iedereen. Een wijzigingenset gemaakt met MapComplete bevat de volgende data:",
        "editingOutro": "Bekijk ook <a href=\"https://wiki.osmfoundation.org/wiki/Privacy_Policy\" target=\"_blank\">de privacy-policy op OpenStreetMap.org</a> voor gedetailleerde info. We herinneren je eraan dat je een pseudoniem of fictieve naam kan gebruiken wanneer je je registreert.",
        "editingTitle": "Wanneer je wijzigingen maakt",
        "geodata": "Op het moment dat MapComplete je locatie krijgt, blijft deze informatie en de geschiedenis ervan lokaal op je toestel. Je locatiedata wordt nooit automatisch doorgestuurd naar waar dan ook - behalve wanneer een bepaalde functionaliteit daar expliciet om vraagt.",
        "geodataTitle": "Jouw locatie",
        "intro": "We vinden privacy belangrijk, zowel for het individu als voor de samenleving. MapComplete probeert zo veel mogelijk te vermijden dat private gegevens worden verzameld. Daarom is er zelfs geen cookie banner nodig. Maar we geven graag informatie over welke data verzameld en gedeeld worden, onder welke omstandigheden, en waarom deze afwegingen gemaakt worden.",
        "items": {
            "changesYouMake": "De aanpassingen aan de data",
            "date": "Wanneer deze wijziging werd gemaakt",
            "distanceIndicator": "Een indicatie hoe ver jij je van de gewijzigde objecten bevindt. Andere bijdragers kunnen deze informatie gebruiken om af te leiden of de wijziging gemaakt door lokaal te gaan kijken of door onderzoek vanop afstand",
            "language": "De taal van de gebruikersinterface",
            "theme": "Het thema dat je gebruikt om de wijziging te maken",
            "username": "Je gebruikersnaam"
        },
        "miscCookies": "MapComplete integreert met verschillende andere services, in het bijzonder om afbeeldingen van kaart-objecten te tonen. Deze afbeeldingen zijn opgeslaan bij diverse websites, die elk cookies kunnen instellen.",
        "miscCookiesTitle": "Andere cookies",
        "surveillance": "Gezien je de privacy-policy leest, vind je privacy waarschijnlijk belangrijk - wij ook! We hebben zelfs <a href=\"https://mapcomplete.org/surveillance\">een kaart met bewakingcamera's</a> gemaakt. Voeg er zeker toe!",
        "title": "Privacyverklaring",
        "tracking": "Om enig inzicht te krijgen in wie de site bezoekt, wordt er technische informatie verzameld. Dit omvat het land van waaruit je de site bezoekt, vanop welke website je doorklikte naar MapComplete, het type toestel en de schermgrootte. Een cookie wordt op het toestel geplaatst om mee te geven dat je de site eerder in de dag bezocht. De data is niet gedetailleerd genoeg om persoonlijke informatie te zijn. Er zijn enkel geaggregeerde statistieken mogelijk. Deze <a href=\"https://pietervdvn.goatcounter.com\" target=\"_blank\">kunnen door iedereen bekeken worden</a>.",
        "trackingTitle": "Statistische informatie",
        "whileYoureHere": "Vind je privacy belangrijk?"
    },
    "reviews": {
        "affiliated_reviewer_warning": "(Review door betrokkene)",
        "attribution": "Via <a href='https://mangrove.reviews/' target='_blank'>Mangrove Reviews</a>",
        "i_am_affiliated": "<span>Ik ben persoonlijk betrokken</span><br/><span class='subtle'>Vink aan indien je de oprichter, maker, werknemer, ... of dergelijke bent</span>",
        "name_required": "De naam van dit object moet gekend zijn om een review te kunnen maken",
        "no_reviews_yet": "Er zijn nog geen beoordelingen. Wees de eerste!",
        "question": "Welke score geef je aan {title()}?",
        "save": "Opslaan",
        "saved": "Bedankt om je beoordeling te delen!",
        "saving_review": "Opslaan...",
        "title": "{count} beoordelingen",
        "title_singular": "Eén beoordeling",
        "tos": "Als je je review publiceert, ga je akkoord met de <a href='https://mangrove.reviews/terms' target='_blank'>de gebruiksvoorwaarden en privacy policy van Mangrove.reviews</a>",
        "write_a_comment": "Schrijf een beoordeling…"
    },
    "split": {
        "cancel": "Annuleren",
        "hasBeenSplit": "Deze weg is opgedeeld in kleinere delen",
        "inviteToSplit": "Deel deze weg op in kleinere segmenten (om andere eigenschappen per segment toe te kennen)",
        "loginToSplit": "Je moet aangemeld zijn om een weg te knippen",
        "split": "Bevestig het opdelen",
        "splitAgain": "Deel deze weg opnieuw op",
        "splitTitle": "Duid op de kaart aan waar de eigenschappen van de weg veranderen"
    },
    "translations": {
        "activateButton": "Help met het vertalen van MapComplete",
        "allMissing": "Nog geen vertalingen",
        "missing": "{count} niet-vertaalde teksten",
        "notImmediate": "Vertalingen worden niet onmiddelijk geupdate. Dit duurt gemiddeld enkele dagen"
    },
    "userinfo": {
        "gotoInbox": "Open je inbox",
        "gotoSettings": "Ga naar je instellingen op OpenStreetMap.org",
        "noDescription": "Je hebt nog geen beschrijving op je profiel",
        "notLoggedIn": "Je bent afgemeld"
    },
    "validation": {
        "color": {
            "description": "Een kleur of hexadecimale code voor een kleur"
        },
        "date": {
            "description": "Een datum (beginnend met het jaar)"
        },
        "direction": {
            "description": "Een orientatie"
        },
        "distance": {
            "description": "Een afstand in meter"
        },
        "email": {
            "description": "email-adres",
            "feedback": "Dit is geen geldig email-adres",
            "noAt": "Een email-adres moet een @ hebben"
        },
        "fediverse": {
            "invalidHost": "{host} is geen geldige hostnaam"
        },
        "float": {
            "description": "een getal",
            "feedback": "dit is geen getal"
        },
        "int": {
            "description": "een geheel getal"
        },
        "nat": {
            "description": "een positief, geheel getal of nul",
            "mustBePositive": "Dit getal moet positief zijn",
            "mustBeWhole": "Enkele gehele getallen zijn toegelaten",
            "notANumber": "Dit is geen getal"
        },
        "opening_hours": {
            "description": "Openingsuren"
        },
        "pfloat": {
            "description": "een positief getal"
        },
        "phone": {
            "description": "telefoonnummer",
            "feedback": "Dit is geen geldig telefoonnummer",
            "feedbackCountry": "Dit is geen geldig telefoonnummer (voor het land {country})"
        },
        "pnat": {
            "description": "een positief, geheel getal",
            "noZero": "Nul is niet toegelaten"
        },
        "string": {
            "description": "een stukje tekst"
        },
        "text": {
            "description": "Een stukje tekst"
        },
        "tooLong": "Deze tekst is te lang. De tekst heeft {count} lettertekens, er mogen maximaal 255 letters zijn",
        "url": {
            "aggregator": "{host} is een aggregator-website. Gebruik de officiele website indien mogelijk.",
            "description": "een link naar een webpagina",
            "feedback": "Dit is geen geldige link"
        },
        "wikidata": {
            "description": "Een Wikidata-code"
        }
    }
}<|MERGE_RESOLUTION|>--- conflicted
+++ resolved
@@ -545,9 +545,6 @@
             "searchToShort": "Je zoekopdracht is te kort, vul een langere tekst in",
             "searchWikidata": "Zoek op Wikidata",
             "wikipediaboxTitle": "Wikipedia"
-<<<<<<< HEAD
-        }
-=======
         },
         "clearPendingChanges": "Wis hangende wijzigingen",
         "customThemeTitle": "Eigen thema's",
@@ -567,7 +564,6 @@
         "mappingsAreHidden": "Sommige opties zijn verborgen. Gebruik zoeken om meer opties te tonen.",
         "poweredByMapComplete": "Powered by MapComplete - crowdsourced, thematische kaarten met OpenStreetMap",
         "uploadPending": "{count} wijzigingen in behandeling"
->>>>>>> 1b959835
     },
     "hotkeyDocumentation": {
         "action": "Actie",
