--- conflicted
+++ resolved
@@ -564,7 +564,6 @@
                 "title": "{key} (gebruikt in <code>{path}</code>, {type})"
             },
             "search": {
-<<<<<<< HEAD
                 "searching": "Aan het zoeken naar {layerTitle} {mode} <code>{search}</code>...",
                 "overview": "Ik heb {length} overeenkomende items gevonden.",
                 "argsearch": "De zoekterm",
@@ -573,10 +572,6 @@
                 "argverb": "Zoek ofwel in een geografisch gebied (zoals een stand) of zoek in de buurt van een POI",
                 "noMatchingLayer": "Ik vind geen overeenkomende laag",
                 "noNearOrIn": "Sorry, Ik begreep je opdracht niet omdat ik geen <code>dichtbij</code> of <code>in</code> in je zoekopdracht.\nProbeer iets als <code>Zoek drinkwater in Londen</code>, <code>Zoek frituur in Brussel</code><p></p>\n <p>Daarnaast kan je ook <code>info {cmd}</code> proberen, om info te krijgen over een enkel object.</p>"
-=======
-                "overview": "Ik heb {length} overeenkomende items gevonden.",
-                "searching": "Aan het zoeken naar {layerTitle} {mode} <code>{search}</code>..."
->>>>>>> f6e164e7
             },
             "shutdown": {
                 "argmode": "Geeft aan op welke manier ik moet afsluiten. Dit moet één van de volgende woorden zijn: {verbs}",
