{
    "centerMessage": {
        "loadingData": "Data wordt geladen…",
        "ready": "Klaar!",
        "retrying": "Data inladen mislukt - wordt opnieuw geprobeerd over {count} seconden",
        "zoomIn": "Zoom in om de data te zien en te bewerken"
    },
    "delete": {
        "cancel": "Annuleren",
        "cannotBeDeleted": "Dit object kan niet van de kaart verwijderd worden",
        "delete": "Verwijder",
        "explanations": {
            "hardDelete": "Dit object zal verwijderd worden in OpenStreetMap. Een ervaren bijdrager kan dit ongedaan maken.",
            "retagNoOtherThemes": "Dit object zal anders aangeduid worden en niet meer getoond worden in deze applicatie",
            "retagOtherThemes": "Dit object zal aangepast worden en zichtbaar zijn in {otherThemes}",
            "selectReason": "Gelieve aan te duiden waarom dit punt verwijderd moet worden",
            "softDelete": "Dit punt zal aangepast worden en zal in deze applicatie niet meer getoond worden. <span class=\"subtle\">{reason}</span>"
        },
        "isDeleted": "Dit object is verwijderd",
        "isntAPoint": "Enkel punten kunnen verwijderd worden, het geselecteerde object is een lijn, een oppervlakte of een relatie.",
        "loading": "Aan het bekijken of dit object veilig verwijderd kan worden.",
        "loginToDelete": "Je moet aangemeld zijn om een object van de kaart te verwijderen",
        "notEnoughExperience": "Dit object is door iemand anders gemaakt.",
        "onlyEditedByLoggedInUser": "Dit object is enkel door jezelf bewerkt, je kan dit veilig verwijderen.",
        "partOfOthers": "Dit punt maakt deel uit van een lijn, oppervlakte of een relatie en kan niet verwijderd worden.",
        "readMessages": "Je hebt ongelezen berichten. Je moet deze lezen voordat je een punt verwijderd, een andere bijdrager heeft misschien feedback",
        "reasons": {
            "disused": "Het wordt niet meer onderhouden of is verwijderd",
            "duplicate": "Dit object is een duplicaat van een ander object",
            "notFound": "Het kon niet gevonden worden",
            "test": "Dit punt was een test en was nooit echt aanwezig"
        },
        "safeDelete": "Dit punt kan veilig verwijderd worden van de kaart.",
        "useSomethingElse": "Gebruik een ander OpenStreetMap-editeerprogramma om dit object te verwijderen",
        "whyDelete": "Waarom moet dit punt van de kaart verwijderd worden?"
    },
    "favourite": {
        "loginNeeded": "<h3>Log in</h3>Je moet je aanmelden met OpenStreetMap om een persoonlijk thema te gebruiken",
        "panelIntro": "<h3>Jouw persoonlijke thema</h3>Activeer je favorite lagen van alle andere themas",
        "reload": "Herlaad de data"
    },
    "general": {
        "about": "Bewerk en voeg data toe aan OpenStreetMap over een specifiek onderwerp op een gemakkelijke manier",
        "aboutMapcomplete": "<h3>Over MapComplete</h3><p>Met MapComplete kun je OpenStreetMap verrijken met informatie over een bepaald thema. Beantwoord enkele vragen, en binnen een paar minuten is jouw bijdrage wereldwijd beschikbaar! De <b>maker van het thema</b> bepaalt de elementen, vragen en taalversies voor het thema.</p><h3>Ontdek meer</h3><p>MapComplete <b>biedt altijd de volgende stap</b> naar meer OpenStreetMap:</p><ul><li>Indien ingebed in een website linkt het iframe naar de volledige MapComplete</li><li>De volledige versie heeft uitleg over OpenStreetMap</li><li>Bekijken kan altijd, maar wijzigen vereist een OSM-account</li><li>Als je niet aangemeld bent, wordt je gevraagd dit te doen</li><li>Als je minstens één vraag hebt beantwoord, kan je ook elementen toevoegen</li><li>Heb je genoeg changesets, dan verschijnen de OSM-tags, nog later links naar de wiki</li></ul><p></p><p>Merk je <b>een bug</b> of wil je een <b>extra feature</b>? Wil je <b>helpen vertalen</b>? Bezoek dan de <a href=\"https://github.com/pietervdvn/MapComplete\" target=\"_blank\">broncode</a> en <a href=\"https://github.com/pietervdvn/MapComplete/issues\" target=\"_blank\">issue tracker</a>. </p><p></p>Wil je <b>je vorderingen</b> zien? Volg de edits <a href=\"{osmcha_link}\" target=\"_blank\">op OsmCha</a>.<p></p>",
        "add": {
            "addNew": "Voeg {category} toe",
            "addNewMapLabel": "Klik hier om een item toe te voegen",
            "confirmButton": "Voeg een {category} toe<br><div class=\"alert\">Je toevoeging is voor iedereen zichtbaar</div>",
            "confirmIntro": "<h3>Voeg een {title} toe?</h3>Het punt dat je toevoegt, is <b>zichtbaar voor iedereen</b>. Veel applicaties gebruiken deze data, voeg dus enkel punten toe die echt bestaan.",
            "disableFilters": "Zet alle filters af",
            "disableFiltersExplanation": "Interessepunten kunnen verborgen zijn door een filter",
            "hasBeenImported": "Dit object is reeds geïmporteerd",
            "import": {
                "hasBeenImported": "Dit object is geïmporteerd",
                "howToTest": "Voor testmode, voeg <b>test=true</b> of <b>backend=osm-test</b> to aan de URL. De wijzigingenset zal in de console geprint worden. Gelieve een PR te openen om dit thema als officieel thema toe te voegen en zo de import-knop te activeren.",
                "importTags": "Het element zal deze tags krijgen: {tags}",
                "officialThemesOnly": "In onofficiële thema's is de importeerknop uitgeschakeld om ongelukjes te vermijden",
                "wrongType": "Dit object is geen punt of lijn, en kan daarom niet geïmporteerd worden",
                "wrongTypeToConflate": "Dit object is geen punt of weg en kan dus niet samengevoegd worden",
                "zoomInMore": "Zoom verder in om dit object af te handelen"
            },
            "importTags": "Het object zal deze tags krijgen: {tags}",
            "intro": "Kies hieronder welk punt je wilt toevoegen<br/>",
            "layerNotEnabled": "De laag {layer} is gedeactiveerd. Activeer deze om een object toe te voegen",
            "openLayerControl": "Open de laag-instellingen",
            "pleaseLogin": "Gelieve je aan te melden om een punt toe te voegen",
            "presetInfo": "Het nieuwe object krijgt de attributen {tags}",
            "stillLoading": "De data worden nog geladen. Nog even geduld en dan kan je een punt toevoegen.",
            "title": "Nieuw punt toevoegen?",
            "warnVisibleForEveryone": "Je toevoeging is voor iedereen zichtbaar",
            "wrongType": "Dit element is geen punt of lijn en kan daarom niet geïmporteerd worden",
            "zoomInFurther": "Gelieve verder in te zoomen om een punt toe te voegen.",
            "zoomInMore": "Zoom meer in om dit object te importeren"
        },
        "apply_button": {
            "appliedOnAnotherObject": "Object {id} zal deze tags ontvangen: {tags}",
            "isApplied": "De wijzigingen zijn doorgevoerd"
        },
        "attribution": {
            "attributionContent": "<p>Alle data is voorzien door <a href='https://osm.org' target='_blank'>OpenStreetMap</a>, gratis en vrij te hergebruiken onder <a href='https://osm.org/copyright' target='_blank'>de Open DataBase Licentie</a>.</p>",
            "attributionTitle": "Met dank aan",
            "codeContributionsBy": "MapComplete is gebouwd door {contributors} en <a href=\"https://github.com/pietervdvn/MapComplete/graphs/contributors\" target=\"_blank\">{hiddenCount} andere bijdragers</a>",
            "donate": "Geef MapComplete financiële steun",
            "editId": "Hier bewerken met de OpenStreetMap online editor",
            "editJosm": "Hier bewerken met JOSM",
            "followBridge": "De Mastodon- en Twitter-accounts worden gesynchronizeerd",
            "followOnMastodon": "Volg MapComplete op Mastodon",
            "followOnTwitter": "Volg MapComplete op Twitter",
            "iconAttribution": {
                "title": "Iconen en afbeeldingen"
            },
            "josmNotOpened": "JOSM was niet bereikbaar. Controleer of het open staat en remote control is geactiveerd",
            "josmOpened": "JOSM is geopend",
            "mapContributionsBy": "De huidige data is bijgedragen door {contributors}",
            "mapContributionsByAndHidden": "De zichtbare data heeft bijdragen van {contributors} en {hiddenCount} andere bijdragers",
            "mapillaryHelp": "<b>Mapillary</b> is een online dienst waar straatbeelden onder een vrije licentie gedeeld worden. Deze beelden mogen gebruikt worden om OpenStreetMap te verbeteren.",
            "openIssueTracker": "Geef een fout in de software door",
            "openMapillary": "Open Mapillary op deze locatie",
            "openOsmcha": "Bekijk de laatste bijdragen gemaakt met {theme}",
            "themeBy": "Thema gemaakt door {author}",
            "translatedBy": "MapComplete werd vertaald door {contributors} en <a href=\"https://github.com/pietervdvn/MapComplete/graphs/contributors\" target=\"_blank\">{hiddenCount} meer vertalers</a>"
        },
        "back": "Vorige",
        "backToMapcomplete": "Terug naar het themaoverzicht",
        "backgroundMap": "Achtergrondkaart",
        "cancel": "Annuleren",
        "confirm": "Bevestigen",
        "customThemeIntro": "<h3>Onofficiële thema's</h3>De onderstaande thema's heb je eerder bezocht en zijn gemaakt door andere OpenStreetMappers.",
        "download": {
            "downloadAsPdf": "Download een PDF van de huidig zichtbare kaart",
            "downloadAsPdfHelper": "Perfect om de huidige kaart af te printen",
            "downloadAsSvg": "Download de huidige kaart als SVG",
            "downloadAsSvgHelper": "Compatibel met Inkscape of Adobe Illustrator; deze data moeten nog verder verwerkt worden…  ",
            "downloadCSV": "Download de zichtbare data als CSV",
            "downloadCSVHelper": "Compatibel met LibreOffice Calc, Excel, …",
            "downloadFeatureAsGeojson": "Downloaden als GeoJSON bestand",
            "downloadFeatureAsGpx": "Downloaden als GPX-bestand",
            "downloadGeoJsonHelper": "Compatibel met QGIS, ArcGIS, ESRI, …",
            "downloadGeojson": "Download de zichtbare data als GeoJSON",
            "downloadGpx": "Downloaden als GPX-bestand",
            "downloadGpxHelper": "De meeste navigatie toestellen en applicaties kunnen een GPX-bestand openen",
            "exporting": "Aan het exporteren…",
            "includeMetaData": "Exporteer metadata (zoals laatste aanpassing, berekende waardes, …)",
            "licenseInfo": "<h3>Copyright</h3>De voorziene data is beschikbaar onder de ODbL. Het hergebruiken van deze data is gratis voor elke toepassing, maar <ul><li>de bronvermelding <b>© OpenStreetMap bijdragers</b> is vereist</li><li>Elke wijziging aan deze data moet opnieuw gepubliceerd worden onder dezelfde licentie</li></ul> Gelieve de volledige <a href=\"https://www.openstreetmap.org/copyright\" target=\"_blank\">licentie</a> te lezen voor details",
            "noDataLoaded": "Er is nog geen data ingeladen. Downloaden kan zodra de data geladen is.",
            "title": "Download de zichtbare data",
            "uploadGpx": "Track uploaden naar OpenStreetMap"
        },
        "error": "Er ging iets mis",
        "example": "Voorbeeld",
        "examples": "Voorbeelden",
        "fewChangesBefore": "Gelieve eerst enkele vragen van bestaande punten te beantwoorden vooraleer zelf punten toe te voegen.",
        "getStartedLogin": "Login met OpenStreetMap om te beginnen",
        "getStartedNewAccount": " of <a href='https://www.openstreetmap.org/user/new' target='_blank'>maak een nieuwe account aan</a>",
        "goToInbox": "Ga naar de berichten",
        "histogram": {
            "error_loading": "Kan het histogram niet laden"
        },
        "layerSelection": {
            "title": "Selecteer lagen",
            "zoomInToSeeThisLayer": "Vergroot de kaart om deze laag te zien"
        },
        "loading": "Aan het laden…",
        "loadingTheme": "{theme} wordt geladen…",
        "loginFailed": "Het inloggen op OpenStreetMap is gefaald",
        "loginOnlyNeededToEdit": "als je de kaart wilt aanpassen",
        "loginToStart": "Meld je aan om deze vraag te beantwoorden",
        "loginWithOpenStreetMap": "Aanmelden met OpenStreetMap",
        "logout": "Afmelden",
        "morescreen": {
            "createYourOwnTheme": "Maak je eigen MapComplete-kaart",
            "hiddenExplanation": "Deze thema's zijn enkel zichtbaar indien je de link kent. Je hebt {hidden_discovered} van {total_hidden} verborgen thema's ontdekt.",
            "intro": "<h3>Meer thematische kaarten?</h3>Vind je het leuk om geodata te verzamelen? <br> Hier vind je meer kaartthema's.",
            "noMatchingThemes": "Geen enkel thema beantwoord je zoekopdracht",
            "noSearch": "Toon alle thema's",
            "previouslyHiddenTitle": "Eerder bezochte verborgen themas",
            "requestATheme": "Als je een eigen kaartthema wil, vraag dit dan in de issue tracker.",
            "searchForATheme": "Zoek een thema",
            "streetcomplete": "Een andere, gelijkaardige Android applicatie is <a href=\"https://play.google.com/store/apps/details?id=de.westnordost.streetcomplete\" class=\"underline hover:text-blue-800\" target=\"_blank\">StreetComplete</a>."
        },
        "nameInlineQuestion": "De naam van dit {category} is $$$",
        "next": "Volgende",
        "noNameCategory": "{category} zonder naam",
        "noTagsSelected": "Geen tags geselecteerd",
        "notValid": "Kies een geldige waarde om verder te gaan",
        "number": "getal",
        "oneSkippedQuestion": "Een vraag werd overgeslaan",
        "openStreetMapIntro": "<h3>Een open kaart</h3><p>Zou het niet fantastisch zijn als er een open kaart zou zijn die door iedereen aangepast én gebruikt kan worden? Een kaart waar iedereen zijn interesses aan zou kunnen toevoegen? Dan zouden er geen duizend-en-één verschillende kleine kaartjes, websites, ... meer nodig zijn</p><p><b><a href=\"https://OpenStreetMap.org\" target=\"_blank\">OpenStreetMap</a></b> is deze open kaart. Je mag de kaartdata gratis gebruiken (mits <a href=\"https://osm.org/copyright\" target=\"_blank\">bronvermelding en herpublicatie van aanpassingen</a>). Daarenboven mag je de kaart ook gratis aanpassen als je een account maakt. Ook deze website is gebaseerd op OpenStreetMap. Als je hier een vraag beantwoord, gaat het antwoord daar ook naartoe</p><p>Tenslotte zijn er reeds vele gebruikers van OpenStreetMap. Denk maar <a href=\"https://organicmaps.app//\" target=\"_blank\">Organic Maps</a>, <a href=\"https://osmAnd.net\" target=\"_blank\">OsmAnd</a>, verschillende gespecialiseerde routeplanners, de achtergrondkaarten op Facebook, Instagram,...<br/>;Zelfs Apple Maps en Bing-Maps gebruiken OpenStreetMap in hun kaarten!</p><p></p><p>Kortom, als je hier een punt toevoegd of een vraag beantwoord, zal dat na een tijdje ook in al dié applicaties te zien zijn.</p>",
        "openTheMap": "Naar de kaart",
        "opening_hours": {
            "closed_permanently": "Gesloten voor onbepaalde tijd",
            "closed_until": "Gesloten - open op {date}",
            "error_loading": "Sorry, deze openingsuren kunnen niet getoond worden",
            "loadingCountry": "Het land wordt nog bepaald…",
            "not_all_rules_parsed": "De openingsuren zijn ingewikkeld. De volgende regels worden niet getoond bij het ingeven:",
            "openTill": "tot",
            "open_24_7": "Dag en nacht open",
            "open_during_ph": "Op een feestdag is dit",
            "opensAt": "vanaf",
            "ph_closed": "gesloten",
            "ph_not_known": " ",
            "ph_open": "open",
            "ph_open_as_usual": "geopend zoals gewoonlijk"
        },
        "osmLinkTooltip": "Bekijk dit object op OpenStreetMap om de geschiedenis te zien en meer te kunnen aanpassen",
        "pdf": {
            "attr": "Kaartgegevens © OpenStreetMap-bijdragers, herbruikbaar volgens ODbL",
            "attrBackground": "Achtergrondlaag: {background}",
            "generatedWith": "Gemaakt met MapComplete.osm.be",
            "versionInfo": "v{version} - gemaakt op {date}"
        },
        "pickLanguage": "Kies je taal: ",
        "poweredByOsm": "Gebouwd met OpenStreetMap",
        "questions": {
            "emailIs": "Het email-adres van {category} is <a href=\"mailto:{email}\" target=\"_blank\">{email}</a>",
            "emailOf": "Wat is het email-adres van {category}?",
            "phoneNumberIs": "Het telefoonnummer van {category} is <a href='tel:{phone}' target='_blank'>{phone}</a>",
            "phoneNumberOf": "Wat is het telefoonnummer van {category}?",
            "websiteIs": "Website: <a href=\"{website}\" target=\"_blank\">{website}</a>",
            "websiteOf": "Wat is de website van {category}?"
        },
        "readYourMessages": "Gelieve eerst je berichten op OpenStreetMap te lezen alvorens nieuwe punten toe te voegen.",
        "removeLocationHistory": "Verwijder de geschiedenis aan locaties",
        "returnToTheMap": "Ga terug naar de kaart",
        "save": "Opslaan",
        "screenToSmall": "Open {theme} in een nieuw venster",
        "search": {
            "error": "Niet gelukt…",
            "nothing": "Niets gevonden…",
            "search": "Zoek naar een locatie",
            "searching": "Aan het zoeken…"
        },
        "sharescreen": {
            "addToHomeScreen": "<h3>Voeg toe aan je thuisscherm</h3>Je kan eenvoudigweg deze website aan het thuisscherm van je smartphone toevoegen voor een \"native feel\"",
            "copiedToClipboard": "Link gekopieerd naar klembord",
            "downloadCustomTheme": "Download de instellingen van dit thema",
            "downloadCustomThemeHelp": "Een ervaring bijdrager kan op basis van dit bestand je thema verder verbeteren",
            "editThemeDescription": "Pas vragen aan of voeg vragen toe aan dit kaartthema",
            "editThisTheme": "Pas dit thema aan",
            "embedIntro": "<h3>Plaats dit op je website</h3>Voeg dit kaartje toe op je eigen website.<br/>We moedigen dit zelfs aan - je hoeft geen toestemming te vragen.<br/> Het is gratis en zal dat altijd blijven. Hoe meer het gebruikt wordt, hoe waardevoller",
            "fsAddNew": "Activeer het toevoegen van nieuwe POI",
            "fsGeolocation": "Toon het knopje voor geolocalisatie (enkel op mobiel)",
            "fsIncludeCurrentBackgroundMap": "Gebruik de huidige achtergrond <b>{name}</b>",
            "fsIncludeCurrentLayers": "Toon enkel de huidig getoonde lagen",
            "fsIncludeCurrentLocation": "Start op de huidige locatie",
            "fsLayerControlToggle": "Toon de laagbediening meteen volledig",
            "fsLayers": "Toon de knop voor laagbediening",
            "fsSearch": "Activeer de zoekbalk",
            "fsUserbadge": "Activeer de login-knop",
            "fsWelcomeMessage": "Toon het welkomstbericht en de bijhorende tabbladen",
            "intro": "<h3>Deel deze kaart</h3> Kopieer onderstaande link om deze kaart naar vrienden en familie door te sturen:",
            "thanksForSharing": "Bedankt om te delen!"
        },
        "skip": "Sla deze vraag over",
        "skippedQuestions": "Enkele vragen werden overgeslaan",
        "testing": "Testmode - wijzigingen worden niet opgeslaan",
        "weekdays": {
            "abbreviations": {
                "friday": "Vrij",
                "monday": "Maan",
                "saturday": "Zat",
                "sunday": "Zon",
                "thursday": "Don",
                "tuesday": "Din",
                "wednesday": "Woe"
            },
            "friday": "Vrijdag",
            "monday": "Maandag",
            "saturday": "Zaterdag",
            "sunday": "Zondag",
            "thursday": "Donderdag",
            "tuesday": "Dinsdag",
            "wednesday": "Woensdag"
        },
        "welcomeBack": "Je bent aangemeld. Welkom terug!",
        "welcomeExplanation": {
            "addNew": "Klik op de kaart om een nieuw punt toe te voegen.",
            "browseMoreMaps": "Ontdek meer kaarten",
            "browseOtherThemesIntro": "Er zijn diverse thematische kaarten op MapComplete",
            "general": "Op deze kaart kan je <i>interessepunten</i> bekijken, bewerken en toevoegen. Zoom in om de interessepunten te zien, duid eentje aan om alle informatie te zien en te bewerken. Alle informatie komt van OpenStreetMap die gratis hergebruikt mag worden."
        },
        "wikipedia": {
            "createNewWikidata": "Maak een nieuw Wikidata-item",
            "doSearch": "Zoek hierboven om resultaten te zien",
            "failed": "Het Wikipedia-artikel inladen is mislukt",
            "fromWikipedia": "Uit Wikipedia, de vrije encyclopedie",
            "loading": "Wikipedia aan het laden…",
            "noResults": "Geen relevante items gevonden voor <i>{search}</i>",
            "noWikipediaPage": "Dit Wikidata-item heeft nog geen overeenkomstig Wikipedia-artikel",
            "previewbox": {
                "born": "Geboren: {value}",
                "died": "Gestorven: {value}"
            },
            "searchToShort": "Je zoekopdracht is te kort, vul een langere tekst in",
            "searchWikidata": "Zoek op Wikidata",
<<<<<<< HEAD
            "wikipediaboxTitle": "Wikipedia"
        }
=======
            "wikipediaboxTitle": "Wikipedia",
            "searchToShort": "Je zoekopdracht is te kort, vul een langere tekst in"
        },
        "levelSelection": {
            "addNewOnLevel": "",
            "confirmLevel": ""
        },
        "noMatchingMapping": "",
        "useSearch": "",
        "useSearchForMore": ""
>>>>>>> c25944a1
    },
    "image": {
        "addPicture": "Voeg foto toe",
        "ccb": "onder de CC-BY-licentie",
        "ccbExplanation": "Als je foto met de CC-BY-SA-licentie gepubliceerd wordt, dan mag je foto gebruikt worden voor alle doeleinden, maar je naam moet vermeld worden",
        "ccbs": "onder de CC-BY-SA-licentie",
        "ccbsExplanation": "Als je foto met de CC-BY-SA-licentie gepubliceerd wordt, dan mag je foto gebruikt worden voor alle doeleinden, maar je naam moet vermeld worden en afgeleide werken moeten onder dezelfde licentie gepubliceerd worden",
        "cco": "in het publiek domein",
        "ccoExplanation": "Als je foto in het publiek domein gepubliceerd wordt, dan mag iedereen je foto voor alle doeleinden gebruiken",
        "doDelete": "Verwijder afbeelding",
        "dontDelete": "Annuleren",
        "isDeleted": "Verwijderd",
        "nearbyPictures": {
            "allFiltered": "Geen enkele afbeelding voldoet aan je filter",
            "browseNearby": "Bekijk afbeeldingen van deze buurt…",
            "confirm": "De geselecteerde afbeelding toont {title()}",
            "hasMatchingPicture": "Is er een afbeelding die dit object toont? Selecteer deze hieronder:",
            "loadMore": "Toon meer afbeeldingen",
            "loading": "Afbeeldingen worden geladen…",
            "noImageSelected": "Selecteer een afbeelding om deze te linken",
            "nothingFound": "Geen afbeeldingen van deze buurt gevonden…",
            "onlyTowards": "Toon enkel afbeeldingen die naar dit object kijken",
            "removeFilters": "Verwijder alle filters",
            "title": "Afbeeldingen van de buurt",
            "withinRadius": "Toon enkel afbeeldingen die gemaakt zijn binnen {radius} meter van dit object"
        },
        "pleaseLogin": "Gelieve je aan te melden om een foto toe te voegen",
        "respectPrivacy": "Fotografeer geen mensen of nummerplaten. Voeg geen Google Maps, Google Streetview of foto's met auteursrechten toe.",
        "toBig": "Je afbeelding is te groot, namelijk {actual_size}. Gelieve afbeeldingen van maximaal {max_size} te gebruiken",
        "uploadDone": "Je afbeelding is toegevoegd. Bedankt om te helpen!",
        "uploadFailed": "Afbeelding uploaden mislukt. Heb je internet? Gebruik je Brave of UMatrix? Dan moet je derde partijen toelaten.",
        "uploadMultipleDone": "{count} afbeeldingen zijn toegevoegd. Bedankt voor je bijdrage!",
        "uploadingMultiple": "Bezig met {count} foto's te uploaden…",
        "uploadingPicture": "Bezig met een foto te uploaden…",
        "willBePublished": "Jouw foto wordt gepubliceerd "
    },
    "importHelper": {
        "askMetadata": {
            "downloadGeojson": "Download GeoJSON",
            "giveDescription": "Gelieve een korte beschrijving te geven aan iemand die deze kaartnota ziet. Een goede kaartnota beschrijft wat een bijdrager moet doen, bijvoorbeeld: <i>Hier staat mogelijks een zitbank. Ben je in de buurt, zou je dan willen nakijken of de bank bestaat</i> (Een link naar het relevante MapComplete-thema wordt automatisch toegevoegd)",
            "giveSource": "Wat is de bron van deze data? (Indien een object het attribuut &lt;code&gt;source&lt;code&gt; heeft, zal dit attribuut gebruikt worden)",
            "giveWikilink": "Op welke wikipagina staat meer informatie over deze data-import?",
            "intro": "Gelieve extra informatie te geven over deze {count} kaartnota's.",
            "orDownload": "Je kan ook de dataset download om te importeren met een andere tool zoals JOSM",
            "shouldBeOsmWikilink": "Dit hoort een link naar een pagina op wiki.opentreetmap.org te zijn",
            "shouldBeUrl": "Geen geldige URL",
            "shouldNotBeHomepage": "Foeifoei, zo makkelijk kom je er niet vanaf! Een link naar de homepagina van de wiki mag niet, dit moet een wikipagina zijn die je import documenteert.",
            "title": "Metadata instellen"
        },
        "compareToAlreadyExistingNotes": {
            "completelyImported": "Alle voorgestelde punten hebben reeds een importeer-kaartnota.",
            "loading": "Kaarnota's aan het ophalen…",
            "loadingFailed": "Kaartnota's ophalen is mislukt door {error}",
            "mapExplanation": "De rode elementen op de volgende kaart zijn de datapunten uit je dataset die <b>{length}</b> elementen bevat.",
            "noPreviousNotesFound": "Geen eerdere importeer-kaartnota's gevonden",
            "nothingNearby": "Geen enkel te importeren punt heeft een importeer-kaartnota in de buurt",
            "someNearby": "{hasNearby} punten hebben reeds een bestaande importeer-kaartnota op minder dan {distance} meter",
            "title": "Vergelijking met bestaande kaartnota's",
            "titleLong": "Vergelijking met reeds bestaande importeer-kaartnota's",
            "wontBeImported": "Deze datapunten zullen <i>niet</i> geimporteerd worden en zijn hieronder in het rood aangeduid"
        },
        "confirmProcess": {
            "contactedCommunity": "Ik heb de (lokale) OpenStreetMap-community gecontacteerd en heb goedkeuring voor deze import",
            "licenseIsCompatible": "De licentie van de te importeren data  is compatibel met OpenStreetMap: ze staat commercieel hergebruik toe en heeft geen attributie nodig",
            "readImportGuidelines": "Ik heb de import-guidelines op de OSM-wiki gelezen",
            "title": "Licentie en community",
            "titleLong": "Heb je het importeer-proces gevolgd?",
            "wikipageIsMade": "Deze import is gedocumenteerd op de OSM-wiki (de link wordt in de volgende stap gevraagd)"
        },
        "conflationChecker": {
            "cacheExpired": "Cache is verouderd",
            "downloadOverpassData": "Download de data van Overpass als GeoJSON",
            "importCandidatesCount": "De {count} rode elementen op de onderstaande kaart zijn alle importeer-kandidaten.",
            "loadedDataAge": "Ingeladen data komt van de cache en is {age} oud",
            "mapShowingNearbyIntro": "De onderstaande kaart toont te importeren objecten met een OSM-object in de buurt ",
            "nearbyWarn": "De {count} rode elementen op de onderstaande kaart zullen <b>niet</b> geimporteerd worden",
            "nothingLoaded": "Geen elementen gevonden in OpenStreetMap die in de huidige laag {name} zitten",
            "osmLoaded": "{count} elementen werden uit OpenStreetMap ingeladen die laag in laag <b>{name}</b> zitten.",
            "reloadTheCache": "Verwijder de cache en bevraag Overpass opnieuw",
            "setRangeToZero": "Set de radius op 0 of 1 indien je toch alle punten wenst te importeren",
            "states": {
                "error": "Kon geen recente data ophalen van Overpass door {error}",
                "idle": "Cache bevragen…",
                "running": "Overpass wordt bevraagd…",
                "unexpected": "Onverwachte toestand {state}"
            },
            "title": "Vergelijking met bestaande data",
            "titleLive": "Data van OSM",
            "titleNearby": "Objecten in de buurt",
            "zoomIn": "Het huidige zoomniveau is {current}",
            "zoomLevelSelection": "",
            "showOsmLayerInConflationMap": ""
        },
        "createNotes": {
            "creating": "<b>{count}</b> van {total} kaartnota's werden gemaakt",
            "done": "Alle {count} kaartnota's zijn gemaakt!",
            "loading": "Aan het laden…",
            "openImportViewer": "Bekijk de voortgang van je kaartnotas in de &lt;i&gt;import_viewer&lt;/i&gt;",
            "title": "Kaartnota's maken"
        },
        "gotoImportViewer": "Bekijk je vorige importeer-kaartnota's",
        "introduction": {
            "description": "De importeer-helper converteert een externe dataset in OSM-kaartnotas. De externe data moet overeenkomen met een bestaande MapComplete-laag. Voor elk item wordt er een kaartnota gemaakt. Deze notas worden dan samen met de relevante POI getoond en kunnen dan (via MapComplete) snel en eenvoudig toegevoegd worden.",
            "importFormat": "Een kaartnota moet het volgende formaat hebben om gedetecteerd te worden binnen een laag: <br><div class=\"literal-code\">[Een introductietekst]<br>https://mapcomplete.osm.be/[themename].html?[parameters waaronder lon en lat]#import<br>[alle tags van het te importeren object] </div>",
            "title": "Inleiding"
        },
        "login": {
            "lockNotice": "Deze pagina is afgeschermd. Je hebt minstens {importHelperUnlock} changesets nodig voor je deze pagina mag gebruiken.",
            "loggedInWith": "Je bent momenteel aangemeld als <b>{name}</b> and maakte {csCount} eerdere wijzigingen",
            "loginIsCorrect": "<b>{name}</b> is de correcte account om de import-nota's mee te maken.",
            "loginRequired": "Je moet ingelogd zijn om verder te gaan",
            "title": "Aanmelden",
            "userAccountTitle": "Selecteer een account"
        },
        "mapPreview": {
            "autodetected": "Deze laag was automatisch gekozen gebaseerd op de aanwezige eigenschappen",
            "confirm": "De objecten bevinden zich op de juiste locatie",
            "mismatch": "{count} objecten hebben niet de juiste tags. Zorg ervoor dat de juiste tags om het type aan te geven aanwezig zijn, namelijk {tags}",
            "selectLayer": "Met welke laag komt deze te importeren dataset overeen?",
            "title": "Voorbeeldkaart"
        },
        "noteParts": {
            "datasource": "Oorspronkelijke data van {source}",
            "importEasily": "Voeg dit punt eenvoudig toe met MapComplete:",
            "wikilink": "Meer informatie over deze import: {wikilink}"
        },
        "previewAttributes": {
            "allAttributesSame": "Alle kaart-objecten om te importeren hebben deze tag",
            "inspectDataTitle": "Bekijk de data van {count} te importeren objecten",
            "inspectLooksCorrect": "Deze waardes zien er correct uit",
            "someHaveSame": "{count} te importeren objecten hebben dit attribuut, dit is {percentage}% van het totaal",
            "title": "Bekijk attributen"
        },
        "selectFile": {
            "description": "Selecteer een .csv of .geojson-bestand",
            "errDuplicate": "Sommige kolommen hebben dezelfde naam",
            "errNoLatOrLon": "Geen enkele kolom heet `lat` of `lon`",
            "errNoName": "De naam van sommige kolommen ontbreken",
            "errNotFeatureCollection": "Het ingeladen JSON-bestand is geen geojson-featurecollection",
            "errPointsOnly": "Het ingeladen JSON-bestand mag enkel punten bevatten",
            "fileFormatDescription": "Selecteer een <b class=\"code\">.csv</b>- of een <b class=\"code\">.geojson</b>bestand",
            "fileFormatDescriptionCsv": "Het CSV-bestand moet een kolom <span class=\"literal-code\">lat</span> en <span class=\"literal-code\">lon</span> bevatten die de coordinaten in WGS84 beschrijft. Bovendien moet er voor elk attribuut nog een kolom zijn..",
            "fileFormatDescriptionGeoJson": "Het geojson-bestand mag enkel punten bevatten. De attributen moeten dezelfde zijn zoals in OpenStreetMap",
            "loadedFilesAre": "{file} werd ingeladen",
            "noFilesLoaded": "Geen bestand ingeladen op dit moment",
            "title": "Selecteer bestand"
        },
        "selectTheme": {
            "displayNonMatchingCount": "{length} objecten komen niet overeen met een preset",
            "intro": "Elk van de volgende kaartthema's zal deze importeer-kaartnota's tonen. Echter, de kaartnota op OpenStreetMap kan slechts een link naar één thema tonen. Kies hier naar welk kaartthema de kaartnota's dienen te verwijzen",
            "misMatch": "Attribuut {k} heeft waarde {properties} hoewel {v} werd verwacht",
            "missing": "{k}={v} werd verwacht, maar is afwezig",
            "needsTags": "{title} heeft tags {tags} nodig",
            "noMatchingPresets": "Dit thema heeft geen presets om nieuwe punten toe te voegen. Ook imports zullen hier dus niet werken.",
            "notApplicable": "Preset {title} is niet van toepassing:",
            "title": "Selecteer een thema",
            "unmatchedTitle": "De volgende elementen voldoen aan geen enkele preset"
        },
        "testMode": "Testmode - nota's zullen niet gemaakt worden",
        "title": "Importeer-helper"
    },
    "importInspector": {
        "title": "Inspecteer en beheer importeer-notas"
    },
    "importLayer": {
        "alreadyMapped": "Er staat hier reeds {title} op de kaart; dit punt is een duplicaat. Verwijder deze van de kaart",
        "description": "Deze laag toont kaart-nota's die wijzen op een {title}",
        "importButton": "import_button({layerId}, _tags, Ik heb hier een {title} gevonden - voeg deze toe aan de kaart...,./assets/svg/addSmall.svg,,,id)",
        "importHandled": "<div class='thanks'>Dit punt is afgehandeld. Bedankt om mee te helpen!</div>",
        "layerName": "Hier is misschien een {title}",
        "nearbyImagesIntro": "<h3>Afbeeldingen in de buurt</h3>De volgende afbeeldingen zijn in de buurt gemaakt en kunnen mogelijks helpen. {nearby_images(open)}",
        "notFound": "Ik kon hier g{title} vinden - verwijder deze van de kaart",
        "popupTitle": "Is hier {title}?"
    },
    "index": {
        "#": "These texts are shown above the theme buttons when no theme is loaded",
        "featuredThemeTitle": "Thema van de week",
        "intro": "MapComplete is een OpenStreetMap-applicatie waar informatie over een specifiek thema bekeken en aangepast kan worden.",
        "logIn": "Log in om andere thema's te zien waar je al in bewerkt hebt",
        "pickTheme": "Kies hieronder een thema om te beginnen.",
        "title": "Welkom bij MapComplete"
    },
    "matrixbot": {
        "commandFailed": "Sorry, er ging iets mis toen ik probeerde om <code>{cmd}</code> uit te voeren.",
        "commandNotFound": "Sorry, ik heb je commando niet verstaan. Zou het kunnen dat je {0}, {1}, {2} of {2} bedoelt? <p>Je kan ook <code>help</code> sturen om een overzicht van alle commando's te zien</p>",
        "commands": {
            "dm": {
                "argbody": "Het commando om uit te voeren",
                "argto": "De ID van degene die de output moet ontvangen",
                "commandNotFound": "Commando {key} niet gevonden - zie <code>help</code> voor een overzicht van alle commando's",
                "docs": "Voert een commando uit en stuurt de output naar iemand anders",
                "executing": "<code>{_}</code> aan het uitvoeren, het resultaat stuur ik naar <b>{to}</b>",
                "failed": "I kon <code>{cmd}</code> niet uitvoeren doordag {message}",
                "noDm": "Ik kon geen chat opzetten met {to}",
                "receipt": "Ik leverde het bericht af aan {to}",
                "selectValidCommand": "Geef een geldig commando",
                "selectValidUser": "Geef een geldige ID van een gebruiker",
                "sendReason": "Ik stuurde jou dit bericht omdat <b>{sender}</b> mij gevraagd heeft om je het resultaat van <code>{cmd}</code> te sturen"
            },
            "documentation": {
                "argid": "Het id van een {list} of {list_end} waarvan de documentatie gevraagd is. Je can ook {coded_list} schrijven om beschikbare ids te zien.",
                "didYouMean": "Bedoelde je misschien één van onderstaande URL-parameters? ",
                "docs": "Vraag documentatie over een MapComplete-laag, -thema of URL-parameter",
                "file": {
                    "plural": "bestanden",
                    "singular": "bestand"
                },
                "inputElement": {
                    "plural": "input elementen",
                    "singular": "inputelement"
                },
                "layer": {
                    "plural": "lagen",
                    "singular": "laag"
                },
                "noIdIntro": "Om meer informatie te krijgen over een MapComplete-deel, moet je een ID geven. Bekende types zijn {list}",
                "notFound": "Ik kong geen {singular} vinden met naam <code>{id}</code>.",
                "overview": "De volgende {plural} bestaan:",
                "theme": {
                    "plural": "kaartthemas",
                    "singular": "kaartthema"
                },
                "urlParam": "URL-parameter <code>{id}</code>",
                "url_parameter": {
                    "plural": "url-parameters",
                    "singular": "url-parameter"
                },
                "visualisation": {
                    "plural": "visualisaties",
                    "singular": "visualisatie"
                }
            },
            "dream": {
                "docs": "Stuurt een dromerige, computer-gegenereerde tekst",
                "generatedBy": "Deze tekst is gegenereerd door {bot} die Machine-Learning gebruikt om op Reddit te posten."
            },
            "help": {
                "argcmd": "Het commando waarvoor je meer informatie wilt",
                "askRights": "Vraag aan {admins} om je toegang te geven",
                "docs": "Geeft informatie over de gekende commando's",
                "insufficientRights": "Je hebt geen toegang tot dit commando.",
                "notFound": "Ik kon het commando <code>{cmd}</code> niet vinden. Bedoelde je misschien {closest}?",
                "p0": "Hallo! Ik ben MapComplete-bot {bot_version} (gebouwd met MapComplete {mc_version}).",
                "p1": "Je kan me een commando sturen en dan zal ik dat commando opvolgen. Dit kan door me een privé-bericht te sturen. In een publieke ruimte zal ik antwoorden als een bericht begint met <code>!</code> of een mention.",
                "priviligedComand": "Commando waar je rechten voor nodig hebt",
                "supported": "De commando's die ik ken zijn:"
            },
            "info": {
                "argsearch": "Het ID van een OSM-object of een zoekterm",
                "closed": "Gesloten",
                "closedTodayAndTomorrow": "Vandaag en morgen gesloten",
                "couldNotDownload": "Ik kon <code>{id}</code> niet downloaden",
                "docs": "Haal informatie op over een OSM-object. Dit kan met het ID of via een zoekterm. De objecten worden geinterpreteerd en getoond.",
                "editWith": "Bewerk dit element op {title}",
                "fetchingInfoAbout": "Data over {id} aan het ophalen…",
                "foundResults": "Ik vond {total} resultaten voor <code>{search}</code>, ik ben informatie erover aan het ophalen…",
                "noEditPossible": "Geen enkel MapComplete-thema bevat dit soort objecten...",
                "noInfo": "Nog geen relevante informatie",
                "noOpeningHours": "Geen openingsuren gekend",
                "nothingFound": "Ik kon niets vinden voor <code>{_}</code>",
                "provideSearch": "Gelieve een zoekterm of id te geven",
                "searchingWorldwide": "OpenStreetMap aan het doorzoeken voor <code>{_}</code>"
            },
            "language": {
                "arglang": "De taal die ik vanaf nu in deze ruimte ga spreken",
                "currentLanguage": "Momenteel praat ik {language} in deze ruimte",
                "docs": "Stelt in welke taal ik in deze ruimte spreek",
                "hasBeenSet": "De taal is ingesteld op <b>{language}</b>.",
                "helpTranslating": "Help mee met het vertalen van mijn teksten op Weblate.",
                "knownLanguages": "Je kan een van de volgende talen kiezen:",
                "notFound": "De taal {language} heb ik niet gevonden"
            },
            "role": {
                "allRevoked": "Alle rechten van <b>{user}</b> werden ingetrokken",
                "allRolesIntro": "Alle gebruikers met rechten zijn:",
                "argrole": "Welke rechten de persoon krijgt, dit is de naam van het commando die deze gebruiker mag uitvoeren",
                "arguser": "De gebruikersnaam van wie de rechten verandert moeten worden.",
                "argverb": "Ofdat een rol toegevoegd (<code>add</code>) of verwijderd (<code>remove</code>) moet worden. Gebruik <code>list</code> om een oplijsting te krijgen van alle rollen van de gebruiker",
                "docs": "Verander wat een gebruiker mag uitvoeren",
                "noPreviousRoles": "<b>{user}</b> heeft geen rollen",
                "noRightsNeeded": "Het comand <code>{role}</code> mag door iedereen uitgevoerd worden, je hoeft die rechten niet toe te kennen",
                "noRolesYet": "<b>{user}</b> heeft op dit moment geen rechten.",
                "noSuchRole": "De rechten voor <code>{role}</code> kunnen niet gegeven worden aan <code>{user}</code>. Geef de commandonaam waarvoor je de rechten wilt toekennen. (Typ <code>help</code> voor een overzicht van alle commando's).",
                "userHasRoles": "<b>{user}</b> heeft op dit moment de volgende rechten:",
                "verbadd": "Voegt een rol toe aan de aangeduide gebruiker",
                "verbdefault": "Geeft een lijst van rollen van de gebruiker",
                "verblist": "Geeft een lijst van rollen van de gebruiker",
                "verbremove": "Verwijdert een rol van de aangeduide gebruiker",
                "verbrevoke": "Verwijdert alle rollen van de gebruiker"
            },
            "scheme": {
                "argkey": "De naam van de key",
                "docs": "Geeft informatie over een sleutel in een themaconfiguratiebestand",
                "noMatchingLayer": "Geen overeenkomende sleutels gevonden, misschien bedoelde je een van de volgende:",
                "notype": "geen type aangeduid",
                "title": "{key} (gebruikt in <code>{path}</code>, {type})"
            },
            "search": {
                "announceLimited": "<p><i>Ik toon enkel de {cutoff} items het dichtst bij de <a href=\"{href}\" target=\"_blank\">gezochte locatie</a>.</i></p>",
                "arglayerid": "De naam van een laag OF een enkele zoekterm",
                "argsearch": "De zoekterm",
                "argverb": "Zoek ofwel in een geografisch gebied (zoals een stand) of zoek in de buurt van een POI",
                "docs": "Zoekt voor POIs in of nabij een locatie",
                "noMatchingLayer": "Ik vind geen overeenkomende laag",
                "noNearOrIn": "Sorry, Ik begreep je opdracht niet omdat ik geen <code>dichtbij</code> of <code>in</code> in je zoekopdracht.\nProbeer iets als <code>Zoek drinkwater in Londen</code>, <code>Zoek frituur in Brussel</code><p></p>\n <p>Daarnaast kan je ook <code>info {cmd}</code> proberen, om info te krijgen over een enkel object.</p>",
                "nothingFound": "Sorry, ik kon niets vinden voor <code>{search}</code>, dus kan ik {layerTitle} niet zoeken",
                "overview": "Ik heb {length} overeenkomende items gevonden.",
                "searching": "Aan het zoeken naar {layerTitle} {mode} <code>{search}</code>…"
            },
            "shutdown": {
                "argmode": "Geeft aan op welke manier ik moet afsluiten. Dit moet één van de volgende woorden zijn: {verbs}",
                "docs": "Sluit de robot af",
                "goodbye": "Aan het afsluiten… Tot later!",
                "notYetShuttingDown": "Ik ga nog niet afsluiten want ik ben nog maar net opgestart. Ik wacht minimaal {min_uptime} seconden voordat ik terug afsluit, momenteel ben ik nog maar {uptime} aan het lopen.",
                "verbshutdown": "Sluit de bot af",
                "verbupdate": "Probeert om de MapComplete-codebasis up te daten, sluit erna af"
            },
            "tags": {
                "announceSearch": "<code>{id}</code> is geen OpenStreetMap-ID - ik ben wereldwijd aan het zoeken naar {search}…",
                "argsearch": "De ID van het OSM-object of een zoekopdracht",
                "docs": "Toont de attributen van een OSM-object. Geef een ID of een zoekstring.",
                "noSearchGiven": "Geleive een zoekterm of een ID mee te geven om dit commando te gebruiken",
                "nothingFound": "Niets gevonden voor {_}"
            },
            "welcome": {
                "docs": "Geeft een vriendelijk welkomstberichtje",
                "p0": "Hallo! Ik ben MapComplete-bot. Ik ben een computer-programma die voor jou OpenStreetMap doorzoekt en die documentatie geeft van <a href=\"https://mapcomplete.osm.be\">MapComplete</a>, een website die themakaarten toont waar je ook eenvoudig zelf data aan kan toevoegen.",
                "p1": "Stuur me <code>info [zoekterm]</code> en ik ga OpenStreetMap voor je doorzoeken en het resultaat aan je tonen.",
                "p2": "Je kan ook <code>search [ojbecttype] near [plaatsnaam]</code> of <code>search [objecttype] in [plaatsnaam]</code> sturen, dan ga ik daaraartoen op zoek. De objecttypes zijn dezelfde die je in MapComplete vindt. Meer categorieën zullen in de toekomst toegevoegd worden. Als je de uitdaging aangaat, <a href=\"https://github.com/pietervdvn/MapComplete/blob/develop/Docs/Making_Your_Own_Theme.md\">kan jebook je eigen categorie maken</a>",
                "p3": "Er zijn nog meer commando's, stuur me <code>help</code> om ze allemaal te zien."
            },
            "wiki": {
                "argsearch": "De titel van de pagina of een zoekterm",
                "docs": "Stuurt een (deel van) de gevraagde pagina van {backend}. In een publieke ruimte stuur ik enkel de eerste paragraaf, in een privaat bericht krijg je de volledige pagina.",
                "foundMatching": "Ik vond een wikipagina, namelijk {title}",
                "gotResults": "Ik vond {count} resultaten voor <code>{search}</code>:",
                "loadingFailed": "Sorry, pagina <code>{pagename}</code> kon niet geladen worden",
                "noWiki": "Gelieve een zoekterm voor een wiki-pagina te geven",
                "nothingFound": "Ik kon niets vinden voor {search} op {backend}",
                "searching": "Aan het zoeken op {backend}…"
            }
        },
        "decryptionFailed": "Sorry, ik kon je bericht niet ontcijferen. Probeer om deze kamer te verlaten en opnieuw te connecteren",
        "noSufficientRights": "Dit commando is enkel beschikbaar voor administrators en wie rechten heeft gekregen",
        "subcommanNotFound": "Sorry, ik heb je vraag niet verstaan. Dit commando heeft een extra werkwoord nodig, maar <code>{verb}</code> is geen werkwoord dat ik ken. Ik ken wel de volgende werkwoorden: {known_verbs}",
        "subcommandNotGiven": "Ik heb je commando niet verstaan. Dit commando heeft een extra werkwoord nodig, maar je hebt er geen geven. Voeg één van {known_verbs} toe",
        "tooLongForPublic": "Sorry, dit bericht is te lang voor een publieke ruimte - stuur me een privébericht"
    },
    "move": {
        "cancel": "Annuleer verplaatsing",
        "cannotBeMoved": "Dit object kan niet verplaatst worden.",
        "confirmMove": "Verplaats",
        "inviteToMove": {
            "generic": "Verplaats dit punt",
            "reasonInaccurate": "Verbeter de precieze locatie van dit punt",
            "reasonRelocation": "Verplaats dit punt naar een andere locatie omdat het verhuisd is"
        },
        "inviteToMoveAgain": "Verplaats dit punt opnieuw",
        "isRelation": "Dit object is een relatie en kan niet verplaatst worden",
        "isWay": "Dit object is een lijn of een oppervlakte. Gebruik een ander OpenStreetMap-bewerkprogramma op het te verplaatsen.",
        "loginToMove": "Je moet aangemeld zijn om een punt te verplaatsen",
        "moveTitle": "Verplaats dit punt",
        "partOfAWay": "Dit punt is deel van een lijn of een oppervlakte. Gebruik een ander OpenStreetMap-bewerkprogramma om het te verplaatsen",
        "partOfRelation": "Dit punt maakt deel uit van een relatie. Gebruik een ander OpenStreetMap-bewerkprogramma om het te verplaatsen",
        "pointIsMoved": "Dit punt is verplaatst",
        "reasons": {
            "reasonInaccurate": "De locatie van dit object is niet accuraat en moet een paar meter verschoven worden",
            "reasonRelocation": "Dit object is verhuisd naar een andere locatie"
        },
        "selectReason": "Waarom verplaats je dit object?",
        "whyMove": "Waarom verplaats je dit punt?",
        "zoomInFurther": "Zoom verder in om de verplaatsing te bevestigen"
    },
    "multi_apply": {
        "autoApply": "Wijzigingen aan eigenschappen {attr_names} zullen ook worden uitgevoerd op {count} andere objecten."
    },
    "notes": {
        "addAComment": "Voeg een commentaar toe",
        "addComment": "Voeg commentaar toe",
        "addCommentAndClose": "Voeg een commentaar toe en sluit de nota",
        "addCommentPlaceholder": "Voeg een commentaar toe…",
        "anonymous": "Anonieme bijdrager",
        "closeNote": "Sluit deze nota",
        "createNote": "Maak een nieuwe kaartnota",
        "createNoteIntro": "Ontbreekt hier iets? Is hier iets mis met de kaart? Maak hier dan een kaartnota, deze zal door vrijwilligers verwerkt worden.",
        "createNoteTitle": "Voeg hier een nieuwe kaartnota toe",
        "disableAllNoteFilters": "Schakel alle filters uit",
        "isClosed": "Deze nota is gesloten",
        "isCreated": "Je kaarnota werd gemaakt!",
        "loginToAddComment": "Log in om een commentaar toe te voegen",
        "loginToAddPicture": "Log in om een afbeelding toe te voegen",
        "loginToClose": "Login om deze kaartnota te sluiten",
        "noteIsPublic": "Dit zal voor iedereen zichtbaar zijn",
        "noteLayerDoEnable": "Schakel de laat met kaartnota's in",
        "noteLayerHasFilters": "Sommige kaartnota's kunnen verborgen zijn door een filter",
        "noteLayerNotEnabled": "De laat met kaartnota's staat af. Zet deze aan om een nieuwe kaartnota toe te voegen",
        "notesLayerMustBeEnabled": "De laat met kaartnota's staat af. Zet deze aan om een nieuwe kaartnota toe te voegen",
        "reopenNote": "Heropen de kaartnota",
        "reopenNoteAndComment": "Heropen de kaartnota en voeg commentaar toe",
        "textNeeded": "Geef een beschrijvende tekst om een kaartnota te maken",
        "typeText": "Typ eerst een commentaar om deze toe te voegen",
        "warnAnonymous": "Je bent niet aangemeld. We gaan je niet kunnen contacteren om deze kaartnota te verwerken."
    },
    "privacy": {
        "editing": "Wanneer je een wijziging maakt, wordt deze wijziging opgeslaan op OpenStreetMap. Dit is zichtbaar voor iedereen. Een wijzigingenset gemaakt met MapComplete bevat de volgende data:\n<ul><li>De aanpassingen aan de data</li><li>Je gebruikersnaam</li><li>Wanneer deze wijziging werd gemaakt</li><li>Het thema dat je gebruikt om de wijziging te maken</li><li>De taal van de gebruikersinterface</li><li>Een indicatie hoe ver jij je van de gewijzigde objecten bevindt. Andere bijdragers kunnen deze informatie gebruiken om af te leiden of de wijziging gemaakt door lokaal te gaan kijken of door onderzoek vanop afstand</li></ul> Bekijk ook <a href=\"https://wiki.osmfoundation.org/wiki/Privacy_Policy\" target=\"_blank\">de privacy-policy op OpenStreetMap.org</a> voor gedetailleerde info. We herinneren je eraan dat je een pseudoniem of fictieve naam kan gebruiken wanneer je je registreert.",
        "editingTitle": "Wanneer je wijzigingen maakt",
        "geodata": "Op het moment dat MapComplete je locatie krijgt, blijft deze informatie en de geschiedenis ervan lokaal op je toestel. Je locatiedata wordt nooit automatisch doorgestuurd naar waar dan ook - behalve wanneer een bepaalde functionaliteit daar expliciet om vraagt.",
        "geodataTitle": "Jouw locatie",
        "intro": "We vinden privacy belangrijk, zowel for het individu als voor de samenleving. MapComplete probeert zo veel mogelijk te vermijden dat private gegevens worden verzameld. Daarom is er zelfs geen cookie banner nodig. Maar we geven graag informatie over welke data verzameld en gedeeld worden, onder welke omstandigheden, en waarom deze afwegingen gemaakt worden.",
        "miscCookies": "MapComplete integreert met verschillende andere services, in het bijzonder om afbeeldingen van kaart-objecten te tonen. Deze afbeeldingen zijn opgeslaan bij diverse websites, die elk cookies kunnen instellen.",
        "miscCookiesTitle": "Andere cookies",
        "surveillance": "Gezien je de privacy-policy leest, vind je privacy waarschijnlijk belangrijk - wij ook! We hebben zelfs <a href=\"https://mapcomplete.osm.be/surveillance\">een kaart met bewakingcamera's</a> gemaakt. Voeg er zeker toe!",
        "title": "Privacyverklaring",
        "tracking": "Om enig inzicht te krijgen in wie de site bezoekt, wordt er technische informatie verzameld. Dit omvat het land van waaruit je de site bezoekt, vanop welke website je doorklikte naar MapComplete, het type toestel en de schermgrootte. Een cookie wordt op he toestel geplaatst om mee te geven dat je de site eerder in de dag bezocht. De data is niet gedetailleerd genoeg om persoonlijke informatie te zijn. Er zijn enkel geaggregeerde statistieken mogelijk. Deze <a href=\"https://pietervdvn.goatcounter.com\" target=\"_blank\">kunnen door iedereen bekeken worden</a>.",
        "trackingTitle": "Statistische informatie",
        "whileYoureHere": "Vind je privacy belangrijk?"
    },
    "professional": {
        "aboutMc": {
            "internalUse": {
                "intro": "<p>Wanneer de data in OpenStreetMap zit, zal je deze data waarschijnlijk ook willen gebruiken. Je MapComplete-kaart kan een handige <i>download</i>-knop krijgen waarmee je de data in open formaten kunt downloaden om ermee aan de slag te gaan in QGis, ArcGis, Excel, LibreOffice Calc, …</p><p>Iemand die met een spreadsheet kan werken, kan dus eenvoudig grafieken maken; maar ook de GIS-experten binnen je organisatie kunnen gemakkelijk aan de slag met de data in hun favoriete applicatie.</p><p>Ook voor automatische processen is er een gratis API beschikbaar, beheerd door de community</p>",
                "title": "Data hergebruiken"
            },
            "layers": {
                "intro": "<p>MapComplete heeft een krachtig templatesysteem om snel een kaart op te zetten die precies toont wat je nodig hebt</p>\n<p>Deze data kan opgehaald van <b>OpenStreetMap</b> of van <b>externe datasets</b> komen - bijvoorbeeld om datasets met elkaar te vergelijken of om data te tonen die niet in OpenStreetMap thuishoort (bijvoorbeeld evenementen, statistieken, …)</p>",
                "title": "Welke data kan getoond worden met MapComplete?"
            },
            "survey": {
                "intro": "<p>MapComplete is een makkelijk te gebruiken hulpmiddel om ter plaatste met een smartphone of vanop afstand met een PC data te verzamelen. Met enkele klikken kan de nodige data toegevoegd worden aan OpenStreetMap.</p>\n<p>Wij kunnen voor jou een <b>op maat gemaakte verzameltool</b> maken die precies de data vraagt die nodig is.</p>\n<p>Heb je een dataset die (opnieuw) opgemeten moet worden? Dat is het perfecte moment om de stap naar OpenStreetMap te maken. MapComplete kan je eigen dataset en OpenStreetMap samen tonen, wat het makkelijk maakt om zowel de eigen locaties als de bijdragen van de community na te kijken.</p>\n",
                "title": "Mogelijkheden om data te verzamelen"
            },
            "text0": "Als je een bestaand MapComplete-thema wilt gebruiken of in je website wilt embedden, dan mag je dit gratis doen. Dit is gratis en zal dat altijd zijn.",
            "text1": "Wil je andere data visualiseren, maar bestaat er nog geen geschikte kaart voor? De MapComplete-ontwikkelaars kunnen dit <b>op maat bouwen</b> voor een schappelijk budget. Stuur je vraag via <a href=\"mailto:pietervdvn@posteo.net\">email</a>, <a href=\"https://github.com/pietervdvn/MapComplete/issues\">github</a> of <a href=\"https://www.openstreetmap.org/message/new/Pieter%20Vander%20Vennet\">een bericht op osm.org</a>",
            "text2": "Twijfel je nog? We sommen de mogelijkheden hieronder op en beantwoorden enkele veelvoorkomende vragen",
            "title": "MapComplete gebruiken in je eigen organisatie"
        },
        "aboutOsm": {
            "aboutOsm": {
                "intro": "OpenStreetMap is een gedeelde, globale databank; gebouwd door vrijwilligers. Alle geodata is er welkom, als deze <b>ter plaatse geverifieerd</b> kan worden.<br>OpenStreetMap is zo uitgegroeid tot een uitgebreide databank: het bevat gegevens over miljoenen objecten binnen duizenden categorieën. Elk individueel object kan ook weer verschillende attributen hebben, waardoor veel nuance ontstaat:",
                "li0": "Straten hebben een geometrie, maar kunnen ook informatie bevatten over de maximale toegestane snelheid, de wegbedekking, ofdat ze 's nachts verlicht zijn, een link naar Wikipedia, een link naar wat ze vernoemd zijn, welke wandel-, fiets- en busroutes er lopen, …",
                "li1": "Sommige winkels hebben attibuten met openingsuren, telefoonnumer, een website, welke betaalmiddelen er geaccepteerd worden, wat ze verkopen, welke diensten ze aanbieden, …",
                "li2": "Toiletten hebben mogelijks informatie over rolstoeltoegankelijkheid, luiertafel, hoeveel een toiletbezoek kost, …",
                "li3": "en nog veel meer…",
                "title": "Wat is OpenStreetMap?"
            },
            "benefits": {
                "intro": "Het kan erg moeilijk zijn om een eigen dataset achter te laten, want het opbouwen ervan kostte vaak veel tijd en moeite.<br>Echter, de voordelen om over te schakelen naar OpenStreetMap zijn enorm:",
                "li0": "Je bent niet langer alleen om deze data te verzamelen en te onderhouden - een hele community helpt je",
                "li1": "Je data heeft een groter bereik dan ooit tevoren door de vele hergebruikers zoals Bing Maps, Apple Maps, Facebook, Instagram, Pokemon Go, OsmAnd, Organic Maps, Maps.me, Mapbox, Komoot, de meeste fietsrouteplanners, …",
                "li2": "Veel overheidsorganisaties en gemeentes gebruiken OpenStreetMap op hun website",
                "title": "Voordelen van het OpenStreetMap-ecosysteem"
            },
            "license": {
                "intro": "OpenStreetMap wordt gepubliceerd onder de Open Database License. De <a href=\"https://osm.org/copyright\" target=\"_blank\">volledige licentie</a> kan als volgt worden samengevat:",
                "li0": "Een product dat OpenStreetMap gebruikt moet de OpenStreetMap vermelden.",
                "li1": "OpenStreetMap-data moet <i>open</i> blijven. Dit betekent dat een kaart met OpenStreetMap-data opnieuw gekopieerd mag worden.",
                "outro": "De licentie heeft enkele gevolgen - deze worden hieronder toegelicht.",
                "title": "De licentie"
            },
            "vandalism": {
                "intro": "Omdat iedereen de data kan aanpassen, is het inderdaad mogelijk dat iemand opzettelijk een foute aanpassing maakt. Dit gebeurt in de praktijk echter nooit, want:",
                "li0": "de technische drempel om een wijziging te maken is hoog",
                "li1": "een kleine, foutieve wijziging heeft weinig impact en brengt dus weinig op voor een vandaal",
                "li2": "een wijziging met een grote impact wordt snel opgemerkt omdat er zoveel datagebruikers zijn",
                "li3": "alle wijzigingen worden bijgehouden en gelinkt aan de bijdrager die ze maakt. Een gebruiker die veelvuldig en opzettelijk de data kapot maakt, wordt verbannen",
                "li4": "In België en verschillende andere landen wordt elke eerste wijziging van een nieuwe bijdrager systematisch gecontroleerd en gecorrigeerd.",
                "title": "Is vandalisme een probleem?"
            }
        },
        "drawbacks": {
            "intro": "Aansluiten bij de OpenStreetMap-community heeft veel voordelen, toch zijn er enkele punten om rekening mee te houden.",
            "licenseNuances": {
                "intro": "OpenStreetMap wordt verspreid met de Open Database License. Deze houdt in dat:",
                "li0": "Alle data mag hergebruikt worden voor alle doeleinden - inclusief commercieel gebruik",
                "li1": "Applicaties en producten die OpenStreetMap gebruiken moeten een attributie tonen",
                "li2": "Een dataset of kaartproduct die OpenStreetMap-data bevat moet deze data herpubliceren onder de ODbL, inclusief aanpassingen aan de data in een algemeen bruikbaar formaat.",
                "outro": "Dit heeft enkele gevolgen voor sommige toepassingen zoals hieronder uitgelegd",
                "title": "Gevolgen van de ODbL voor enkele toepassingen",
                "usecaseGatheringOpenData": {
                    "intro": "MapComplete is een uitstekende manier om Open Data te maken en te gebruiken - ook voor overheden. Alle verzamelde data is immers herbruikbaar onder de ODbL-licentie. Indien voor de verzamelde data een andere licentie nodig is (zoals <i>publiek domein</i>) dan kan ODbL te restrictief zijn. In dit geval kan men de bijdragers vragen om alsnog onder deze licentie hun bijdragen te maken.",
                    "title": "Het verzamelen van Open Data"
                },
                "usecaseMapDifferentSources": {
                    "intro": "<p>Bijvoorbeeld, een kaart met alle banken in een stad kan gemaakt worden met OpenStreetMap. Deze afgeprinte kaart moet dan duidelijk vermelden dat de kaartgegevens van OpenStreetMap komen. Deze kaarten verkopen is toegestaan. Indien de kaartenmaker opmerkt dat er enkele banken ontbreken en deze toevoegt aan de afgeprinte kaart, dan vallen deze nieuw toegevoegde banken ook onder de ODbL, wat inhoudt dat een OpenStreetMap-bijdrager deze toegevoegde banken kan gebruiken en deze terug aan OpenStreetMap kan toevoegen.</p><p>Deze bijdrager heeft ook het recht om de data van deze ontbrekende banken te vragen.</p><p>De kaartenmaker kan ook een laag met winkels toevoegen - mogelijks van een andere databron. Ook dit mag, indien duidelijk vermeld wordt dat de winkeldata van een andere bron komt.</p><p>Het &lt;b&gt;samenmixen&lt;/b&gt; van twee datasets in een niet te onderscheiden dataset is niet toegestaan. Indien de kaartenmaker ontdekt dat de gegevens van zitbanken in de ene wijk uitstekend op OpenStreetMap staat en dat de zitbanken in een andere wijk goed zijn opgetekend door private cartografische dienst, dan is het samenvoegen van deze data problematisch:</p>",
                    "li0": "de open licentie verplicht het herpubliceren van de aanpassingen aan OSM-data…",
                    "li1": "...maar de &lt;i&gt;alle rechten voorbehouden&lt;/i&gt; van de private dataset verbiedt dit.",
                    "outro": "Dit soort samenvoegen is dus niet toegestaan",
                    "title": "Een kaart maken van verschillende databronnen"
                }
            },
            "title": "Enkele nadelen om rekening mee te houden",
            "unsuitedData": {
                "intro": "De basisregel is dat alle gegevens <b>ter plaatse verifieerbaar</b> moeten en ietwat <b>permanent</b> moeten zijn. Dit betekent dat sommige data <i>niet</i> in OpenStreetMap opgeslaan mogen worden - al bestaan hier oplossingen voor.",
                "li0": "Subjectieve data (zoals reviews) zijn niet geschikt voor OpenStreetMap. MapComplete heeft een integratie met <a href=\"https://mangrove.reviews/\">Mangrove.reviews</a> waar iedereen reviews kan geven. Deze ratings en reviews worden met een open licentie gepubliceerd",
                "li1": "Gebeurtenissen horen <i>niet</i> thuis in OpenStreetMap, net zoals kortstondige wegenwerken van enkele dagen of weken.",
                "li2": "Tijdsgebonden data (bv. statistieken van luchtkwaliteit, verkeersintensiteit, …) kunnen niet bewaard worden op OpenStreetMap. Merk echter op dat MapComplete dit soort data kan visualiseren indien deze op een andere locatie opgeslaan is.",
                "title": "Data die niet geschikt is voor OpenStreetMap"
            }
        },
        "indexPage": {
            "button": "Ontdek onze dienstverlening",
            "hook": "Professionele ondersteuning nodig?",
            "hookMore": "We kunnen helpen bij het opzetten van terreinwerk, integreren van datasets en algemene OpenStreetMap-consultancy"
        },
        "intro": "De ontwikkelaar van MapComplete bied professionele ondersteuning aan. Dit document toont enkele mogelijkheden, frequente vragen en de grenzen van wat MapComplete kan.",
        "osmTitle": "Wat kunnen OpenStreetMap en MapComplete doen voor jouw organisatie?",
        "services": {
            "intro": "De ontwikkelaar van MapComplete kan je verderhelpen met de volgende diensten:",
            "li0": "Het opzetten van een kaart, aangepast voor jou noden",
            "li1": "Hulp bij het opzetten van interne dataflows om OpenStreetMap te integreren",
            "li2": "Vormingen hoe data bijgedragen kan worden met MapComplete",
            "li3": "Geavanceerdere training (bv. voor het GIS-team) hoe geavanceerdere data aan OpenStreetMap toegevoegd kan worden",
            "li4": "Training hoe data van OpenStreetMap gefiltered en gedownload kan worden",
            "outro": "Deze diensten worden aan een competitieve prijs aangeboden. Een simpel thema opzetten kan al vanaf €2000, waarna er een kleine jaarlijkse hostingkost is.",
            "title": "Diensten met MapComplete"
        },
        "text0": "<p>Het onderhouden en updaten van geodata is moeilijk en duur.<br>Bovendien verzamelen veel organisaties dezelfde data, onafhankelijk van elkaar - waardoor hetzelfde werk verschillende keren wordt gedaan, de data in niet-standaard formaten wordt bijgehouden en ieder een onvolledige, niet onderhouden dataset heeft</p><p>Parallel hiermee is er ook een grote community die geodata verzameld in een globale, gestandaardiseerde databank: OpenStreetMap.org.</p>",
        "text1": "<p>MapComplete is de editor die het gemakkelijk maakt om bij te dragen aan OpenStreetMap.</p>",
        "title": "Professionele ondersteuning voor MapComplete"
    },
    "reviews": {
        "affiliated_reviewer_warning": "(Review door betrokkene)",
        "attribution": "De beoordelingen worden voorzien door <a href='https://mangrove.reviews/' target='_blank'>Mangrove Reviews</a> en zijn beschikbaar onder de<a href='https://mangrove.reviews/terms#8-licensing-of-content' target='_blank'>CC-BY 4.0-licentie</a>. ",
        "i_am_affiliated": "<span>Ik ben persoonlijk betrokken</span><br/><span class='subtle'>Vink aan indien je de oprichter, maker, werknemer, ... of dergelijke bent</span>",
        "name_required": "De naam van dit object moet gekend zijn om een review te kunnen maken",
        "no_rating": "Geen score bekend",
        "no_reviews_yet": "Er zijn nog geen beoordelingen. Wees de eerste om een beoordeling te schrijven en help open data en het bedrijf!",
        "plz_login": "Meld je aan om een beoordeling te geven",
        "posting_as": "Ingelogd als",
        "saved": "<span class='thanks'>Bedankt om je beoordeling te delen!</span>",
        "saving_review": "Opslaan...",
        "title": "{count} beoordelingen",
        "title_singular": "Eén beoordeling",
        "tos": "Als je je review publiceert, ga je akkoord met de <a href='https://mangrove.reviews/terms' target='_blank'>de gebruiksvoorwaarden en privacy policy van Mangrove.reviews</a>",
        "write_a_comment": "Schrijf een beoordeling..."
    },
    "split": {
        "cancel": "Annuleren",
        "hasBeenSplit": "Deze weg is verknipt",
        "inviteToSplit": "Knip deze weg in kleinere segmenten (om andere eigenschappen per segment toe te kennen)",
        "loginToSplit": "Je moet aangemeld zijn om een weg te knippen",
        "split": "Knip weg",
        "splitTitle": "Duid op de kaart aan waar de weg geknipt moet worden"
    },
    "translations": {
        "activateButton": "Help met het vertalen van MapComplete",
        "allMissing": "Nog geen vertalingen",
        "completeness": "Vertalingen voor {theme} in {language} zijn momenteel op {percentage}%: van {total} teksten zijn er reeds {translated} vertaald",
        "deactivate": "Verberg de vertaalknoppen",
        "help": "Klik op het 'vertaal'-icoontje die naast een stukje tekst staat om deze tekst te vertalen of aan te passen. Hiervoor heb je een (gratis) Weblate-account nodig. Indien je jouw account maakt met dezelfde naam als je OSM-gebruikersnaam, dan zullen de vertaalknoppen automatisch verschijnen.",
        "isTranslator": "Vertaalmode is actief: je gebruikersnaam is dezelfde als van een vertaler. We gaan er dus vanuit dat jij die vertaler bent",
        "missing": "{count} niet-vertaalde teksten",
        "notImmediate": "Vertalingen worden niet onmiddelijk geupdate. Dit duurt gemiddeld enkele dagen"
    },
    "validation": {
        "color": {
            "description": "Een kleur of hexadecimale code voor een kleur"
        },
        "date": {
            "description": "Een datum (beginnend met het jaar)"
        },
        "direction": {
            "description": "Een orientatie"
        },
        "distance": {
            "description": "Een afstand in meter"
        },
        "email": {
            "description": "email-adres",
            "feedback": "Dit is geen geldig email-adres",
            "noAt": "Een email-adres moet een @ hebben"
        },
        "float": {
            "description": "een getal",
            "feedback": "dit is geen getal"
        },
        "int": {
            "description": "een geheel getal"
        },
        "nat": {
            "description": "een positief, geheel getal of nul",
            "mustBePositive": "Dit getal moet positief zijn",
            "mustBeWhole": "Enkele gehele getallen zijn toegelaten",
            "notANumber": "Dit is geen getal"
        },
        "opening_hours": {
            "description": "Openingsuren"
        },
        "pfloat": {
            "description": "een positief getal"
        },
        "phone": {
            "description": "telefoonnummer",
            "feedback": "Dit is geen geldig telefoonnummer"
        },
        "pnat": {
            "description": "een positief, geheel getal",
            "noZero": "Nul is niet toegelaten"
        },
        "string": {
            "description": "een stukje tekst"
        },
        "text": {
            "description": "Een stukje tekst"
        },
        "tooLong": "Deze tekst is te lang. De tekst heeft {count} lettertekens, er mogen maximaal 255 letters zijn",
        "url": {
            "description": "een link naar een webpagina",
            "feedback": "Dit is geen geldige link"
        },
        "wikidata": {
            "description": "Een Wikidata-code"
        }
    }
}<|MERGE_RESOLUTION|>--- conflicted
+++ resolved
@@ -273,21 +273,8 @@
             },
             "searchToShort": "Je zoekopdracht is te kort, vul een langere tekst in",
             "searchWikidata": "Zoek op Wikidata",
-<<<<<<< HEAD
             "wikipediaboxTitle": "Wikipedia"
         }
-=======
-            "wikipediaboxTitle": "Wikipedia",
-            "searchToShort": "Je zoekopdracht is te kort, vul een langere tekst in"
-        },
-        "levelSelection": {
-            "addNewOnLevel": "",
-            "confirmLevel": ""
-        },
-        "noMatchingMapping": "",
-        "useSearch": "",
-        "useSearchForMore": ""
->>>>>>> c25944a1
     },
     "image": {
         "addPicture": "Voeg foto toe",
