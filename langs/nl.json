{
    "centerMessage": {
        "loadingData": "Data wordt geladen…",
        "ready": "Klaar!",
        "retrying": "Data inladen mislukt - wordt opnieuw geprobeerd over {count} seconden",
        "zoomIn": "Zoom in om de data te zien en te bewerken"
    },
    "delete": {
        "cancel": "Annuleren",
        "cannotBeDeleted": "Dit object kan niet van de kaart verwijderd worden",
        "delete": "Verwijder",
        "explanations": {
            "hardDelete": "Dit object zal verwijderd worden in OpenStreetMap. Een ervaren bijdrager kan dit ongedaan maken.",
            "retagNoOtherThemes": "Dit object zal anders aangeduid worden en niet meer getoond worden in deze applicatie",
            "retagOtherThemes": "Dit object zal aangepast worden en zichtbaar zijn in {otherThemes}",
            "selectReason": "Gelieve aan te duiden waarom dit object verwijderd moet worden",
            "softDelete": "Dit object zal aangepast worden en zal in deze applicatie niet meer getoond worden. <span class=\"subtle\">{reason}</span>"
        },
        "isDeleted": "Dit object is verwijderd",
        "isntAPoint": "Enkel punten kunnen verwijderd worden. Het geselecteerde object is een lijn, een oppervlakte of een relatie.",
        "loading": "Aan het bekijken of dit object veilig verwijderd kan worden.",
        "loginToDelete": "Je moet aangemeld zijn om een object van de kaart te verwijderen",
        "notEnoughExperience": "Dit object is door iemand anders gemaakt.",
        "onlyEditedByLoggedInUser": "Dit object is enkel door jezelf bewerkt, je kan dit veilig verwijderen.",
        "partOfOthers": "Dit punt maakt deel uit van een lijn, oppervlakte of een relatie en kan niet verwijderd worden.",
        "readMessages": "Je hebt ongelezen berichten. Je moet deze lezen voordat je een object verwijderd, een andere bijdrager heeft misschien feedback",
        "reasons": {
            "disused": "Het wordt niet meer onderhouden of is verwijderd",
            "duplicate": "Dit object is een duplicaat van een ander object",
            "notFound": "Het kon niet gevonden worden",
            "test": "Dit object was een test - het was nooit echt aanwezig"
        },
        "safeDelete": "Dit object kan veilig verwijderd worden van de kaart.",
        "useSomethingElse": "Gebruik een ander OpenStreetMap-bewerkprogramma om dit object te verwijderen",
        "whyDelete": "Waarom moet dit object van de kaart verwijderd worden?"
    },
    "favourite": {
        "loginNeeded": "<h3>Log in</h3>Je moet je aanmelden met OpenStreetMap om een persoonlijk thema te gebruiken",
        "panelIntro": "<h3>Jouw persoonlijke thema</h3>Activeer je favorite lagen van alle andere themas",
        "reload": "Herlaad de data"
    },
    "flyer": {
        "aerial": "Deze kaart gebruikt luchtfoto's van het Agentschap Informatie Vlaanderen als achtergrond.\nOok het GRB is beschikbaar als achtergrondlaag.",
        "callToAction": "Probeer het uit op mapcomplete.osm.be",
        "cyclofix": "Fietspompen, -winkels, -bandenautomaten en drinkwaterkraantjes vind je op Cyclofix",
        "description": "Een horizontale A4 flyer om MapComplete te promoten",
        "editing": {
            "ex": "Een (vereenvoudigd) voorbeeld voor een natuurgebied wordt hieronder getoond:",
            "intro": "De gebruiker krijgt eerst een kaart met interessepunten te zien. Klik je op een punt, dan wordt de interface met informatie over het interessepunt geopend.",
            "title": "Hoe ziet de interface eruit?"
        },
        "examples": "Online zijn verschillende kaarten met diverse thema's beschikbaar, zoals gezondheidszorg, binnenruimtes, rolstoeltoegankelijkheid, afvalcontainers, boekenruilkasten, regenboog-zebrapaden,...\nEnkele zijn hier afgeprint.\n\nOntdek ze allemaal op mapcomplete.osm.be",
        "fakeui": {
            "add_images": "Voeg foto's toe met een paar klikken",
            "attributes": "Attributen worden getoond op begrijpbare wijze",
            "edit": "Foute of verouderde gegevens? Aanpassen kan hier",
            "question": "Is een attribuut nog niet gekend?\nMapComplete toont een vraag",
            "see_images": "Toont afbeeldingen van eerdere bijdragers, Wikipedia, Mapillary, ... ",
            "wikipedia": "Gelinkte Wikipedia-artikelen worden getoond"
        },
        "frontParagraph": "MapComplete is een web-applicatie om OpenStreetMap-data te tonen en aan te passen op thematische kaarten.\nHet maakt het mogelijk om open geodata te crowdsourcen en te managen op een makkelijke manier.\n\nNieuwe categorieën en attributen kunnen op vraag worden toegevoegd.",
        "lines_too": "Lijnobjecten en polygonen worden ook getoond. Afbeeldingen en attributen daarvan kunnen toegevoegd en aangepast worden.",
        "mapcomplete": {
            "customize": "Wil je een versie op maat?\nWil je een versie in jullie huisstijl?\nWil je een nieuwe kaartlaag of functionaliteit?\nWil je een crowdsourcing-campagne opzetten?\nNeem contact op met pietervdvn@posteo.net voor meer info.",
            "intro": "MapComplete is een website met {mapCount} interactieve kaarten - er komen regelmatig kaarten bij. Iedere kaart toont items binnen een interessegebied waar gebruikers data zien en updaten.",
            "li0": "Toon waar interessepunten zijn",
            "li1": "Voeg nieuwe punten toe en update informatie van reeds bestaande punten",
            "li2": "Voeg eenvoudig contactgegevens en openingsuren toe",
            "li3": "Eenvoudig te embedden in een website als iFrame",
            "li4": "Deel van het OpenStreetMap-ecosysteem met honderden andere tools",
            "li5": "Hulp bij importeren van datasets",
            "li6": "Gespecialiseerde invoer voor boomherkenning, Wikipedia, kijkrichting, ...",
            "li7": "Volledig Open-Source (GPL) en gratis te gebruiken",
            "title": "Wat is MapComplete?"
        },
        "onwheels": "Kaarten van binnenruimtes voor rolstoelgebruikers zijn ook beschikbaar",
        "osm": "OpenStreetMap is een online kaart die door iedereen aangepast en herbruikt mag worden mits bronvermelding en het openhouden van de data.\n\nHet is de grootste geodatabank ter wereld en wordt herbruikt door miljoenen websites en applicaties.",
        "tagline": "Geodata eenvoudig verzamelen met OpenStreetMap",
        "title": "MapComplete.osm.be",
        "toerisme_vlaanderen": "In samenwerking met Toerisme Vlaanderen werd 'Pin Je Punt' gecreëerd. Op enkele maanden tijd werden hiermee duizenden zitbanken, picknicktafels en oplaadpunten voor elektrische fietsen toegevoegd aan de kaart door meer dan 160 personen.",
        "whatIsOsm": "Wat is OpenStreetMap?"
    },
    "general": {
        "about": "Bewerk en voeg data toe aan OpenStreetMap over een specifiek onderwerp op een gemakkelijke manier",
        "aboutMapcomplete": "<h3>Over MapComplete</h3><p>Met MapComplete kun je OpenStreetMap verrijken met informatie over een bepaald thema. Beantwoord enkele vragen, en binnen een paar minuten is jouw bijdrage wereldwijd beschikbaar! In de meeste thema's kan je foto's toevoegen of zelfs een review achterlaten. De <b>maker van het thema</b> bepaalt de elementen, vragen en taalversies voor het thema.</p><h3>Ontdek meer</h3><p>MapComplete <b>biedt altijd de volgende stap</b> naar meer OpenStreetMap:</p><ul><li>Indien ingebed in een website linkt het iframe naar de volledige MapComplete</li><li>De volledige versie heeft uitleg over OpenStreetMap</li><li>Bekijken kan altijd, maar wijzigen vereist een OSM-account</li><li>Als je niet aangemeld bent, wordt je gevraagd dit te doen</li><li>Als je minstens één vraag hebt beantwoord, kan je ook elementen toevoegen</li><li>Heb je genoeg changesets, dan verschijnen de OSM-tags, nog later links naar de wiki</li></ul><p></p><p>Merk je <b>een bug</b> of wil je een <b>extra feature</b>? Wil je <b>helpen vertalen</b>? Bezoek dan de <a href=\"https://github.com/pietervdvn/MapComplete\" target=\"_blank\">broncode</a> en <a href=\"https://github.com/pietervdvn/MapComplete/issues\" target=\"_blank\">issue tracker</a>. </p><p></p>Wil je <b>je vorderingen</b> zien? Volg de edits <a href=\"{osmcha_link}\" target=\"_blank\">op OsmCha</a>.<p></p>",
        "add": {
            "addNew": "Voeg {category} toe",
            "addNewMapLabel": "Klik hier om een item toe te voegen",
            "confirmButton": "Voeg een {category} toe<br><div class=\"alert\">Je toevoeging is voor iedereen zichtbaar</div>",
            "confirmIntro": "<h3>Voeg een {title} toe?</h3>Het object dat je toevoegt, is <b>zichtbaar voor iedereen</b>. Veel applicaties gebruiken deze data, voeg dus enkel punten toe die echt bestaan.",
            "disableFilters": "Zet alle filters af",
            "disableFiltersExplanation": "Interessepunten kunnen verborgen zijn door een filter",
            "hasBeenImported": "Dit object is reeds geïmporteerd",
            "import": {
                "hasBeenImported": "Dit object is geïmporteerd",
                "howToTest": "Voor testmode, voeg <b>test=true</b> of <b>backend=osm-test</b> to aan de URL. De wijzigingenset zal in de console geprint worden. Gelieve een PR te openen om dit thema als officieel thema toe te voegen en zo de import-knop te activeren.",
                "importTags": "Het element zal deze tags krijgen: {tags}",
                "officialThemesOnly": "In onofficiële thema's is de importeerknop uitgeschakeld om ongelukjes te vermijden",
                "wrongType": "Dit object is geen punt of lijn, en kan daarom niet geïmporteerd worden",
                "wrongTypeToConflate": "Dit object is geen punt of weg en kan dus niet samengevoegd worden",
                "zoomInMore": "Zoom verder in om dit object af te handelen"
            },
            "importTags": "Het object zal deze tags krijgen: {tags}",
            "intro": "Kies hieronder welk punt je wilt toevoegen<br/>",
            "layerNotEnabled": "De laag {layer} is gedeactiveerd. Activeer deze om een object toe te voegen",
            "openLayerControl": "Open de laag-instellingen",
            "pleaseLogin": "Gelieve je aan te melden om een object toe te voegen",
            "presetInfo": "Het nieuwe object krijgt de attributen {tags}",
            "stillLoading": "De data worden nog geladen. Nog even geduld en dan kan je een object toevoegen.",
            "title": "Nieuw object toevoegen?",
            "warnVisibleForEveryone": "Je toevoeging is voor iedereen zichtbaar",
            "wrongType": "Dit object is geen punt of lijn en kan daarom niet geïmporteerd worden",
            "zoomInFurther": "Gelieve verder in te zoomen om een object toe te voegen.",
            "zoomInMore": "Zoom meer in om dit object te importeren",
            "backToSelect": "Selecteer een andere categorie"
        },
        "apply_button": {
            "appliedOnAnotherObject": "Object {id} zal deze tags ontvangen: {tags}",
            "isApplied": "De wijzigingen zijn doorgevoerd"
        },
        "attribution": {
            "attributionContent": "<p>Alle data is voorzien door <a href='https://osm.org' target='_blank'>OpenStreetMap</a>, gratis en vrij te hergebruiken onder <a href='https://osm.org/copyright' target='_blank'>de Open DataBase Licentie</a>.</p>",
            "attributionTitle": "Met dank aan",
            "codeContributionsBy": "MapComplete is gebouwd door {contributors} en <a href=\"https://github.com/pietervdvn/MapComplete/graphs/contributors\" target=\"_blank\">{hiddenCount} andere bijdragers</a>",
            "donate": "Geef MapComplete financiële steun",
            "editId": "Hier bewerken met de OpenStreetMap online editor",
            "editJosm": "Hier bewerken met JOSM",
            "followOnMastodon": "Volg MapComplete op Mastodon",
            "iconAttribution": {
                "title": "Iconen en afbeeldingen"
            },
            "josmNotOpened": "JOSM was niet bereikbaar. Controleer of het open staat en remote control is geactiveerd",
            "josmOpened": "JOSM is geopend",
            "mapContributionsBy": "De huidige data is bijgedragen door {contributors}",
            "mapContributionsByAndHidden": "De zichtbare data heeft bijdragen van {contributors} en {hiddenCount} andere bijdragers",
            "mapillaryHelp": "<b>Mapillary</b> is een online dienst waar straatbeelden onder een vrije licentie gedeeld worden. Deze beelden mogen gebruikt worden om OpenStreetMap te verbeteren.",
            "openIssueTracker": "Geef een fout in de software door",
            "openMapillary": "Open Mapillary op deze locatie",
            "openOsmcha": "Bekijk de laatste bijdragen gemaakt met {theme}",
            "themeBy": "Thema gemaakt door {author}",
            "translatedBy": "MapComplete werd vertaald door {contributors} en <a href=\"https://github.com/pietervdvn/MapComplete/graphs/contributors\" target=\"_blank\">{hiddenCount} meer vertalers</a>"
        },
        "back": "Vorige",
        "backToMapcomplete": "Terug naar het themaoverzicht",
        "backgroundMap": "Achtergrondkaart",
        "cancel": "Annuleren",
        "confirm": "Bevestigen",
        "customThemeIntro": "<h3>Onofficiële thema's</h3>De onderstaande thema's heb je eerder bezocht en zijn gemaakt door andere OpenStreetMappers.",
        "download": {
            "downloadAsPdf": "Download een PDF van de huidig zichtbare kaart",
            "downloadAsPdfHelper": "Perfect om de huidige kaart af te printen",
            "downloadAsSvg": "Download de huidige kaart als SVG",
            "downloadAsSvgHelper": "Compatibel met Inkscape of Adobe Illustrator; deze data moeten nog verder verwerkt worden…  ",
            "downloadCSV": "Download de zichtbare data als CSV",
            "downloadCSVHelper": "Compatibel met LibreOffice Calc, Excel, …",
            "downloadFeatureAsGeojson": "Downloaden als GeoJSON bestand",
            "downloadFeatureAsGpx": "Downloaden als GPX-bestand",
            "downloadGeoJsonHelper": "Compatibel met QGIS, ArcGIS, ESRI, …",
            "downloadGeojson": "Download de zichtbare data als GeoJSON",
            "downloadGpx": "Downloaden als GPX-bestand",
            "downloadGpxHelper": "De meeste navigatie toestellen en applicaties kunnen een GPX-bestand openen",
            "exporting": "Aan het exporteren…",
            "includeMetaData": "Exporteer metadata (zoals laatste aanpassing, berekende waardes, …)",
            "licenseInfo": "<h3>Copyright</h3>De voorziene data is beschikbaar onder de ODbL. Het hergebruiken van deze data is gratis voor elke toepassing, maar <ul><li>de bronvermelding <b>© OpenStreetMap bijdragers</b> is vereist</li><li>Elke wijziging aan deze data moet opnieuw gepubliceerd worden onder dezelfde licentie</li></ul> Gelieve de volledige <a href=\"https://www.openstreetmap.org/copyright\" target=\"_blank\">licentie</a> te lezen voor details",
            "noDataLoaded": "Er is nog geen data ingeladen. Downloaden kan zodra de data geladen is.",
            "title": "Download de zichtbare data",
            "uploadGpx": "Track uploaden naar OpenStreetMap"
        },
        "error": "Er ging iets mis",
        "example": "Voorbeeld",
        "examples": "Voorbeelden",
        "feelFreeToSkip": "Je kan hieronder nog informatie toevoegen of updaten, maar <b>sla gerust vragen over</b> waarvoor je het antwoord niet kent.",
        "fewChangesBefore": "Gelieve eerst enkele vragen van bestaande objecten te beantwoorden vooraleer zelf objecten toe te voegen.",
        "getStartedLogin": "Login met OpenStreetMap om te beginnen",
        "getStartedNewAccount": " of <a href='https://www.openstreetmap.org/user/new' target='_blank'>maak een nieuwe account aan</a>",
        "goToInbox": "Ga naar de berichten",
        "histogram": {
            "error_loading": "Kan het histogram niet laden"
        },
        "layerSelection": {
            "title": "Selecteer lagen",
            "zoomInToSeeThisLayer": "Vergroot de kaart om deze laag te zien"
        },
        "levelSelection": {
            "addNewOnLevel": "Is het nieuwe punt op verdieping {level}?",
            "confirmLevel": "Ja, voeg {preset} toe op verdieping {level}"
        },
        "loading": "Aan het laden…",
        "loadingTheme": "{theme} wordt geladen…",
        "loginFailed": "Het inloggen op OpenStreetMap is gefaald",
        "loginOnlyNeededToEdit": "als je de kaart wilt aanpassen",
        "loginToStart": "Meld je aan om deze vraag te beantwoorden",
        "loginWithOpenStreetMap": "Aanmelden met OpenStreetMap",
        "logout": "Afmelden",
        "morescreen": {
            "createYourOwnTheme": "Maak je eigen MapComplete-kaart",
            "hiddenExplanation": "Deze thema's zijn enkel zichtbaar indien je de link kent. Je hebt {hidden_discovered} van {total_hidden} verborgen thema's ontdekt.",
            "intro": "<h3>Meer thematische kaarten?</h3>Vind je het leuk om geodata te verzamelen? <br> Hier vind je meer kaartthema's.",
            "noMatchingThemes": "Geen enkel thema beantwoord je zoekopdracht",
            "noSearch": "Toon alle thema's",
            "previouslyHiddenTitle": "Eerder bezochte verborgen themas",
            "requestATheme": "Als je een eigen kaartthema wil, vraag dit dan in de issue tracker.",
            "searchForATheme": "Zoek een thema",
            "streetcomplete": "Een andere, gelijkaardige Android applicatie is <a href=\"https://play.google.com/store/apps/details?id=de.westnordost.streetcomplete\" class=\"underline hover:text-blue-800\" target=\"_blank\">StreetComplete</a>."
        },
        "nameInlineQuestion": "De naam van dit {category} is $$$",
        "newlyCreated": "Je hebt dit punt net toegevoegd! Bedankt om deze info met iedereen te delen en om de mensen wereldwijd te helpen.",
        "next": "Volgende",
        "noNameCategory": "{category} zonder naam",
        "noTagsSelected": "Geen tags geselecteerd",
        "notValid": "Kies een geldige waarde om verder te gaan",
        "number": "getal",
        "oneSkippedQuestion": "Een vraag werd overgeslaan",
        "openStreetMapIntro": "<h3>Een open kaart</h3><p>Zou het niet fantastisch zijn als er een open kaart zou zijn die door iedereen aangepast én gebruikt kan worden? Een kaart waar iedereen zijn interesses aan zou kunnen toevoegen? Dan zouden er geen duizend-en-één verschillende kleine kaartjes, websites, ... meer nodig zijn</p><p><b><a href=\"https://OpenStreetMap.org\" target=\"_blank\">OpenStreetMap</a></b> is deze open kaart. Je mag de kaartdata gratis gebruiken (mits <a href=\"https://osm.org/copyright\" target=\"_blank\">bronvermelding en herpublicatie van aanpassingen</a>). Daarenboven mag je de kaart ook gratis aanpassen als je een account maakt. Ook deze website is gebaseerd op OpenStreetMap. Als je hier een vraag beantwoord, gaat het antwoord daar ook naartoe</p><p>Tenslotte zijn er reeds vele gebruikers van OpenStreetMap. Denk maar <a href=\"https://organicmaps.app//\" target=\"_blank\">Organic Maps</a>, <a href=\"https://osmAnd.net\" target=\"_blank\">OsmAnd</a>, verschillende gespecialiseerde routeplanners, de achtergrondkaarten op Facebook, Instagram,...<br/>;Zelfs Apple Maps en Bing-Maps gebruiken OpenStreetMap in hun kaarten!</p><p></p><p>Kortom, als je hier een punt toevoegd of een vraag beantwoord, zal dat na een tijdje ook in al dié applicaties te zien zijn.</p>",
        "openTheMap": "Naar de kaart",
        "opening_hours": {
            "closed_permanently": "Gesloten voor onbepaalde tijd",
            "closed_until": "Gesloten - open op {date}",
            "error_loading": "Sorry, deze openingsuren kunnen niet getoond worden",
            "loadingCountry": "Het land wordt nog bepaald…",
            "not_all_rules_parsed": "De openingsuren zijn ingewikkeld. De volgende regels worden niet getoond bij het ingeven:",
            "openTill": "tot",
            "open_24_7": "Dag en nacht open",
            "open_during_ph": "Op een feestdag is dit",
            "opensAt": "vanaf",
            "ph_closed": "gesloten",
            "ph_not_known": " ",
            "ph_open": "open",
            "ph_open_as_usual": "geopend zoals gewoonlijk"
        },
        "osmLinkTooltip": "Bekijk dit object op OpenStreetMap om de geschiedenis te zien en meer te kunnen aanpassen",
        "pdf": {
            "attr": "Kaartgegevens © OpenStreetMap-bijdragers, herbruikbaar volgens ODbL",
            "attrBackground": "Achtergrondlaag: {background}",
            "generatedWith": "Gemaakt met MapComplete.osm.be",
            "versionInfo": "v{version} - gemaakt op {date}"
        },
        "pickLanguage": "Kies je taal: ",
        "poweredByOsm": "Gebouwd met OpenStreetMap",
        "questions": {
            "emailIs": "Het email-adres van {category} is <a href=\"mailto:{email}\" target=\"_blank\">{email}</a>",
            "emailOf": "Wat is het email-adres van {category}?",
            "phoneNumberIs": "Het telefoonnummer van {category} is <a href='tel:{phone}' target='_blank'>{phone}</a>",
            "phoneNumberOf": "Wat is het telefoonnummer van {category}?",
            "websiteIs": "Website: <a href=\"{website}\" target=\"_blank\">{website}</a>",
            "websiteOf": "Wat is de website van {category}?"
        },
        "readYourMessages": "Gelieve eerst je berichten op OpenStreetMap te lezen alvorens nieuwe objecten toe te voegen.",
        "removeLocationHistory": "Verwijder de geschiedenis aan locaties",
        "returnToTheMap": "Ga terug naar de kaart",
        "save": "Opslaan",
        "screenToSmall": "Open {theme} in een nieuw venster",
        "search": {
            "error": "Niet gelukt…",
            "nothing": "Niets gevonden…",
            "search": "Zoek naar een locatie",
            "searching": "Aan het zoeken…"
        },
        "sharescreen": {
            "addToHomeScreen": "<h3>Voeg toe aan je thuisscherm</h3>Je kan eenvoudigweg deze website aan het thuisscherm van je smartphone toevoegen voor een \"native feel\"",
            "copiedToClipboard": "Link gekopieerd naar klembord",
            "downloadCustomTheme": "Download de instellingen van dit thema",
            "downloadCustomThemeHelp": "Een ervaring bijdrager kan op basis van dit bestand je thema verder verbeteren",
            "editThemeDescription": "Pas vragen aan of voeg vragen toe aan dit kaartthema",
            "editThisTheme": "Pas dit thema aan",
            "embedIntro": "<h3>Plaats dit op je website</h3>Voeg dit kaartje toe op je eigen website.<br/>We moedigen dit zelfs aan - je hoeft geen toestemming te vragen.<br/> Het is gratis en zal dat altijd blijven. Hoe meer het gebruikt wordt, hoe waardevoller",
            "fsAddNew": "Activeer het toevoegen van nieuwe POI",
            "fsGeolocation": "Toon het knopje voor geolocalisatie (enkel op mobiel)",
            "fsIncludeCurrentBackgroundMap": "Gebruik de huidige achtergrond <b>{name}</b>",
            "fsIncludeCurrentLayers": "Toon enkel de huidig getoonde lagen",
            "fsIncludeCurrentLocation": "Start op de huidige locatie",
            "fsLayerControlToggle": "Toon de laagbediening meteen volledig",
            "fsLayers": "Toon de knop voor laagbediening",
            "fsSearch": "Activeer de zoekbalk",
            "fsUserbadge": "Activeer de login-knop",
            "fsWelcomeMessage": "Toon het welkomstbericht en de bijhorende tabbladen",
            "intro": "<h3>Deel deze kaart</h3> Kopieer onderstaande link om deze kaart naar vrienden en familie door te sturen:",
            "thanksForSharing": "Bedankt om te delen!"
        },
        "skip": "Sla deze vraag over",
        "skippedQuestions": "Enkele vragen werden overgeslaan",
        "testing": "Testmode - wijzigingen worden niet opgeslaan",
        "uploadGpx": {
            "confirm": "Bevestig upload",
            "modes": {
                "private": {
                    "name": "Anoniem"
                },
                "public": {
                    "name": "Publiek"
                }
<<<<<<< HEAD
            },
            "intro0": "Door het uploaden van je traject, bewaart OpenStreetMap.org een volledige kopie van je traject.",
            "intro1": "Je kan je traject weer downloaden en laden in OpenStreetMap editor",
            "meta": {
                "descriptionIntro": "Optioneel, kan je hier een beschrijving van je traject toevoegen:",
                "title": "Titel en beschrijving",
                "descriptionPlaceHolder": "Voer een beschrijving in van je traject",
                "intro": "Voeg een titel toe aan je traject:",
                "titlePlaceholder": "Vul de titel van je traject in"
            },
            "choosePermission": "Kies hieronder of je traject gedeeld moet worden:"
=======
            }
>>>>>>> af4b54a4
        },
        "weekdays": {
            "abbreviations": {
                "friday": "Vrij",
                "monday": "Maan",
                "saturday": "Zat",
                "sunday": "Zon",
                "thursday": "Don",
                "tuesday": "Din",
                "wednesday": "Woe"
            },
            "friday": "Vrijdag",
            "monday": "Maandag",
            "saturday": "Zaterdag",
            "sunday": "Zondag",
            "thursday": "Donderdag",
            "tuesday": "Dinsdag",
            "wednesday": "Woensdag"
        },
        "welcomeBack": "Je bent aangemeld. Welkom terug!",
        "welcomeExplanation": {
            "addNew": "Klik op de kaart om een nieuw punt toe te voegen.",
            "browseMoreMaps": "Ontdek meer kaarten",
            "browseOtherThemesIntro": "Er zijn diverse thematische kaarten op MapComplete",
            "general": "Op deze kaart kan je <i>interessepunten</i> bekijken, bewerken en toevoegen. Zoom in om de interessepunten te zien, duid eentje aan om alle informatie te zien en te bewerken. Alle informatie komt van OpenStreetMap die gratis hergebruikt mag worden."
        },
        "wikipedia": {
            "createNewWikidata": "Maak een nieuw Wikidata-item",
            "doSearch": "Zoek hierboven om resultaten te zien",
            "failed": "Het Wikipedia-artikel inladen is mislukt",
            "fromWikipedia": "Uit Wikipedia, de vrije encyclopedie",
            "loading": "Wikipedia aan het laden…",
            "noResults": "Geen relevante items gevonden voor <i>{search}</i>",
            "noWikipediaPage": "Dit Wikidata-item heeft nog geen overeenkomstig Wikipedia-artikel",
            "previewbox": {
                "born": "Geboren: {value}",
                "died": "Gestorven: {value}"
            },
            "searchToShort": "Je zoekopdracht is te kort, vul een langere tekst in",
            "searchWikidata": "Zoek op Wikidata",
            "wikipediaboxTitle": "Wikipedia"
        }
    },
    "image": {
        "addPicture": "Voeg foto toe",
        "ccb": "onder de CC-BY-licentie",
        "ccbExplanation": "Als je foto met de CC-BY-SA-licentie gepubliceerd wordt, dan mag je foto gebruikt worden voor alle doeleinden, maar je naam moet vermeld worden",
        "ccbs": "onder de CC-BY-SA-licentie",
        "ccbsExplanation": "Als je foto met de CC-BY-SA-licentie gepubliceerd wordt, dan mag je foto gebruikt worden voor alle doeleinden, maar je naam moet vermeld worden en afgeleide werken moeten onder dezelfde licentie gepubliceerd worden",
        "cco": "in het publiek domein",
        "ccoExplanation": "Als je foto in het publiek domein gepubliceerd wordt, dan mag iedereen je foto voor alle doeleinden gebruiken",
        "doDelete": "Verwijder afbeelding",
        "dontDelete": "Annuleren",
        "isDeleted": "Verwijderd",
        "nearbyPictures": {
            "allFiltered": "Geen enkele afbeelding voldoet aan je filter",
            "browseNearby": "Bekijk afbeeldingen van deze buurt…",
            "confirm": "De geselecteerde afbeelding toont {title()}",
            "hasMatchingPicture": "Is er een afbeelding die dit object toont? Selecteer deze hieronder:",
            "loadMore": "Toon meer afbeeldingen",
            "loading": "Afbeeldingen worden geladen…",
            "noImageSelected": "Selecteer een afbeelding om deze te linken",
            "nothingFound": "Geen afbeeldingen van deze buurt gevonden…",
            "onlyTowards": "Toon enkel afbeeldingen die naar dit object kijken",
            "removeFilters": "Verwijder alle filters",
            "title": "Afbeeldingen van de buurt",
            "withinRadius": "Toon enkel afbeeldingen die gemaakt zijn binnen {radius} meter van dit object"
        },
        "pleaseLogin": "Gelieve je aan te melden om een foto toe te voegen",
        "respectPrivacy": "Fotografeer geen mensen of nummerplaten. Voeg geen Google Maps, Google Streetview of foto's met auteursrechten toe.",
        "toBig": "Je afbeelding is te groot, namelijk {actual_size}. Gelieve afbeeldingen van maximaal {max_size} te gebruiken",
        "uploadDone": "Je afbeelding is toegevoegd. Bedankt om te helpen!",
        "uploadFailed": "Afbeelding uploaden mislukt. Heb je internet? Gebruik je Brave of UMatrix? Dan moet je derde partijen toelaten.",
        "uploadMultipleDone": "{count} afbeeldingen zijn toegevoegd. Bedankt voor je bijdrage!",
        "uploadingMultiple": "Bezig met {count} foto's te uploaden…",
        "uploadingPicture": "Bezig met een foto te uploaden…",
        "willBePublished": "Jouw foto wordt gepubliceerd "
    },
    "importHelper": {
        "askMetadata": {
            "downloadGeojson": "Download GeoJSON",
            "giveDescription": "Gelieve een korte beschrijving te geven aan iemand die deze kaartnota ziet. Een goede kaartnota beschrijft wat een bijdrager moet doen, bijvoorbeeld: <i>Hier staat mogelijks een zitbank. Ben je in de buurt, zou je dan willen nakijken of de bank bestaat</i> (Een link naar het relevante MapComplete-thema wordt automatisch toegevoegd)",
            "giveSource": "Wat is de bron van deze data? (Indien een object het attribuut &lt;code&gt;source&lt;code&gt; heeft, zal dit attribuut gebruikt worden)",
            "giveWikilink": "Op welke wikipagina staat meer informatie over deze data-import?",
            "intro": "Gelieve extra informatie te geven over deze {count} kaartnota's.",
            "orDownload": "Je kan ook de dataset download om te importeren met een andere tool zoals JOSM",
            "shouldBeOsmWikilink": "Dit hoort een link naar een pagina op wiki.opentreetmap.org te zijn",
            "shouldBeUrl": "Geen geldige URL",
            "shouldNotBeHomepage": "Foeifoei, zo makkelijk kom je er niet vanaf! Een link naar de homepagina van de wiki mag niet, dit moet een wikipagina zijn die je import documenteert.",
            "title": "Metadata instellen"
        },
        "compareToAlreadyExistingNotes": {
            "completelyImported": "Alle voorgestelde punten hebben reeds een importeer-kaartnota.",
            "loading": "Kaarnota's aan het ophalen…",
            "loadingFailed": "Kaartnota's ophalen is mislukt door {error}",
            "mapExplanation": "De rode elementen op de volgende kaart zijn de datapunten uit je dataset die <b>{length}</b> elementen bevat.",
            "noPreviousNotesFound": "Geen eerdere importeer-kaartnota's gevonden",
            "nothingNearby": "Geen enkel te importeren punt heeft een importeer-kaartnota in de buurt",
            "someNearby": "{hasNearby} punten hebben reeds een bestaande importeer-kaartnota op minder dan {distance} meter",
            "title": "Vergelijking met bestaande kaartnota's",
            "titleLong": "Vergelijking met reeds bestaande importeer-kaartnota's",
            "wontBeImported": "Deze datapunten zullen <i>niet</i> geimporteerd worden en zijn hieronder in het rood aangeduid"
        },
        "confirmProcess": {
            "contactedCommunity": "Ik heb de (lokale) OpenStreetMap-community gecontacteerd en heb goedkeuring voor deze import",
            "licenseIsCompatible": "De licentie van de te importeren data  is compatibel met OpenStreetMap: ze staat commercieel hergebruik toe en heeft geen attributie nodig",
            "readImportGuidelines": "Ik heb de import-guidelines op de OSM-wiki gelezen",
            "title": "Licentie en community",
            "titleLong": "Heb je het importeer-proces gevolgd?",
            "wikipageIsMade": "Deze import is gedocumenteerd op de OSM-wiki (de link wordt in de volgende stap gevraagd)"
        },
        "conflationChecker": {
            "cacheExpired": "Cache is verouderd",
            "downloadOverpassData": "Download de data van Overpass als GeoJSON",
            "importCandidatesCount": "De {count} rode elementen op de onderstaande kaart zijn alle importeer-kandidaten.",
            "loadedDataAge": "Ingeladen data komt van de cache en is {age} oud",
            "mapShowingNearbyIntro": "De onderstaande kaart toont te importeren objecten met een OSM-object in de buurt ",
            "nearbyWarn": "De {count} rode elementen op de onderstaande kaart zullen <b>niet</b> geimporteerd worden",
            "nothingLoaded": "Geen elementen gevonden in OpenStreetMap die in de huidige laag {name} zitten",
            "osmLoaded": "{count} elementen werden uit OpenStreetMap ingeladen die laag in laag <b>{name}</b> zitten.",
            "reloadTheCache": "Verwijder de cache en bevraag Overpass opnieuw",
            "setRangeToZero": "Set de radius op 0 of 1 indien je toch alle punten wenst te importeren",
            "showOsmLayerInConflationMap": "Toon objecten van OpenStreetMap",
            "states": {
                "error": "Kon geen recente data ophalen van Overpass door {error}",
                "idle": "Cache bevragen…",
                "running": "Overpass wordt bevraagd…",
                "unexpected": "Onverwachte toestand {state}"
            },
            "title": "Vergelijking met bestaande data",
            "titleLive": "Data van OSM",
            "titleNearby": "Objecten in de buurt",
            "zoomIn": "Het huidige zoomniveau is {current}"
        },
        "createNotes": {
            "creating": "<b>{count}</b> van {total} kaartnota's werden gemaakt",
            "done": "Alle {count} kaartnota's zijn gemaakt!",
            "loading": "Aan het laden…",
            "openImportViewer": "Bekijk de voortgang van je kaartnotas in de import_viewer",
            "title": "Kaartnota's maken"
        },
        "gotoImportViewer": "Bekijk je vorige importeer-kaartnota's",
        "introduction": {
            "description": "De importeer-helper converteert een externe dataset in OSM-kaartnotas. De externe data moet overeenkomen met een bestaande MapComplete-laag. Voor elk item wordt er een kaartnota gemaakt. Deze notas worden dan samen met de relevante POI getoond en kunnen dan (via MapComplete) snel en eenvoudig toegevoegd worden.",
            "importFormat": "Een kaartnota moet het volgende formaat hebben om gedetecteerd te worden binnen een laag: <br><div class=\"literal-code\">[Een introductietekst]<br>https://mapcomplete.osm.be/[themename].html?[parameters waaronder lon en lat]#import<br>[alle tags van het te importeren object] </div>",
            "title": "Inleiding"
        },
        "login": {
            "lockNotice": "Deze pagina is afgeschermd. Je hebt minstens {importHelperUnlock} changesets nodig voor je deze pagina mag gebruiken.",
            "loggedInWith": "Je bent momenteel aangemeld als <b>{name}</b> and maakte {csCount} eerdere wijzigingen",
            "loginIsCorrect": "<b>{name}</b> is de correcte account om de import-nota's mee te maken.",
            "loginRequired": "Je moet ingelogd zijn om verder te gaan",
            "title": "Aanmelden",
            "userAccountTitle": "Selecteer een account"
        },
        "mapPreview": {
            "autodetected": "Deze laag was automatisch gekozen gebaseerd op de aanwezige eigenschappen",
            "confirm": "De objecten bevinden zich op de juiste locatie",
            "mismatch": "{count} objecten hebben niet de juiste tags. Zorg ervoor dat de juiste tags om het type aan te geven aanwezig zijn, namelijk {tags}",
            "selectLayer": "Met welke laag komt deze te importeren dataset overeen?",
            "title": "Voorbeeldkaart"
        },
        "noteParts": {
            "datasource": "Oorspronkelijke data van {source}",
            "importEasily": "Voeg dit punt eenvoudig toe met MapComplete:",
            "wikilink": "Meer informatie over deze import: {wikilink}"
        },
        "previewAttributes": {
            "allAttributesSame": "Alle kaart-objecten om te importeren hebben deze tag",
            "inspectDataTitle": "Bekijk de data van {count} te importeren objecten",
            "inspectLooksCorrect": "Deze waardes zien er correct uit",
            "someHaveSame": "{count} te importeren objecten hebben dit attribuut, dit is {percentage}% van het totaal",
            "title": "Bekijk attributen"
        },
        "selectFile": {
            "description": "Selecteer een .csv of .geojson-bestand",
            "errDuplicate": "Sommige kolommen hebben dezelfde naam",
            "errNoLatOrLon": "Geen enkele kolom heet `lat` of `lon`",
            "errNoName": "De naam van sommige kolommen ontbreken",
            "errNotFeatureCollection": "Het ingeladen JSON-bestand is geen geojson-featurecollection",
            "errPointsOnly": "Het ingeladen JSON-bestand mag enkel punten bevatten",
            "fileFormatDescription": "Selecteer een <b class=\"code\">.csv</b>- of een <b class=\"code\">.geojson</b>bestand",
            "fileFormatDescriptionCsv": "Het CSV-bestand moet een kolom <span class=\"literal-code\">lat</span> en <span class=\"literal-code\">lon</span> bevatten die de coordinaten in WGS84 beschrijft. Bovendien moet er voor elk attribuut nog een kolom zijn..",
            "fileFormatDescriptionGeoJson": "Het geojson-bestand mag enkel punten bevatten. De attributen moeten dezelfde zijn zoals in OpenStreetMap",
            "loadedFilesAre": "{file} werd ingeladen",
            "noFilesLoaded": "Geen bestand ingeladen op dit moment",
            "title": "Selecteer bestand"
        },
        "selectTheme": {
            "displayNonMatchingCount": "{length} objecten komen niet overeen met een preset",
            "intro": "Elk van de volgende kaartthema's zal deze importeer-kaartnota's tonen. Echter, de kaartnota op OpenStreetMap kan slechts een link naar één thema tonen. Kies hier naar welk kaartthema de kaartnota's dienen te verwijzen",
            "misMatch": "Attribuut {k} heeft waarde {properties} hoewel {v} werd verwacht",
            "missing": "{k}={v} werd verwacht, maar is afwezig",
            "needsTags": "{title} heeft tags {tags} nodig",
            "noMatchingPresets": "Dit thema heeft geen presets om nieuwe punten toe te voegen. Ook imports zullen hier dus niet werken.",
            "notApplicable": "Preset {title} is niet van toepassing:",
            "title": "Selecteer een thema",
            "unmatchedTitle": "De volgende elementen voldoen aan geen enkele preset"
        },
        "testMode": "Testmode - nota's zullen niet gemaakt worden",
        "title": "Importeer-helper"
    },
    "importInspector": {
        "title": "Inspecteer en beheer importeer-notas"
    },
    "importLayer": {
        "alreadyMapped": "Er staat hier reeds {title} op de kaart; dit punt is een duplicaat. Verwijder deze van de kaart",
        "description": "Deze laag toont kaart-nota's die wijzen op een {title}",
        "importButton": "import_button({layerId}, _tags, Ik heb hier een {title} gevonden - voeg deze toe aan de kaart...,./assets/svg/addSmall.svg,,,id)",
        "importHandled": "<div class='thanks'>Dit object is afgehandeld. Bedankt om mee te helpen!</div>",
        "layerName": "Hier is misschien een {title}",
        "nearbyImagesIntro": "<h3>Afbeeldingen in de buurt</h3>De volgende afbeeldingen zijn in de buurt gemaakt en kunnen mogelijks helpen. {nearby_images(open)}",
        "notFound": "Ik kon hier geen {title} vinden - verwijder deze van de kaart",
        "popupTitle": "Is hier {title}?"
    },
    "index": {
        "#": "These texts are shown above the theme buttons when no theme is loaded",
        "featuredThemeTitle": "Thema van de week",
        "intro": "MapComplete is een OpenStreetMap-applicatie waar informatie over een specifiek thema bekeken en aangepast kan worden.",
        "logIn": "Log in om andere thema's te zien waar je al in bewerkt hebt",
        "pickTheme": "Kies hieronder een thema om te beginnen.",
        "title": "Welkom bij MapComplete"
    },
    "matrixbot": {
        "commandFailed": "Sorry, er ging iets mis toen ik probeerde om <code>{cmd}</code> uit te voeren.",
        "commandNotFound": "Sorry, ik heb je commando niet verstaan. Zou het kunnen dat je {0}, {1}, {2} of {2} bedoelt? <p>Je kan ook <code>help</code> sturen om een overzicht van alle commando's te zien</p>",
        "commands": {
            "dm": {
                "argbody": "Het commando om uit te voeren",
                "argto": "De ID van degene die de output moet ontvangen",
                "commandNotFound": "Commando {key} niet gevonden - zie <code>help</code> voor een overzicht van alle commando's",
                "docs": "Voert een commando uit en stuurt de output naar iemand anders",
                "executing": "<code>{_}</code> aan het uitvoeren, het resultaat stuur ik naar <b>{to}</b>",
                "failed": "I kon <code>{cmd}</code> niet uitvoeren doordag {message}",
                "noDm": "Ik kon geen chat opzetten met {to}",
                "receipt": "Ik leverde het bericht af aan {to}",
                "selectValidCommand": "Geef een geldig commando",
                "selectValidUser": "Geef een geldige ID van een gebruiker",
                "sendReason": "Ik stuurde jou dit bericht omdat <b>{sender}</b> mij gevraagd heeft om je het resultaat van <code>{cmd}</code> te sturen"
            },
            "documentation": {
                "argid": "Het id van een {list} of {list_end} waarvan de documentatie gevraagd is. Je can ook {coded_list} schrijven om beschikbare ids te zien.",
                "didYouMean": "Bedoelde je misschien één van onderstaande URL-parameters? ",
                "docs": "Vraag documentatie over een MapComplete-laag, -thema of URL-parameter",
                "file": {
                    "plural": "bestanden",
                    "singular": "bestand"
                },
                "inputElement": {
                    "plural": "input elementen",
                    "singular": "inputelement"
                },
                "layer": {
                    "plural": "lagen",
                    "singular": "laag"
                },
                "noIdIntro": "Om meer informatie te krijgen over een MapComplete-deel, moet je een ID geven. Bekende types zijn {list}",
                "notFound": "Ik kong geen {singular} vinden met naam <code>{id}</code>.",
                "overview": "De volgende {plural} bestaan:",
                "theme": {
                    "plural": "kaartthemas",
                    "singular": "kaartthema"
                },
                "urlParam": "URL-parameter <code>{id}</code>",
                "url_parameter": {
                    "plural": "url-parameters",
                    "singular": "url-parameter"
                },
                "visualisation": {
                    "plural": "visualisaties",
                    "singular": "visualisatie"
                }
            },
            "dream": {
                "docs": "Stuurt een dromerige, computer-gegenereerde tekst",
                "generatedBy": "Deze tekst is gegenereerd door {bot} die Machine-Learning gebruikt om op Reddit te posten."
            },
            "help": {
                "argcmd": "Het commando waarvoor je meer informatie wilt",
                "askRights": "Vraag aan {admins} om je toegang te geven",
                "docs": "Geeft informatie over de gekende commando's",
                "insufficientRights": "Je hebt geen toegang tot dit commando.",
                "notFound": "Ik kon het commando <code>{cmd}</code> niet vinden. Bedoelde je misschien {closest}?",
                "p0": "Hallo! Ik ben MapComplete-bot {bot_version} (gebouwd met MapComplete {mc_version}).",
                "p1": "Je kan me een commando sturen en dan zal ik dat commando opvolgen. Dit kan door me een privé-bericht te sturen. In een publieke ruimte zal ik antwoorden als een bericht begint met <code>!</code> of een mention.",
                "priviligedComand": "Commando waar je rechten voor nodig hebt",
                "supported": "De commando's die ik ken zijn:"
            },
            "info": {
                "argsearch": "Het ID van een OSM-object of een zoekterm",
                "closed": "Gesloten",
                "closedTodayAndTomorrow": "Vandaag en morgen gesloten",
                "couldNotDownload": "Ik kon <code>{id}</code> niet downloaden",
                "docs": "Haal informatie op over een OSM-object. Dit kan met het ID of via een zoekterm. De objecten worden geinterpreteerd en getoond.",
                "editWith": "Bewerk dit element op {title}",
                "fetchingInfoAbout": "Data over {id} aan het ophalen…",
                "foundResults": "Ik vond {total} resultaten voor <code>{search}</code>, ik ben informatie erover aan het ophalen…",
                "noEditPossible": "Geen enkel MapComplete-thema bevat dit soort objecten...",
                "noInfo": "Nog geen relevante informatie",
                "noOpeningHours": "Geen openingsuren gekend",
                "nothingFound": "Ik kon niets vinden voor <code>{_}</code>",
                "provideSearch": "Gelieve een zoekterm of id te geven",
                "searchingWorldwide": "OpenStreetMap aan het doorzoeken voor <code>{_}</code>"
            },
            "language": {
                "arglang": "De taal die ik vanaf nu in deze ruimte ga spreken",
                "currentLanguage": "Momenteel praat ik {language} in deze ruimte",
                "docs": "Stelt in welke taal ik in deze ruimte spreek",
                "hasBeenSet": "De taal is ingesteld op <b>{language}</b>.",
                "helpTranslating": "Help mee met het vertalen van mijn teksten op Weblate.",
                "knownLanguages": "Je kan een van de volgende talen kiezen:",
                "notFound": "De taal {language} heb ik niet gevonden"
            },
            "role": {
                "allRevoked": "Alle rechten van <b>{user}</b> werden ingetrokken",
                "allRolesIntro": "Alle gebruikers met rechten zijn:",
                "argrole": "Welke rechten de persoon krijgt, dit is de naam van het commando die deze gebruiker mag uitvoeren",
                "arguser": "De gebruikersnaam van wie de rechten verandert moeten worden.",
                "argverb": "Ofdat een rol toegevoegd (<code>add</code>) of verwijderd (<code>remove</code>) moet worden. Gebruik <code>list</code> om een oplijsting te krijgen van alle rollen van de gebruiker",
                "docs": "Verander wat een gebruiker mag uitvoeren",
                "noPreviousRoles": "<b>{user}</b> heeft geen rollen",
                "noRightsNeeded": "Het comand <code>{role}</code> mag door iedereen uitgevoerd worden, je hoeft die rechten niet toe te kennen",
                "noRolesYet": "<b>{user}</b> heeft op dit moment geen rechten.",
                "noSuchRole": "De rechten voor <code>{role}</code> kunnen niet gegeven worden aan <code>{user}</code>. Geef de commandonaam waarvoor je de rechten wilt toekennen. (Typ <code>help</code> voor een overzicht van alle commando's).",
                "userHasRoles": "<b>{user}</b> heeft op dit moment de volgende rechten:",
                "verbadd": "Voegt een rol toe aan de aangeduide gebruiker",
                "verbdefault": "Geeft een lijst van rollen van de gebruiker",
                "verblist": "Geeft een lijst van rollen van de gebruiker",
                "verbremove": "Verwijdert een rol van de aangeduide gebruiker",
                "verbrevoke": "Verwijdert alle rollen van de gebruiker"
            },
            "scheme": {
                "argkey": "De naam van de key",
                "docs": "Geeft informatie over een sleutel in een themaconfiguratiebestand",
                "noMatchingLayer": "Geen overeenkomende sleutels gevonden, misschien bedoelde je een van de volgende:",
                "notype": "geen type aangeduid",
                "title": "{key} (gebruikt in <code>{path}</code>, {type})"
            },
            "search": {
                "announceLimited": "<p><i>Ik toon enkel de {cutoff} items het dichtst bij de <a href=\"{href}\" target=\"_blank\">gezochte locatie</a>.</i></p>",
                "arglayerid": "De naam van een laag OF een enkele zoekterm",
                "argsearch": "De zoekterm",
                "argverb": "Zoek ofwel in een geografisch gebied (zoals een stand) of zoek in de buurt van een POI",
                "docs": "Zoekt voor POIs in of nabij een locatie",
                "noMatchingLayer": "Ik vind geen overeenkomende laag",
                "noNearOrIn": "Sorry, Ik begreep je opdracht niet omdat ik geen <code>dichtbij</code> of <code>in</code> in je zoekopdracht.\nProbeer iets als <code>Zoek drinkwater in Londen</code>, <code>Zoek frituur in Brussel</code><p></p>\n <p>Daarnaast kan je ook <code>info {cmd}</code> proberen, om info te krijgen over een enkel object.</p>",
                "nothingFound": "Sorry, ik kon niets vinden voor <code>{search}</code>, dus kan ik {layerTitle} niet zoeken",
                "overview": "Ik heb {length} overeenkomende items gevonden.",
                "searching": "Aan het zoeken naar {layerTitle} {mode} <code>{search}</code>…"
            },
            "shutdown": {
                "argmode": "Geeft aan op welke manier ik moet afsluiten. Dit moet één van de volgende woorden zijn: {verbs}",
                "docs": "Sluit de robot af",
                "goodbye": "Aan het afsluiten… Tot later!",
                "notYetShuttingDown": "Ik ga nog niet afsluiten want ik ben nog maar net opgestart. Ik wacht minimaal {min_uptime} seconden voordat ik terug afsluit, momenteel ben ik nog maar {uptime} aan het lopen.",
                "verbshutdown": "Sluit de bot af",
                "verbupdate": "Probeert om de MapComplete-codebasis up te daten, sluit erna af"
            },
            "tags": {
                "announceSearch": "<code>{id}</code> is geen OpenStreetMap-ID - ik ben wereldwijd aan het zoeken naar {search}…",
                "argsearch": "De ID van het OSM-object of een zoekopdracht",
                "docs": "Toont de attributen van een OSM-object. Geef een ID of een zoekstring.",
                "noSearchGiven": "Geleive een zoekterm of een ID mee te geven om dit commando te gebruiken",
                "nothingFound": "Niets gevonden voor {_}"
            },
            "welcome": {
                "docs": "Geeft een vriendelijk welkomstberichtje",
                "p0": "Hallo! Ik ben MapComplete-bot. Ik ben een computer-programma die voor jou OpenStreetMap doorzoekt en die documentatie geeft van <a href=\"https://mapcomplete.osm.be\">MapComplete</a>, een website die themakaarten toont waar je ook eenvoudig zelf data aan kan toevoegen.",
                "p1": "Stuur me <code>info [zoekterm]</code> en ik ga OpenStreetMap voor je doorzoeken en het resultaat aan je tonen.",
                "p2": "Je kan ook <code>search [ojbecttype] near [plaatsnaam]</code> of <code>search [objecttype] in [plaatsnaam]</code> sturen, dan ga ik daaraartoen op zoek. De objecttypes zijn dezelfde die je in MapComplete vindt. Meer categorieën zullen in de toekomst toegevoegd worden. Als je de uitdaging aangaat, <a href=\"https://github.com/pietervdvn/MapComplete/blob/develop/Docs/Making_Your_Own_Theme.md\">kan jebook je eigen categorie maken</a>",
                "p3": "Er zijn nog meer commando's, stuur me <code>help</code> om ze allemaal te zien."
            },
            "wiki": {
                "argsearch": "De titel van de pagina of een zoekterm",
                "docs": "Stuurt een (deel van) de gevraagde pagina van {backend}. In een publieke ruimte stuur ik enkel de eerste paragraaf, in een privaat bericht krijg je de volledige pagina.",
                "foundMatching": "Ik vond een wikipagina, namelijk {title}",
                "gotResults": "Ik vond {count} resultaten voor <code>{search}</code>:",
                "loadingFailed": "Sorry, pagina <code>{pagename}</code> kon niet geladen worden",
                "noWiki": "Gelieve een zoekterm voor een wiki-pagina te geven",
                "nothingFound": "Ik kon niets vinden voor {search} op {backend}",
                "searching": "Aan het zoeken op {backend}…"
            }
        },
        "decryptionFailed": "Sorry, ik kon je bericht niet ontcijferen. Probeer om deze kamer te verlaten en opnieuw te connecteren",
        "noSufficientRights": "Dit commando is enkel beschikbaar voor administrators en wie rechten heeft gekregen",
        "subcommanNotFound": "Sorry, ik heb je vraag niet verstaan. Dit commando heeft een extra werkwoord nodig, maar <code>{verb}</code> is geen werkwoord dat ik ken. Ik ken wel de volgende werkwoorden: {known_verbs}",
        "subcommandNotGiven": "Ik heb je commando niet verstaan. Dit commando heeft een extra werkwoord nodig, maar je hebt er geen geven. Voeg één van {known_verbs} toe",
        "tooLongForPublic": "Sorry, dit bericht is te lang voor een publieke ruimte - stuur me een privébericht"
    },
    "move": {
        "cancel": "Annuleer verplaatsing",
        "cannotBeMoved": "Dit object kan niet verplaatst worden.",
        "confirmMove": "Verplaats",
        "inviteToMove": {
            "generic": "Verplaats dit punt",
            "reasonInaccurate": "Verbeter de precieze locatie van dit punt",
            "reasonRelocation": "Verplaats dit object naar een andere locatie omdat het verhuisd is"
        },
        "inviteToMoveAgain": "Verplaats dit punt opnieuw",
        "isRelation": "Dit object is een relatie en kan niet verplaatst worden",
        "isWay": "Dit object is een lijn of een oppervlakte. Gebruik een ander OpenStreetMap-bewerkprogramma op het te verplaatsen.",
        "loginToMove": "Je moet aangemeld zijn om een punt te verplaatsen",
        "moveTitle": "Verplaats dit punt",
        "partOfAWay": "Dit object is deel van een lijn of een oppervlakte. Gebruik een ander OpenStreetMap-bewerkprogramma om het te verplaatsen",
        "partOfRelation": "Dit object maakt deel uit van een relatie. Gebruik een ander OpenStreetMap-bewerkprogramma om het te verplaatsen",
        "pointIsMoved": "Dit punt is verplaatst",
        "reasons": {
            "reasonInaccurate": "De locatie van dit object is niet accuraat en moet een paar meter verschoven worden",
            "reasonRelocation": "Dit object is verhuisd naar een andere locatie"
        },
        "selectReason": "Waarom verplaats je dit object?",
        "whyMove": "Waarom verplaats je dit punt?",
        "zoomInFurther": "Zoom verder in om de verplaatsing te bevestigen"
    },
    "multi_apply": {
        "autoApply": "Wijzigingen aan eigenschappen {attr_names} zullen ook worden uitgevoerd op {count} andere objecten."
    },
    "notes": {
        "addAComment": "Voeg een commentaar toe",
        "addComment": "Voeg commentaar toe",
        "addCommentAndClose": "Voeg een commentaar toe en sluit de nota",
        "addCommentPlaceholder": "Voeg een commentaar toe…",
        "anonymous": "Anonieme bijdrager",
        "closeNote": "Sluit deze nota",
        "createNote": "Maak een nieuwe kaartnota",
        "createNoteIntro": "Ontbreekt hier iets? Is hier iets mis met de kaart? Maak hier dan een kaartnota, deze zal door vrijwilligers verwerkt worden.",
        "createNoteTitle": "Voeg hier een nieuwe kaartnota toe",
        "disableAllNoteFilters": "Schakel alle filters uit",
        "isClosed": "Deze nota is gesloten",
        "isCreated": "Je kaarnota werd gemaakt!",
        "loginToAddComment": "Log in om een commentaar toe te voegen",
        "loginToAddPicture": "Log in om een afbeelding toe te voegen",
        "loginToClose": "Login om deze kaartnota te sluiten",
        "noteIsPublic": "Dit zal voor iedereen zichtbaar zijn",
        "noteLayerDoEnable": "Schakel de laat met kaartnota's in",
        "noteLayerHasFilters": "Sommige kaartnota's kunnen verborgen zijn door een filter",
        "noteLayerNotEnabled": "De laat met kaartnota's staat af. Zet deze aan om een nieuwe kaartnota toe te voegen",
        "notesLayerMustBeEnabled": "De laat met kaartnota's staat af. Zet deze aan om een nieuwe kaartnota toe te voegen",
        "reopenNote": "Heropen de kaartnota",
        "reopenNoteAndComment": "Heropen de kaartnota en voeg commentaar toe",
        "textNeeded": "Geef een beschrijvende tekst om een kaartnota te maken",
        "typeText": "Typ eerst een commentaar om deze toe te voegen",
        "warnAnonymous": "Je bent niet aangemeld. We gaan je niet kunnen contacteren om deze kaartnota te verwerken."
    },
    "plantDetection": {
        "howTo": {
            "intro": "Voor optimale resultaten,",
            "li0": "neem een foto waar de boom in het midden staat zonder te veel achtergrond",
            "li1": "neem een foto met een enkel blad"
        }
    },
    "privacy": {
        "editing": "Wanneer je een wijziging maakt, wordt deze wijziging opgeslaan op OpenStreetMap. Dit is zichtbaar voor iedereen. Een wijzigingenset gemaakt met MapComplete bevat de volgende data:\n<ul><li>De aanpassingen aan de data</li><li>Je gebruikersnaam</li><li>Wanneer deze wijziging werd gemaakt</li><li>Het thema dat je gebruikt om de wijziging te maken</li><li>De taal van de gebruikersinterface</li><li>Een indicatie hoe ver jij je van de gewijzigde objecten bevindt. Andere bijdragers kunnen deze informatie gebruiken om af te leiden of de wijziging gemaakt door lokaal te gaan kijken of door onderzoek vanop afstand</li></ul> Bekijk ook <a href=\"https://wiki.osmfoundation.org/wiki/Privacy_Policy\" target=\"_blank\">de privacy-policy op OpenStreetMap.org</a> voor gedetailleerde info. We herinneren je eraan dat je een pseudoniem of fictieve naam kan gebruiken wanneer je je registreert.",
        "editingTitle": "Wanneer je wijzigingen maakt",
        "geodata": "Op het moment dat MapComplete je locatie krijgt, blijft deze informatie en de geschiedenis ervan lokaal op je toestel. Je locatiedata wordt nooit automatisch doorgestuurd naar waar dan ook - behalve wanneer een bepaalde functionaliteit daar expliciet om vraagt.",
        "geodataTitle": "Jouw locatie",
        "intro": "We vinden privacy belangrijk, zowel for het individu als voor de samenleving. MapComplete probeert zo veel mogelijk te vermijden dat private gegevens worden verzameld. Daarom is er zelfs geen cookie banner nodig. Maar we geven graag informatie over welke data verzameld en gedeeld worden, onder welke omstandigheden, en waarom deze afwegingen gemaakt worden.",
        "miscCookies": "MapComplete integreert met verschillende andere services, in het bijzonder om afbeeldingen van kaart-objecten te tonen. Deze afbeeldingen zijn opgeslaan bij diverse websites, die elk cookies kunnen instellen.",
        "miscCookiesTitle": "Andere cookies",
        "surveillance": "Gezien je de privacy-policy leest, vind je privacy waarschijnlijk belangrijk - wij ook! We hebben zelfs <a href=\"https://mapcomplete.osm.be/surveillance\">een kaart met bewakingcamera's</a> gemaakt. Voeg er zeker toe!",
        "title": "Privacyverklaring",
        "tracking": "Om enig inzicht te krijgen in wie de site bezoekt, wordt er technische informatie verzameld. Dit omvat het land van waaruit je de site bezoekt, vanop welke website je doorklikte naar MapComplete, het type toestel en de schermgrootte. Een cookie wordt op he toestel geplaatst om mee te geven dat je de site eerder in de dag bezocht. De data is niet gedetailleerd genoeg om persoonlijke informatie te zijn. Er zijn enkel geaggregeerde statistieken mogelijk. Deze <a href=\"https://pietervdvn.goatcounter.com\" target=\"_blank\">kunnen door iedereen bekeken worden</a>.",
        "trackingTitle": "Statistische informatie",
        "whileYoureHere": "Vind je privacy belangrijk?"
    },
    "professional": {
        "aboutMc": {
            "internalUse": {
                "intro": "<p>Wanneer de data in OpenStreetMap zit, zal je deze data waarschijnlijk ook willen gebruiken. Je MapComplete-kaart kan een handige <i>download</i>-knop krijgen waarmee je de data in open formaten kunt downloaden om ermee aan de slag te gaan in QGis, ArcGis, Excel, LibreOffice Calc, …</p><p>Iemand die met een spreadsheet kan werken, kan dus eenvoudig grafieken maken; maar ook de GIS-experten binnen je organisatie kunnen gemakkelijk aan de slag met de data in hun favoriete applicatie.</p><p>Ook voor automatische processen is er een gratis API beschikbaar, beheerd door de community</p>",
                "title": "Data hergebruiken"
            },
            "layers": {
                "intro": "<p>MapComplete heeft een krachtig templatesysteem om snel een kaart op te zetten die precies toont wat je nodig hebt</p>\n<p>Deze data kan opgehaald van <b>OpenStreetMap</b> of van <b>externe datasets</b> komen - bijvoorbeeld om datasets met elkaar te vergelijken of om data te tonen die niet in OpenStreetMap thuishoort (bijvoorbeeld evenementen, statistieken, …)</p>",
                "title": "Welke data kan getoond worden met MapComplete?"
            },
            "survey": {
                "intro": "<p>MapComplete is een makkelijk te gebruiken hulpmiddel om ter plaatste met een smartphone of vanop afstand met een PC data te verzamelen. Met enkele klikken kan de nodige data toegevoegd worden aan OpenStreetMap.</p>\n<p>Wij kunnen voor jou een <b>op maat gemaakte verzameltool</b> maken die precies de data vraagt die nodig is.</p>\n<p>Heb je een dataset die (opnieuw) opgemeten moet worden? Dat is het perfecte moment om de stap naar OpenStreetMap te maken. MapComplete kan je eigen dataset en OpenStreetMap samen tonen, wat het makkelijk maakt om zowel de eigen locaties als de bijdragen van de community na te kijken.</p>\n",
                "title": "Mogelijkheden om data te verzamelen"
            },
            "text0": "Als je een bestaand MapComplete-thema wilt gebruiken of in je website wilt embedden, dan mag je dit gratis doen. Dit is gratis en zal dat altijd zijn.",
            "text1": "Wil je andere data visualiseren, maar bestaat er nog geen geschikte kaart voor? De MapComplete-ontwikkelaars kunnen dit <b>op maat bouwen</b> voor een schappelijk budget. Stuur je vraag via <a href=\"mailto:pietervdvn@posteo.net\">email</a>, <a href=\"https://github.com/pietervdvn/MapComplete/issues\">github</a> of <a href=\"https://www.openstreetmap.org/message/new/Pieter%20Vander%20Vennet\">een bericht op osm.org</a>",
            "text2": "Twijfel je nog? We sommen de mogelijkheden hieronder op en beantwoorden enkele veelvoorkomende vragen",
            "title": "MapComplete gebruiken in je eigen organisatie"
        },
        "aboutOsm": {
            "aboutOsm": {
                "intro": "OpenStreetMap is een gedeelde, globale databank; gebouwd door vrijwilligers. Alle geodata is er welkom, als deze <b>ter plaatse geverifieerd</b> kan worden.<br>OpenStreetMap is zo uitgegroeid tot een uitgebreide databank: het bevat gegevens over miljoenen objecten binnen duizenden categorieën. Elk individueel object kan ook weer verschillende attributen hebben, waardoor veel nuance ontstaat:",
                "li0": "Straten hebben een geometrie, maar kunnen ook informatie bevatten over de maximale toegestane snelheid, de wegbedekking, ofdat ze 's nachts verlicht zijn, een link naar Wikipedia, een link naar wat ze vernoemd zijn, welke wandel-, fiets- en busroutes er lopen, …",
                "li1": "Sommige winkels hebben attibuten met openingsuren, telefoonnumer, een website, welke betaalmiddelen er geaccepteerd worden, wat ze verkopen, welke diensten ze aanbieden, …",
                "li2": "Toiletten hebben mogelijks informatie over rolstoeltoegankelijkheid, luiertafel, hoeveel een toiletbezoek kost, …",
                "li3": "en nog veel meer…",
                "title": "Wat is OpenStreetMap?"
            },
            "benefits": {
                "intro": "Het kan erg moeilijk zijn om een eigen dataset achter te laten, want het opbouwen ervan kostte vaak veel tijd en moeite.<br>Echter, de voordelen om over te schakelen naar OpenStreetMap zijn enorm:",
                "li0": "Je bent niet langer alleen om deze data te verzamelen en te onderhouden - een hele community helpt je",
                "li1": "Je data heeft een groter bereik dan ooit tevoren door de vele hergebruikers zoals Bing Maps, Apple Maps, Facebook, Instagram, Pokemon Go, OsmAnd, Organic Maps, Maps.me, Mapbox, Komoot, de meeste fietsrouteplanners, …",
                "li2": "Veel overheidsorganisaties en gemeentes gebruiken OpenStreetMap op hun website",
                "title": "Voordelen van het OpenStreetMap-ecosysteem"
            },
            "license": {
                "intro": "OpenStreetMap wordt gepubliceerd onder de Open Database License. De <a href=\"https://osm.org/copyright\" target=\"_blank\">volledige licentie</a> kan als volgt worden samengevat:",
                "li0": "Een product dat OpenStreetMap gebruikt moet de OpenStreetMap vermelden.",
                "li1": "OpenStreetMap-data moet <i>open</i> blijven. Dit betekent dat een kaart met OpenStreetMap-data opnieuw gekopieerd mag worden.",
                "outro": "De licentie heeft enkele gevolgen - deze worden hieronder toegelicht.",
                "title": "De licentie"
            },
            "vandalism": {
                "intro": "Omdat iedereen de data kan aanpassen, is het inderdaad mogelijk dat iemand opzettelijk een foute aanpassing maakt. Dit gebeurt in de praktijk echter nooit, want:",
                "li0": "de technische drempel om een wijziging te maken is hoog",
                "li1": "een kleine, foutieve wijziging heeft weinig impact en brengt dus weinig op voor een vandaal",
                "li2": "een wijziging met een grote impact wordt snel opgemerkt omdat er zoveel datagebruikers zijn",
                "li3": "alle wijzigingen worden bijgehouden en gelinkt aan de bijdrager die ze maakt. Een gebruiker die veelvuldig en opzettelijk de data kapot maakt, wordt verbannen",
                "li4": "In België en verschillende andere landen wordt elke eerste wijziging van een nieuwe bijdrager systematisch gecontroleerd en gecorrigeerd.",
                "title": "Is vandalisme een probleem?"
            }
        },
        "drawbacks": {
            "intro": "Aansluiten bij de OpenStreetMap-community heeft veel voordelen, toch zijn er enkele punten om rekening mee te houden.",
            "licenseNuances": {
                "intro": "OpenStreetMap wordt verspreid met de Open Database License. Deze houdt in dat:",
                "li0": "Alle data mag hergebruikt worden voor alle doeleinden - inclusief commercieel gebruik",
                "li1": "Applicaties en producten die OpenStreetMap gebruiken moeten een attributie tonen",
                "li2": "Een dataset of kaartproduct die OpenStreetMap-data bevat moet deze data herpubliceren onder de ODbL, inclusief aanpassingen aan de data in een algemeen bruikbaar formaat.",
                "outro": "Dit heeft enkele gevolgen voor sommige toepassingen zoals hieronder uitgelegd",
                "title": "Gevolgen van de ODbL voor enkele toepassingen",
                "usecaseGatheringOpenData": {
                    "intro": "MapComplete is een uitstekende manier om Open Data te maken en te gebruiken - ook voor overheden. Alle verzamelde data is immers herbruikbaar onder de ODbL-licentie. Indien voor de verzamelde data een andere licentie nodig is (zoals <i>publiek domein</i>) dan kan ODbL te restrictief zijn. In dit geval kan men de bijdragers vragen om alsnog onder deze licentie hun bijdragen te maken.",
                    "title": "Het verzamelen van Open Data"
                },
                "usecaseMapDifferentSources": {
                    "intro": "<p>Bijvoorbeeld, een kaart met alle banken in een stad kan gemaakt worden met OpenStreetMap. Deze afgeprinte kaart moet dan duidelijk vermelden dat de kaartgegevens van OpenStreetMap komen. Deze kaarten verkopen is toegestaan. Indien de kaartenmaker opmerkt dat er enkele banken ontbreken en deze toevoegt aan de afgeprinte kaart, dan vallen deze nieuw toegevoegde banken ook onder de ODbL, wat inhoudt dat een OpenStreetMap-bijdrager deze toegevoegde banken kan gebruiken en deze terug aan OpenStreetMap kan toevoegen.</p><p>Deze bijdrager heeft ook het recht om de data van deze ontbrekende banken te vragen.</p><p>De kaartenmaker kan ook een laag met winkels toevoegen - mogelijks van een andere databron. Ook dit mag, indien duidelijk vermeld wordt dat de winkeldata van een andere bron komt.</p><p>Het &lt;b&gt;samenmixen&lt;/b&gt; van twee datasets in een niet te onderscheiden dataset is niet toegestaan. Indien de kaartenmaker ontdekt dat de gegevens van zitbanken in de ene wijk uitstekend op OpenStreetMap staat en dat de zitbanken in een andere wijk goed zijn opgetekend door private cartografische dienst, dan is het samenvoegen van deze data problematisch:</p>",
                    "li0": "de open licentie verplicht het herpubliceren van de aanpassingen aan OSM-data…",
                    "li1": "...maar de &lt;i&gt;alle rechten voorbehouden&lt;/i&gt; van de private dataset verbiedt dit.",
                    "outro": "Dit soort samenvoegen is dus niet toegestaan",
                    "title": "Een kaart maken van verschillende databronnen"
                }
            },
            "title": "Enkele nadelen om rekening mee te houden",
            "unsuitedData": {
                "intro": "De basisregel is dat alle gegevens <b>ter plaatse verifieerbaar</b> moeten en ietwat <b>permanent</b> moeten zijn. Dit betekent dat sommige data <i>niet</i> in OpenStreetMap opgeslaan mogen worden - al bestaan hier oplossingen voor.",
                "li0": "Subjectieve data (zoals reviews) zijn niet geschikt voor OpenStreetMap. MapComplete heeft een integratie met <a href=\"https://mangrove.reviews/\">Mangrove.reviews</a> waar iedereen reviews kan geven. Deze ratings en reviews worden met een open licentie gepubliceerd",
                "li1": "Gebeurtenissen horen <i>niet</i> thuis in OpenStreetMap, net zoals kortstondige wegenwerken van enkele dagen of weken.",
                "li2": "Tijdsgebonden data (bv. statistieken van luchtkwaliteit, verkeersintensiteit, …) kunnen niet bewaard worden op OpenStreetMap. Merk echter op dat MapComplete dit soort data kan visualiseren indien deze op een andere locatie opgeslaan is.",
                "title": "Data die niet geschikt is voor OpenStreetMap"
            }
        },
        "indexPage": {
            "button": "Ontdek onze dienstverlening",
            "hook": "Professionele ondersteuning nodig?",
            "hookMore": "We kunnen helpen bij het opzetten van terreinwerk, integreren van datasets en algemene OpenStreetMap-consultancy"
        },
        "intro": "De ontwikkelaar van MapComplete bied professionele ondersteuning aan. Dit document toont enkele mogelijkheden, frequente vragen en de grenzen van wat MapComplete kan.",
        "osmTitle": "Wat kunnen OpenStreetMap en MapComplete doen voor jouw organisatie?",
        "services": {
            "intro": "De ontwikkelaar van MapComplete kan je verderhelpen met de volgende diensten:",
            "li0": "Het opzetten van een kaart, aangepast voor jou noden",
            "li1": "Hulp bij het opzetten van interne dataflows om OpenStreetMap te integreren",
            "li2": "Vormingen hoe data bijgedragen kan worden met MapComplete",
            "li3": "Geavanceerdere training (bv. voor het GIS-team) hoe geavanceerdere data aan OpenStreetMap toegevoegd kan worden",
            "li4": "Training hoe data van OpenStreetMap gefiltered en gedownload kan worden",
            "outro": "Deze diensten worden aan een competitieve prijs aangeboden. Een simpel thema opzetten kan al vanaf €2000, waarna er een kleine jaarlijkse hostingkost is.",
            "title": "Diensten met MapComplete"
        },
        "text0": "<p>Het onderhouden en updaten van geodata is moeilijk en duur.<br>Bovendien verzamelen veel organisaties dezelfde data, onafhankelijk van elkaar - waardoor hetzelfde werk verschillende keren wordt gedaan, de data in niet-standaard formaten wordt bijgehouden en ieder een onvolledige, niet onderhouden dataset heeft</p><p>Parallel hiermee is er ook een grote community die geodata verzameld in een globale, gestandaardiseerde databank: OpenStreetMap.org.</p>",
        "text1": "<p>MapComplete is de editor die het gemakkelijk maakt om bij te dragen aan OpenStreetMap.</p>",
        "title": "Professionele ondersteuning voor MapComplete"
    },
    "reviews": {
        "affiliated_reviewer_warning": "(Review door betrokkene)",
        "attribution": "De beoordelingen worden voorzien door <a href='https://mangrove.reviews/' target='_blank'>Mangrove Reviews</a> en zijn beschikbaar onder de<a href='https://mangrove.reviews/terms#8-licensing-of-content' target='_blank'>CC-BY 4.0-licentie</a>. ",
        "i_am_affiliated": "<span>Ik ben persoonlijk betrokken</span><br/><span class='subtle'>Vink aan indien je de oprichter, maker, werknemer, ... of dergelijke bent</span>",
        "name_required": "De naam van dit object moet gekend zijn om een review te kunnen maken",
        "no_rating": "Geen score bekend",
        "no_reviews_yet": "Er zijn nog geen beoordelingen. Wees de eerste om een beoordeling te schrijven en help open data en het bedrijf!",
        "plz_login": "Meld je aan om een beoordeling te geven",
        "posting_as": "Ingelogd als",
        "saved": "<span class='thanks'>Bedankt om je beoordeling te delen!</span>",
        "saving_review": "Opslaan...",
        "title": "{count} beoordelingen",
        "title_singular": "Eén beoordeling",
        "tos": "Als je je review publiceert, ga je akkoord met de <a href='https://mangrove.reviews/terms' target='_blank'>de gebruiksvoorwaarden en privacy policy van Mangrove.reviews</a>",
        "write_a_comment": "Schrijf een beoordeling..."
    },
    "split": {
        "cancel": "Annuleren",
        "hasBeenSplit": "Deze weg is verknipt",
        "inviteToSplit": "Knip deze weg in kleinere segmenten (om andere eigenschappen per segment toe te kennen)",
        "loginToSplit": "Je moet aangemeld zijn om een weg te knippen",
        "split": "Knip weg",
        "splitTitle": "Duid op de kaart aan waar de weg geknipt moet worden"
    },
    "translations": {
        "activateButton": "Help met het vertalen van MapComplete",
        "allMissing": "Nog geen vertalingen",
        "completeness": "Vertalingen voor {theme} in {language} zijn momenteel op {percentage}%: van {total} teksten zijn er reeds {translated} vertaald",
        "deactivate": "Verberg de vertaalknoppen",
        "help": "Klik op het 'vertaal'-icoontje die naast een stukje tekst staat om deze tekst te vertalen of aan te passen. Hiervoor heb je een (gratis) Weblate-account nodig. Indien je jouw account maakt met dezelfde naam als je OSM-gebruikersnaam, dan zullen de vertaalknoppen automatisch verschijnen.",
        "isTranslator": "Vertaalmode is actief: je gebruikersnaam is dezelfde als van een vertaler. We gaan er dus vanuit dat jij die vertaler bent",
        "missing": "{count} niet-vertaalde teksten",
        "notImmediate": "Vertalingen worden niet onmiddelijk geupdate. Dit duurt gemiddeld enkele dagen"
    },
    "validation": {
        "color": {
            "description": "Een kleur of hexadecimale code voor een kleur"
        },
        "date": {
            "description": "Een datum (beginnend met het jaar)"
        },
        "direction": {
            "description": "Een orientatie"
        },
        "distance": {
            "description": "Een afstand in meter"
        },
        "email": {
            "description": "email-adres",
            "feedback": "Dit is geen geldig email-adres",
            "noAt": "Een email-adres moet een @ hebben"
        },
        "float": {
            "description": "een getal",
            "feedback": "dit is geen getal"
        },
        "int": {
            "description": "een geheel getal"
        },
        "nat": {
            "description": "een positief, geheel getal of nul",
            "mustBePositive": "Dit getal moet positief zijn",
            "mustBeWhole": "Enkele gehele getallen zijn toegelaten",
            "notANumber": "Dit is geen getal"
        },
        "opening_hours": {
            "description": "Openingsuren"
        },
        "pfloat": {
            "description": "een positief getal"
        },
        "phone": {
            "description": "telefoonnummer",
            "feedback": "Dit is geen geldig telefoonnummer"
        },
        "pnat": {
            "description": "een positief, geheel getal",
            "noZero": "Nul is niet toegelaten"
        },
        "string": {
            "description": "een stukje tekst"
        },
        "text": {
            "description": "Een stukje tekst"
        },
        "tooLong": "Deze tekst is te lang. De tekst heeft {count} lettertekens, er mogen maximaal 255 letters zijn",
        "url": {
            "description": "een link naar een webpagina",
            "feedback": "Dit is geen geldige link"
        },
        "wikidata": {
            "description": "Een Wikidata-code"
        }
    }
}<|MERGE_RESOLUTION|>--- conflicted
+++ resolved
@@ -289,7 +289,6 @@
                 "public": {
                     "name": "Publiek"
                 }
-<<<<<<< HEAD
             },
             "intro0": "Door het uploaden van je traject, bewaart OpenStreetMap.org een volledige kopie van je traject.",
             "intro1": "Je kan je traject weer downloaden en laden in OpenStreetMap editor",
@@ -301,9 +300,6 @@
                 "titlePlaceholder": "Vul de titel van je traject in"
             },
             "choosePermission": "Kies hieronder of je traject gedeeld moet worden:"
-=======
-            }
->>>>>>> af4b54a4
         },
         "weekdays": {
             "abbreviations": {
