{
    "advanced": {
        "title": "Geavanceerde functies"
    },
    "centerMessage": {
        "allFilteredAway": "Geen enkel kaart-object voldoet aan alle filters",
        "loadingData": "Data worden geladen …",
        "noData": "Er zijn geen relevante kaart-objecten in de zichtbare regio",
        "ready": "Klaar!",
        "retrying": "Data inladen mislukt. Nieuwe poging binnen {count} seconden …",
        "zoomIn": "Zoom in om de data te zien en te bewerken"
    },
    "communityIndex": {
        "available": "Op dit communicatiekanaal spreekt men {native}",
<<<<<<< HEAD
        "intro": "Contacteer anderen om kennis te maken, tips uit te wisselen …",
        "notAvailable": "Op dit communicatiekanaal spreekt men geen {native}",
=======
        "intro": "Contacteer anderen om kennis te maken, tips uit te wisselen, …",
>>>>>>> 417bee2e
        "title": "Kom in contact met anderen"
    },
    "delete": {
        "cancel": "Annuleren",
        "cannotBeDeleted": "Dit object kan niet van de kaart verwijderd worden",
        "delete": "Verwijder",
        "deletedTitle": "Verwijderd item",
        "explanations": {
            "hardDelete": "Dit object zal verwijderd worden in OpenStreetMap. Een ervaren bijdrager kan dit ongedaan maken",
            "softDelete": "Dit object zal aangepast worden en zal in deze applicatie niet meer getoond worden. <span class=\"subtle\">{reason}</span>"
        },
        "isDeleted": "Dit object is verwijderd",
        "isntAPoint": "Enkel punten kunnen verwijderd worden. Het geselecteerde object is een lijn, een oppervlakte of een relatie.",
        "loading": "Aan het bekijken of dit object veilig verwijderd kan worden.",
        "notEnoughExperience": "Dit object is door iemand anders gemaakt.",
        "onlyEditedByLoggedInUser": "Dit object is enkel door jezelf bewerkt, je kan dit veilig verwijderen.",
        "partOfOthers": "Dit punt maakt deel uit van een lijn, oppervlakte of een relatie en kan niet verwijderd worden.",
        "readMessages": "Je hebt ongelezen berichten. Je moet deze lezen voordat je een object verwijderd, een andere bijdrager heeft misschien feedback",
        "reasons": {
            "disused": "Het wordt niet meer onderhouden of is verwijderd",
            "duplicate": "Dit object is een duplicaat van een ander object",
            "notFound": "Het kon niet gevonden worden",
            "test": "Dit object was een test - het was nooit echt aanwezig"
        },
        "safeDelete": "Dit object kan veilig verwijderd worden van de kaart.",
        "useSomethingElse": "Gebruik een ander OpenStreetMap-bewerkprogramma om dit object te verwijderen",
        "whyDelete": "Waarom moet dit object van de kaart verwijderd worden?"
    },
    "external": {
        "allAreApplied": "Alle ontbrekende, externe waarden zijn gekopieerd naar OpenStreetMap",
        "allIncluded": "Gegevens geladen van {source} staan in OpenStreetMap",
        "apply": "Pas toe",
        "applyAll": "Alle ontbrekende waarden toepassen",
        "conflicting": {
            "intro": "OpenStreetMap heeft een andere waarde dan de bronwebsite voor de volgende waarden.",
            "title": "Tegenstrijdige items"
        },
        "currentInOsmIs": "Op dit moment heeft OpenStreetMap de volgende waarde geregistreerd:",
        "done": "Klaar",
        "error": "Kon geen gestructureerde informatie uit de website ophalen",
        "lastModified": "Externe gegevens zijn voor het laatst gewijzigd op {date}",
        "loadedFrom": "De volgende gegevens worden geladen van <a href={url}>{source}</a> met behulp van de ingesloten JSON-LD",
        "missing": {
            "intro": "OpenStreetMap heeft geen informatie over de volgende attributen",
            "title": "Ontbrekende items"
        },
        "noDataLoaded": "De externe website heeft geen gekoppelde gegevens die kunnen worden geladen",
        "overwrite": "Overschrijven in OpenStreetMap",
        "title": "Gestructureerde gegevens geladen van de externe website"
    },
    "favourite": {
        "reload": "Herlaad de data"
    },
    "favouritePoi": {
        "button": {
            "isFavourite": "Deze locatie is momenteel gemarkeerd als favoriet en zal getoond worden op alle thematische kaarten van MapComplete.",
            "isMarkedShort": "Als favoriet gemarkeerd",
            "isNotMarkedShort": "Niet als favoriet gemarkeerd",
            "markAsFavouriteTitle": "Markeer als favoriet",
            "markDescription": "Voeg deze locatie toe aan je persoonlijke lijst van favorieten",
            "unmark": "Verwijder van je persoonlijke lijst van favorieten",
            "unmarkNotDeleted": "Dit item wordt niet verwijderd en is nog steeds zichtbaar op de gepaste kaarten voor jou en anderen"
        },
        "downloadGeojson": "Download je favorieten als geojson",
        "downloadGpx": "Download je favorieten als GPX",
        "intro": "Je hebt {length} locaties gemarkeerd als favoriete locatie.",
        "introPrivacy": "Deze lijst is alleen voor jou zichtbaar",
        "loginToSeeList": "Log in om de lijst met locaties te zien die je als favoriet hebt gemarkeerd",
        "tab": "Jouw favorieten en recensies",
        "title": "Je favoriete locaties"
    },
    "flyer": {
        "aerial": "Deze kaart gebruikt luchtfoto's van het Agentschap Informatie Vlaanderen als achtergrond. Ook het GRB is beschikbaar als achtergrondlaag",
        "callToAction": "Probeer het uit op mapcomplete.org",
        "cyclofix": "Fietspompen, -winkels, -bandenautomaten en drinkwaterkraantjes vind je op Cyclofix",
        "description": "Een horizontale A4 flyer om MapComplete te promoten",
        "editing": {
            "ex": "Een (vereenvoudigd) voorbeeld voor een natuurgebied wordt hieronder getoond.",
            "intro": "De gebruiker krijgt eerst een kaart met interessepunten te zien. Klik je op een punt, dan wordt de interface met informatie over het interessepunt geopend.",
            "title": "Hoe ziet de interface eruit?"
        },
        "examples": "Er zijn veel thematische kaarten, waarvan er hier een paar worden getoond.\n\nOnline zijn er nog meer thematische kaarten: gezondheidszorg, binnenruimtes, rolstoeltoegankelijkheid, afvalcontainers, boekenruilkasten, regenboog-zebrapaden … Ontdek ze allemaal op mapcomplete.org",
        "fakeui": {
            "add_images": "Voeg foto's toe met een paar klikken",
            "attributes": "Attributen worden getoond op begrijpbare wijze",
            "edit": "Foute of verouderde gegevens? Aanpassen kan hier.",
            "question": "Is een attribuut nog niet gekend? MapComplete toont een vraag",
            "see_images": "Toont afbeeldingen van eerdere bijdragers, Wikipedia, Mapillary …",
            "wikipedia": "Gelinkte Wikipedia-artikelen worden getoond"
        },
        "frontParagraph": "MapComplete is een eenvoudig te gebruiken webapplicatie voor het verzamelen van geodata in OpenStreetMap. Hiermee kunnen relevante gegevens op een open, crowdsourced en herbruikbare manier worden verzameld en beheerd.\n\nNieuwe categorieën en attributen kunnen op vraag worden toegevoegd.",
        "lines_too": "Lijnobjecten en polygonen worden ook getoond. Afbeeldingen en attributen daarvan kunnen toegevoegd en aangepast worden.",
        "mapcomplete": {
            "customize": "MapComplete kan op maat worden afgesteld, met nieuwe kaartlagen, nieuwe functionaliteiten, of een versie in de huisstijl van je organisatie.\nWe hebben ook ervaring met het opzetten van campagnes om geodata te crowdsourcen.\nNeem contact op met pietervdvn@posteo.net voor meer info.",
            "intro": "MapComplete is een website met {mapCount} interactieve kaarten – en er komen regelmatig kaarten bij. Iedere kaart toont items binnen een bepaald interessegebied waar gebruikers data zien en bijwerken. Er zijn veel functionaliteiten:",
            "li0": "Toon waar interessepunten zijn",
            "li1": "Voeg nieuwe punten toe en update informatie van reeds bestaande punten",
            "li2": "Voeg eenvoudig contactgegevens en openingsuren toe",
            "li3": "Eenvoudig te embedden in een website als iFrame",
            "li4": "Deel van het OpenStreetMap-ecosysteem met honderden andere tools",
            "li5": "Hulp bij importeren van datasets",
            "li6": "Gespecialiseerde invoer voor boomherkenning, Wikipedia, kijkrichting, ...",
            "li7": "Volledig Open-Source (GPL) en gratis te gebruiken",
            "title": "Wat is MapComplete?"
        },
        "onwheels": "Kaarten van binnenruimtes voor rolstoelgebruikers zijn ook beschikbaar.",
        "osm": "OpenStreetMap is een online kaart die door iedereen aangepast en herbruikt mag worden mits bronvermelding en het openhouden van de data.\n\nHet is de grootste geodatabank ter wereld en wordt herbruikt door miljoenen websites en applicaties.",
        "tagline": "Geodata eenvoudig verzamelen met OpenStreetMap",
        "title": "mapcomplete.org",
        "toerisme_vlaanderen": "In samenwerking met Toerisme Vlaanderen werd 'Pin Je Punt' gecreëerd. Op enkele maanden tijd werden hiermee duizenden zitbanken, picknicktafels en oplaadpunten voor elektrische fietsen toegevoegd aan de kaart door meer dan 160 personen.",
        "whatIsOsm": "Wat is OpenStreetMap?"
    },
    "general": {
        "404": "Deze pagina bestaat niet",
        "about": "Bewerk en voeg data toe aan OpenStreetMap over een specifiek onderwerp op een gemakkelijke manier",
        "aboutMapComplete": {
            "intro": "Gebruik MapComplete om data uit OpenStreetMap te bekijken en te bewerken rond een <b>specifiek thema</b>. Beantwoord vragen en binnen enkele minuten zijn je antwoorden overal beschikbaar. In de meeste thema's kan je ook foto's toevoegen of zelfs een recensie schrijven. De <b>maker van het thema</b> bepaalt welke elementen en vragen getoond worden."
        },
        "add": {
            "addNew": "Voeg {category} toe",
            "backToSelect": "Selecteer een andere categorie",
<<<<<<< HEAD
            "confirmButton": "Voeg een {category} toe<br/><div class='alert'>Je toevoeging is voor iedereen zichtbaar</div>",
=======
>>>>>>> 417bee2e
            "confirmLocation": "Bevestig deze locatie",
            "confirmTitle": "Voeg een {title} toe?",
            "creating": "Een nieuw punt aan het maken...",
            "disableFilters": "Zet alle filters af",
            "disableFiltersExplanation": "Interessepunten kunnen verborgen zijn door een filter",
            "enableLayer": "Schakel laag {name} in",
            "hasBeenImported": "Dit object is reeds geïmporteerd",
            "import": {
                "hasBeenImported": "Dit object is geïmporteerd",
                "howToTest": "Voor testmode, voeg <b>test=true</b> of <b>backend=osm-test</b> to aan de URL. De wijzigingenset zal in de console geprint worden. Gelieve een PR te openen om dit thema als officieel thema toe te voegen en zo de import-knop te activeren.",
                "importTags": "Het element zal deze tags krijgen: {tags}",
                "officialThemesOnly": "In onofficiële thema's is de importeerknop uitgeschakeld om ongelukjes te vermijden",
                "wrongType": "Dit object is geen punt of lijn, en kan daarom niet geïmporteerd worden",
                "wrongTypeToConflate": "Dit object is geen punt of weg en kan dus niet samengevoegd worden",
                "zoomInMore": "Zoom verder in om dit object af te handelen"
            },
            "importTags": "Het object zal deze tags krijgen: {tags}",
            "intro": "Kies hieronder welk punt je wilt toevoegen<br/>",
            "layerNotEnabled": "De laag {layer} is gedeactiveerd. Activeer deze om een object toe te voegen",
            "openLayerControl": "Open de laag-instellingen",
            "pleaseLogin": "Gelieve je aan te melden om een object toe te voegen",
            "presetInfo": "Het nieuwe object krijgt de attributen {tags}",
            "stillLoading": "De data worden nog geladen. Nog even geduld en dan kan je een object toevoegen.",
            "title": "Nieuw object toevoegen",
            "wrongType": "Dit object is geen punt of lijn en kan daarom niet geïmporteerd worden",
            "zoomInFurther": "U dient eerst verder in te zoomen als u een object wilt toevoegen",
            "zoomInMore": "Zoom meer in om dit object te importeren"
        },
        "apply_button": {
            "appliedOnAnotherObject": "Object {id} zal deze tags ontvangen: {tags}",
            "isApplied": "De wijzigingen zijn doorgevoerd"
        },
        "attribution": {
            "attributionBackgroundLayer": "De huidige achtergrondlaag is {name}",
            "attributionBackgroundLayerWithCopyright": "De huidige achtergrondlaag is {name} : {copyright}",
            "attributionContent": "<p>Alle data is voorzien door <a href='https://osm.org' target='_blank'>OpenStreetMap</a>, gratis en vrij te hergebruiken onder <a href='https://osm.org/copyright' target='_blank'>de Open DataBase Licentie</a>.</p>",
            "attributionTitle": "Met dank aan",
            "codeContributionsBy": "MapComplete is gebouwd door {contributors} en <a href=\"https://github.com/pietervdvn/MapComplete/graphs/contributors\" target=\"_blank\">{hiddenCount} andere bijdragers</a>",
            "donate": "Geef MapComplete financiële steun",
            "editId": "Hier bewerken met de OpenStreetMap online editor",
            "editJosm": "Hier bewerken met JOSM",
            "emailCreators": "Stuur een e-mail naar de makers",
            "followOnMastodon": "Volg MapComplete op Mastodon",
            "gotoSourceCode": "Bekijk de broncode",
            "iconAttribution": {
                "title": "Iconen en afbeeldingen"
            },
            "josmNotOpened": "JOSM was niet bereikbaar. Controleer of het open staat en remote control is geactiveerd",
            "josmOpened": "JOSM is geopend",
            "madeBy": "Gemaakt door <b>{author}</b>",
            "mapContributionsBy": "De huidige data is bijgedragen door {contributors}",
            "mapContributionsByAndHidden": "De zichtbare data heeft bijdragen van {contributors} en {hiddenCount} andere bijdragers",
            "mapillaryHelp": "<b>Mapillary</b> is een online dienst waar straatbeelden onder een vrije licentie gedeeld worden. Deze beelden mogen gebruikt worden om OpenStreetMap te verbeteren.",
            "openIssueTracker": "Geef een fout in de software door",
            "openMapillary": "Open Mapillary op deze locatie",
            "openOsmcha": "Bekijk de laatste bijdragen gemaakt met {theme}",
            "openOsmchaLastWeek": "Bekijk aanpassingen van de voorbije 7 dagen",
            "openPanoramax": "Open Panoramax hier",
            "openThemeDocumentation": "Open de documentatie voor themakaart {name}",
            "panoramaxHelp": "<b>Panoramax</b> is een online service die foto's van op straat verzamelt en deze onder een vrije licentie beschikbaar stelt. Bijdragers mogen deze foto's gebruiken om OpenStreetMap te verbeteren",
            "panoramaxLicenseCCBYSA": "Je foto wordt gepubliceerd met een CC-BY-SA-licentie. Iedereen mag je afbeelding hergebruiken mits naamsvermelding.",
            "seeOnMapillary": "Bekijk dit beeld op Mapillary",
            "themeBy": "Thema gemaakt door {author}",
            "title": "Copyright en attributie",
            "translatedBy": "MapComplete werd vertaald door {contributors} en <a href=\"https://github.com/pietervdvn/MapComplete/graphs/contributors\" target=\"_blank\">{hiddenCount} meer vertalers</a>"
        },
        "back": "Vorige",
        "backToIndex": "Bekijk alle thematische kaarten",
        "backgroundMap": "Selecteer een achtergrondlaag",
        "backgroundSwitch": "Verander achtergrond",
        "cancel": "Annuleren",
        "clearPendingChanges": "Wis hangende wijzigingen",
        "confirm": "Bevestigen",
        "customThemeIntro": "<h3>Onofficiële thema's</h3>De onderstaande thema's heb je eerder bezocht en zijn gemaakt door andere OpenStreetMappers.",
        "customThemeTitle": "Eigen thema's",
        "download": {
            "custom": {
                "download": "Download een PNG van {width}mm breed en {height}mm hoog",
                "downloadHelper": "Dit is bedoeld voor afdrukken",
                "height": "Hoogte afbeelding (in mm):",
                "title": "Een afbeelding downloaden met een aangepaste breedte en hoogte",
                "width": "Breedte van afbeelding (in mm): "
            },
            "downloadAsPdf": "Download een PDF van de huidig zichtbare kaart",
            "downloadAsPdfHelper": "Perfect om de huidige kaart af te printen",
            "downloadAsPng": "Download als afbeelding",
            "downloadAsPngHelper": "Perfect om in rapporten op te nemen",
            "downloadAsSvg": "Download de huidige kaart als SVG",
            "downloadAsSvgHelper": "Compatibel met Inkscape of Adobe Illustrator; deze data moeten nog verder verwerkt worden",
            "downloadAsSvgLinesOnly": "Download een SVG van de huidige kaart met uitsluitend lijnen",
            "downloadAsSvgLinesOnlyHelper": "Zelfdoorsnijdende lijnen worden opgebroken, kan worden gebruikt met bepaalde 3D-software",
            "downloadCSV": "Download de zichtbare data als CSV",
            "downloadCSVHelper": "Compatibel met LibreOffice Calc, Excel …",
            "downloadFeatureAsGeojson": "Downloaden als GeoJSON bestand",
            "downloadFeatureAsGpx": "Downloaden als GPX-bestand",
            "downloadGeoJsonHelper": "Compatibel met QGIS, ArcGIS, ESRI …",
            "downloadGeojson": "Download de zichtbare data als GeoJSON",
            "downloadGpx": "Downloaden als GPX-bestand",
            "downloadGpxHelper": "De meeste navigatie toestellen en applicaties kunnen een GPX-bestand openen",
            "downloadImage": "Download afbeelding",
            "exporting": "Aan het exporteren …",
            "includeMetaData": "Exporteer metadata (zoals laatste aanpassing, berekende waardes …)",
            "licenseInfo": "<h3>Copyright</h3>De voorziene data is beschikbaar onder de ODbL. Het hergebruiken van deze data is gratis voor elke toepassing, maar <ul><li>de bronvermelding <b>© OpenStreetMap bijdragers</b> is vereist</li><li>Elke wijziging aan deze data moet opnieuw gepubliceerd worden onder dezelfde licentie</li></ul> Gelieve de volledige <a href=\"https://www.openstreetmap.org/copyright\" target=\"_blank\">licentie</a> te lezen voor details",
            "noDataLoaded": "Er zijn nog geen data ingeladen. Downloaden kan zodra de data geladen zijn.",
            "pdf": {
                "current_view_generic": "Exporteer een PDF van de huidige weergave naar {paper_size} in {orientation} oriëntatie"
            },
            "title": "Download",
            "toMuch": "Er zijn te veel eigenschappen om ze allemaal te downloaden",
            "uploadGpx": "Track uploaden naar OpenStreetMap"
        },
        "enableGeolocationForSafari": "Heb je de pop-up niet gekregen om toestemming voor locatie te vragen?",
        "enableGeolocationForSafariLink": "Leer hoe je toestemming voor locatie kunt inschakelen in de instellingen",
        "eraseValue": "Wis deze waarde",
        "error": "Er ging iets mis",
        "example": "Voorbeeld",
        "examples": "Voorbeelden",
        "filterPanel": {
            "allTypes": "Alle types",
            "disableAll": "Alles uitschakelen",
            "enableAll": "Alles inschakelen"
        },
        "geopermissionDenied": "Locatietoestemming werd geweigerd",
        "histogram": {
            "error_loading": "Kan het histogram niet laden"
        },
        "labels": {
            "background": "Kies achtergrondlaag",
            "filter": "Filter data",
            "jumpToLocation": "Ga naar jouw locatie",
            "locationNotAvailable": "GPS-locatie niet beschikbaar. Heeft dit apparaat een locatie of bevindt je je in een tunnel?",
            "menu": "Menu",
            "zoomIn": "Zoom in",
            "zoomOut": "Zoom uit"
        },
        "layerSelection": {
            "title": "Selecteer lagen",
            "zoomInToSeeThisLayer": "Vergroot de kaart om deze laag te zien"
        },
        "levelSelection": {
            "addNewOnLevel": "Is het nieuwe punt op verdieping {level}?",
            "confirmLevel": "Ja, voeg {preset} toe op verdieping {level}"
        },
        "loading": "Aan het laden …",
        "loadingTheme": "{theme} wordt geladen …",
        "loginFailed": "Het inloggen op OpenStreetMap is gefaald",
        "loginFailedOfflineMode": "OpenStreetMap.org is op dit moment niet beschikbaar door onderhoud. Kaartwijzigingen maken zal binnenkort weer mogelijk zijn.",
<<<<<<< HEAD
        "loginFailedReadonlyMode": "OpenStreetMap.org is op dit moment in alleen-lezen-modus door onderhoud. Kaartwijzigingen maken zal binnenkort weer mogelijk zijn.",
        "loginFailedUnreachableMode": "OpenStreetMap.org kan op dit moment niet bereikt worden. Ben je verbonden met het internet of blokkeer je toegang tot externe websites? Probeer later opnieuw.",
        "loginOnlyNeededToEdit": "als je wijzigingen wilt maken",
=======
        "loginFailedReadonlyMode": "OpenStreetMap.org is op dit moment in alleen-lezen modus door onderhoud. Kaartwijzigingen maken zal binnenkort weer mogelijk zijn.",
        "loginFailedUnreachableMode": "OpenStreetMap.org kan op dit moment niet bereikt worden. Ben je verbonden met het internet of blokkeer je toegang tot externe website? Probeer later opnieuw.",
>>>>>>> 417bee2e
        "loginToStart": "Meld je aan om deze vraag te beantwoorden",
        "loginWithOpenStreetMap": "Aanmelden met OpenStreetMap",
        "logout": "Afmelden",
        "mappingsAreHidden": "Sommige opties zijn verborgen. Gebruik zoeken om meer opties te tonen.",
        "menu": {
            "aboutCurrentThemeTitle": "Over deze kaart",
            "aboutMapComplete": "Over MapComplete",
            "filter": "Filter data",
            "moreUtilsTitle": "Ontdek meer",
            "openHereDifferentApp": "Open de huidige locatie in andere toepassingen",
            "showIntroduction": "Toon introductie",
            "title": "Menu"
        },
        "morescreen": {
            "createYourOwnTheme": "Maak je eigen MapComplete-kaart",
            "enterToOpen": "Druk op enter om thema te openen",
            "hiddenExplanation": "Deze thema's zijn enkel zichtbaar indien je de link kent. Je hebt {hidden_discovered} van {total_hidden} verborgen thema's ontdekt.",
            "noMatchingThemes": "Geen enkel thema beantwoordt je zoekopdracht",
            "noSearch": "Toon alle thema's",
            "previouslyHiddenTitle": "Eerder bezochte verborgen themas",
<<<<<<< HEAD
            "requestATheme": "Als je een eigen kaartthema wil, vraag dit dan aan in de issuetracker.",
=======
>>>>>>> 417bee2e
            "searchForATheme": "Zoek een thema",
            "streetcomplete": "Een andere, gelijkaardige Android applicatie is <a href=\"https://play.google.com/store/apps/details?id=de.westnordost.streetcomplete\" class=\"underline hover:text-blue-800\" target=\"_blank\">StreetComplete</a>."
        },
        "next": "Volgende",
<<<<<<< HEAD
        "noMatchingMapping": "Geen overeenkomsten gevonden.",
        "noNameCategory": "{category} zonder naam",
=======
>>>>>>> 417bee2e
        "noTagsSelected": "Geen tags geselecteerd",
        "number": "getal",
<<<<<<< HEAD
        "openStreetMapIntro": "<h3>Een open kaart</h3><p>Zou het niet fantastisch zijn als er een open kaart zou zijn die door iedereen aangepast én gebruikt kan worden? Een kaart waar iedereen zijn interesses aan zou kunnen toevoegen? Dan zouden er geen duizend-en-één verschillende kleine kaartjes, websites, ... meer nodig zijn</p><p><b><a href='https://OpenStreetMap.org' target='_blank'>OpenStreetMap</a></b> is deze open kaart. Je mag de kaartdata gratis gebruiken (mits <a href='https://osm.org/copyright' target='_blank'>bronvermelding en herpublicatie van aanpassingen</a>). Daarenboven mag je de kaart ook gratis aanpassen als je een account maakt. Ook deze website is gebaseerd op OpenStreetMap. Als je hier een vraag beantwoordt, gaat het antwoord daar ook naartoe.</p><p>Er zijn reeds vele gebruikers van OpenStreetMap. Denk maar <a href='https://organicmaps.app/' target='_blank'>Organic Maps</a>, <a href='https://osmAnd.net' target='_blank'>OsmAnd</a>, verschillende gespecialiseerde routeplanners, maar ook de kaarten op Facebook, Instagram, Apple Maps en Bing Maps zijn (gedeeltelijk) gebaseerd op OpenStreetMap.</p><p>Kortom, als je hier een punt toevoegt of een vraag beantwoordt, zal dat na een tijdje ook in al díé applicaties te zien zijn.</p>",
=======
>>>>>>> 417bee2e
        "openTheMap": "Raadpleeg de kaart",
        "openTheMapReason": "om informatie te zien, te wijzigen en toe te voegen",
        "opening_hours": {
            "all_days_from": "Elke dag geopend {ranges}",
            "closed_permanently": "Gesloten voor onbepaalde tijd",
            "closed_until": "Gesloten - open op {date}",
            "error": "Kan de openingsuren niet inlezen",
            "error_loading": "Sorry, deze openingsuren kunnen niet visueel getoond worden.",
            "friday": "Op vrijdag {ranges}",
            "loadingCountry": "Het land wordt nog bepaald …",
            "monday": "Op maandag {ranges}",
            "not_all_rules_parsed": "De openingsuren zijn ingewikkeld. De volgende regels worden niet getoond bij het ingeven:",
            "on_weekdays": "Op weekdagen {ranges}",
            "openTill": "tot",
            "open_24_7": "Dag en nacht open",
            "open_during_ph": "Op een feestdag is dit",
            "opensAt": "vanaf",
            "ph_closed": "gesloten",
            "ph_not_known": " ",
            "ph_open": "open",
            "ph_open_as_usual": "geopend zoals gewoonlijk",
            "ranges": "van {starttime} tot {endtime}",
            "rangescombined": "{range0} en {range1}",
            "saturday": "Op zaterdag {ranges}",
            "sunday": "Op zondag {ranges}",
            "thursday": "Op donderdag {ranges}",
            "tuesday": "Op dinsdag {ranges}",
            "unknown": "De openingsuren zijn niet gekend",
            "wednesday": "Op woensdag {ranges}"
        },
        "pdf": {
            "attr": "Kaartgegevens © OpenStreetMap-bijdragers, herbruikbaar volgens ODbL",
            "attrBackground": "Achtergrondlaag: {background}",
            "generatedWith": "Gemaakt met mapcomplete.org/{layoutid}",
            "versionInfo": "v{version} - gemaakt op {date}"
        },
        "pickLanguage": "Kies je taal",
        "poweredByMapComplete": "Powered by MapComplete - crowdsourced, thematische kaarten met OpenStreetMap",
        "poweredByOsm": "Gebouwd met OpenStreetMap",
        "questionBox": {
            "answeredMultiple": "Je beantwoordde {answered} vragen",
            "answeredMultipleSkippedMultiple": "Je beantwoorde {answered} vragen en sloeg {skipped} vragen over",
            "answeredMultipleSkippedOne": "Je beantwoorde {answered} vragen en sloeg er één over",
            "answeredOne": "Je beantwoordde één vraag",
            "answeredOneSkippedMultiple": "Je beantwoordde één vraag en sloeg er {skipped} over",
            "answeredOneSkippedOne": "Je beantwoorde één vraag en sloeg een andere vraag over",
            "done": "Geen verdere vragen! Bedankt!",
            "reactivate": "Heractiveer vragen die je oversloeg",
            "skippedMultiple": "Je hebt {skipped} vragen overgeslaan",
            "skippedOne": "Je hebt één vraag beantwoord"
        },
        "questions": {
            "disable": "Stel deze vraag niet opnieuw",
            "disabledIntro": "Je hebt sommige typen vragen uitgeschakeld. Klik hier om een vraag weer in te schakelen",
            "disabledTitle": "Uitgeschakelde vragen",
            "enable": "Stel deze vraag voor alle kenmerken",
            "noneDisabled": "Als je niet geïnteresseerd bent in een bepaald type vraag, kun je deze uitschakelen. Een vraag uitschakelen doe je door op de drie puntjes in de rechterbovenhoek te klikken en 'uitschakelen' te selecteren"
        },
        "removeLocationHistory": "Verwijder de geschiedenis aan locaties",
        "retry": "Opnieuw proberen",
        "returnToTheMap": "Ga terug naar de kaart",
        "save": "Opslaan",
        "screenToSmall": "Open <i>{theme}</i> in een nieuw venster",
        "search": {
            "activeFilters": "Actieve filters",
            "clearFilters": "Verwijder filters",
            "deleteSearchHistory": "Verwijder geschiedenis",
            "deleteThemeHistory": "Verwijder geschiedenis",
            "editSearchSyncSettings": "Stel je geschiedenis-voorkeuren in",
            "editThemeSync": "Stel je geschiedenis-voorkeuren in",
            "error": "Er is iets fout gelopen.",
            "instructions": "Gebruik de zoekbalk om locaties, filters of om andere kaarten te zoeken",
            "locations": "Plaatsen",
            "nMoreFilters": "{n} meer",
            "nothing": "Niets gevonden.",
            "nothingFor": "Geen resultaten gevonden voor {term}",
            "otherMaps": "Andere kaarten",
            "pickFilter": "Kies een filter",
            "recentThemes": "Recent bezochte kaarten",
            "recents": "Recent bekeken plaatsen",
            "search": "Zoek naar een locatie, filter of kaart",
<<<<<<< HEAD
            "searchShort": "Zoek",
            "searching": "Aan het zoeken …"
=======
            "searching": "Aan het zoeken…"
>>>>>>> 417bee2e
        },
        "searchAnswer": "Zoek een optie",
        "seeIndex": "Zie het overzich van alle thematische kaarten",
        "share": "Deel deze locatie",
        "sharescreen": {
            "copiedToClipboard": "Link gekopieerd naar klembord",
            "documentation": "Voor meer informatie over beschikbare URL-parameters, <a href='https://github.com/pietervdvn/MapComplete/blob/develop/Docs/URL_Parameters.md' target='_blank'>raadpleeg de documentatie</a>",
            "embedIntro": "<h3>Plaats dit op je website</h3>Voeg dit kaartje toe op je eigen website.<br/>We moedigen dit zelfs aan - je hoeft geen toestemming te vragen.<br/> Het is gratis en zal dat altijd blijven. Hoe meer het gebruikt wordt, hoe waardevoller",
            "fsBackground": "Wisselende achtergronden inschakelen",
            "fsFilter": "De mogelijkheid inschakelen om te wisselen tussen lagen en filters",
            "fsGeolocation": "Geolocatie inschakelen",
            "fsUserbadge": "Activeer de login-knop en dus de mogelijkheid om data aan te passen",
            "fsWelcomeMessage": "Toon het welkomstbericht en de bijhorende tabbladen",
            "intro": "Kopieer onderstaande link om deze kaart naar vrienden en familie door te sturen:",
            "openLayers": "Open het menu met lagen en filters",
            "options": "Opties voor delen",
            "stateIsIncluded": "De huidige status van de lagen en filters is opgenomen in de gedeelde link en iframe.",
            "title": "Deel deze kaart"
        },
        "skip": "Sla deze vraag over",
        "testing": "Testmode - wijzigingen worden niet opgeslaan",
        "uploadError": "Fout tijdens het uploaden van wijzigingen: {error}",
        "uploadGpx": {
            "choosePermission": "Kies hieronder of je traject gedeeld moet worden:",
            "confirm": "Bevestig upload",
            "gpxServiceOffline": "De GPX-service is momenteel niet-operationeel. Probeer later opnieuw.",
            "intro0": "Door het uploaden van je traject, bewaart OpenStreetMap.org een volledige kopie van je traject.",
            "intro1": "Je kan je traject weer downloaden en laden in OpenStreetMap editor",
            "meta": {
                "descriptionIntro": "Optioneel, kan je hier een beschrijving van je traject toevoegen:",
                "descriptionPlaceHolder": "Voer een beschrijving in van je traject",
                "intro": "Voeg een titel toe aan je traject:",
                "title": "Titel en beschrijving",
                "titlePlaceholder": "Vul de titel van je traject in"
            },
            "modes": {
                "private": {
                    "docs": "Je afgelegde traject wordt samengevoegd met andere tracks. Je afgelegde traject is enkel zichtbaar voor jou en je zal dit kunnen bekijken in andere editeerprogrammas. OpenStreetMap.org houdt een kopie van dit traject",
                    "name": "Anoniem"
                },
                "public": {
                    "docs": "Je traject is zichtbaar voor iedereen, vindbaar op je profielpagina en in de lijst met publieke GPS-trajecten",
                    "name": "Publiek"
                }
            },
            "title": "Upload je traject naar OpenStreetMap.org",
            "uploadFinished": "Je traject is geupload!",
            "uploading": "Traject uploaden …"
        },
        "uploadPending": "{count} wijzigingen in behandeling",
        "uploadPendingSingle": "Eén wijziging in behandeling",
        "uploadingChanges": "Wijzigingen aan het uploaden …",
        "useSearch": "Gebruik de zoekfunctie hierboven om meer opties te zien",
        "visualFeedback": {
            "closestFeaturesAre": "{n} objecten in beeld.",
            "directionsAbsolute": {
                "E": "ten oosten",
                "N": "ten noorden",
                "NE": "ten noordoosten",
                "NW": "ten noordwesten",
                "S": "ten zuiden",
                "SE": "ten zuidoosten",
                "SW": "ten zuidwesten",
                "W": "ten westen"
            },
            "directionsRelative": {
                "behind": "achter je",
                "left": "links",
                "right": "rechts",
                "sharp_left": "scherp linksaf",
                "sharp_right": "scherp rechtsaf",
                "slight_left": "ietwat links",
                "slight_right": "ietwat rechts",
                "straight": "vooruit"
            },
            "east": "Naar het oosten",
            "fromGps": "{distance} {direction} van uw locatie",
            "fromMapCenter": "{distance} {direction} van het midden van de kaart",
            "in": "Aan het inzoomen naar zoomlevel {z}",
            "islocked": "Bewegen vergrendeld rond je huidige locatie. Duw op de geolocatie-knop om te ontgrendelen.",
            "locked": "Bewegen vergrendeld rond jouw huidige locatie.",
            "navigation": "Gebruik de pijltjestoetsen om te bewegen. Druk op spatie om het meest centrale punt te selecteren. Druk op een cijfertoets om andere items te selecteren.",
            "noCloseFeatures": "Geen objecten in beeld.",
            "north": "Naar het noorden",
            "oneFeatureInView": "Eén object in beeld.",
            "out": "Aan het uitzoomen naar zoomlevel {z}",
            "south": "Naar het zuiden",
            "unlocked": "Bewegen ontgrendeld.",
            "viewportCenterCloseToGps": "De kaart is gecentreerd op je huidige GPS-locatie.",
            "viewportCenterDetails": "Het kaartbeeldcentrum is {distance} {bearing} vanaf je huidige locatie.",
            "west": "Naar het westen"
        },
        "waitingForGeopermission": "Aan het wachten op toestemming om geolocatie te gebruiken …",
        "waitingForLocation": "Je locatie wordt gezocht …",
        "weekdays": {
            "abbreviations": {
                "friday": "Vrij",
                "monday": "Maan",
                "saturday": "Zat",
                "sunday": "Zon",
                "thursday": "Don",
                "tuesday": "Din",
                "wednesday": "Woe"
            },
            "friday": "Vrijdag",
            "monday": "Maandag",
            "saturday": "Zaterdag",
            "sunday": "Zondag",
            "thursday": "Donderdag",
            "tuesday": "Dinsdag",
            "wednesday": "Woensdag"
        },
        "welcomeExplanation": {
            "addNew": "Ontbreekt een item? Gebruik de knop links-onderaan om een interesepunt toe te voegen.",
            "general": "Op deze kaart kan je <i>interessepunten</i> bekijken, bewerken en toevoegen. Zoom in om de interessepunten te zien, duid eentje aan om alle informatie te zien en te bewerken. Alle informatie komt van OpenStreetMap die gratis hergebruikt mag worden."
        },
        "wikipedia": {
            "doSearch": "Zoek hierboven om resultaten te zien",
            "failed": "Het Wikipedia-artikel inladen is mislukt",
            "fromWikipedia": "Uit Wikipedia, de vrije encyclopedie",
            "loading": "Wikipedia aan het laden …",
            "noResults": "Geen relevante items gevonden voor <i>{search}</i>",
<<<<<<< HEAD
            "noWikipediaPage": "Dit Wikidata-item heeft nog geen overeenkomstig Wikipedia-artikel.",
=======
>>>>>>> 417bee2e
            "previewbox": {
                "born": "Geboren: {value}",
                "died": "Gestorven: {value}"
            },
            "readMore": "Lees de rest van het artikel",
            "searchToShort": "Je zoekopdracht is te kort, vul een langere tekst in",
            "searchWikidata": "Zoek op Wikidata"
        }
    },
    "hotkeyDocumentation": {
        "action": "Actie",
        "closeSidebar": "Sluit de zijbalk",
        "geolocate": "Centreer de map op je huidige positie of zoom verder in naar de huidige positie. Vraagt geolocatie-toegang",
        "intro": "MapComplete ondersteunt de volgende sneltoetsen:",
        "key": "Toets-combinatie",
        "openFilterPanel": "Opent het POI-lagen- en filterpaneel",
        "openLayersPanel": "Open het paneel met lagen en filters",
        "queryCurrentLocation": "Toon het adres dichtst bij het midden van de kaart",
        "selectAerial": "Verander de achtergrondlaag naar luchtfoto's of satelietfoto's. Wisselt tussen de twee beste, beschikbare lagen",
        "selectFavourites": "Open de pagina met favorieten",
        "selectItem": "Selecteer het POI het dichtst bij het midden van de kaart (crosshair). Alleen wanneer toetsenbordnavigatie wordt gebruikt",
        "selectItem2": "Selecteer het POI het op één na dichtst bij het midden van de kaart (crosshair). Alleen wanneer toetsenbordnavigatie wordt gebruikt",
        "selectItem3": "Selecteer het POI het op twee na dichtst bij het midden van de kaart (crosshair). Alleen wanneer toetsenbordnavigatie wordt gebruikt",
        "selectItemI": "Selecteer de POI die het op {i} na dichtst bij het midden van de kaart (crosshair) ligt. Alleen wanneer toetsenbordnavigatie wordt gebruikt",
        "selectMap": "Gebruik een niet-OpenStreetMap-gebaseerde kaart als achtergrond. Wisselt tussen de twee beste, beschikbare lagen",
        "selectOsmbasedmap": "Gebruik een OpenStreetMap-gebaseerde achtergrondkaart (of schakel de achtergrond-rasterlaag uit)",
        "selectSearch": "Selecteer de zoekbalk om locaties te zoeken",
        "shakePhone": "Schudden met je telefoon",
        "title": "Sneltoetsen",
        "translationMode": "Vertaalmodus in- of uitschakelen"
    },
    "image": {
        "addPicture": "Neem een foto",
        "doDelete": "Verwijder afbeelding",
        "isDeleted": "Verwijderd",
        "nearby": {
            "close": "Paneel met nabije afbeeldingen samenvouwen",
            "failed": "Afbeeldingen ophalen van {service} mislukt",
            "link": "Deze afbeelding toont het object",
            "noNearbyImages": "Geen afbeeldingen in de buurt gevonden",
            "seeNearby": "Bekijk foto's in de buurt",
            "title": "Straatafbeeldingen uit de buurt"
        },
        "panoramax": {
            "deletionRequested": "Het rapport is verzonden. Een moderator zal er binnenkort naar kijken",
            "freeform": "Is er andere relevante informatie?",
            "otherFreeform": "Waarom moet deze afbeelding worden verwijderd:",
            "placeholder": "Leg uit waarom de foto verwijderd moet worden",
            "report": {
                "copyright": "De foto bevat auteursrechtelijk beschermde inhoud",
                "inappropriate": "Deze foto is ongepast (bevat naakt, roept op tot haat of is geen straatbeeld)",
                "other": "Een andere reden, specificeer",
                "privacy": "De foto toont een privé-eigendom"
            },
            "requestDeletion": "Verwijdering van foto aanvragen",
            "title": "Waarom zou dit beeld permanent verwijderd moeten worden?"
        },
        "pleaseLogin": "Gelieve je aan te melden om een foto toe te voegen",
        "processing": "De server is je beeld aan het verwerken",
        "respectPrivacy": "Voeg geen Google Maps, Google Streetview of foto's met auteursrechten toe.",
        "selectFile": "Selecteer een foto op je toestel",
        "toBig": "Je afbeelding is te groot, namelijk {actual_size}. Gelieve afbeeldingen van maximaal {max_size} te gebruiken",
        "unlink": {
            "button": "Link naar foto verwijderen",
            "explanation": "Door de link naar deze afbeelding te verwijderen, wordt deze niet meer getoond bij dit object. De afbeelding zal nog steeds verschijnen bij nabije afbeeldingen en mogelijk ook andere objecten.",
            "title": "Link naar deze afbeelding verwijderen?"
        },
        "upload": {
            "failReasons": "Mogelijk heb je geen verbinding meer met het internet",
            "failReasonsAdvanced": "Je kunt er ook voor zorgen dat je browser en extensies API's van derden niet blokkeren.",
            "multiple": {
                "done": "{count} afbeeldingen zijn succesvol geüpload. Bedankt!",
                "partiallyDone": "{count} afbeeldingen worden geüpload, {done} afbeeldingen zijn klaar …",
                "someFailed": "Sorry, we konden {count} afbeeldingen niet uploaden",
                "uploading": "{count} afbeeldingen worden geüpload…"
            },
            "noBlur": "Afbeeldingen worden niet geblurred. Fotografeer geen mensen",
            "one": {
                "done": "Je afbeelding is succesvol geüpload. Bedankt!",
                "failed": "Sorry, we konden je afbeelding niet uploaden",
                "retrying": "Afbeelding opnieuw proberen uploaden …",
                "uploading": "Je afbeelding wordt geüpload …"
            }
        },
<<<<<<< HEAD
        "uploadDone": "Je afbeelding is toegevoegd. Bedankt om te helpen!",
        "uploadFailed": "Afbeelding uploaden mislukt. Heb je internet? Gebruik je Brave of UMatrix? Dan moet je derde partijen toelaten.",
        "uploadMultipleDone": "{count} afbeeldingen zijn toegevoegd. Bedankt voor je bijdrage!",
        "uploadingMultiple": "Bezig met {count} foto's te uploaden …",
        "uploadingPicture": "Bezig met een foto te uploaden …"
=======
        "uploadFailed": "Afbeelding uploaden mislukt. Heb je internet? Gebruik je Brave of UMatrix? Dan moet je derde partijen toelaten."
>>>>>>> 417bee2e
    },
    "importInspector": {
        "title": "Inspecteer en beheer importeer-notas"
    },
    "importLayer": {
        "description": "Deze laag toont kaart-nota's die wijzen op een {title}",
        "layerName": "Hier is misschien een {title}",
        "notFound": "Ik kon hier geen {title} vinden - verwijder deze van de kaart"
    },
    "index": {
        "#": "Deze teksten worden getoond boven de themaknoppen wanneer nog geen thema is ingeladen",
        "about": "Over MapComplete",
<<<<<<< HEAD
        "featuredThemeTitle": "Thema van de week",
        "intro": "Kaarten over verschillende thema's waar je kan aan bijdragen",
=======
        "intro": "MapComplete is een OpenStreetMap-applicatie waar informatie over een specifiek thema bekeken en aangepast kan worden.",
>>>>>>> 417bee2e
        "learnMore": "Lees meer",
        "logIn": "Log in om andere thema's te zien waar je al in bewerkt hebt",
        "title": "Welkom bij MapComplete"
    },
    "move": {
        "cancel": "Annuleer verplaatsing",
        "cannotBeMoved": "Dit object kan niet verplaatst worden.",
        "confirmMove": "Verplaats",
        "inviteToMove": {
            "generic": "Verplaats dit punt",
            "reasonInaccurate": "Verbeter de precieze locatie van dit punt",
            "reasonRelocation": "Verplaats dit object naar een andere locatie omdat het verhuisd is"
        },
        "inviteToMoveAgain": "Verplaats dit punt opnieuw",
        "isRelation": "Dit object is een relatie en kan niet verplaatst worden",
        "isWay": "Dit object is een lijn of een oppervlakte. Gebruik een ander OpenStreetMap-bewerkprogramma op het te verplaatsen.",
<<<<<<< HEAD
        "loginToMove": "Je moet aangemeld zijn om een punt te verplaatsen",
        "moveTitle": "Verplaats dit punt",
        "partOfAWay": "Dit object is deel van een lijn of een oppervlakte. Gebruik een ander OpenStreetMap-bewerkprogramma om het te verplaatsen.",
        "partOfRelation": "Dit object maakt deel uit van een relatie. Gebruik een ander OpenStreetMap-bewerkprogramma om het te verplaatsen.",
=======
        "partOfAWay": "Dit object is deel van een lijn of een oppervlakte. Gebruik een ander OpenStreetMap-bewerkprogramma om het te verplaatsen",
        "partOfRelation": "Dit object maakt deel uit van een relatie. Gebruik een ander OpenStreetMap-bewerkprogramma om het te verplaatsen",
>>>>>>> 417bee2e
        "pointIsMoved": "Dit punt is verplaatst",
        "reasons": {
            "reasonInaccurate": "De locatie van dit object is niet accuraat en moet een paar meter verschoven worden",
            "reasonRelocation": "Dit object is verhuisd naar een andere locatie",
            "reasonSnapTo": "Dit moet vastgeklikt worden aan {name}"
        },
        "zoomInFurther": "Zoom verder in om de verplaatsing te bevestigen"
    },
    "multi_apply": {
        "autoApply": "Wijzigingen aan eigenschappen {attr_names} zullen ook worden uitgevoerd op {count} andere objecten."
    },
    "notes": {
        "addAComment": "Voeg een commentaar toe",
        "addComment": "Voeg commentaar toe",
        "addCommentAndClose": "Voeg een commentaar toe en sluit de nota",
        "addCommentPlaceholder": "Voeg een commentaar toe …",
        "anonymous": "Anonieme bijdrager",
        "closeNote": "Sluit deze nota",
        "createNote": "Maak een nieuwe kaartnota",
        "createNoteIntro": "Ontbreekt hier iets? Is hier iets mis met de kaart? Maak hier dan een kaartnota, deze zal door vrijwilligers verwerkt worden.",
        "createNoteTitle": "Voeg hier een nieuwe kaartnota toe",
        "creating": "Kaartnota wordt gemaakt …",
        "disableAllNoteFilters": "Schakel alle filters uit",
        "isClosed": "Deze nota is gesloten",
        "isCreated": "Je kaarnota werd gemaakt!",
        "loginToAddComment": "Log in om een commentaar toe te voegen",
        "loginToClose": "Login om deze kaartnota te sluiten",
        "noteLayerDoEnable": "Schakel de laag met kaartnota's in",
        "noteLayerHasFilters": "Sommige kaartnota's kunnen verborgen zijn door een filter",
        "noteLayerNotEnabled": "De laat met kaartnota's staat af. Zet deze aan om een nieuwe kaartnota toe te voegen",
        "reopenNote": "Heropen de kaartnota",
        "reopenNoteAndComment": "Heropen de kaartnota en voeg commentaar toe",
        "textNeeded": "Geef een beschrijvende tekst om een kaartnota te maken",
        "typeText": "Typ eerst een commentaar om deze toe te voegen",
        "warnAnonymous": "Je bent niet aangemeld. We gaan je niet kunnen contacteren om deze kaartnota te verwerken."
    },
    "plantDetection": {
        "back": "Ga terug naar het soorten-overzicht",
        "button": "Detecteer automatisch de plantsoort met behulp van Plantnet.org",
        "confirm": "Selecteer soort",
        "done": "De soort is toegepast",
        "error": "Er ging iets mis met het detecteren van de soort: {error}",
        "howTo": {
            "intro": "Voor optimale resultaten,",
            "li0": "neem een foto waar de boom in het midden staat zonder te veel achtergrond",
            "li1": "neem een foto met een enkel blad",
            "li2": "neem een foto die de schors toont",
            "li3": "neem een foto van de bloesems",
            "li4": "neem een foto van het fruit"
        },
        "loadingWikidata": "Informatie over {species} aan het laden …",
        "matchPercentage": "{match}% overeenkomst",
        "overviewIntro": "De AI van <a href='https://plantnet.org/' target='_blank'>plantnet.org</a> denkt dat het om één van deze soorten gaat.",
        "overviewTitle": "Gedetecteerd plantensoorten",
        "overviewVerify": "Verifieer dat het de juiste soort is en link dit aan de boom",
        "poweredByPlantnet": "Met dank aan <a href='https://plantnet.org' target='_blank'>plantnet.org</a>",
        "querying": "Plantnet.org aan het bevragen met {length} afbeeldingen",
        "takeImages": "Neem afbeeldingen van de boom om de soort automatisch te herkennen",
        "tryAgain": "Selecteer een andere soort"
    },
    "preset_type": {
        "question": "Van welk type is dit object?",
        "typeDescription": "Dit is <b>{title}</b>. <div class='subtle'>{description}</div>",
        "typeTitle": "DIt is <b>{title}</b>"
    },
    "privacy": {
        "editingIntro": "Wanneer je een wijziging maakt, wordt deze wijziging opgeslaan op OpenStreetMap. Dit is zichtbaar voor iedereen. Een wijzigingenset gemaakt met MapComplete bevat de volgende data:",
        "editingOutro": "Bekijk ook <a href='https://wiki.osmfoundation.org/wiki/Privacy_Policy' target='_blank'>het privacybeleid op OpenStreetMap.org</a> voor gedetailleerde info. We herinneren je eraan dat je een pseudoniem of fictieve naam kan gebruiken wanneer je je registreert.",
        "editingTitle": "Wanneer je wijzigingen maakt",
        "geodata": "Op het moment dat MapComplete je locatie krijgt, blijft deze informatie en de geschiedenis ervan lokaal op je toestel. Je locatiedata wordt nooit automatisch doorgestuurd naar waar dan ook - behalve wanneer een bepaalde functionaliteit daar expliciet om vraagt.",
        "geodataTitle": "Jouw locatie",
        "intro": "We vinden privacy belangrijk, zowel for het individu als voor de samenleving. MapComplete probeert zo veel mogelijk te vermijden dat private gegevens worden verzameld. Daarom is er zelfs geen cookie banner nodig. Maar we geven graag informatie over welke data verzameld en gedeeld worden, onder welke omstandigheden, en waarom deze afwegingen gemaakt worden.",
        "items": {
            "changesYouMake": "De aanpassingen aan de data",
            "date": "Wanneer deze wijziging werd gemaakt",
            "distanceIndicator": "Een indicatie hoe ver jij je van de gewijzigde objecten bevindt. Andere bijdragers kunnen deze informatie gebruiken om af te leiden of de wijziging gemaakt door lokaal te gaan kijken of door onderzoek vanop afstand",
            "language": "De taal van de gebruikersinterface",
            "theme": "Het thema dat je gebruikt om de wijziging te maken",
            "username": "Je gebruikersnaam"
        },
        "miscCookies": "MapComplete integreert met verschillende andere services, in het bijzonder om afbeeldingen van kaart-objecten te tonen. Deze afbeeldingen zijn opgeslaan bij diverse websites, die elk cookies kunnen instellen.",
        "miscCookiesTitle": "Andere cookies",
        "surveillance": "Gezien je de privacy-policy leest, vind je privacy waarschijnlijk belangrijk - wij ook! We hebben zelfs <a href=\"https://mapcomplete.org/surveillance\">een kaart met bewakingcamera's</a> gemaakt. Voeg er zeker toe!",
        "title": "Privacyverklaring",
        "tracking": "Om enig inzicht te krijgen in wie de site bezoekt, wordt er technische informatie verzameld. Dit omvat het land van waaruit je de site bezoekt, vanop welke website je doorklikte naar MapComplete, het type toestel en de schermgrootte. Een cookie wordt op het toestel geplaatst om mee te geven dat je de site eerder in de dag bezocht. Deze data zijn niet gedetailleerd genoeg om persoonlijke informatie te zijn. Er zijn enkel geaggregeerde statistieken mogelijk. Deze <a href='https://pietervdvn.goatcounter.com' target='_blank'>kunnen door iedereen bekeken worden</a>.",
        "trackingTitle": "Statistische informatie",
        "whileYoureHere": "Vind je privacy belangrijk?"
    },
    "reviews": {
        "affiliated_reviewer_warning": "(Recensie door betrokkene)",
        "attribution": "Via <a href='https://mangrove.reviews/' target='_blank'>Mangrove Reviews</a>",
        "averageRating": "Gemiddelde score van {n} sterren",
<<<<<<< HEAD
        "i_am_affiliated": "Ik ben persoonlijk betrokken",
        "i_am_affiliated_explanation": "Vink aan als je een eigenaar, maker, werknemer … bent.",
        "name_required": "De naam van dit object moet gekend zijn om een recensie te kunnen maken",
        "no_reviews_yet": "Er zijn nog geen recensies. Wees de eerste!",
=======
        "i_am_affiliated": "<span>Ik ben persoonlijk betrokken</span><br/><span class='subtle'>Vink aan indien je de oprichter, maker, werknemer, ... of dergelijke bent</span>",
        "i_am_affiliated_explanation": "Check of je een eigenaar, maker, werknemer, ... bent.",
        "no_reviews_yet": "Er zijn nog geen beoordelingen. Wees de eerste!",
>>>>>>> 417bee2e
        "non_place_review": "Eén recensie gaat niet over een plaats en wordt hier niet getoond.",
        "non_place_reviews": "{n} recensies gaan niet over een plaats en worden hier niet getoond.",
        "question": "Welke score geef je aan {title()}?",
        "question_opinion": "Hoe was je ervaring?",
        "rate": "Geef {n} sterren",
        "rated": "Kreeg {n} sterren",
        "reviewPlaceholder": "Beschrijf je ervaring …",
        "reviewing_as": "Beoordelen als {nickname}",
        "reviewing_as_anonymous": "Beoordeel anoniem",
        "reviews_bug": "Verwachtte je meer recensies? Door een programmafout worden sommige recensies niet getoond.",
        "save": "Recensie opslaan",
        "saved": "Bedankt om je recensie te delen!",
        "saving_review": "Opslaan …",
        "see_all": "Bekijk al je recensies op mangrove.reviews",
<<<<<<< HEAD
        "title": "{count} recensies",
        "title_singular": "Eén recensie",
        "too_long": "Maximaal {max} tekens zijn toegestaan. Je recensie heeft {amount} tekens.",
        "tos": "Als je je recensie publiceert, ga je akkoord met de <a href='https://mangrove.reviews/terms' target='_blank'>de gebruiksvoorwaarden en het privacybeleid van Mangrove.reviews</a>",
        "write_a_comment": "Schrijf een recensie",
=======
        "title": "{count} beoordelingen",
        "too_long": "Maximaal {max} tekens zijn toegestaan. Je recensie heeft {amount} tekens.",
        "tos": "Als je je review publiceert, ga je akkoord met de <a href='https://mangrove.reviews/terms' target='_blank'>de gebruiksvoorwaarden en privacy policy van Mangrove.reviews</a>",
>>>>>>> 417bee2e
        "your_reviews": "Je vorige recensies",
        "your_reviews_empty": "We konden geen eerdere recensies van je vinden"
    },
    "split": {
        "cancel": "Annuleren",
        "hasBeenSplit": "Deze weg is opgedeeld in kleinere delen",
        "inviteToSplit": "Deel deze weg op in kleinere segmenten (om andere eigenschappen per segment toe te kennen)",
        "loginToSplit": "Je moet aangemeld zijn om een weg te knippen",
        "split": "Bevestig het opdelen",
        "splitAgain": "Deel deze weg opnieuw op"
    },
    "translations": {
        "activateButton": "Help met het vertalen van MapComplete",
        "missing": "{count} niet-vertaalde teksten"
    },
    "unknown": {
        "clear": "Wis antwoord",
        "explanation": "Wis dit stukje informatie als het huidige antwoord onjuist is , maar de werkelijke waarde niet bekend is. Er wordt geen andere informatie verwijderd.",
        "keep": "Antwoord behouden",
        "markUnknown": "Markeer als onbekend",
        "removedKeys": "De volgende keys worden verwijderd:",
        "title": "Als onbekend markeren?"
    },
    "userinfo": {
        "notLoggedIn": "Je bent afgemeld"
    },
    "validation": {
        "color": {
            "description": "Een kleur of hexadecimale code voor een kleur"
        },
        "date": {
            "description": "Een datum (beginnend met het jaar)"
        },
        "direction": {
            "description": "Een orientatie"
        },
        "distance": {
            "description": "Een afstand in meter"
        },
        "email": {
            "description": "email-adres",
            "feedback": "Dit is geen geldig email-adres",
            "noAt": "Een email-adres moet een @ hebben"
        },
        "fediverse": {
            "description": "Een fediverse 'handle', vaak in de vorm @username@server.tld",
            "feedback": "Een fediverse 'handle' bestaat uit @username@server.tld of is een link naar een profiel",
            "invalidHost": "{host} is geen geldige hostnaam",
            "onYourServer": "Bekijk en volg op uw server"
        },
        "float": {
            "description": "een getal",
            "feedback": "dit is geen getal"
        },
        "id": {
            "description": "een identificatiemiddel",
            "invalidCharacter": "Een id kan alleen letters, cijfers en underscores bevatten",
            "shouldBeLonger": "Een id moet minstens 3 tekens lang zijn"
        },
        "int": {
            "description": "een geheel getal"
        },
        "nat": {
            "description": "een positief, geheel getal of nul",
            "mustBePositive": "Dit getal moet positief zijn",
            "mustBeWhole": "Enkele gehele getallen zijn toegelaten",
            "notANumber": "Dit is geen getal"
        },
        "opening_hours": {
            "description": "Openingsuren"
        },
        "pfloat": {
            "description": "een positief getal"
        },
        "phone": {
            "description": "telefoonnummer",
            "feedback": "Dit is geen geldig telefoonnummer",
            "feedbackCountry": "Dit is geen geldig telefoonnummer (voor het land {country})"
        },
        "pnat": {
            "description": "een positief, geheel getal",
            "noZero": "Nul is niet toegelaten"
        },
        "regex": {
            "description": "een reguliere expressie"
        },
        "slope": {
            "inputExplanation": "Leg je telefoon op de grond met de bovenkant naar de top van de helling."
        },
        "string": {
            "description": "een stukje tekst"
        },
        "text": {
            "description": "Een stukje tekst"
        },
        "tooLong": "Deze tekst is te lang. De tekst heeft {count} lettertekens, er mogen maximaal 255 letters zijn",
        "url": {
            "aggregator": "{host} is een aggregator-website. Gebruik de officiele website indien mogelijk.",
            "description": "een link naar een webpagina",
            "feedback": "Dit is geen geldige link",
            "spamSite": "{host} staat bekend als een website van lage kwaliteit. Het gebruik van deze website is niet toegestaan."
        },
        "wikidata": {
            "description": "Een Wikidata-code",
            "empty": "Voer enkele wikidata-items in",
            "startsWithQ": "Een wikidata-identificator begint met Q gevolgd door een nummer"
        }
    }
}<|MERGE_RESOLUTION|>--- conflicted
+++ resolved
@@ -12,12 +12,7 @@
     },
     "communityIndex": {
         "available": "Op dit communicatiekanaal spreekt men {native}",
-<<<<<<< HEAD
-        "intro": "Contacteer anderen om kennis te maken, tips uit te wisselen …",
-        "notAvailable": "Op dit communicatiekanaal spreekt men geen {native}",
-=======
         "intro": "Contacteer anderen om kennis te maken, tips uit te wisselen, …",
->>>>>>> 417bee2e
         "title": "Kom in contact met anderen"
     },
     "delete": {
@@ -139,10 +134,6 @@
         "add": {
             "addNew": "Voeg {category} toe",
             "backToSelect": "Selecteer een andere categorie",
-<<<<<<< HEAD
-            "confirmButton": "Voeg een {category} toe<br/><div class='alert'>Je toevoeging is voor iedereen zichtbaar</div>",
-=======
->>>>>>> 417bee2e
             "confirmLocation": "Bevestig deze locatie",
             "confirmTitle": "Voeg een {title} toe?",
             "creating": "Een nieuw punt aan het maken...",
@@ -290,14 +281,11 @@
         "loadingTheme": "{theme} wordt geladen …",
         "loginFailed": "Het inloggen op OpenStreetMap is gefaald",
         "loginFailedOfflineMode": "OpenStreetMap.org is op dit moment niet beschikbaar door onderhoud. Kaartwijzigingen maken zal binnenkort weer mogelijk zijn.",
-<<<<<<< HEAD
         "loginFailedReadonlyMode": "OpenStreetMap.org is op dit moment in alleen-lezen-modus door onderhoud. Kaartwijzigingen maken zal binnenkort weer mogelijk zijn.",
         "loginFailedUnreachableMode": "OpenStreetMap.org kan op dit moment niet bereikt worden. Ben je verbonden met het internet of blokkeer je toegang tot externe websites? Probeer later opnieuw.",
         "loginOnlyNeededToEdit": "als je wijzigingen wilt maken",
-=======
         "loginFailedReadonlyMode": "OpenStreetMap.org is op dit moment in alleen-lezen modus door onderhoud. Kaartwijzigingen maken zal binnenkort weer mogelijk zijn.",
         "loginFailedUnreachableMode": "OpenStreetMap.org kan op dit moment niet bereikt worden. Ben je verbonden met het internet of blokkeer je toegang tot externe website? Probeer later opnieuw.",
->>>>>>> 417bee2e
         "loginToStart": "Meld je aan om deze vraag te beantwoorden",
         "loginWithOpenStreetMap": "Aanmelden met OpenStreetMap",
         "logout": "Afmelden",
@@ -318,25 +306,12 @@
             "noMatchingThemes": "Geen enkel thema beantwoordt je zoekopdracht",
             "noSearch": "Toon alle thema's",
             "previouslyHiddenTitle": "Eerder bezochte verborgen themas",
-<<<<<<< HEAD
-            "requestATheme": "Als je een eigen kaartthema wil, vraag dit dan aan in de issuetracker.",
-=======
->>>>>>> 417bee2e
             "searchForATheme": "Zoek een thema",
             "streetcomplete": "Een andere, gelijkaardige Android applicatie is <a href=\"https://play.google.com/store/apps/details?id=de.westnordost.streetcomplete\" class=\"underline hover:text-blue-800\" target=\"_blank\">StreetComplete</a>."
         },
         "next": "Volgende",
-<<<<<<< HEAD
-        "noMatchingMapping": "Geen overeenkomsten gevonden.",
-        "noNameCategory": "{category} zonder naam",
-=======
->>>>>>> 417bee2e
         "noTagsSelected": "Geen tags geselecteerd",
         "number": "getal",
-<<<<<<< HEAD
-        "openStreetMapIntro": "<h3>Een open kaart</h3><p>Zou het niet fantastisch zijn als er een open kaart zou zijn die door iedereen aangepast én gebruikt kan worden? Een kaart waar iedereen zijn interesses aan zou kunnen toevoegen? Dan zouden er geen duizend-en-één verschillende kleine kaartjes, websites, ... meer nodig zijn</p><p><b><a href='https://OpenStreetMap.org' target='_blank'>OpenStreetMap</a></b> is deze open kaart. Je mag de kaartdata gratis gebruiken (mits <a href='https://osm.org/copyright' target='_blank'>bronvermelding en herpublicatie van aanpassingen</a>). Daarenboven mag je de kaart ook gratis aanpassen als je een account maakt. Ook deze website is gebaseerd op OpenStreetMap. Als je hier een vraag beantwoordt, gaat het antwoord daar ook naartoe.</p><p>Er zijn reeds vele gebruikers van OpenStreetMap. Denk maar <a href='https://organicmaps.app/' target='_blank'>Organic Maps</a>, <a href='https://osmAnd.net' target='_blank'>OsmAnd</a>, verschillende gespecialiseerde routeplanners, maar ook de kaarten op Facebook, Instagram, Apple Maps en Bing Maps zijn (gedeeltelijk) gebaseerd op OpenStreetMap.</p><p>Kortom, als je hier een punt toevoegt of een vraag beantwoordt, zal dat na een tijdje ook in al díé applicaties te zien zijn.</p>",
-=======
->>>>>>> 417bee2e
         "openTheMap": "Raadpleeg de kaart",
         "openTheMapReason": "om informatie te zien, te wijzigen en toe te voegen",
         "opening_hours": {
@@ -418,12 +393,8 @@
             "recentThemes": "Recent bezochte kaarten",
             "recents": "Recent bekeken plaatsen",
             "search": "Zoek naar een locatie, filter of kaart",
-<<<<<<< HEAD
-            "searchShort": "Zoek",
-            "searching": "Aan het zoeken …"
-=======
+            "searchShort": "Zoek…",
             "searching": "Aan het zoeken…"
->>>>>>> 417bee2e
         },
         "searchAnswer": "Zoek een optie",
         "seeIndex": "Zie het overzich van alle thematische kaarten",
@@ -546,10 +517,6 @@
             "fromWikipedia": "Uit Wikipedia, de vrije encyclopedie",
             "loading": "Wikipedia aan het laden …",
             "noResults": "Geen relevante items gevonden voor <i>{search}</i>",
-<<<<<<< HEAD
-            "noWikipediaPage": "Dit Wikidata-item heeft nog geen overeenkomstig Wikipedia-artikel.",
-=======
->>>>>>> 417bee2e
             "previewbox": {
                 "born": "Geboren: {value}",
                 "died": "Gestorven: {value}"
@@ -634,15 +601,7 @@
                 "uploading": "Je afbeelding wordt geüpload …"
             }
         },
-<<<<<<< HEAD
-        "uploadDone": "Je afbeelding is toegevoegd. Bedankt om te helpen!",
-        "uploadFailed": "Afbeelding uploaden mislukt. Heb je internet? Gebruik je Brave of UMatrix? Dan moet je derde partijen toelaten.",
-        "uploadMultipleDone": "{count} afbeeldingen zijn toegevoegd. Bedankt voor je bijdrage!",
-        "uploadingMultiple": "Bezig met {count} foto's te uploaden …",
-        "uploadingPicture": "Bezig met een foto te uploaden …"
-=======
         "uploadFailed": "Afbeelding uploaden mislukt. Heb je internet? Gebruik je Brave of UMatrix? Dan moet je derde partijen toelaten."
->>>>>>> 417bee2e
     },
     "importInspector": {
         "title": "Inspecteer en beheer importeer-notas"
@@ -655,12 +614,7 @@
     "index": {
         "#": "Deze teksten worden getoond boven de themaknoppen wanneer nog geen thema is ingeladen",
         "about": "Over MapComplete",
-<<<<<<< HEAD
-        "featuredThemeTitle": "Thema van de week",
         "intro": "Kaarten over verschillende thema's waar je kan aan bijdragen",
-=======
-        "intro": "MapComplete is een OpenStreetMap-applicatie waar informatie over een specifiek thema bekeken en aangepast kan worden.",
->>>>>>> 417bee2e
         "learnMore": "Lees meer",
         "logIn": "Log in om andere thema's te zien waar je al in bewerkt hebt",
         "title": "Welkom bij MapComplete"
@@ -677,16 +631,11 @@
         "inviteToMoveAgain": "Verplaats dit punt opnieuw",
         "isRelation": "Dit object is een relatie en kan niet verplaatst worden",
         "isWay": "Dit object is een lijn of een oppervlakte. Gebruik een ander OpenStreetMap-bewerkprogramma op het te verplaatsen.",
-<<<<<<< HEAD
         "loginToMove": "Je moet aangemeld zijn om een punt te verplaatsen",
         "moveTitle": "Verplaats dit punt",
         "partOfAWay": "Dit object is deel van een lijn of een oppervlakte. Gebruik een ander OpenStreetMap-bewerkprogramma om het te verplaatsen.",
         "partOfRelation": "Dit object maakt deel uit van een relatie. Gebruik een ander OpenStreetMap-bewerkprogramma om het te verplaatsen.",
-=======
-        "partOfAWay": "Dit object is deel van een lijn of een oppervlakte. Gebruik een ander OpenStreetMap-bewerkprogramma om het te verplaatsen",
-        "partOfRelation": "Dit object maakt deel uit van een relatie. Gebruik een ander OpenStreetMap-bewerkprogramma om het te verplaatsen",
->>>>>>> 417bee2e
-        "pointIsMoved": "Dit punt is verplaatst",
+         "pointIsMoved": "Dit punt is verplaatst",
         "reasons": {
             "reasonInaccurate": "De locatie van dit object is niet accuraat en moet een paar meter verschoven worden",
             "reasonRelocation": "Dit object is verhuisd naar een andere locatie",
@@ -778,16 +727,10 @@
         "affiliated_reviewer_warning": "(Recensie door betrokkene)",
         "attribution": "Via <a href='https://mangrove.reviews/' target='_blank'>Mangrove Reviews</a>",
         "averageRating": "Gemiddelde score van {n} sterren",
-<<<<<<< HEAD
         "i_am_affiliated": "Ik ben persoonlijk betrokken",
         "i_am_affiliated_explanation": "Vink aan als je een eigenaar, maker, werknemer … bent.",
         "name_required": "De naam van dit object moet gekend zijn om een recensie te kunnen maken",
         "no_reviews_yet": "Er zijn nog geen recensies. Wees de eerste!",
-=======
-        "i_am_affiliated": "<span>Ik ben persoonlijk betrokken</span><br/><span class='subtle'>Vink aan indien je de oprichter, maker, werknemer, ... of dergelijke bent</span>",
-        "i_am_affiliated_explanation": "Check of je een eigenaar, maker, werknemer, ... bent.",
-        "no_reviews_yet": "Er zijn nog geen beoordelingen. Wees de eerste!",
->>>>>>> 417bee2e
         "non_place_review": "Eén recensie gaat niet over een plaats en wordt hier niet getoond.",
         "non_place_reviews": "{n} recensies gaan niet over een plaats en worden hier niet getoond.",
         "question": "Welke score geef je aan {title()}?",
@@ -802,17 +745,11 @@
         "saved": "Bedankt om je recensie te delen!",
         "saving_review": "Opslaan …",
         "see_all": "Bekijk al je recensies op mangrove.reviews",
-<<<<<<< HEAD
         "title": "{count} recensies",
         "title_singular": "Eén recensie",
         "too_long": "Maximaal {max} tekens zijn toegestaan. Je recensie heeft {amount} tekens.",
         "tos": "Als je je recensie publiceert, ga je akkoord met de <a href='https://mangrove.reviews/terms' target='_blank'>de gebruiksvoorwaarden en het privacybeleid van Mangrove.reviews</a>",
         "write_a_comment": "Schrijf een recensie",
-=======
-        "title": "{count} beoordelingen",
-        "too_long": "Maximaal {max} tekens zijn toegestaan. Je recensie heeft {amount} tekens.",
-        "tos": "Als je je review publiceert, ga je akkoord met de <a href='https://mangrove.reviews/terms' target='_blank'>de gebruiksvoorwaarden en privacy policy van Mangrove.reviews</a>",
->>>>>>> 417bee2e
         "your_reviews": "Je vorige recensies",
         "your_reviews_empty": "We konden geen eerdere recensies van je vinden"
     },
