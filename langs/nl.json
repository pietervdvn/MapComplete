--- conflicted
+++ resolved
@@ -449,15 +449,6 @@
     },
     "matrixbot": {
         "commandFailed": "Sorry, er ging iets mis toen ik probeerde om <code>{cmd}</code> uit te voeren.",
-<<<<<<< HEAD
-        "commandNotFound": "Sorry, ik heb je commando niet verstaan. Zou het kunnen dat je {0}, {1}, {2} of ${2} bedoelt? <p>Je kan ook <code>help</code> sturen om een overzicht van alle commando's te zien</p>",
-        "commands": {
-            "help": {
-                "argcmd": "The command you want more information about",
-                "askRights": "Vraag aan {admins} om je toegang te geven",
-                "docs": "Prints info about supported commands",
-                "insufficientRights": "Je hebt geen toegang tot dit commando.",
-=======
         "commandNotFound": "Sorry, ik heb je commando niet verstaan. Zou het kunnen dat je {0}, {1}, {2} of {2} bedoelt? <p>Je kan ook <code>help</code> sturen om een overzicht van alle commando's te zien</p>",
         "commands": {
             "dm": {
@@ -480,14 +471,11 @@
                 "docs": "Geeft informatie over de gekende commando's",
                 "insufficientRights": "Je hebt geen toegang tot dit commando.",
                 "notFound": "Ik kon het commando <code>{cmd}</code> niet vinden. Bedoelde je misschien {closest}?",
->>>>>>> a0b69d6d
                 "p0": "Hallo! Ik ben MapComplete-bot {bot_version} (gebouwd met MapComplete {mc_version}).",
                 "p1": "Je kan me een commando sturen en dan zal ik dat commando opvolgen. Dit kan door me een privé-bericht te sturen. In een publieke ruimte zal ik antwoorden als een bericht begint met <code>!</code> of een mention.",
                 "priviligedComand": "Commando waar je rechten voor nodig hebt",
                 "supported": "De commando's die ik ken zijn:"
             },
-<<<<<<< HEAD
-=======
             "info": {
                 "closed": "Gesloten",
                 "closedTodayAndTomorrow": "Vandaag en morgen gesloten",
@@ -502,18 +490,11 @@
                 "provideSearch": "Gelieve een zoekterm of id te geven",
                 "searchingWorldwide": "OpenStreetMap aan het doorzoeken voor <code>{_}</code>"
             },
->>>>>>> a0b69d6d
             "language": {
                 "arglang": "De taal die ik vanaf nu in deze ruimte ga spreken",
                 "currentLanguage": "Momenteel praat ik {language} in deze ruimte",
                 "docs": "Stelt in welke taal ik in deze ruimte spreek",
                 "hasBeenSet": "De taal is ingesteld op <b>{language}</b>.",
-<<<<<<< HEAD
-                "helpTranslating": "Help mee met het vertalen van mijn teksten om Weblate.",
-                "knownLanguages": "Je kan een van de volgende talen kiezen:",
-                "notFound": "De taal {language} heb ik niet gevonden"
-            },
-=======
                 "helpTranslating": "Help mee met het vertalen van mijn teksten op Weblate.",
                 "knownLanguages": "Je kan een van de volgende talen kiezen:",
                 "notFound": "De taal {language} heb ik niet gevonden"
@@ -543,7 +524,6 @@
             "tags": {
                 "announceSearch": "<code>{id}</code> is geen OpenStreetMap-ID - ik ben wereldwijd aan het zoeken naar {search}..."
             },
->>>>>>> a0b69d6d
             "welcome": {
                 "p0": "Hallo! Ik ben MapComplete-bot. Ik ben een computer-programma die voor jou OpenStreetMap doorzoekt en die documentatie geeft van <a href=\"https://mapcomplete.osm.be\">MapComplete</a>, een website die themakaarten toont waar je ook eenvoudig zelf data aan kan toevoegen.",
                 "p1": "Stuur me <code>info [zoekterm]</code> en ik ga OpenStreetMap voor je doorzoeken en het resultaat aan je tonen.",
@@ -551,14 +531,6 @@
                 "p3": "Er zijn nog meer commando's, stuur me <code>help</code> om ze allemaal te zien."
             },
             "wiki": {
-<<<<<<< HEAD
-                "docs": "Stuurt een (deel van) de gevraagde pagina van wiki.osm.org. In een publieke ruimte stuur ik enkel de eerste paragraaf, in een privaat bericht krijg je de volledige pagina."
-            }
-        },
-        "decryptionFailed": "Sorry, I couldn't decrypt your message. You can try to leave this channel and to connect again",
-        "noSufficientRights": "This command is only available to administrators or users who have this role",
-        "tooLongForPublic": "Sorry, this message is too long for a public room - send me a direct message instead"
-=======
                 "docs": "Stuurt een (deel van) de gevraagde pagina van {backend}. In een publieke ruimte stuur ik enkel de eerste paragraaf, in een privaat bericht krijg je de volledige pagina."
             }
         },
@@ -567,7 +539,6 @@
         "subcommanNotFound": "Sorry, ik heb je vraag niet verstaan. Dit commando heeft een extra werkwoord nodig, maar <code>{verb}</code> is geen werkwoord dat ik ken. Ik ken wel de volgende werkwoorden: {known_verbs}",
         "subcommandNotGiven": "Ik heb je commando niet verstaan. Dit commando heeft een extra werkwoord nodig, maar je hebt er geen geven. Voeg één van {known_verbs} toe",
         "tooLongForPublic": "Sorry, dit bericht is te lang voor een publieke ruimte - stuur me een privébericht"
->>>>>>> a0b69d6d
     },
     "move": {
         "cancel": "Annuleer verplaatsing",
