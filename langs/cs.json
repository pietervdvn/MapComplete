{
    "advanced": {
        "title": "Pokročilé funkce"
    },
    "centerMessage": {
        "allFilteredAway": "Žádný objekt v zobrazení nesplňuje všechny filtry",
        "loadingData": "Načítání dat…",
        "noData": "V aktuálním zobrazení nejsou žádné relevantní prvky",
        "ready": "Hotovo!",
        "retrying": "Načítání dat se nezdařilo. Zkusíme to znovu za {count} sekund…",
        "zoomIn": "Přiblížení pro zobrazení nebo úpravu dat"
    },
    "communityIndex": {
        "available": "Tato komunita mluví {native}",
        "intro": "Navažte kontakt s ostatními lidmi, abyste je poznali, učili se od nich, …",
        "title": "Spojte se s ostatními"
    },
    "delete": {
        "cancel": "Zrušit",
        "cannotBeDeleted": "Tuto funkci nelze odstranit",
        "delete": "Smazat",
        "deletedTitle": "Smazaná funkce",
        "explanations": {
            "hardDelete": "Tato funkce bude v OpenStreetMap odstraněna. Zkušený přispěvatel ji může obnovit",
            "softDelete": "Tato funkce bude v této aplikaci aktualizována a skryta. <span class='subtle'>{reason}</span>"
        },
        "isDeleted": "Tato funkce je smazána",
        "isntAPoint": "Odstranit lze pouze uzly, vybraným prvkem je cesta, oblast nebo relace.",
        "loading": "Kontrola vlastností, zda lze tuto funkci odstranit.",
        "notEnoughExperience": "Tuto funkci vytvořil někdo jiný.",
        "onlyEditedByLoggedInUser": "Tuto funkci jste upravovali pouze vy, můžete ji bez obav odstranit.",
        "partOfOthers": "Tento uzel je součástí nějaké cesty nebo relace a nelze jej přímo smazat.",
        "readMessages": "Máte nepřečtené zprávy. Před odstraněním funkce si je přečtěte - někdo by mohl mít zpětnou vazbu",
        "reasons": {
            "disused": "Tato funkce je nepoužívaná nebo odstraněná",
            "duplicate": "Tato funkce je duplikátem jiné funkce",
            "notFound": "Tato funkce nebyla nalezena",
            "test": "Jednalo se o testovací funkci – tato funkce zde ve skutečnosti nikdy nebyla"
        },
        "safeDelete": "Tuto funkci lze bezpečně odstranit.",
        "useSomethingElse": "Místo toho použijte jiný editor OpenStreetMap a odstraňte jej",
        "whyDelete": "Proč by měla být tato funkce odstraněna?"
    },
    "external": {
        "allAreApplied": "Všechny chybějící externí hodnoty byly zkopírovány do OpenStreetMap",
        "allIncluded": "Data načtená ze {source} jsou obsažena v OpenStreetMap",
        "apply": "Použít",
        "applyAll": "Použít všechny chybějící hodnoty",
        "conflicting": {
            "intro": "U následujících hodnot má OpenStreetMap jinou hodnotu než zdrojová webová stránka.",
            "title": "Konfliktní položky"
        },
        "currentInOsmIs": "V současné době má OpenStreetMap zaznamenány následující hodnoty:",
        "done": "Hotovo",
        "error": "Nelze načíst propojená data z webové stránky",
        "lastModified": "Externí data byla naposledy upravena dne {date}",
        "loadedFrom": "Následující data jsou načtena z <a href={url}>{source}</a> pomocí vloženého JSON-LD",
        "missing": {
            "intro": "OpenStreetMap nemá žádné informace o následujících atributech",
            "title": "Chybějící položky"
        },
        "noDataLoaded": "Externí webová stránka neobsahuje žádná propojená data, která by bylo možné načíst",
        "overwrite": "Přepsání v OpenStreetMap",
        "title": "Strukturovaná data načtená z externí webové stránky"
    },
    "favourite": {
        "reload": "Znovu načíst data"
    },
    "favouritePoi": {
        "button": {
            "isFavourite": "Toto místo je v současné době označeno jako oblíbené a bude se zobrazovat na všech tematických mapách MapComplete, které navštívíte.",
            "isMarkedShort": "Označeno jako oblíbené místo",
            "isNotMarkedShort": "Neoznačeno jako oblíbené",
            "markAsFavouriteTitle": "Označit toto místo jako oblíbené",
            "markDescription": "Přidat toto místo do osobního seznamu oblíbených",
            "unmark": "Odebrat z osobního seznamu oblíbených",
            "unmarkNotDeleted": "Tento bod nebude smazán a bude stále viditelný na příslušné mapě pro vás i ostatní"
        },
        "downloadGeojson": "Stáhněte si oblíbené položky jako geojson",
        "downloadGpx": "Stáhnout oblíbené položky jako GPX",
        "intro": "Označili jste {length} místa jako oblíbené místo.",
        "introPrivacy": "Tento seznam je viditelný pouze pro vás",
        "loginToSeeList": "Přihlášení pro zobrazení seznamu míst, která jste označili jako oblíbená",
        "tab": "Vaše oblíbené položky a recenze",
        "title": "Vaše oblíbená místa"
    },
    "flyer": {
        "aerial": "Tato mapa používá jiný podklad, a to letecké snímky od Agentschap Informatie Vlaanderen",
        "callToAction": "Otestovat na mapcomplete.org",
        "cyclofix": "Pumpy na kola, opravny, prodejny pitné vody a cyklistické obchody jsou na webu CycloFix",
        "description": "Leták formátu A4 na propagaci MapComplete",
        "editing": {
            "ex": "Zjednodušený příklad, jak to vypadá v případě přírodní rezervace, je uveden níže.",
            "intro": "Uživatele přivítá mapa s prvky. Po výběru jednoho z nich se zobrazí informace o daném prvku.",
            "title": "Jak vypadá uživatelské rozhraní?"
        },
        "examples": "K dispozici je mnoho tematických map, z nichž některé jsou zde otištěny.\n\nNa internetu je k dispozici mnoho dalších tematických map: o zdravotnictví, navigaci v interiéru, bezbariérovosti, odpadových zařízeních, veřejných knihovnách, přechodech pro chodce s duhovým nátěrem,... Objevte je všechny na mapcomplete.org",
        "fakeui": {
            "add_images": "Přidání obrázků několika kliknutími",
            "attributes": "Zobrazuje atributy přátelským způsobem",
            "edit": "Špatné nebo zastaralé informace? Tlačítko pro úpravu je přímo zde.",
            "question": "Pokud atribut ještě není znám, zobrazí MapComplete otázku",
            "see_images": "Zobrazuje obrázky od předchozích přispěvatelů, Wikipedie, Mapillary, …",
            "wikipedia": "Zobrazují se propojené články Wikipedie"
        },
        "frontParagraph": "MapComplete je snadno použitelná webová aplikace pro sběr geodat v OpenStreetMap, která umožňuje sběr a správu relevantních dat otevřeným, crowdsourcovaným a opakovaně použitelným způsobem.\n\nNa vyžádání lze přidávat nové kategorie a atributy.",
        "lines_too": "Zobrazují se také čáry a mnohoúhelníky. K těmto objektům lze také přidávat a aktualizovat atributy a obrázky.",
        "mapcomplete": {
            "customize": "MapComplete lze přizpůsobit vašim potřebám, přidat nové mapové vrstvy, nové funkce nebo jej stylizovat pomocí barev a písma vaší organizace.\nMáme také zkušenosti se spouštěním kampaní na crowdsourcing geodat.\nPro nabídku se obraťte na pietervdvn@posteo.net.",
            "intro": "MapComplete je webová stránka s interaktivními mapami {mapCount}. Každá mapa umožňuje přidávat nebo aktualizovat informace. Má mnoho funkcí:",
            "li0": "Zobrazuje, kde se nacházejí body zájmu",
            "li1": "Přidává nové body a aktualizuje informace o stávajících bodech",
            "li2": "Snadno přidejte kontaktní informace a otevírací dobu",
            "li3": "Lze umístit na jiné webové stránky jako iFrame",
            "li4": "Zahrnuto do ekosystému OpenStreetMap, který má k dispozici mnoho nástrojů",
            "li5": "Funkce pro import stávajících datových sad",
            "li6": "Mnoho pokročilých funkcí, jako je detekce stromů a pokročilé vstupní metody",
            "li7": "Kopírovatelný svobodný software (s licencí GPL) a bezplatné používání",
            "title": "Co je MapComplete?"
        },
        "onwheels": "K dispozici jsou také vnitřní mapy pro vozíčkáře.",
        "osm": "OpenStreetMap je online mapa, kterou může kdokoli upravovat a znovu používat k jakémukoli účelu, pokud uvede autora a data zůstanou otevřená.\n\nJedná se o největší geoprostorovou databázi na světě, kterou opakovaně využívají tisíce aplikací a webových stránek.",
        "tagline": "Shromažďování geodat pomocí OpenStreetMap",
        "title": "mapcomplete.org",
        "toerisme_vlaanderen": "V rámci společného projektu s Visit Flanders byl vytvořen projekt „Pin your point“. Více než 160 přispěvatelů přidalo několik tisíc laviček a piknikových stolů a objevilo 100 dobíjecích stanic pro kola.",
        "whatIsOsm": "Co je OpenStreetMap?"
    },
    "general": {
        "404": "Tato stránka neexistuje",
        "about": "Snadné úpravy a přidávání OpenStreetMap pro určité téma",
        "aboutMapComplete": {
            "intro": "Pomocí MapComplete přidejte informace OpenStreetMap na <b>jedno téma.</b> Odpovězte na otázky a během několika minut budou vaše příspěvky všude dostupné. Ve většině témat můžete přidat obrázky nebo dokonce zanechat recenzi. <b>Správce tématu</b> pro něj definuje prvky, otázky a jazyky."
        },
        "add": {
            "addNew": "Přidat {category}",
            "backToSelect": "Vyberte jinou kategorii",
            "confirmLocation": "Potvrďte toto umístění",
            "confirmTitle": "Přidat {title}?",
            "creating": "Tvorba nového bodu...",
            "disableFilters": "Vypnout všechny filtry",
            "disableFiltersExplanation": "Některé funkce mohou být filtrem skryty",
            "enableLayer": "Povolit vrstvu {name}",
            "hasBeenImported": "Tato funkce již byla importována",
            "import": {
                "hasBeenImported": "Tento objekt byl importován",
                "howToTest": "Chcete-li otestovat, přidejte k adrese URL <b>test=true</b> nebo <b>backend=osm-test</b>. Sada změn bude vypsána v konzoli. Otevřete prosím PR, abyste toto téma oficiálně povolili, abyste skutečně aktivovali tlačítko importu.",
                "importTags": "Prvek dostane {tags}",
                "officialThemesOnly": "Tlačítko importovat je pro neoficiální motivy zakázáno, aby se předešlo nehodám",
                "wrongType": "Tato funkce není uzel ani cesta a nelze ji importovat",
                "wrongTypeToConflate": "Tato funkce není uzlem ani cestou a nelze ji spojovat",
                "zoomInMore": "Větší přiblížení pro import této funkce"
            },
            "importTags": "Prvek dostane {tags}",
            "intro": "Klikli jste někam, kde zatím nejsou známy žádné údaje.<br/>",
            "layerNotEnabled": "Vrstva {layer} není povolena. Chcete-li přidat funkci, povolte tuto vrstvu",
            "openLayerControl": "Otevřete ovládací okno vrstvy",
            "pleaseLogin": "Chcete-li přidat novou funkci, přihlaste se prosím do aplikace OpenStreetMap",
            "presetInfo": "Nový bod zájmu bude mít {tags}",
            "stillLoading": "Data se stále načítají. Před přidáním nové funkce prosím chvíli počkejte.",
            "title": "Přidat novou funkci",
            "wrongType": "Tato funkce není uzel ani cesta a nelze ji importovat",
            "zoomInFurther": "Další přiblížení a přidání funkce",
            "zoomInMore": "Pro import této funkce si ji více přibližte"
        },
        "apply_button": {
            "appliedOnAnotherObject": "Objekt {id} dostane {tags}",
            "isApplied": "Změny jsou aplikovány"
        },
        "attribution": {
            "attributionBackgroundLayer": "Aktuální vrstva pozadí je {name}",
            "attributionBackgroundLayerWithCopyright": "Aktuální vrstva pozadí je {name}: {copyright}",
            "attributionContent": "<p>Všechna data poskytuje <a href='https://www.openstreetmap.org' target='_blank'>OpenStreetMap</a>, volně znovu použitelná pod <a href='https://www.openstreetmap .org/copyright' target='_blank'>licence pro otevřenou databázi</a>.</p>",
            "attributionTitle": "Oznámení o atribuci",
            "codeContributionsBy": "MapComplete vytvořili {contributors} a <a href='https://github.com/pietervdvn/MapComplete/graphs/contributors' target='_blank'>{hiddenCount} dalších přispěvatelů</a>",
            "donate": "Podpořte MapComplete finančně",
            "editId": "Zde otevřít online editor OpenStreetMap",
            "editJosm": "Upravit zde pomocí JOSM",
            "emailCreators": "Pošlete e-mail tvůrcům",
            "followOnMastodon": "Sledujte MapComplete na Mastodonu",
            "gotoSourceCode": "Zobrazit zdrojový kód",
            "iconAttribution": {
                "title": "Použité ikony"
            },
            "josmNotOpened": "JOSM se nepodařilo propojit. Ujistěte se, že je otevřený a že je povoleno dálkové ovládání",
            "josmOpened": "JOSM je otevřen",
            "madeBy": "Vytvořeno od <b>{author}</b>",
            "mapContributionsBy": "Aktuální viditelná data obsahují úpravy provedené uživateli {contributors}",
            "mapContributionsByAndHidden": "Aktuální viditelná data obsahují úpravy provedené {contributors} a {hiddenCount} dalšími přispěvateli",
            "mapillaryHelp": "<b>Mapillary</b> je online služba, která shromažďuje snímky na úrovni ulic a nabízí je pod bezplatnou licencí. Přispěvatelé mohou tyto obrázky používat ke zlepšení OpenStreetMap",
            "openIssueTracker": "Nahlaste chybu",
            "openMapillary": "Zde otevřít Mapillary",
            "openOsmcha": "Podívejte se na nejnovější úpravy provedené v tématu {theme}",
            "openOsmchaLastWeek": "Zobrazit úpravy za posledních 7 dní",
            "openPanoramax": "Zde otevřete Panoramax",
            "openThemeDocumentation": "Otevřít dokumentaci k tematické mapě {name}",
            "panoramaxHelp": "<b>Panoramax</b> je online služba, která shromažďuje snímky z úrovně ulic a nabízí je pod bezplatnou licencí. Přispěvatelé mohou tyto snímky používat ke zlepšení OpenStreetMap",
            "panoramaxLicenseCCBYSA": "Vaše obrázky jsou zveřejněny pod licencí CC-BY-SA - každý může váš obrázek znovu použít, pokud uvede vaše jméno",
            "seeOnMapillary": "Podívejte se na tento obrázek na Mapillary",
            "themeBy": "Téma spravuje {author}",
            "title": "Autorská práva a uvedení zdroje",
            "translatedBy": "MapComplete přeložili {contributors} a <a href='https://github.com/pietervdvn/MapComplete/graphs/contributors' target='_blank'>{hiddenCount} dalších přispěvatelů</a>"
        },
        "back": "Zpět",
        "backToIndex": "Zobrazit všechny tematické mapy",
        "backgroundMap": "Vyberte vrstvu pozadí",
        "backgroundSwitch": "Přepnout pozadí",
        "cancel": "Zrušit",
        "clearPendingChanges": "Vymazat nevyřízené změny",
        "confirm": "Potvrdit",
        "customThemeIntro": "Jedná se o dříve navštívená témata vytvořená uživateli.",
        "customThemeTitle": "Vlastní témata",
        "download": {
            "custom": {
                "download": "Stáhněte si formát PNG o šířce {width}mm a výšce {height}mm",
                "downloadHelper": "Toto je určeno pro tisk",
                "height": "Výška obrázku (v mm):",
                "title": "Stáhněte si obrázek s vlastní šířkou a výškou",
                "width": "Šířka obrázku (v mm): "
            },
            "downloadAsPdf": "Stáhněte si aktuální mapu ve formátu PDF",
            "downloadAsPdfHelper": "Ideální pro tisk aktuální mapy",
            "downloadAsPng": "Stáhnout jako obrázek",
            "downloadAsPngHelper": "Ideální pro zahrnutí do zpráv",
            "downloadAsSvg": "Stáhnout SVG aktuální mapy",
            "downloadAsSvgHelper": "Kompatibilní s Inkscape nebo Adobe Illustrator; bude potřebovat další zpracování",
            "downloadAsSvgLinesOnly": "Stáhněte si SVG aktuální mapy obsahující pouze čáry",
            "downloadAsSvgLinesOnlyHelper": "Samo se protínající čáry jsou rozděleny, lze je použít s některým 3D softwarem",
            "downloadCSV": "Stáhnout viditelná data jako CSV",
            "downloadCSVHelper": "Kompatibilní s aplikacemi LibreOffice Calc, Excel, …",
            "downloadFeatureAsGeojson": "Stáhnout jako soubor GeoJSON",
            "downloadFeatureAsGpx": "Stáhnout jako soubor GPX",
            "downloadGeoJsonHelper": "Kompatibilní s QGIS, ArcGIS, ESRI, …",
            "downloadGeojson": "Stáhnout viditelná data jako GeoJSON",
            "downloadGpx": "Stáhnout jako soubor GPX",
            "downloadGpxHelper": "Soubor GPX lze použít s většinou navigačních zařízení a aplikací",
            "downloadImage": "Stáhnout obrázek",
            "exporting": "Exportování…",
            "includeMetaData": "Zahrnout metadata (poslední editor, vypočtené hodnoty, ...)",
            "licenseInfo": "<h3>Upozornění na autorská práva</h3>Poskytovaná data jsou dostupná pod ODbL. Opětovné použití je zdarma pro jakýkoli účel, ale <ul><li>musí být uveden zdroj <b>© přispěvatelé OpenStreetMap</b><li><li>Jakákoli změna musí být publikována pod stejnou licencí</li>< /ul> Podrobnosti naleznete v úplném <a href='https://www.openstreetmap.org/copyright' target='_blank'>upozornění na autorská práva</a>.",
            "noDataLoaded": "Zatím nejsou načtena žádná data. Brzy bude k dispozici ke stažení",
            "pdf": {
                "current_view_generic": "Exportujte PDF aktuálního zobrazení pro {paper_size} v orientaci {orientation}"
            },
            "title": "Stáhnout",
            "toMuch": "Existuje mnoho funkcí, které lze stáhnout všechny",
            "uploadGpx": "Nahrajte svou trasu do OpenStreetMap"
        },
        "enableGeolocationForSafari": "Nezobrazilo se vyskakovací okno s žádostí o povolení k umístění?",
        "enableGeolocationForSafariLink": "Zjistěte, jak povolit oprávnění k poloze v nastavení",
        "eraseValue": "Vymažte tuto hodnotu",
        "error": "Něco se pokazilo",
        "example": "Příklad",
        "examples": "Příklady",
        "filterPanel": {
            "allTypes": "Všechny typy",
            "disableAll": "Zakázat vše",
            "enableAll": "Povolit vše"
        },
        "geopermissionDenied": "Povolení k poloze bylo zamítnuto",
        "histogram": {
            "error_loading": "Nelze načíst histogram"
        },
        "labels": {
            "background": "Změnit pozadí",
            "filter": "Filtrovat data",
            "jumpToLocation": "Přejděte na svou aktuální polohu",
            "locationNotAvailable": "GPS poloha není k dispozici. Má toto zařízení polohu nebo jste v tunelu?",
            "menu": "Menu",
            "zoomIn": "Přiblížit",
            "zoomOut": "Oddálit"
        },
        "layerSelection": {
            "title": "Výběr vrstev",
            "zoomInToSeeThisLayer": "Přibližte si tuto vrstvu, abyste ji viděli"
        },
        "levelSelection": {
            "addNewOnLevel": "Je nové umístění bodu na úrovni {level}?",
            "confirmLevel": "Ano, přidejte {preset} na úroveň {level}"
        },
        "loading": "Načítání…",
        "loadingTheme": "Načítání {theme}…",
        "loginFailed": "Přihlášení do OpenStreetMap selhalo",
        "loginFailedOfflineMode": "OpenStreetMap.org je v současné době z důvodu údržby nedostupný. Provádění úprav bude brzy možné",
        "loginFailedReadonlyMode": "OpenStreetMap.org je v současné době z důvodu údržby v režimu pouze pro čtení. Provádění úprav bude brzy možné",
        "loginFailedUnreachableMode": "OpenStreetMap.org není v současné době dosažitelný. Jste připojeni k internetu nebo blokujete třetí strany? Zkuste to později",
        "loginToStart": "Přihlaste se a odpovězte na tuto otázku",
        "loginWithOpenStreetMap": "Přihlaste se pomocí OpenStreetMap",
        "logout": "Odhlásit se",
        "mappingsAreHidden": "Některé možnosti jsou skryté. Pomocí vyhledávání zobrazíte další možnosti.",
        "menu": {
            "aboutCurrentThemeTitle": "O této mapě",
            "aboutMapComplete": "O MapComplete",
            "filter": "Filtrování dat",
            "moreUtilsTitle": "Zjistit více",
            "openHereDifferentApp": "Otevřít aktuální polohu v jiných aplikacích",
            "showIntroduction": "Zobrazit úvod",
            "title": "Menu"
        },
        "morescreen": {
            "createYourOwnTheme": "Vytvořte si vlastní téma MapComplete",
            "enterToOpen": "Stisknutím klávesy Enter otevřete objekt",
            "hiddenExplanation": "Tato témata jsou přístupná pouze těm, kteří mají odkaz. Objevili jste {hidden_discovered} ze {total_hidden} skrytých témat.",
            "noMatchingThemes": "Vašim vyhledávacím kritériím neodpovídají žádná témata",
            "noSearch": "Zobrazit všechna témata",
            "previouslyHiddenTitle": "Dříve navštívená skrytá témata",
            "searchForATheme": "Hledat téma",
            "streetcomplete": "Další podobnou aplikací je <a href='https://play.google.com/store/apps/details?id=de.westnordost.streetcomplete' class='underline hover:text-blue-800' class='underline hover:text-blue-800' target='_blank'>StreetComplete</a>."
        },
        "next": "Další",
        "noTagsSelected": "Nejsou vybrány žádné štítky",
        "number": "číslo",
        "openTheMap": "Otevřít mapu",
        "openTheMapReason": "pro zobrazení, úpravu a přidání informací",
        "opening_hours": {
            "all_days_from": "Otevřeno každý den {ranges}",
            "closed_permanently": "Na neznámou dobu zavřeno",
            "closed_until": "Otevírá v {date}",
            "error": "Nepodařilo se analyzovat otevírací dobu",
            "error_loading": "Chyba: tyto otevírací hodiny nelze zobrazit.",
            "friday": "V pátek {ranges}",
            "loadingCountry": "Určení země…",
            "monday": "V pondělí {ranges}",
            "not_all_rules_parsed": "Tato otevírací doba je komplikovaná. Následující pravidla jsou ve vstupním prvku ignorována:",
            "on_weekdays": "Otevřeno ve všední dny {ranges}",
            "openTill": "do",
            "open_24_7": "Otevřeno nepřetržitě",
            "open_during_ph": "Během státního svátku je",
            "opensAt": "od",
            "ph_closed": "zavřené",
            "ph_not_known": " ",
            "ph_open": "otevřené",
            "ph_open_as_usual": "otevřené, jako obvykle",
            "ranges": "od {starttime} do {endtime}",
            "rangescombined": "{range0} a {range1}",
            "saturday": "V sobotu {ranges}",
            "sunday": "V neděli {ranges}",
            "thursday": "Ve čtvrtek {ranges}",
            "tuesday": "V úterý {ranges}",
            "unknown": "Otevírací doba není známa",
            "wednesday": "Ve středu {ranges}"
        },
        "pdf": {
            "attr": "Mapová data © OpenStreetMap Contributors, opakovaně použitelná pod ODbL",
            "attrBackground": "Vrstva pozadí: {background}",
            "generatedWith": "Generováno pomocí mapcomplete.org/{layoutid}",
            "versionInfo": "v{version} - vygenerováno {date}"
        },
        "pickLanguage": "Vyberte jazyk",
        "poweredByMapComplete": "Provozováno na MapComplete – crowdsourcované, tematické mapy s OpenStreetMap",
        "poweredByOsm": "Běží na OpenStreetMap",
        "questionBox": {
            "answeredMultiple": "Odpověděli jste na {answered} otázky",
            "answeredMultipleSkippedMultiple": "Zodpověděli jste {answered} otázek a vynechali jste {skipped} otázek",
            "answeredMultipleSkippedOne": "Zodpověděli jste {answered} otázek a jednu otázku jste vynechali",
            "answeredOne": "Odpověděli jste na jednu otázku",
            "answeredOneSkippedMultiple": "Odpověděli jste na jednu otázku a přeskočili {skipped} otázky",
            "answeredOneSkippedOne": "Na jednu otázku jste odpověděl a jednu jste přeskočil",
            "done": "Už žádné otázky! Děkujeme!",
            "reactivate": "Znovu aktivovat přeskočené otázky",
            "skippedMultiple": "Přeskočili jste {skipped} otázky",
            "skippedOne": "Vynechali jste jednu otázku"
        },
<<<<<<< HEAD
        "questions": {
            "disable": "Tuto otázku už nepokládejte",
            "disabledIntro": "Zakázali jste některé typy otázek. Chcete-li otázku znovu povolit, klikněte na ni zde",
            "disabledTitle": "Zakázané otázky",
            "emailIs": "E-mailová adresa této {category} je <a href='mailto:{email}' target='_blank'>{email}</a>",
            "emailOf": "Jaká je e-mailová adresa {category}?",
            "enable": "Tuto otázku položte u všech funkcí",
            "noneDisabled": "Pokud vás určitý typ otázky nezajímá, zakažte ji. Chcete-li otázku zakázat, klikněte na tři tečky v pravém horním rohu a vyberte možnost \"zakázat\"",
            "phoneNumberIs": "Telefonní číslo této {category} je <a href='tel:{phone}' target='_blank'>{phone}</a>",
            "phoneNumberOf": "Jaké je telefonní číslo na {category}?",
            "websiteIs": "Webová strana: <a href='{website}' target='_blank'>{website}</a>",
            "websiteOf": "Jaká je webová stránka {category}?"
        },
        "readYourMessages": "Před přidáním nové funkce si prosím přečtěte všechny zprávy OpenStreetMap.",
=======
>>>>>>> 417bee2e
        "removeLocationHistory": "Odstranit historii polohy",
        "retry": "Zkusit znovu",
        "returnToTheMap": "Návrat na mapu",
        "save": "Uložit",
        "screenToSmall": "Otevřít <i>{theme}</i> v novém okně",
        "search": {
            "activeFilters": "Aktivní filtry",
            "clearFilters": "Vymazat filtry",
            "deleteSearchHistory": "Odstranění historie polohy",
            "deleteThemeHistory": "Odstranění dříve navštívených témat",
            "editSearchSyncSettings": "Úprava nastavení synchronizace",
            "editThemeSync": "Úprava nastavení synchronizace",
            "error": "Něco se pokazilo…",
            "instructions": "Pro vyhledávání lokalit, filtrů nebo jiných tematických map použijte panel hledání nahoře",
            "locations": "Lokality",
            "nMoreFilters": "{n} další",
            "nothing": "Nic nenalezeno…",
            "nothingFor": "Pro {term} nebyly nalezeny žádné výsledky",
            "otherMaps": "Další mapy",
            "pickFilter": "Vyberte filtr",
            "recentThemes": "Nedávno navštívené mapy",
            "recents": "Nedávno navštívená místa",
            "search": "Vyhledat místo",
            "searching": "Hledání…"
        },
        "searchAnswer": "Vyhledat možnost…",
        "seeIndex": "Podívejte se na přehled se všemi tematickými mapami",
        "share": "Sdílet",
        "sharescreen": {
            "copiedToClipboard": "Odkaz zkopírovaný do schránky",
            "documentation": "Další informace o dostupných parametrech URL naleznete <a href='https://github.com/pietervdvn/MapComplete/blob/develop/Docs/URL_Parameters.md' target='_blank'>v dokumentaci</a>",
            "embedIntro": "<h3>Vložte mapu na své webové stránky</h3>Prosíme, vložte tuto mapu na své webové stránky. <br/>Doporučujeme vám to udělat - nemusíte ani žádat o povolení. <br/> Je a vždy to bude zdarma. Čím více lidí bude projekt používat, tím bude cennější.",
            "fsBackground": "Povolit přepínání pozadí",
            "fsFilter": "Povolit možnost přepínání vrstev a filtrů",
            "fsGeolocation": "Povolit geolokaci",
            "fsUserbadge": "Povolit přihlašovací tlačítko a tím i možnost provádět změny",
            "fsWelcomeMessage": "Zobrazit vyskakovací okno s uvítací zprávou a související karty",
            "intro": "Sdílejte tuto mapu zkopírováním níže uvedeného odkazu a jeho zasláním přátelům a rodině:",
            "openLayers": "Otevřete nabídku vrstev a filtrů",
            "options": "Možnosti sdílení",
            "stateIsIncluded": "Aktuální stav vrstev a filtrů je zahrnut ve sdíleném odkazu a prvku iframe.",
            "title": "Sdílet tuto mapu"
        },
        "skip": "Přeskočit tuto otázku",
        "testing": "Testování - změny se neuloží",
        "uploadError": "Chyba při nahrávání změn: {error}",
        "uploadGpx": {
            "choosePermission": "Níže vyberte, jak má být vaše trasa sdílena:",
            "confirm": "Potvrdit nahrávání",
            "gpxServiceOffline": "Služba GPX je v současné době offline - nahrávání není v současné době možné. Zkuste to později.",
            "intro0": "Nahráním stopy si OpenStreetMap.org ponechá její úplnou kopii.",
            "intro1": "Budete si moci znovu stáhnout své stopy a načíst je do editačních programů OpenStreetMap",
            "meta": {
                "descriptionIntro": "Volitelně můžete zadat popis stopy:",
                "descriptionPlaceHolder": "Zadejte popis své stopy",
                "intro": "Přidejte název stopy:",
                "title": "Název a popis",
                "titlePlaceholder": "Zadejte název své stopy"
            },
            "modes": {
                "private": {
                    "docs": "Body vaší stopy budou sdíleny a agregovány mezi ostatními stopami. Celá stopa bude viditelná a budete ji moci načíst do jiných editačních programů. OpenStreetMap.org si uchová kopii vaší stopy",
                    "name": "Anonymní"
                },
                "public": {
                    "docs": "Vaše stopa bude viditelná pro všechny, a to jak ve vašem uživatelském profilu, tak v seznamu GPS stop na openstreetmap.org",
                    "name": "Veřejné"
                }
            },
            "title": "Nahrajte svou stopu na OpenStreetMap.org",
            "uploadFinished": "Vaše stopa byla nahrána!",
            "uploading": "Nahrávání stopy…"
        },
        "uploadPending": "Počet nevyřízených změn: {count}",
        "uploadPendingSingle": "Čeká se na jednu změnu",
        "uploadingChanges": "Nahrávání změn…",
        "useSearch": "Pomocí vyhledávání výše zobrazíte další možnosti",
        "visualFeedback": {
            "closestFeaturesAre": "{n} objektů ve výřezu.",
            "directionsAbsolute": {
                "E": "východní",
                "N": "severní",
                "NE": "severovýchod",
                "NW": "severozápadní",
                "S": "jižní",
                "SE": "jihovýchodní",
                "SW": "jihozápadní",
                "W": "západ"
            },
            "directionsRelative": {
                "behind": "za vašimi zády",
                "left": "vlevo",
                "right": "vpravo",
                "sharp_left": "ostře vlevo",
                "sharp_right": "ostře doprava",
                "slight_left": "mírně vlevo",
                "slight_right": "mírně vpravo",
                "straight": "přímo vpřed"
            },
            "east": "Pohyb na východ",
            "fromGps": "{distance} {direction} vaší polohy",
            "fromMapCenter": "{distance} {direction} středu mapy",
            "in": "Přiblížení na úroveň {z}",
            "islocked": "Pohled uzamčen na vaši polohu GPS, pohyb zakázán. Pro odemknutí stiskněte tlačítko geolokace.",
            "locked": "Zobrazení je nyní uzamčeno na vaši polohu GPS, pohyb je zakázán.",
            "navigation": "Pomocí kláves se šipkami posouvejte mapu, stisknutím mezerníku vyberte nejbližší objekt. Stisknutím čísla vyberte místa dále.",
            "noCloseFeatures": "Nejsou zobrazeny žádné funkce.",
            "north": "Pohyb na sever",
            "oneFeatureInView": "Jedna funkce ve výřezu.",
            "out": "Oddálení na úroveň {z}",
            "south": "Pohyb na jih",
            "unlocked": "Pohyb povolen.",
            "viewportCenterCloseToGps": "Mapa je vycentrována kolem vaší polohy.",
            "viewportCenterDetails": "Střed výřezu je vzdálen {distance} a {bearing} od vaší polohy.",
            "west": "Pohyb na západ"
        },
        "waitingForGeopermission": "Čekáme na vaše povolení používat geolokaci…",
        "waitingForLocation": "Vyhledávání vaší aktuální polohy…",
        "weekdays": {
            "abbreviations": {
                "friday": "Pá",
                "monday": "Po",
                "saturday": "So",
                "sunday": "Ne",
                "thursday": "Čt",
                "tuesday": "Út",
                "wednesday": "St"
            },
            "friday": "Pátek",
            "monday": "Pondělí",
            "saturday": "Sobota",
            "sunday": "Neděle",
            "thursday": "Čtvrtek",
            "tuesday": "Úterý",
            "wednesday": "Středa"
        },
        "welcomeExplanation": {
            "addNew": "Chybí nějaká položka? Pro přidání nového bodu zájmu použijte tlačítko vlevo dole.",
            "general": "Na této mapě si můžete zobrazit, upravovat a přidávat <i>body zájmu</i>. Přibližováním si zobrazte body zájmu a klepnutím na jeden z nich si zobrazte nebo upravte informace. Všechna data pocházejí z OpenStreetMap a jsou v ní uložena, takže je lze volně používat."
        },
        "wikipedia": {
            "doSearch": "Pro zobrazení výsledků vyhledávejte výše",
            "failed": "Načítání záznamu ve Wikipedii se nezdařilo",
            "fromWikipedia": "Z Wikipedie, svobodné encyklopedie",
            "loading": "Načítání Wikipedie…",
            "noResults": "Pro <i>{search}</i> nebylo nic nalezeno",
            "previewbox": {
                "born": "Narozen: {value}",
                "died": "Zemřel: {value}"
            },
            "readMore": "Přečtěte si zbytek článku",
            "searchToShort": "Váš vyhledávací dotaz je příliš krátký, zadejte delší text",
            "searchWikidata": "Hledat na Wikidatech"
        }
    },
    "hotkeyDocumentation": {
        "action": "Akce",
        "closeSidebar": "Zavře postranní panel",
        "geolocate": "Posune mapu na aktuální polohu nebo ji přiblíží k aktuální poloze. Vyžaduje geooprávnění",
        "intro": "MapComplete podporuje následující klávesy:",
        "key": "Kombinace kláves",
        "openFilterPanel": "Otevře vrstvy POI a panel filtrů",
        "openLayersPanel": "Otevírá panel Vrstvy pozadí",
        "queryCurrentLocation": "Zobrazte adresu, která je nejblíže středu mapy",
        "selectAerial": "Nastavte pozadí na letecké nebo satelitní snímky. Přepíná mezi dvěma nejlepšími dostupnými vrstvami",
        "selectFavourites": "Otevřít stránku oblíbených položek",
        "selectItem": "Vyberte bod zájmu, který je nejblíže středu mapy (křížek). Pouze při použití klávesnicové navigace",
        "selectItem2": "Vyberte bod zájmu, který je druhým nejbližším prvkem ke středu mapy (křížek). Pouze při použití klávesnicové navigace",
        "selectItem3": "Vyberte bod zájmu, který je třetím nejbližším prvkem ke středu mapy (křížek). Pouze při použití klávesnicové navigace",
        "selectItemI": "Vyberte bod zájmu, který je {i}tým nejbližším prvkem ke středu mapy (křížek). Pouze při použití klávesnicové navigace",
        "selectMap": "Nastavení pozadí na mapu z externích zdrojů. Přepíná mezi dvěma nejlepšími dostupnými vrstvami",
        "selectOsmbasedmap": "Nastavení vrstvy pozadí na mapu založenou na OpenStreetMap (nebo vypnutí rastrové vrstvy pozadí)",
        "selectSearch": "Vybere vyhledávací řádek pro vyhledávání míst",
        "shakePhone": "Zatřesení telefonem",
        "title": "Klávesové zkratky",
        "translationMode": "Zapnutí nebo vypnutí režimu překladu"
    },
    "image": {
<<<<<<< HEAD
        "addPicture": "Udělat fotku",
        "currentLicense": "Vaše snímky budou zveřejněny pod {license}",
=======
        "addPicture": "Přidat fotku",
>>>>>>> 417bee2e
        "doDelete": "Odebrat obrázek",
        "isDeleted": "Smazáno",
        "nearby": {
            "close": "Sbalení panelu s okolními obrázky",
            "failed": "Získání obrázků ze služby {service} se nezdařilo",
            "link": "Tento obrázek zobrazuje objekt",
            "noNearbyImages": "Nebyly nalezeny žádné obrázky v okolí",
            "seeNearby": "Procházet okolní obrázky",
            "title": "Blízké obrázky streetview"
        },
        "panoramax": {
            "deletionRequested": "Zpráva byla odeslána. Za chvíli se na to podívá moderátor",
            "freeform": "Jsou k dispozici další relevantní údaje?",
            "otherFreeform": "Uveďte, proč by měl být tento obrázek odstraněn:",
            "placeholder": "Vysvětlete, proč by měl být obrázek smazán",
            "report": {
                "copyright": "Na obrázku je obsah chráněný autorským právem",
                "inappropriate": "Tento obrázek je nevhodný (obsahuje nahotu, vyzývá k nenávisti nebo není streetview)",
                "other": "Jiný důvod, prosím uveďte",
                "privacy": "Na obrázku je soukromý pozemek"
            },
            "requestDeletion": "Žádost o smazání obrázku",
            "title": "Proč by měl být tento obrázek trvale smazán?"
        },
        "pleaseLogin": "Pro přidání fotky se prosím přihlaste",
        "processing": "Server zpracovává váš obrázek",
        "respectPrivacy": "Nenahrávejte z Map Google, Google Streetview ani z jiných zdrojů chráněných autorskými právy.",
        "selectFile": "Vybrat obrázek ze svého zařízení",
        "toBig": "Váš obrázek je příliš velký, protože má velikost {actual_size}. Používejte prosím obrázky o maximální velikosti {max_size}",
        "unlink": {
            "button": "Odpojit obrázek",
            "explanation": "Odpojením tohoto obrázku se tento obrázek již nebude zobrazovat s tímto objektem. Stále se bude objevovat v blízkých obrázcích a možná i dalších objektech.",
            "title": "Odpojit tento obrázek?"
        },
        "upload": {
            "failReasons": "Možná jste ztratili připojení k internetu",
            "failReasonsAdvanced": "Případně se ujistěte, že váš prohlížeč a rozšíření neblokují rozhraní API třetích stran.",
            "multiple": {
                "done": "{count} obrázky jsou úspěšně nahrány. Děkujeme!",
                "partiallyDone": "Nahrává se {count} obrázků, hotovo: {done}…",
                "someFailed": "Litujeme, nepodařilo se nám nahrát {count} obrázků",
                "uploading": "Nahrává se {count} obrázků…"
            },
            "noBlur": "Snímky nebudou rozmazané. Nefotografujte lidi",
            "one": {
                "done": "Váš obrázek byl úspěšně nahrán. Děkuji!",
                "failed": "Omlouváme se, váš obrázek se nepodařilo nahrát",
                "retrying": "Váš obrázek se znovu nahrává…",
                "uploading": "Váš obrázek se nahrává…"
            }
        },
        "uploadFailed": "Obrázek se nepodařilo nahrát. Jste připojeni k internetu a máte povoleno rozhraní API třetích stran? Prohlížeč Brave nebo zásuvný modul uMatrix je mohou blokovat."
    },
    "importInspector": {
        "title": "Kontrola a správa poznámek k importu"
    },
    "importLayer": {
        "description": "Vrstva, která importuje položky pro {title}",
        "layerName": "Možný {title}",
        "notFound": "Nepodařilo se mi najít {title} - odstraňte jej"
    },
    "index": {
        "#": "Tyto texty se zobrazují nad tlačítky motivu, pokud není načten žádný motiv",
        "about": "O MapComplete",
        "intro": "Mapy k různým tématům, ke kterým můžete přispět",
        "learnMore": "Více informací",
        "logIn": "Přihlaste se, abyste viděli další témata, která jste dříve navštívili",
        "title": "MapComplete"
    },
    "move": {
        "cancel": "Vyberte jiný důvod",
        "cannotBeMoved": "Tuto funkci nelze přesunout.",
        "confirmMove": "Přesunout sem",
        "inviteToMove": {
            "generic": "Přesunout tento bod",
            "reasonInaccurate": "Zlepšit přesnost tohoto bodu",
            "reasonRelocation": "Přesuňte tento objekt na jiné místo, protože se přemístil"
        },
        "inviteToMoveAgain": "Znovu přesunout tento bod",
        "isRelation": "Tato funkce je vztah a nelze ji přesunout",
        "isWay": "Tato funkce je cesta. K přesunutí použijte jiný editor OpenStreetMap.",
        "partOfAWay": "Tato funkce je součástí jiné cesty. K přesunutí použijte jiný editor.",
        "partOfRelation": "Tato funkce je součástí vztahu. K přesunutí použijte jiný editor.",
        "pointIsMoved": "Bod byl přesunut",
        "reasons": {
            "reasonInaccurate": "Poloha je nepřesná o několik metrů",
            "reasonRelocation": "Objekt byl přemístěn na úplně jiné místo",
            "reasonSnapTo": "Toto by mělo být přichyceno k {name}"
        },
        "zoomInFurther": "Chcete-li tento přesun potvrdit, více přibližte mapu"
    },
    "multi_apply": {
        "autoApply": "Při změně atributů {attr_names} se tyto atributy automaticky změní také u {count} dalších objektů"
    },
    "notes": {
        "addAComment": "Přidat komentář",
        "addComment": "Přidejte komentář",
        "addCommentAndClose": "Přidejte komentář a zavřete",
        "addCommentPlaceholder": "Přidat komentář…",
        "anonymous": "Anonymní uživatel",
        "closeNote": "Závěrečná poznámka",
        "createNote": "Vytvořte novou poznámku",
        "createNoteIntro": "Je na mapě něco špatně nebo chybí? Zde vytvořte poznámku. Ty budou kontrolovat dobrovolníci.",
        "createNoteTitle": "Zde vytvořte novou poznámku",
        "creating": "Vytváření poznámky…",
        "disableAllNoteFilters": "Vypnout všechny filtry",
        "isClosed": "Tato poznámka je vyřešena",
        "isCreated": "Vaše poznámka byla vytvořena!",
        "loginToAddComment": "Chcete-li přidat komentář, přihlaste se",
        "loginToClose": "Pro uzavření této poznámky se přihlaste",
        "noteLayerDoEnable": "Povolit vrstvu zobrazující poznámky",
        "noteLayerHasFilters": "Některé poznámky mohou být skryty filtrem",
        "noteLayerNotEnabled": "Vrstva zobrazující poznámky není zapnuta. Chcete-li přidat novou poznámku, musí být tato vrstva povolena",
        "reopenNote": "Znovu otevřít poznámku",
        "reopenNoteAndComment": "Znovu otevřít poznámku a komentovat",
        "textNeeded": "Chcete-li vytvořit poznámku, zadejte popisný text",
        "typeText": "Napište nějaký text a přidejte komentář",
        "warnAnonymous": "Nejste přihlášeni. Nebudeme vás moci kontaktovat, abychom váš problém vyřešili."
    },
    "plantDetection": {
        "back": "Zpět na přehled druhů",
        "button": "Automatická detekce druhů rostlin pomocí umělé inteligence Plantnet.org",
        "confirm": "Vyberte druh",
        "done": "Byly použity druhy",
        "error": "Při zjišťování druhu stromu se něco pokazilo: {error}",
        "howTo": {
            "intro": "Pro optimální výsledky,",
            "li0": "pořídit snímek, na kterém je strom uprostřed bez velkého pozadí",
            "li1": "pořídit snímek, na kterém je zobrazen jeden list",
            "li2": "pořídit snímek, na kterém je vidět kůra",
            "li3": "vyfotit květiny",
            "li4": "vyfotit ovoce"
        },
        "loadingWikidata": "Načítání informací o {species}…",
        "matchPercentage": "{match}% shoda",
        "overviewIntro": "AI na <a href='https://plantnet.org/' target='_blank'>plantnet.org</a> si myslí, že obrázky ukazují níže uvedené druhy.",
        "overviewTitle": "Automaticky zjištěné druhy",
        "overviewVerify": "Ověřte prosím správný druh a propojte jej se stromem",
        "poweredByPlantnet": "Používá technologii <a href='https://plantnet.org' target='_blank'>plantnet.org</a>",
        "querying": "Dotazování na plantnet.org s obrázky {length}",
        "takeImages": "Pořizujte snímky stromu, abyste automaticky zjistili typ stromu",
        "tryAgain": "Vyberte jiný druh"
    },
    "preset_type": {
        "question": "Jakého typu je tento objekt?",
        "typeDescription": "To je <b>{title}</b>. <div class='subtle'>{description}</div>",
        "typeTitle": "To je <b>{title}</b>"
    },
    "privacy": {
        "editingIntro": "Když v mapě provedete změnu, tato změna se zaznamená na OpenStreetMap a je veřejně dostupná komukoli. Sada změn provedená pomocí MapComplete obsahuje následující data:",
        "editingOutro": "Viz <a href='https://wiki.osmfoundation.org/wiki/Privacy_Policy' target='_blank'>zásady ochrany osobních údajů na OpenStreetMap.org</a> pro podrobné informace. Rádi bychom vám připomněli, že při registraci můžete použít smyšlené jméno.",
        "editingTitle": "Při provádění změn",
        "geodata": "Když MapComplete získá vaši geolokaci, vaše geolokace a dříve navštívená místa zůstanou ve vašem zařízení. Vaše údaje o poloze nejsou nikdy automaticky odesílány nikam jinam – pokud některá funkce jasně nestanoví jinak.",
        "geodataTitle": "Vaše geolokace",
        "intro": "Soukromí je důležité – jak pro jednotlivce, tak pro společnost. MapComplete se snaží co nejvíce respektovat vaše soukromí – až do té míry není potřeba žádný obtěžující banner cookie. Přesto bychom vás rádi informovali, které informace jsou shromažďovány a sdíleny, za jakých okolností a proč jsou tyto kompromisy prováděny.",
        "items": {
            "changesYouMake": "Provedené změny",
            "date": "Když je tato změna provedena",
            "distanceIndicator": "Indikace toho, jak blízko jste byli ke změněným objektům. Ostatní tvůrci map mohou tyto informace použít k určení, zda byla změna provedena na základě průzkumu nebo vzdáleného výzkumu",
            "language": "Jazyk uživatelského rozhraní",
            "theme": "Motiv kterou jste použili při provádění změny",
            "username": "Vaše uživatelské jméno"
        },
        "miscCookies": "MapComplete se integruje s různými dalšími službami, zejména pro načítání obrázků funkcí. Obrázky jsou hostovány na různých serverech třetích stran, které mohou samy nastavovat soubory cookie.",
        "miscCookiesTitle": "Jiné cookies",
        "surveillance": "Když čtete zásady ochrany osobních údajů, pravděpodobně vám záleží na soukromí – nám také! Dokonce jsme vytvořili <a href='https://mapcomplete.org/surveillance'>téma zobrazující sledovací kamery.</a> Neváhejte je všechny zmapovat!",
        "title": "Zásady ochrany osobních údajů",
        "tracking": "Abychom získali přehled o tom, kdo navštěvuje naše webové stránky, shromažďujeme některé technické informace. To zahrnuje zemi, ze které jste webovou stránku navštívili, která webová stránka vás odkázala na MapComplete, typ vašeho zařízení a velikost obrazovky. Do vašeho zařízení je umístěn soubor cookie, který označuje, že jste dnes navštívili MapComplete. Tyto údaje nejsou dostatečně podrobné, aby vás osobně identifikovaly. Tyto statistiky jsou dostupné komukoli pouze souhrnně a jsou <a href='https://pietervdvn.goatcounter.com' target='_blank'>veřejně dostupné komukoli</a>",
        "trackingTitle": "Statistické údaje",
        "whileYoureHere": "Záleží vám na soukromí?"
    },
    "reviews": {
        "affiliated_reviewer_warning": "(Recenze od zaměstnance)",
        "attribution": "Od <a href='https://mangrove.reviews/' target='_blank'>Mangrove Reviews</a>",
        "averageRating": "Průměrné hodnocení {n} hvězdiček",
        "i_am_affiliated": "Jsem spojen s tímto objektem",
        "i_am_affiliated_explanation": "Zkontrolujte, zda jste vlastníkem, tvůrcem, zaměstnancem, …",
        "no_reviews_yet": "Zatím nejsou žádné recenze. Buďte první!",
        "non_place_review": "Jedna recenze se netýká místa a není zde uvedena.",
        "non_place_reviews": "{n} recenzí se netýkají místa a nejsou zde zobrazeny.",
        "question": "Jak byste ohodnotili {title()}?",
        "question_opinion": "Jaká byla vaše zkušenost?",
        "rate": "Ohodnotit {n} hvězdičkami",
        "rated": "Hodnoceno {n} hvězdičkami",
        "reviewPlaceholder": "Popište svou zkušenost…",
        "reviewing_as": "Přezkoumání jako {nickname}",
        "reviewing_as_anonymous": "Kontrola jako anonymní",
        "reviews_bug": "Očekávali jste více recenzí? Některé recenze se nezobrazují kvůli chybě.",
        "save": "Uložit recenzi",
        "saved": "Recenze uložena. Díky za sdílení!",
        "saving_review": "Ukládání…",
        "see_all": "Zobrazit všechny recenze na mangrove.reviews",
        "title": "{count} recenzí",
        "too_long": "Povoleno je maximálně {max} znaků. Vaše recenze má {amount} znaků.",
        "tos": "Zanecháním recenze souhlasíte s <a href='https://mangrove.reviews/terms' target='_blank'>podmínkami a zásadami ochrany osobních údajů služby Mangrove.reviews</a>",
        "your_reviews": "Vaše předchozí recenze",
        "your_reviews_empty": "Nenašli jsme žádné z vašich předchozích hodnocení"
    },
    "split": {
        "cancel": "Zrušit",
        "hasBeenSplit": "Tato cesta byla rozdělena",
        "inviteToSplit": "Rozdělte tuto silnici na menší úseky. To umožňuje dát částem silnice různé vlastnosti.",
        "loginToSplit": "Pro rozdělení silnice musíte být přihlášeni",
        "split": "Rozdělit",
        "splitAgain": "Znovu rozdělit tuto cestu"
    },
    "translations": {
        "activateButton": "Pomozte přeložit MapComplete",
        "missing": "{count} nepřeložených řetězců"
    },
    "unknown": {
        "clear": "Vymazat odpověď",
        "explanation": "Vymažte tuto informaci, pokud je aktuální odpověď nesprávná, ale skutečná hodnota není známa. Žádná jiná informace nebude odstraněna.",
        "keep": "Zachovat odpověď",
        "markUnknown": "Označit jako neznámé",
        "removedKeys": "Následující klíče budou odstraněny:",
        "title": "Označit jako neznámé?"
    },
    "userinfo": {
        "notLoggedIn": "Odhlásili jste se"
    },
    "validation": {
        "color": {
            "description": "Barva nebo hexakód"
        },
        "date": {
            "description": "Datum začínající rokem"
        },
        "direction": {
            "description": "Orientace"
        },
        "distance": {
            "description": "Vzdálenost v metrech"
        },
        "email": {
            "description": "e-mailová adresa",
            "feedback": "Toto není platná e-mailová adresa",
            "noAt": "E-mailová adresa musí obsahovat @"
        },
        "fediverse": {
            "description": "Fediverse adresa, často @username@server.tld",
            "feedback": "Fediverse adresa se skládá z @username@server.tld nebo je odkazem na profil",
            "invalidHost": "{host} není platný název hostitele",
            "onYourServer": "Zobrazit a sledovat na serveru"
        },
        "float": {
            "description": "nějaké číslo",
            "feedback": "To není číslo"
        },
        "id": {
            "description": "identifikátor",
            "invalidCharacter": "ID může obsahovat pouze písmena, číslice a podtržítka",
            "shouldBeLonger": "Id by mělo mít alespoň 3 znaky"
        },
        "int": {
            "description": "celé číslo"
        },
        "nat": {
            "description": "kladné celé číslo nebo nula",
            "mustBePositive": "Toto číslo by mělo být kladné",
            "mustBeWhole": "Povolena jsou pouze celá čísla",
            "notANumber": "Zadejte číslo"
        },
        "opening_hours": {
            "description": "Otevírací doba"
        },
        "pfloat": {
            "description": "kladné číslo"
        },
        "phone": {
            "description": "telefonní číslo",
            "feedback": "Toto není platné telefonní číslo",
            "feedbackCountry": "Toto není platné telefonní číslo (pro zemi {country})"
        },
        "pnat": {
            "description": "celé kladné číslo",
            "noZero": "Nula není povolena"
        },
        "regex": {
            "description": "regulární výraz"
        },
        "slope": {
            "inputExplanation": "Položte telefon na zem tak, aby horní strana telefonu směřovala k horní části svahu."
        },
        "string": {
            "description": "kus textu"
        },
        "text": {
            "description": "kus textu"
        },
        "tooLong": "Text je příliš dlouhý, povoleno je maximálně 255 znaků. Nyní máte {count} znaků.",
        "url": {
            "aggregator": "{host} je webová stránka třetí strany. Pokud je to možné, vyhledejte oficiální webové stránky.",
            "description": "odkaz na webové stránky",
            "feedback": "Toto není platná webová adresa",
            "spamSite": "{host} je považován za nekvalitní webovou stránku. Používání této webové stránky není povoleno."
        },
        "wikidata": {
            "description": "A Wikidata identifikátor",
            "empty": "Zadejte prosím nějaká wikidata",
            "startsWithQ": "Identifikátor wikidat začíná písmenem Q a následuje za ním číslo"
        }
    }
}<|MERGE_RESOLUTION|>--- conflicted
+++ resolved
@@ -360,23 +360,6 @@
             "skippedMultiple": "Přeskočili jste {skipped} otázky",
             "skippedOne": "Vynechali jste jednu otázku"
         },
-<<<<<<< HEAD
-        "questions": {
-            "disable": "Tuto otázku už nepokládejte",
-            "disabledIntro": "Zakázali jste některé typy otázek. Chcete-li otázku znovu povolit, klikněte na ni zde",
-            "disabledTitle": "Zakázané otázky",
-            "emailIs": "E-mailová adresa této {category} je <a href='mailto:{email}' target='_blank'>{email}</a>",
-            "emailOf": "Jaká je e-mailová adresa {category}?",
-            "enable": "Tuto otázku položte u všech funkcí",
-            "noneDisabled": "Pokud vás určitý typ otázky nezajímá, zakažte ji. Chcete-li otázku zakázat, klikněte na tři tečky v pravém horním rohu a vyberte možnost \"zakázat\"",
-            "phoneNumberIs": "Telefonní číslo této {category} je <a href='tel:{phone}' target='_blank'>{phone}</a>",
-            "phoneNumberOf": "Jaké je telefonní číslo na {category}?",
-            "websiteIs": "Webová strana: <a href='{website}' target='_blank'>{website}</a>",
-            "websiteOf": "Jaká je webová stránka {category}?"
-        },
-        "readYourMessages": "Před přidáním nové funkce si prosím přečtěte všechny zprávy OpenStreetMap.",
-=======
->>>>>>> 417bee2e
         "removeLocationHistory": "Odstranit historii polohy",
         "retry": "Zkusit znovu",
         "returnToTheMap": "Návrat na mapu",
@@ -555,12 +538,7 @@
         "translationMode": "Zapnutí nebo vypnutí režimu překladu"
     },
     "image": {
-<<<<<<< HEAD
         "addPicture": "Udělat fotku",
-        "currentLicense": "Vaše snímky budou zveřejněny pod {license}",
-=======
-        "addPicture": "Přidat fotku",
->>>>>>> 417bee2e
         "doDelete": "Odebrat obrázek",
         "isDeleted": "Smazáno",
         "nearby": {
