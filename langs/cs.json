--- conflicted
+++ resolved
@@ -91,11 +91,8 @@
         "aboutMapcomplete": "<h3>O službě</h3><p>Pomocí MapComplete můžete přidávat informace z OpenStreetMap na <b>samostatné téma</b>. Odpovězte na otázky a během několika minut jsou vaše příspěvky dostupné všude. Ve většině témat můžete přidávat obrázky nebo dokonce zanechat hodnocení. <b>Správce tématu</b> pro něj definuje prvky, otázky a jazyky.</p><h3>Další informace</h3><p>MapComplete vždy <b>nabízí další krok</b> k získání dalších informací o OpenStreetMap.<ul><li>Při vložení do webové stránky odkazuje iframe na MapComplete na celou obrazovku.</li><li>Verze na celou obrazovku nabízí informace o OpenStreetMap.</li><li>Prohlížení funguje bez přihlášení, ale editace vyžaduje účet OSM.</li><li>Pokud nejste přihlášeni, jste k tomu vyzváni</li><li>Po zodpovězení jedné otázky můžete do mapy přidávat nové funkce</li><li>Po chvíli se zobrazí aktuální značky OSM, později odkaz na wiki</li></ul></p><br/><p>Všimli jste si <b>problému</b>? Máte <b>požadavek na funkci</b>? Chcete <b>pomoci s překladem</b>? Přejděte na <a href='https://github.com/pietervdvn/MapComplete' target='_blank'>zdrojový kód</a> nebo <a href='https://github.com/pietervdvn/MapComplete/issues' target='_blank'>sledovač problémů.</a> </p><p> Chcete se podívat na <b>svůj pokrok</b>? Sledujte počet úprav na <a href='{osmcha_link}' target='_blank' >OsmCha</a>.</p>",
         "add": {
             "addNew": "Přidat {category}",
-<<<<<<< HEAD
-=======
             "addNewMapLabel": "Klikněte zde pro přidání nové položky",
             "backToSelect": "Vyberte jinou kategorii",
->>>>>>> 0f30cf57
             "confirmButton": "Přidat kategorii {category}<br/><div class='alert'>Váš příspěvek je viditelný pro všechny</div>",
             "confirmIntro": "<h3>Přidat {title}?</h3>Funkce, kterou zde vytvoříte, bude <b>viditelná pro všechny</b>. Prosíme, přidávejte věci na mapu pouze tehdy, pokud skutečně existují. Tato data využívá mnoho aplikací.",
             "disableFilters": "Vypnout všechny filtry",
