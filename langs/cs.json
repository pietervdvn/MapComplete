--- conflicted
+++ resolved
@@ -471,34 +471,6 @@
         "trackingTitle": "Statistické údaje",
         "whileYoureHere": "Záleží vám na soukromí?"
     },
-<<<<<<< HEAD
-=======
-    "professional": {
-        "aboutMc": {
-            "internalUse": {
-                "intro": "<p>Jakmile budou data v OpenStreetMap, pravděpodobně je budete chtít použít také. Váš motiv MapComplete může mít pohodlné tlačítko <i>exportovat</i>, které nabízí stažení dat v mnoha otevřených formátech použitelných v QGis, ArcGis, Excel, LibreOffice-calc, …</p><p>Někdo se základními tabulkové procesory tak mohou snadno vytvářet grafy a náhledy na data, zatímco odborníci na GIS ve vaší organizaci mohou s těmito daty snadno pracovat ve své preferované aplikaci.</p><p>Pokud je potřeba automatizované nastavení, bezplatné k použití je k dispozici komunitní rozhraní API.</p>",
-                "title": "Využití dat v interních procesech"
-            },
-            "layers": {
-                "intro": "<p>MapComplete má výkonný systém šablon, který umožňuje rychle vytvořit mapu zobrazující přesně ty funkce, které potřebujete, a zobrazující relevantní atributy ve vyskakovacích oknech.</p><p>Tato data lze načíst z <b>OpenStreetMap< /b> přímo, ale MapComplete může také používat <b>externí datové sady</b> - např. porovnat OpenStreetMap s jinou datovou sadou nebo zobrazit data, která nejsou vhodná pro OpenStreetMap (plánované aktivity, statistiky, …)",
-                "title": "Jaká data lze zobrazit pomocí MapComplete?"
-            },
-            "survey": {
-                "intro": "<p>MapComplete je snadno použitelný nástroj pro <i>průzkumy</i>. Ideální je nasbírat potřebné na pár kliknutí jak na desktopu, tak na mobilu. Tato data jsou vložena přímo do OpenStreetMap.</p><p>Můžeme nastavit <b>vlastní průzkumný nástroj</b>, který se ptá přesně na ta data, která potřebujete, a to způsobem odolným vůči budoucnosti.</p><p> Máte datovou sadu, která musí být (znovu) prozkoumána? Toto je ideální okamžik pro přechod na OpenStreetMap. MapComplete může zobrazit vaši datovou sadu a OpenStreetMap současně, což usnadňuje návštěvu všech míst a zobrazení toho, čím komunita již přispěla.</p>\n"
-            }
-        },
-        "drawbacks": {
-            "unsuitedData": {
-                "li0": "Subjektivní data (například recenze) nejsou pro OpenStreetMap vhodná. MapComplete má však integraci se službou <a href='https://mangrove.reviews/'>Mangrove.reviews</a>, webem s otevřenou licencí pro recenze"
-            }
-        },
-        "indexPage": {
-            "button": "Objevte naše služby",
-            "hook": "Potřebujete profesionální podporu?",
-            "hookMore": "Můžeme vám pomoci s průzkumy, importem dat a poradenstvím v oblasti OpenStreetMap"
-        }
-    },
->>>>>>> 4e4bb290
     "reviews": {
         "affiliated_reviewer_warning": "(Recenze od zaměstnance)",
         "attribution": "Recenze jsou poskytovány službou <a href='https://mangrove.reviews/' target='_blank'>Mangrove Reviews</a> a jsou k dispozici pod licencí <a href='https://mangrove.reviews/terms#8-licensing-of-content' target='_blank'>CC-BY 4.0</a>.",
