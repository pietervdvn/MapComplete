--- conflicted
+++ resolved
@@ -662,7 +662,6 @@
         "title": "Open Etymology Map"
     },
     "facadegardens": {
-        "description": "<a href='https://nl.wikipedia.org/wiki/Geveltuin' target=_blank>Fassadengärten</a>, grüne Fassaden und Bäume in der Stadt bringen nicht nur Ruhe und Frieden, sondern auch eine schönere Stadt, eine größere Artenvielfalt, einen Kühleffekt und eine bessere Luftqualität. <br/> Klimaan VZW und Mechelen Klimaatneutraal wollen bestehende und neue Fassadengärten als Beispiel für Menschen, die ihren eigenen Garten anlegen wollen, oder für naturverbundene Stadtspaziergänger kartieren.<br/>Mehr Informationen über das Projekt unter <a href='https://klimaan.be/' target=_blank>klimaan.be</a>.",
         "layers": {
             "0": {
                 "description": "Fassadengärten",
@@ -745,14 +744,9 @@
                 }
             }
         },
-<<<<<<< HEAD
-        "shortDescription": "Diese Karte zeigt Fassadengärten mit Bildern und nützlichen Informationen über Ausrichtung, Sonneneinstrahlung und Pflanzenarten.",
-        "title": "Fassadengärten"
-=======
         "shortDescription": "Diese Karte zeigt Fassadengärten mit Bildern und Details zu Ausrichtung, Sonneneinstrahlung und Pflanzen.",
         "title": "Fassadengärten",
         "description": "<a href='https://nl.wikipedia.org/wiki/Geveltuin' target=_blank>Fassadengärten</a>, grüne Fassaden und Bäume in der Stadt bringen nicht nur Ruhe und Frieden, sondern auch eine schönere Stadt, eine größere Artenvielfalt, einen Kühleffekt und eine bessere Luftqualität. <br/> Klimaan VZW und Mechelen Klimaatneutraal wollen bestehende und neue Fassadengärten als Beispiel für Menschen, die ihren eigenen Garten anlegen wollen, oder für naturverbundene Stadtspaziergänger kartieren.<br/>Mehr Informationen über das Projekt unter <a href='https://klimaan.be/' target=_blank>klimaan.be</a>."
->>>>>>> e370284d
     },
     "food": {
         "title": "Restaurants und Schnellimbisse"
@@ -953,15 +947,15 @@
                     }
                 },
                 "tagRenderings": {
-                    "station-agency": {
-                        "mappings": {
-                            "0": {
-                                "then": "Brandschutzbehörde"
-                            }
-                        }
-                    },
                     "station-name": {
                         "question": "Wie lautet der Name dieser Feuerwache?"
+                    },
+                    "station-agency": {
+                        "mappings": {
+                            "0": {
+                                "then": "Brandschutzbehörde"
+                            }
+                        }
                     }
                 },
                 "title": {
@@ -969,14 +963,14 @@
                 }
             },
             "3": {
+                "presets": {
+                    "0": {
+                        "description": "Eine Rettungsstation der Karte hinzufügen",
+                        "title": "Rettungswache"
+                    }
+                },
                 "description": "Eine Rettungswache ist ein Ort, an dem Rettungsfahrzeuge, medizinische Ausrüstung, persönliche Schutzausrüstung und anderes medizinisches Material untergebracht sind.",
                 "name": "Karte der Rettungswachen",
-                "presets": {
-                    "0": {
-                        "description": "Eine Rettungsstation der Karte hinzufügen",
-                        "title": "Rettungswache"
-                    }
-                },
                 "title": {
                     "render": "Rettungswache"
                 }
@@ -985,20 +979,14 @@
         "shortDescription": "Hydranten, Feuerlöscher, Feuerwachen und Rettungswachen."
     },
     "maps": {
-<<<<<<< HEAD
-        "description": "Auf dieser Karte findest du alle Karten, die OpenStreetMap kennt - typischerweise eine große Karte auf einer Informationstafel, die das Gebiet, die Stadt oder die Region zeigt, z.B. eine touristische Karte auf der Rückseite einer Plakatwand, eine Karte eines Naturschutzgebietes, eine Karte der Radwegenetze in der Region, ...) <br/><br/>Wenn eine Karte fehlt, können Sie diese leicht auf OpenStreetMap kartieren.",
-        "shortDescription": "Dieses Thema zeigt alle (touristischen) Karten, die OpenStreetMap kennt",
-        "title": "Eine Karte der Karten"
-=======
         "title": "Eine Karte der Karten",
         "shortDescription": "Eine Karte mit allen (touristischen) Karten, die OpenStreetMap kennt",
         "description": "Auf dieser Karte findest du alle Karten, die OpenStreetMap kennt - typischerweise eine große Karte auf einer Informationstafel, die das Gebiet, die Stadt oder die Region zeigt, z.B. eine touristische Karte auf der Rückseite einer Plakatwand, eine Karte eines Naturschutzgebietes, eine Karte der Radwegenetze in der Region, ...) <br/><br/>Wenn eine Karte fehlt, können Sie diese leicht auf OpenStreetMap kartieren."
->>>>>>> e370284d
     },
     "natuurpunt": {
-        "description": "Auf dieser Karte können Sie alle Naturschutzgebiete von Natuurpunt finden ",
         "shortDescription": "Diese Karte zeigt Naturschutzgebiete des flämischen Naturverbands Natuurpunt",
-        "title": "Naturschutzgebiete"
+        "title": "Naturschutzgebiete",
+        "description": "Auf dieser Karte können Sie alle Naturschutzgebiete von Natuurpunt finden "
     },
     "observation_towers": {
         "description": "Öffentlich zugänglicher Aussichtsturm",
@@ -1057,14 +1045,9 @@
         "title": "Persönliches Thema"
     },
     "playgrounds": {
-        "description": "Auf dieser Karte finden Sie Spielplätze und können weitere Informationen hinzufügen",
         "shortDescription": "Eine Karte mit Spielplätzen",
-<<<<<<< HEAD
-        "title": "Spielpläzte"
-=======
         "title": "Spielplätze",
         "description": "Auf dieser Karte finden Sie Spielplätze und können weitere Informationen hinzufügen"
->>>>>>> e370284d
     },
     "postboxes": {
         "layers": {
@@ -1115,9 +1098,9 @@
         "title": "Karte mit Briefkästen und Poststellen"
     },
     "shops": {
-        "description": "Auf dieser Karte kann man grundlegende Informationen über Geschäfte markieren, Öffnungszeiten und Telefonnummern hinzufügen",
         "shortDescription": "Eine bearbeitbare Karte mit grundlegenden Geschäftsinformationen",
-        "title": "Freie Geschäftskarte"
+        "title": "Freie Geschäftskarte",
+        "description": "Auf dieser Karte kann man grundlegende Informationen über Geschäfte markieren, Öffnungszeiten und Telefonnummern hinzufügen"
     },
     "sport_pitches": {
         "description": "Ein Sportplatz ist eine Fläche, auf der Sportarten gespielt werden",
