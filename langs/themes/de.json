--- conflicted
+++ resolved
@@ -1047,81 +1047,10 @@
         "shortDescription": "Eine bearbeitbare Karte mit grundlegenden Geschäftsinformationen",
         "title": "Freie Geschäftskarte"
     },
-<<<<<<< HEAD
-    "title": "OpenWindPowerMap"
-  },
-  "parkings": {
-    "description": "Diese Karte zeigt Parkplätze",
-    "shortDescription": "Diese Karte zeigt Parkplätze",
-    "title": "Parken"
-  },
-  "personal": {
-    "description": "Erstellen Sie ein persönliches Thema auf der Grundlage aller verfügbaren Ebenen aller Themen",
-    "title": "Persönliches Thema"
-  },
-  "playgrounds": {
-    "description": "Auf dieser Karte finden Sie Spielplätze und können weitere Informationen hinzufügen",
-    "shortDescription": "Eine Karte mit Spielplätzen",
-    "title": "Spielpläzte"
-  },
-  "postboxes": {
-    "layers": {
-      "0": {
-        "description": "Die Ebene zeigt Briefkästen.",
-        "name": "Brieflästen",
-        "presets": {
-          "0": {
-            "title": "Briefkasten"
-          }
-        },
-        "title": {
-          "render": "Briefkasten"
-        }
-      },
-      "1": {
-        "description": "Eine Ebene mit Postämtern.",
-        "filter": {
-          "0": {
-            "options": {
-              "0": {
-                "question": "Aktuell geöffnet"
-              }
-            }
-          }
-        },
-        "name": "Poststellen",
-        "presets": {
-          "0": {
-            "title": "Poststelle"
-          }
-        },
-        "tagRenderings": {
-          "OH": {
-            "mappings": {
-              "0": {
-                "then": "durchgehend geöffnet (auch an Feiertagen)"
-              }
-            }
-          }
-        },
-        "title": {
-          "mappings": {
-            "0": {
-              "then": "Postfiliale im Einzelhandel"
-            },
-            "1": {
-              "then": "Postfiliale im {name}"
-            }
-          },
-          "render": "Poststelle"
-        }
-      }
-=======
     "sport_pitches": {
         "description": "Ein Sportplatz ist eine Fläche, auf der Sportarten gespielt werden",
         "shortDescription": "Eine Karte mit Sportplätzen",
         "title": "Sportplätze"
->>>>>>> 793d765e
     },
     "surveillance": {
         "description": "Auf dieser offenen Karte finden Sie Überwachungskameras.",
