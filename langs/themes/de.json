{
    "advertising": {
        "description": "Haben Sie sich schon einmal gefragt, wie viele Werbeanlagen es in unseren Straßen und Wegen gibt? Hier können Sie Informationen über alle Werbeeinrichtungen finden und hinzufügen, die Sie auf der Straße begegnen",
        "shortDescription": "Wo finde ich Werbeträger?",
        "title": "Werbung"
    },
    "aed": {
        "description": "Auf dieser Karte kann man nahe gelegene Defibrillatoren finden und markieren",
        "title": "Defibrillatoren"
    },
    "artwork": {
        "description": "Eine freie Karte mit Statuen, Büsten, Graffitis und anderen Kunstwerken auf der ganzen Welt",
        "title": "Kunstwerk"
    },
    "atm": {
        "description": "Diese Karte zeigt Geldautomaten zum Abheben oder Einzahlen von Geld",
        "layers": {
            "3": {
                "override": {
                    "=tagRenderings": {
                        "0": {
                            "render": {
                                "special": {
                                    "text": "Diesen Geldautomaten importieren"
                                }
                            }
                        },
                        "1": {
                            "render": "OpenStreetMap kennt <a href='#{_closest_osm_poi}'>einen Geldautomaten, der {_closest_osm_poi_distance} Meter entfernt ist.</a> "
                        },
                        "2": {
                            "render": {
                                "special": {
                                    "message": "Füge alle vorgeschlagenen Tags zum nächstgelegenen Geldautomaten hinzu"
                                }
                            }
                        }
                    }
                }
            }
        },
        "title": "Geldautomaten"
    },
    "bag": {
        "description": "Dieses Thema hilft beim Importieren von BAG-Daten",
        "layers": {
            "0": {
                "tagRenderings": {
                    "Reference": {
                        "mappings": {
                            "0": {
                                "then": "Dieses Gebäude hat keinen Verweis im BAG"
                            }
                        },
                        "render": "Die Referenz in BAG ist <b>{ref:bag}</b>"
                    }
                }
            },
            "2": {
                "description": "Gebäude aus dem BAG-Register",
                "tagRenderings": {
                    "Build year": {
                        "mappings": {
                            "0": {
                                "then": "Der Bau wurde in <b>{_bag_obj:start_date}</b> begonnen"
                            }
                        },
                        "render": "Dieses Gebäude wurde gebaut in <b>{_bag_obj:start_date}</b>"
                    },
                    "Building type": {
                        "mappings": {
                            "0": {
                                "then": "Der Gebäudetyp ist ein <b>{_bag_obj:construction}</b>"
                            }
                        },
                        "render": "Der Gebäudetyp ist ein <b>{_bag_obj:building}</b>"
                    },
                    "Import button": {
                        "mappings": {
                            "0": {
                                "then": "Richtige Werte noch nicht berechnet. Aktualisieren Sie diese Seite"
                            }
                        }
                    },
                    "Reference": {
                        "render": "Die Referenz in BAG ist <b>{_bag_obj:ref:bag}</b>"
                    }
                }
            }
        },
        "shortDescription": "BAG-Import-Hilfswerkzeug",
        "title": "BAG-Importhilfe"
    },
    "benches": {
        "description": "Diese Karte zeigt alle Sitzbänke, die in OpenStreetMap eingetragen sind: Alleinstehende Bänke und Bänke, die zu Haltestellen oder Unterständen gehören.",
        "shortDescription": "Eine Karte aller Sitzbänke",
        "title": "Sitzbänke"
    },
    "bicycle_parkings": {
        "description": "Eine Karte mit allen Arten von Fahrradabstellplätzen",
        "title": "Fahrradabstellplätze"
    },
    "bicycle_rental": {
        "description": "Auf dieser Karte finden Sie alle Fahrradverleihstationen, die in OpenStreetMap eingetragen wurden",
        "shortDescription": "Eine Karte mit Fahrradverleihstationen und Fahrradverleihgeschäften",
        "title": "Fahrradverleih"
    },
    "bicyclelib": {
        "description": "Fahrradbibliotheken sind Orte, um Fahrräder auszuleihen, oft gegen eine geringe Gebühr. Ein wichtiger Anwendungsfall sind Fahrradbibliotheken für Kinder, die es ihnen ermöglichen, auf ein größeres Fahrrad umzusteigen, wenn sie aus ihrem aktuellen Fahrrad herausgewachsen sind",
        "title": "Fahrradbibliotheken"
    },
    "binoculars": {
        "description": "Eine Karte fest installierter Ferngläser. Man findet sie meist an touristischen Zielen, Aussichtspunkten, Aussichtstürmen oder gelegentlich in Naturschutzgebieten.",
        "shortDescription": "Eine Karte mit festinstallierten Ferngläsern",
        "title": "Ferngläser"
    },
    "blind_osm": {
        "description": "Hilfe zur Kartierung blindenrelevanter Merkmale",
        "title": "OSM für Blinde"
    },
    "bookcases": {
        "description": "Bücherschränke sind alte Schaltschränke, Telefonzellen oder andere Einrichtungen zur Aufbewahrung von Büchern. Jeder kann Bücher abgeben oder mitnehmen. Die Karte soll helfen, alle Orte mit Bücherschränken zu sammeln.",
        "title": "Öffentliche Bücherschränke"
    },
    "cafes_and_pubs": {
        "description": "Cafés, Kneipen und Bars",
        "title": "Cafés und Kneipen"
    },
    "campersite": {
        "description": "Eine Karte für offizielle Wohnmobilstellplätze und Orte zur Entsorgung von Schmutzwasser. Sie können Details über die angebotenen Dienstleistungen und die Kosten hinzufügen, oder Bilder und Bewertungen ergänzen.",
        "layers": {
            "0": {
                "description": "Wohnmobilstellplätze",
                "name": "Wohnmobilstellplätze",
                "presets": {
                    "0": {
                        "description": "Fügen Sie einen neuen offiziellen Wohnmobilstellplatz hinzu. Dies sind ausgewiesene Plätze, an denen Sie in Ihrem Wohnmobil übernachten können. Sie können wie ein richtiger Campingplatz oder nur wie ein Parkplatz aussehen. Möglicherweise sind sie gar nicht ausgeschildert, sondern nur in einem Gemeindebeschluss festgelegt. Ein normaler Parkplatz für Wohnmobile, auf dem übernachten nicht zulässig ist, zählt nicht als Wohnmobilstellplatz. ",
                        "title": "ein Wohnmobilstellplatz"
                    }
                },
                "tagRenderings": {
                    "caravansites-capacity": {
                        "question": "Wie viele Wohnmobile können hier parken? (Überspringen, wenn es keine offensichtliche Anzahl von Stellplätzen oder erlaubten Fahrzeugen gibt)",
                        "render": "{capacity} Wohnmobile können diesen Platz gleichzeitig nutzen"
                    },
                    "caravansites-charge": {
                        "question": "Wie hoch sind die Gebühren hier?",
                        "render": "Die Gebühr beträgt {charge}"
                    },
                    "caravansites-description": {
                        "question": "Möchten Sie eine allgemeine Beschreibung für diesen Ort hinzufügen? (Bitte wiederholen Sie keine Informationen, die Sie bereits zuvor angegeben haben. Bitte bleiben Sie objektiv - Meinungen gehen in die Bewertungen ein)",
                        "render": "Mehr Details über diesen Ort: {description}"
                    },
                    "caravansites-fee": {
                        "mappings": {
                            "0": {
                                "then": "Sie müssen für die Nutzung bezahlen"
                            },
                            "1": {
                                "then": "Nutzung kostenlos"
                            }
                        },
                        "question": "Wird hier eine Gebühr erhoben?"
                    },
                    "caravansites-internet": {
                        "mappings": {
                            "0": {
                                "then": "Internetzugang ist vorhanden"
                            },
                            "1": {
                                "then": "Internetzugang ist vorhanden"
                            },
                            "2": {
                                "then": "Kein Internetzugang vorhanden"
                            }
                        },
                        "question": "Ist an diesem Ort ein Internetzugang vorhanden?"
                    },
                    "caravansites-internet-fee": {
                        "mappings": {
                            "0": {
                                "then": "Der Internetzugang ist gebührenpflichtig"
                            },
                            "1": {
                                "then": "Der Internetzugang ist kostenlos"
                            }
                        },
                        "question": "Ist der Internetzugang gebührenpflichtig?"
                    },
                    "caravansites-long-term": {
                        "mappings": {
                            "0": {
                                "then": "Es gibt einige Plätze für Langzeitmieten, aber auch eine tageweise Anmietung ist möglich"
                            },
                            "1": {
                                "then": "Hier gibt es keine Dauergäste"
                            },
                            "2": {
                                "then": "Es sind nur Plätze für Dauercamper vorhanden (wenn Sie diese Antwort auswählen, verschwindet der Ort von der Karte)"
                            }
                        },
                        "question": "Gibt es a diesem Ort Plätze für Dauercamper?"
                    },
                    "caravansites-name": {
                        "question": "Wie heißt dieser Ort?",
                        "render": "Dieser Ort heißt {name}"
                    },
                    "caravansites-sanitary-dump": {
                        "mappings": {
                            "0": {
                                "then": "Dieser Ort hat eine sanitäre Entsorgungsstation"
                            },
                            "1": {
                                "then": "Dieser Ort hat keine sanitäre Entsorgungsstation"
                            }
                        },
                        "question": "Hat dieser Ort eine sanitäre Entsorgungsstation?"
                    },
                    "caravansites-toilets": {
                        "mappings": {
                            "0": {
                                "then": "Dieser Ort verfügt über Toiletten"
                            },
                            "1": {
                                "then": "Dieser Ort verfügt nicht über Toiletten"
                            }
                        },
                        "question": "Verfügt dieser Ort über Toiletten?"
                    },
                    "caravansites-website": {
                        "question": "Hat dieser Ort eine Webseite?",
                        "render": "Offizielle Webseite: <a href='{website}'>{website}</a>"
                    }
                },
                "title": {
                    "mappings": {
                        "0": {
                            "then": "Unbenannter Wohnmobilstellplatz"
                        }
                    },
                    "render": "Wohnmobilstellplatz {name}"
                }
            },
            "1": {
                "description": "Sanitäre Entsorgungsstationen",
                "name": "Sanitäre Entsorgungsstationen",
                "presets": {
                    "0": {
                        "description": "Fügen Sie eine neue sanitäre Entsorgungsstation hinzu. Hier können Camper Abwasser oder chemischen Toilettenabfälle entsorgen. Oft gibt es auch Trinkwasser und Strom.",
                        "title": "eine sanitäre Entsorgungsstation"
                    }
                },
                "tagRenderings": {
                    "dumpstations-access": {
                        "mappings": {
                            "0": {
                                "then": "Sie benötigen einen Schlüssel/Code zur Benutzung"
                            },
                            "1": {
                                "then": "Sie müssen Kunde des Campingplatzes sein, um diesen Ort nutzen zu können"
                            },
                            "2": {
                                "then": "Jeder darf diese sanitäre Entsorgungsstation nutzen"
                            },
                            "3": {
                                "then": "Jeder darf diese sanitäre Entsorgungsstation nutzen"
                            }
                        },
                        "question": "Wer darf diese sanitäre Entsorgungsstation nutzen?"
                    },
                    "dumpstations-charge": {
                        "question": "Wie hoch ist die Gebühr an diesem Ort?",
                        "render": "Die Gebühr beträgt {charge}"
                    },
                    "dumpstations-chemical-waste": {
                        "mappings": {
                            "0": {
                                "then": "Hier können Sie chemische Toilettenabfälle entsorgen"
                            },
                            "1": {
                                "then": "Hier können Sie keine chemischen Toilettenabfälle entsorgen"
                            }
                        },
                        "question": "Können Sie hier chemische Toilettenabfälle entsorgen?"
                    },
                    "dumpstations-fee": {
                        "mappings": {
                            "0": {
                                "then": "Sie müssen für die Nutzung bezahlen"
                            },
                            "1": {
                                "then": "Nutzung kostenlos"
                            }
                        },
                        "question": "Wird hier eine Gebühr erhoben?"
                    },
                    "dumpstations-grey-water": {
                        "mappings": {
                            "0": {
                                "then": "Hier können Sie Brauch-/Grauwasser entsorgen"
                            },
                            "1": {
                                "then": "Hier können Sie kein Brauch-/Grauwasser entsorgen"
                            }
                        },
                        "question": "Können Sie hier Brauch-/Grauwasser entsorgen?"
                    },
                    "dumpstations-network": {
                        "question": "Zu welchem Verbund/Netzwerk gehört dieser Ort? (Überspringen, wenn nicht zutreffend)",
                        "render": "Diese Station gehört zum Verbund/Netzwerk {network}"
                    },
                    "dumpstations-waterpoint": {
                        "mappings": {
                            "0": {
                                "then": "Dieser Ort hat eine Wasserzapfstelle"
                            },
                            "1": {
                                "then": "Dieser Ort hat keine Wasserzapfstelle"
                            }
                        },
                        "question": "Hat dieser Ort eine Wasserzapfstelle?"
                    }
                },
                "title": {
                    "mappings": {
                        "0": {
                            "then": "Entsorgungsstation"
                        }
                    },
                    "render": "Entsorgungsstation {name}"
                }
            }
        },
        "overrideAll": {
            "tagRenderings+": {
                "0": {
                    "question": "Wer betreibt diesen Ort?",
                    "render": "Dieser Ort wird betrieben von {operator}"
                },
                "1": {
                    "mappings": {
                        "0": {
                            "then": "Dieser Ort hat eine Stromversorgung"
                        },
                        "1": {
                            "then": "Dieser Ort hat keine Stromversorgung"
                        }
                    },
                    "question": "Hat dieser Ort eine Stromversorgung?"
                }
            }
        },
        "shortDescription": "Finden Sie Plätze zum Übernachten mit Ihrem Wohnmobil",
        "title": "Wohnmobilstellplätze"
    },
    "charging_stations": {
        "description": "Auf dieser freien Karte kann man Informationen zu Ladestationen finden und hinzufügen",
        "shortDescription": "Eine weltweite Karte mit Ladestationen",
        "title": "Ladestationen"
    },
    "climbing": {
        "description": "Eine Karte mit Klettermöglichkeiten wie Kletterhallen, Kletterparks oder Felsen.",
        "descriptionTail": "<p><strong>kletterspots.de</strong> wird betrieben von <a href='https://utopicode.de/?ref=kletterspots' target='_blank'>Christian Neumann</a>. Bitte <a href='https://utopicode.de/kontakt/?project=kletterspots&ref=kletterspots' target='blank'>melden Sie sich</a>, wenn Sie Feedback oder Fragen haben.</p><p>Das Projekt nutzt <a href='https://www.openstreetmap.org/' target='_blank'>OpenStreetMap</a> Daten und basiert auf der freien Software <a href='https://github.com/pietervdvn/MapComplete' target='_blank'>MapComplete</a>.</p>",
        "layers": {
            "0": {
                "override": {
                    "tagRenderings+": {
                        "0": {
                            "mappings": {
                                "0": {
                                    "then": "<span class='subtle'>Das <a href='#{_embedding_feature:id}'>enthaltende Objekt</a> gibt an, dass es </span>öffentlich zugänglich ist<br/>{_embedding_feature:access:description}"
                                },
                                "1": {
                                    "then": "<span class='subtle'>Das <a href='#{_embedding_feature:id}'>enthaltende Objekt</a> besagt, dass </span> eine Genehmigung erforderlich ist für den Zugang zu<br/>{_embedding_feature:access:description}"
                                },
                                "2": {
                                    "then": "<span class='subtle'>Das <a href='#{_embedding_feature:id}'>enthaltende Objekt</a> besagt, dass es nur für Kunden</span> zugänglich ist<br/>{_embedding_feature:access:description}"
                                },
                                "3": {
                                    "then": "<span class='subtle'>Das <a href='#{_embedding_feature:id}'>enthaltende Objekt</a> besagt, dass es </span>nur für Mitglieder zugänglich ist<br/>{_embedding_feature:access:description}"
                                }
                            }
                        },
                        "1": {
                            "mappings": {
                                "0": {
                                    "then": "Öffentlich zugänglich für jedermann"
                                },
                                "1": {
                                    "then": "Zugang nur mit Genehmigung"
                                },
                                "2": {
                                    "then": "Nur für Kunden"
                                },
                                "3": {
                                    "then": "Nur für Vereinsmitglieder"
                                }
                            },
                            "question": "Wer hat hier Zugang?"
                        }
                    }
                }
            },
            "1": {
                "override": {
                    "+tagRenderings": {
                        "0": {
                            "mappings": {
                                "0": {
                                    "then": "Dieser Laden repariert Kletterschuhe"
                                },
                                "1": {
                                    "then": "Dieser Shop repariert keine Kletterschuhe"
                                }
                            },
                            "question": "Repariert das Schuhgeschäft Kletterschuhe?"
                        }
                    }
                }
            },
            "2": {
                "override": {
                    "+tagRenderings": {
                        "0": {
                            "mappings": {
                                "0": {
                                    "then": "Dieses Geschäft repariert Kletterschuhe"
                                },
                                "1": {
                                    "then": "Dieses Geschäft repariert keine Kletterschuhe"
                                }
                            },
                            "question": "Repariert dieses Schuhgeschäft auch Kletterschuhe?"
                        }
                    },
                    "=presets": {
                        "0": {
                            "title": "Ein Schuhmacher"
                        }
                    }
                }
            }
        },
        "title": "Kletterhallen, Vereine und Kletterstellen"
    },
    "clock": {
        "description": "Eine Karte mit öffentlichen Uhren",
        "title": "Uhren"
    },
    "cycle_highways": {
        "description": "Diese Karte zeigt Radschnellwege",
        "layers": {
            "0": {
                "name": "Radschnellwege",
                "title": {
                    "render": "Radschnellweg"
                }
            }
        },
        "title": "Radschnellwege"
    },
    "cycle_infra": {
        "description": "Eine Karte zum Ansehen und Bearbeiten verschiedener Elementen der Fahrradinfrastruktur. Erstellt während #osoc21.",
        "shortDescription": "Eine Karte zum Ansehen und Bearbeiten verschiedener Elementen der Fahrradinfrastruktur.",
        "title": "Fahrradinfrastruktur"
    },
    "cyclenodes": {
        "description": "Diese Karte zeigt Knotenpunktnetzwerke für Radfahrer und erlaubt auch neue Knoten zu mappen",
        "layers": {
            "0": {
                "name": "Knotenpunktverbindungen",
                "tagRenderings": {
                    "node2node-survey:date": {
                        "override": {
                            "question": "Wann wurde diese Knotenpunktverbindung zuletzt überprüft?",
                            "render": "Diese Knotenpunktverbindung wurde zuletzt am {survey:date} überprüft"
                        }
                    }
                },
                "title": {
                    "mappings": {
                        "0": {
                            "then": "Knotenpunktverbindung <strong>{ref}</strong>"
                        }
                    },
                    "render": "Knotenpunktverbindung"
                }
            },
            "1": {
                "name": "Knotenpunkte",
                "presets": {
                    "0": {
                        "title": "ein Knoten eines Fahrradknotenpunktnetzwerks"
                    }
                },
                "tagRenderings": {
                    "node-expected_rcn_route_relations": {
                        "freeform": {
                            "placeholder": "z.B. 3"
                        },
                        "question": "Mit wie vielen anderen Knoten des Fahrradknotenpunktnetzwerkes ist dieser Knoten verbunden?",
                        "render": "Dieser Knoten ist mit {expected_rcn_route_relations} anderen Knoten des Fahrradknotenpunktnetzwerkes verbunden."
                    },
                    "node-rxn_ref": {
                        "freeform": {
                            "placeholder": "z.B. 1"
                        },
                        "question": "Wie lautet die Nummer des Knotenpunkts im Fahrradknotenpunktnetzwerk?",
                        "render": "Knotenpunktnummer {rcn_ref} des Fahrradknotenpunktnetzwerks"
                    },
                    "node-survey:date": {
                        "override": {
                            "question": "Wann wurde dieser Fahrradknotenpunkt zuletzt überprüft?",
                            "render": "Dieser Fahrradknoten wurde zuletzt überprüft am {survey:date}"
                        }
                    }
                },
                "title": {
                    "mappings": {
                        "0": {
                            "then": "Fahrradknotenpunkt <strong>{rcn_ref}</strong>"
                        },
                        "1": {
                            "then": "Vorgeschlagener Radknoten <strong>{proposed:rcn_ref}</strong>"
                        }
                    },
                    "render": "Fahrradknotenpunkt"
                }
            },
            "2": {
                "override": {
                    "name": "Fahrrad-Wegweiser",
                    "title": {
                        "render": "Fahrrad-Wegweiser"
                    }
                }
            },
            "3": {
                "override": {
                    "presets": {
                        "0": {
                            "title": "Eine Routenmarkierung für eine Verbindung von Knoten zu Knoten"
                        }
                    }
                }
            }
        },
        "title": "Fahrrad-Knotenpunktnetzwerke"
    },
    "cyclestreets": {
        "description": "Eine Fahrradstraße ist eine Straße, auf der <b>motorisierter Verkehr Radfahrer nicht überholen darf</b>. Sie sind durch ein spezielles Verkehrsschild gekennzeichnet. Fahrradstraßen gibt es in den Niederlanden und Belgien, aber auch in Deutschland und Frankreich. ",
        "layers": {
            "0": {
                "description": "Eine Fahrradstraße ist eine Straße, auf der motorisierter Verkehr einen Radfahrer nicht überholen darf",
                "name": "Fahrradstraßen"
            },
            "1": {
                "description": "Diese Straße wird bald eine Fahrradstraße sein",
                "name": "Zukünftige Fahrradstraßen",
                "title": {
                    "mappings": {
                        "0": {
                            "then": "{name} wird bald eine Fahrradstraße werden"
                        }
                    },
                    "render": "Zukünftige Fahrradstraße"
                }
            },
            "2": {
                "description": "Ebene zur Kennzeichnung einer Straße als Fahrradstraße",
                "name": "Alle Straßen",
                "title": {
                    "render": "Straße"
                }
            }
        },
        "overrideAll": {
            "+tagRenderings": {
                "0": {
                    "mappings": {
                        "0": {
                            "then": "Diese Straße ist eine Fahrradstraße (mit einer Geschwindigkeitsbegrenzung von 30 km/h)"
                        },
                        "1": {
                            "then": "Diese Straße ist eine Fahrradstraße"
                        },
                        "2": {
                            "then": "Diese Straße ist eine Fahrradstraße (hat eine Geschwindigkeitsbegrenzung von 30 km/h und Fahrzeuge sind nicht erlaubt) (Schild wird später abgefragt)"
                        },
                        "3": {
                            "then": "Diese Straße ist eine Fahrradstraße"
                        },
                        "4": {
                            "then": "Diese Straße wird bald eine Fahrradstraße sein"
                        },
                        "5": {
                            "then": "Diese Straße wird bald zu einer Fahrradstraße"
                        },
                        "6": {
                            "then": "Diese Straße ist keine Fahrradstraße"
                        }
                    },
                    "question": "Ist die Straße <b>{name}</b> eine Fahrradstraße?"
                },
                "1": {
                    "mappings": {
                        "0": {
                            "then": "Anlieger frei"
                        },
                        "1": {
                            "then": "KFZ frei"
                        },
                        "2": {
                            "then": "Motorräder frei"
                        },
                        "3": {
                            "then": "Autos erlaubt"
                        },
                        "4": {
                            "then": "An dieser Fahrradstraße gibt es keine zusätzlichen Schilder."
                        }
                    },
                    "question": "Welches Schild hat diese Fahrradstraße?"
                },
                "2": {
                    "question": "Wann wird diese Straße eine Fahrradstraße?",
                    "render": "Diese Straße wird am {cyclestreet:start_date} zu einer Fahrradstraße"
                }
            }
        },
        "shortDescription": "Eine Karte von Fahrradstraßen",
        "title": "Fahrradstraßen"
    },
    "cyclofix": {
        "description": "Mit dieser Karte wird Radfahrern eine einfache Lösung bereitgestellt, um die passende Fahrradinfrastruktur zu finden.<br><br>Weitere Informationen über Cyclofix finden Sie unter <a href='https://cyclofix.osm.be/'>cyclofix.osm.be</a>.",
        "title": "Cyclofix - eine Karte für Radfahrer"
    },
    "disaster_response": {
        "description": "Diese Karte enthält Elemente, die der Katastrophenvorsorge und dem Katastrophenschutz dienen.",
        "title": "Katastrophenschutz"
    },
    "drinking_water": {
        "description": "Eine Karte zum Anzeigen und Bearbeiten öffentlicher Trinkwasserstellen",
        "title": "Trinkwasserstellen"
    },
    "education": {
        "description": "Auf dieser Karte können Sie Informationen über Bildungseinrichtungen finden und hinzufügen",
        "title": "Bildungseinrichtungen"
    },
    "elongated_coin": {
        "description": "Finde Automaten um Souvenirmünzen zu prägen.",
        "title": "Münzprägeautomaten"
    },
    "etymology": {
        "description": "Auf dieser Karte können Sie sehen, wonach ein Objekt benannt ist. Die Straßen, Gebäude, ... stammen von OpenStreetMap, und wurden mit Wikidata verknüpft. Im Popup sehen Sie den Wikipedia-Artikel (falls vorhanden) oder ein Wikidata-Feld, nach dem das Objekt benannt ist. Wenn das Objekt selbst eine Wikipedia-Seite hat, wird auch diese angezeigt.<br/><br/><b>Sie können auch einen Beitrag leisten!</b> Wenn Sie weit genug hinein zoomen werden <i>alle</i> Straßen angezeigt. Wenn Sie auf eine Straße klicken, öffnet sich ein Wikidata-Suchfeld. Mit ein paar Klicks können Sie einen Etymologie-Link hinzufügen. Beachten Sie, dass Sie dazu ein kostenloses OpenStreetMap-Konto benötigen.",
        "layers": {
            "1": {
                "override": {
                    "=name": "Straßen ohne Namensherkunft"
                }
            },
            "2": {
                "override": {
                    "=name": "Parks und Waldflächen ohne Namensherkunft"
                }
            },
            "3": {
                "override": {
                    "=name": "Bildungseinrichtungen ohne Namensherkunft"
                }
            },
            "4": {
                "override": {
                    "=name": "Kultureinrichtungen ohne Namensherkunft"
                }
            },
            "5": {
                "override": {
                    "=name": "Touristische Einrichtungen ohne Namensherkunft"
                }
            },
            "6": {
                "override": {
                    "=name": "Gesundheits- und Sozialeinrichtungen ohne Namensherkunft"
                }
            },
            "7": {
                "override": {
                    "=name": "Sporteinrichtungen ohne Namensherkunft"
                }
            }
        },
        "shortDescription": "Woher stammt der Name einer Straße oder eines Ortes?",
        "title": "Etymologie - Wonach ist ein Ort benannt?"
    },
    "facadegardens": {
        "description": "<a href='https://nl.wikipedia.org/wiki/Geveltuin' target=_blank>Fassadengärten</a>, grüne Fassaden und Bäume in der Stadt bringen nicht nur Ruhe und Frieden, sondern auch eine schönere Stadt, eine größere Artenvielfalt, einen Kühleffekt und eine bessere Luftqualität. <br/> Klimaan VZW und Mechelen Klimaatneutraal wollen bestehende und neue Fassadengärten als Beispiel für Menschen, die ihren eigenen Garten anlegen wollen, oder für naturverbundene Stadtspaziergänger kartieren.<br/>Mehr Informationen über das Projekt unter <a href='https://klimaan.be/' target=_blank>klimaan.be</a>.",
        "layers": {
            "0": {
                "description": "Fassadengärten",
                "name": "Fassadengärten",
                "presets": {
                    "0": {
                        "description": "Einen Fassadengarten hinzufügen",
                        "title": "eine fassadengarten"
                    }
                },
                "tagRenderings": {
                    "facadegardens-description": {
                        "question": "Zusätzliche Informationen über den Garten (falls erforderlich und oben noch nicht beschrieben)",
                        "render": "Weitere Details: {description}"
                    },
                    "facadegardens-direction": {
                        "question": "Wie ist der Garten ausgerichtet?",
                        "render": "Ausrichtung: {direction} (wobei 0=N und 90=O)"
                    },
                    "facadegardens-edible": {
                        "mappings": {
                            "0": {
                                "then": "Es gibt essbare Pflanzen"
                            },
                            "1": {
                                "then": "Es gibt keine essbaren Pflanzen"
                            }
                        },
                        "question": "Gibt es essbare Pflanzen?"
                    },
                    "facadegardens-plants": {
                        "mappings": {
                            "0": {
                                "then": "Es gibt Weinreben"
                            },
                            "1": {
                                "then": "Es gibt blühende Pflanzen"
                            },
                            "2": {
                                "then": "Es gibt Sträucher"
                            },
                            "3": {
                                "then": "Es gibt Bodendecker"
                            }
                        },
                        "question": "Welche Pflanzen wachsen hier?"
                    },
                    "facadegardens-rainbarrel": {
                        "mappings": {
                            "0": {
                                "then": "Es gibt eine Regentonne"
                            },
                            "1": {
                                "then": "Es gibt keine Regentonne"
                            }
                        },
                        "question": "Gibt es ein Wasserfass für den Garten?"
                    },
                    "facadegardens-start_date": {
                        "question": "Wann wurde der Garten angelegt? (Jahr ist ausreichend)",
                        "render": "Errichtungsdatum des Gartens: {start_date}"
                    },
                    "facadegardens-sunshine": {
                        "mappings": {
                            "0": {
                                "then": "Der Garten liegt in voller Sonne"
                            },
                            "1": {
                                "then": "Der Garten liegt im Halbschatten"
                            },
                            "2": {
                                "then": "Der Garten liegt im Schatten"
                            }
                        },
                        "question": "Ist der Garten schattig oder sonnig?"
                    }
                },
                "title": {
                    "render": "Fassadengarten"
                }
            }
        },
        "shortDescription": "Diese Karte zeigt Fassadengärten mit Bildern und Details zu Ausrichtung, Sonneneinstrahlung und Pflanzen.",
        "title": "Fassadengärten"
    },
    "food": {
        "description": "Restaurants und Schnellimbisse",
        "title": "Restaurants und Schnellimbisse"
    },
    "fritures": {
        "description": "Auf dieser Karte findest du deine Lieblings-Pommesbude!",
        "layers": {
            "0": {
                "override": {
                    "filter+": {
                        "0": {
                            "options": {
                                "0": {
                                    "question": "Kein Öltyp bevorzugt"
                                },
                                "1": {
                                    "question": "Nur Friteusen mit Pflanzenöl anzeigen"
                                },
                                "2": {
                                    "question": "Nur Friteusen mit tierischem Öl anzeigen"
                                }
                            }
                        }
                    },
                    "name": "Pommesbude"
                }
            }
        },
        "title": "Pommesbuden"
    },
    "ghostbikes": {
        "description": "<b>Geisterräder</b> sind weiße Fahrräder, die zum Gedenken tödlich verunglückter Radfahrer vor Ort aufgestellt wurden.<br/><br/> Auf dieser Karte sehen Sie alle Geisterräder, die in OpenStreetMap eingetragen sind. Fehlt ein Geisterrad? Jeder kann hier Informationen hinzufügen oder aktualisieren - Sie benötigen nur ein (kostenloses) OpenStreetMap-Konto.<p>Es gibt ein Konto <a href='https://masto.bike/@ghostbikebot' target='_blank'>auf Mastodon, das monatliche eine weltweite Übersicht von Geisterfahrrädern veröffentlicht</a></p>",
        "title": "Geisterräder"
    },
    "ghostsigns": {
        "description": "Eine Karte, die ungenutzte Zeichen auf Gebäuden zeigt",
        "layers": {
            "0": {
                "description": "Ebene, die ungenutzte Zeichen auf Gebäuden zeigt",
                "name": "Geisterzeichen",
                "presets": {
                    "0": {
                        "title": "ein Geisterzeichen"
                    }
                },
                "tagRenderings": {
                    "brand": {
                        "freeform": {
                            "placeholder": "Unternehmensname"
                        },
                        "question": "Für welches Unternehmen wurde dieses Schild angefertigt?",
                        "render": "Dieses Schild wurde gemacht für: {brand}"
                    },
                    "historic": {
                        "mappings": {
                            "0": {
                                "then": "Das ist ein Geisterzeichen"
                            },
                            "1": {
                                "then": "Dies ist kein Geisterzeichen, die Antwort darauf wird das Schild von der Karte verstecken"
                            }
                        },
                        "question": "Ist das ein Geisterzeichen?",
                        "questionHint": "Ist dieses Schild für ein Geschäft, das nicht mehr existiert oder nicht mehr gepflegt wird?"
                    },
                    "inscription": {
                        "freeform": {
                            "placeholder": "Text auf dem Schild"
                        },
                        "question": "Was ist der Text auf dem Schild?",
                        "render": "Der Text auf dem Schild ist: {inscription}"
                    }
                },
                "title": {
                    "render": "Geisterzeichen"
                }
            },
            "1": {
                "override": {
                    "+tagRenderings": {
                        "0": {
                            "mappings": {
                                "0": {
                                    "then": "Das ist ein Geisterzeichen"
                                },
                                "1": {
                                    "then": "Das ist kein Geisterzeichen"
                                }
                            },
                            "question": "Ist das ein Geisterzeichen?",
                            "questionHint": "Ist dieses Schild für ein Geschäft, das nicht mehr existiert oder nicht mehr gepflegt wird?"
                        }
                    },
                    "name": "Alle Werbe-Wandbilder"
                }
            }
        },
        "title": "Geisterzeichen"
    },
    "grb": {
        "description": "Dieses Thema ist ein Versuch, die Automatisierung des GRB-Imports zu unterstützen.",
        "layers": {
            "0": {
                "tagRenderings": {
                    "building type": {
                        "question": "Was ist das für ein Gebäude?"
                    },
                    "grb-reference": {
                        "render": "Wurde von GRB importiert, Referenznummer ist {source:geometry:ref}"
                    }
                }
            },
            "1": {
                "tagRenderings": {
                    "Import-button": {
                        "mappings": {
                            "0": {
                                "then": "Metatags noch nicht berechnet... Dieses Fenster erneut öffnen"
                            },
                            "1": {
                                "then": "Dieses Gebäude hat Löcher und ist als Relation modelliert. Als solches kann es nicht zusammengeführt werden. Es kann manuell zusammengeführt werden über die <a href='https://buildings.osm.be/#/'>Gebäudeexportseite</a> {open_in_josm()}"
                            }
                        }
                    }
                }
            }
        }
    },
    "guideposts": {
        "description": "Wegweiser (auch als Wegzeiger oder Fingerschilder bekannt) sind entlang offizieller Wander-, Rad-, Ski- oder Reitstrecken häufig zu finden, um die Richtungen zu verschiedenen Zielen anzuzeigen. Darüber hinaus sind sie oft nach einer Region oder einem Ort benannt und zeigen die Höhe an.\n\nDie Position eines Wegweisers kann von Wanderern, Radfahrern, Reitern oder Skifahrern als Bestätigung der aktuellen Position genutzt werden, insbesondere wenn sie eine gedruckte Karte ohne GPS-Empfänger verwenden. ",
        "title": "Wegweiser"
    },
    "hackerspaces": {
        "description": "Auf dieser Karte können Sie Hackerspaces sehen, einen neuen Hackerspace hinzufügen oder Daten direkt aktualisieren",
        "shortDescription": "Eine Karte von Hackerspaces",
        "title": "Hackerspaces und Makerspaces"
    },
    "hailhydrant": {
        "description": "Auf dieser Karte können Sie Hydranten, Feuerwachen, Krankenwagen und Feuerlöscher in Ihren bevorzugten Stadtvierteln finden und aktualisieren.",
        "shortDescription": "Hydranten, Feuerlöscher, Feuerwachen und Rettungswachen.",
        "title": "Hydranten, Feuerlöscher, Feuerwachen und Rettungswachen"
    },
    "healthcare": {
        "description": "Auf dieser Karte werden verschiedene Gesundheitseinrichtungen angezeigt",
        "layers": {
            "5": {
                "override": {
                    "=presets": {
                        "0": {
                            "title": "ein Sanitätshaus"
                        },
                        "1": {
                            "title": "ein Hörgerätegeschäft"
                        },
                        "2": {
                            "title": "ein Optiker"
                        }
                    }
                }
            }
        },
        "title": "Gesundheitseinrichtungen"
    },
    "hotels": {
        "description": "Auf dieser Karte finden Sie Hotels in Ihrer Nähe",
        "title": "Hotels"
    },
    "icecream": {
        "description": "Eine Karte, die Eisdielen und Eisautomaten zeigt",
        "title": "Eiscreme"
    },
    "indoors": {
        "description": "Diese Karte zeigt öffentlich zugängliche Innenräume",
        "title": "Innenräume"
    },
    "items_with_image": {
        "description": "Eine Karte, die alle Objekte auf OSM zeigt, die ein Bild haben. Dieses Thema ist sehr schlecht für MapComplete geeignet, da man nicht direkt ein Bild hinzufügen kann. Dieses Thema ist jedoch hauptsächlich dazu da, um alles in die Datenbank aufzunehmen, was es ermöglicht, Bilder in der Nähe für andere Funktionen schnell zu finden",
        "title": "Alle Elemente mit Bildern"
    },
    "kerbs_and_crossings": {
        "description": "Eine Karte mit Bordsteinen und Überwegen.",
        "layers": {
            "1": {
                "override": {
                    "=presets": {
                        "0": {
                            "description": "Kreuzung für Fußgänger und/oder Radfahrer",
                            "title": "eine Kreuzung"
                        }
                    }
                }
            }
        },
        "title": "Bordsteine und Überwege"
    },
<<<<<<< HEAD
=======
    "mapcomplete-changes": {
        "description": "Diese Karte zeigt alle mit MapComplete vorgenommenen Änderungen",
        "layers": {
            "0": {
                "description": "Alle MapComplete-Änderungen anzeigen",
                "filter": {
                    "0": {
                        "options": {
                            "0": {
                                "question": "Themenname enthält {search}"
                            }
                        }
                    },
                    "1": {
                        "options": {
                            "0": {
                                "question": "Themename enthält <b>not</b> {search}"
                            }
                        }
                    },
                    "10": {
                        "options": {
                            "0": {
                                "question": "Etymologie-Thema ausschließen"
                            }
                        }
                    },
                    "2": {
                        "options": {
                            "0": {
                                "question": "Erstellt vom Mitwirkenden {search}"
                            }
                        }
                    },
                    "3": {
                        "options": {
                            "0": {
                                "question": "<b>Nicht</b> erstellt von Mitwirkendem {search}"
                            }
                        }
                    },
                    "4": {
                        "options": {
                            "0": {
                                "question": "Erstellt vor {search}"
                            }
                        }
                    },
                    "5": {
                        "options": {
                            "0": {
                                "question": "Erstellt nach {search}"
                            }
                        }
                    },
                    "6": {
                        "options": {
                            "0": {
                                "question": "Benutzersprache (ISO-Code) {search}"
                            }
                        }
                    },
                    "7": {
                        "options": {
                            "0": {
                                "question": "Erstellt mit Host {search}"
                            }
                        }
                    },
                    "8": {
                        "options": {
                            "0": {
                                "question": "Änderungssatz hat mindestens ein Bild hinzugefügt"
                            }
                        }
                    },
                    "9": {
                        "options": {
                            "0": {
                                "question": "GRB-Thema ausschließen"
                            }
                        }
                    }
                },
                "name": "Zentrum der Änderungssätze",
                "tagRenderings": {
                    "contributor": {
                        "question": "Welcher Mitwirkende hat diese Änderung vorgenommen?",
                        "render": "Änderung vorgenommen von <a href='https://openstreetmap.org/user/{user}' target='_blank'>{user}</a>"
                    },
                    "host": {
                        "question": "Über welchen Host (Webseite) wurde diese Änderung vorgenommen?",
                        "render": "Änderung über <a href='{host}'>{host}</a>"
                    },
                    "locale": {
                        "question": "In welcher Benutzersprache wurde die Änderung vorgenommen?",
                        "render": "Benutzersprache {locale}"
                    },
                    "show_changeset_id": {
                        "render": "Änderungssatz <a href='https://openstreetmap.org/changeset/{id}' target='_blank'>{id}</a>"
                    },
                    "theme-id": {
                        "question": "Welches Thema wurde für die Änderung verwendet?",
                        "render": "Geändert mit Thema <a href='https://mapcomplete.osm.be/{theme}'>{theme}</a>"
                    },
                    "version": {
                        "question": "Mit welcher MapComplete Version wurde die Änderung vorgenommen?",
                        "render": "Erstellt mit {editor}"
                    }
                },
                "title": {
                    "render": "Änderungssatz für {theme}"
                }
            },
            "1": {
                "override": {
                    "tagRenderings+": {
                        "0": {
                            "render": "Weitere Statistiken gibt es <a href='https://github.com/pietervdvn/MapComplete/tree/develop/Docs/Tools/graphs' target='_blank'>hier</a>"
                        }
                    }
                }
            }
        },
        "shortDescription": "Änderungen von MapComplete anzeigen",
        "title": "Änderungen mit MapComplete"
    },
>>>>>>> 484adf1e
    "maproulette": {
        "description": "Thema mit MapRoulette-Aufgaben, die Sie suchen, filtern und beheben können.",
        "title": "MapRoulette-Aufgaben"
    },
    "maps": {
        "description": "Auf dieser Karte findest du alle Karten, die OpenStreetMap kennt - typischerweise eine große Karte auf einer Informationstafel, die das Gebiet, die Stadt oder die Region zeigt, z.B. eine touristische Karte auf der Rückseite einer Plakatwand, eine Karte eines Naturschutzgebietes, eine Karte der Radwegenetze in der Region, ...) <br/><br/>Wenn eine Karte fehlt, können Sie diese leicht auf OpenStreetMap kartieren.",
        "shortDescription": "Dieses Thema zeigt alle (touristischen) Karten, die OpenStreetMap kennt",
        "title": "Eine Karte der Karten"
    },
    "maxspeed": {
        "description": "Diese Karte zeigt die zulässige Höchstgeschwindigkeit auf jeder Straße. Wenn eine Höchstgeschwindigkeit fehlt oder falsch ist, können Sie dies hier korrigieren.",
        "shortDescription": "Diese Karte zeigt die zulässige Höchstgeschwindigkeit auf jeder Straße.",
        "title": "Höchstgeschwindigkeit"
    },
    "memorials": {
        "description": "Denkmäler sind physische Objekte, die dauerhaft im öffentlichen Raum aufgestellt werden, um an eine Person oder ein Ereignis zu erinnern. Dabei kann es sich um eine Vielzahl von Objekten handeln, z. B. Statuen, Tafeln, Gemälde, militärische Objekte (wie Panzer), ...",
        "title": "Denkmäler"
    },
    "nature": {
        "description": "Eine Karte mit interessanten Informationen für Touristen und Naturliebhaber.",
        "shortDescription": "Eine Karte mit interessanten Orten für Naturliebhaber",
        "title": "In die Natur"
    },
    "notes": {
        "description": "Eine Notiz enthält eine Fehlerbeschreibung und ist als Markierung auf der Karte sichtbar.<br/><br/>In der <a href='#filters'>Ebenenauswahl</a> kann nach Ersteller, Bearbeiter und Inhalt gesucht werden.",
        "title": "Notizen von OpenStreetMap"
    },
    "observation_towers": {
        "description": "Eine Karte mit öffentlich zugänglichen Aussichtstürmen",
        "shortDescription": "Öffentlich zugängliche Türme zum Genießen der Aussicht",
        "title": "Aussichtstürme"
    },
    "onwheels": {
        "description": "Auf dieser Karte können Sie öffentlich zugängliche Orte für Rollstuhlfahrer ansehen, bearbeiten oder hinzufügen",
        "layers": {
            "19": {
                "override": {
                    "=title": {
                        "render": "Statistik"
                    }
                }
            },
            "20": {
                "override": {
                    "+tagRenderings": {
                        "0": {
                            "render": {
                                "special": {
                                    "text": "Import"
                                }
                            }
                        },
                        "1": {
                            "render": {
                                "special": {
                                    "message": "Alle vorgeschlagenen Tags hinzufügen"
                                }
                            }
                        }
                    }
                }
            },
            "4": {
                "override": {
                    "filter": {
                        "0": {
                            "options": {
                                "0": {
                                    "question": "Beliebig/Keine Breiteninformationen"
                                },
                                "1": {
                                    "question": "Beliebige Breiteninformationen"
                                }
                            }
                        }
                    }
                }
            },
            "6": {
                "override": {
                    "=filter": {
                        "0": {
                            "options": {
                                "0": {
                                    "question": "Alle Arten von Bordsteinen"
                                },
                                "1": {
                                    "question": "Erhöhter Bordstein (>3 cm)"
                                },
                                "2": {
                                    "question": "Abgesenkter Bordstein (~3 cm)"
                                },
                                "3": {
                                    "question": "Bündiger Bordstein (~0cm)"
                                }
                            }
                        }
                    }
                }
            },
            "8": {
                "override": {
                    "name": "Barrierefreie Parkplätze"
                }
            }
        },
        "title": "Auf Rädern"
    },
    "openlovemap": {
        "description": "<p><i>Liebe in der Hand</i></p>Open Love Map listet verschiedene Einträge für Erwachsene, wie Bordelle, Erotikshops und Stripclubs.",
        "layers": {
            "2": {
                "override": {
                    "=presets": {
                        "0": {
                            "title": "ein Erotikgeschäft"
                        }
                    },
                    "name": "Erotikgeschäfte"
                }
            },
            "4": {
                "override": {
                    "=presets": {
                        "0": {
                            "title": "ein Kondomautomat"
                        }
                    }
                }
            },
            "6": {
                "override": {
                    "=presets": {
                        "0": {
                            "title": "Ein Sex-Kino"
                        }
                    }
                }
            },
            "9": {
                "override": {
                    "+tagRenderings": {
                        "0": {
                            "question": "Welche Art von Hotel ist das?"
                        }
                    }
                }
            }
        },
        "overrideAll": {
            "tagRenderings+": {
                "0": {
                    "question": "Hat {title()} eine private Videokabine?",
                    "questionHint": "Dies ist für die Nutzung durch eine einzelne Person vorgesehen."
                }
            }
        },
        "title": "Open Love Map"
    },
    "openwindpowermap": {
        "description": "Eine Karte zum Anzeigen und Bearbeiten von Windkraftanlagen.",
        "title": "Windkraftanlagen"
    },
    "osm_community_index": {
        "description": "Eine Liste von Ressourcen für Nutzer von OpenStreetMap. 'Ressourcen' können Links zu Foren, Treffen, Slack-Gruppen, IRC-Kanälen, Mailinglisten und so weiter sein. Alles, was Mapper, insbesondere Anfänger, interessant oder hilfreich finden könnten.",
        "shortDescription": "Ein Index von Community-Ressourcen für OpenStreetMap.",
        "title": "OSM-Community-Index"
    },
    "parkings": {
        "description": "Eine Karte für verschiedene Parkplätze",
        "shortDescription": "Diese Karte zeigt Parkplätze",
        "title": "Parkplatzkarte"
    },
    "personal": {
        "description": "Stellen Sie Ihr persönliches Thema zusammen, das auf bereits verfügbaren Ebenen aller Themen basiert. Um diese anzuzeigen, öffnen Sie die <a href='#filter'>Ebenenauswahl</a>",
        "title": "Persönliches Thema"
    },
    "pets": {
        "description": "Diese Karte zeigt interessante Orte für Haustierbesitzer: Tierärzte, Hundeparks, Tiergeschäfte, hundefreundliche Restaurants, ...",
        "layers": {
            "1": {
                "override": {
                    "name": "Hundefreundliche Restaurants"
                }
            },
            "2": {
                "override": {
                    "name": "Hundefreundliche Geschäfte",
                    "title": {
                        "render": "Hundefreundliche Geschäfte"
                    }
                }
            },
            "6": {
                "override": {
                    "presets": {
                        "0": {
                            "description": "Ein Geschäft, in das man Hunde fast überall mitnehmen kann",
                            "title": "hundefreundliches Geschäft"
                        }
                    }
                }
            }
        },
        "title": "Tierärzte, Hundeparks und andere Einrichtungen für Haustiere"
    },
    "playgrounds": {
        "description": "Auf dieser Karte finden Sie Spielplätze und können weitere Informationen hinzufügen",
        "shortDescription": "Eine Karte mit Spielplätzen",
        "title": "Spielplätze"
    },
    "postal_codes": {
        "description": "Postleitzahlen",
        "layers": {
            "0": {
                "name": "Postleitzahlen",
                "tagRenderings": {
                    "postal_code": {
                        "render": "Die Postleitzahl lautet {postal_code}"
                    }
                },
                "title": {
                    "render": "Postleitzahl {postal_code}"
                }
            },
            "2": {
                "name": "Rathäuser",
                "title": {
                    "render": "Rathaus {name}"
                }
            }
        },
        "shortDescription": "Postleitzahlen",
        "title": "Postleitzahlen"
    },
    "postboxes": {
        "description": "Auf dieser Karte können Sie Daten von Poststellen und Briefkästen finden und ergänzen. Sie können diese Karte nutzen, um herauszufinden, wo Sie Ihre nächste Postkarte versenden können :)<br/>Haben Sie einen Fehler entdeckt oder fehlt ein Briefkasten? Sie können die Kartenddaten mit einem kostenlosen OpenStreetMap-Konto bearbeiten.",
        "layers": {
            "3": {
                "override": {
                    "+tagRenderings": {
                        "0": {
                            "mappings": {
                                "0": {
                                    "then": "Dieses Geschäft ist ein Post-Partner"
                                },
                                "1": {
                                    "then": "Dieses Geschäft ist kein Post-Partner"
                                }
                            },
                            "question": "Ist dieses Geschäft ein Post-Partner?"
                        }
                    },
                    "=presets": {
                        "0": {
                            "description": "Wenn ein Laden noch nicht auf der Karte ist und ein Post-Partner ist, kannst du ihn hier hinzufügen.",
                            "title": "ein fehlendes Geschäft, das ein Post-Partner ist"
                        }
                    },
                    "description": "Hinzufügen eines neuen Post-Partners auf der Karte in einem bestehenden Geschäft"
                }
            }
        },
        "shortDescription": "Eine Karte die Briefkästen und Poststellen anzeigt",
        "title": "Post- und Briefkastenkarte"
    },
    "rainbow_crossings": {
        "description": "Auf dieser Karte sind Fußgängerüberwege mit Regenbogenfarben eingezeichnet und können leicht hinzugefügt werden",
        "title": "Regenbogen-Fußgängerübergänge"
    },
    "shops": {
        "description": "Auf dieser Karte kann man grundlegende Informationen über Geschäfte markieren, Öffnungszeiten und Telefonnummern hinzufügen",
        "shortDescription": "Eine bearbeitbare Karte mit grundlegenden Geschäftsinformationen",
        "title": "Geschäfte"
    },
    "sidewalks": {
        "description": "Experimentelles Thema",
        "layers": {
            "0": {
                "description": "Ebene mit Bürgersteigen",
                "name": "Gehwege",
                "tagRenderings": {
                    "left-right-questions": {
                        "renderings": {
                            "1": {
                                "mappings": {
                                    "0": {
                                        "then": "Es gibt einen Bürgersteig auf dieser Straßenseite"
                                    },
                                    "1": {
                                        "then": "Es gibt keinen Bürgersteig für Fußgänger"
                                    },
                                    "2": {
                                        "then": "Es gibt einen separat kartierten Bürgersteig für Fußgänger"
                                    }
                                },
                                "question": "Gibt es auf dieser Straßenseite einen Bürgersteig?"
                            },
                            "2": {
                                "question": "Wie breit ist der Bürgersteig auf dieser Straßenseite?",
                                "render": "Dieser Bürgersteig ist {sidewalk:left|right:width}m breit"
                            }
                        }
                    },
                    "streetname": {
                        "render": "Diese Straße heißt {name}"
                    }
                },
                "title": {
                    "render": "{name}"
                }
            }
        },
        "shortDescription": "Kartierung von Bürgersteigen",
        "title": "Gehwege"
    },
    "ski": {
        "description": "Alles, was Sie zum Skifahren brauchen",
        "title": "Skipisten und Seilbahnen"
    },
    "sport_pitches": {
        "description": "Ein Sportplatz ist eine Fläche, auf der Sportarten gespielt werden",
        "shortDescription": "Eine Karte mit Sportplätzen",
        "title": "Sportplätze"
    },
    "sports": {
        "description": "Alles über Sport. Finden Sie Sportplätze, Fitnesscenter und vieles mehr.",
        "layers": {
            "4": {
                "override": {
                    "presets": {
                        "0": {
                            "description": "Ein neues Geschäft für Sportartikel hinzufügen.",
                            "title": "ein Sportgeschäft"
                        }
                    }
                }
            }
        },
        "shortDescription": "Karte mit Sporteinrichtungen.",
        "title": "Sport"
    },
    "stations": {
        "description": "Bahnhofsdetails ansehen, bearbeiten und hinzufügen",
        "layers": {
            "16": {
                "description": "Anzeigen der Züge, die von diesem Bahnhof abfahren",
                "name": "Abfahrtstafeln",
                "presets": {
                    "0": {
                        "description": "Fügen Sie eine Tafel hinzu, auf der Abfahrten angezeigt werden, entweder elektronisch oder in Papierform",
                        "title": "eine Abfahrtstafel"
                    }
                },
                "tagRenderings": {
                    "type": {
                        "mappings": {
                            "0": {
                                "then": "Dies ist eine Abfahrtstafel eines unbekannten Typs"
                            },
                            "1": {
                                "then": "Dies ist eine elektronische Tafel, die nächste Abfahrten in Echtzeit anzeigt"
                            },
                            "2": {
                                "then": "Dies ist ein Papierfahrplan"
                            },
                            "3": {
                                "then": "Es gibt ein Schild, das den Takt der Züge anzeigt"
                            }
                        },
                        "question": "Was ist das für eine Abfahrtstafel?"
                    }
                },
                "title": {
                    "render": "Abfahrtstafel"
                }
            },
            "3": {
                "description": "Ebene mit Bahnhöfen",
                "name": "Bahnhöfe"
            }
        },
        "title": "Bahnhöfe"
    },
    "street_lighting": {
        "description": "Eine Karte für alles zum Thema Straßenbeleuchtung",
        "layers": {
            "1": {
                "name": "Beleuchtete Straßen",
                "tagRenderings": {
                    "lit": {
                        "mappings": {
                            "0": {
                                "then": "Diese Straße ist beleuchtet"
                            },
                            "1": {
                                "then": "Diese Straße ist nicht beleuchtet"
                            },
                            "2": {
                                "then": "Diese Straße ist nachts beleuchtet"
                            },
                            "3": {
                                "then": "Diese Straße ist durchgehend beleuchtet"
                            }
                        },
                        "question": "Ist diese Straße beleuchtet?"
                    }
                },
                "title": {
                    "render": "Beleuchtete Straße"
                }
            },
            "2": {
                "name": "Alle Straßen",
                "tagRenderings": {
                    "lit": {
                        "mappings": {
                            "0": {
                                "then": "Diese Straße ist beleuchtet"
                            },
                            "1": {
                                "then": "Diese Straße ist nicht beleuchtet"
                            },
                            "2": {
                                "then": "Diese Straße ist nachts beleuchtet"
                            },
                            "3": {
                                "then": "Diese Straße ist durchgehend beleuchtet"
                            }
                        },
                        "question": "Ist diese Straße beleuchtet?"
                    }
                },
                "title": {
                    "render": "Straße"
                }
            }
        },
        "title": "Straßenbeleuchtung"
    },
    "surveillance": {
        "description": "Auf dieser offenen Karte finden Sie Überwachungskameras.",
        "shortDescription": "Überwachungskameras und andere Mittel zur Überwachung",
        "title": "Überwachung unter Überwachung"
    },
    "toilets": {
        "description": "Eine Karte mit öffentlich zugänglichen Toiletten",
        "title": "Öffentliche Toiletten"
    },
    "transit": {
        "description": "Planen Sie Ihre Reise mit Hilfe von öffentlichen Verkehrsmitteln.",
        "title": "Buslinien"
    },
    "trees": {
        "description": "Kartieren Sie alle Bäume!",
        "shortDescription": "Kartieren Sie alle Bäume",
        "title": "Bäume"
    },
    "vending_machine": {
        "description": "Finde Verkaufautomaten für Alles",
        "title": "Verkaufsautomaten"
    },
    "walkingnodes": {
        "description": "Diese Karte zeigt Wandernetzwerke und ermöglicht es Ihnen, einfach neue Knoten hinzuzufügen",
        "layers": {
            "0": {
                "name": "Knotenpunktverbindungen",
                "tagRenderings": {
                    "node2node-survey:date": {
                        "override": {
                            "question": "Wann wurde diese Knotenpunktverbindung zuletzt überprüft?",
                            "render": "Diese Knotenpunktverbindung wurde zuletzt am {survey:date} überprüft"
                        }
                    }
                },
                "title": {
                    "mappings": {
                        "0": {
                            "then": "Knotenpunktverbindung <strong>{ref}</strong>"
                        }
                    },
                    "render": "Knotenpunktverbindung"
                }
            },
            "1": {
                "name": "Knotenpunkte",
                "presets": {
                    "0": {
                        "title": "ein Wanderknoten"
                    }
                },
                "tagRenderings": {
                    "node-expected_rwn_route_relations": {
                        "freeform": {
                            "placeholder": "z.B. 3"
                        },
                        "question": "Mit wie vielen anderen Wanderknoten ist dieser Knoten verbunden?",
                        "render": "Dieser Knoten ist mit {expected_rwn_route_relations} anderen Wanderknoten verbunden."
                    },
                    "node-rwn_ref": {
                        "freeform": {
                            "placeholder": "z.B. 1"
                        },
                        "question": "Was ist die Referenznummer dieses Wanderknotens?",
                        "render": "Dieser Wanderknoten hat die Referenznummer {rwn_ref}"
                    },
                    "survey_date": {
                        "override": {
                            "question": "Wann wurde dieser Wanderknoten zuletzt überprüft?",
                            "render": "Dieser Wanderknoten wurde zuletzt am {survey:date} überprüft"
                        }
                    }
                },
                "title": {
                    "mappings": {
                        "0": {
                            "then": "Wanderknoten <strong>{rwn_ref}</strong>"
                        },
                        "1": {
                            "then": "Vorgeschlagener Wanderknoten <strong>{proposed:rwn_ref}</strong>"
                        }
                    },
                    "render": "Wanderknoten"
                }
            },
            "2": {
                "override": {
                    "name": "Wanderwegweiser",
                    "title": {
                        "render": "Wanderwegweiser"
                    }
                }
            },
            "3": {
                "override": {
                    "presets": {
                        "0": {
                            "title": "Eine Routenmarkierung für eine Verbindung von Knoten zu Knoten"
                        }
                    }
                }
            }
        },
        "title": "Netzwerke von Wanderknoten"
    },
    "walls_and_buildings": {
        "description": "Spezielle Ebene, die alle Wände und Gebäude bereitstellt. Diese Ebene ist nützlich in Voreinstellungen für Objekte, die an Wänden platziert werden können (z. B. AEDs, Briefkästen, Eingänge, Adressen, Überwachungskameras, ...). Diese Ebene ist standardmäßig unsichtbar und kann vom Benutzer nicht umgeschaltet werden.",
        "title": "Wände und Gebäude"
    },
    "waste": {
        "description": "Eine Karte mit Abfalleimern und Recyclingeinrichtungen.",
        "title": "Abfall"
    },
    "waste_basket": {
        "description": "Auf dieser Karte findest Du Abfalleimer in Deiner Nähe. Wenn ein Abfalleimer auf dieser Karte fehlt, kannst du ihn selbst hinzufügen",
        "shortDescription": "Eine Karte mit Abfalleimern",
        "title": "Abfalleimer"
    }
}<|MERGE_RESOLUTION|>--- conflicted
+++ resolved
@@ -975,8 +975,6 @@
         },
         "title": "Bordsteine und Überwege"
     },
-<<<<<<< HEAD
-=======
     "mapcomplete-changes": {
         "description": "Diese Karte zeigt alle mit MapComplete vorgenommenen Änderungen",
         "layers": {
@@ -1104,7 +1102,6 @@
         "shortDescription": "Änderungen von MapComplete anzeigen",
         "title": "Änderungen mit MapComplete"
     },
->>>>>>> 484adf1e
     "maproulette": {
         "description": "Thema mit MapRoulette-Aufgaben, die Sie suchen, filtern und beheben können.",
         "title": "MapRoulette-Aufgaben"
