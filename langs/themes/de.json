--- conflicted
+++ resolved
@@ -732,14 +732,8 @@
                 }
             }
         },
-<<<<<<< HEAD
-        "shortDescription": "Diese Karte zeigt Fassadenbegrünungen mit Bildern und nützlichen Informationen über Ausrichtung, Sonneneinstrahlung und Pflanzenarten.",
-        "title": "Fassadenbegrünung"
-=======
         "shortDescription": "Diese Karte zeigt Fassadengärten mit Bildern und Details zu Ausrichtung, Sonneneinstrahlung und Pflanzen.",
-        "title": "Fassadengärten",
-        "description": "<a href='https://nl.wikipedia.org/wiki/Geveltuin' target=_blank>Fassadengärten</a>, grüne Fassaden und Bäume in der Stadt bringen nicht nur Ruhe und Frieden, sondern auch eine schönere Stadt, eine größere Artenvielfalt, einen Kühleffekt und eine bessere Luftqualität. <br/> Klimaan VZW und Mechelen Klimaatneutraal wollen bestehende und neue Fassadengärten als Beispiel für Menschen, die ihren eigenen Garten anlegen wollen, oder für naturverbundene Stadtspaziergänger kartieren.<br/>Mehr Informationen über das Projekt unter <a href='https://klimaan.be/' target=_blank>klimaan.be</a>."
->>>>>>> 027bf29a
+        "title": "Fassadengärten"
     },
     "food": {
         "title": "Restaurants und Schnellimbisse"
@@ -769,6 +763,66 @@
                         }
                     }
                 },
+                "name": "Hackerspace",
+                "presets": {
+                    "0": {
+                        "description": "Ein Hackerspace ist ein Ort, an dem sich Menschen treffen, die sich für Software interessieren",
+                        "title": "Hackerspace"
+                    },
+                    "1": {
+                        "description": "Ein Makerspace ist ein Ort, an dem Heimwerker-Enthusiasten zusammenkommen, um mit Elektronik zu experimentieren, wie Arduino, LED-Strips, ...",
+                        "title": "Makerspace"
+                    }
+                },
+                "tagRenderings": {
+                    "hackerspaces-name": {
+                        "question": "Wie lautet der Name dieses Hackerspace?",
+                        "render": "Dieser Hackerspace heißt <b>{name}</b>"
+                    },
+                    "hackerspaces-opening_hours": {
+                        "mappings": {
+                            "0": {
+                                "then": "durchgehend geöffnet"
+                            }
+                        },
+                        "question": "Wann hat dieser Hackerspace geöffnet?",
+                        "render": "{opening_hours_table()}"
+                    },
+                    "hackerspaces-start_date": {
+                        "question": "Wann wurde dieser Hackerspace gegründet?",
+                        "render": "Dieser Hackerspace wurde gegründet am {start_date}"
+                    },
+                    "hs-club-mate": {
+                        "mappings": {
+                            "0": {
+                                "then": "In diesem Hackerspace gibt es Club Mate"
+                            },
+                            "1": {
+                                "then": "In diesem Hackerspace gibt es kein Club Mate"
+                            }
+                        },
+                        "question": "Gibt es in diesem Hackerspace Club Mate?"
+                    },
+                    "is_makerspace": {
+                        "mappings": {
+                            "0": {
+                                "then": "Dies ist ein Makerspace"
+                            },
+                            "1": {
+                                "then": "Dies ist ein traditioneller (softwareorientierter) Hackerspace"
+                            }
+                        },
+                        "question": "Ist dies ein Hackerspace oder ein Makerspace?"
+                    }
+                },
+                "title": {
+                    "mappings": {
+                        "0": {
+                            "then": " {name}"
+                        }
+                    },
+                    "render": "Hackerspace"
+                },
                 "mapRendering": {
                     "0": {
                         "icon": {
@@ -779,66 +833,6 @@
                             }
                         }
                     }
-                },
-                "name": "Hackerspace",
-                "presets": {
-                    "0": {
-                        "description": "Ein Hackerspace ist ein Ort, an dem sich Menschen treffen, die sich für Software interessieren",
-                        "title": "Hackerspace"
-                    },
-                    "1": {
-                        "description": "Ein Makerspace ist ein Ort, an dem Heimwerker-Enthusiasten zusammenkommen, um mit Elektronik zu experimentieren, wie Arduino, LED-Strips, ...",
-                        "title": "Makerspace"
-                    }
-                },
-                "tagRenderings": {
-                    "hackerspaces-name": {
-                        "question": "Wie lautet der Name dieses Hackerspace?",
-                        "render": "Dieser Hackerspace heißt <b>{name}</b>"
-                    },
-                    "hackerspaces-opening_hours": {
-                        "mappings": {
-                            "0": {
-                                "then": "durchgehend geöffnet"
-                            }
-                        },
-                        "question": "Wann hat dieser Hackerspace geöffnet?",
-                        "render": "{opening_hours_table()}"
-                    },
-                    "hackerspaces-start_date": {
-                        "question": "Wann wurde dieser Hackerspace gegründet?",
-                        "render": "Dieser Hackerspace wurde gegründet am {start_date}"
-                    },
-                    "hs-club-mate": {
-                        "mappings": {
-                            "0": {
-                                "then": "In diesem Hackerspace gibt es Club Mate"
-                            },
-                            "1": {
-                                "then": "In diesem Hackerspace gibt es kein Club Mate"
-                            }
-                        },
-                        "question": "Gibt es in diesem Hackerspace Club Mate?"
-                    },
-                    "is_makerspace": {
-                        "mappings": {
-                            "0": {
-                                "then": "Dies ist ein Makerspace"
-                            },
-                            "1": {
-                                "then": "Dies ist ein traditioneller (softwareorientierter) Hackerspace"
-                            }
-                        },
-                        "question": "Ist dies ein Hackerspace oder ein Makerspace?"
-                    }
-                },
-                "title": {
-                    "mappings": {
-                        "0": {
-                            "then": " {name}"
-                        }
-                    },
-                    "render": "Hackerspace"
                 }
             }
         },
@@ -966,13 +960,7 @@
         }
     },
     "maps": {
-<<<<<<< HEAD
         "title": "Eine Karte der Karten"
-=======
-        "title": "Eine Karte der Karten",
-        "shortDescription": "Eine Karte mit allen (touristischen) Karten, die OpenStreetMap kennt",
-        "description": "Auf dieser Karte findest du alle Karten, die OpenStreetMap kennt - typischerweise eine große Karte auf einer Informationstafel, die das Gebiet, die Stadt oder die Region zeigt, z.B. eine touristische Karte auf der Rückseite einer Plakatwand, eine Karte eines Naturschutzgebietes, eine Karte der Radwegenetze in der Region, ...) <br/><br/>Wenn eine Karte fehlt, können Sie diese leicht auf OpenStreetMap kartieren."
->>>>>>> 027bf29a
     },
     "natuurpunt": {
         "shortDescription": "Diese Karte zeigt Naturschutzgebiete des flämischen Naturverbands Natuurpunt",
@@ -985,49 +973,7 @@
     },
     "openwindpowermap": {
         "description": "Eine Karte zum Anzeigen und Bearbeiten von Windkraftanlagen.",
-<<<<<<< HEAD
-        "title": "OpenWindPowerMap"
-=======
-        "layers": {
-            "0": {
-                "name": "Windrad",
-                "presets": {
-                    "0": {
-                        "title": "Windrad"
-                    }
-                },
-                "title": {
-                    "render": "Windrad"
-                },
-                "units": {
-                    "0": {
-                        "applicableUnits": {
-                            "0": {
-                                "human": " Megawatt"
-                            },
-                            "1": {
-                                "human": " Kilowatt"
-                            },
-                            "2": {
-                                "human": " Watt"
-                            },
-                            "3": {
-                                "human": " Gigawatt"
-                            }
-                        }
-                    },
-                    "1": {
-                        "applicableUnits": {
-                            "0": {
-                                "human": " Meter"
-                            }
-                        }
-                    }
-                }
-            }
-        },
         "title": "Freie Windenergie-Karte"
->>>>>>> 027bf29a
     },
     "parkings": {
         "description": "Diese Karte zeigt Parkplätze",
@@ -1040,12 +986,7 @@
     },
     "playgrounds": {
         "shortDescription": "Eine Karte mit Spielplätzen",
-<<<<<<< HEAD
-        "title": "Spielpläzte"
-=======
-        "title": "Spielplätze",
-        "description": "Auf dieser Karte finden Sie Spielplätze und können weitere Informationen hinzufügen"
->>>>>>> 027bf29a
+        "title": "Spielplätze"
     },
     "postboxes": {
         "layers": {
