--- conflicted
+++ resolved
@@ -36,7 +36,7 @@
         "name": "Wohnmobilstellplätze",
         "presets": {
           "0": {
-            "description": "Fügen Sie einen neuen offiziellen Wohnmobilstellplatz hinzu. Dies sind ausgewiesene Plätze, an denen Sie in Ihrem Wohnmobil übernachten können. Sie können wie ein richtiger Campingplatz oder nur wie ein Parkplatz aussehen. Möglicherweise sind sie gar nicht ausgeschildert, sondern nur in einem Gemeindebeschluss festgelegt. Ein normaler Parkplatz für Wohnmobile, auf dem Übernachten nicht zulässig ist, ist kein Wohnmobilstellplatz. ",
+            "description": "Fügen Sie einen neuen offiziellen Wohnmobilstellplatz hinzu. Dies sind ausgewiesene Plätze, an denen Sie in Ihrem Wohnmobil übernachten können. Sie können wie ein richtiger Campingplatz oder nur wie ein Parkplatz aussehen. Möglicherweise sind sie gar nicht ausgeschildert, sondern nur in einem Gemeindebeschluss festgelegt. Ein normaler Parkplatz für Wohnmobile, auf dem übernachten nicht zulässig ist, ist kein Wohnmobilstellplatz. ",
             "title": "Wohnmobilstellplatz"
           }
         },
@@ -242,120 +242,7 @@
         "1": {
           "mappings": {
             "0": {
-<<<<<<< HEAD
-                "description": "Wohnmobilstellplätze",
-                "name": "Wohnmobilstellplätze",
-                "presets": {
-                    "0": {
-                        "description": "Fügen Sie einen neuen offiziellen Wohnmobilstellplatz hinzu. Dies sind ausgewiesene Plätze, an denen Sie in Ihrem Wohnmobil übernachten können. Sie können wie ein richtiger Campingplatz oder nur wie ein Parkplatz aussehen. Möglicherweise sind sie gar nicht ausgeschildert, sondern nur in einem Gemeindebeschluss festgelegt. Ein normaler Parkplatz für Wohnmobile, auf dem übernachten nicht zulässig ist, ist kein Wohnmobilstellplatz. ",
-                        "title": "Wohnmobilstellplatz"
-                    }
-                },
-                "tagRenderings": {
-                    "caravansites-capacity": {
-                        "question": "Wie viele Wohnmobile können hier parken? (Überspringen, wenn es keine offensichtliche Anzahl von Stellplätzen oder erlaubten Fahrzeugen gibt)",
-                        "render": "{capacity} Wohnmobile können diesen Platz gleichzeitig nutzen"
-                    },
-                    "caravansites-charge": {
-                        "question": "Wie hoch ist die Gebühr an diesem Ort?",
-                        "render": "Die Gebühr beträgt {charge}"
-                    },
-                    "caravansites-description": {
-                        "question": "Möchten Sie eine allgemeine Beschreibung für diesen Ort hinzufügen? (Bitte wiederholen Sie keine Informationen, die Sie bereits zuvor angegeben haben. Bitte bleiben Sie objektiv - Meinungen gehen in die Bewertungen ein)",
-                        "render": "Mehr Details über diesen Ort: {description}"
-                    },
-                    "caravansites-fee": {
-                        "mappings": {
-                            "0": {
-                                "then": "Sie müssen für die Nutzung bezahlen"
-                            },
-                            "1": {
-                                "then": "Nutzung kostenlos"
-                            }
-                        },
-                        "question": "Wird hier eine Gebühr erhoben?"
-                    },
-                    "caravansites-internet": {
-                        "mappings": {
-                            "0": {
-                                "then": "Internetzugang ist vorhanden"
-                            },
-                            "1": {
-                                "then": "Internetzugang ist vorhanden"
-                            },
-                            "2": {
-                                "then": "Kein Internetzugang vorhanden"
-                            }
-                        },
-                        "question": "Ist an diesem Ort ein Internetzugang vorhanden?"
-                    },
-                    "caravansites-internet-fee": {
-                        "mappings": {
-                            "0": {
-                                "then": "Der Internetzugang ist gebührenpflichtig"
-                            },
-                            "1": {
-                                "then": "Der Internetzugang ist kostenlos"
-                            }
-                        },
-                        "question": "Ist der Internetzugang gebührenpflichtig?"
-                    },
-                    "caravansites-long-term": {
-                        "mappings": {
-                            "0": {
-                                "then": "Ja, es gibt einige Plätze für Langzeitmieten, aber Sie können auch tageweise bleiben"
-                            },
-                            "1": {
-                                "then": "Nein, hier gibt es keine Dauergäste"
-                            },
-                            "2": {
-                                "then": "Es sind nur Plätze für Dauercamper vorhanden (wenn Sie diese Antwort auswählen, wird dieser Ort wird von der Karte verschwinden)"
-                            }
-                        },
-                        "question": "Gibt es a diesem Ort Plätze für Dauercamper?"
-                    },
-                    "caravansites-name": {
-                        "question": "Wie heißt dieser Ort?",
-                        "render": "Dieser Ort heißt {name}"
-                    },
-                    "caravansites-sanitary-dump": {
-                        "mappings": {
-                            "0": {
-                                "then": "Dieser Ort hat eine sanitäre Entsorgungsstation"
-                            },
-                            "1": {
-                                "then": "Dieser Ort hat keine sanitäre Entsorgungsstation"
-                            }
-                        },
-                        "question": "Hat dieser Ort eine sanitäre Entsorgungsstation?"
-                    },
-                    "caravansites-toilets": {
-                        "mappings": {
-                            "0": {
-                                "then": "Dieser Ort verfügt über Toiletten"
-                            },
-                            "1": {
-                                "then": "Dieser Ort verfügt nicht über Toiletten"
-                            }
-                        },
-                        "question": "Verfügt dieser Ort über Toiletten?"
-                    },
-                    "caravansites-website": {
-                        "question": "Hat dieser Ort eine Webseite?",
-                        "render": "Offizielle Webseite: <a href='{website}'>{website}</a>"
-                    }
-                },
-                "title": {
-                    "mappings": {
-                        "0": {
-                            "then": "Unbenannter Wohnmobilstellplatz"
-                        }
-                    },
-                    "render": "Wohnmobilstellplatz {name}"
-                }
-=======
               "then": "Dieser Ort hat eine Stromversorgung"
->>>>>>> 76fa858b
             },
             "1": {
               "then": "Dieser Ort hat keine Stromversorgung"
@@ -633,17 +520,8 @@
           },
           "question": "Ist hier Sportklettern möglich (feste Ankerpunkte)?"
         },
-<<<<<<< HEAD
-        "shortDescription": "Was ist der Ursprung eines Ortsnamens?",
-        "title": "Open Etymology Map"
-    },
-    "facadegardens": {
-        "description": "<a href='https://nl.wikipedia.org/wiki/Geveltuin' target=_blank>Fassadengärten</a>, grüne Fassaden und Bäume in der Stadt bringen nicht nur Ruhe und Frieden, sondern auch eine schönere Stadt, eine größere Artenvielfalt, einen Kühleffekt und eine bessere Luftqualität. <br/> Klimaan VZW und Mechelen Klimaatneutraal wollen bestehende und neue Fassadengärten als Beispiel für Menschen, die ihren eigenen Garten anlegen wollen, oder für naturverbundene Stadtspaziergänger kartieren.<br/>Mehr Informationen über das Projekt unter <a href='https://klimaan.be/' target=_blank>klimaan.be</a>.",
-        "layers": {
-=======
         "10": {
           "mappings": {
->>>>>>> 76fa858b
             "0": {
               "then": "Traditionelles Klettern ist hier möglich"
             },
@@ -656,16 +534,6 @@
           },
           "question": "Ist hier traditionelles Klettern möglich (eigene Sicherung z.B. mit Klemmkleilen)?"
         },
-<<<<<<< HEAD
-        "shortDescription": "Diese Karte zeigt Fassadengärten mit Bildern und Details zu Ausrichtung, Sonneneinstrahlung und Pflanzen.",
-        "title": "Fassadengärten"
-    },
-    "food": {
-        "title": "Restaurants und Schnellimbisse"
-    },
-    "fritures": {
-        "layers": {
-=======
         "11": {
           "mappings": {
             "0": {
@@ -684,7 +552,6 @@
       "units+": {
         "0": {
           "applicableUnits": {
->>>>>>> 76fa858b
             "0": {
               "human": " Meter"
             },
@@ -727,71 +594,7 @@
         "title": {
           "mappings": {
             "0": {
-<<<<<<< HEAD
-                "description": "Hackerspace",
-                "name": "Hackerspace",
-                "presets": {
-                    "0": {
-                        "description": "Ein Hackerspace ist ein Ort, an dem sich Menschen treffen, die sich für Software interessieren",
-                        "title": "Hackerspace"
-                    },
-                    "1": {
-                        "description": "Ein Makerspace ist ein Ort, an dem Heimwerker-Enthusiasten zusammenkommen, um mit Elektronik zu experimentieren, wie Arduino, LED-Strips, ...",
-                        "title": "Makerspace"
-                    }
-                },
-                "tagRenderings": {
-                    "hackerspaces-name": {
-                        "question": "Wie lautet der Name dieses Hackerspace?",
-                        "render": "Dieser Hackerspace heißt <b>{name}</b>"
-                    },
-                    "hackerspaces-opening_hours": {
-                        "mappings": {
-                            "0": {
-                                "then": "durchgehend geöffnet"
-                            }
-                        },
-                        "question": "Wann hat dieser Hackerspace geöffnet?",
-                        "render": "{opening_hours_table()}"
-                    },
-                    "hackerspaces-start_date": {
-                        "question": "Wann wurde dieser Hackerspace gegründet?",
-                        "render": "Dieser Hackerspace wurde gegründet am {start_date}"
-                    },
-                    "hs-club-mate": {
-                        "mappings": {
-                            "0": {
-                                "then": "In diesem Hackerspace gibt es Club Mate"
-                            },
-                            "1": {
-                                "then": "In diesem Hackerspace gibt es kein Club Mate"
-                            }
-                        },
-                        "question": "Gibt es in diesem Hackerspace Club Mate?"
-                    },
-                    "is_makerspace": {
-                        "mappings": {
-                            "0": {
-                                "then": "Dies ist ein Makerspace"
-                            },
-                            "1": {
-                                "then": "Dies ist ein traditioneller (softwareorientierter) Hackerspace"
-                            }
-                        },
-                        "question": "Ist dies ein Hackerspace oder ein Makerspace?"
-                    }
-                },
-                "title": {
-                    "mappings": {
-                        "0": {
-                            "then": " {name}"
-                        }
-                    },
-                    "render": "Hackerspace"
-                }
-=======
               "then": "{name} wird bald eine Fahrradstraße werden"
->>>>>>> 76fa858b
             }
           },
           "render": "Zukünftige Fahrradstraße"
@@ -805,16 +608,10 @@
         }
       }
     },
-<<<<<<< HEAD
-    "hailhydrant": {
-        "description": "Auf dieser Karte können Sie Hydranten, Feuerwachen, Krankenwagen und Feuerlöscher in Ihren bevorzugten Stadtvierteln finden und aktualisieren.  \n\nSie können Ihren genauen Standort verfolgen (nur mobil) und in der unteren linken Ecke die für Sie relevanten Ebenen auswählen. Sie können mit diesem Tool auch Pins (Points of Interest) zur Karte hinzufügen oder bearbeiten und durch die Beantwortung verfügbarer Fragen zusätzliche Angaben machen.  \n\nAlle von Ihnen vorgenommenen Änderungen werden automatisch in der globalen Datenbank von OpenStreetMap gespeichert und können von anderen frei weiterverwendet werden.",
-        "layers": {
-=======
     "overrideAll": {
       "tagRenderings+": {
         "0": {
           "mappings": {
->>>>>>> 76fa858b
             "0": {
               "then": "Diese Straße ist eine Fahrradstraße (mit einer Geschwindigkeitsbegrenzung von 30 km/h)"
             },
@@ -822,53 +619,14 @@
               "then": "Diese Straße ist eine Fahrradstraße"
             },
             "2": {
-<<<<<<< HEAD
-                "description": "Kartenebene zur Darstellung von Feuerwachen.",
-                "name": "Karte der Feuerwachen",
-                "presets": {
-                    "0": {
-                        "description": "Eine Feuerwache ist ein Ort, an dem die Feuerwehrfahrzeuge und die Feuerwehrleute untergebracht sind, wenn sie nicht im Einsatz sind.",
-                        "title": "Feuerwache"
-                    }
-                },
-                "tagRenderings": {
-                    "station-name": {
-                        "question": "Wie lautet der Name dieser Feuerwache?"
-                    }
-                },
-                "title": {
-                    "render": "Feuerwache"
-                }
-            },
-            "3": {
-                "presets": {
-                    "0": {
-                        "description": "Eine Rettungsstation der Karte hinzufügen"
-                    }
-                }
-=======
               "then": "Diese Straße wird bald eine Fahrradstraße sein"
             },
             "3": {
               "then": "Diese Straße ist keine Fahrradstraße"
->>>>>>> 76fa858b
             }
           },
           "question": "Ist diese Straße eine Fahrradstraße?"
         },
-<<<<<<< HEAD
-        "shortDescription": "Hydranten, Feuerlöscher, Feuerwachen und Rettungswachen."
-    },
-    "maps": {
-        "description": "Auf dieser Karte findest du alle Karten, die OpenStreetMap kennt - typischerweise eine große Karte auf einer Informationstafel, die das Gebiet, die Stadt oder die Region zeigt, z.B. eine touristische Karte auf der Rückseite einer Plakatwand, eine Karte eines Naturschutzgebietes, eine Karte der Radwegenetze in der Region, ...) <br/><br/>Wenn eine Karte fehlt, können Sie diese leicht auf OpenStreetMap kartieren.",
-        "shortDescription": "Dieses Thema zeigt alle (touristischen) Karten, die OpenStreetMap kennt",
-        "title": "Eine Karte der Karten"
-    },
-    "natuurpunt": {
-        "description": "Auf dieser Karte können Sie alle Naturschutzgebiete von Natuurpunt finden ",
-        "shortDescription": "Diese Karte zeigt Naturschutzgebiete des flämischen Naturverbands Natuurpunt",
-        "title": "Naturschutzgebiete"
-=======
         "1": {
           "question": "Wann wird diese Straße eine Fahrradstraße?",
           "render": "Diese Straße wird am {cyclestreet:start_date} zu einer Fahrradstraße"
@@ -899,13 +657,11 @@
           "name": "Parks und Waldflächen ohne Informationen zur Namensherkunft"
         }
       }
->>>>>>> 76fa858b
     },
     "shortDescription": "Was ist der Ursprung eines Ortsnamens?",
     "title": "Open Etymology Map"
   },
   "facadegardens": {
-    "description": "<a href='https://nl.wikipedia.org/wiki/Geveltuin' target=_blank>Fassadengärten</a>, grüne Fassaden und Bäume in der Stadt bringen nicht nur Ruhe und Frieden, sondern auch eine schönere Stadt, eine größere Artenvielfalt, einen Kühleffekt und eine bessere Luftqualität. <br/> Klimaan VZW und Mechelen Klimaatneutraal wollen bestehende und neue Fassadengärten als Beispiel für Menschen, die ihren eigenen Garten anlegen wollen, oder für naturverbundene Stadtspaziergänger kartieren.<br/>Mehr Informationen über das Projekt unter <a href='https://klimaan.be/' target=_blank>klimaan.be</a>.",
     "layers": {
       "0": {
         "description": "Fassadengärten",
@@ -989,7 +745,8 @@
       }
     },
     "shortDescription": "Diese Karte zeigt Fassadengärten mit Bildern und Details zu Ausrichtung, Sonneneinstrahlung und Pflanzen.",
-    "title": "Fassadengärten"
+    "title": "Fassadengärten",
+    "description": "<a href='https://nl.wikipedia.org/wiki/Geveltuin' target=_blank>Fassadengärten</a>, grüne Fassaden und Bäume in der Stadt bringen nicht nur Ruhe und Frieden, sondern auch eine schönere Stadt, eine größere Artenvielfalt, einen Kühleffekt und eine bessere Luftqualität. <br/> Klimaan VZW und Mechelen Klimaatneutraal wollen bestehende und neue Fassadengärten als Beispiel für Menschen, die ihren eigenen Garten anlegen wollen, oder für naturverbundene Stadtspaziergänger kartieren.<br/>Mehr Informationen über das Projekt unter <a href='https://klimaan.be/' target=_blank>klimaan.be</a>."
   },
   "food": {
     "title": "Restaurants und Schnellimbisse"
@@ -1012,33 +769,6 @@
     "layers": {
       "0": {
         "description": "Hackerspace",
-        "icon": {
-          "mappings": {
-            "0": {
-              "then": "./assets/themes/hackerspaces/led.png"
-            }
-          }
-        },
-<<<<<<< HEAD
-        "title": "OpenWindPowerMap"
-    },
-    "parkings": {
-        "description": "Diese Karte zeigt Parkplätze",
-        "shortDescription": "Diese Karte zeigt Parkplätze",
-        "title": "Parken"
-    },
-    "personal": {
-        "description": "Erstellen Sie ein persönliches Thema auf der Grundlage aller verfügbaren Ebenen aller Themen",
-        "title": "Persönliches Thema"
-    },
-    "playgrounds": {
-        "description": "Auf dieser Karte finden Sie Spielplätze und können weitere Informationen hinzufügen",
-        "shortDescription": "Eine Karte mit Spielplätzen",
-        "title": "Spielpläzte"
-    },
-    "postboxes": {
-        "layers": {
-=======
         "name": "Hackerspace",
         "presets": {
           "0": {
@@ -1093,7 +823,6 @@
         },
         "title": {
           "mappings": {
->>>>>>> 76fa858b
             "0": {
               "then": " {name}"
             }
@@ -1106,7 +835,7 @@
     "title": "Hackerspaces"
   },
   "hailhydrant": {
-    "description": "Auf dieser Karte können Sie Hydranten, Feuerwachen, Krankenwagen und Feuerlöscher in Ihren bevorzugten Stadtvierteln finden und aktualisieren.\n\nSie können Ihren genauen Standort verfolgen (nur mobil) und in der unteren linken Ecke die für Sie relevanten Ebenen auswählen. Sie können mit diesem Tool auch Pins (Points of Interest) zur Karte hinzufügen oder bearbeiten und durch die Beantwortung verfügbarer Fragen zusätzliche Angaben machen.\n\nAlle von Ihnen vorgenommenen Änderungen werden automatisch in der globalen Datenbank von OpenStreetMap gespeichert und können von anderen frei weiterverwendet werden.",
+    "description": "Auf dieser Karte können Sie Hydranten, Feuerwachen, Krankenwagen und Feuerlöscher in Ihren bevorzugten Stadtvierteln finden und aktualisieren.  \n\nSie können Ihren genauen Standort verfolgen (nur mobil) und in der unteren linken Ecke die für Sie relevanten Ebenen auswählen. Sie können mit diesem Tool auch Pins (Points of Interest) zur Karte hinzufügen oder bearbeiten und durch die Beantwortung verfügbarer Fragen zusätzliche Angaben machen.  \n\nAlle von Ihnen vorgenommenen Änderungen werden automatisch in der globalen Datenbank von OpenStreetMap gespeichert und können von anderen frei weiterverwendet werden.",
     "layers": {
       "0": {
         "description": "Kartenebene zur Anzeige von Hydranten.",
@@ -1211,70 +940,33 @@
           }
         },
         "tagRenderings": {
-          "station-agency": {
-            "mappings": {
-              "0": {
-                "then": "Brandschutzbehörde"
-              }
-            }
-          },
           "station-name": {
             "question": "Wie lautet der Name dieser Feuerwache?"
           }
         },
-<<<<<<< HEAD
-        "shortDescription": "Eine Karte die Briefkästen und Poststellen anzeigt",
-        "title": "Karte mit Briefkästen und Poststellen"
-    },
-    "shops": {
-        "description": "Auf dieser Karte kann man grundlegende Informationen über Geschäfte markieren, Öffnungszeiten und Telefonnummern hinzufügen",
-        "shortDescription": "Eine bearbeitbare Karte mit grundlegenden Geschäftsinformationen",
-        "title": "Freie Geschäftskarte"
-    },
-    "sport_pitches": {
-        "description": "Ein Sportplatz ist eine Fläche, auf der Sportarten gespielt werden",
-        "shortDescription": "Eine Karte mit Sportplätzen",
-        "title": "Sportplätze"
-    },
-    "surveillance": {
-        "description": "Auf dieser offenen Karte finden Sie Überwachungskameras.",
-        "shortDescription": "Überwachungskameras und andere Mittel zur Überwachung",
-        "title": "Überwachung unter Überwachung"
-    },
-    "toilets": {
-        "description": "Eine Karte mit öffentlich zugänglichen Toiletten",
-        "title": "Freie Toilettenkarte"
-=======
         "title": {
           "render": "Feuerwache"
         }
       },
       "3": {
-        "description": "Eine Rettungswache ist ein Ort, an dem Rettungsfahrzeuge, medizinische Ausrüstung, persönliche Schutzausrüstung und anderes medizinisches Material untergebracht sind.",
-        "name": "Karte der Rettungswachen",
-        "presets": {
-          "0": {
-            "description": "Eine Rettungsstation der Karte hinzufügen",
-            "title": "Rettungswache"
-          }
-        },
-        "title": {
-          "render": "Rettungswache"
-        }
-      }
->>>>>>> 76fa858b
+        "presets": {
+          "0": {
+            "description": "Eine Rettungsstation der Karte hinzufügen"
+          }
+        }
+      }
     },
     "shortDescription": "Hydranten, Feuerlöscher, Feuerwachen und Rettungswachen."
   },
   "maps": {
-    "description": "Auf dieser Karte findest du alle Karten, die OpenStreetMap kennt - typischerweise eine große Karte auf einer Informationstafel, die das Gebiet, die Stadt oder die Region zeigt, z.B. eine touristische Karte auf der Rückseite einer Plakatwand, eine Karte eines Naturschutzgebietes, eine Karte der Radwegenetze in der Region, ...) <br/><br/>Wenn eine Karte fehlt, können Sie diese leicht auf OpenStreetMap kartieren.",
-    "shortDescription": "Eine Karte mit allen (touristischen) Karten, die OpenStreetMap kennt",
-    "title": "Eine Karte der Karten"
+    "title": "Eine Karte der Karten",
+    "shortDescription": "Dieses Thema zeigt alle (touristischen) Karten, die OpenStreetMap kennt",
+    "description": "Auf dieser Karte findest du alle Karten, die OpenStreetMap kennt - typischerweise eine große Karte auf einer Informationstafel, die das Gebiet, die Stadt oder die Region zeigt, z.B. eine touristische Karte auf der Rückseite einer Plakatwand, eine Karte eines Naturschutzgebietes, eine Karte der Radwegenetze in der Region, ...) <br/><br/>Wenn eine Karte fehlt, können Sie diese leicht auf OpenStreetMap kartieren."
   },
   "natuurpunt": {
-    "description": "Auf dieser Karte können Sie alle Naturschutzgebiete von Natuurpunt finden ",
     "shortDescription": "Diese Karte zeigt Naturschutzgebiete des flämischen Naturverbands Natuurpunt",
-    "title": "Naturschutzgebiete"
+    "title": "Naturschutzgebiete",
+    "description": "Auf dieser Karte können Sie alle Naturschutzgebiete von Natuurpunt finden "
   },
   "observation_towers": {
     "description": "Öffentlich zugänglicher Aussichtsturm",
@@ -1321,36 +1013,7 @@
         }
       }
     },
-<<<<<<< HEAD
-    "uk_addresses": {
-        "description": "Tragen Sie zu OpenStreetMap bei, indem Sie Adressinformationen ausfüllen",
-        "layers": {
-            "2": {
-                "description": "Adressen",
-                "name": "Bekannte Adressen in OSM",
-                "tagRenderings": {
-                    "uk_addresses_explanation_osm": {
-                        "render": "Diese Adresse ist in OpenStreetMap gespeichert"
-                    },
-                    "uk_addresses_housenumber": {
-                        "mappings": {
-                            "0": {
-                                "then": "Dieses Gebäude hat keine Hausnummer"
-                            }
-                        },
-                        "question": "Wie lautet die Nummer dieses Hauses?",
-                        "render": "Die Hausnummer ist <b>{addr:housenumber}</b>"
-                    },
-                    "uk_addresses_street": {
-                        "question": "In welcher Straße befindet sich diese Adresse?",
-                        "render": "Diese Adresse befindet sich in der Straße <b>{addr:street}</b>"
-                    }
-                },
-                "title": {
-                    "render": "Bekannte Adresse"
-                }
-=======
-    "title": "Freie Windenergie-Karte"
+    "title": "OpenWindPowerMap"
   },
   "parkings": {
     "description": "Diese Karte zeigt Parkplätze",
@@ -1358,13 +1021,13 @@
     "title": "Parken"
   },
   "personal": {
-    "description": "Erstellen Sie ein persönliches Thema, das auf allen verfügbaren Ebenen aller Themen basiert. Um Daten anzuzeigen, öffnen Sie die <a href='#filter'>Ebenenauswahl</a>",
+    "description": "Erstellen Sie ein persönliches Thema auf der Grundlage aller verfügbaren Ebenen aller Themen",
     "title": "Persönliches Thema"
   },
   "playgrounds": {
-    "description": "Auf dieser Karte finden Sie Spielplätze und können weitere Informationen hinzufügen",
     "shortDescription": "Eine Karte mit Spielplätzen",
-    "title": "Spielplätze"
+    "title": "Spielpläzte",
+    "description": "Auf dieser Karte finden Sie Spielplätze und können weitere Informationen hinzufügen"
   },
   "postboxes": {
     "layers": {
@@ -1388,7 +1051,6 @@
               "0": {
                 "question": "Aktuell geöffnet"
               }
->>>>>>> 76fa858b
             }
           }
         },
@@ -1416,9 +1078,9 @@
     "title": "Karte mit Briefkästen und Poststellen"
   },
   "shops": {
-    "description": "Auf dieser Karte kann man grundlegende Informationen über Geschäfte markieren, Öffnungszeiten und Telefonnummern hinzufügen",
     "shortDescription": "Eine bearbeitbare Karte mit grundlegenden Geschäftsinformationen",
-    "title": "Freie Geschäftskarte"
+    "title": "Freie Geschäftskarte",
+    "description": "Auf dieser Karte kann man grundlegende Informationen über Geschäfte markieren, Öffnungszeiten und Telefonnummern hinzufügen"
   },
   "sport_pitches": {
     "description": "Ein Sportplatz ist eine Fläche, auf der Sportarten gespielt werden",
@@ -1442,7 +1104,7 @@
   "uk_addresses": {
     "description": "Tragen Sie zu OpenStreetMap bei, indem Sie Adressinformationen ausfüllen",
     "layers": {
-      "1": {
+      "2": {
         "description": "Adressen",
         "name": "Bekannte Adressen in OSM",
         "tagRenderings": {
