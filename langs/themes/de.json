--- conflicted
+++ resolved
@@ -912,11 +912,7 @@
                     "7": {
                         "options": {
                             "0": {
-<<<<<<< HEAD
-                                "question": "Changeset fügte mindestens ein Bild hinzu"
-=======
                                 "question": "Im Änderungssatz wurde mindestens ein Bild hinzugefügt"
->>>>>>> 42c7bbe1
                             }
                         }
                     }
@@ -924,18 +920,6 @@
                 "name": "Zentrum der Änderungssätze",
                 "tagRenderings": {
                     "contributor": {
-<<<<<<< HEAD
-                        "question": "Welcher Mitwirkende hat diese Änderung vorgenommen?",
-                        "render": "Änderung gemacht von <a href='https://openstreetmap.org/user/{user}' target='_blank'>{user}</a>"
-                    },
-                    "host": {
-                        "question": "Mit welchem Host / welcher Website wurde diese Änderung gemacht?",
-                        "render": "Änderung vorgenommen mit <a href='{host}'>{host}</a>"
-                    },
-                    "locale": {
-                        "question": "In welcher Sprache wurde diese Änderung vorgenommen?",
-                        "render": "Usersprache ist {locale}"
-=======
                         "question": "Wer hat diese Änderung vorgenommen?",
                         "render": "Änderung von <a href='https://openstreetmap.org/user/{user}' target='_blank'>{user}</a>"
                     },
@@ -946,7 +930,6 @@
                     "locale": {
                         "question": "In welcher Benutzersprache wurde diese Änderung vorgenommen?",
                         "render": "Benutzersprache {locale}"
->>>>>>> 42c7bbe1
                     },
                     "show_changeset_id": {
                         "render": "Änderungssatz <a href='https://openstreetmap.org/changeset/{id}' target='_blank'>{id}</a>"
