--- conflicted
+++ resolved
@@ -13,252 +13,12 @@
         "title": "Sitzbänke"
     },
     "bicyclelib": {
-        "description": "Eine Fahrradbibliothek ist ein Ort, an dem Fahrräder ausgeliehen werden können, oft gegen eine geringe Jahresgebühr. Ein wichtiger Anwendungsfall sind Fahrradbibliotheken für Kinder, die es ihnen ermöglichen, auf ein größeres Fahrrad umzusteigen, wenn sie aus ihrem aktuellen Fahrrad herausgewachsen sind",
-        "title": "Fahrradbibliothek"
-    },
-    "binoculars": {
-        "description": "Eine Karte mit festinstallierten Ferngläsern. Man findet sie typischerweise an touristischen Orten, Aussichtspunkten, auf Aussichtstürmen oder gelegentlich in einem Naturschutzgebiet.",
-        "shortDescription": "Eine Karte mit festinstallierten Ferngläsern",
-        "title": "Ferngläser"
+        "title": "Fahrradbibliothek",
+        "description": "Eine Fahrradbibliothek ist ein Ort, an dem Fahrräder ausgeliehen werden können, oft gegen eine geringe Jahresgebühr. Ein wichtiger Anwendungsfall sind Fahrradbibliotheken für Kinder, die es ihnen ermöglichen, auf ein größeres Fahrrad umzusteigen, wenn sie aus ihrem aktuellen Fahrrad herausgewachsen sind"
     },
     "bookcases": {
         "description": "Ein öffentlicher Bücherschrank ist ein kleiner Bücherschrank am Straßenrand, ein Kasten, eine alte Telefonzelle oder andere Gegenstände, in denen Bücher aufbewahrt werden. Jeder kann ein Buch hinstellen oder mitnehmen. Diese Karte zielt darauf ab, all diese Bücherschränke zu sammeln. Sie können neue Bücherschränke in der Nähe entdecken und mit einem kostenlosen OpenStreetMap-Account schnell Ihre Lieblingsbücherschränke hinzufügen.",
         "title": "Öffentliche Bücherschränke Karte"
-    },
-    "cafes_and_pubs": {
-        "title": "Cafés und Kneipen"
-    },
-    "campersite": {
-        "description": "Auf dieser Seite finden Sie alle offiziellen Wohnmobilstellplätze und Orte zur Entsorgung von Schmutzwasser. Sie können Details über die angebotenen Dienstleistungen und die Kosten hinzufügen. Fügen Sie Bilder und Bewertungen hinzu. Dies ist eine Webseite und eine Webapp. Die Daten werden in OpenStreetMap gespeichert, so dass sie für immer kostenlos sind und von jeder App weiterverwendet werden können.",
-        "layers": {
-            "0": {
-                "description": "Wohnmobilstellplätze",
-                "name": "Wohnmobilstellplätze",
-                "presets": {
-                    "0": {
-                        "description": "Fügen Sie einen neuen offiziellen Wohnmobilstellplatz hinzu. Dies sind ausgewiesene Plätze, an denen Sie in Ihrem Wohnmobil übernachten können. Sie können wie ein richtiger Campingplatz oder nur wie ein Parkplatz aussehen. Möglicherweise sind sie gar nicht ausgeschildert, sondern nur in einem Gemeindebeschluss festgelegt. Ein normaler Parkplatz für Wohnmobile, auf dem übernachten nicht zulässig ist, ist kein Wohnmobilstellplatz. ",
-                        "title": "Wohnmobilstellplatz"
-                    }
-                },
-                "tagRenderings": {
-                    "caravansites-capacity": {
-                        "question": "Wie viele Wohnmobile können hier parken? (Überspringen, wenn es keine offensichtliche Anzahl von Stellplätzen oder erlaubten Fahrzeugen gibt)",
-                        "render": "{capacity} Wohnmobile können diesen Platz gleichzeitig nutzen"
-                    },
-                    "caravansites-charge": {
-                        "question": "Wie hoch ist die Gebühr an diesem Ort?",
-                        "render": "Die Gebühr beträgt {charge}"
-                    },
-                    "caravansites-description": {
-                        "question": "Möchten Sie eine allgemeine Beschreibung für diesen Ort hinzufügen? (Bitte wiederholen Sie keine Informationen, die Sie bereits zuvor angegeben haben. Bitte bleiben Sie objektiv - Meinungen gehen in die Bewertungen ein)",
-                        "render": "Mehr Details über diesen Ort: {description}"
-                    },
-                    "caravansites-fee": {
-                        "mappings": {
-                            "0": {
-                                "then": "Sie müssen für die Nutzung bezahlen"
-                            },
-                            "1": {
-                                "then": "Nutzung kostenlos"
-                            }
-                        },
-                        "question": "Wird hier eine Gebühr erhoben?"
-                    },
-                    "caravansites-internet": {
-                        "mappings": {
-                            "0": {
-                                "then": "Internetzugang ist vorhanden"
-                            },
-                            "1": {
-                                "then": "Internetzugang ist vorhanden"
-                            },
-                            "2": {
-                                "then": "Kein Internetzugang vorhanden"
-                            }
-                        },
-                        "question": "Ist an diesem Ort ein Internetzugang vorhanden?"
-                    },
-                    "caravansites-internet-fee": {
-                        "mappings": {
-                            "0": {
-                                "then": "Der Internetzugang ist gebührenpflichtig"
-                            },
-                            "1": {
-                                "then": "Der Internetzugang ist kostenlos"
-                            }
-                        },
-                        "question": "Ist der Internetzugang gebührenpflichtig?"
-                    },
-                    "caravansites-long-term": {
-                        "mappings": {
-                            "0": {
-                                "then": "Ja, es gibt einige Plätze für Langzeitmieten, aber Sie können auch tageweise bleiben"
-                            },
-                            "1": {
-                                "then": "Nein, hier gibt es keine Dauergäste"
-                            },
-                            "2": {
-                                "then": "Es sind nur Plätze für Dauercamper vorhanden (wenn Sie diese Antwort auswählen, wird dieser Ort wird von der Karte verschwinden)"
-                            }
-                        },
-                        "question": "Gibt es a diesem Ort Plätze für Dauercamper?"
-                    },
-                    "caravansites-name": {
-                        "question": "Wie heißt dieser Ort?",
-                        "render": "Dieser Ort heißt {name}"
-                    },
-                    "caravansites-sanitary-dump": {
-                        "mappings": {
-                            "0": {
-                                "then": "Dieser Ort hat eine sanitäre Entsorgungsstation"
-                            },
-                            "1": {
-                                "then": "Dieser Ort hat keine sanitäre Entsorgungsstation"
-                            }
-                        },
-                        "question": "Hat dieser Ort eine sanitäre Entsorgungsstation?"
-                    },
-                    "caravansites-toilets": {
-                        "mappings": {
-                            "0": {
-                                "then": "Dieser Ort verfügt über Toiletten"
-                            },
-                            "1": {
-                                "then": "Dieser Ort verfügt nicht über Toiletten"
-                            }
-                        },
-                        "question": "Verfügt dieser Ort über Toiletten?"
-                    },
-                    "caravansites-website": {
-                        "question": "Hat dieser Ort eine Webseite?",
-                        "render": "Offizielle Webseite: <a href='{website}'>{website}</a>"
-                    }
-                },
-                "title": {
-                    "mappings": {
-                        "0": {
-                            "then": "Unbenannter Wohnmobilstellplatz"
-                        }
-                    },
-                    "render": "Wohnmobilstellplatz {name}"
-                }
-            },
-            "1": {
-                "description": "Sanitäre Entsorgungsstationen",
-                "name": "Sanitäre Entsorgungsstationen",
-                "presets": {
-                    "0": {
-                        "description": "Fügen Sie eine neue sanitäre Entsorgungsstation hinzu. Hier können Camper Abwasser oder chemischen Toilettenabfälle entsorgen. Oft gibt es auch Trinkwasser und Strom.",
-                        "title": "Sanitäre Entsorgungsstation"
-                    }
-                },
-                "tagRenderings": {
-                    "dumpstations-access": {
-                        "mappings": {
-                            "0": {
-                                "then": "Sie benötigen einen Schlüssel/Code zur Benutzung"
-                            },
-                            "1": {
-                                "then": "Sie müssen Kunde des Campingplatzes sein, um diesen Ort nutzen zu können"
-                            },
-                            "2": {
-                                "then": "Jeder darf diese sanitäre Entsorgungsstation nutzen"
-                            },
-                            "3": {
-                                "then": "Jeder darf diese sanitäre Entsorgungsstation nutzen"
-                            }
-                        },
-                        "question": "Wer darf diese sanitäre Entsorgungsstation nutzen?"
-                    },
-                    "dumpstations-charge": {
-                        "question": "Wie hoch ist die Gebühr an diesem Ort?",
-                        "render": "Die Gebühr beträgt {charge}"
-                    },
-                    "dumpstations-chemical-waste": {
-                        "mappings": {
-                            "0": {
-                                "then": "Hier können Sie chemische Toilettenabfälle entsorgen"
-                            },
-                            "1": {
-                                "then": "Hier können Sie keine chemischen Toilettenabfälle entsorgen"
-                            }
-                        },
-                        "question": "Können Sie hier chemische Toilettenabfälle entsorgen?"
-                    },
-                    "dumpstations-fee": {
-                        "mappings": {
-                            "0": {
-                                "then": "Sie müssen für die Nutzung bezahlen"
-                            },
-                            "1": {
-                                "then": "Nutzung kostenlos"
-                            }
-                        },
-                        "question": "Wird hier eine Gebühr erhoben?"
-                    },
-                    "dumpstations-grey-water": {
-                        "mappings": {
-                            "0": {
-                                "then": "Hier können Sie Brauch-/Grauwasser entsorgen"
-                            },
-                            "1": {
-                                "then": "Hier können Sie kein Brauch-/Grauwasser entsorgen"
-                            }
-                        },
-                        "question": "Können Sie hier Brauch-/Grauwasser entsorgen?"
-                    },
-                    "dumpstations-network": {
-                        "question": "Zu welchem Verbund/Netzwerk gehört dieser Ort? (Überspringen, wenn nicht zutreffend)",
-                        "render": "Diese Station gehört zum Verbund/Netzwerk {network}"
-                    },
-                    "dumpstations-waterpoint": {
-                        "mappings": {
-                            "0": {
-                                "then": "Dieser Ort hat eine Wasserstelle"
-                            },
-                            "1": {
-                                "then": "Dieser Ort hat keine Wasserstelle"
-                            }
-                        },
-                        "question": "Hat dieser Ort eine Wasserstelle?"
-                    }
-                },
-                "title": {
-                    "mappings": {
-                        "0": {
-                            "then": "Entsorgungsstation"
-                        }
-                    },
-                    "render": "Entsorgungsstation {name}"
-                }
-            }
-        },
-        "overrideAll": {
-            "tagRenderings+": {
-                "0": {
-                    "question": "Wer betreibt diesen Ort?",
-                    "render": "Dieser Ort wird betrieben von {operator}"
-                },
-                "1": {
-                    "mappings": {
-                        "0": {
-                            "then": "Dieser Ort hat eine Stromversorgung"
-                        },
-                        "1": {
-                            "then": "Dieser Ort hat keine Stromversorgung"
-                        }
-                    },
-                    "question": "Hat dieser Ort eine Stromversorgung?"
-                }
-            }
-        },
-        "shortDescription": "Finden Sie Plätze zum Übernachten mit Ihrem Wohnmobil",
-        "title": "Wohnmobilstellplätze"
-    },
-    "charging_stations": {
-        "description": "Auf dieser freien Karte kann man Informationen über Ladestationen finden und hinzufügen",
-        "shortDescription": "Eine weltweite Karte mit Ladestationen",
-        "title": "Ladestationen"
     },
     "climbing": {
         "description": "Auf dieser Karte finden Sie verschiedene Klettermöglichkeiten wie Kletterhallen, Boulderhallen und Felsen in der Natur.",
@@ -312,19 +72,14 @@
             },
             "2": {
                 "name": "Kletterrouten",
-                "presets": {
-                    "0": {
-                        "title": "Kletterroute"
-                    }
-                },
                 "tagRenderings": {
                     "Difficulty": {
-                        "question": "Wie hoch ist der Schwierigkeitsgrad dieser Kletterroute nach dem französisch/belgischen System?",
-                        "render": "Die Schwierigkeit ist {climbing:grade:french} entsprechend des französisch/belgischen Systems"
+                        "render": "Die Schwierigkeit ist {climbing:grade:french} entsprechend des französisch/belgischen Systems",
+                        "question": "Wie hoch ist der Schwierigkeitsgrad dieser Kletterroute nach dem französisch/belgischen System?"
                     },
                     "Length": {
-                        "question": "Wie lang ist diese Kletterroute (in Metern)?",
-                        "render": "Diese Route ist {canonical(climbing:length)} lang"
+                        "render": "Diese Route ist {canonical(climbing:length)} lang",
+                        "question": "Wie lang ist diese Kletterroute (in Metern)?"
                     },
                     "Name": {
                         "mappings": {
@@ -343,6 +98,11 @@
                         }
                     },
                     "render": "Kleterroute"
+                },
+                "presets": {
+                    "0": {
+                        "title": "Kletterroute"
+                    }
                 }
             },
             "3": {
@@ -355,39 +115,40 @@
                     }
                 },
                 "tagRenderings": {
+                    "name": {
+                        "mappings": {
+                            "0": {
+                                "then": "Diese Klettergelegenheit hat keinen Namen"
+                            }
+                        },
+                        "question": "Wie heißt diese Klettergelegenheit?",
+                        "render": "<strong>{name}</strong>"
+                    },
+                    "Rock type (crag/rock/cliff only)": {
+                        "mappings": {
+                            "0": {
+                                "then": "Kalkstein"
+                            }
+                        },
+                        "question": "Welchen Gesteinstyp gibt es hier?",
+                        "render": "Der Gesteinstyp ist {rock}"
+                    },
                     "Contained routes hist": {
                         "render": "<h3>Schwierigkeitsübersicht</h3>{histogram(_difficulty_hist)}"
                     },
                     "Contained routes length hist": {
                         "render": "<h3>Längenübersicht</h3>{histogramm(_length_hist)}"
                     },
-                    "Rock type (crag/rock/cliff only)": {
-                        "mappings": {
-                            "0": {
-                                "then": "Kalkstein"
-                            }
-                        },
-                        "question": "Welchen Gesteinstyp gibt es hier?",
-                        "render": "Der Gesteinstyp ist {rock}"
-                    },
                     "Type": {
                         "mappings": {
                             "0": {
                                 "then": "Ein Kletterfelsen - ein einzelner Felsen oder eine Klippe mit einer oder wenigen Kletterrouten, die ohne Seil sicher bestiegen werden können"
                             }
                         }
-                    },
-                    "name": {
-                        "mappings": {
-                            "0": {
-                                "then": "Diese Klettergelegenheit hat keinen Namen"
-                            }
-                        },
-                        "question": "Wie heißt diese Klettergelegenheit?",
-                        "render": "<strong>{name}</strong>"
-                    }
-                },
-                "title": {
+                    }
+                },
+                "title": {
+                    "render": "Klettermöglichkeit",
                     "mappings": {
                         "1": {
                             "then": "Klettergebiet <b>{name}</b>"
@@ -398,8 +159,7 @@
                         "3": {
                             "then": "Klettermöglichkeit <b>{name}</b>"
                         }
-                    },
-                    "render": "Klettermöglichkeit"
+                    }
                 }
             },
             "4": {
@@ -429,7 +189,20 @@
                 }
             }
         },
+        "title": "Offene Kletterkarte",
         "overrideAll": {
+            "units+": {
+                "0": {
+                    "applicableUnits": {
+                        "0": {
+                            "human": " Meter"
+                        },
+                        "1": {
+                            "human": " Fuß"
+                        }
+                    }
+                }
+            },
             "tagRenderings+": {
                 "0": {
                     "question": "Gibt es eine (inoffizielle) Website mit mehr Informationen (z.B. Topos)?"
@@ -440,7 +213,6 @@
                             "then": "Öffentlich zugänglich für jedermann"
                         },
                         "1": {
-<<<<<<< HEAD
                             "then": "Zugang nur mit Genehmigung"
                         },
                         "2": {
@@ -448,10 +220,94 @@
                         },
                         "3": {
                             "then": "Nur für Vereinsmitglieder"
-=======
-                            "human": " Fuß"
-                        }
-                    }
+                        }
+                    },
+                    "question": "Wer hat hier Zugang?"
+                },
+                "4": {
+                    "question": "Wie lang sind die Routen (durchschnittlich) in Metern?",
+                    "render": "Die Routen sind durchschnittlich <b>{canonical(climbing:length)}</b> lang"
+                },
+                "5": {
+                    "question": "Welche Schwierigkeit hat hier die leichteste Route (französisch/belgisches System)?",
+                    "render": "Die leichteste Route hat hier die Schwierigkeit {climbing:grade:french:min} (französisch/belgisches System)"
+                },
+                "6": {
+                    "question": "Welche Schwierigkeit hat hier die schwerste Route (französisch/belgisches System)?",
+                    "render": "Die schwerste Route hat hier die Schwierigkeit {climbing:grade:french:min} (französisch/belgisches System)"
+                },
+                "7": {
+                    "mappings": {
+                        "0": {
+                            "then": "Hier kann gebouldert werden"
+                        },
+                        "1": {
+                            "then": "Hier kann nicht gebouldert werden"
+                        },
+                        "2": {
+                            "then": "Bouldern ist hier nur an wenigen Routen möglich"
+                        },
+                        "3": {
+                            "then": "Hier gibt es {climbing:boulder} Boulder-Routen"
+                        }
+                    },
+                    "question": "Kann hier gebouldert werden?"
+                },
+                "8": {
+                    "mappings": {
+                        "0": {
+                            "then": "Toprope-Klettern ist hier möglich"
+                        },
+                        "1": {
+                            "then": "Toprope-Climbing ist hier nicht möglich"
+                        },
+                        "2": {
+                            "then": "Hier gibt es {climbing:toprope} Toprope-Routen"
+                        }
+                    },
+                    "question": "Ist Toprope-Klettern hier möglich?"
+                },
+                "9": {
+                    "mappings": {
+                        "0": {
+                            "then": "Sportklettern ist hier möglich"
+                        },
+                        "1": {
+                            "then": "Sportklettern ist hier nicht möglich"
+                        },
+                        "2": {
+                            "then": "Hier gibt es {climbing:sport} Sportkletter-Routen"
+                        }
+                    },
+                    "question": "Ist hier Sportklettern möglich (feste Ankerpunkte)?"
+                },
+                "10": {
+                    "mappings": {
+                        "0": {
+                            "then": "Traditionelles Klettern ist hier möglich"
+                        },
+                        "1": {
+                            "then": "Traditionelles Klettern ist hier nicht möglich"
+                        },
+                        "2": {
+                            "then": "Hier gibt es {climbing:traditional} Routen für traditionelles Klettern"
+                        }
+                    },
+                    "question": "Ist hier traditionelles Klettern möglich (eigene Sicherung z.B. mit Klemmkleilen)?"
+                },
+                "11": {
+                    "mappings": {
+                        "0": {
+                            "then": "Hier gibt es eine Speedkletter-Wand"
+                        },
+                        "1": {
+                            "then": "Hier gibt es keine Speedkletter-Wand"
+                        },
+                        "2": {
+                            "then": "Hier gibt es {climbing:speed} Speedkletter-Routen"
+                        }
+                    },
+                    "question": "Gibt es hier eine Speedkletter-Wand?"
                 }
             }
         }
@@ -489,74 +345,132 @@
                     "mappings": {
                         "0": {
                             "then": "{name} wird bald eine Fahrradstraße werden"
->>>>>>> aa75a5b7
-                        }
-                    },
-                    "question": "Wer hat hier Zugang?"
-                },
-                "4": {
-                    "question": "Wie lang sind die Routen (durchschnittlich) in Metern?",
-                    "render": "Die Routen sind durchschnittlich <b>{canonical(climbing:length)}</b> lang"
-                },
-                "5": {
-                    "question": "Welche Schwierigkeit hat hier die leichteste Route (französisch/belgisches System)?",
-                    "render": "Die leichteste Route hat hier die Schwierigkeit {climbing:grade:french:min} (französisch/belgisches System)"
-                },
-                "6": {
-                    "question": "Welche Schwierigkeit hat hier die schwerste Route (französisch/belgisches System)?",
-                    "render": "Die schwerste Route hat hier die Schwierigkeit {climbing:grade:french:min} (französisch/belgisches System)"
-                },
-                "7": {
-                    "mappings": {
-                        "0": {
-                            "then": "Hier kann gebouldert werden"
+                        }
+                    }
+                },
+                "description": "Diese Straße wird bald eine Fahrradstraße sein",
+                "name": "Zukünftige Fahrradstraße"
+            },
+            "2": {
+                "title": {
+                    "render": "Straße"
+                },
+                "name": "Alle Straßen",
+                "description": "Ebene zur Kennzeichnung einer Straße als Fahrradstraße"
+            }
+        },
+        "shortDescription": "Eine Karte von Fahrradstraßen",
+        "title": "Fahrradstraßen",
+        "description": "Eine Fahrradstraße ist eine Straße, auf der <b>motorisierter Verkehr Radfahrer nicht überholen darf</b>. Sie sind durch ein spezielles Verkehrsschild gekennzeichnet. Fahrradstraßen gibt es in den Niederlanden und Belgien, aber auch in Deutschland und Frankreich. ",
+        "overrideAll": {
+            "tagRenderings+": {
+                "0": {
+                    "mappings": {
+                        "0": {
+                            "then": "Diese Straße ist eine Fahrradstraße (mit einer Geschwindigkeitsbegrenzung von 30 km/h)"
                         },
                         "1": {
-                            "then": "Hier kann nicht gebouldert werden"
+                            "then": "Diese Straße ist eine Fahrradstraße"
                         },
                         "2": {
-                            "then": "Bouldern ist hier nur an wenigen Routen möglich"
+                            "then": "Diese Straße wird bald eine Fahrradstraße sein"
                         },
                         "3": {
-                            "then": "Hier gibt es {climbing:boulder} Boulder-Routen"
-                        }
-                    },
-                    "question": "Kann hier gebouldert werden?"
-                },
-                "8": {
-                    "mappings": {
-                        "0": {
-                            "then": "Toprope-Klettern ist hier möglich"
-                        },
-                        "1": {
-                            "then": "Toprope-Climbing ist hier nicht möglich"
-                        },
-                        "2": {
-                            "then": "Hier gibt es {climbing:toprope} Toprope-Routen"
-                        }
-                    },
-                    "question": "Ist Toprope-Klettern hier möglich?"
-                },
-                "9": {
-                    "mappings": {
-                        "0": {
-                            "then": "Sportklettern ist hier möglich"
-                        },
-                        "1": {
-                            "then": "Sportklettern ist hier nicht möglich"
-                        },
-                        "2": {
-                            "then": "Hier gibt es {climbing:sport} Sportkletter-Routen"
-                        }
-                    },
-                    "question": "Ist hier Sportklettern möglich (feste Ankerpunkte)?"
-                },
-                "10": {
-                    "mappings": {
-                        "0": {
-<<<<<<< HEAD
-                            "then": "Traditionelles Klettern ist hier möglich"
-=======
+                            "then": "Diese Straße ist keine Fahrradstraße"
+                        }
+                    },
+                    "question": "Ist diese Straße eine Fahrradstraße?"
+                },
+                "1": {
+                    "question": "Wann wird diese Straße eine Fahrradstraße?",
+                    "render": "Diese Straße wird am {cyclestreet:start_date} zu einer Fahrradstraße"
+                }
+            }
+        }
+    },
+    "hackerspaces": {
+        "shortDescription": "Eine Karte von Hackerspaces",
+        "description": "Auf dieser Karte können Sie Hackerspaces sehen, einen neuen Hackerspace hinzufügen oder Daten direkt aktualisieren",
+        "layers": {
+            "0": {
+                "description": "Hackerspace",
+                "tagRenderings": {
+                    "hackerspaces-opening_hours": {
+                        "mappings": {
+                            "0": {
+                                "then": "durchgehend geöffnet"
+                            }
+                        },
+                        "question": "Wann hat dieser Hackerspace geöffnet?",
+                        "render": "{opening_hours_table()}"
+                    },
+                    "is_makerspace": {
+                        "mappings": {
+                            "0": {
+                                "then": "Dies ist ein Makerspace"
+                            },
+                            "1": {
+                                "then": "Dies ist ein traditioneller (softwareorientierter) Hackerspace"
+                            }
+                        },
+                        "question": "Ist dies ein Hackerspace oder ein Makerspace?"
+                    },
+                    "hackerspaces-name": {
+                        "question": "Wie lautet der Name dieses Hackerspace?",
+                        "render": "Dieser Hackerspace heißt <b>{name}</b>"
+                    },
+                    "hs-club-mate": {
+                        "mappings": {
+                            "0": {
+                                "then": "In diesem Hackerspace gibt es Club Mate"
+                            },
+                            "1": {
+                                "then": "In diesem Hackerspace gibt es kein Club Mate"
+                            }
+                        },
+                        "question": "Gibt es in diesem Hackerspace Club Mate?"
+                    },
+                    "hackerspaces-start_date": {
+                        "question": "Wann wurde dieser Hackerspace gegründet?",
+                        "render": "Dieser Hackerspace wurde gegründet am {start_date}"
+                    }
+                },
+                "title": {
+                    "mappings": {
+                        "0": {
+                            "then": " {name}"
+                        }
+                    },
+                    "render": "Hackerspace"
+                },
+                "icon": {
+                    "mappings": {
+                        "0": {
+                            "then": "./assets/themes/hackerspaces/led.png"
+                        }
+                    }
+                },
+                "name": "Hackerspace",
+                "presets": {
+                    "0": {
+                        "description": "Ein Hackerspace ist ein Ort, an dem sich Menschen treffen, die sich für Software interessieren",
+                        "title": "Hackerspace"
+                    },
+                    "1": {
+                        "description": "Ein Makerspace ist ein Ort, an dem Heimwerker-Enthusiasten zusammenkommen, um mit Elektronik zu experimentieren, wie Arduino, LED-Strips, ...",
+                        "title": "Makerspace"
+                    }
+                }
+            }
+        },
+        "title": "Hackerspaces"
+    },
+    "campersite": {
+        "layers": {
+            "0": {
+                "title": {
+                    "mappings": {
+                        "0": {
                             "then": "Unbenannter Wohnmobilstellplatz"
                         }
                     },
@@ -595,11 +509,11 @@
                             "0": {
                                 "then": "Internetzugang ist vorhanden"
                             },
+                            "1": {
+                                "then": "Internetzugang ist vorhanden"
+                            },
                             "2": {
                                 "then": "Kein Internetzugang vorhanden"
-                            },
-                            "1": {
-                                "then": "Internetzugang ist vorhanden"
                             }
                         },
                         "question": "Ist an diesem Ort ein Internetzugang vorhanden?"
@@ -612,46 +526,176 @@
                             "1": {
                                 "then": "Der Internetzugang ist kostenlos"
                             }
->>>>>>> aa75a5b7
+                        },
+                        "question": "Ist der Internetzugang gebührenpflichtig?"
+                    },
+                    "caravansites-long-term": {
+                        "mappings": {
+                            "0": {
+                                "then": "Ja, es gibt einige Plätze für Langzeitmieten, aber Sie können auch tageweise bleiben"
+                            },
+                            "1": {
+                                "then": "Nein, hier gibt es keine Dauergäste"
+                            },
+                            "2": {
+                                "then": "Es sind nur Plätze für Dauercamper vorhanden (wenn Sie diese Antwort auswählen, wird dieser Ort wird von der Karte verschwinden)"
+                            }
+                        },
+                        "question": "Gibt es a diesem Ort Plätze für Dauercamper?"
+                    },
+                    "caravansites-name": {
+                        "render": "Dieser Ort heißt {name}",
+                        "question": "Wie heißt dieser Ort?"
+                    },
+                    "caravansites-sanitary-dump": {
+                        "mappings": {
+                            "0": {
+                                "then": "Dieser Ort hat eine sanitäre Entsorgungsstation"
+                            },
+                            "1": {
+                                "then": "Dieser Ort hat keine sanitäre Entsorgungsstation"
+                            }
+                        },
+                        "question": "Hat dieser Ort eine sanitäre Entsorgungsstation?"
+                    },
+                    "caravansites-toilets": {
+                        "mappings": {
+                            "0": {
+                                "then": "Dieser Ort verfügt über Toiletten"
+                            },
+                            "1": {
+                                "then": "Dieser Ort verfügt nicht über Toiletten"
+                            }
+                        },
+                        "question": "Verfügt dieser Ort über Toiletten?"
+                    },
+                    "caravansites-website": {
+                        "render": "Offizielle Webseite: <a href='{website}'>{website}</a>",
+                        "question": "Hat dieser Ort eine Webseite?"
+                    },
+                    "caravansites-capacity": {
+                        "question": "Wie viele Wohnmobile können hier parken? (Überspringen, wenn es keine offensichtliche Anzahl von Stellplätzen oder erlaubten Fahrzeugen gibt)",
+                        "render": "{capacity} Wohnmobile können diesen Platz gleichzeitig nutzen"
+                    }
+                }
+            },
+            "1": {
+                "name": "Sanitäre Entsorgungsstationen",
+                "title": {
+                    "mappings": {
+                        "0": {
+                            "then": "Entsorgungsstation"
+                        }
+                    },
+                    "render": "Entsorgungsstation {name}"
+                },
+                "description": "Sanitäre Entsorgungsstationen",
+                "presets": {
+                    "0": {
+                        "description": "Fügen Sie eine neue sanitäre Entsorgungsstation hinzu. Hier können Camper Abwasser oder chemischen Toilettenabfälle entsorgen. Oft gibt es auch Trinkwasser und Strom.",
+                        "title": "Sanitäre Entsorgungsstation"
+                    }
+                },
+                "tagRenderings": {
+                    "dumpstations-access": {
+                        "mappings": {
+                            "0": {
+                                "then": "Sie benötigen einen Schlüssel/Code zur Benutzung"
+                            },
+                            "1": {
+                                "then": "Sie müssen Kunde des Campingplatzes sein, um diesen Ort nutzen zu können"
+                            },
+                            "2": {
+                                "then": "Jeder darf diese sanitäre Entsorgungsstation nutzen"
+                            },
+                            "3": {
+                                "then": "Jeder darf diese sanitäre Entsorgungsstation nutzen"
+                            }
+                        },
+                        "question": "Wer darf diese sanitäre Entsorgungsstation nutzen?"
+                    },
+                    "dumpstations-charge": {
+                        "question": "Wie hoch ist die Gebühr an diesem Ort?",
+                        "render": "Die Gebühr beträgt {charge}"
+                    },
+                    "dumpstations-chemical-waste": {
+                        "mappings": {
+                            "0": {
+                                "then": "Hier können Sie chemische Toilettenabfälle entsorgen"
+                            },
+                            "1": {
+                                "then": "Hier können Sie keine chemischen Toilettenabfälle entsorgen"
+                            }
+                        },
+                        "question": "Können Sie hier chemische Toilettenabfälle entsorgen?"
+                    },
+                    "dumpstations-fee": {
+                        "mappings": {
+                            "0": {
+                                "then": "Sie müssen für die Nutzung bezahlen"
+                            },
+                            "1": {
+                                "then": "Nutzung kostenlos"
+                            }
+                        },
+                        "question": "Wird hier eine Gebühr erhoben?"
+                    },
+                    "dumpstations-network": {
+                        "question": "Zu welchem Verbund/Netzwerk gehört dieser Ort? (Überspringen, wenn nicht zutreffend)",
+                        "render": "Diese Station gehört zum Verbund/Netzwerk {network}"
+                    },
+                    "dumpstations-waterpoint": {
+                        "mappings": {
+                            "0": {
+                                "then": "Dieser Ort hat eine Wasserstelle"
+                            },
+                            "1": {
+                                "then": "Dieser Ort hat keine Wasserstelle"
+                            }
+                        },
+                        "question": "Hat dieser Ort eine Wasserstelle?"
+                    },
+                    "dumpstations-grey-water": {
+                        "question": "Können Sie hier Brauch-/Grauwasser entsorgen?",
+                        "mappings": {
+                            "0": {
+                                "then": "Hier können Sie Brauch-/Grauwasser entsorgen"
+                            },
+                            "1": {
+                                "then": "Hier können Sie kein Brauch-/Grauwasser entsorgen"
+                            }
+                        }
+                    }
+                }
+            }
+        },
+        "shortDescription": "Finden Sie Plätze zum Übernachten mit Ihrem Wohnmobil",
+        "description": "Auf dieser Seite finden Sie alle offiziellen Wohnmobilstellplätze und Orte zur Entsorgung von Schmutzwasser. Sie können Details über die angebotenen Dienstleistungen und die Kosten hinzufügen. Fügen Sie Bilder und Bewertungen hinzu. Dies ist eine Webseite und eine Webapp. Die Daten werden in OpenStreetMap gespeichert, so dass sie für immer kostenlos sind und von jeder App weiterverwendet werden können.",
+        "title": "Wohnmobilstellplätze",
+        "overrideAll": {
+            "tagRenderings+": {
+                "0": {
+                    "question": "Wer betreibt diesen Ort?",
+                    "render": "Dieser Ort wird betrieben von {operator}"
+                },
+                "1": {
+                    "mappings": {
+                        "0": {
+                            "then": "Dieser Ort hat eine Stromversorgung"
                         },
                         "1": {
-                            "then": "Traditionelles Klettern ist hier nicht möglich"
-                        },
-                        "2": {
-                            "then": "Hier gibt es {climbing:traditional} Routen für traditionelles Klettern"
-                        }
-                    },
-                    "question": "Ist hier traditionelles Klettern möglich (eigene Sicherung z.B. mit Klemmkleilen)?"
-                },
-                "11": {
-                    "mappings": {
-                        "0": {
-                            "then": "Hier gibt es eine Speedkletter-Wand"
-                        },
-                        "1": {
-                            "then": "Hier gibt es keine Speedkletter-Wand"
-                        },
-                        "2": {
-                            "then": "Hier gibt es {climbing:speed} Speedkletter-Routen"
-                        }
-                    },
-                    "question": "Gibt es hier eine Speedkletter-Wand?"
-                }
-            },
-            "units+": {
-                "0": {
-                    "applicableUnits": {
-                        "0": {
-                            "human": " Meter"
-                        },
-                        "1": {
-                            "human": " Fuß"
-                        }
-                    }
-                }
-            }
-        },
-        "title": "Offene Kletterkarte"
+                            "then": "Dieser Ort hat keine Stromversorgung"
+                        }
+                    },
+                    "question": "Hat dieser Ort eine Stromversorgung?"
+                }
+            }
+        }
+    },
+    "charging_stations": {
+        "description": "Auf dieser freien Karte kann man Informationen über Ladestationen finden und hinzufügen",
+        "shortDescription": "Eine weltweite Karte mit Ladestationen",
+        "title": "Ladestationen"
     },
     "cycle_highways": {
         "description": "Diese Karte zeigt Radschnellwege",
@@ -670,159 +714,108 @@
         "shortDescription": "Eine Karte zum Ansehen und Bearbeiten verschiedener Elementen der Fahrradinfrastruktur.",
         "title": "Fahrradinfrastruktur"
     },
-    "cyclestreets": {
-        "description": "Eine Fahrradstraße ist eine Straße, auf der <b>motorisierter Verkehr Radfahrer nicht überholen darf</b>. Sie sind durch ein spezielles Verkehrsschild gekennzeichnet. Fahrradstraßen gibt es in den Niederlanden und Belgien, aber auch in Deutschland und Frankreich. ",
-        "layers": {
-            "0": {
-                "description": "Eine Fahrradstraße ist eine Straße, auf der motorisierter Verkehr einen Radfahrer nicht überholen darf",
-                "name": "Fahrradstraßen"
-            },
-            "1": {
-                "description": "Diese Straße wird bald eine Fahrradstraße sein",
-                "name": "Zukünftige Fahrradstraße",
-                "title": {
-                    "mappings": {
-                        "0": {
-                            "then": "{name} wird bald eine Fahrradstraße werden"
-                        }
-                    },
-                    "render": "Zukünftige Fahrradstraße"
-                }
-            },
-            "2": {
-                "description": "Ebene zur Kennzeichnung einer Straße als Fahrradstraße",
-                "name": "Alle Straßen",
-                "title": {
-                    "render": "Straße"
-                }
-            }
-        },
-        "overrideAll": {
-            "tagRenderings+": {
-                "0": {
-                    "mappings": {
-                        "0": {
-                            "then": "Diese Straße ist eine Fahrradstraße (mit einer Geschwindigkeitsbegrenzung von 30 km/h)"
-                        },
-                        "1": {
-                            "then": "Diese Straße ist eine Fahrradstraße"
-                        },
-                        "2": {
-                            "then": "Diese Straße wird bald eine Fahrradstraße sein"
-                        },
-                        "3": {
-                            "then": "Diese Straße ist keine Fahrradstraße"
-                        }
-                    },
-                    "question": "Ist diese Straße eine Fahrradstraße?"
-                },
-                "1": {
-                    "question": "Wann wird diese Straße eine Fahrradstraße?",
-                    "render": "Diese Straße wird am {cyclestreet:start_date} zu einer Fahrradstraße"
-                }
-            }
-        },
-        "shortDescription": "Eine Karte von Fahrradstraßen",
-        "title": "Fahrradstraßen"
-    },
-    "cyclofix": {
-        "description": "Das Ziel dieser Karte ist es, den Radfahrern eine einfach zu benutzende Lösung zu präsentieren, um die geeignete Infrastruktur für ihre Bedürfnisse zu finden.<br><br>Sie können Ihren genauen Standort verfolgen (nur mobil) und in der linken unteren Ecke die für Sie relevanten Ebenen auswählen. Sie können dieses Tool auch verwenden, um Pins (Points of Interest/Interessante Orte) zur Karte hinzuzufügen oder zu bearbeiten und mehr Daten durch Beantwortung der Fragen bereitstellen.<br><br>Alle Änderungen, die Sie vornehmen, werden automatisch in der globalen Datenbank von OpenStreetMap gespeichert und können von anderen frei wiederverwendet werden.<br><br>Weitere Informationen über das Projekt Cyclofix finden Sie unter <a href='https://cyclofix.osm.be/'>cyclofix.osm.be</a>.",
-        "title": "Cyclofix - eine offene Karte für Radfahrer"
-    },
     "drinking_water": {
         "description": "Auf dieser Karte sind öffentlich zugängliche Trinkwasserstellen eingezeichnet und können leicht hinzugefügt werden",
         "title": "Trinkwasser"
+    },
+    "facadegardens": {
+        "layers": {
+            "0": {
+                "tagRenderings": {
+                    "facadegardens-rainbarrel": {
+                        "mappings": {
+                            "0": {
+                                "then": "Es gibt eine Regentonne"
+                            },
+                            "1": {
+                                "then": "Es gibt keine Regentonne"
+                            }
+                        },
+                        "question": "Gibt es ein Wasserfass für den Garten?"
+                    },
+                    "facadegardens-sunshine": {
+                        "mappings": {
+                            "0": {
+                                "then": "Der Garten liegt in voller Sonne"
+                            },
+                            "1": {
+                                "then": "Der Garten liegt im Halbschatten"
+                            },
+                            "2": {
+                                "then": "Der Garten liegt im Schatten"
+                            }
+                        },
+                        "question": "Ist der Garten schattig oder sonnig?"
+                    },
+                    "facadegardens-description": {
+                        "question": "Zusätzliche Informationen über den Garten (falls erforderlich und oben noch nicht beschrieben)",
+                        "render": "Weitere Details: {description}"
+                    },
+                    "facadegardens-edible": {
+                        "mappings": {
+                            "0": {
+                                "then": "Es gibt essbare Pflanzen"
+                            },
+                            "1": {
+                                "then": "Es gibt keine essbaren Pflanzen"
+                            }
+                        },
+                        "question": "Gibt es essbare Pflanzen?"
+                    },
+                    "facadegardens-plants": {
+                        "mappings": {
+                            "0": {
+                                "then": "Es gibt Weinreben"
+                            },
+                            "1": {
+                                "then": "Es gibt blühende Pflanzen"
+                            },
+                            "2": {
+                                "then": "Es gibt Sträucher"
+                            },
+                            "3": {
+                                "then": "Es gibt Bodendecker"
+                            }
+                        },
+                        "question": "Welche Pflanzen wachsen hier?"
+                    },
+                    "facadegardens-direction": {
+                        "question": "Wie ist der Garten ausgerichtet?",
+                        "render": "Ausrichtung: {direction} (wobei 0=N und 90=O)"
+                    },
+                    "facadegardens-start_date": {
+                        "question": "Wann wurde der Garten angelegt? (Jahr ist ausreichend)",
+                        "render": "Errichtungsdatum des Gartens: {start_date}"
+                    }
+                },
+                "presets": {
+                    "0": {
+                        "description": "Eine Fassadenbegrünung hinzufügen",
+                        "title": "Fassadenbegrünung"
+                    }
+                },
+                "name": "Fassadenbegrünung",
+                "title": {
+                    "render": "Fassadenbegrünung"
+                },
+                "description": "Fassadenbegrünung"
+            }
+        },
+        "title": "Fassadenbegrünung",
+        "shortDescription": "Diese Karte zeigt Fassadenbegrünungen mit Bildern und nützlichen Informationen über Ausrichtung, Sonneneinstrahlung und Pflanzenarten."
     },
     "etymology": {
         "description": "Auf dieser Karte können Sie sehen, nach was ein Objekt benannt ist. Die Straßen, Gebäude, ... stammen von OpenStreetMap, das mit Wikidata verknüpft wurde. Die Informationen stammen aus Wikipedia.",
         "shortDescription": "Was ist der Ursprung eines Ortsnamens?",
         "title": "Open Etymology Map"
     },
-    "facadegardens": {
-        "layers": {
-            "0": {
-                "description": "Fassadenbegrünung",
-                "name": "Fassadenbegrünung",
-                "presets": {
-                    "0": {
-                        "description": "Eine Fassadenbegrünung hinzufügen",
-                        "title": "Fassadenbegrünung"
-                    }
-                },
-                "tagRenderings": {
-                    "facadegardens-description": {
-                        "question": "Zusätzliche Informationen über den Garten (falls erforderlich und oben noch nicht beschrieben)",
-                        "render": "Weitere Details: {description}"
-                    },
-                    "facadegardens-direction": {
-                        "question": "Wie ist der Garten ausgerichtet?",
-                        "render": "Ausrichtung: {direction} (wobei 0=N und 90=O)"
-                    },
-                    "facadegardens-edible": {
-                        "mappings": {
-                            "0": {
-                                "then": "Es gibt essbare Pflanzen"
-                            },
-                            "1": {
-                                "then": "Es gibt keine essbaren Pflanzen"
-                            }
-                        },
-                        "question": "Gibt es essbare Pflanzen?"
-                    },
-                    "facadegardens-plants": {
-                        "mappings": {
-                            "0": {
-                                "then": "Es gibt Weinreben"
-                            },
-                            "1": {
-                                "then": "Es gibt blühende Pflanzen"
-                            },
-                            "2": {
-                                "then": "Es gibt Sträucher"
-                            },
-                            "3": {
-                                "then": "Es gibt Bodendecker"
-                            }
-                        },
-                        "question": "Welche Pflanzen wachsen hier?"
-                    },
-                    "facadegardens-rainbarrel": {
-                        "mappings": {
-                            "0": {
-                                "then": "Es gibt eine Regentonne"
-                            },
-                            "1": {
-                                "then": "Es gibt keine Regentonne"
-                            }
-                        },
-                        "question": "Gibt es ein Wasserfass für den Garten?"
-                    },
-                    "facadegardens-start_date": {
-                        "question": "Wann wurde der Garten angelegt? (Jahr ist ausreichend)",
-                        "render": "Errichtungsdatum des Gartens: {start_date}"
-                    },
-                    "facadegardens-sunshine": {
-                        "mappings": {
-                            "0": {
-                                "then": "Der Garten liegt in voller Sonne"
-                            },
-                            "1": {
-                                "then": "Der Garten liegt im Halbschatten"
-                            },
-                            "2": {
-                                "then": "Der Garten liegt im Schatten"
-                            }
-                        },
-                        "question": "Ist der Garten schattig oder sonnig?"
-                    }
-                },
-                "title": {
-                    "render": "Fassadenbegrünung"
-                }
-            }
-        },
-        "shortDescription": "Diese Karte zeigt Fassadenbegrünungen mit Bildern und nützlichen Informationen über Ausrichtung, Sonneneinstrahlung und Pflanzenarten.",
-        "title": "Fassadenbegrünung"
+    "binoculars": {
+        "title": "Ferngläser",
+        "shortDescription": "Eine Karte mit festinstallierten Ferngläsern",
+        "description": "Eine Karte mit festinstallierten Ferngläsern. Man findet sie typischerweise an touristischen Orten, Aussichtspunkten, auf Aussichtstürmen oder gelegentlich in einem Naturschutzgebiet."
+    },
+    "cafes_and_pubs": {
+        "title": "Cafés und Kneipen"
     },
     "food": {
         "title": "Restaurants und Schnellimbisse"
@@ -836,99 +829,132 @@
             }
         }
     },
-<<<<<<< HEAD
-    "ghostbikes": {
-        "description": "Ein <b>Geisterrad</b> ist ein Denkmal für einen Radfahrer, der bei einem Verkehrsunfall ums Leben kam, in Form eines weißen Fahrrades, das dauerhaft in der Nähe des Unfallortes aufgestellt ist.<br/><br/> Auf dieser Karte kann man alle Geisterräder sehen, die OpenStreetMap kennt. Fehlt ein Geisterrad? Jeder kann hier Informationen hinzufügen oder aktualisieren - Sie benötigen lediglich einen (kostenlosen) OpenStreetMap-Account.",
-        "title": "Geisterrad"
-    },
-    "hackerspaces": {
-        "description": "Auf dieser Karte können Sie Hackerspaces sehen, einen neuen Hackerspace hinzufügen oder Daten direkt aktualisieren",
+    "uk_addresses": {
+        "shortDescription": "Helfen Sie beim Aufbau eines offenen Datensatzes britischer Adressen",
+        "layers": {
+            "1": {
+                "tagRenderings": {
+                    "uk_addresses_housenumber": {
+                        "render": "Die Hausnummer ist <b>{addr:housenumber}</b>",
+                        "question": "Wie lautet die Nummer dieses Hauses?",
+                        "mappings": {
+                            "0": {
+                                "then": "Dieses Gebäude hat keine Hausnummer"
+                            }
+                        }
+                    },
+                    "uk_addresses_explanation_osm": {
+                        "render": "Diese Adresse ist in OpenStreetMap gespeichert"
+                    },
+                    "uk_addresses_street": {
+                        "render": "Diese Adresse befindet sich in der Straße <b>{addr:street}</b>",
+                        "question": "In welcher Straße befindet sich diese Adresse?"
+                    }
+                },
+                "name": "Bekannte Adressen in OSM",
+                "description": "Adressen",
+                "title": {
+                    "render": "Bekannte Adresse"
+                }
+            }
+        },
+        "description": "Tragen Sie zu OpenStreetMap bei, indem Sie Adressinformationen ausfüllen",
+        "title": "Adressen in Großbritannien"
+    },
+    "trees": {
+        "title": "Bäume",
+        "description": "Kartieren Sie alle Bäume!",
+        "shortDescription": "Kartieren Sie alle Bäume"
+    },
+    "surveillance": {
+        "description": "Auf dieser offenen Karte finden Sie Überwachungskameras.",
+        "title": "Überwachung unter Überwachung",
+        "shortDescription": "Überwachungskameras und andere Mittel zur Überwachung"
+    },
+    "sport_pitches": {
+        "title": "Sportplätze",
+        "shortDescription": "Eine Karte mit Sportplätzen",
+        "description": "Ein Sportplatz ist eine Fläche, auf der Sportarten gespielt werden"
+    },
+    "shops": {
         "layers": {
             "0": {
-                "description": "Hackerspace",
-                "icon": {
-                    "mappings": {
-                        "0": {
-                            "then": "./assets/themes/hackerspaces/led.png"
-                        }
-                    }
-                },
-                "name": "Hackerspace",
-                "presets": {
-                    "0": {
-                        "description": "Ein Hackerspace ist ein Ort, an dem sich Menschen treffen, die sich für Software interessieren",
-                        "title": "Hackerspace"
-                    },
-                    "1": {
-                        "description": "Ein Makerspace ist ein Ort, an dem Heimwerker-Enthusiasten zusammenkommen, um mit Elektronik zu experimentieren, wie Arduino, LED-Strips, ...",
-                        "title": "Makerspace"
-                    }
-                },
-                "tagRenderings": {
-                    "hackerspaces-name": {
-                        "question": "Wie lautet der Name dieses Hackerspace?",
-                        "render": "Dieser Hackerspace heißt <b>{name}</b>"
-                    },
-                    "hackerspaces-opening_hours": {
-                        "mappings": {
-                            "0": {
-                                "then": "durchgehend geöffnet"
-                            }
-                        },
-                        "question": "Wann hat dieser Hackerspace geöffnet?",
-                        "render": "{opening_hours_table()}"
-                    },
-                    "hackerspaces-start_date": {
-                        "question": "Wann wurde dieser Hackerspace gegründet?",
-                        "render": "Dieser Hackerspace wurde gegründet am {start_date}"
-                    },
-                    "hs-club-mate": {
-                        "mappings": {
-                            "0": {
-                                "then": "In diesem Hackerspace gibt es Club Mate"
-                            },
-                            "1": {
-                                "then": "In diesem Hackerspace gibt es kein Club Mate"
-                            }
-                        },
-                        "question": "Gibt es in diesem Hackerspace Club Mate?"
-                    },
-                    "is_makerspace": {
-                        "mappings": {
-                            "0": {
-                                "then": "Dies ist ein Makerspace"
-                            },
-                            "1": {
-                                "then": "Dies ist ein traditioneller (softwareorientierter) Hackerspace"
-                            }
-                        },
-                        "question": "Ist dies ein Hackerspace oder ein Makerspace?"
-                    }
-                },
-                "title": {
-                    "mappings": {
-                        "0": {
-                            "then": " {name}"
-                        }
-                    },
-                    "render": "Hackerspace"
+                "title": {
+                    "mappings": {
+                        "0": {
+                            "then": "{name}"
+                        },
+                        "1": {
+                            "then": "{shop}"
+                        }
+                    },
+                    "render": "Geschäft"
+                },
+                "tagRenderings": {
+                    "shops-shop": {
+                        "mappings": {
+                            "0": {
+                                "then": "Lebensmittelladen"
+                            },
+                            "1": {
+                                "then": "Supermarkt"
+                            },
+                            "2": {
+                                "then": "Bekleidungsgeschäft"
+                            },
+                            "3": {
+                                "then": "Friseur"
+                            },
+                            "4": {
+                                "then": "Bäckerei"
+                            },
+                            "5": {
+                                "then": "Autoreparatur (Werkstatt)"
+                            },
+                            "6": {
+                                "then": "Autohändler"
+                            }
+                        },
+                        "render": "Dieses Geschäft verkauft {shop}",
+                        "question": "Was wird in diesem Geschäft verkauft?"
+                    },
+                    "shops-phone": {
+                        "render": "<a href='tel:{phone}'>{phone}</a>"
+                    },
+                    "shops-website": {
+                        "render": "<a href='{website}'>{website}</a>",
+                        "question": "Wie lautet die Webseite dieses Geschäfts?"
+                    }
+                },
+                "presets": {
+                    "0": {
+                        "description": "Ein neues Geschäft hinzufügen"
+                    }
                 }
             }
         },
-        "shortDescription": "Eine Karte von Hackerspaces",
-        "title": "Hackerspaces"
-    },
-    "personal": {
-        "description": "Erstellen Sie ein persönliches Thema auf der Grundlage aller verfügbaren Ebenen aller Themen",
-        "title": "Persönliches Thema"
-    },
-    "toilets": {
-        "description": "Eine Karte der öffentlichen Toiletten",
-        "title": "Offene Toilette Karte"
-    },
-    "waste_basket": {
-        "title": "Abfalleimer"
-=======
+        "title": "Freie Geschäftskarte",
+        "shortDescription": "Eine bearbeitbare Karte mit grundlegenden Geschäftsinformationen"
+    },
+    "postboxes": {
+        "layers": {
+            "1": {
+                "tagRenderings": {
+                    "OH": {
+                        "mappings": {
+                            "0": {
+                                "then": "durchgehend geöffnet (auch an Feiertagen)"
+                            }
+                        }
+                    }
+                },
+                "description": "Eine Ebene mit Postämtern."
+            }
+        }
+    },
+    "openwindpowermap": {
+        "description": "Eine Karte zum Anzeigen und Bearbeiten von Windkraftanlagen."
+    },
     "hailhydrant": {
         "layers": {
             "0": {
@@ -936,11 +962,11 @@
                 "tagRenderings": {
                     "hydrant-color": {
                         "mappings": {
+                            "0": {
+                                "then": "Die Farbe des Hydranten ist unbekannt."
+                            },
                             "1": {
                                 "then": "Die Farbe des Hydranten ist gelb."
-                            },
-                            "0": {
-                                "then": "Die Farbe des Hydranten ist unbekannt."
                             },
                             "2": {
                                 "then": "Die Farbe des Hydranten ist rot."
@@ -951,20 +977,20 @@
                     },
                     "hydrant-type": {
                         "mappings": {
+                            "0": {
+                                "then": "Der Typ des Hydranten ist unbekannt."
+                            },
                             "1": {
                                 "then": "<img style=\"width:15px\" src=\"./assets/themes/hailhydrant/hydrant_pillar.svg\" /> Säulenart."
+                            },
+                            "2": {
+                                "then": "<img style=\"width:15px\" src=\"./assets/themes/hailhydrant/hydrant_unknown.svg\" /> Rohrtyp."
+                            },
+                            "3": {
+                                "then": "<img style=\"width:15px\" src=\"./assets/themes/hailhydrant/hydrant_unknown.svg\" /> Wandtyp."
                             },
                             "4": {
                                 "then": "<img style=\"width:15px\" src=\"./assets/themes/hailhydrant/hydrant_underground.svg\" /> Untergrundtyp."
-                            },
-                            "0": {
-                                "then": "Der Typ des Hydranten ist unbekannt."
-                            },
-                            "2": {
-                                "then": "<img style=\"width:15px\" src=\"./assets/themes/hailhydrant/hydrant_unknown.svg\" /> Rohrtyp."
-                            },
-                            "3": {
-                                "then": "<img style=\"width:15px\" src=\"./assets/themes/hailhydrant/hydrant_unknown.svg\" /> Wandtyp."
                             }
                         },
                         "question": "Um welche Art von Hydrant handelt es sich?",
@@ -997,13 +1023,6 @@
                     "render": "Hydrant"
                 }
             },
-            "3": {
-                "presets": {
-                    "0": {
-                        "description": "Eine Rettungsstation der Karte hinzufügen"
-                    }
-                }
-            },
             "1": {
                 "presets": {
                     "0": {
@@ -1045,135 +1064,15 @@
                         "question": "Wie lautet der Name dieser Feuerwache?"
                     }
                 }
+            },
+            "3": {
+                "presets": {
+                    "0": {
+                        "description": "Eine Rettungsstation der Karte hinzufügen"
+                    }
+                }
             }
         },
         "description": "Auf dieser Karte können Sie Hydranten, Feuerwachen, Krankenwagen und Feuerlöscher in Ihren bevorzugten Stadtvierteln finden und aktualisieren.  \n\nSie können Ihren genauen Standort verfolgen (nur mobil) und in der unteren linken Ecke die für Sie relevanten Ebenen auswählen. Sie können mit diesem Tool auch Pins (Points of Interest) zur Karte hinzufügen oder bearbeiten und durch die Beantwortung verfügbarer Fragen zusätzliche Angaben machen.  \n\nAlle von Ihnen vorgenommenen Änderungen werden automatisch in der globalen Datenbank von OpenStreetMap gespeichert und können von anderen frei weiterverwendet werden."
-    },
-    "shops": {
-        "layers": {
-            "0": {
-                "title": {
-                    "mappings": {
-                        "1": {
-                            "then": "{shop}"
-                        },
-                        "0": {
-                            "then": "{name}"
-                        }
-                    },
-                    "render": "Geschäft"
-                },
-                "tagRenderings": {
-                    "shops-shop": {
-                        "mappings": {
-                            "5": {
-                                "then": "Autoreparatur (Werkstatt)"
-                            },
-                            "4": {
-                                "then": "Bäckerei"
-                            },
-                            "3": {
-                                "then": "Friseur"
-                            },
-                            "2": {
-                                "then": "Bekleidungsgeschäft"
-                            },
-                            "1": {
-                                "then": "Supermarkt"
-                            },
-                            "0": {
-                                "then": "Lebensmittelladen"
-                            },
-                            "6": {
-                                "then": "Autohändler"
-                            }
-                        },
-                        "render": "Dieses Geschäft verkauft {shop}",
-                        "question": "Was wird in diesem Geschäft verkauft?"
-                    },
-                    "shops-phone": {
-                        "render": "<a href='tel:{phone}'>{phone}</a>"
-                    },
-                    "shops-website": {
-                        "render": "<a href='{website}'>{website}</a>",
-                        "question": "Wie lautet die Webseite dieses Geschäfts?"
-                    }
-                },
-                "presets": {
-                    "0": {
-                        "description": "Ein neues Geschäft hinzufügen"
-                    }
-                }
-            }
-        },
-        "title": "Freie Geschäftskarte",
-        "shortDescription": "Eine bearbeitbare Karte mit grundlegenden Geschäftsinformationen"
-    },
-    "surveillance": {
-        "description": "Auf dieser offenen Karte finden Sie Überwachungskameras.",
-        "title": "Überwachung unter Überwachung",
-        "shortDescription": "Überwachungskameras und andere Mittel zur Überwachung"
-    },
-    "sport_pitches": {
-        "title": "Sportplätze",
-        "shortDescription": "Eine Karte mit Sportplätzen",
-        "description": "Ein Sportplatz ist eine Fläche, auf der Sportarten gespielt werden"
-    },
-    "openwindpowermap": {
-        "description": "Eine Karte zum Anzeigen und Bearbeiten von Windkraftanlagen."
-    },
-    "postboxes": {
-        "layers": {
-            "1": {
-                "tagRenderings": {
-                    "OH": {
-                        "mappings": {
-                            "0": {
-                                "then": "durchgehend geöffnet (auch an Feiertagen)"
-                            }
-                        }
-                    }
-                },
-                "description": "Eine Ebene mit Postämtern."
-            }
-        }
-    },
-    "uk_addresses": {
-        "shortDescription": "Helfen Sie beim Aufbau eines offenen Datensatzes britischer Adressen",
-        "layers": {
-            "1": {
-                "tagRenderings": {
-                    "uk_addresses_housenumber": {
-                        "render": "Die Hausnummer ist <b>{addr:housenumber}</b>",
-                        "question": "Wie lautet die Nummer dieses Hauses?",
-                        "mappings": {
-                            "0": {
-                                "then": "Dieses Gebäude hat keine Hausnummer"
-                            }
-                        }
-                    },
-                    "uk_addresses_explanation_osm": {
-                        "render": "Diese Adresse ist in OpenStreetMap gespeichert"
-                    },
-                    "uk_addresses_street": {
-                        "render": "Diese Adresse befindet sich in der Straße <b>{addr:street}</b>",
-                        "question": "In welcher Straße befindet sich diese Adresse?"
-                    }
-                },
-                "name": "Bekannte Adressen in OSM",
-                "description": "Adressen",
-                "title": {
-                    "render": "Bekannte Adresse"
-                }
-            }
-        },
-        "description": "Tragen Sie zu OpenStreetMap bei, indem Sie Adressinformationen ausfüllen",
-        "title": "Adressen in Großbritannien"
-    },
-    "trees": {
-        "title": "Bäume",
-        "description": "Kartieren Sie alle Bäume!",
-        "shortDescription": "Kartieren Sie alle Bäume"
->>>>>>> aa75a5b7
     }
 }