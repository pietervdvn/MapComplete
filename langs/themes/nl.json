{
    "aed": {
        "description": "Op deze kaart kan je informatie over AEDs vinden en verbeteren",
        "title": "Open AED-kaart"
    },
    "aed_brugge": {
        "description": "Op deze kaart kan je informatie over AEDs vinden en verbeteren + een export van de brugse defibrillatoren",
        "title": "Open AED-kaart - Brugge edition"
    },
    "artwork": {
        "description": "Een vrije kaart met standbeelden, bustes, graffiti en andere kunstwerken van over de hele wereld",
        "title": "Open kunstwerken-kaart"
    },
    "benches": {
        "description": "Deze kaart toont alle zitbanken die zijn opgenomen in OpenStreetMap: individuele banken en banken bij bushaltes. Met een OpenStreetMap-account kan je informatie verbeteren en nieuwe zitbanken toevoegen.",
        "shortDescription": "Een kaart van zitbanken",
        "title": "Zitbanken"
    },
    "bicycle_rental": {
        "description": "Op deze kaart vind je verschillende fietsverhuurpunten en fietsverhuurzaken",
        "shortDescription": "Een kaart met fietsverhuurpunten en fietsverhuurzaken",
        "title": "Fietsverhuur"
    },
    "bicyclelib": {
        "description": "Een fietsbibliotheek is een plaats waar men een fiets kan lenen, vaak voor een klein bedrag per jaar. Een typisch voorbeeld zijn kinderfietsbibliotheken, waar men een fiets op maat van het kind kan lenen. Is het kind de fiets ontgroeid, dan kan het te kleine fietsje omgeruild worden voor een grotere.",
        "title": "Fietsbibliotheken"
    },
    "binoculars": {
        "description": "Een kaart met verrekijkers die op een vaste plaats zijn gemonteerd",
        "shortDescription": "Een kaart met publieke verrekijker",
        "title": "Verrekijkers"
    },
    "bookcases": {
        "description": "Een boekenruilkast is een kastje waar iedereen een boek kan nemen of achterlaten. Op deze kaart kan je deze boekenruilkasten terugvinden en met een gratis OpenStreetMap-account, ook boekenruilkasten toevoegen of informatie verbeteren",
        "title": "Open boekenruilkasten-kaart"
    },
    "cafes_and_pubs": {
        "description": "Cafés, kroegen en drinkgelegenheden",
        "title": "Cafés"
    },
    "campersite": {
        "description": "Deze website verzamelt en toont alle officiële plaatsen waar een camper mag overnachten en afvalwater kan lozen. Ook jij kan extra gegevens toevoegen, zoals welke services er geboden worden en hoeveel dit kot, ook afbeeldingen en reviews kan je toevoegen. De data wordt op OpenStreetMap opgeslagen en is dus altijd gratis te hergebruiken, ook door andere applicaties.",
        "layers": {
            "0": {
                "description": "camperplaatsen",
                "name": "Camperplaatsen",
                "presets": {
                    "0": {
                        "description": "Voeg een nieuwe officiële camperplaats toe. Dit zijn speciaal aangeduide plaatsen waar het toegestaan is om te overnachten met een camper. Ze kunnen er uitzien als een parking, of soms eerder als een camping. Soms staan ze niet ter plaatse aangeduid, maar heeft de gemeente wel degelijk beslist dat dit een camperplaats is. Een parking voor campers waar je niet mag overnachten is géén camperplaats. ",
                        "title": "een camperplaats"
                    }
                },
                "tagRenderings": {
                    "caravansites-capacity": {
                        "question": "Hoeveel campers kunnen hier overnachten? (sla dit over als er geen duidelijk aantal plaatsen of aangeduid maximum is)",
                        "render": "{capacity} campers kunnen deze plaats tegelijk gebruiken"
                    },
                    "caravansites-charge": {
                        "question": "Hoeveel kost deze plaats?",
                        "render": "Deze plaats vraagt {charge}"
                    },
                    "caravansites-description": {
                        "question": "Wil je graag een algemene beschrijving toevoegen van deze plaats? (Herhaal hier niet de antwoorden op de vragen die reeds gesteld zijn. Hou het objectief - je kan je mening geven via een review)",
                        "render": "Meer details over deze plaats: {description}"
                    },
                    "caravansites-fee": {
                        "mappings": {
                            "0": {
                                "then": "Gebruik is betalend"
                            },
                            "1": {
                                "then": "Kan gratis gebruikt worden"
                            }
                        },
                        "question": "Moet men betalen om deze camperplaats te gebruiken?"
                    },
                    "caravansites-internet": {
                        "mappings": {
                            "0": {
                                "then": "Er is internettoegang"
                            },
                            "1": {
                                "then": "Er is internettoegang"
                            },
                            "2": {
                                "then": "Er is geen internettoegang"
                            }
                        },
                        "question": "Biedt deze plaats internettoegang?"
                    },
                    "caravansites-internet-fee": {
                        "mappings": {
                            "0": {
                                "then": "Je moet extra betalen voor internettoegang"
                            },
                            "1": {
                                "then": "Je hoeft niet extra te betalen voor internettoegang"
                            }
                        },
                        "question": "Moet je betalen voor internettoegang?"
                    },
                    "caravansites-long-term": {
                        "mappings": {
                            "0": {
                                "then": "Er zijn enkele plaatsen om op lange termijn te huren, maar je kan ook enkele dagen blijven"
                            },
                            "1": {
                                "then": "Hier wonen geen permanente gasten"
                            },
                            "2": {
                                "then": "Hier kan je enkel verblijven met een langetermijnscontract (deze plaats zal verborgen worden van deze kaart als je dit kiest)"
                            }
                        },
                        "question": "Kan men hier plekken huren voor langere termijn?"
                    },
                    "caravansites-name": {
                        "question": "Wat is de naam van deze plaats?",
                        "render": "Deze plaats heet {name}"
                    },
                    "caravansites-sanitary-dump": {
                        "mappings": {
                            "0": {
                                "then": "Deze plaats heeft een loosplaats"
                            },
                            "1": {
                                "then": "Deze plaats heeft geen loosplaats"
                            }
                        },
                        "question": "Heeft deze plaats een loosplaats?"
                    },
                    "caravansites-toilets": {
                        "mappings": {
                            "0": {
                                "then": "Deze plaats heeft toiletten"
                            },
                            "1": {
                                "then": "Deze plaats heeft geen toiletten"
                            }
                        },
                        "question": "Heeft deze plaats toiletten?"
                    },
                    "caravansites-website": {
                        "question": "Heeft deze plaats een website?",
                        "render": "Officiële website: : <a href='{website}'>{website}</a>"
                    }
                },
                "title": {
                    "mappings": {
                        "0": {
                            "then": "Camper site"
                        }
                    },
                    "render": "Camperplaats {name}"
                }
            },
            "1": {
                "description": "Loosplaatsen",
                "name": "Loostplaatsen",
                "presets": {
                    "0": {
                        "description": "Voeg een nieuwe loosplaats toe. Dat is een plaats waar campers hun grijs water en toiletten kunnen lozen. Vaak is er ook een kraan om water te tanken en een stopcontact.",
                        "title": "een loosplaats"
                    }
                },
                "tagRenderings": {
                    "dumpstations-access": {
                        "mappings": {
                            "0": {
                                "then": "Netwerksleutel of -code nodig om dit te gebruiken"
                            },
                            "1": {
                                "then": "Je moet een klant van de kampeerplaats zijn om dit te gebruiken"
                            },
                            "2": {
                                "then": "Deze loosplaats is voor iedereen toegankelijk"
                            },
                            "3": {
                                "then": "Deze loosplaats is toegankelijk voor iedereen"
                            }
                        },
                        "question": "Wie mag deze loosplaats gebruiken?"
                    },
                    "dumpstations-charge": {
                        "question": "Hoeveel kost het gebruik van deze loosplaats?",
                        "render": "Deze loosplaats rekent {charge} aan"
                    },
                    "dumpstations-chemical-waste": {
                        "mappings": {
                            "0": {
                                "then": "Je kan hier een chemisch toilet lozen"
                            },
                            "1": {
                                "then": "Je kan hier geen chemisch toilet lozen"
                            }
                        },
                        "question": "Mag je hier je chemisch toilet lozen?"
                    },
                    "dumpstations-fee": {
                        "mappings": {
                            "0": {
                                "then": "Je moet betalen voor het gebruik"
                            },
                            "1": {
                                "then": "Kan gratis gebruikt worden"
                            }
                        },
                        "question": "Vraagt deze plaats een vergoeding?"
                    },
                    "dumpstations-grey-water": {
                        "mappings": {
                            "0": {
                                "then": "Je kan hier grijs water lozen"
                            },
                            "1": {
                                "then": "Je kan hier geen grijs water lozen"
                            }
                        },
                        "question": "Mag je hier grijs water lozen?"
                    },
                    "dumpstations-network": {
                        "question": "Van welk netwerk vormt deze plaats een deel? (Sla over als het geen deel uitmaakt van een netwerk)",
                        "render": "Deze loosplaats is deel van het {network} netwerk"
                    },
                    "dumpstations-waterpoint": {
                        "mappings": {
                            "0": {
                                "then": "Deze loosplaats heeft een waterkraan om je camper bij te vullen"
                            },
                            "1": {
                                "then": "Deze loosplaats heeft geen waterkraan om je camper bij te vullen"
                            }
                        },
                        "question": "Heeft deze loosplaats een waterkraan om je camper bij te vullen?"
                    }
                },
                "title": {
                    "mappings": {
                        "0": {
                            "then": "Loosplaats"
                        }
                    },
                    "render": "Loosplaats {name}"
                }
            }
        },
        "overrideAll": {
            "tagRenderings+": {
                "0": {
                    "question": "Wie beheert deze plaats?",
                    "render": "Deze plaats wordt beheerd door {operator}"
                },
                "1": {
                    "mappings": {
                        "0": {
                            "then": "Deze plaats heeft stroomvoorziening"
                        },
                        "1": {
                            "then": "Deze plaats beschikt niet over stroomvoorziening"
                        }
                    },
                    "question": "Beschikt deze plaats over stroomvoorziening?"
                }
            }
        },
        "shortDescription": "Vind locaties waar je de nacht kan doorbrengen met je mobilehome",
        "title": "Camperplaatsen"
    },
    "charging_stations": {
        "description": "Met deze kaart kan je informatie over oplaadpunten vinden en toevoegen",
        "shortDescription": "Een wereldwijde kaart van oplaadpunten",
        "title": "Oplaadpunten"
    },
    "climbing": {
        "description": "Op deze kaart vind je verschillende klimgelegenheden, zoals klimzalen, bolderzalen en klimmen in de natuur",
        "descriptionTail": "De klimkaart is oorspronkelijk gemaakt door <a href='https://utopicode.de/en/?ref=kletterspots' target='_blank'>Christian Neumann</a> op <a href='https://kletterspots.de' target='_blank'>kletterspots.de</a>.",
        "layers": {
            "0": {
                "override": {
                    "tagRenderings+": {
                        "0": {
                            "mappings": {
                                "0": {
                                    "then": "<span class='subtle'>Een <a href='#{_embedding_feature:id}'>omvattend element</a> geeft aan dat dit publiek toegangkelijk is</span><br/>{_embedding_feature:access:description}"
                                },
                                "1": {
                                    "then": "<span class='subtle'>Een <a href='#{_embedding_feature:id}'>omvattend element</a> geeft aan dat</span> een toelating nodig is om hier te klimmen<br/>{_embedding_feature:access:description}"
                                },
                                "2": {
                                    "then": "<span class='subtle'>Het <a href='#{_embedding_feature:id}'>omsluitende kaart-object</a> zegt dat </span> het enkel toegankelijk is voor klanten<br/>{_embedding_feature:access:description}"
                                },
                                "3": {
                                    "then": "<span class='subtle'>Het <a href='#{_embedding_feature:id}'>omsluitende kaart-object</a> zegt dat </span> het enkel toegankelijk is voor club leden<br/>{_embedding_feature:access:description}"
                                }
                            }
                        },
                        "1": {
                            "mappings": {
                                "0": {
                                    "then": "Voor iedereen publiek toegankelijk"
                                },
                                "1": {
                                    "then": "Je hebt een vergunning nodig om hier toegang te kregen"
                                },
                                "2": {
                                    "then": "Enkel klanten"
                                },
                                "3": {
                                    "then": "Enkel clubleden"
                                }
                            },
                            "question": "Wie heeft hier toegang toe?"
                        }
                    },
                    "units+": {
                        "0": {
                            "applicableUnits": {
                                "0": {
                                    "human": " meter"
                                },
                                "1": {
                                    "human": " voet"
                                }
                            }
                        }
                    }
                }
            }
        },
        "title": "Open klimkaart"
    },
    "cycle_highways": {
        "description": "Deze kaart toont fietssnelwegen",
        "layers": {
            "0": {
                "name": "fietssnelwegen",
                "title": {
                    "render": "fietssnelweg"
                }
            }
        },
        "title": "Fietssnelwegen"
    },
    "cycle_infra": {
        "description": "Een kaart waar je info over de fietsinfrastructuur kan bekijken en bewerken. Gemaakt tijdens #osoc21.",
        "shortDescription": "Een kaart waar je info over de fietsinfrastructuur kan bekijken en bewerken.",
        "title": "Fietsinfrastructuur"
    },
    "cyclenodes": {
        "description": "Deze kaart toont fietsknooppunten en laat je toe om eenvoudigweg nieuwe knooppunten toe te voegen",
        "layers": {
            "0": {
                "name": "verbindingen van node naar node",
                "tagRenderings": {
                    "node2node-survey:date": {
                        "question": "Wanneer werd deze node-naar-node verbinding het laast gesurveyed?",
                        "render": "Deze node-naar-node verbinding werd het laast gesurveyed op {survey:date}"
                    }
                },
                "title": {
                    "mappings": {
                        "0": {
                            "then": "node-naar-node verbinding <strong>{ref}</strong>"
                        }
                    },
                    "render": "node-naar-node verbinding"
                }
            },
            "1": {
                "name": "knooppunten",
                "tagRenderings": {
                    "node-expected_rcn_route_relations": {
                        "question": "Met hoeveel andere fietsknooppunten heeft dit knooppunt een verbinding?",
                        "render": "Dit knooppunt verbindt met {expected_rcn_route_relations} andere fietsknooppunten."
                    },
                    "node-survey:date": {
                        "question": "Wanneer is dit fietsknooppunt voor het laatst gecontroleerd?",
                        "render": "Dit fietsknooppunt is voor het laatst gecontroleerd op {survey:date}"
                    }
                },
                "title": {
                    "render": "fietsknooppunt <strong>{rcn_ref}</strong>"
                }
            }
        },
        "title": "Fietsknooppuntennetwerken"
    },
    "cyclestreets": {
        "description": "Een fietsstraat is een straat waar <ul><li><b>automobilisten geen fietsers mogen inhalen</b></li><li>Er een maximumsnelheid van <b>30km/u</b> geldt</li><li>Fietsers gemotoriseerde voertuigen links mogen inhalen</li><li>Fietsers nog steeds voorrang aan rechts moeten verlenen - ook aan auto's en voetgangers op het zebrapad</li></ul><br/><br/>Op deze open kaart kan je alle gekende fietsstraten zien en kan je ontbrekende fietsstraten aanduiden. Om de kaart aan te passen, moet je je aanmelden met OpenStreetMap en helemaal inzoomen tot straatniveau. ",
        "layers": {
            "0": {
                "description": "Een fietsstraat is een straat waar gemotoriseerd verkeer een fietser niet mag inhalen",
                "name": "Fietsstraten"
            },
            "1": {
                "description": "Deze straat wordt binnenkort een fietsstraat",
                "name": "Toekomstige fietsstraat",
                "title": {
                    "mappings": {
                        "0": {
                            "then": "{name} wordt fietsstraat"
                        }
                    },
                    "render": "Toekomstige fietsstraat"
                }
            },
            "2": {
                "description": "Laag waar je een straat als fietsstraat kan markeren",
                "name": "Alle straten",
                "title": {
                    "render": "Straat"
                }
            }
        },
        "overrideAll": {
            "tagRenderings+": {
                "0": {
                    "mappings": {
                        "0": {
                            "then": "Deze straat is een fietsstraat (en dus zone 30)"
                        },
                        "1": {
                            "then": "Deze straat is een fietsstraat"
                        },
                        "2": {
                            "then": "Deze straat wordt binnenkort een fietsstraat"
                        },
                        "3": {
                            "then": "Deze straat is geen fietsstraat"
                        }
                    },
                    "question": "Is de straat <b>{name}</b> een fietsstraat?"
                },
                "1": {
                    "question": "Wanneer wordt deze straat een fietsstraat?",
                    "render": "Deze straat wordt fietsstraat op {cyclestreet:start_date}"
                }
            }
        },
        "shortDescription": "Een kaart met alle gekende fietsstraten",
        "title": "Fietsstraten"
    },
    "cyclofix": {
        "description": "Het doel van deze kaart is om fietsers een gebruiksvriendelijke oplossing te bieden voor het vinden van de juiste infrastructuur voor hun behoeften.<br><br>U kunt uw exacte locatie volgen (enkel mobiel) en in de linkerbenedenhoek categorieën selecteren die voor u relevant zijn. U kunt deze tool ook gebruiken om 'spelden' aan de kaart toe te voegen of te bewerken en meer gegevens te verstrekken door de vragen te beantwoorden.<br><br>Alle wijzigingen die u maakt worden automatisch opgeslagen in de wereldwijde database van OpenStreetMap en kunnen  door anderen vrij worden hergebruikt.<br><br>Bekijk voor meer info over cyclofix ook <a href='https://cyclofix.osm.be/'>cyclofix.osm.be</a>.",
        "title": "Cyclofix - een open kaart voor fietsers"
    },
    "drinking_water": {
        "description": "Op deze kaart staan publiek toegankelijke drinkwaterpunten en kan je makkelijk een nieuw drinkwaterpunt toevoegen",
        "title": "Drinkwaterpunten"
    },
    "education": {
        "description": "Deze kaart toont info over verschillende onderwijsinstellingen zoals kleuterscholen, middelbare scholen en tertiair onderwijs.",
        "title": "Onderwijs"
    },
    "etymology": {
        "description": "Op deze kaart zie je waar een plaats naar is vernoemd. De straten, gebouwen, ... komen uit OpenStreetMap, waar een link naar Wikidata werd gelegd. In de popup zie je het Wikipedia-artikel van hetgeen naarwaar het vernoemd is of de Wikidata-box.<br/><br/><b>Je kan zelf ook meehelpen!</b>Als je ver inzoomt, krijg je alle straten te zien. Klik je een straat aan, dan krijg je een zoekfunctie waarmee je snel een nieuwe link kan leggen. Je hebt hiervoor een gratis OpenStreetMap account nodig.",
        "layers": {
            "1": {
                "override": {
                    "=name": "Straten zonder etymologische informatie"
                }
            },
            "2": {
                "override": {
                    "=name": "Parken en bossen zonder etymologische informatie"
                }
            },
            "3": {
                "override": {
                    "=name": "Onderwijsinstelling zonder etymologische informatie"
                }
            },
            "4": {
                "override": {
                    "=name": "Culturele plaatsen zonder etymologische informatie"
                }
            },
            "5": {
                "override": {
                    "=name": "Toeristische plaatsen zonder etymologische informatie"
                }
            },
            "6": {
                "override": {
                    "=name": "Gezondheidsinstellingen en maatschappelijke plaatsen zonder etymologische informatie"
                }
            },
            "7": {
                "override": {
                    "=name": "Sportplekken zonder etymologische informatie"
                }
            }
        },
        "shortDescription": "Wat is de oorsprong van een plaatsnaam?",
        "title": "Open Etymology-kaart"
    },
    "facadegardens": {
        "description": "Ontharde voortuintjes, groene gevels en bomen ín de stad brengen naast rust ook een mooiere stad, een grotere biodiversiteit, een verkoelend effect en een betere luchtkwaliteit. <br/> Klimaan VZW en 'Mechelen Klimaatneutraal' willen met het project Klim(t)aan je Gevel bestaande en nieuwe geveltuintjes in kaart brengen als voorbeeld voor mensen zelf een tuintje willen aanleggen of voor stadwandelaars die houden van de natuur. <br/>Meer info over het project op <a href='https://klimaan.be/' target=_blank>klimaan.be</a>.",
        "layers": {
            "0": {
                "description": "Geveltuintjes",
                "name": "Geveltuintjes",
                "presets": {
                    "0": {
                        "description": "Voeg geveltuintje toe",
                        "title": "een geveltuintje"
                    }
                },
                "tagRenderings": {
                    "facadegardens-description": {
                        "question": "Aanvullende omschrijving van de tuin (indien nodig, en voor zover nog niet omschreven hierboven)",
                        "render": "Meer details: {description}"
                    },
                    "facadegardens-direction": {
                        "question": "Hoe is de tuin georiënteerd?",
                        "render": "Oriëntatie: {direction} (waarbij 0=N en 90=O)"
                    },
                    "facadegardens-edible": {
                        "mappings": {
                            "0": {
                                "then": "Er staan eetbare planten"
                            },
                            "1": {
                                "then": "Er staan geen eetbare planten"
                            }
                        },
                        "question": "Staan er eetbare planten?"
                    },
                    "facadegardens-plants": {
                        "mappings": {
                            "0": {
                                "then": "Er staat een klimplant"
                            },
                            "1": {
                                "then": "Er staan bloeiende planten"
                            },
                            "2": {
                                "then": "Er staan struiken"
                            },
                            "3": {
                                "then": "Er staan bodembedekkers"
                            }
                        },
                        "question": "Wat voor planten staan hier?"
                    },
                    "facadegardens-rainbarrel": {
                        "mappings": {
                            "0": {
                                "then": "Er is een regenton"
                            },
                            "1": {
                                "then": "Er is geen regenton"
                            }
                        },
                        "question": "Is er een regenton voorzien bij het tuintje?"
                    },
                    "facadegardens-start_date": {
                        "question": "Wanneer werd de tuin aangelegd? (vul gewoon een jaartal in)",
                        "render": "Aanlegdatum van de tuin: {start_date}"
                    },
                    "facadegardens-sunshine": {
                        "mappings": {
                            "0": {
                                "then": "Het is een volle zon tuintje"
                            },
                            "1": {
                                "then": "Het is een halfschaduw tuintje"
                            },
                            "2": {
                                "then": "Het is een schaduw tuintje"
                            }
                        },
                        "question": "Ligt de tuin in zon/half schaduw of schaduw?"
                    }
                },
                "title": {
                    "render": "Geveltuintje"
                }
            }
        },
        "shortDescription": "Deze kaart toont geveltuintjes met foto's en bruikbare info over oriëntatie, zonlicht en planttypes.",
        "title": "Straatgeveltuintjes"
    },
    "food": {
        "description": "Restaurants en fast food",
        "title": "Eetgelegenheden"
    },
    "fritures": {
        "description": "Op deze kaart vind je je favoriete frituur!",
        "layers": {
            "0": {
                "override": {
                    "name": "Frituren"
                }
            }
        },
        "title": "Friturenkaart"
    },
    "fruit_trees": {
        "description": "Op deze kaart vindt je boomgaarden en fruitbomen",
        "layers": {
            "0": {
                "name": "Boomgaarden",
                "presets": {
                    "0": {
                        "description": "Voeg een boomgaard toe (als punt - omtrek nog te tekenen)",
                        "title": "een boomgaard"
                    }
                },
                "title": {
                    "render": "Boomgaard"
                }
            },
            "1": {
                "description": "Een boom",
                "name": "Boom",
                "presets": {
                    "0": {
                        "description": "Voeg hier een boom toe",
                        "title": "een boom"
                    }
                },
                "tagRenderings": {
                    "fruitboom-description": {
                        "question": "Welke beschrijving past bij deze boom?",
                        "render": "Beschrijving: <i>{description}</i>"
                    },
                    "fruitboom-ref": {
                        "question": "Is er een refernetienummer?",
                        "render": "Referentienummer: <b>{ref}</b>"
                    },
                    "fruitboom-species:nl": {
                        "question": "Wat is de soort van deze boom (in het Nederlands)?",
                        "render": "De soort is {species:nl}"
                    },
                    "fruitboom-taxon": {
                        "question": "Wat is het taxon (ras) van deze boom?",
                        "render": "Het ras (taxon) van deze boom is <b>{taxon}</b>"
                    }
                },
                "title": {
                    "render": "Boom"
                }
            }
        },
        "shortDescription": "Boomgaarden en fruitbomen",
        "title": "Open Boomgaardenkaart"
    },
    "ghostbikes": {
        "description": "Een <b>Witte Fiets</b> of <b>Spookfiets</b> is een aandenken aan een fietser die bij een verkeersongeval om het leven kwam. Het gaat om een fiets die volledig wit is geschilderd en in de buurt van het ongeval werd geinstalleerd.<br/><br/>Op deze kaart zie je alle witte fietsen die door OpenStreetMap gekend zijn. Ontbreekt er een Witte Fiets of wens je informatie aan te passen? Meld je dan aan met een (gratis) OpenStreetMap account.",
        "title": "Witte Fietsen"
    },
    "grb": {
        "description": "Dit thema helpt het GRB importeren.",
        "layers": {
            "1": {
                "tagRenderings": {
                    "building type": {
                        "question": "Wat voor soort gebouw is dit?"
                    },
                    "grb-fixme": {
                        "mappings": {
                            "0": {
                                "then": "Geen fixme"
                            }
                        },
                        "question": "Wat zegt de fixme?",
                        "render": "De fixme is <b>{fixme}</b>"
                    },
                    "grb-housenumber": {
                        "mappings": {
                            "0": {
                                "then": "Geen huisnummer"
                            }
                        },
                        "question": "Wat is het huisnummer?",
                        "render": "Het huisnummer is <b>{addr:housenumber}</b>"
                    },
                    "grb-min-level": {
                        "question": "Hoeveel verdiepingen ontbreken?",
                        "render": "Dit gebouw begint maar op de {building:min_level} verdieping"
                    },
                    "grb-street": {
                        "question": "Wat is de straat?",
                        "render": "De straat is <b>{addr:street}</b>"
                    },
                    "grb-unit": {
                        "render": "De wooneenheid-aanduiding is <b>{addr:unit}</b> "
                    }
                }
            },
            "5": {
                "override": {
                    "tagRenderings+": {
                        "0": {
                            "mappings": {
                                "0": {
                                    "then": "Geen omliggend OSM-gebouw gevonden"
                                }
                            }
                        },
                        "3": {
                            "mappings": {
                                "0": {
                                    "then": "Geen omliggend OSM-gebouw gevonden. Een omliggend gebouw is nodig om dit punt als adres punt toe te voegen. <div class=subtle>Importeer eerst de gebouwen. Vernieuw dan de pagina om losse adressen toe te voegen</div>"
                                }
                            },
                            "render": {
                                "special": {
                                    "text": "Voeg dit adres als een nieuw adrespunt toe"
                                }
                            }
                        }
                    }
                }
            },
            "6": {
                "tagRenderings": {
                    "Import-button": {
                        "mappings": {
                            "0": {
                                "then": "Metatags nog niet berekend... Heropen deze pop-up"
                            },
                            "1": {
                                "then": "Dit gebouw heeft openingen en is gemodelleerd als een relatie. Bijgevolg kan het niet worden samengevoegd. Voeg het manueel samen via <a href='https://buildings.osm.be/#/'>de export-site voor gebouwen</a> {open_in_josm()}"
                            }
                        }
                    }
                }
            }
        },
        "shortDescription": "Grb import helper tool",
        "title": "GRB import helper"
    },
    "grb_fixme": {
        "description": "Gebouwen met een FIXME - wss GRB-import die gefixed moeten worden",
        "layers": {
            "0": {
                "tagRenderings": {
                    "building type": {
                        "question": "Wat voor soort gebouw is dit?"
                    },
                    "grb-fixme": {
                        "mappings": {
                            "0": {
                                "then": "Geen fixme"
                            }
                        },
                        "question": "Wat zegt de fixme?",
                        "render": "De fixme is <b>{fixme}</b>"
                    },
                    "grb-housenumber": {
                        "mappings": {
                            "0": {
                                "then": "Geen huisnummer"
                            }
                        },
                        "question": "Wat is het huisnummer?",
                        "render": "Het huisnummer is <b>{addr:housenumber}</b>"
                    },
                    "grb-min-level": {
                        "question": "Hoeveel verdiepingen ontbreken?",
                        "render": "Dit gebouw begint maar op de {building:min_level} verdieping"
                    },
                    "grb-street": {
                        "question": "Wat is de straat?",
                        "render": "De straat is <b>{addr:street}</b>"
                    },
                    "grb-unit": {
                        "render": "De wooneenheid-aanduiding is <b>{addr:unit}</b> "
                    }
                }
            }
        },
        "shortDescription": "Grb Fixup",
        "title": "GRB Fixup"
    },
    "hackerspaces": {
        "description": "Op deze kaart kan je hackerspaces zien, toevoegen en updaten",
        "shortDescription": "Een kaart van hackerspaces",
        "title": "Hackerspaces"
    },
    "hailhydrant": {
        "description": "Op deze kaart kan je hydranten, brandblussers, brandweerkazernes en stalplaatsen voor ambulances vinden en updaten.\n\nJe kan je exacte locatie bepalen (enkel via GSM) en relevante lagen selecteren in de linkeronderhoek. Je kan deze applicatie ook gebruiken om pins (points of interest) op de kaart te zetten en om extra details toe te voegen door vragen te beantwoorden.\n\nAlle wijzigingen die je maakt zullen automatisch worden opgeslagen in de globale database van OpenStreetMap en kunnen vrij door anderen gebruikt worden.",
        "shortDescription": "Kaart om hydranten, brandblussers, brandweerkazernes en ambulanceposten weer te geven.",
        "title": "Brandkranen, brandblussers, brandweerposten en ambulanceposten"
    },
    "kerbs_and_crossings": {
        "description": "Een kaart met stoepranden en oversteekplaatsen.",
        "title": "Stoepranden en oversteekplaatsen"
    },
    "mapcomplete-changes": {
        "layers": {
            "0": {
                "name": "Zwaartepunten van wijzigingensets"
            }
        }
    },
    "maps": {
        "description": "Op deze kaart kan je alle kaarten zien die OpenStreetMap kent.<br/><br/>Ontbreekt er een kaart, dan kan je die kaart hier ook gemakelijk aan deze kaart toevoegen.",
        "shortDescription": "Dit thema toont alle (toeristische) kaarten die OpenStreetMap kent",
        "title": "Een kaart van kaarten"
    },
    "missing_streets": {
        "description": "Dit thema voegt automatisch straatnamen toe aan gebouwen met huisnummer en overeenkomstig CRAB-adres.",
        "shortDescription": "Voegt ontbrekende straten toe aan gebouwen met huisnumer adhv CRAB",
        "title": "Fix ontbrekende straten"
    },
    "nature": {
        "description": "Op deze kaart vind je informatie voor natuurliefhebbers, zoals info over het natuurgebied waar je inzit, vogelkijkhutten, informatieborden, ...",
        "shortDescription": "Deze kaart bevat informatie voor natuurliefhebbers",
        "title": "De natuur in"
    },
    "notes": {
        "description": "Een kaartnota bevat tekst op een specifieke locatie om aan te duiden dat er iets mis is of ontbreekt.<br/><br/>Bekijk ook het <a href='#filters'>filtermenu</a> om de notas te filteren op tekst, gebruiker, datum, ...",
        "title": "Kaartnotas op OpenStreetMap"
    },
    "observation_towers": {
        "description": "Publieke uitkijktorens om van het panorama te genieten",
        "shortDescription": "Publieke uitkijktorens om van het panorama te genieten",
        "title": "Uitkijktorens"
    },
    "onwheels": {
        "description": "Op deze kaart kan je informatie rond rolstoeltoegankelijkheid zien, zoals toegangsdeuren met hun breedte en drempelhoogte, toiletten met toegankelijkheidsinformatie, recepties maar ook winkels, cafés en restaurants.",
        "layers": {
            "4": {
                "override": {
                    "filter": {
                        "0": {
                            "options": {
                                "0": {
                                    "question": "All kerbs"
                                },
                                "1": {
                                    "question": "Geen breedtes gekend"
                                }
                            }
                        }
                    }
                }
            },
            "6": {
                "override": {
                    "=filter": {
                        "0": {
                            "options": {
                                "0": {
                                    "question": "Alle typen stoepranden"
                                },
                                "1": {
                                    "question": "Hoge stoeprand (>3 cm)"
                                },
                                "2": {
                                    "question": "Verlaagde stoeprand (~3 cm)"
                                },
                                "3": {
                                    "question": "Vlakke stoeprand (~0cm)"
                                }
                            }
                        }
                    }
                }
            }
        },
        "title": "OnWheels"
    },
    "openwindpowermap": {
        "description": "Een kaart om windturbines te tonen en te bewerken.",
        "title": "Windmolens"
    },
    "parkings": {
        "description": "Deze kaart toont verschillende parkeerplekken",
        "shortDescription": "Deze kaart toont verschillende parkeerplekken",
        "title": "Parking"
    },
    "personal": {
        "description": "Stel je eigen thema samen door lagen te combineren van alle andere themas",
        "title": "Persoonlijk thema"
    },
    "pets": {
        "description": "Deze kaart helpt je op weg met je huisdier: dierenartsen, hondenloopzones, dierenwinkels, hondenvriendelijke restaurants, ...",
        "layers": {
            "1": {
                "override": {
                    "name": "Hondvriendelijke eetgelegenheden"
                }
            },
            "2": {
                "override": {
                    "name": "Hondvriendelijke winkels",
                    "title": {
                        "render": "Hondvriendelijke winkels"
                    }
                }
            },
            "6": {
                "override": {
                    "presets": {
                        "0": {
                            "description": "Een winkel waar je je hond in bijna heel de winkel mag meenemen",
                            "title": "Hondvriendelijke winkels"
                        }
                    }
                }
            }
        },
        "title": "Dierenartsen, hondenloopzones en andere huisdiervriendelijke plaatsen"
    },
    "play_forests": {
        "description": "Een speelbos is een zone in een bos die vrij toegankelijk is voor spelende kinderen. Deze wordt  in bossen van het Agentschap Natuur en bos altijd aangeduid met het overeenkomstige bord.",
        "shortDescription": "Deze kaart toont speelbossen",
        "title": "Speelbossen"
    },
    "playgrounds": {
        "description": "Op deze kaart vind je speeltuinen en kan je zelf meer informatie en foto's toevoegen",
        "shortDescription": "Een kaart met speeltuinen",
        "title": "Speelplekken"
    },
    "postal_codes": {
        "description": "Postcodes",
        "layers": {
            "0": {
                "name": "postcodes",
                "tagRenderings": {
                    "postal_code": {
                        "render": "Deze postcode is {postal_code}"
                    }
                },
                "title": {
                    "render": "Postcode {postal_code}"
                }
            },
            "2": {
                "name": "stadhuizen",
                "title": {
                    "render": "Stadhuis {name}"
                }
            }
        },
        "shortDescription": "Postcodes",
        "title": "Postcodes"
    },
    "postboxes": {
        "description": "Op deze kaart kan je informatie over brievenbussen en postkantoren vinden en toevoegen. Je kan deze kaart gebruiken om te achterhalen waar je je volgende postkaart naar kan sturen! :)<br/>Zie je een fout of ontbreekt een brievenbus? Dan kan je deze kaart aanpassen met een gratis OpenStreetMap account. ",
        "layers": {
            "0": {
                "description": "Deze laag toont brievenbussen.",
                "name": "Brievenbussen",
                "presets": {
                    "0": {
                        "title": "een brievenbus"
                    }
                },
                "title": {
                    "render": "Brievenbus"
                }
            },
            "1": {
                "description": "Een laag die postkantoren toont.",
                "filter": {
                    "0": {
                        "options": {
                            "0": {
                                "question": "Momenteel geopend"
                            }
                        }
                    }
                },
                "name": "Postkantoren",
                "presets": {
                    "0": {
                        "title": "een postkantoor"
                    }
                },
                "tagRenderings": {
                    "OH": {
                        "mappings": {
                            "0": {
                                "then": "24/7 open (ook tijdens feestdagen)"
                            }
                        },
                        "question": "Wat zijn de openingsuren voor dit postkantoor?",
                        "render": "Openingsuren: {opening_hours_table()}"
                    }
                },
                "title": {
                    "render": "Postkantoor"
                }
            }
        },
        "shortDescription": "Een kaart die brievenbussen en postkantoren toont",
        "title": "Brievenbussen en postkantoren"
    },
    "shops": {
        "description": "Op deze kaart kan men algemene informatie over winkels toevoegen, evenals openingsuren en telefoonnummers",
        "shortDescription": "Een bewerkbare kaart met simpele informatie over winkels",
        "title": "Winkels"
    },
    "sidewalks": {
        "description": "Experimenteel thema",
        "layers": {
            "0": {
                "description": "Laag die voetpaden naast wegen toont",
                "name": "Voetpaden",
                "tagRenderings": {
                    "streetname": {
                        "render": "Deze straat heet {name}"
                    }
                },
                "title": {
                    "render": "{name}"
                }
            }
        },
        "shortDescription": "Voetpaden in kaart brengen",
        "title": "Voetpaden"
    },
    "speelplekken": {
        "description": "<h3>Welkom bij de Groendoener!</h3>De Zuidrand dat is spelen, ravotten, chillen, wandelen,… in het groen. Meer dan <b>200 grote en kleine speelplekken</b> liggen er in parken, in bossen en op pleintjes te wachten om ontdekt te worden. De verschillende speelplekken werden getest én goedgekeurd door kinder- en jongerenreporters uit de Zuidrand. Met leuke challenges dagen de reporters jou uit om ook op ontdekking te gaan. Klik op een speelplek op de kaart, bekijk het filmpje en ga op verkenning!<br/><br/>Het project groendoener kadert binnen het strategisch project <a href='https://www.provincieantwerpen.be/aanbod/dlm/samenwerkingsverbanden/zuidrand/projecten/strategisch-project-beleefbare-open-ruimte.html' target='_blank'>Beleefbare Open Ruimte in de Antwerpse Zuidrand</a> en is een samenwerking tussen het departement Leefmilieu van provincie Antwerpen, Sportpret vzw, een OpenStreetMap-België Consultent en Createlli vzw. Het project kwam tot stand met steun van Departement Omgeving van de Vlaamse Overheid.<br/><img class='w-full md:w-1/2' src='./assets/themes/speelplekken/provincie_antwerpen.jpg'/><img class='w-full md:w-1/2' src='./assets/themes/speelplekken/Departement_Omgeving_Vlaanderen.png'/>",
        "layers": {
            "7": {
                "name": "Wandelroutes van provincie Antwerpen",
                "tagRenderings": {
                    "walk-description": {
                        "render": "<h3>Korte beschrijving:</h3>{description}"
                    },
                    "walk-length": {
                        "render": "Deze wandeling is <b>{_length:km}km</b> lang"
                    },
                    "walk-operator": {
                        "question": "Wie beheert deze wandeling en plaatst dus de signalisatiebordjes?"
                    },
                    "walk-operator-email": {
                        "question": "Naar wie kan men emailen bij problemen rond signalisatie?",
                        "render": "Bij problemen met signalisatie kan men emailen naar <a href='mailto:{operator:email}'>{operator:email}</a>"
                    },
                    "walk-type": {
                        "mappings": {
                            "0": {
                                "then": "Dit is een internationale wandelroute"
                            },
                            "1": {
                                "then": "Dit is een nationale wandelroute"
                            },
                            "2": {
                                "then": "Dit is een regionale wandelroute"
                            },
                            "3": {
                                "then": "Dit is een lokale wandelroute"
                            }
                        }
                    }
                }
            }
        },
        "shortDescription": "Speelplekken in de Antwerpse Zuidrand",
        "title": "Welkom bij de groendoener!"
    },
    "sport_pitches": {
        "description": "Een sportveld is een ingerichte plaats met infrastructuur om een sport te beoefenen",
        "shortDescription": "Deze kaart toont sportvelden",
        "title": "Sportvelden"
    },
    "street_lighting": {
        "description": "Op deze kaart vind je alles over straatlantaarns",
        "layers": {
            "1": {
                "name": "Verlichte straten",
                "tagRenderings": {
                    "lit": {
                        "mappings": {
                            "0": {
                                "then": "Deze straat is verlicht"
                            },
                            "1": {
                                "then": "Deze straat is niet verlicht"
                            },
                            "2": {
                                "then": "Deze straat is 's nachts verlicht"
                            },
                            "3": {
                                "then": "Deze straat is 24/7 verlicht"
                            }
                        },
                        "question": "Is deze straat verlicht?"
                    }
                },
                "title": {
                    "render": "Verlichte straat"
                }
            },
            "2": {
                "name": "Alle straten",
                "tagRenderings": {
                    "lit": {
                        "mappings": {
                            "0": {
                                "then": "Deze straat is verlicht"
                            },
                            "1": {
                                "then": "Deze straat is niet verlicht"
                            },
                            "2": {
                                "then": "Deze straat is 's nachts verlicht"
                            },
                            "3": {
                                "then": "Deze straat is 24/7 verlicht"
                            }
                        },
                        "question": "Is deze straat verlicht?"
                    }
                },
                "title": {
                    "render": "Straat"
                }
            }
        },
        "title": "Straatverlichting"
    },
    "street_lighting_assen": {
        "description": "Op deze kaart vind je alles over straatlantaarns + een dataset van Assen",
        "title": "Straatverlichting - Assen"
    },
    "surveillance": {
        "description": "Op deze open kaart kan je bewakingscamera's vinden.",
        "shortDescription": "Bewakingscameras en dergelijke",
        "title": "Surveillance under Surveillance"
    },
    "toilets": {
        "description": "Een kaart met openbare toiletten",
        "title": "Open Toilettenkaart"
    },
    "trees": {
        "description": "Breng bomen in kaart!",
        "shortDescription": "Breng bomen in kaart",
        "title": "Bomen"
    },
    "waste": {
        "description": "Kaart met afvalbakken en recyclingfaciliteiten.",
        "title": "Afval"
    },
    "waste_assen": {
        "description": "Kaart met afvalbakken en recyclingfaciliteiten + een dataset voor Assen.",
        "title": "Afval - Assen"
    },
    "waste_basket": {
        "description": "Op deze kaart vind je vuilnisbakken waar je afval in kan smijten. Ontbreekt er een vuilnisbak? Dan kan je die zelf toevoegen",
        "shortDescription": "Een kaart met vuilnisbakken",
        "title": "Vuilnisbak"
<<<<<<< HEAD
=======
    },
    "mapcomplete-changes": {
        "layers": {
            "0": {
                "name": "Zwaartepunten van wijzigingensets"
            }
        }
    },
    "maxspeed": {
        "shortDescription": "Deze kaart toont de maximumsnelheid voor elke straat."
>>>>>>> c25944a1
    }
}<|MERGE_RESOLUTION|>--- conflicted
+++ resolved
@@ -1146,18 +1146,8 @@
         "description": "Op deze kaart vind je vuilnisbakken waar je afval in kan smijten. Ontbreekt er een vuilnisbak? Dan kan je die zelf toevoegen",
         "shortDescription": "Een kaart met vuilnisbakken",
         "title": "Vuilnisbak"
-<<<<<<< HEAD
-=======
-    },
-    "mapcomplete-changes": {
-        "layers": {
-            "0": {
-                "name": "Zwaartepunten van wijzigingensets"
-            }
-        }
     },
     "maxspeed": {
         "shortDescription": "Deze kaart toont de maximumsnelheid voor elke straat."
->>>>>>> c25944a1
     }
 }