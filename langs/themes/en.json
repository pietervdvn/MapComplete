{
    "aed": {
        "description": "On this map, one can find and mark nearby defibrillators",
        "title": "Open AED Map"
    },
    "artwork": {
        "description": "Welcome to Open Artwork Map, a map of statues, busts, grafittis and other artwork all over the world",
        "title": "Open Artwork Map"
    },
    "benches": {
        "description": "This map shows all benches that are recorded in OpenStreetMap: Individual benches, and benches belonging to public transport stops or shelters. With an OpenStreetMap account, you can map new benches or edit details of existing benches.",
        "shortDescription": "A map of benches",
        "title": "Benches"
    },
    "bicycle_rental": {
        "description": "On this map, you'll find the many bicycle rental stations as they are known by OpenStreetMap",
        "shortDescription": "A map with bicycle rental stations and bicycle rental shops",
        "title": "Bicycle rental"
    },
    "bicyclelib": {
        "description": "A bicycle library is a place where bicycles can be lent, often for a small yearly fee. A notable use case are bicycle libraries for kids, which allows them to change for a bigger bike when they've outgrown their current bike",
        "title": "Bicycle libraries"
    },
    "binoculars": {
        "description": "A map with binoculars fixed in place with a pole. It can typically be found on touristic locations, viewpoints, on top of panoramic towers or occasionally on a nature reserve.",
        "shortDescription": "A map with fixed binoculars",
        "title": "Binoculars"
    },
    "bookcases": {
        "description": "A public bookcase is a small streetside cabinet, box, old phone booth or some other objects where books are stored. Everyone can place or take a book. This map aims to collect all these bookcases. You can discover new bookcases nearby and, with a free OpenStreetMap account, quickly add your favourite bookcases.",
        "title": "Open Bookcase Map"
    },
    "cafes_and_pubs": {
        "description": "Pubs and bars",
        "title": "Cafés and pubs"
    },
    "campersite": {
        "description": "This site collects all official camper stopover places and places where you can dump grey and black water. You can add details about the services provided and the cost. Add pictures and reviews. This is a website and a webapp. The data is stored in OpenStreetMap, so it will be free forever and can be re-used by any app.",
        "layers": {
            "0": {
                "description": "camper sites",
                "name": "Camper sites",
                "presets": {
                    "0": {
                        "description": "Add a new official camper site. These are designated places to stay overnight with your camper. They might look like a real camping or just look like a parking. They might not be signposted at all, but just be defined in a municipal decision. A regular parking intended for campers where it is not expected to spend the night, is -not- a camper site ",
                        "title": "a camper site"
                    }
                },
                "tagRenderings": {
                    "caravansites-capacity": {
                        "question": "How many campers can stay here? (skip if there is no obvious number of spaces or allowed vehicles)",
                        "render": "{capacity} campers can use this place at the same time"
                    },
                    "caravansites-charge": {
                        "question": "How much does this place charge?",
                        "render": "This place charges {charge}"
                    },
                    "caravansites-description": {
                        "question": "Would you like to add a general description of this place? (Do not repeat information previously asked or shown above. Please keep it objective - opinions go into the reviews)",
                        "render": "More details about this place: {description}"
                    },
                    "caravansites-fee": {
                        "mappings": {
                            "0": {
                                "then": "You need to pay for use"
                            },
                            "1": {
                                "then": "Can be used for free"
                            }
                        },
                        "question": "Does this place charge a fee?"
                    },
                    "caravansites-internet": {
                        "mappings": {
                            "0": {
                                "then": "There is internet access"
                            },
                            "1": {
                                "then": "There is internet access"
                            },
                            "2": {
                                "then": "There is no internet access"
                            }
                        },
                        "question": "Does this place provide internet access?"
                    },
                    "caravansites-internet-fee": {
                        "mappings": {
                            "0": {
                                "then": "You need to pay extra for internet access"
                            },
                            "1": {
                                "then": "You do not need to pay extra for internet access"
                            }
                        },
                        "question": "Do you have to pay for the internet access?"
                    },
                    "caravansites-long-term": {
                        "mappings": {
                            "0": {
                                "then": "Yes, there are some spots for long term rental, but you can also stay on a daily basis"
                            },
                            "1": {
                                "then": "No, there are no permanent guests here"
                            },
                            "2": {
                                "then": "It is only possible to stay here if you have a long term contract(this place will disappear from this map if you choose this)"
                            }
                        },
                        "question": "Does this place offer spots for long term rental?"
                    },
                    "caravansites-name": {
                        "question": "What is this place called?",
                        "render": "This place is called {name}"
                    },
                    "caravansites-sanitary-dump": {
                        "mappings": {
                            "0": {
                                "then": "This place has a sanitary dump station"
                            },
                            "1": {
                                "then": "This place does not have a sanitary dump station"
                            }
                        },
                        "question": "Does this place have a sanitary dump station?"
                    },
                    "caravansites-toilets": {
                        "mappings": {
                            "0": {
                                "then": "This place has toilets"
                            },
                            "1": {
                                "then": "This place does not have toilets"
                            }
                        },
                        "question": "Does this place have toilets?"
                    },
                    "caravansites-website": {
                        "question": "Does this place have a website?",
                        "render": "Official website: <a href='{website}'>{website}</a>"
                    }
                },
                "title": {
                    "mappings": {
                        "0": {
                            "then": "Unnamed camper site"
                        }
                    },
                    "render": "Camper site {name}"
                }
            },
            "1": {
                "description": "Sanitary dump stations",
                "name": "Sanitary dump stations",
                "presets": {
                    "0": {
                        "description": "Add a new sanitary dump station. This is a place where camper drivers can dump waste water or chemical toilet waste. Often there's also drinking water and electricity.",
                        "title": "a sanitary dump station"
                    }
                },
                "tagRenderings": {
                    "dumpstations-access": {
                        "mappings": {
                            "0": {
                                "then": "You need a network key/code to use this"
                            },
                            "1": {
                                "then": "You need to be a customer of camping/campersite to use this place"
                            },
                            "2": {
                                "then": "Anyone can use this dump station"
                            },
                            "3": {
                                "then": "Anyone can use this dump station"
                            }
                        },
                        "question": "Who can use this dump station?"
                    },
                    "dumpstations-charge": {
                        "question": "How much does this place charge?",
                        "render": "This place charges {charge}"
                    },
                    "dumpstations-chemical-waste": {
                        "mappings": {
                            "0": {
                                "then": "You can dispose of chemical toilet waste here"
                            },
                            "1": {
                                "then": "You cannot dispose of chemical toilet waste here"
                            }
                        },
                        "question": "Can you dispose of chemical toilet waste here?"
                    },
                    "dumpstations-fee": {
                        "mappings": {
                            "0": {
                                "then": "You need to pay for use"
                            },
                            "1": {
                                "then": "Can be used for free"
                            }
                        },
                        "question": "Does this place charge a fee?"
                    },
                    "dumpstations-grey-water": {
                        "mappings": {
                            "0": {
                                "then": "You can dispose of grey water here"
                            },
                            "1": {
                                "then": "You cannot dispose of gray water here"
                            }
                        },
                        "question": "Can you dispose of grey water here?"
                    },
                    "dumpstations-network": {
                        "question": "What network is this place a part of? (skip if none)",
                        "render": "This station is part of network {network}"
                    },
                    "dumpstations-waterpoint": {
                        "mappings": {
                            "0": {
                                "then": "This place has a water point"
                            },
                            "1": {
                                "then": "This place does not have a water point"
                            }
                        },
                        "question": "Does this place have a water point?"
                    }
                },
                "title": {
                    "mappings": {
                        "0": {
                            "then": "Dump station"
                        }
                    },
                    "render": "Dump station {name}"
                }
            }
        },
        "overrideAll": {
            "tagRenderings+": {
                "0": {
                    "question": "Who operates this place?",
                    "render": "This place is operated by {operator}"
                },
                "1": {
                    "mappings": {
                        "0": {
                            "then": "This place has a power supply"
                        },
                        "1": {
                            "then": "This place does not have power supply"
                        }
                    },
                    "question": "Does this place have a power supply?"
                }
            }
        },
        "shortDescription": "Find sites to spend the night with your camper",
        "title": "Campersites"
    },
    "charging_stations": {
        "description": "On this open map, one can find and mark information about charging stations",
        "shortDescription": "A worldwide map of charging stations",
        "title": "Charging stations"
    },
    "climbing": {
        "description": "On this map you will find various climbing opportunities such as climbing gyms, bouldering halls and rocks in nature.",
        "descriptionTail": "The climbing map was originally made by <a href='https://utopicode.de/en/?ref=kletterspots' target='_blank'>Christian Neumann</a>. Please <a href='https://utopicode.de/en/contact/?project=kletterspots&ref=kletterspots' target='blank'>get in touch</a> if you have feedback or questions.</p><p>The project uses data of the <a href='https://www.openstreetmap.org/' target='_blank'>OpenStreetMap</a> project.</p>",
<<<<<<< HEAD
        "layers": {
            "0": {
                "description": "A climbing club or organisation",
                "name": "Climbing club",
                "presets": {
                    "0": {
                        "description": "A climbing club",
                        "title": "a climbing club"
                    },
                    "1": {
                        "description": "An NGO working around climbing",
                        "title": "a climbing ngo"
                    }
                },
                "tagRenderings": {
                    "climbing_club-name": {
                        "question": "What is the name of this climbing club or NGO?",
                        "render": "<strong>{name}</strong>"
                    }
                },
                "title": {
                    "mappings": {
                        "0": {
                            "then": "Climbing NGO"
                        }
                    },
                    "render": "Climbing club"
                }
            },
            "1": {
                "description": "A climbing gym",
                "name": "Climbing gyms",
                "tagRenderings": {
                    "name": {
                        "question": "What is the name of this climbing gym?",
                        "render": "<strong>{name}</strong>"
                    }
                },
                "title": {
                    "mappings": {
                        "0": {
                            "then": "Climbing gym <strong>{name}</strong>"
                        }
                    },
                    "render": "Climbing gym"
                }
            },
            "2": {
                "name": "Climbing routes",
                "presets": {
                    "0": {
                        "title": "a climbing route"
                    }
                },
                "tagRenderings": {
                    "Bolts": {
                        "mappings": {
                            "0": {
                                "then": "This route is not bolted"
                            },
                            "1": {
                                "then": "This route is not bolted"
                            }
                        },
                        "question": "How many bolts does this route have before reaching the anchor?",
                        "render": "This route has {climbing:bolts} bolts"
                    },
                    "Difficulty": {
                        "question": "What is the grade of this climbing route according to the french/belgian system?",
                        "render": "The grade is {climbing:grade:french} according to the french/belgian system"
                    },
                    "Length": {
                        "question": "How long is this climbing route (in meters)?",
                        "render": "This route is {canonical(climbing:length)} long"
                    },
                    "Name": {
                        "mappings": {
                            "0": {
                                "then": "This climbing route doesn't have a name"
                            }
                        },
                        "question": "What is the name of this climbing route?",
                        "render": "<strong>{name}</strong>"
                    },
                    "Rock type": {
                        "render": "The rock type is {_embedding_features_with_rock:rock} as stated <a href='#{_embedding_features_with_rock:id}'>on the surrounding crag</a>"
                    }
                },
                "title": {
                    "mappings": {
                        "0": {
                            "then": "Climbing route <strong>{name}</strong>"
                        }
                    },
                    "render": "Climbing route"
                }
            },
            "3": {
                "description": "A climbing opportunity",
                "name": "Climbing opportunities",
                "presets": {
                    "0": {
                        "description": "A climbing opportunity",
                        "title": "a climbing opportunity"
                    }
                },
                "tagRenderings": {
                    "Contained routes hist": {
                        "render": "<h3>Grades overview</h3>{histogram(_difficulty_hist)}"
                    },
                    "Contained routes length hist": {
                        "render": "<h3>Length overview</h3>{histogram(_length_hist)}"
                    },
                    "Contained_climbing_routes": {
                        "render": "<h3>Contains {_contained_climbing_routes_count} routes</h3> <ul>{_contained_climbing_routes}</ul>"
                    },
                    "Rock type (crag/rock/cliff only)": {
                        "mappings": {
                            "0": {
                                "then": "Limestone"
                            }
                        },
                        "question": "What is the rock type here?",
                        "render": "The rock type is {rock}"
                    },
                    "Type": {
                        "mappings": {
                            "0": {
                                "then": "A climbing boulder - a single rock or cliff with one or a few climbing routes which can be climbed safely without rope"
                            },
                            "1": {
                                "then": "A climbing crag - a single rock or cliff with at least a few climbing routes"
                            },
                            "2": {
                                "then": "A climbing area with one or more climbing crags and/or boulders"
                            },
                            "3": {
                                "then": "A tree which is suited for climbing"
                            }
                        },
                        "question": "What kind of climbing opportunity is this?"
                    },
                    "name": {
                        "mappings": {
                            "0": {
                                "then": "This climbing opportunity doesn't have a name"
                            }
                        },
                        "question": "What is the name of this climbing opportunity?",
                        "render": "<strong>{name}</strong>"
                    }
                },
                "title": {
                    "mappings": {
                        "0": {
                            "then": "Climbing crag <b>{name}</b>"
                        },
                        "1": {
                            "then": "Climbing area <b>{name}</b>"
                        },
                        "2": {
                            "then": "Climbing site"
                        },
                        "3": {
                            "then": "Climbing opportunity <b>{name}</b>"
                        }
                    },
                    "render": "Climbing opportunity"
                }
            },
            "4": {
                "description": "A climbing opportunity?",
                "name": "Climbing opportunities?",
                "tagRenderings": {
                    "climbing-opportunity-name": {
                        "render": "<strong>{name}</strong>"
                    },
                    "climbing-possible": {
                        "mappings": {
                            "0": {
                                "then": "Climbing is possible here"
                            },
                            "1": {
                                "then": "Climbing is not possible here"
                            },
                            "2": {
                                "then": "Climbing is not possible here"
                            }
                        },
                        "question": "Is climbing possible here?"
                    }
                },
                "title": {
                    "render": "Climbing opportunity?"
                }
            }
        },
=======
>>>>>>> 687d9034
        "overrideAll": {
            "tagRenderings+": {
                "0": {
                    "question": "Is there a (unofficial) website with more informations (e.g. topos)?"
                },
                "1": {
                    "mappings": {
                        "0": {
                            "then": "<span class='subtle'>The <a href='#{_embedding_feature:id}'>containing feature</a> states that this is</span> publicly accessible<br/>{_embedding_feature:access:description}"
                        },
                        "1": {
                            "then": "<span class='subtle'>The <a href='#{_embedding_feature:id}'>containing feature</a> states that </span> a permit is needed to access<br/>{_embedding_feature:access:description}"
                        },
                        "2": {
                            "then": "<span class='subtle'>The <a href='#{_embedding_feature:id}'>containing feature</a> states that this is</span> only accessible to customers<br/>{_embedding_feature:access:description}"
                        },
                        "3": {
                            "then": "<span class='subtle'>The <a href='#{_embedding_feature:id}'>containing feature</a> states that this is</span> only accessible to club members<br/>{_embedding_feature:access:description}"
                        }
                    }
                },
                "2": {
                    "mappings": {
                        "0": {
                            "then": "Publicly accessible to anyone"
                        },
                        "1": {
                            "then": "You need a permit to access here"
                        },
                        "2": {
                            "then": "Only customers"
                        },
                        "3": {
                            "then": "Only club members"
                        }
                    },
                    "question": "Who can access here?"
                },
                "4": {
                    "question": "What is the (average) length of the routes in meters?",
                    "render": "The routes are <b>{canonical(climbing:length)}</b> long on average"
                },
                "5": {
                    "question": "What is the grade of the easiest route here, according to the french classification system?",
                    "render": "The lowest grade is {climbing:grade:french:min} according to the french/belgian system"
                },
                "6": {
                    "question": "What is the highest grade route here, according to the french classification system?",
                    "render": "The highest grade is {climbing:grade:french:max} according to the french/belgian system"
                },
                "7": {
                    "mappings": {
                        "0": {
                            "then": "Bouldering is possible here"
                        },
                        "1": {
                            "then": "Bouldering is not possible here"
                        },
                        "2": {
                            "then": "Bouldering is possible, allthough there are only a few routes"
                        },
                        "3": {
                            "then": "There are {climbing:boulder} boulder routes"
                        }
                    },
                    "question": "Is bouldering possible here?"
                },
                "8": {
                    "mappings": {
                        "0": {
                            "then": "Toprope climbing is possible here"
                        },
                        "1": {
                            "then": "Toprope climbing is not possible here"
                        },
                        "2": {
                            "then": "There are {climbing:toprope} toprope routes"
                        }
                    },
                    "question": "Is toprope climbing possible here?"
                },
                "9": {
                    "mappings": {
                        "0": {
                            "then": "Sport climbing is possible here"
                        },
                        "1": {
                            "then": "Sport climbing is not possible here"
                        },
                        "2": {
                            "then": "There are {climbing:sport} sport climbing routes"
                        }
                    },
                    "question": "Is sport climbing possible here on fixed anchors?"
                },
                "10": {
                    "mappings": {
                        "0": {
                            "then": "Traditional climbing is possible here"
                        },
                        "1": {
                            "then": "Traditional climbing is not possible here"
                        },
                        "2": {
                            "then": "There are {climbing:traditional} traditional climbing routes"
                        }
                    },
                    "question": "Is traditional climbing possible here (using own gear e.g. chocks)?"
                },
                "11": {
                    "mappings": {
                        "0": {
                            "then": "There is a speed climbing wall"
                        },
                        "1": {
                            "then": "There is no speed climbing wall"
                        },
                        "2": {
                            "then": "There are {climbing:speed} speed climbing walls"
                        }
                    },
                    "question": "Is there a speed climbing wall?"
                }
            },
            "units+": {
                "0": {
                    "applicableUnits": {
                        "0": {
                            "human": " meter"
                        },
                        "1": {
                            "human": " feet"
                        }
                    }
                }
            }
        },
        "title": "Open Climbing Map"
    },
    "cycle_highways": {
        "description": "This map shows cycle highways",
        "layers": {
            "0": {
                "name": "cycle highways",
                "title": {
                    "render": "cycle highway"
                }
            }
        },
        "title": "Cycle highways"
    },
    "cycle_infra": {
        "description": "A map where you can view and edit things related to the bicycle infrastructure. Made during #osoc21.",
        "shortDescription": "A map where you can view and edit things related to the bicycle infrastructure.",
        "title": "Bicycle infrastructure"
    },
    "cyclenodes": {
        "description": "This map shows cycle node networks and allows you to add new nodes easily",
        "layers": {
            "0": {
                "name": "node to node links",
                "tagRenderings": {
                    "node2node-survey:date": {
                        "question": "When was this node to node link last surveyed?",
                        "render": "This node to node link was last surveyed on {survey:date}"
                    }
                },
                "title": {
                    "mappings": {
                        "0": {
                            "then": "node to node link <strong>{ref}</strong>"
                        }
                    },
                    "render": "node to node link"
                }
            },
            "1": {
                "name": "nodes",
                "tagRenderings": {
                    "node-expected_rcn_route_relations": {
                        "question": "How many other cycle nodes does this node link to?",
                        "render": "This node links to {expected_rcn_route_relations} other cycle nodes."
                    },
                    "node-survey:date": {
                        "question": "When was this cycle node last surveyed?",
                        "render": "This cycle node was last surveyed on {survey:date}"
                    }
                },
                "title": {
                    "render": "cycle node <strong>{rcn_ref}</strong>"
                }
            }
        },
        "title": "Cycle Node Networks"
    },
    "cyclestreets": {
        "description": "A cyclestreet is is a street where <b>motorized traffic is not allowed to overtake cyclists</b>. They are signposted by a special traffic sign. Cyclestreets can be found in the Netherlands and Belgium, but also in Germany and France. ",
        "layers": {
            "0": {
                "description": "A cyclestreet is a street where motorized traffic is not allowed to overtake a cyclist",
                "name": "Cyclestreets"
            },
            "1": {
                "description": "This street will become a cyclestreet soon",
                "name": "Future cyclestreet",
                "title": {
                    "mappings": {
                        "0": {
                            "then": "{name} will become a cyclestreet soon"
                        }
                    },
                    "render": "Future cyclestreet"
                }
            },
            "2": {
                "description": "Layer to mark any street as cyclestreet",
                "name": "All streets",
                "title": {
                    "render": "Street"
                }
            }
        },
        "overrideAll": {
            "tagRenderings+": {
                "0": {
                    "mappings": {
                        "0": {
                            "then": "This street is a cyclestreet (and has a speed limit of 30 km/h)"
                        },
                        "1": {
                            "then": "This street is a cyclestreet"
                        },
                        "2": {
                            "then": "This street will become a cyclstreet soon"
                        },
                        "3": {
                            "then": "This street is not a cyclestreet"
                        }
                    },
                    "question": "Is the street <b>{name}</b> a cyclestreet?"
                },
                "1": {
                    "question": "When will this street become a cyclestreet?",
                    "render": "This street will become a cyclestreet at {cyclestreet:start_date}"
                }
            }
        },
        "shortDescription": "A map of cyclestreets",
        "title": "Cyclestreets"
    },
    "cyclofix": {
        "description": "The goal of this map is to present cyclists with an easy-to-use solution to find the appropriate infrastructure for their needs.<br><br>You can track your precise location (mobile only) and select layers that are relevant for you in the bottom left corner. You can also use this tool to add or edit pins (points of interest) to the map and provide more data by answering the questions.<br><br>All changes you make will automatically be saved in the global database of OpenStreetMap and can be freely re-used by others.<br><br>For more information about the cyclofix project, go to <a href='https://cyclofix.osm.be/'>cyclofix.osm.be</a>.",
        "title": "Cyclofix - an open map for cyclists"
    },
    "drinking_water": {
        "description": "On this map, publicly accessible drinking water spots are shown and can be easily added",
        "title": "Drinking Water"
    },
    "entrances": {
        "description": "A map showing all entrances, which surveys for important aspects for wheelchair users",
        "shortDescription": "Survey entrances to help wheelchair routing",
        "title": "Entrances"
    },
    "etymology": {
        "description": "On this map, you can see what an object is named after. The streets, buildings, ... come from OpenStreetMap which got linked with Wikidata. In the popup, you'll see the Wikipedia article (if it exists) or a wikidata box of what the object is named after. If the object itself has a wikipedia page, that'll be shown too.<br/><br/><b>You can help contribute too!</b>Zoom in enough and <i>all</i> streets will show up. You can click one and a Wikidata-search box will popup. With a few clicks, you can add an etymology link. Note that you need a free OpenStreetMap account to do this.",
        "layers": {
            "1": {
                "override": {
                    "=name": "Streets without etymology information"
                }
            },
            "2": {
                "override": {
                    "=name": "Parks and forests without etymology information"
                }
            },
            "3": {
                "override": {
                    "=name": "Education institutions without etymology information"
                }
            },
            "4": {
                "override": {
                    "=name": "Cultural places without etymology information"
                }
            },
            "5": {
                "override": {
                    "=name": "Toursistic places without etymology information"
                }
            },
            "6": {
                "override": {
                    "=name": "Health and social places without etymology information"
                }
            },
            "7": {
                "override": {
                    "=name": "Sport places without etymology information"
                }
            }
        },
        "shortDescription": "What is the origin of a toponym?",
        "title": "Open Etymology Map"
    },
    "facadegardens": {
        "description": "<a href='https://nl.wikipedia.org/wiki/Geveltuin' target=_blank>Facade gardens</a>, green facades and trees in the city not only bring peace and quiet, but also a more beautiful city, greater biodiversity, a cooling effect and better air quality. <br/> Klimaan VZW and Mechelen Klimaatneutraal want to map existing and new facade gardens as an example for people who want to build their own garden or for city walkers who love nature.<br/>More info about the project at <a href='https://klimaan.be/' target=_blank>klimaan.be</a>.",
        "layers": {
            "0": {
                "description": "Facade gardens",
                "name": "Facade gardens",
                "presets": {
                    "0": {
                        "description": "Add a facade garden",
                        "title": "a facade garden"
                    }
                },
                "tagRenderings": {
                    "facadegardens-description": {
                        "question": "Extra describing info about the garden (if needed and not yet described above)",
                        "render": "More details: {description}"
                    },
                    "facadegardens-direction": {
                        "question": "What is the orientation of the garden?",
                        "render": "Orientation: {direction} (where 0=N and 90=O)"
                    },
                    "facadegardens-edible": {
                        "mappings": {
                            "0": {
                                "then": "There are edible plants"
                            },
                            "1": {
                                "then": "There are no edible plants"
                            }
                        },
                        "question": "Are there any edible plants?"
                    },
                    "facadegardens-plants": {
                        "mappings": {
                            "0": {
                                "then": "There are vines"
                            },
                            "1": {
                                "then": "There are flowering plants"
                            },
                            "2": {
                                "then": "There are shrubs"
                            },
                            "3": {
                                "then": "There are groundcovering plants"
                            }
                        },
                        "question": "What kinds of plants grow here?"
                    },
                    "facadegardens-rainbarrel": {
                        "mappings": {
                            "0": {
                                "then": "There is a rain barrel"
                            },
                            "1": {
                                "then": "There is no rain barrel"
                            }
                        },
                        "question": "Is there a water barrel installed for the garden?"
                    },
                    "facadegardens-start_date": {
                        "question": "When was the garden constructed? (a year is sufficient)",
                        "render": "Construction date of the garden: {start_date}"
                    },
                    "facadegardens-sunshine": {
                        "mappings": {
                            "0": {
                                "then": "The garden is in full sun"
                            },
                            "1": {
                                "then": "The garden is in partial shade"
                            },
                            "2": {
                                "then": "The garden is in the shade"
                            }
                        },
                        "question": "Is the garden shaded or sunny?"
                    }
                },
                "title": {
                    "render": "Facade garden"
                }
            }
        },
        "shortDescription": "This map shows facade gardens with pictures and useful info about orientation, sunshine and plant types.",
        "title": "Facade gardens"
    },
    "food": {
        "description": "Restaurants and fast food",
        "title": "Restaurants and fast food"
    },
    "fritures": {
        "description": "On this map, you'll find your favourite fries shop!",
        "layers": {
            "0": {
                "override": {
                    "name": "Fries shop"
                }
            }
        },
        "title": "Fries shops"
    },
    "ghostbikes": {
        "description": "A <b>ghost bike</b> is a memorial for a cyclist who died in a traffic accident, in the form of a white bicycle placed permanently near the accident location.<br/><br/>On this map, one can see all the ghost bikes which are known by OpenStreetMap. Is a ghost bike missing? Everyone can add or update information here - you only need to have a (free) OpenStreetMap account.",
        "title": "Ghost bikes"
    },
    "grb": {
        "description": "This theme is an attempt to help automating the GRB import.",
        "layers": {
            "1": {
                "tagRenderings": {
                    "building type": {
                        "question": "What kind of building is this?"
                    }
                }
            },
            "6": {
                "tagRenderings": {
                    "Import-button": {
                        "mappings": {
                            "0": {
                                "then": "Did not yet calculate the metatags... Reopen this popup"
                            }
                        }
                    }
                }
            }
        }
    },
    "grb_fixme": {
        "layers": {
            "0": {
                "tagRenderings": {
                    "building type": {
                        "question": "What kind of building is this?"
                    }
                }
            }
        }
    },
    "hackerspaces": {
        "description": "On this map you can see hackerspaces, add a new hackerspace or update data directly",
        "shortDescription": "A map of hackerspaces",
        "title": "Hackerspaces"
    },
    "hailhydrant": {
        "description": "On this map you can find and update hydrants, fire stations, ambulance stations, and extinguishers in your favorite neighborhoods.\n\nYou can track your precise location (mobile only) and select layers that are relevant for you in the bottom left corner. You can also use this tool to add or edit pins (points of interest) to the map and provide additional details by answering available questions.\n\nAll changes you make will automatically be saved in the global database of OpenStreetMap and can be freely re-used by others.",
        "shortDescription": "Map to show hydrants, extinguishers, fire stations, and ambulance stations.",
        "title": "Hydrants, Extinguishers, Fire stations, and Ambulance stations"
    },
    "mapcomplete-changes": {
        "description": "This maps shows all the changes made with MapComplete",
        "layers": {
            "0": {
                "description": "Shows all MapComplete changes",
                "filter": {
                    "0": {
                        "options": {
                            "0": {
                                "question": "Themename contains {search}"
                            }
                        }
                    },
                    "1": {
                        "options": {
                            "0": {
                                "question": "Made by contributor {search}"
                            }
                        }
                    },
                    "2": {
                        "options": {
                            "0": {
                                "question": "<b>Not</b> made by contributor {search}"
                            }
                        }
                    }
                },
                "name": "Changeset centers",
                "tagRenderings": {
                    "contributor": {
                        "render": "Change made by <a href='https://openstreetmap.org/user/{_last_edit:contributor}' target='_blank'>{_last_edit:contributor}</a>"
                    },
                    "render_id": {
                        "render": "Changeset <a href='https://openstreetmap.org/changeset/{id}' target='_blank'>{id}</a>"
                    },
                    "theme": {
                        "mappings": {
                            "0": {
                                "then": "Change with <b>unofficial</b> theme <a href='https://mapcomplete.osm.be/theme.html?userlayout={theme}'>{theme}</a>"
                            }
                        },
                        "render": "Change with theme <a href='https://mapcomplete.osm.be/{theme}'>{theme}</a>"
                    }
                },
                "title": {
                    "render": "Changeset for {theme}"
                }
            },
            "1": {
                "override": {
                    "tagRenderings": {
                        "link_to_more": {
                            "render": "More statistics can be found <a href='https://github.com/pietervdvn/MapComplete/tree/develop/Docs/Tools/graphs' target='_blank'>here</a>"
                        }
                    }
                }
            }
        },
        "shortDescription": "Shows changes made by MapComplete",
        "title": "Changes made with MapComplete"
    },
    "maps": {
        "description": "On this map you can find all maps OpenStreetMap knows - typically a big map on an information board showing the area, city or region, e.g. a tourist map on the back of a billboard, a map of a nature reserve, a map of cycling networks in the region, ...) <br/><br/>If a map is missing, you can easily map this map on OpenStreetMap.",
        "shortDescription": "This theme shows all (touristic) maps that OpenStreetMap knows of",
        "title": "A map of maps"
    },
    "nature": {
        "description": "On this map, one can find interesting infromation for tourists and nature lovers, such as ",
        "shortDescription": "A map for nature lovers, with interesting POI's",
        "title": "Into nature"
    },
    "notes": {
        "description": "A note is a pin on the map with some text to indicate something wrong.<br/><br/>Make sure to checkout the <a href='#filters'>filter view</a> to search for users and text.",
        "title": "Notes on OpenStreetMap"
    },
    "observation_towers": {
        "description": "Publicly accessible towers to enjoy the view",
        "shortDescription": "Publicly accessible towers to enjoy the view",
        "title": "Observation towers"
    },
    "openwindpowermap": {
        "description": "A map for showing and editing wind turbines.",
        "title": "OpenWindPowerMap"
    },
    "parkings": {
        "description": "This map shows different parking spots",
        "shortDescription": "This map shows different parking spots",
        "title": "Parking"
    },
    "personal": {
        "description": "Create a personal theme based on all the available layers of all themes. In order to show some data, open <a href='#filter'>layer selection</a>",
        "title": "Personal theme"
    },
    "playgrounds": {
        "description": "On this map, you find playgrounds and can add more information",
        "shortDescription": "A map with playgrounds",
        "title": "Playgrounds"
    },
    "postal_codes": {
        "description": "Postal codes",
        "layers": {
            "0": {
                "name": "postal codes",
                "tagRenderings": {
                    "postal_code": {
                        "render": "The postal code is {postal_code}"
                    }
                },
                "title": {
                    "render": "Postal code {postal_code}"
                }
            },
            "2": {
                "name": "town halls",
                "title": {
                    "render": "Town hall {name}"
                }
            }
        },
        "shortDescription": "Postal codes",
        "title": "Postal codes"
    },
    "postboxes": {
        "description": "On this map you can find and add data of post offices and post boxes. You can use this map to find where you can mail your next postcard! :)<br/>Spotted an error or is a post box missing? You can edit this map with a free OpenStreetMap account. ",
        "layers": {
            "0": {
                "description": "The layer showing postboxes.",
                "name": "Postboxes",
                "presets": {
                    "0": {
                        "title": "a postbox"
                    }
                },
                "title": {
                    "render": "Postbox"
                }
            },
            "1": {
                "description": "A layer showing post offices.",
                "filter": {
                    "0": {
                        "options": {
                            "0": {
                                "question": "Currently open"
                            }
                        }
                    }
                },
                "name": "Post offices",
                "presets": {
                    "0": {
                        "title": "a post office"
                    }
                },
                "tagRenderings": {
                    "OH": {
                        "mappings": {
                            "0": {
                                "then": "24/7 opened (including holidays)"
                            }
                        },
                        "question": "What are the opening hours for this post office?",
                        "render": "Opening Hours: {opening_hours_table()}"
                    }
                },
                "title": {
                    "render": "Post Office"
                }
            }
        },
        "shortDescription": "A map showing postboxes and post offices",
        "title": "Postbox and Post Office Map"
    },
    "shops": {
        "description": "On this map, one can mark basic information about shops, add opening hours and phone numbers",
        "shortDescription": "An editable map with basic shop information",
        "title": "Open Shop Map"
    },
    "sidewalks": {
        "description": "Experimental theme",
        "layers": {
            "0": {
                "description": "Layer showing sidewalks of highways",
                "name": "Sidewalks",
                "tagRenderings": {
                    "streetname": {
                        "render": "This street is named {name}"
                    }
                },
                "title": {
                    "render": "{name}"
                }
            }
        },
        "shortDescription": "Sidewalk mapping",
        "title": "Sidewalks"
    },
    "sport_pitches": {
        "description": "A sport pitch is an area where sports are played",
        "shortDescription": "A map showing sport pitches",
        "title": "Sport pitches"
    },
    "street_lighting": {
        "description": "On this map you can find everything about street lighting",
        "layers": {
            "1": {
                "name": "Lit streets",
                "tagRenderings": {
                    "lit": {
                        "mappings": {
                            "0": {
                                "then": "This street is lit"
                            },
                            "1": {
                                "then": "This street is not lit"
                            },
                            "2": {
                                "then": "This street is lit at night"
                            },
                            "3": {
                                "then": "This street is lit 24/7"
                            }
                        },
                        "question": "Is this street lit?"
                    }
                },
                "title": {
                    "render": "Lit street"
                }
            },
            "2": {
                "name": "All streets",
                "tagRenderings": {
                    "lit": {
                        "mappings": {
                            "0": {
                                "then": "This street is lit"
                            },
                            "1": {
                                "then": "This street is not lit"
                            },
                            "2": {
                                "then": "This street is lit at night"
                            },
                            "3": {
                                "then": "This street is lit 24/7"
                            }
                        },
                        "question": "Is this street lit?"
                    }
                },
                "title": {
                    "render": "Street"
                }
            }
        },
        "title": "Street Lighting"
    },
    "surveillance": {
        "description": "On this open map, you can find surveillance cameras.",
        "shortDescription": "Surveillance cameras and other means of surveillance",
        "title": "Surveillance under Surveillance"
    },
    "toilets": {
        "description": "A map of public toilets",
        "title": "Open Toilet Map"
    },
    "trees": {
        "description": "Map all the trees!",
        "shortDescription": "Map all the trees",
        "title": "Trees"
    },
    "waste": {
        "description": "Map showing waste baskets and recycling facilities.",
        "title": "Waste"
    },
    "waste_basket": {
        "description": "On this map, you'll find waste baskets near you. If a waste basket is missing on this map, you can add it yourself",
        "shortDescription": "A map with waste baskets",
        "title": "Waste Basket"
    }
}<|MERGE_RESOLUTION|>--- conflicted
+++ resolved
@@ -268,207 +268,7 @@
     },
     "climbing": {
         "description": "On this map you will find various climbing opportunities such as climbing gyms, bouldering halls and rocks in nature.",
-        "descriptionTail": "The climbing map was originally made by <a href='https://utopicode.de/en/?ref=kletterspots' target='_blank'>Christian Neumann</a>. Please <a href='https://utopicode.de/en/contact/?project=kletterspots&ref=kletterspots' target='blank'>get in touch</a> if you have feedback or questions.</p><p>The project uses data of the <a href='https://www.openstreetmap.org/' target='_blank'>OpenStreetMap</a> project.</p>",
-<<<<<<< HEAD
-        "layers": {
-            "0": {
-                "description": "A climbing club or organisation",
-                "name": "Climbing club",
-                "presets": {
-                    "0": {
-                        "description": "A climbing club",
-                        "title": "a climbing club"
-                    },
-                    "1": {
-                        "description": "An NGO working around climbing",
-                        "title": "a climbing ngo"
-                    }
-                },
-                "tagRenderings": {
-                    "climbing_club-name": {
-                        "question": "What is the name of this climbing club or NGO?",
-                        "render": "<strong>{name}</strong>"
-                    }
-                },
-                "title": {
-                    "mappings": {
-                        "0": {
-                            "then": "Climbing NGO"
-                        }
-                    },
-                    "render": "Climbing club"
-                }
-            },
-            "1": {
-                "description": "A climbing gym",
-                "name": "Climbing gyms",
-                "tagRenderings": {
-                    "name": {
-                        "question": "What is the name of this climbing gym?",
-                        "render": "<strong>{name}</strong>"
-                    }
-                },
-                "title": {
-                    "mappings": {
-                        "0": {
-                            "then": "Climbing gym <strong>{name}</strong>"
-                        }
-                    },
-                    "render": "Climbing gym"
-                }
-            },
-            "2": {
-                "name": "Climbing routes",
-                "presets": {
-                    "0": {
-                        "title": "a climbing route"
-                    }
-                },
-                "tagRenderings": {
-                    "Bolts": {
-                        "mappings": {
-                            "0": {
-                                "then": "This route is not bolted"
-                            },
-                            "1": {
-                                "then": "This route is not bolted"
-                            }
-                        },
-                        "question": "How many bolts does this route have before reaching the anchor?",
-                        "render": "This route has {climbing:bolts} bolts"
-                    },
-                    "Difficulty": {
-                        "question": "What is the grade of this climbing route according to the french/belgian system?",
-                        "render": "The grade is {climbing:grade:french} according to the french/belgian system"
-                    },
-                    "Length": {
-                        "question": "How long is this climbing route (in meters)?",
-                        "render": "This route is {canonical(climbing:length)} long"
-                    },
-                    "Name": {
-                        "mappings": {
-                            "0": {
-                                "then": "This climbing route doesn't have a name"
-                            }
-                        },
-                        "question": "What is the name of this climbing route?",
-                        "render": "<strong>{name}</strong>"
-                    },
-                    "Rock type": {
-                        "render": "The rock type is {_embedding_features_with_rock:rock} as stated <a href='#{_embedding_features_with_rock:id}'>on the surrounding crag</a>"
-                    }
-                },
-                "title": {
-                    "mappings": {
-                        "0": {
-                            "then": "Climbing route <strong>{name}</strong>"
-                        }
-                    },
-                    "render": "Climbing route"
-                }
-            },
-            "3": {
-                "description": "A climbing opportunity",
-                "name": "Climbing opportunities",
-                "presets": {
-                    "0": {
-                        "description": "A climbing opportunity",
-                        "title": "a climbing opportunity"
-                    }
-                },
-                "tagRenderings": {
-                    "Contained routes hist": {
-                        "render": "<h3>Grades overview</h3>{histogram(_difficulty_hist)}"
-                    },
-                    "Contained routes length hist": {
-                        "render": "<h3>Length overview</h3>{histogram(_length_hist)}"
-                    },
-                    "Contained_climbing_routes": {
-                        "render": "<h3>Contains {_contained_climbing_routes_count} routes</h3> <ul>{_contained_climbing_routes}</ul>"
-                    },
-                    "Rock type (crag/rock/cliff only)": {
-                        "mappings": {
-                            "0": {
-                                "then": "Limestone"
-                            }
-                        },
-                        "question": "What is the rock type here?",
-                        "render": "The rock type is {rock}"
-                    },
-                    "Type": {
-                        "mappings": {
-                            "0": {
-                                "then": "A climbing boulder - a single rock or cliff with one or a few climbing routes which can be climbed safely without rope"
-                            },
-                            "1": {
-                                "then": "A climbing crag - a single rock or cliff with at least a few climbing routes"
-                            },
-                            "2": {
-                                "then": "A climbing area with one or more climbing crags and/or boulders"
-                            },
-                            "3": {
-                                "then": "A tree which is suited for climbing"
-                            }
-                        },
-                        "question": "What kind of climbing opportunity is this?"
-                    },
-                    "name": {
-                        "mappings": {
-                            "0": {
-                                "then": "This climbing opportunity doesn't have a name"
-                            }
-                        },
-                        "question": "What is the name of this climbing opportunity?",
-                        "render": "<strong>{name}</strong>"
-                    }
-                },
-                "title": {
-                    "mappings": {
-                        "0": {
-                            "then": "Climbing crag <b>{name}</b>"
-                        },
-                        "1": {
-                            "then": "Climbing area <b>{name}</b>"
-                        },
-                        "2": {
-                            "then": "Climbing site"
-                        },
-                        "3": {
-                            "then": "Climbing opportunity <b>{name}</b>"
-                        }
-                    },
-                    "render": "Climbing opportunity"
-                }
-            },
-            "4": {
-                "description": "A climbing opportunity?",
-                "name": "Climbing opportunities?",
-                "tagRenderings": {
-                    "climbing-opportunity-name": {
-                        "render": "<strong>{name}</strong>"
-                    },
-                    "climbing-possible": {
-                        "mappings": {
-                            "0": {
-                                "then": "Climbing is possible here"
-                            },
-                            "1": {
-                                "then": "Climbing is not possible here"
-                            },
-                            "2": {
-                                "then": "Climbing is not possible here"
-                            }
-                        },
-                        "question": "Is climbing possible here?"
-                    }
-                },
-                "title": {
-                    "render": "Climbing opportunity?"
-                }
-            }
-        },
-=======
->>>>>>> 687d9034
+        "descriptionTail": "The climbing map was originally made by <a href='https://utopicode.de/en/?ref=kletterspots' target='_blank'>Christian Neumann</a>. Please <a href='https://utopicode.de/en/contact/?project=kletterspots&ref=kletterspots' target='blank'>get in touch</a> if you have feedback or questions.</p><p>The project uses data of the <a href='https://www.openstreetmap.org/' target='_blank'>OpenStreetMap</a> project.</p>", 
         "overrideAll": {
             "tagRenderings+": {
                 "0": {
