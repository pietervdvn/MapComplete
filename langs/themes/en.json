--- conflicted
+++ resolved
@@ -925,7 +925,6 @@
     },
     "postboxes": {
         "description": "On this map you can find and add data of post offices and post boxes. You can use this map to find where you can mail your next postcard! :)<br/>Spotted an error or is a post box missing? You can edit this map with a free OpenStreetMap account. ",
-<<<<<<< HEAD
         "layers": {
             "3": {
                 "override": {
@@ -946,8 +945,6 @@
                 }
             }
         },
-=======
->>>>>>> c7652b16
         "shortDescription": "A map showing postboxes and post offices",
         "title": "Postbox and Post Office Map"
     },
