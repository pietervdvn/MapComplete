--- conflicted
+++ resolved
@@ -1286,94 +1286,6 @@
         "shortDescription": "Map all the trees",
         "title": "Trees"
     },
-<<<<<<< HEAD
-    "uk_addresses": {
-        "description": "Contribute to OpenStreetMap by filling out address information",
-        "layers": {
-            "0": {
-                "name": "Inspire polygons"
-            },
-            "1": {
-                "tagRenderings": {
-                    "uk_addresses_embedding_outline": {
-                        "mappings": {
-                            "0": {
-                                "then": "The INSPIRE-polygon containing this point has at least one address contained"
-                            },
-                            "1": {
-                                "then": "The INSPIRE-polygon containing this point has <b>no</b> addresses contained"
-                            }
-                        }
-                    },
-                    "uk_addresses_explanation": {
-                        "render": "There probably is an address here"
-                    }
-                },
-                "title": {
-                    "render": "Address to be determined"
-                }
-            },
-            "2": {
-                "description": "Addresses",
-                "name": "Known addresses in OSM",
-                "tagRenderings": {
-                    "address-sign-image": {
-                        "render": "{image_carousel(image:address)}<br/>{image_upload(image:address, Add image of the address)}"
-                    },
-                    "fixme": {
-                        "question": "What should be fixed here? Please explain what the address is"
-                    },
-                    "preview": {
-                        "render": "To send a letter to this addres, you would write:<div style='background: #fcdf94; border: 2px solid black; border-radius: 1rem; padding: 1.5rem 0.5rem 2rem 8rem; margin: 1rem' class='flex flex-col'><img src='./assets/themes/uk_addresses/stamp.jpg' class='self-end w-16'/><div class='subtle'>Name of the inhabitant</div><div>{addr:housename}</div><div>{addr:unit} {addr:housenumber} {addr:street}</div><div>{addr:place}</div><div class='subtle'>Suburb</div><div class='subtle'>Town</div><div class='subtle'>Postal code</div></div>"
-                    },
-                    "uk_addresses_explanation_osm": {
-                        "render": "This address is saved in OpenStreetMap"
-                    },
-                    "uk_addresses_housenumber": {
-                        "mappings": {
-                            "0": {
-                                "then": "This building has no house number"
-                            }
-                        },
-                        "question": "What is the number of this house?",
-                        "render": "The housenumber is <b>{addr:housenumber}</b>"
-                    },
-                    "uk_addresses_placename": {
-                        "mappings": {
-                            "0": {
-                                "then": "No extra placename is given or needed"
-                            }
-                        },
-                        "question": "What is the place or locality?<div class='subtle'>This is additional information if the streetname alone isn't enough to find this address. Typical examples are 'Technology Park', 'XYZ Terrace', ...</div>",
-                        "render": "The placename is <b>{addr:place}</b>"
-                    },
-                    "uk_addresses_street": {
-                        "question": "What street is this address located in?",
-                        "render": "This address is in street <b>{addr:street}</b>"
-                    },
-                    "uk_addresses_unit": {
-                        "question": "What is the unit indication of this address? <div class='subtle'>This is the letter or number of the letterbox here, if multiple letterboxes share the same street and housenumber. If there are multiple at the same location, add them here with a <b>;</b> between them</div>"
-                    }
-                },
-                "title": {
-                    "render": "Known address"
-                }
-            }
-        },
-        "shortDescription": "Help to build an open dataset of UK addresses",
-        "tileLayerSources": {
-            "0": {
-                "name": "Property boundaries by osmuk.org"
-            }
-        },
-        "title": "UK Addresses"
-    },
-    "waste": {
-        "description": "Map showing waste baskets and recycling facilities.",
-        "title": "Waste"
-    },
-=======
->>>>>>> b9ff8667
     "waste_basket": {
         "description": "On this map, you'll find waste baskets near you. If a waste basket is missing on this map, you can add it yourself",
         "shortDescription": "A map with waste baskets",
