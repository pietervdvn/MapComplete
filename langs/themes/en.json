--- conflicted
+++ resolved
@@ -899,174 +899,6 @@
                 "then": "The hydrant color is red."
               }
             },
-<<<<<<< HEAD
-            "1": {
-                "description": "A layer showing post offices.",
-                "filter": {
-                    "0": {
-                        "options": {
-                            "0": {
-                                "question": "Currently open"
-                            }
-                        }
-                    }
-                },
-                "name": "Post offices",
-                "presets": {
-                    "0": {
-                        "title": "Post Office"
-                    }
-                },
-                "tagRenderings": {
-                    "OH": {
-                        "mappings": {
-                            "0": {
-                                "then": "24/7 opened (including holidays)"
-                            }
-                        },
-                        "question": "What are the opening hours for this post office?",
-                        "render": "Opening Hours: {opening_hours_table()}"
-                    },
-                    "letter-from": {
-                        "mappings": {
-                            "0": {
-                                "then": "You can post letters here"
-                            },
-                            "1": {
-                                "then": "You can't post letters here"
-                            }
-                        },
-                        "question": "Can you post a letter here?",
-                        "render": "You can post letters with these companies: {post_office:letter_from}"
-                    },
-                    "parcel-from": {
-                        "mappings": {
-                            "0": {
-                                "then": "You can send parcels here"
-                            },
-                            "1": {
-                                "then": "You can't send parcels here"
-                            }
-                        },
-                        "question": "Can you send a parcel here?",
-                        "render": "You can post parcels with these companies: {post_office:parcel_from}"
-                    },
-                    "parcel-pickup": {
-                        "mappings": {
-                            "0": {
-                                "then": "You can pick up missed parcels here"
-                            },
-                            "1": {
-                                "then": "You can't pick up missed parcels here"
-                            }
-                        },
-                        "question": "Can you pick up missed parcels here?",
-                        "render": "You can pick up parcels from these companies: {post_office:parcel_pickup}"
-                    },
-                    "parcel-to": {
-                        "mappings": {
-                            "0": {
-                                "then": "You can send parcels to here for pickup"
-                            },
-                            "1": {
-                                "then": "You can't send parcels to here for pickup"
-                            }
-                        },
-                        "question": "Can you send parcels to here for pickup?",
-                        "render": "You can send parcels to here for pickup with these companies: {post_office:parcel_to}"
-                    },
-                    "partner-brand": {
-                        "mappings": {
-                            "0": {
-                                "then": "This location offers services for DHL"
-                            },
-                            "1": {
-                                "then": "This location offers services for DPD"
-                            },
-                            "2": {
-                                "then": "This location offers services for GLS"
-                            },
-                            "3": {
-                                "then": "This location offers services for UPS"
-                            },
-                            "4": {
-                                "then": "This location is a DHL Paketshop"
-                            },
-                            "5": {
-                                "then": "This location is a Hermes PaketShop"
-                            },
-                            "6": {
-                                "then": "This location is a PostNL-point"
-                            },
-                            "7": {
-                                "then": "This location offers services for bpost"
-                            }
-                        },
-                        "question": "For which brand does this location offer services?",
-                        "render": "This location offers services for {post_office:brand}"
-                    },
-                    "post_partner": {
-                        "mappings": {
-                            "0": {
-                                "then": "This shop is a post partner"
-                            },
-                            "1": {
-                                "then": "This shop is not a post partner"
-                            }
-                        },
-                        "question": "Is this a post partner?"
-                    },
-                    "stamps": {
-                        "mappings": {
-                            "0": {
-                                "then": "You can buy stamps here"
-                            },
-                            "1": {
-                                "then": "You can't buy stamps here"
-                            }
-                        },
-                        "question": "Can you buy stamps here?",
-                        "render": "You can buy stamps from companies: {post_office:stamps}"
-                    }
-                },
-                "title": {
-                    "mappings": {
-                        "0": {
-                            "then": "Post partner at a shop"
-                        },
-                        "1": {
-                            "then": "Post partner at {name}"
-                        }
-                    },
-                    "render": "Post Office"
-                }
-            },
-            "2": {
-                "description": "Add a new post partner to the map",
-                "name": "Add new post partner",
-                "tagRenderings": {
-                    "post_partner": {
-                        "mappings": {
-                            "0": {
-                                "then": "This shop is a post partner"
-                            },
-                            "1": {
-                                "then": "This shop is not a post partner"
-                            }
-                        },
-                        "question": "Is this a post partner?"
-                    }
-                },
-                "title": {
-                    "mappings": {
-                        "0": {
-                            "then": "{name}"
-                        }
-                    },
-                    "render": "Shop"
-                }
-            }
-=======
             "question": "What color is the hydrant?",
             "render": "The hydrant color is {colour}"
           },
@@ -1105,7 +937,6 @@
             "question": "What type of hydrant is it?",
             "render": " Hydrant type: {fire_hydrant:type}"
           }
->>>>>>> 29b961d7
         },
         "title": {
           "render": "Hydrant"
@@ -1477,41 +1308,6 @@
         }
       }
     },
-<<<<<<< HEAD
-    "uk_addresses": {
-        "description": "Contribute to OpenStreetMap by filling out address information",
-        "layers": {
-            "2": {
-                "description": "Addresses",
-                "name": "Known addresses in OSM",
-                "tagRenderings": {
-                    "address-sign-image": {
-                        "render": "{image_carousel(image:address)}<br/>{image_upload(image:address, Add image of the address)}"
-                    },
-                    "fixme": {
-                        "question": "What should be fixed here? Please explain"
-                    },
-                    "uk_addresses_explanation_osm": {
-                        "render": "This address is saved in OpenStreetMap"
-                    },
-                    "uk_addresses_housenumber": {
-                        "mappings": {
-                            "0": {
-                                "then": "This building has no house number"
-                            }
-                        },
-                        "question": "What is the number of this house?",
-                        "render": "The housenumber is <b>{addr:housenumber}</b>"
-                    },
-                    "uk_addresses_street": {
-                        "question": "What street is this address located in?",
-                        "render": "This address is in street <b>{addr:street}</b>"
-                    }
-                },
-                "title": {
-                    "render": "Known address"
-                }
-=======
     "title": "Street Lighting"
   },
   "surveillance": {
@@ -1541,7 +1337,6 @@
               "1": {
                 "then": "The INSPIRE-polygon containing this point has <b>no</b> addresses contained"
               }
->>>>>>> 29b961d7
             }
           },
           "uk_addresses_explanation": {
