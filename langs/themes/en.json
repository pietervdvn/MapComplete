--- conflicted
+++ resolved
@@ -1098,210 +1098,10 @@
         },
         "title": "OpenWindPowerMap"
     },
-<<<<<<< HEAD
-    "title": "OpenWindPowerMap"
-  },
-  "parkings": {
-    "description": "This map shows different parking spots",
-    "shortDescription": "This map shows different parking spots",
-    "title": "Parking"
-  },
-  "personal": {
-    "description": "Create a personal theme based on all the available layers of all themes. In order to show some data, open <a href='#filter'>layer selection</a>",
-    "title": "Personal theme"
-  },
-  "playgrounds": {
-    "description": "On this map, you find playgrounds and can add more information",
-    "shortDescription": "A map with playgrounds",
-    "title": "Playgrounds"
-  },
-  "postboxes": {
-    "description": "On this map you can find and add data of post offices and post boxes. You can use this map to find where you can mail your next postcard! :)<br/>Spotted an error or is a post box missing? You can edit this map with a free OpenStreetMap account. ",
-    "layers": {
-      "0": {
-        "description": "The layer showing postboxes.",
-        "name": "Postboxes",
-        "presets": {
-          "0": {
-            "title": "postbox"
-          }
-        },
-        "title": {
-          "render": "Postbox"
-        }
-      },
-      "1": {
-        "description": "A layer showing post offices.",
-        "filter": {
-          "0": {
-            "options": {
-              "0": {
-                "question": "Currently open"
-              }
-            }
-          }
-        },
-        "name": "Post offices",
-        "presets": {
-          "0": {
-            "title": "Post Office"
-          }
-        },
-        "tagRenderings": {
-          "OH": {
-            "mappings": {
-              "0": {
-                "then": "24/7 opened (including holidays)"
-              }
-            },
-            "question": "What are the opening hours for this post office?",
-            "render": "Opening Hours: {opening_hours_table()}"
-          },
-          "letter-from": {
-            "mappings": {
-              "0": {
-                "then": "You can post letters here"
-              },
-              "1": {
-                "then": "You can't post letters here"
-              }
-            },
-            "question": "Can you post a letter here?",
-            "render": "You can post letters with these companies: {post_office:letter_from}"
-          },
-          "parcel-from": {
-            "mappings": {
-              "0": {
-                "then": "You can send parcels here"
-              },
-              "1": {
-                "then": "You can't send parcels here"
-              }
-            },
-            "question": "Can you send a parcel here?",
-            "render": "You can post parcels with these companies: {post_office:parcel_from}"
-          },
-          "parcel-pickup": {
-            "mappings": {
-              "0": {
-                "then": "You can pick up missed parcels here"
-              },
-              "1": {
-                "then": "You can't pick up missed parcels here"
-              }
-            },
-            "question": "Can you pick up missed parcels here?",
-            "render": "You can pick up parcels from these companies: {post_office:parcel_pickup}"
-          },
-          "parcel-to": {
-            "mappings": {
-              "0": {
-                "then": "You can send parcels to here for pickup"
-              },
-              "1": {
-                "then": "You can't send parcels to here for pickup"
-              }
-            },
-            "question": "Can you send parcels to here for pickup?",
-            "render": "You can send parcels to here for pickup with these companies: {post_office:parcel_to}"
-          },
-          "partner-brand": {
-            "mappings": {
-              "0": {
-                "then": "This location offers services for DHL"
-              },
-              "1": {
-                "then": "This location offers services for DPD"
-              },
-              "2": {
-                "then": "This location offers services for GLS"
-              },
-              "3": {
-                "then": "This location offers services for UPS"
-              },
-              "4": {
-                "then": "This location is a DHL Paketshop"
-              },
-              "5": {
-                "then": "This location is a Hermes PaketShop"
-              },
-              "6": {
-                "then": "This location is a PostNL-point"
-              },
-              "7": {
-                "then": "This location offers services for bpost"
-              }
-            },
-            "question": "For which brand does this location offer services?",
-            "render": "This location offers services for {post_office:brand}"
-          },
-          "post_partner": {
-            "mappings": {
-              "0": {
-                "then": "This shop is a post partner"
-              },
-              "1": {
-                "then": "This shop is not a post partner"
-              }
-            },
-            "question": "Is this a post partner?"
-          },
-          "stamps": {
-            "mappings": {
-              "0": {
-                "then": "You can buy stamps here"
-              },
-              "1": {
-                "then": "You can't buy stamps here"
-              }
-            },
-            "question": "Can you buy stamps here?",
-            "render": "You can buy stamps from companies: {post_office:stamps}"
-          }
-        },
-        "title": {
-          "mappings": {
-            "0": {
-              "then": "Post partner at a shop"
-            },
-            "1": {
-              "then": "Post partner at {name}"
-            }
-          },
-          "render": "Post Office"
-        }
-      },
-      "2": {
-        "description": "Add a new post partner to the map in an existing shop",
-        "name": "Shops",
-        "tagRenderings": {
-          "post_partner": {
-            "mappings": {
-              "0": {
-                "then": "This shop is a post partner"
-              },
-              "1": {
-                "then": "This shop is not a post partner"
-              }
-            },
-            "question": "Is this shop a post partner?"
-          }
-        },
-        "title": {
-          "mappings": {
-            "0": {
-              "then": "{name}"
-            }
-          },
-          "render": "Shop"
-        }
-      }
-=======
     "parkings": {
         "description": "This map shows different parking spots",
         "shortDescription": "This map shows different parking spots",
         "title": "Parking"
->>>>>>> 793d765e
     },
     "personal": {
         "description": "Create a personal theme based on all the available layers of all themes. In order to show some data, open <a href='#filter'>layer selection</a>",
