{
    "aed": {
        "description": "On this map, one can find and mark nearby defibrillators",
        "title": "Open AED Map"
    },
    "artwork": {
        "description": "Welcome to Open Artwork Map, a map of statues, busts, grafittis and other artwork all over the world",
        "title": "Open Artwork Map"
    },
    "benches": {
        "description": "This map shows all benches that are recorded in OpenStreetMap: Individual benches, and benches belonging to public transport stops or shelters. With an OpenStreetMap account, you can map new benches or edit details of existing benches.",
        "shortDescription": "A map of benches",
        "title": "Benches"
    },
    "bicyclelib": {
        "description": "A bicycle library is a place where bicycles can be lent, often for a small yearly fee. A notable use case are bicycle libraries for kids, which allows them to change for a bigger bike when they've outgrown their current bike",
        "title": "Bicycle libraries"
    },
    "binoculars": {
        "description": "A map with binoculars fixed in place with a pole. It can typically be found on touristic locations, viewpoints, on top of panoramic towers or occasionally on a nature reserve.",
        "shortDescription": "A map with fixed binoculars",
        "title": "Binoculars"
    },
    "bookcases": {
        "description": "A public bookcase is a small streetside cabinet, box, old phone boot or some other objects where books are stored. Everyone can place or take a book. This map aims to collect all these bookcases. You can discover new bookcases nearby and, with a free OpenStreetMap account, quickly add your favourite bookcases.",
        "title": "Open Bookcase Map"
    },
    "cafes_and_pubs": {
        "title": "Cafés and pubs"
    },
    "campersite": {
        "description": "This site collects all official camper stopover places and places where you can dump grey and black water. You can add details about the services provided and the cost. Add pictures and reviews. This is a website and a webapp. The data is stored in OpenStreetMap, so it will be free forever and can be re-used by any app.",
        "layers": {
            "0": {
                "description": "camper sites",
                "name": "Camper sites",
                "presets": {
                    "0": {
                        "description": "Add a new official camper site. These are designated places to stay overnight with your camper. They might look like a real camping or just look like a parking. They might not be signposted at all, but just be defined in a municipal decision. A regular parking intended for campers where it is not expected to spend the night, is -not- a camper site ",
                        "title": "camper site"
                    }
                },
                "tagRenderings": {
                    "caravansites-capacity": {
                        "question": "How many campers can stay here? (skip if there is no obvious number of spaces or allowed vehicles)",
                        "render": "{capacity} campers can use this place at the same time"
                    },
                    "caravansites-charge": {
                        "question": "How much does this place charge?",
                        "render": "This place charges {charge}"
                    },
                    "caravansites-description": {
                        "question": "Would you like to add a general description of this place? (Do not repeat information previously asked or shown above. Please keep it objective - opinions go into the reviews)",
                        "render": "More details about this place: {description}"
                    },
                    "caravansites-fee": {
                        "mappings": {
                            "0": {
                                "then": "You need to pay for use"
                            },
                            "1": {
                                "then": "Can be used for free"
                            }
                        },
                        "question": "Does this place charge a fee?"
                    },
                    "caravansites-internet": {
                        "mappings": {
                            "0": {
                                "then": "There is internet access"
                            },
                            "1": {
                                "then": "There is internet access"
                            },
                            "2": {
                                "then": "There is no internet access"
                            }
                        },
                        "question": "Does this place provide internet access?"
                    },
                    "caravansites-internet-fee": {
                        "mappings": {
                            "0": {
                                "then": "You need to pay extra for internet access"
                            },
                            "1": {
                                "then": "You do not need to pay extra for internet access"
                            }
                        },
                        "question": "Do you have to pay for the internet access?"
                    },
                    "caravansites-long-term": {
                        "mappings": {
                            "0": {
                                "then": "Yes, there are some spots for long term rental, but you can also stay on a daily basis"
                            },
                            "1": {
                                "then": "No, there are no permanent guests here"
                            },
                            "2": {
                                "then": "It is only possible to stay here if you have a long term contract(this place will disappear from this map if you choose this)"
                            }
                        },
                        "question": "Does this place offer spots for long term rental?"
                    },
                    "caravansites-name": {
                        "question": "What is this place called?",
                        "render": "This place is called {name}"
                    },
                    "caravansites-sanitary-dump": {
                        "mappings": {
                            "0": {
                                "then": "This place has a sanitary dump station"
                            },
                            "1": {
                                "then": "This place does not have a sanitary dump station"
                            }
                        },
                        "question": "Does this place have a sanitary dump station?"
                    },
                    "caravansites-toilets": {
                        "mappings": {
                            "0": {
                                "then": "This place has toilets"
                            },
                            "1": {
                                "then": "This place does not have toilets"
                            }
                        },
                        "question": "Does this place have toilets?"
                    },
                    "caravansites-website": {
                        "question": "Does this place have a website?",
                        "render": "Official website: <a href='{website}'>{website}</a>"
                    }
                },
                "title": {
                    "mappings": {
                        "0": {
                            "then": "Unnamed camper site"
                        }
                    },
                    "render": "Camper site {name}"
                }
            },
            "1": {
                "description": "Sanitary dump stations",
                "name": "Sanitary dump stations",
                "presets": {
                    "0": {
                        "description": "Add a new sanitary dump station. This is a place where camper drivers can dump waste water or chemical toilet waste. Often there's also drinking water and electricity.",
                        "title": "sanitary dump station"
                    }
                },
                "tagRenderings": {
                    "dumpstations-access": {
                        "mappings": {
                            "0": {
                                "then": "You need a network key/code to use this"
                            },
                            "1": {
                                "then": "You need to be a customer of camping/campersite to use this place"
                            },
                            "2": {
                                "then": "Anyone can use this dump station"
                            },
                            "3": {
                                "then": "Anyone can use this dump station"
                            }
                        },
                        "question": "Who can use this dump station?"
                    },
                    "dumpstations-charge": {
                        "question": "How much does this place charge?",
                        "render": "This place charges {charge}"
                    },
                    "dumpstations-chemical-waste": {
                        "mappings": {
                            "0": {
                                "then": "You can dispose of chemical toilet waste here"
                            },
                            "1": {
                                "then": "You cannot dispose of chemical toilet waste here"
                            }
                        },
                        "question": "Can you dispose of chemical toilet waste here?"
                    },
                    "dumpstations-fee": {
                        "mappings": {
                            "0": {
                                "then": "You need to pay for use"
                            },
                            "1": {
                                "then": "Can be used for free"
                            }
                        },
                        "question": "Does this place charge a fee?"
                    },
                    "dumpstations-grey-water": {
                        "mappings": {
                            "0": {
                                "then": "You can dispose of grey water here"
                            },
                            "1": {
                                "then": "You cannot dispose of gray water here"
                            }
                        },
                        "question": "Can you dispose of grey water here?"
                    },
                    "dumpstations-network": {
                        "question": "What network is this place a part of? (skip if none)",
                        "render": "This station is part of network {network}"
                    },
                    "dumpstations-waterpoint": {
                        "mappings": {
                            "0": {
                                "then": "This place has a water point"
                            },
                            "1": {
                                "then": "This place does not have a water point"
                            }
                        },
                        "question": "Does this place have a water point?"
                    }
                },
                "title": {
                    "mappings": {
                        "0": {
                            "then": "Dump station"
                        }
                    },
                    "render": "Dump station {name}"
                }
            }
        },
        "shortDescription": "Find sites to spend the night with your camper",
        "title": "Campersites",
        "overrideAll": {
            "tagRenderings+": {
                "0": {
                    "question": "Who operates this place?",
                    "render": "This place is operated by {operator}"
                },
                "1": {
                    "mappings": {
                        "0": {
                            "then": "This place has a power supply"
                        },
                        "1": {
                            "then": "This place does not have power supply"
                        }
                    },
                    "question": "Does this place have a power supply?"
                }
            }
        }
    },
    "charging_stations": {
        "description": "On this open map, one can find and mark information about charging stations",
        "shortDescription": "A worldwide map of charging stations",
        "title": "Charging stations"
    },
    "climbing": {
        "description": "On this map you will find various climbing opportunities such as climbing gyms, bouldering halls and rocks in nature.",
        "descriptionTail": "The climbing map was originally made by <a href='https://utopicode.de/en/?ref=kletterspots' target='_blank'>Christian Neumann</a>. Please <a href='https://utopicode.de/en/contact/?project=kletterspots&ref=kletterspots' target='blank'>get in touch</a> if you have feedback or questions.</p><p>The project uses data of the <a href='https://www.openstreetmap.org/' target='_blank'>OpenStreetMap</a> project.</p>",
        "layers": {
            "0": {
                "description": "A climbing club or organisations",
                "name": "Climbing club",
                "presets": {
                    "0": {
                        "description": "A climbing club",
                        "title": "Climbing club"
                    },
                    "1": {
                        "description": "A NGO working around climbing",
                        "title": "Climbing NGO"
                    }
                },
                "tagRenderings": {
                    "climbing_club-name": {
                        "question": "What is the name of this climbing club or NGO?",
                        "render": "<strong>{name}</strong>"
                    }
                },
                "title": {
                    "mappings": {
                        "0": {
                            "then": "Climbing NGO"
                        }
                    },
                    "render": "Climbing club"
                }
            },
            "1": {
                "description": "A climbing gym",
                "name": "Climbing gyms",
                "tagRenderings": {
                    "name": {
                        "question": "What is the name of this climbing gym?",
                        "render": "<strong>{name}</strong>"
                    }
                },
                "title": {
                    "mappings": {
                        "0": {
                            "then": "Climbing gym <strong>{name}</strong>"
                        }
                    },
                    "render": "Climbing gym"
                }
            },
            "2": {
                "name": "Climbing routes",
                "presets": {
                    "0": {
                        "title": "Climbing route"
                    }
                },
                "tagRenderings": {
                    "Bolts": {
                        "mappings": {
                            "0": {
                                "then": "This route is not bolted"
                            },
                            "1": {
                                "then": "This route is not bolted"
                            }
                        },
                        "question": "How much bolts does this route have before reaching the moulinette?",
                        "render": "This route has {climbing:bolts} bolts"
                    },
                    "Difficulty": {
                        "question": "What is the difficulty of this climbing route according to the french/belgian system?",
                        "render": "The difficulty is {climbing:grade:french} according to the french/belgian system"
                    },
                    "Length": {
                        "question": "How long is this climbing route (in meters)?",
                        "render": "This route is {canonical(climbing:length)} long"
                    },
                    "Name": {
                        "mappings": {
                            "0": {
                                "then": "This climbing route doesn't have a name"
                            }
                        },
                        "question": "What is the name of this climbing route?",
                        "render": "<strong>{name}</strong>"
                    },
                    "Rock type": {
                        "render": "The rock type is {_embedding_features_with_rock:rock} as stated <a href='#{_embedding_features_with_rock:id}'>on the surrounding crag</a>"
                    }
                },
                "title": {
                    "mappings": {
                        "0": {
                            "then": "Climbing route <strong>{name}</strong>"
                        }
                    },
                    "render": "Climbing route"
                }
            },
            "3": {
                "description": "A climbing opportunity",
                "name": "Climbing opportunities",
                "presets": {
                    "0": {
                        "description": "A climbing opportunity",
                        "title": "Climbing opportunity"
                    }
                },
                "tagRenderings": {
                    "Containe {_contained_climbing_routes_count} routes": {
                        "render": "<h3>Contains {_contained_climbing_routes_count} routes</h3> <ul>{_contained_climbing_routes}</ul>"
                    },
                    "Contained routes hist": {
                        "render": "<h3>Difficulties overview</h3>{histogram(_difficulty_hist)}"
                    },
                    "Contained routes length hist": {
                        "render": "<h3>Length overview</h3>{histogram(_length_hist)}"
                    },
                    "Rock type (crag/rock/cliff only)": {
                        "mappings": {
                            "0": {
                                "then": "Limestone"
                            }
                        },
                        "question": "What is the rock type here?",
                        "render": "The rock type is {rock}"
                    },
                    "Type": {
                        "mappings": {
                            "0": {
                                "then": "A climbing boulder - a single rock or cliff with one or a few climbing routes which can be climbed safely without rope"
                            },
                            "1": {
                                "then": "A climbing crag - a single rock or cliff with at least a few climbing routes"
                            }
                        }
                    },
                    "name": {
                        "mappings": {
                            "0": {
                                "then": "This climbing opportunity doesn't have a name"
                            }
                        },
                        "question": "What is the name of this climbing opportunity?",
                        "render": "<strong>{name}</strong>"
                    }
                },
                "title": {
                    "mappings": {
                        "0": {
                            "then": "Climbing crag <b>{name}</b>"
                        },
                        "1": {
                            "then": "Climbing area <b>{name}</b>"
                        },
                        "2": {
                            "then": "Climbing site"
                        },
                        "3": {
                            "then": "Climbing opportunity <b>{name}</b>"
                        }
                    },
                    "render": "Climbing opportunity"
                }
            },
            "4": {
                "description": "A climbing opportunity?",
                "name": "Climbing opportunities?",
                "tagRenderings": {
                    "climbing-opportunity-name": {
                        "render": "<strong>{name}</strong>"
                    },
                    "climbing-possible": {
                        "mappings": {
                            "0": {
                                "then": "Climbing is not possible here"
                            },
                            "1": {
                                "then": "Climbing is possible here"
                            },
                            "2": {
                                "then": "Climbing is not possible here"
                            }
                        },
                        "question": "Is climbing possible here?"
                    }
                },
                "title": {
                    "render": "Climbing opportunity?"
                }
            }
        },
        "overrideAll": {
            "units+": {
                "0": {
                    "applicableUnits": {
                        "0": {
                            "human": " meter"
                        },
                        "1": {
                            "human": " feet"
                        }
                    }
                }
            },
            "tagRenderings+": {
                "0": {
                    "question": "Is there a (unofficial) website with more informations (e.g. topos)?"
                },
                "1": {
                    "mappings": {
                        "0": {
                            "then": "<span class='subtle'>The <a href='#{_embedding_feature:id}'>containing feature</a> states that this is</span> publicly accessible<br/>{_embedding_feature:access:description}"
                        },
                        "1": {
                            "then": "<span class='subtle'>The <a href='#{_embedding_feature:id}'>containing feature</a> states that </span> a permit is needed to access<br/>{_embedding_feature:access:description}"
                        },
                        "2": {
                            "then": "<span class='subtle'>The <a href='#{_embedding_feature:id}'>containing feature</a> states that this is</span> only accessible to customers<br/>{_embedding_feature:access:description}"
                        },
                        "3": {
                            "then": "<span class='subtle'>The <a href='#{_embedding_feature:id}'>containing feature</a> states that this is</span> only accessible to club members<br/>{_embedding_feature:access:description}"
                        }
                    }
                },
                "2": {
                    "mappings": {
                        "0": {
                            "then": "Publicly accessible to anyone"
                        },
                        "1": {
                            "then": "You need a permit to access here"
                        },
                        "2": {
                            "then": "Only custumers"
                        },
                        "3": {
                            "then": "Only club members"
                        }
                    },
                    "question": "Who can access here?"
                },
                "4": {
                    "question": "What is the (average) length of the routes in meters?",
                    "render": "The routes are <b>{canonical(climbing:length)}</b> long on average"
                },
                "5": {
                    "question": "What is the level of the easiest route here, accoring to the french classification system?",
                    "render": "The minimal difficulty is {climbing:grade:french:min} according to the french/belgian system"
                },
                "6": {
                    "question": "What is the level of the most difficult route here, accoring to the french classification system?",
                    "render": "The maximal difficulty is {climbing:grade:french:max} according to the french/belgian system"
                },
                "7": {
                    "mappings": {
                        "0": {
                            "then": "Bouldering is possible here"
                        },
                        "1": {
                            "then": "Bouldering is not possible here"
                        },
                        "2": {
                            "then": "Bouldering is possible, allthough there are only a few routes"
                        },
                        "3": {
                            "then": "There are {climbing:boulder} boulder routes"
                        }
                    },
                    "question": "Is bouldering possible here?"
                },
                "8": {
                    "mappings": {
                        "0": {
                            "then": "Toprope climbing is possible here"
                        },
                        "1": {
                            "then": "Toprope climbing is not possible here"
                        },
                        "2": {
                            "then": "There are {climbing:toprope} toprope routes"
                        }
                    },
                    "question": "Is toprope climbing possible here?"
                },
                "9": {
                    "mappings": {
                        "0": {
                            "then": "Sport climbing is possible here"
                        },
                        "1": {
                            "then": "Sport climbing is not possible here"
                        },
                        "2": {
                            "then": "There are {climbing:sport} sport climbing routes"
                        }
                    },
                    "question": "Is sport climbing possible here on fixed anchors?"
                },
                "10": {
                    "mappings": {
                        "0": {
                            "then": "Traditional climbing is possible here"
                        },
                        "1": {
                            "then": "Traditional climbing is not possible here"
                        },
                        "2": {
                            "then": "There are {climbing:traditional} traditional climbing routes"
                        }
                    },
                    "question": "Is traditional climbing possible here (using own gear e.g. chocks)?"
                },
                "11": {
                    "mappings": {
                        "0": {
                            "then": "There is a speed climbing wall"
                        },
                        "1": {
                            "then": "There is no speed climbing wall"
                        },
                        "2": {
                            "then": "There are {climbing:speed} speed climbing walls"
                        }
                    },
                    "question": "Is there a speed climbing wall?"
                }
            }
        },
        "title": "Open Climbing Map"
    },
    "cycle_highways": {
        "description": "This map shows cycle highways",
        "layers": {
            "0": {
                "name": "cycle highways",
                "title": {
                    "render": "cycle highway"
                }
            }
        },
        "title": "Cycle highways"
    },
    "cycle_infra": {
        "description": "A map where you can view and edit things related to the bicycle infrastructure. Made during #osoc21.",
        "shortDescription": "A map where you can view and edit things related to the bicycle infrastructure.",
        "title": "Bicycle infrastructure"
    },
    "cyclestreets": {
        "description": "A cyclestreet is is a street where <b>motorized traffic is not allowed to overtake cyclists</b>. They are signposted by a special traffic sign. Cyclestreets can be found in the Netherlands and Belgium, but also in Germany and France. ",
        "layers": {
            "0": {
                "description": "A cyclestreet is a street where motorized traffic is not allowed to overtake a cyclist",
                "name": "Cyclestreets"
            },
            "1": {
                "description": "This street will become a cyclestreet soon",
                "name": "Future cyclestreet",
                "title": {
                    "mappings": {
                        "0": {
                            "then": "{name} will become a cyclestreet soon"
                        }
                    },
                    "render": "Future cyclestreet"
                }
            },
            "2": {
                "description": "Layer to mark any street as cyclestreet",
                "name": "All streets",
                "title": {
                    "render": "Street"
                }
            }
        },
        "shortDescription": "A map of cyclestreets",
        "title": "Cyclestreets",
        "overrideAll": {
            "tagRenderings+": {
                "0": {
                    "mappings": {
                        "0": {
                            "then": "This street is a cyclestreet (and has a speed limit of 30 km/h)"
                        },
                        "1": {
                            "then": "This street is a cyclestreet"
                        },
                        "2": {
                            "then": "This street will become a cyclstreet soon"
                        },
                        "3": {
                            "then": "This street is not a cyclestreet"
                        }
                    },
                    "question": "Is this street a cyclestreet?"
                },
                "1": {
                    "question": "When will this street become a cyclestreet?",
                    "render": "This street will become a cyclestreet at {cyclestreet:start_date}"
                }
            }
        }
    },
    "cyclofix": {
        "description": "The goal of this map is to present cyclists with an easy-to-use solution to find the appropriate infrastructure for their needs.<br><br>You can track your precise location (mobile only) and select layers that are relevant for you in the bottom left corner. You can also use this tool to add or edit pins (points of interest) to the map and provide more data by answering the questions.<br><br>All changes you make will automatically be saved in the global database of OpenStreetMap and can be freely re-used by others.<br><br>For more information about the cyclofix project, go to <a href='https://cyclofix.osm.be/'>cyclofix.osm.be</a>.",
        "title": "Cyclofix - an open map for cyclists"
    },
    "drinking_water": {
        "description": "On this map, publicly accessible drinking water spots are shown and can be easily added",
        "title": "Drinking Water"
    },
    "etymology": {
        "description": "On this map, you can see what an object is named after. The streets, buildings, ... come from OpenStreetMap which got linked with Wikidata. In the popup, you'll see the Wikipedia article (if it exists) or a wikidata box of what the object is named after. If the object itself has a wikipedia page, that'll be shown too.<br/><br/><b>You can help contribute too!</b>Zoom in enough and <i>all</i> streets will show up. You can click one and a Wikidata-search box will popup. With a few clicks, you can add an etymology link. Note that you need a free OpenStreetMap account to do this.",
        "layers": {
            "1": {
                "override": {
                    "name": "Streets without etymology information"
                }
            },
            "2": {
                "override": {
                    "name": "Parks and forests without etymology information"
                }
            }
        },
        "shortDescription": "What is the origin of a toponym?",
        "title": "Open Etymology Map"
    },
    "facadegardens": {
        "description": "<a href='https://nl.wikipedia.org/wiki/Geveltuin' target=_blank>Facade gardens</a>, green facades and trees in the city not only bring peace and quiet, but also a more beautiful city, greater biodiversity, a cooling effect and better air quality. <br/> Klimaan VZW and Mechelen Klimaatneutraal want to map existing and new facade gardens as an example for people who want to build their own garden or for city walkers who love nature.<br/>More info about the project at <a href='https://klimaan.be/' target=_blank>klimaan.be</a>.",
        "layers": {
            "0": {
                "description": "Facade gardens",
                "name": "Facade gardens",
                "presets": {
                    "0": {
                        "description": "Add a facade garden",
                        "title": "facade garden"
                    }
                },
                "tagRenderings": {
                    "facadegardens-description": {
                        "question": "Extra describing info about the garden (if needed and not yet described above)",
                        "render": "More details: {description}"
                    },
                    "facadegardens-direction": {
                        "question": "What is the orientation of the garden?",
                        "render": "Orientation: {direction} (where 0=N and 90=O)"
                    },
                    "facadegardens-edible": {
                        "mappings": {
                            "0": {
                                "then": "There are edible plants"
                            },
                            "1": {
                                "then": "There are no edible plants"
                            }
                        },
                        "question": "Are there any edible plants?"
                    },
                    "facadegardens-plants": {
                        "mappings": {
                            "0": {
                                "then": "There are vines"
                            },
                            "1": {
                                "then": "There are flowering plants"
                            },
                            "2": {
                                "then": "There are shrubs"
                            },
                            "3": {
                                "then": "There are groundcovering plants"
                            }
                        },
                        "question": "What kinds of plants grow here?"
                    },
                    "facadegardens-rainbarrel": {
                        "mappings": {
                            "0": {
                                "then": "There is a rain barrel"
                            },
                            "1": {
                                "then": "There is no rain barrel"
                            }
                        },
                        "question": "Is there a water barrel installed for the garden?"
                    },
                    "facadegardens-start_date": {
                        "question": "When was the garden constructed? (a year is sufficient)",
                        "render": "Construction date of the garden: {start_date}"
                    },
                    "facadegardens-sunshine": {
                        "mappings": {
                            "0": {
                                "then": "The garden is in full sun"
                            },
                            "1": {
                                "then": "The garden is in partial shade"
                            },
                            "2": {
                                "then": "The garden is in the shade"
                            }
                        },
                        "question": "Is the garden shaded or sunny?"
                    }
                },
                "title": {
                    "render": "Facade garden"
                }
            }
        },
        "shortDescription": "This map shows facade gardens with pictures and useful info about orientation, sunshine and plant types.",
        "title": "Facade gardens"
    },
    "food": {
        "title": "Restaurants and fast food"
    },
    "fritures": {
        "layers": {
            "0": {
                "override": {
                    "name": "Fries shop"
                }
            }
        }
    },
    "ghostbikes": {
        "description": "A <b>ghost bike</b> is a memorial for a cyclist who died in a traffic accident, in the form of a white bicycle placed permanently near the accident location.<br/><br/>On this map, one can see all the ghost bikes which are known by OpenStreetMap. Is a ghost bike missing? Everyone can add or update information here - you only need to have a (free) OpenStreetMap account.",
        "title": "Ghost bikes"
    },
    "hackerspaces": {
        "description": "On this map you can see hackerspaces, add a new hackerspace or update data directly",
        "layers": {
            "0": {
                "description": "Hackerspace",
                "icon": {
                    "mappings": {
                        "0": {
                            "then": "./assets/themes/hackerspaces/led.png"
                        }
                    }
                },
                "name": "Hackerspace",
                "presets": {
                    "0": {
                        "description": "A hackerspace is an area where people interested in software gather",
                        "title": "Hackerspace"
                    },
                    "1": {
                        "description": "A makerspace is a place where DIY-enthusiasts gather to experiment with electronics such as arduino, LEDstrips, ...",
                        "title": "Makerspace"
                    }
                },
                "tagRenderings": {
                    "hackerspaces-name": {
                        "question": "What is the name of this hackerspace?",
                        "render": "This hackerspace is named <b>{name}</b>"
                    },
                    "hackerspaces-opening_hours": {
                        "mappings": {
                            "0": {
                                "then": "Opened 24/7"
                            }
                        },
                        "question": "When is this hackerspace opened?",
                        "render": "{opening_hours_table()}"
                    },
                    "hackerspaces-start_date": {
                        "question": "When was this hackerspace founded?",
                        "render": "This hackerspace was founded at {start_date}"
                    },
                    "hs-club-mate": {
                        "mappings": {
                            "0": {
                                "then": "This hackerspace serves club mate"
                            },
                            "1": {
                                "then": "This hackerspace does not serve club mate"
                            }
                        },
                        "question": "Does this hackerspace serve Club Mate?"
                    },
                    "is_makerspace": {
                        "mappings": {
                            "0": {
                                "then": "This is a makerspace"
                            },
                            "1": {
                                "then": "This is a traditional (software oriented) hackerspace"
                            }
                        },
                        "question": "Is this a hackerspace or a makerspace?"
                    }
                },
                "title": {
                    "mappings": {
                        "0": {
                            "then": " {name}"
                        }
                    },
                    "render": "Hackerspace"
                },
                "mapRendering": {
                    "0": {
                        "icon": {
                            "mappings": {
                                "0": {
                                    "then": "./assets/themes/hackerspaces/led.png"
                                }
                            }
                        }
                    }
                }
            }
        },
        "shortDescription": "A map of hackerspaces",
        "title": "Hackerspaces"
    },
    "hailhydrant": {
        "description": "On this map you can find and update hydrants, fire stations, ambulance stations, and extinguishers in your favorite neighborhoods.  \n\nYou can track your precise location (mobile only) and select layers that are relevant for you in the bottom left corner. You can also use this tool to add or edit pins (points of interest) to the map and provide additional details  by answering  available questions.  \n\nAll changes you make will automatically be saved in the global database of OpenStreetMap and can be freely re-used by others.",
        "layers": {
            "0": {
                "description": "Map layer to show fire hydrants.",
                "name": "Map of hydrants",
                "presets": {
                    "0": {
                        "description": "A hydrant is a connection point where firefighters can tap water. It might be located underground.",
                        "title": "Fire hydrant"
                    }
                },
                "tagRenderings": {
                    "hydrant-color": {
                        "mappings": {
                            "0": {
                                "then": "The hydrant color is unknown."
                            },
                            "1": {
                                "then": "The hydrant color is yellow."
                            },
                            "2": {
                                "then": "The hydrant color is red."
                            }
                        },
                        "question": "What color is the hydrant?",
                        "render": "The hydrant color is {colour}"
                    },
                    "hydrant-state": {
                        "mappings": {
                            "0": {
                                "then": "The hydrant is (fully or partially) working."
                            },
                            "1": {
                                "then": "The hydrant is unavailable."
                            },
                            "2": {
                                "then": "The hydrant has been removed."
                            }
                        },
                        "question": "Update the lifecycle status of the hydrant.",
                        "render": "Lifecycle status"
                    },
                    "hydrant-type": {
                        "mappings": {
                            "0": {
                                "then": "The hydrant type is unknown."
                            },
                            "1": {
                                "then": "<img style=\"width:15px\" src=\"./assets/themes/hailhydrant/hydrant_pillar.svg\" /> Pillar type."
                            },
                            "2": {
                                "then": "<img style=\"width:15px\" src=\"./assets/themes/hailhydrant/hydrant_unknown.svg\" /> Pipe type."
                            },
                            "3": {
                                "then": "<img style=\"width:15px\" src=\"./assets/themes/hailhydrant/hydrant_unknown.svg\" /> Wall type."
                            },
                            "4": {
                                "then": "<img style=\"width:15px\" src=\"./assets/themes/hailhydrant/hydrant_underground.svg\" /> Underground type."
                            }
                        },
                        "question": "What type of hydrant is it?",
                        "render": " Hydrant type: {fire_hydrant:type}"
                    }
                },
                "title": {
                    "render": "Hydrant"
                }
            },
            "1": {
                "description": "Map layer to show fire hydrants.",
                "name": "Map of fire extinguishers.",
                "presets": {
                    "0": {
                        "description": "A fire extinguisher is a small, portable device used to stop a fire",
                        "title": "Fire extinguisher"
                    }
                },
                "tagRenderings": {
                    "extinguisher-location": {
                        "mappings": {
                            "0": {
                                "then": "Found indoors."
                            },
                            "1": {
                                "then": "Found outdoors."
                            }
                        },
                        "question": "Where is it positioned?",
                        "render": "Location: {location}"
                    }
                },
                "title": {
                    "render": "Extinguishers"
                }
            },
            "2": {
                "description": "Map layer to show fire stations.",
                "name": "Map of fire stations",
                "presets": {
                    "0": {
                        "description": "A fire station is a place where the fire trucks and firefighters are located when not in operation.",
                        "title": "Fire station"
                    }
                },
                "tagRenderings": {
                    "station-agency": {
                        "mappings": {
                            "0": {
                                "then": "Bureau of Fire Protection"
                            }
                        },
                        "question": "What agency operates this station?",
                        "render": "This station is operated by {operator}."
                    },
                    "station-name": {
                        "question": "What is the name of this fire station?",
                        "render": "This station is called {name}."
                    },
                    "station-operator": {
                        "mappings": {
                            "0": {
                                "then": "The station is operated by the government."
                            },
                            "1": {
                                "then": "The station is operated by a community-based, or informal organization."
                            },
                            "2": {
                                "then": "The station is operated by a formal group of volunteers."
                            },
                            "3": {
                                "then": "The station is privately operated."
                            }
                        },
                        "question": "How is the station operator classified?",
                        "render": "The operator is a(n) {operator:type} entity."
                    },
                    "station-place": {
                        "question": "Where is the station located? (e.g. name of neighborhood, villlage, or town)",
                        "render": "This station is found within {addr:place}."
                    },
                    "station-street": {
                        "question": " What is the street name where the station located?",
                        "render": "This station is along a highway called {addr:street}."
                    }
                },
                "title": {
                    "render": "Fire Station"
                }
            },
            "3": {
                "description": "An ambulance station is an area for storage of ambulance vehicles, medical equipment, personal protective equipment, and other medical supplies.",
                "name": "Map of ambulance stations",
                "presets": {
                    "0": {
                        "description": "Add an ambulance station to the map",
                        "title": "Ambulance station"
                    }
                },
                "tagRenderings": {
                    "ambulance-agency": {
                        "question": "What agency operates this station?",
                        "render": "This station is operated by {operator}."
                    },
                    "ambulance-name": {
                        "question": "What is the name of this ambulance station?",
                        "render": "This station is called {name}."
                    },
                    "ambulance-operator-type": {
                        "mappings": {
                            "0": {
                                "then": "The station is operated by the government."
                            },
                            "1": {
                                "then": "The station is operated by a community-based, or informal organization."
                            },
                            "2": {
                                "then": "The station is operated by a formal group of volunteers."
                            },
                            "3": {
                                "then": "The station is privately operated."
                            }
                        },
                        "question": "How is the station operator classified?",
                        "render": "The operator is a(n) {operator:type} entity."
                    },
                    "ambulance-place": {
                        "question": "Where is the station located? (e.g. name of neighborhood, villlage, or town)",
                        "render": "This station is found within {addr:place}."
                    },
                    "ambulance-street": {
                        "question": " What is the street name where the station located?",
                        "render": "This station is along a highway called {addr:street}."
                    }
                },
                "title": {
                    "render": "Ambulance Station"
                }
            }
        },
        "shortDescription": "Map to show hydrants, extinguishers, fire stations, and ambulance stations.",
        "title": "Hydrants, Extinguishers, Fire stations, and Ambulance stations."
    },
    "maps": {
        "description": "On this map you can find all maps OpenStreetMap knows - typically a big map on an information board showing the area, city or region, e.g. a tourist map on the back of a billboard, a map of a nature reserve, a map of cycling networks in the region, ...) <br/><br/>If a map is missing, you can easily map this map on OpenStreetMap.",
        "shortDescription": "This theme shows all (touristic) maps that OpenStreetMap knows of",
        "title": "A map of maps"
    },
    "natuurpunt": {
        "description": "On this map you can find all the nature reserves that Natuurpunt offers ",
        "shortDescription": "This map shows the nature reserves of Natuurpunt",
        "title": "Nature Reserves"
    },
    "observation_towers": {
        "description": "Publicly accessible towers to enjoy the view",
        "shortDescription": "Publicly accessible towers to enjoy the view",
        "title": "Observation towers"
    },
    "openwindpowermap": {
        "description": "A map for showing and editing wind turbines.",
        "layers": {
            "0": {
                "name": "wind turbine",
                "presets": {
                    "0": {
                        "title": "wind turbine"
                    }
                },
                "tagRenderings": {
                    "turbine-diameter": {
                        "question": "What is the rotor diameter of this wind turbine, in metres?",
                        "render": "The rotor diameter of this wind turbine is {rotor:diameter} metres."
                    },
                    "turbine-height": {
                        "question": "What is the total height of this wind turbine (including rotor radius), in metres?",
                        "render": "The total height (including rotor radius) of this wind turbine is {height} metres."
                    },
                    "turbine-operator": {
                        "question": "Who operates this wind turbine?",
                        "render": "This wind turbine is operated by {operator}."
                    },
                    "turbine-output": {
                        "question": "What is the power output of this wind turbine? (e.g. 2.3 MW)",
                        "render": "The power output of this wind turbine is {generator:output:electricity}."
                    },
                    "turbine-start-date": {
                        "question": "When did this wind turbine go into operation?",
                        "render": "This wind turbine went into operation on/in {start_date}."
                    }
                },
                "title": {
                    "mappings": {
                        "0": {
                            "then": "{name}"
                        }
                    },
                    "render": "wind turbine"
                },
                "units": {
                    "0": {
                        "applicableUnits": {
                            "0": {
                                "human": " megawatts"
                            },
                            "1": {
                                "human": " kilowatts"
                            },
                            "2": {
                                "human": " watts"
                            },
                            "3": {
                                "human": " gigawatts"
                            }
                        }
                    },
                    "1": {
                        "applicableUnits": {
                            "0": {
                                "human": " meter"
                            }
                        }
                    }
                }
            }
        },
        "title": "OpenWindPowerMap"
    },
    "parkings": {
        "description": "This map shows different parking spots",
        "shortDescription": "This map shows different parking spots",
        "title": "Parking"
    },
    "personal": {
        "description": "Create a personal theme based on all the available layers of all themes. In order to show some data, open <a href='#filter'>layer selection</a>",
        "title": "Personal theme"
    },
    "playgrounds": {
        "description": "On this map, you find playgrounds and can add more information",
        "shortDescription": "A map with playgrounds",
        "title": "Playgrounds"
    },
    "postboxes": {
        "description": "On this map you can find and add data of post offices and post boxes. You can use this map to find where you can mail your next postcard! :)<br/>Spotted an error or is a post box missing? You can edit this map with a free OpenStreetMap account. ",
        "layers": {
            "0": {
                "description": "The layer showing postboxes.",
                "name": "Postboxes",
                "presets": {
                    "0": {
                        "title": "postbox"
                    }
                },
                "title": {
                    "render": "Postbox"
                }
            },
            "1": {
                "description": "A layer showing post offices.",
                "filter": {
                    "0": {
                        "options": {
                            "0": {
                                "question": "Currently open"
                            }
                        }
                    }
                },
                "name": "Post offices",
                "presets": {
                    "0": {
                        "title": "Post Office"
                    }
                },
                "tagRenderings": {
                    "OH": {
                        "mappings": {
                            "0": {
                                "then": "24/7 opened (including holidays)"
                            }
                        },
                        "question": "What are the opening hours for this post office?",
                        "render": "Opening Hours: {opening_hours_table()}"
                    }
                },
                "title": {
                    "render": "Post Office"
                }
            }
        },
        "shortDescription": "A map showing postboxes and post offices",
        "title": "Postbox and Post Office Map"
    },
    "shops": {
        "description": "On this map, one can mark basic information about shops, add opening hours and phone numbers",
        "shortDescription": "An editable map with basic shop information",
        "title": "Open Shop Map"
    },
    "sport_pitches": {
        "description": "A sport pitch is an area where sports are played",
        "shortDescription": "A map showing sport pitches",
        "title": "Sport pitches"
    },
    "surveillance": {
        "description": "On this open map, you can find surveillance cameras.",
        "shortDescription": "Surveillance cameras and other means of surveillance",
        "title": "Surveillance under Surveillance"
    },
    "toilets": {
        "description": "A map of public toilets",
        "title": "Open Toilet Map"
    },
    "trees": {
        "description": "Map all the trees!",
        "shortDescription": "Map all the trees",
        "title": "Trees"
    },
    "uk_addresses": {
        "description": "Contribute to OpenStreetMap by filling out address information",
        "layers": {
            "1": {
                "description": "Addresses",
                "name": "Known addresses in OSM",
                "tagRenderings": {
                    "uk_addresses_explanation_osm": {
                        "render": "This address is saved in OpenStreetMap"
                    },
                    "uk_addresses_housenumber": {
                        "mappings": {
                            "0": {
                                "then": "This building has no house number"
                            }
                        },
                        "question": "What is the number of this house?",
                        "render": "The housenumber is <b>{addr:housenumber}</b>"
                    },
                    "uk_addresses_street": {
                        "question": "What street is this address located in?",
                        "render": "This address is in street <b>{addr:street}</b>"
                    }
                },
                "title": {
                    "render": "Known address"
                }
            }
        },
        "shortDescription": "Help to build an open dataset of UK addresses",
        "tileLayerSources": {
            "0": {
                "name": "Property boundaries by osmuk.org"
            }
        },
        "title": "UK Addresses"
    },
    "waste_basket": {
        "description": "On this map, you'll find waste baskets near you. If a waste basket is missing on this map, you can add it yourself",
        "shortDescription": "A map with waste baskets",
        "title": "Waste Basket"
    },
<<<<<<< HEAD
    "sidewalks": {
        "description": "Experimental theme",
        "layers": {
            "0": {
                "description": "Layer showing sidewalks of highways",
                "name": "Sidewalks",
                "tagRenderings": {
                    "streetname": {
                        "render": "This street is named {name}"
                    }
                },
                "title": {
                    "render": "{name}"
                }
            }
        },
        "shortDescription": "Sidewalk mapping",
        "title": "Sidewalks"
    },
    "grb": {
        "description": "This theme is an attempt to help automating the GRB import.<br/>Note that this is very hacky and 'steals' the GRB data from an external site; in order to do this, you need to install and activate <a href='https://addons.mozilla.org/en-US/firefox/addon/cors-everywhere/'>this firefox extension</a> for it to work.",
        "layers": {
            "1": {
                "tagRenderings": {
                    "building type": {
                        "question": "What kind of building is this?"
                    }
                }
            }
        }
=======
    "street_lighting": {
        "description": "On this map you can find everything about street lighting",
        "layers": {
            "1": {
                "name": "Lit streets",
                "tagRenderings": {
                    "lit": {
                        "mappings": {
                            "0": {
                                "then": "This street is lit"
                            },
                            "1": {
                                "then": "This street is not lit"
                            },
                            "2": {
                                "then": "This street is lit at night"
                            },
                            "3": {
                                "then": "This street is lit 24/7"
                            }
                        },
                        "question": "Is this street lit?"
                    }
                },
                "title": {
                    "render": "Lit street"
                }
            },
            "2": {
                "name": "All streets",
                "tagRenderings": {
                    "lit": {
                        "mappings": {
                            "0": {
                                "then": "This street is lit"
                            },
                            "1": {
                                "then": "This road is not lit"
                            },
                            "2": {
                                "then": "This street is lit at night"
                            },
                            "3": {
                                "then": "This street is lit 24/7"
                            }
                        },
                        "question": "Is this street lit?"
                    }
                },
                "title": {
                    "render": "Street"
                }
            }
        },
        "title": "Street Lighting"
>>>>>>> dc1813ea
    }
}<|MERGE_RESOLUTION|>--- conflicted
+++ resolved
@@ -233,8 +233,6 @@
                 }
             }
         },
-        "shortDescription": "Find sites to spend the night with your camper",
-        "title": "Campersites",
         "overrideAll": {
             "tagRenderings+": {
                 "0": {
@@ -253,7 +251,9 @@
                     "question": "Does this place have a power supply?"
                 }
             }
-        }
+        },
+        "shortDescription": "Find sites to spend the night with your camper",
+        "title": "Campersites"
     },
     "charging_stations": {
         "description": "On this open map, one can find and mark information about charging stations",
@@ -454,6 +454,129 @@
             }
         },
         "overrideAll": {
+            "tagRenderings+": {
+                "0": {
+                    "question": "Is there a (unofficial) website with more informations (e.g. topos)?"
+                },
+                "1": {
+                    "mappings": {
+                        "0": {
+                            "then": "<span class='subtle'>The <a href='#{_embedding_feature:id}'>containing feature</a> states that this is</span> publicly accessible<br/>{_embedding_feature:access:description}"
+                        },
+                        "1": {
+                            "then": "<span class='subtle'>The <a href='#{_embedding_feature:id}'>containing feature</a> states that </span> a permit is needed to access<br/>{_embedding_feature:access:description}"
+                        },
+                        "2": {
+                            "then": "<span class='subtle'>The <a href='#{_embedding_feature:id}'>containing feature</a> states that this is</span> only accessible to customers<br/>{_embedding_feature:access:description}"
+                        },
+                        "3": {
+                            "then": "<span class='subtle'>The <a href='#{_embedding_feature:id}'>containing feature</a> states that this is</span> only accessible to club members<br/>{_embedding_feature:access:description}"
+                        }
+                    }
+                },
+                "2": {
+                    "mappings": {
+                        "0": {
+                            "then": "Publicly accessible to anyone"
+                        },
+                        "1": {
+                            "then": "You need a permit to access here"
+                        },
+                        "2": {
+                            "then": "Only custumers"
+                        },
+                        "3": {
+                            "then": "Only club members"
+                        }
+                    },
+                    "question": "Who can access here?"
+                },
+                "4": {
+                    "question": "What is the (average) length of the routes in meters?",
+                    "render": "The routes are <b>{canonical(climbing:length)}</b> long on average"
+                },
+                "5": {
+                    "question": "What is the level of the easiest route here, accoring to the french classification system?",
+                    "render": "The minimal difficulty is {climbing:grade:french:min} according to the french/belgian system"
+                },
+                "6": {
+                    "question": "What is the level of the most difficult route here, accoring to the french classification system?",
+                    "render": "The maximal difficulty is {climbing:grade:french:max} according to the french/belgian system"
+                },
+                "7": {
+                    "mappings": {
+                        "0": {
+                            "then": "Bouldering is possible here"
+                        },
+                        "1": {
+                            "then": "Bouldering is not possible here"
+                        },
+                        "2": {
+                            "then": "Bouldering is possible, allthough there are only a few routes"
+                        },
+                        "3": {
+                            "then": "There are {climbing:boulder} boulder routes"
+                        }
+                    },
+                    "question": "Is bouldering possible here?"
+                },
+                "8": {
+                    "mappings": {
+                        "0": {
+                            "then": "Toprope climbing is possible here"
+                        },
+                        "1": {
+                            "then": "Toprope climbing is not possible here"
+                        },
+                        "2": {
+                            "then": "There are {climbing:toprope} toprope routes"
+                        }
+                    },
+                    "question": "Is toprope climbing possible here?"
+                },
+                "9": {
+                    "mappings": {
+                        "0": {
+                            "then": "Sport climbing is possible here"
+                        },
+                        "1": {
+                            "then": "Sport climbing is not possible here"
+                        },
+                        "2": {
+                            "then": "There are {climbing:sport} sport climbing routes"
+                        }
+                    },
+                    "question": "Is sport climbing possible here on fixed anchors?"
+                },
+                "10": {
+                    "mappings": {
+                        "0": {
+                            "then": "Traditional climbing is possible here"
+                        },
+                        "1": {
+                            "then": "Traditional climbing is not possible here"
+                        },
+                        "2": {
+                            "then": "There are {climbing:traditional} traditional climbing routes"
+                        }
+                    },
+                    "question": "Is traditional climbing possible here (using own gear e.g. chocks)?"
+                },
+                "11": {
+                    "mappings": {
+                        "0": {
+                            "then": "There is a speed climbing wall"
+                        },
+                        "1": {
+                            "then": "There is no speed climbing wall"
+                        },
+                        "2": {
+                            "then": "There are {climbing:speed} speed climbing walls"
+                        }
+                    },
+                    "question": "Is there a speed climbing wall?"
+                }
+            },
             "units+": {
                 "0": {
                     "applicableUnits": {
@@ -464,129 +587,6 @@
                             "human": " feet"
                         }
                     }
-                }
-            },
-            "tagRenderings+": {
-                "0": {
-                    "question": "Is there a (unofficial) website with more informations (e.g. topos)?"
-                },
-                "1": {
-                    "mappings": {
-                        "0": {
-                            "then": "<span class='subtle'>The <a href='#{_embedding_feature:id}'>containing feature</a> states that this is</span> publicly accessible<br/>{_embedding_feature:access:description}"
-                        },
-                        "1": {
-                            "then": "<span class='subtle'>The <a href='#{_embedding_feature:id}'>containing feature</a> states that </span> a permit is needed to access<br/>{_embedding_feature:access:description}"
-                        },
-                        "2": {
-                            "then": "<span class='subtle'>The <a href='#{_embedding_feature:id}'>containing feature</a> states that this is</span> only accessible to customers<br/>{_embedding_feature:access:description}"
-                        },
-                        "3": {
-                            "then": "<span class='subtle'>The <a href='#{_embedding_feature:id}'>containing feature</a> states that this is</span> only accessible to club members<br/>{_embedding_feature:access:description}"
-                        }
-                    }
-                },
-                "2": {
-                    "mappings": {
-                        "0": {
-                            "then": "Publicly accessible to anyone"
-                        },
-                        "1": {
-                            "then": "You need a permit to access here"
-                        },
-                        "2": {
-                            "then": "Only custumers"
-                        },
-                        "3": {
-                            "then": "Only club members"
-                        }
-                    },
-                    "question": "Who can access here?"
-                },
-                "4": {
-                    "question": "What is the (average) length of the routes in meters?",
-                    "render": "The routes are <b>{canonical(climbing:length)}</b> long on average"
-                },
-                "5": {
-                    "question": "What is the level of the easiest route here, accoring to the french classification system?",
-                    "render": "The minimal difficulty is {climbing:grade:french:min} according to the french/belgian system"
-                },
-                "6": {
-                    "question": "What is the level of the most difficult route here, accoring to the french classification system?",
-                    "render": "The maximal difficulty is {climbing:grade:french:max} according to the french/belgian system"
-                },
-                "7": {
-                    "mappings": {
-                        "0": {
-                            "then": "Bouldering is possible here"
-                        },
-                        "1": {
-                            "then": "Bouldering is not possible here"
-                        },
-                        "2": {
-                            "then": "Bouldering is possible, allthough there are only a few routes"
-                        },
-                        "3": {
-                            "then": "There are {climbing:boulder} boulder routes"
-                        }
-                    },
-                    "question": "Is bouldering possible here?"
-                },
-                "8": {
-                    "mappings": {
-                        "0": {
-                            "then": "Toprope climbing is possible here"
-                        },
-                        "1": {
-                            "then": "Toprope climbing is not possible here"
-                        },
-                        "2": {
-                            "then": "There are {climbing:toprope} toprope routes"
-                        }
-                    },
-                    "question": "Is toprope climbing possible here?"
-                },
-                "9": {
-                    "mappings": {
-                        "0": {
-                            "then": "Sport climbing is possible here"
-                        },
-                        "1": {
-                            "then": "Sport climbing is not possible here"
-                        },
-                        "2": {
-                            "then": "There are {climbing:sport} sport climbing routes"
-                        }
-                    },
-                    "question": "Is sport climbing possible here on fixed anchors?"
-                },
-                "10": {
-                    "mappings": {
-                        "0": {
-                            "then": "Traditional climbing is possible here"
-                        },
-                        "1": {
-                            "then": "Traditional climbing is not possible here"
-                        },
-                        "2": {
-                            "then": "There are {climbing:traditional} traditional climbing routes"
-                        }
-                    },
-                    "question": "Is traditional climbing possible here (using own gear e.g. chocks)?"
-                },
-                "11": {
-                    "mappings": {
-                        "0": {
-                            "then": "There is a speed climbing wall"
-                        },
-                        "1": {
-                            "then": "There is no speed climbing wall"
-                        },
-                        "2": {
-                            "then": "There are {climbing:speed} speed climbing walls"
-                        }
-                    },
-                    "question": "Is there a speed climbing wall?"
                 }
             }
         },
@@ -636,8 +636,6 @@
                 }
             }
         },
-        "shortDescription": "A map of cyclestreets",
-        "title": "Cyclestreets",
         "overrideAll": {
             "tagRenderings+": {
                 "0": {
@@ -662,7 +660,9 @@
                     "render": "This street will become a cyclestreet at {cyclestreet:start_date}"
                 }
             }
-        }
+        },
+        "shortDescription": "A map of cyclestreets",
+        "title": "Cyclestreets"
     },
     "cyclofix": {
         "description": "The goal of this map is to present cyclists with an easy-to-use solution to find the appropriate infrastructure for their needs.<br><br>You can track your precise location (mobile only) and select layers that are relevant for you in the bottom left corner. You can also use this tool to add or edit pins (points of interest) to the map and provide more data by answering the questions.<br><br>All changes you make will automatically be saved in the global database of OpenStreetMap and can be freely re-used by others.<br><br>For more information about the cyclofix project, go to <a href='https://cyclofix.osm.be/'>cyclofix.osm.be</a>.",
@@ -792,6 +792,18 @@
         "description": "A <b>ghost bike</b> is a memorial for a cyclist who died in a traffic accident, in the form of a white bicycle placed permanently near the accident location.<br/><br/>On this map, one can see all the ghost bikes which are known by OpenStreetMap. Is a ghost bike missing? Everyone can add or update information here - you only need to have a (free) OpenStreetMap account.",
         "title": "Ghost bikes"
     },
+    "grb": {
+        "description": "This theme is an attempt to help automating the GRB import.<br/>Note that this is very hacky and 'steals' the GRB data from an external site; in order to do this, you need to install and activate <a href='https://addons.mozilla.org/en-US/firefox/addon/cors-everywhere/'>this firefox extension</a> for it to work.",
+        "layers": {
+            "1": {
+                "tagRenderings": {
+                    "building type": {
+                        "question": "What kind of building is this?"
+                    }
+                }
+            }
+        }
+    },
     "hackerspaces": {
         "description": "On this map you can see hackerspaces, add a new hackerspace or update data directly",
         "layers": {
@@ -803,66 +815,6 @@
                             "then": "./assets/themes/hackerspaces/led.png"
                         }
                     }
-                },
-                "name": "Hackerspace",
-                "presets": {
-                    "0": {
-                        "description": "A hackerspace is an area where people interested in software gather",
-                        "title": "Hackerspace"
-                    },
-                    "1": {
-                        "description": "A makerspace is a place where DIY-enthusiasts gather to experiment with electronics such as arduino, LEDstrips, ...",
-                        "title": "Makerspace"
-                    }
-                },
-                "tagRenderings": {
-                    "hackerspaces-name": {
-                        "question": "What is the name of this hackerspace?",
-                        "render": "This hackerspace is named <b>{name}</b>"
-                    },
-                    "hackerspaces-opening_hours": {
-                        "mappings": {
-                            "0": {
-                                "then": "Opened 24/7"
-                            }
-                        },
-                        "question": "When is this hackerspace opened?",
-                        "render": "{opening_hours_table()}"
-                    },
-                    "hackerspaces-start_date": {
-                        "question": "When was this hackerspace founded?",
-                        "render": "This hackerspace was founded at {start_date}"
-                    },
-                    "hs-club-mate": {
-                        "mappings": {
-                            "0": {
-                                "then": "This hackerspace serves club mate"
-                            },
-                            "1": {
-                                "then": "This hackerspace does not serve club mate"
-                            }
-                        },
-                        "question": "Does this hackerspace serve Club Mate?"
-                    },
-                    "is_makerspace": {
-                        "mappings": {
-                            "0": {
-                                "then": "This is a makerspace"
-                            },
-                            "1": {
-                                "then": "This is a traditional (software oriented) hackerspace"
-                            }
-                        },
-                        "question": "Is this a hackerspace or a makerspace?"
-                    }
-                },
-                "title": {
-                    "mappings": {
-                        "0": {
-                            "then": " {name}"
-                        }
-                    },
-                    "render": "Hackerspace"
                 },
                 "mapRendering": {
                     "0": {
@@ -874,6 +826,66 @@
                             }
                         }
                     }
+                },
+                "name": "Hackerspace",
+                "presets": {
+                    "0": {
+                        "description": "A hackerspace is an area where people interested in software gather",
+                        "title": "Hackerspace"
+                    },
+                    "1": {
+                        "description": "A makerspace is a place where DIY-enthusiasts gather to experiment with electronics such as arduino, LEDstrips, ...",
+                        "title": "Makerspace"
+                    }
+                },
+                "tagRenderings": {
+                    "hackerspaces-name": {
+                        "question": "What is the name of this hackerspace?",
+                        "render": "This hackerspace is named <b>{name}</b>"
+                    },
+                    "hackerspaces-opening_hours": {
+                        "mappings": {
+                            "0": {
+                                "then": "Opened 24/7"
+                            }
+                        },
+                        "question": "When is this hackerspace opened?",
+                        "render": "{opening_hours_table()}"
+                    },
+                    "hackerspaces-start_date": {
+                        "question": "When was this hackerspace founded?",
+                        "render": "This hackerspace was founded at {start_date}"
+                    },
+                    "hs-club-mate": {
+                        "mappings": {
+                            "0": {
+                                "then": "This hackerspace serves club mate"
+                            },
+                            "1": {
+                                "then": "This hackerspace does not serve club mate"
+                            }
+                        },
+                        "question": "Does this hackerspace serve Club Mate?"
+                    },
+                    "is_makerspace": {
+                        "mappings": {
+                            "0": {
+                                "then": "This is a makerspace"
+                            },
+                            "1": {
+                                "then": "This is a traditional (software oriented) hackerspace"
+                            }
+                        },
+                        "question": "Is this a hackerspace or a makerspace?"
+                    }
+                },
+                "title": {
+                    "mappings": {
+                        "0": {
+                            "then": " {name}"
+                        }
+                    },
+                    "render": "Hackerspace"
                 }
             }
         },
@@ -1237,6 +1249,25 @@
         "shortDescription": "An editable map with basic shop information",
         "title": "Open Shop Map"
     },
+    "sidewalks": {
+        "description": "Experimental theme",
+        "layers": {
+            "0": {
+                "description": "Layer showing sidewalks of highways",
+                "name": "Sidewalks",
+                "tagRenderings": {
+                    "streetname": {
+                        "render": "This street is named {name}"
+                    }
+                },
+                "title": {
+                    "render": "{name}"
+                }
+            }
+        },
+        "shortDescription": "Sidewalk mapping",
+        "title": "Sidewalks"
+    },
     "sport_pitches": {
         "description": "A sport pitch is an area where sports are played",
         "shortDescription": "A map showing sport pitches",
@@ -1298,38 +1329,6 @@
         "shortDescription": "A map with waste baskets",
         "title": "Waste Basket"
     },
-<<<<<<< HEAD
-    "sidewalks": {
-        "description": "Experimental theme",
-        "layers": {
-            "0": {
-                "description": "Layer showing sidewalks of highways",
-                "name": "Sidewalks",
-                "tagRenderings": {
-                    "streetname": {
-                        "render": "This street is named {name}"
-                    }
-                },
-                "title": {
-                    "render": "{name}"
-                }
-            }
-        },
-        "shortDescription": "Sidewalk mapping",
-        "title": "Sidewalks"
-    },
-    "grb": {
-        "description": "This theme is an attempt to help automating the GRB import.<br/>Note that this is very hacky and 'steals' the GRB data from an external site; in order to do this, you need to install and activate <a href='https://addons.mozilla.org/en-US/firefox/addon/cors-everywhere/'>this firefox extension</a> for it to work.",
-        "layers": {
-            "1": {
-                "tagRenderings": {
-                    "building type": {
-                        "question": "What kind of building is this?"
-                    }
-                }
-            }
-        }
-=======
     "street_lighting": {
         "description": "On this map you can find everything about street lighting",
         "layers": {
@@ -1385,6 +1384,5 @@
             }
         },
         "title": "Street Lighting"
->>>>>>> dc1813ea
     }
 }