--- conflicted
+++ resolved
@@ -1035,11 +1035,7 @@
                 "description": "Vrstva zobrazující vlaková nádraží",
                 "name": "Vlaková nádraží"
             },
-<<<<<<< HEAD
-            "15": {
-=======
             "16": {
->>>>>>> e99485d6
                 "description": "Zobrazuje vlaky odjíždějící z této stanice",
                 "name": "Odjezdové tabule",
                 "presets": {
