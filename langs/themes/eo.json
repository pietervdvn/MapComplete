{
  "climbing": {
    "overrideAll": {
      "units+": {
        "0": {
          "applicableUnits": {
            "0": {
              "human": " metro"
            },
            "1": {
              "human": " futo"
            }
          }
        }
      }
    }
  },
  "cyclestreets": {
    "layers": {
      "2": {
        "name": "Ĉiuj stratoj",
        "title": {
          "render": "Strato"
        }
      }
    }
  },
  "facadegardens": {
    "layers": {
      "0": {
        "tagRenderings": {
          "facadegardens-description": {
            "render": "Pliaj detaloj: {description}"
          }
        }
      }
    }
  },
  "ghostbikes": {
    "title": "Fantombicikloj"
  },
  "hackerspaces": {
    "layers": {
      "0": {
        "icon": {
          "mappings": {
            "0": {
              "then": "./assets/themes/hackerspaces/led.png"
            }
<<<<<<< HEAD
        }
    },
    "ghostbikes": {
        "title": "Fantombicikloj"
    },
    "maps": {
        "title": "Mapo de mapoj"
=======
          }
        },
        "tagRenderings": {
          "hackerspaces-opening_hours": {
            "render": "{opening_hours_table()}"
          }
        },
        "title": {
          "mappings": {
            "0": {
              "then": " {name}"
            }
          }
        }
      }
    }
  },
  "hailhydrant": {
    "layers": {
      "1": {
        "tagRenderings": {
          "extinguisher-location": {
            "render": "Loko: {location}"
          }
        }
      }
    }
  },
  "maps": {
    "title": "Mapo de mapoj"
  },
  "openwindpowermap": {
    "layers": {
      "0": {
        "title": {
          "mappings": {
            "0": {
              "then": "{name}"
            }
          }
        },
        "units": {
          "0": {
            "applicableUnits": {
              "0": {
                "human": " megavatoj"
              },
              "1": {
                "human": " kilovatoj"
              },
              "2": {
                "human": " vatoj"
              },
              "3": {
                "human": " gigavatoj"
              }
            }
          },
          "1": {
            "applicableUnits": {
              "0": {
                "human": " metro"
              }
            }
          }
        }
      }
>>>>>>> 76fa858b
    }
  }
}<|MERGE_RESOLUTION|>--- conflicted
+++ resolved
@@ -39,91 +39,7 @@
   "ghostbikes": {
     "title": "Fantombicikloj"
   },
-  "hackerspaces": {
-    "layers": {
-      "0": {
-        "icon": {
-          "mappings": {
-            "0": {
-              "then": "./assets/themes/hackerspaces/led.png"
-            }
-<<<<<<< HEAD
-        }
-    },
-    "ghostbikes": {
-        "title": "Fantombicikloj"
-    },
-    "maps": {
-        "title": "Mapo de mapoj"
-=======
-          }
-        },
-        "tagRenderings": {
-          "hackerspaces-opening_hours": {
-            "render": "{opening_hours_table()}"
-          }
-        },
-        "title": {
-          "mappings": {
-            "0": {
-              "then": " {name}"
-            }
-          }
-        }
-      }
-    }
-  },
-  "hailhydrant": {
-    "layers": {
-      "1": {
-        "tagRenderings": {
-          "extinguisher-location": {
-            "render": "Loko: {location}"
-          }
-        }
-      }
-    }
-  },
   "maps": {
     "title": "Mapo de mapoj"
-  },
-  "openwindpowermap": {
-    "layers": {
-      "0": {
-        "title": {
-          "mappings": {
-            "0": {
-              "then": "{name}"
-            }
-          }
-        },
-        "units": {
-          "0": {
-            "applicableUnits": {
-              "0": {
-                "human": " megavatoj"
-              },
-              "1": {
-                "human": " kilovatoj"
-              },
-              "2": {
-                "human": " vatoj"
-              },
-              "3": {
-                "human": " gigavatoj"
-              }
-            }
-          },
-          "1": {
-            "applicableUnits": {
-              "0": {
-                "human": " metro"
-              }
-            }
-          }
-        }
-      }
->>>>>>> 76fa858b
-    }
   }
 }