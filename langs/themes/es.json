{
    "aed": {
        "description": "En este mapa , cualquiera puede encontrar y marcar los desfibriladores externos automáticos más cercanos",
        "title": "Mapa abierto de desfibriladores (DEA)"
    },
    "artwork": {
        "description": "Un mapa abierto de estatus, bustos, grafitis y otras obras de arte en todo el mundo"
    },
    "benches": {
        "description": "Este mapa muestra todos los bancos que están grabados en OpenStreetMap: Bancos individuales, bancos que pertenecen a paradas o marquesinas del transporte público. Con una cuenta de OpenStreetMap, puedes mapear nuevos bancos o editar detalles de bancos existentes.",
        "shortDescription": "Un mapa de bancos",
        "title": "Bancos"
    },
    "bicycle_rental": {
        "description": "En este mapa, encontrarás numerosas estaciones de alquiler de bicicletas que son conocidas por OpenStreetMap",
        "shortDescription": "Un mapa con estaciones de alquiler de bicicletas y tiendas de alquiler de bicicletas",
        "title": "Alquiler de bicicletas"
    },
    "binoculars": {
        "description": "Un mapa con prismáticos fijos en un poste. Suele encontrarse en lugares turísticos, miradores, en lo alto de torres panorámicas u ocasionalmente en una reserva natural.",
        "shortDescription": "Un mapa con prismáticos fijos",
        "title": "Binoculares"
    },
    "bookcases": {
        "description": "Una librería pública es un pequeño armario en la calle, una caja, una vieja cabina telefónica o algún otro objeto donde se guardan libros. Todo el mundo puede colocar o coger un libro. Este mapa pretende recoger todas estas librerías. Puedes descubrir nuevas librerías cercanas y, con una cuenta gratuita de OpenStreetMap, añadir rápidamente tus librerías favoritas.",
        "title": "Mapa de Librerías Abiertas"
    },
    "cafes_and_pubs": {
        "description": "Pubs y bares",
        "title": "Cafeterías y pubs"
    },
    "campersite": {
        "description": "Este sitio recoge todos los lugares oficiales de parada de caravanas y los lugares donde se pueden verter las aguas grises y negras. Puedes añadir detalles sobre los servicios prestados y el coste. Añade fotos y reseñas. Este es un sitio web y una aplicación web. Los datos se almacenan en OpenStreetMap, por lo que serán gratuitos para siempre y podrán ser reutilizados por cualquier aplicación.",
        "layers": {
            "0": {
                "description": "Sitios de acampada",
                "name": "Sitios de Acampada",
                "presets": {
                    "0": {
                        "description": "Añade un nuevo sitio de acampada oficial. Son lugares designados para pasar la noche con tu caravana. Pueden parecerse a un camping real o simplemente a un aparcamiento. Puede que no estén señalizados en absoluto, sino que simplemente estén definidos en una decisión municipal. Un aparcamiento normal destinado a los campistas en el que no se espera que se pase la noche, no es un camping. ",
                        "title": "Un camping"
                    }
                },
                "tagRenderings": {
                    "caravansites-capacity": {
                        "question": "¿Cuántos campistas pueden alojarse aquí? (omitir si no hay un número evidente de plazas o vehículos permitidos)",
                        "render": "{capacity} los campistas pueden utilizar este lugar al mismo tiempo"
                    },
                    "caravansites-charge": {
                        "question": "¿Cuánto cobra este lugar?",
                        "render": "Este lugar cobra {charge}"
                    },
                    "caravansites-description": {
                        "question": "¿Te gustaría añadir una descripción general de este lugar? (No repitas información previamente preguntada o mostrada arriba. Por favor mantenla objetiva - las opiniones van en la de opiniones)",
                        "render": "Más detalles sobre este lugar:{description}"
                    },
                    "caravansites-fee": {
                        "mappings": {
                            "0": {
                                "then": "Necesitas pagar por su uso"
                            },
                            "1": {
                                "then": "Se puede usar de manera gratuita"
                            }
                        },
                        "question": "¿Este lugar cobra una tarifa?"
                    },
                    "caravansites-internet": {
                        "mappings": {
                            "0": {
                                "then": "Hay acceso a internet"
                            },
                            "1": {
                                "then": "Hay acceso a internet"
                            },
                            "2": {
                                "then": "No hay acceso a internet"
                            }
                        },
                        "question": "¿Este lugar tiene acceso a internet?"
                    },
                    "caravansites-internet-fee": {
                        "mappings": {
                            "0": {
                                "then": "Tienes que pagar a mayores por el acceso a internet"
                            },
                            "1": {
                                "then": "No tienes que pagar a mayores por el acceso a internet"
                            }
                        },
                        "question": "¿Tienes que pagar por el acceso a internet?"
                    },
                    "caravansites-long-term": {
                        "mappings": {
                            "0": {
                                "then": "Sí, hay algunas plazas de alquiler a largo plazo, pero también puedes alojarte por días"
                            },
                            "1": {
                                "then": "No, no hay huéspedes permanentes aquí"
                            },
                            "2": {
                                "then": "Solo es posible permanecer aquí si tienes un contrato a largo plazo (este lugar desaparecerá de este mapa si escoges esto)"
                            }
                        },
                        "question": "¿Este lugar ofrece huecos para alquilar a largo plazo?"
                    },
                    "caravansites-name": {
                        "question": "¿Cómo se llama este lugar?",
                        "render": "Este lugar se llama {name}"
                    },
                    "caravansites-sanitary-dump": {
                        "mappings": {
                            "0": {
                                "then": "Este lugar tiene un vertedero sanitario"
                            },
                            "1": {
                                "then": "Este lugar no tiene vertedero sanitario"
                            }
                        },
                        "question": "¿Este lugar tiene un vertedero sanitario?"
                    },
                    "caravansites-toilets": {
                        "mappings": {
                            "0": {
                                "then": "Este lugar cuenta con sanitarios"
                            },
                            "1": {
                                "then": "Este lugar no tiene sanitarios"
                            }
                        },
                        "question": "¿Este lugar tiene baños?"
                    },
                    "caravansites-website": {
                        "question": "¿Este lugar tiene un sitio web?",
                        "render": "Sitio web oficial: <a href='{website}'>{website}</a>"
                    }
                }
            },
            "1": {
                "tagRenderings": {
                    "dumpstations-charge": {
                        "question": "¿Cuánto cobra este lugar?",
                        "render": "Este lugar cobra {charge}"
                    },
                    "dumpstations-fee": {
                        "mappings": {
                            "0": {
                                "then": "Tienes que pagar por el uso"
                            },
                            "1": {
                                "then": "Se puede utilizar gratis"
                            }
                        },
                        "question": "¿Este lugar cobra una tasa?"
                    },
                    "dumpstations-network": {
                        "question": "¿A qué red forma parte este lugar? (saltar si a ninguna)",
                        "render": "Esta estación forma parte de la red {network}"
                    }
                }
            }
        },
        "overrideAll": {
            "tagRenderings+": {
                "0": {
                    "question": "¿Quién opera este lugar?",
                    "render": "Este lugar lo opera {operator}"
                },
                "1": {
                    "mappings": {
                        "0": {
                            "then": "Este lugar tiene suministro eléctrico"
                        },
                        "1": {
                            "then": "Este lugar no tiene suministro eléctrico"
                        }
                    },
                    "question": "¿Tiene suministro eléctrico este lugar?"
                }
            }
        },
        "shortDescription": "Encuentra sitios para pasar la noche con tu caravana",
        "title": "Campings"
    },
    "charging_stations": {
        "description": "En este mapa, uno puede encontrar y marcar información sobre estaciones de carga",
        "shortDescription": "Un mapa mundial de estaciones de carga",
        "title": "Estaciones de carga"
    },
    "climbing": {
        "layers": {
            "0": {
                "override": {
                    "tagRenderings+": {
                        "1": {
                            "mappings": {
                                "0": {
                                    "then": "Accesible públicamente a cualquiera"
                                },
                                "1": {
                                    "then": "Necesitas un permiso para acceder aquí"
                                },
                                "2": {
                                    "then": "Solo clientes"
                                },
                                "3": {
                                    "then": "Solo miembros del club"
                                }
                            },
                            "question": "¿Quién puede acceder aquí?"
                        }
                    },
                    "units+": {
                        "0": {
                            "applicableUnits": {
                                "0": {
                                    "human": " metro"
                                },
                                "1": {
                                    "human": " pies"
                                }
                            }
                        }
                    }
                }
            }
        }
    },
    "cycle_highways": {
        "description": "Este mapa muestra carriles bici",
        "layers": {
            "0": {
                "name": "carriles bici",
                "title": {
                    "render": "carril bici"
                }
            }
        },
        "title": "Carriles bici"
    },
    "cycle_infra": {
        "description": "Un mapa en el que puedes ver y editar cosas relacionadas con la infraestructura ciclista. Hecho durante #osoc21.",
        "shortDescription": "Un mapa en el que puedes ver y editar cosas relacionadas con la infraestructura ciclista.",
        "title": "Infraestructura ciclista"
    },
    "cyclenodes": {
        "description": "Este mapa muestra redes de nodos ciclistas y te permita añadir nodos nuevos de manera sencilla",
        "layers": {
            "0": {
                "name": "enlaces nodo a nodo",
                "tagRenderings": {
                    "node2node-survey:date": {
                        "question": "¿Cuándo se sondeó este enlace nodo a nodo por última vez?",
                        "render": "Este enlace nodo a nodo se sondeó por última vez el {survey:date}"
                    }
                },
                "title": {
                    "mappings": {
                        "0": {
                            "then": "enlace nodo a nodo <strong>{ref}</strong>"
                        }
                    },
                    "render": "enlace nodo a nodo"
                }
            },
            "1": {
                "name": "nodos",
                "tagRenderings": {
                    "node-expected_rcn_route_relations": {
                        "question": "¿A cuántos otros nodos ciclistas enlaza este nodo?",
                        "render": "Este nodo enlaza a {expected_rcn_route_relations} otros nodos ciclistas."
                    },
                    "node-survey:date": {
                        "question": "¿Cuándo fue sondeado este nodo ciclista por última vez?",
                        "render": "Este nodo ciclista se sondeó por última vez el {survey:date}"
                    }
                },
                "title": {
                    "render": "nodo ciclista <strong>{rcn_ref}</strong>"
                }
            }
        },
        "title": "Redes de Nodos Ciclistas"
    },
    "cyclestreets": {
        "description": "Una ciclocalle es una calle donde <b>el tráfico motorizado no puede adelantar a ciclistas</b>. Están señalizadas por una señal de tráfico especial. Las ciclocalles se pueden encontrar en los Países Bajos y Bélgica, pero también en Alemania y Francia. ",
        "layers": {
            "0": {
                "description": "Una ciclocalle es una calle en la que el tráfico motorizado no puede sobrepasar a un ciclista",
                "name": "Ciclocalles"
            },
            "1": {
                "description": "Esta calle se convertirá en una ciclocalle próximamente",
                "name": "Futura ciclocalle",
                "title": {
                    "mappings": {
                        "0": {
                            "then": "{name} se convertirá en una ciclocalle próximamente"
                        }
                    },
                    "render": "Futura ciclocalle"
                }
            },
            "2": {
                "description": "Capa para marcar cualquier calle como ciclocalle",
                "name": "Todas las calles",
                "title": {
                    "render": "Calle"
                }
            }
        },
        "overrideAll": {
            "tagRenderings+": {
                "0": {
                    "mappings": {
                        "0": {
                            "then": "Esta calle es una ciclocalle (y tiene un límite de velocidad de 30km/h)"
                        },
                        "1": {
                            "then": "Esta calle es una ciclocalle"
                        },
                        "2": {
                            "then": "Esta calle se convertirá en una ciclocalle próximamente"
                        },
                        "3": {
                            "then": "Esta calle no es una ciclocalle"
                        }
                    },
                    "question": "¿La calle <b>{name}</b> es una ciclocalle?"
                },
                "1": {
                    "question": "¿Cuándo se convertirá esta calle en una ciclocalle?",
                    "render": "Esta calle se convetirá en una ciclocalle el {cyclestreet:start_date}"
                }
            }
        },
        "shortDescription": "Un mapa de ciclocalles",
        "title": "Ciclocalles"
    },
    "cyclofix": {
        "description": "El objetivo de este mapa es presentar a los ciclistas con una solución fácil de utilizar para encontrar la infraestructura apropiada para sus necesidades. <br><br>Puedes seguir tu localización precisa (móvil solo) y seleccionar las capas que son relevantes para ti en la esquina inferior izquierda. Tgambién puedes utilizar esta herramienta para editar o añadir pines (puntos de interés) al mapa y proveer más datos respondiendo a preguntas.<br><br>Todos los cambios que hagas se guardarán de manera automática en la base de datos global de OpenStreetMap y podrán ser utilizados libremente por otros. <br><br>Para más información sobre el proyecto cyclofix, ve a <a href='https://cyclofix.osm.be/'>cyclofix.osm.be</a>.",
        "title": "Cyclofix - un mapa abierto para ciclistas"
    },
    "drinking_water": {
        "description": "En este mapa, se muestran los puntos de agua potable accesibles públicamente y pueden añadirse fácilmente",
        "title": "Agua Potable"
    },
    "entrances": {
        "description": "Un mapa que muestra todas las entradas, que sondea aspectos importantes para usuarios de sillas de ruedas",
        "shortDescription": "Sondea entradas para ayudar el enrutado de sillas de ruedas",
        "title": "Entradas"
    },
    "etymology": {
        "layers": {
            "1": {
                "override": {
                    "=name": "Calles sin información etimológica"
                }
            },
            "2": {
                "override": {
                    "=name": "Parques y bosques sin información etimológica"
                }
            },
            "3": {
                "override": {
                    "=name": "Instituciones educacionales sin información etimológica"
                }
            },
            "4": {
                "override": {
                    "=name": "Lugares culturales sin información etimológica"
                }
            },
            "5": {
                "override": {
                    "=name": "Lugares turísticos sin información etimológica"
                }
            },
            "7": {
                "override": {
                    "=name": "Lugares deportivos sin información etimológica"
                }
            }
        },
        "shortDescription": "¿Cual es el origen de un topónimo?"
    },
    "facadegardens": {
        "layers": {
            "0": {
                "description": "Jardines de fachada",
                "name": "Jardines de fachada",
                "presets": {
                    "0": {
                        "description": "Añadir un jardín de fachada",
                        "title": "un jardín de fachada"
                    }
                },
                "tagRenderings": {
                    "facadegardens-description": {
                        "question": "Información descriptiva complementaria sobre el jardín (si es necesaria pero no se describe arriba)",
                        "render": "Más detalles: {description}"
                    },
                    "facadegardens-direction": {
                        "question": "¿Cual es la orientación del jardín?",
                        "render": "Orientación: {direction} (donde 0=N y 90=O)"
                    },
                    "facadegardens-edible": {
                        "mappings": {
                            "0": {
                                "then": "Hay plantas comestibles"
                            },
                            "1": {
                                "then": "No hay plantas comestibles"
                            }
                        },
                        "question": "¿Hay alguna planta comestible?"
                    },
                    "facadegardens-plants": {
                        "mappings": {
                            "2": {
                                "then": "Hay arbustos"
                            }
                        },
                        "question": "¿Qué tipo de plantas crecen aquí?"
                    },
                    "facadegardens-start_date": {
                        "question": "¿Cuándo se construyó el jardín? (el año es suficiente)",
                        "render": "Fecha de construcción del jardín: {start_date}"
                    },
                    "facadegardens-sunshine": {
                        "mappings": {
                            "0": {
                                "then": "El jardín está completamente al sol"
                            },
                            "1": {
                                "then": "El jardín está parcialmente a la sombra"
                            },
                            "2": {
                                "then": "El jardín está a la sombra"
                            }
                        },
                        "question": "¿El jardín está al sol o a la sombra?"
                    }
                },
                "title": {
                    "render": "Jardín de fachada"
                }
            }
        },
        "shortDescription": "Este mapa muestra jardines de fachada con fotografías e información útil sobre la orientación, la luz del sol y los tipos de plantas.",
        "title": "Jardines de fachada"
    },
    "food": {
        "description": "Restaurantes y comida rápida",
        "title": "Restaurantes y comida rápida"
    },
    "ghostbikes": {
        "title": "Bicicleta blanca"
    },
    "grb": {
        "layers": {
            "1": {
                "tagRenderings": {
                    "building type": {
                        "question": "¿Qué tipo de edificio es este?"
                    }
                }
            },
            "6": {
                "tagRenderings": {
                    "Import-button": {
                        "mappings": {
                            "1": {
                                "then": "Este edificio tiene agujeros y está modelado como una relación. Por lo tanto, no se puede combinar. Combínalo manualmente a través <a href='https://buildings.osm.be/#/'>el sitio de exportación de edificios</a> {open_in_josm()}"
                            }
                        }
                    }
                }
            }
        }
    },
    "grb_fixme": {
        "layers": {
            "0": {
                "tagRenderings": {
                    "building type": {
                        "question": "¿Qué tipo de este edificio es este?"
                    }
                }
            }
        }
    },
    "hailhydrant": {
        "description": "En este mapa puedes encontrar y actualizar bocas de incendios, parques de bomberos, parques de ambulancias y extintores en tus vecindarios favoritos.\n\nPuedes rastrear tu localización precisa (solo móvil) y seleccionar las capas que son relevantes para ti en la esquina inferior izquierda. También puedes utilizar esta herramienta para añadir o editar pines (puntos de interés) al mapa y proveer detalles adicionales contestando a preguntas disponibles.\n\nTodos los cambios que hagas se guardarán automáticamente en la base de datos global de OpenStreetMap y podrán ser reutilizados libremente por otros.",
        "shortDescription": "Mapa para mostrar bocas de incendios, extintores, parques de bomberos y parques de ambulancias.",
        "title": "Bocas de incendios, Extintores, Parques de bomberos y Parques de ambulancias"
    },
<<<<<<< HEAD
=======
    "mapcomplete-changes": {
        "description": "Este mapa muestra todos los cambios hechos con MapComplete",
        "layers": {
            "0": {
                "description": "Muestra todos los cambios de MapComplete",
                "filter": {
                    "0": {
                        "options": {
                            "0": {
                                "question": "Nombre del tema contiene {search}"
                            }
                        }
                    },
                    "1": {
                        "options": {
                            "0": {
                                "question": "Hecho por contributor/a {search}"
                            }
                        }
                    },
                    "2": {
                        "options": {
                            "0": {
                                "question": "<b>No</b> hecho por contributor/a {search}"
                            }
                        }
                    }
                },
                "name": "Centros de conjuntos de cambios",
                "tagRenderings": {
                    "contributor": {
                        "render": "Cambio hecho por <a href='https://openstreetmap.org/user/{_last_edit:contributor}' target='_blank'>{_last_edit:contributor}</a>"
                    },
                    "render_id": {
                        "render": "Conjunto de cambios <a href='https://openstreetmap.org/changeset/{id}' target='_blank'>{id}</a>"
                    },
                    "theme": {
                        "mappings": {
                            "0": {
                                "then": "Cambio con tema <b>no oficial</b> <a href='https://mapcomplete.osm.be/theme.html?userlayout={theme}'>{theme}</a>"
                            }
                        },
                        "render": "Cambio con tema <a href='https://mapcomplete.osm.be/{theme}'>{theme}</a>"
                    }
                },
                "title": {
                    "render": "Conjunto de cambios para {theme}"
                }
            },
            "1": {
                "override": {
                    "tagRenderings": {
                        "link_to_more": {
                            "render": "Se pueden encontrar más estadísticas <a href='https://github.com/pietervdvn/MapComplete/tree/develop/Docs/Tools/graphs' target='_blank'>aquí</a>"
                        }
                    }
                }
            }
        },
        "shortDescription": "Muestra los cambios hechos por MapComplete",
        "title": "Cambios hechos con MapComplete"
    },
>>>>>>> 94475e4d
    "maps": {
        "description": "En este mapa puedes encontrar todos los mapas que OpenStreetMap conoce - típicamente un mapa grande con un tablero que muestra el área, la ciudad o la región, ej. un mapa turista detrás de una vaya publicitaria, un mapa de una reserva natural, un mapa de redes ciclistas en la región, ...)<br/><br/>Si falta un mapa, puedes mapear este mapa fácilmente en OpenStreetMap.",
        "shortDescription": "Este tema muestra todos los mapas (turísticos) que OpenStreetMap conoce",
        "title": "Un mapa de mapas"
    },
    "maxspeed": {
        "title": "Velocidad"
    },
    "nature": {
        "description": "En este mapa, uno puede encontrar información interesante para turistas y amantes de la naturaleza, como ",
        "shortDescription": "Un mapa para amantes de la naturaleza, con PDIs interesantes"
    },
    "notes": {
        "description": "Una nota es un pin en el mapa con algún texto para indicar algo erróneo.<br/><br/>Asegúrate de comprobar la <a href='#filters'> vista de filtros</a> para buscar usuarios y texto.",
        "title": "Notas en OpenStreetMap"
    },
    "observation_towers": {
        "description": "Torres accesibles públicamente para disfrutar de la vista",
        "shortDescription": "Torres accesibles públicamente para disfrutar de la vista",
        "title": "Torres de observación"
    },
    "openwindpowermap": {
        "description": "Un para mostrar y editar turbinas de viento"
    },
    "parkings": {
        "description": "Este mapa muestra diferentes puntos de aparcamiento",
        "shortDescription": "Este mapa muestra diferentes puntos de aparcamiento",
        "title": "Aparcamiento"
    },
    "personal": {
        "description": "Crea una interficie basada en todas las capas disponibles de todas las interficies",
        "title": "Interficie personal"
    },
    "playgrounds": {
        "description": "En este mapa, puedes encontrar parques y añadir más información",
        "shortDescription": "Un mapa con parques infantiles",
        "title": "Parques infanties"
    },
    "postal_codes": {
        "description": "Códigos postales",
        "layers": {
            "0": {
                "name": "códigos postales",
                "tagRenderings": {
                    "postal_code": {
                        "render": "El código postal es {postal_code}"
                    }
                },
                "title": {
                    "render": "Código postal {postal_code}"
                }
            }
        },
        "shortDescription": "Códigos postales",
        "title": "Códigos postales"
    },
    "postboxes": {
        "description": "En este mapa puedes encontrar y añadir datos de oficinas de correo y buzones de correo. ¡Puedes utilizar este mapa para encontrar donde puedes enviar tu próxima postal! :)<br/>¿Has encontrado un error o algo que falta? Puedes editar este mapa con una cuenta de OpenStreetMap gratuíta. ",
        "layers": {
            "0": {
                "description": "La capa que muestra buzones de correo.",
                "name": "Buzones de correo",
                "presets": {
                    "0": {
                        "title": "un buzón de correo"
                    }
                },
                "title": {
                    "render": "Buzón de correo"
                }
            },
            "1": {
                "description": "Una capa que muestra oficinas de correo.",
                "filter": {
                    "0": {
                        "options": {
                            "0": {
                                "question": "Actualmente abierta"
                            }
                        }
                    }
                },
                "name": "Oficinas de correo",
                "presets": {
                    "0": {
                        "title": "una oficina de correo"
                    }
                },
                "tagRenderings": {
                    "OH": {
                        "mappings": {
                            "0": {
                                "then": "Abierta 24/7 (incluyendo festivos)"
                            }
                        },
                        "question": "¿Cuáles son las horas de apertura para esta oficina de correos?",
                        "render": "Horas de Apertura: {opening_hours_table()}"
                    }
                },
                "title": {
                    "render": "Oficina de Correo"
                }
            }
        },
        "shortDescription": "Un mapa que muestra buzones y oficinas de correo"
    },
    "shops": {
        "description": "En este mapa, se puede marcar información básica sobre tiendas, añadir horarios de apertura y números de teléfono",
        "shortDescription": "Un mapa editable con información básica sobre tiendas"
    },
    "sidewalks": {
        "description": "Tema experimental",
        "layers": {
            "0": {
                "description": "Una capa que muestra aceras de autovías",
                "name": "Aceras",
                "tagRenderings": {
                    "streetname": {
                        "render": "Esta calle se llama {name}"
                    }
                },
                "title": {
                    "render": "{name}"
                }
            }
        },
        "shortDescription": "Mapeo de aceras",
        "title": "Aceras"
    },
    "sport_pitches": {
        "description": "Una pista de deportes es una área donde so practican deportes",
        "shortDescription": "Un mapa que muestra pistas de deportes",
        "title": "Pistas de deportes"
    },
    "street_lighting": {
        "description": "En este mapa puedes encontrar todo sobre la iluminación callejera",
        "layers": {
            "1": {
                "name": "Calles iluminadas",
                "tagRenderings": {
                    "lit": {
                        "mappings": {
                            "0": {
                                "then": "Esta calle está iluminada"
                            },
                            "1": {
                                "then": "Esta calle no está iluminada"
                            },
                            "2": {
                                "then": "Esta calle está iluminada por la noche"
                            },
                            "3": {
                                "then": "Esta calle está iluminada todo el día"
                            }
                        },
                        "question": "¿Está iluminada esta calle?"
                    }
                },
                "title": {
                    "render": "Calle iluminada"
                }
            },
            "2": {
                "name": "Todas las calles",
                "tagRenderings": {
                    "lit": {
                        "mappings": {
                            "0": {
                                "then": "Esta calle está iluminada"
                            },
                            "1": {
                                "then": "Esta calle no está iluminada"
                            }
                        }
                    }
                }
            }
        }
    },
    "trees": {
        "description": "Mapa de todos los Árboles",
        "shortDescription": "Mapa de los Árboles",
        "title": "Árboles"
    }
}<|MERGE_RESOLUTION|>--- conflicted
+++ resolved
@@ -496,8 +496,6 @@
         "shortDescription": "Mapa para mostrar bocas de incendios, extintores, parques de bomberos y parques de ambulancias.",
         "title": "Bocas de incendios, Extintores, Parques de bomberos y Parques de ambulancias"
     },
-<<<<<<< HEAD
-=======
     "mapcomplete-changes": {
         "description": "Este mapa muestra todos los cambios hechos con MapComplete",
         "layers": {
@@ -560,7 +558,6 @@
         "shortDescription": "Muestra los cambios hechos por MapComplete",
         "title": "Cambios hechos con MapComplete"
     },
->>>>>>> 94475e4d
     "maps": {
         "description": "En este mapa puedes encontrar todos los mapas que OpenStreetMap conoce - típicamente un mapa grande con un tablero que muestra el área, la ciudad o la región, ej. un mapa turista detrás de una vaya publicitaria, un mapa de una reserva natural, un mapa de redes ciclistas en la región, ...)<br/><br/>Si falta un mapa, puedes mapear este mapa fácilmente en OpenStreetMap.",
         "shortDescription": "Este tema muestra todos los mapas (turísticos) que OpenStreetMap conoce",
