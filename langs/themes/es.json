{
    "aed": {
        "description": "En este mapa , cualquiera puede encontrar y marcar los desfibriladores externos automáticos más cercanos",
        "title": "Mapa abierto de desfibriladores (DEA)"
    },
    "artwork": {
        "description": "Bienvenido a Open Artwork Map, un mapa de estatuas, bustos, grafitis y otras obras de arte de todo el mundo",
        "layers": {
            "0": {
                "description": "Diversas piezas de obras de arte",
                "name": "Obras de arte",
                "presets": {
                    "0": {
                        "title": "Obra de arte"
                    }
                },
                "tagRenderings": {
                    "1": {
                        "question": "Cuál es el tipo de esta obra de arte?",
                        "render": "Esta es un {artwork_type}"
                    }
                },
                "title": {
                    "mappings": {
                        "0": {
                            "then": "Obra de arte <i>{nombre}</i>"
                        }
                    },
                    "render": "Obra de arte"
                }
            }
        }
    },
    "personal": {
<<<<<<< HEAD
        "title": "Interficie personal",
        "description": "Crea una interficie basada en todas las capas disponibles de todas las interficies"
    },
    "ghostbikes": {
        "title": "Bicicleta blanca"
=======
        "description": "Crea una interficie basada en todas las capas disponibles de todas las interficies",
        "title": "Interficie personal"
>>>>>>> 0e4fbce8
    }
}<|MERGE_RESOLUTION|>--- conflicted
+++ resolved
@@ -32,15 +32,10 @@
         }
     },
     "personal": {
-<<<<<<< HEAD
         "title": "Interficie personal",
         "description": "Crea una interficie basada en todas las capas disponibles de todas las interficies"
     },
     "ghostbikes": {
         "title": "Bicicleta blanca"
-=======
-        "description": "Crea una interficie basada en todas las capas disponibles de todas las interficies",
-        "title": "Interficie personal"
->>>>>>> 0e4fbce8
     }
 }