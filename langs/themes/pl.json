--- conflicted
+++ resolved
@@ -15,7 +15,6 @@
         "title": "Mapa otwartych toalet"
     },
     "trees": {
-<<<<<<< HEAD
         "title": "Drzewa",
         "shortDescription": "Sporządzić mapę wszystkich drzew"
     },
@@ -24,9 +23,5 @@
     },
     "ghostbikes": {
         "title": "Duch roweru"
-=======
-        "shortDescription": "Sporządzić mapę wszystkich drzew",
-        "title": "Drzewa"
->>>>>>> 0e4fbce8
     }
 }