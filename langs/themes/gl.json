{
    "cyclofix": {
        "description": "O obxectivo deste mapa é amosar ós ciclistas unha solución doada de empregar para atopar a infraestrutura axeitada para as súas necesidades.<br><br>Podes obter a túa localización precisa (só para dispositivos móbiles) e escoller as capas que sexan relevantes para ti na esquina inferior esquerda. Tamén podes empregar esta ferramenta para engadir ou editar puntos de interese ó mapa e fornecer máis datos respondendo as cuestións.<br><br>Todas as modificacións que fagas serán gardadas de xeito automático na base de datos global do OpenStreetMap e outros poderán reutilizalos libremente.<br><br>Para máis información sobre o proxecto cyclofix, vai a <a href='https://cyclofix.osm.be/'>cyclofix.osm.be</a>.",
        "title": "Cyclofix - Un mapa aberto para os ciclistas"
    },
    "personal": {
<<<<<<< HEAD
        "title": "Tema personalizado",
        "description": "Crea un tema baseado en todas as capas dispoñíbeis de todos os temas"
    },
    "ghostbikes": {
        "title": "Bicicleta pantasma"
=======
        "description": "Crea un tema baseado en todas as capas dispoñíbeis de todos os temas",
        "title": "Tema personalizado"
>>>>>>> 0e4fbce8
    }
}<|MERGE_RESOLUTION|>--- conflicted
+++ resolved
@@ -4,15 +4,10 @@
         "title": "Cyclofix - Un mapa aberto para os ciclistas"
     },
     "personal": {
-<<<<<<< HEAD
         "title": "Tema personalizado",
         "description": "Crea un tema baseado en todas as capas dispoñíbeis de todos os temas"
     },
     "ghostbikes": {
         "title": "Bicicleta pantasma"
-=======
-        "description": "Crea un tema baseado en todas as capas dispoñíbeis de todos os temas",
-        "title": "Tema personalizado"
->>>>>>> 0e4fbce8
     }
 }