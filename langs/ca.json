--- conflicted
+++ resolved
@@ -694,9 +694,6 @@
     },
     "userinfo": {
         "gotoInbox": "Obre la teva safata d'entrada",
-<<<<<<< HEAD
-        "gotoSettings": "Aneu a la vostra configuració a OpenStreetMap.org"
-=======
         "gotoSettings": "Aneu a la vostra configuració a OpenStreetMap.org",
         "moveToHome": "Mou el mapa a la vostra ubicació de casa",
         "newMessages": "tens missatges nous",
@@ -704,7 +701,6 @@
         "noDescriptionCallToAction": "Afegeix una descripció del perfil",
         "titleNotLoggedIn": "Benvingut",
         "welcome": "Benvingut/da {name}"
->>>>>>> 5e95bd99
     },
     "validation": {
         "color": {
