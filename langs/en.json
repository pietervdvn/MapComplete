{
    "image": {
        "addPicture": "Add picture",
        "uploadingPicture": "Uploading your picture…",
        "uploadingMultiple": "Uploading {count} pictures…",
        "pleaseLogin": "Please log in to add a picture",
        "willBePublished": "Your picture will be published: ",
        "cco": "in the public domain",
        "ccbs": "under the CC-BY-SA-license",
        "ccb": "under the CC-BY-license",
        "uploadFailed": "Could not upload your picture. Are you connected to the Internet, and allow third party API's? The Brave browser or the uMatrix plugin might block them.",
        "respectPrivacy": "Do not photograph people nor license plates. Do not upload Google Maps, Google Streetview or other copyrighted sources.",
        "uploadDone": "Your picture has been added. Thanks for helping out!",
        "uploadMultipleDone": "{count} pictures have been added. Thanks for helping out!",
        "dontDelete": "Cancel",
        "doDelete": "Remove image",
        "isDeleted": "Deleted",
        "toBig": "Your image is too large as it is {actual_size}. Please use images of at most {max_size}"
    },
    "centerMessage": {
        "loadingData": "Loading data…",
        "zoomIn": "Zoom in to view or edit the data",
        "ready": "Done!",
        "retrying": "Loading data failed. Trying again in {count} seconds…"
    },
    "index": {
        "#": "These texts are shown above the theme buttons when no theme is loaded",
        "title": "Welcome to MapComplete",
        "featuredThemeTitle": "Featured this week",
        "intro": "MapComplete is an OpenStreetMap-viewer and editor, which shows you information about features of a specific theme and allows to update it.",
        "pickTheme": "Pick a theme below to get started.",
        "logIn": "Log in to see other themes you previously visited"
    },
    "split": {
        "split": "Split",
        "cancel": "Cancel",
        "inviteToSplit": "Split this road in smaller segments. This allows to give different properties to parts of the road.",
        "loginToSplit": "You must be logged in to split a road",
        "splitTitle": "Choose on the map where to split this road",
        "hasBeenSplit": "This way has been split"
    },
<<<<<<< HEAD
    "returnToTheMap": "Return to the map",
    "save": "Save",
    "cancel": "Cancel",
    "skip": "Skip this question",
    "oneSkippedQuestion": "One question is skipped",
    "skippedQuestions": "Some questions are skipped",
    "number": "number",
    "osmLinkTooltip": "Browse this object on OpenStreetMap for history and more editing options",
    "add": {
      "addNewMapLabel": "Add new item",
      "disableFiltersExplanation": "Some features might be hidden by a filter",
      "disableFilters": "Disable all filters",
      "addNew": "Add a new {category} here",
      "presetInfo": "The new POI will have {tags}",
      "warnVisibleForEveryone": "Your addition will be visible for everyone",
      "title": "Add a new point?",
      "intro": "You clicked somewhere where no data is known yet.<br/>",
      "pleaseLogin": "<a class='activate-osm-authentication'>Please log in to add a new point</a>",
      "zoomInFurther": "Zoom in further to add a point.",
      "stillLoading": "The data is still loading. Please wait a bit before you add a new point.",
      "confirmIntro": "<h3>Add a {title} here?</h3>The point you create here will be <b>visible for everyone</b>. Please, only add things on to the map if they truly exist. A lot of applications use this data.",
      "confirmButton": "Add a {category} here.<br/><div class='alert'>Your addition is visible for everyone</div>",
      "openLayerControl": "Open the layer control box",
      "layerNotEnabled": "The layer {layer} is not enabled. Enable this layer to add a point",
      "import": {
        "officialThemesOnly": "The import button is disabled for unofficial themes to prevent accidents",
        "howToTest": "To test, add <b>test=true</b> or <b>backend=osm-test</b> to the URL. The changeset will be printed in the console. Please open a PR to officialize this theme to actually enable the import button.",
        "hasBeenImported": "This object has been imported",
        "importTags": "The element will receive {tags}",
        "zoomInMore": "Zoom in more to import this feature",
        "wrongType": "This element is not a point or a way and can not be imported"
        
      }
    },
    "pickLanguage": "Choose a language: ",
    "about": "Easily edit and add OpenStreetMap for a certain theme",
    "nameInlineQuestion": "The name of this {category} is $$$",
    "noNameCategory": "{category} without a name",
    "questions": {
      "phoneNumberOf": "What is the phone number of {category}?",
      "phoneNumberIs": "The phone number of this {category} is <a href='tel:{phone}' target='_blank'>{phone}</a>",
      "websiteOf": "What is the website of {category}?",
      "websiteIs": "Website: <a href='{website}' target='_blank'>{website}</a>",
      "emailOf": "What is the email address of {category}?",
      "emailIs": "The email address of this {category} is <a href='mailto:{email}' target='_blank'>{email}</a>"
    },
    "morescreen": {
      "intro": "<h3>More thematic maps?</h3>Do you enjoy collecting geodata? <br/>There are more themes available.",
      "requestATheme": "If you want a custom-built theme, request it in the issue tracker",
      "streetcomplete": "Another, similar application is <a href='https://play.google.com/store/apps/details?id=de.westnordost.streetcomplete' class='underline hover:text-blue-800' class='underline hover:text-blue-800' target='_blank'>StreetComplete</a>.",
      "createYourOwnTheme": "Create your own MapComplete theme from scratch",
      "previouslyHiddenTitle": "Previously visited hidden themes",
      "hiddenExplanation": "These themes are only accessible to those with the link. You have discovered {hidden_discovered} of {total_hidden} hidden themes."
    },
    "sharescreen": {
      "intro": "<h3>Share this map</h3> Share this map by copying the link below and sending it to friends and family:",
      "addToHomeScreen": "<h3>Add to your home screen</h3>You can easily add this website to your smartphone home screen for a native feel. Click the 'Add to home screen' button in the URL bar to do this.",
      "embedIntro": "<h3>Embed on your website</h3>Please, embed this map into your website. <br/>We encourage you to do it - you don't even have to ask permission. <br/> It is free, and always will be. The more people are using this, the more valuable it becomes.",
      "copiedToClipboard": "Link copied to clipboard",
      "thanksForSharing": "Thanks for sharing!",
      "editThisTheme": "Edit this theme",
      "editThemeDescription": "Add or change questions to this map theme",
      "fsUserbadge": "Enable the login button",
      "fsSearch": "Enable the search bar",
      "fsWelcomeMessage": "Show the welcome message popup and associated tabs",
      "fsLayers": "Enable the layer control",
      "fsLayerControlToggle": "Start with the layer control expanded",
      "fsAddNew": "Enable the 'add new POI' button",
      "fsGeolocation": "Enable the 'geolocate-me' button (mobile only)",
      "fsIncludeCurrentBackgroundMap": "Include the current background choice <b>{name}</b>",
      "fsIncludeCurrentLayers": "Include the current layer choices",
      "fsIncludeCurrentLocation": "Include current location"
    },
    "attribution": {
      "attributionTitle": "Attribution notice",
      "attributionContent": "<p>All data is provided by <a href='https://osm.org' target='_blank'>OpenStreetMap</a>, freely reusable under <a href='https://osm.org/copyright' target='_blank'>the Open DataBase License</a>.</p>",
      "themeBy": "Theme maintained by {author}",
      "iconAttribution": {
        "title": "Used icons"
      },
      "mapContributionsBy": "The current visible data has edits made by {contributors}",
      "mapContributionsByAndHidden": "The current visible data has edits made by {contributors} and {hiddenCount} more contributors",
      "codeContributionsBy": "MapComplete has been built by {contributors} and <a href='https://github.com/pietervdvn/MapComplete/graphs/contributors' target='_blank'>{hiddenCount} more contributors</a>",
      "openOsmcha": "See latest edits made with {theme}",
      "openMapillary": "Open Mapillary here",
      "openIssueTracker": "File a bug",
      "josmOpened": "JOSM is opened",
      "josmNotOpened": "JOSM could not be reached. Make sure it is opened and remote control is enabled",
      "editJosm": "Edit here with JOSM",
      "editId": "Open the OpenStreetMap online editor here",
      "donate": "Support MapComplete financially"
    },
    "readYourMessages": "Please, read all your OpenStreetMap-messages before adding a new point.",
    "fewChangesBefore": "Please, answer a few questions of existing points before adding a new point.",
    "goToInbox": "Open inbox",
    "removeLocationHistory": "Delete the location history",
    "getStartedLogin": "Log in with OpenStreetMap to get started",
    "getStartedNewAccount": " or <a href='https://www.openstreetmap.org/user/new' target='_blank'>create a new account</a>",
    "noTagsSelected": "No tags selected",
    "testing": "Testing - changes won't be saved",
    "customThemeIntro": "<h3>Custom themes</h3>These are previously visited user-generated themes.",
    "aboutMapcomplete": "<h3>About MapComplete</h3><p>Use it to add OpenStreetMap info on a <b>single theme.</b> Answer questions, and within minutes your contributions are available everywhere. The <b>theme maintainer</b> defines elements, questions and languages for it.</p><h3>Find out more</h3><p>MapComplete always <b>offers the next step</b> to learn more about OpenStreetMap.<ul><li>When embedded in a website, the iframe links to a full-screen MapComplete</li><li>The fullscreen version offers info about OpenStreetMap</li><li>Viewing works without login, but editing requires an OSM account.</li><li>If you are not logged in, you are asked to do so</li><li>Once you answered a single question, you can add new points to the map</li><li>After a while, actual OSM-tags are shown, later linking to the wiki</li></ul></p><br/><p>Did you notice <b>an issue</b>? Do you have a <b>feature request</b>? Want to <b>help translate</b>? Head over to <a href='https://github.com/pietervdvn/MapComplete' target='_blank'>the source code</a> or <a href='https://github.com/pietervdvn/MapComplete/issues' target='_blank'>issue tracker.</a> </p><p> Want to see <b>your progress</b>? Follow the edit count on <a href='{osmcha_link}' target='_blank' >OsmCha</a>.</p>",
    "backgroundMap": "Background map",
    "openTheMap": "Open the map",
    "loginOnlyNeededToEdit": "if you want to edit the map",
    "layerSelection": {
      "zoomInToSeeThisLayer": "Zoom in to see this layer",
      "title": "Select layers"
    },
    "download": {
      "title": "Download visible data",
      "downloadAsPdf": "Download a PDF of the current map",
      "downloadAsPdfHelper": "Ideal to print the current map",
      "downloadGeojson": "Download visible data as GeoJSON",
      "downloadFeatureAsGpx": "Download as GPX-file",
      "downloadFeatureAsGeojson": "Download as GeoJson-file",
      "downloadGpxHelper": "A GPX-file can be used with most navigation devices and applications",
      "uploadGpx": "Upload your track to OpenStreetMap",
      "exporting": "Exporting…",
      "downloadGeoJsonHelper": "Compatible with QGIS, ArcGIS, ESRI, …",
      "downloadCSV": "Download visible data as CSV",
      "downloadCSVHelper": "Compatible with LibreOffice Calc, Excel, …",
      "includeMetaData": "Include metadata (last editor, calculated values, …)",
      "licenseInfo": "<h3>Copyright notice</h3>The provided data is available under ODbL. Reusing it is gratis for any purpose, but <ul><li>the attribution <b>© OpenStreetMap contributors</b> is required</li><li>Any change must be use the license</li></ul> Please read the full <a href='https://www.openstreetmap.org/copyright' target='_blank'>copyright notice</a> for details.",
      "noDataLoaded": "No data is loaded yet. Download will be available soon"
    },
    "weekdays": {
      "abbreviations": {
        "monday": "Mon",
        "tuesday": "Tue",
        "wednesday": "Wed",
        "thursday": "Thu",
        "friday": "Fri",
        "saturday": "Sat",
        "sunday": "Sun"
      },
      "monday": "Monday",
      "tuesday": "Tuesday",
      "wednesday": "Wednesday",
      "thursday": "Thursday",
      "friday": "Friday",
      "saturday": "Saturday",
      "sunday": "Sunday"
    },
    "opening_hours": {
      "error_loading": "Error: could not visualize these opening hours.",
      "open_during_ph": "During a public holiday, this is",
      "opensAt": "from",
      "openTill": "till",
      "not_all_rules_parsed": "These opening hours are complicated. The following rules are ignored in the input element:",
      "closed_until": "Closed until {date}",
      "closed_permanently": "Closed for an unkown duration",
      "open_24_7": "Opened around the clock",
      "ph_not_known": " ",
      "ph_closed": "closed",
      "ph_open": "opened",
      "ph_open_as_usual": "opened as usual",
      "loadingCountry": "Determining country…"
    },
    "histogram": {
      "error_loading": "Could not load the histogram"
=======
    "delete": {
        "delete": "Delete",
        "cancel": "Cancel",
        "isDeleted": "This feature is deleted",
        "cannotBeDeleted": "This feature can not be deleted",
        "loginToDelete": "You must be logged in to delete a point",
        "safeDelete": "This point can be safely deleted.",
        "isntAPoint": "Only points can be deleted, the selected feature is a way, area or relation.",
        "onlyEditedByLoggedInUser": "This point has only be edited by yourself, you can safely delete it.",
        "notEnoughExperience": "This point was made by someone else.",
        "useSomethingElse": "Use another OpenStreetMap-editor to delete it instead",
        "partOfOthers": "This point is part of some way or relation and can not be deleted directly.",
        "loading": "Inspecting properties to check if this feature can be deleted.",
        "whyDelete": "Why should this point be deleted?",
        "reasons": {
            "test": "This was a testing point - the feature was never actually there",
            "disused": "This feature is disused or removed",
            "notFound": "This feature couldn't be found",
            "duplicate": "This point is a duplicate of another feature"
        },
        "explanations": {
            "selectReason": "Please, select why this feature should be deleted",
            "hardDelete": "This point will be deleted in OpenStreetMap. It can be recovered by an experienced contributor",
            "softDelete": "This feature will be updated and hidden from this application. <span class='subtle'>{reason}</span>"
        },
        "readMessages": "You have unread messages. Read these before deleting a point - someone might have feedback"
>>>>>>> d0e54291
    },
    "general": {
        "loading": "Loading...",
        "pdf": {
            "generatedWith": "Generated with MapComplete.osm.be",
            "attr": "Map data © OpenStreetMap Contributors, reusable under ODbL",
            "attrBackground": "Background layer: {background}",
            "versionInfo": "v{version} - generated on {date}"
        },
        "loginWithOpenStreetMap": "Login with OpenStreetMap",
        "welcomeBack": "You are logged in, welcome back!",
        "loginToStart": "Log in to answer this question",
        "openStreetMapIntro": "<h3>An Open Map</h3><p>One that everyone can use and edit freely. A single place to store all geo-info. Different, small, incompatible and outdated maps are not needed anywhere.</p><p><b><a href='https://OpenStreetMap.org' target='_blank'>OpenStreetMap</a></b> is not the enemy map. The map data can be used freely (with <a href='https://osm.org/copyright' target='_blank'>attribution and publication of changes to that data</a>). Everyone can add new data and fix errors. This website uses OpenStreetMap. All the data is from there, and your answers and corrections are used all over.</p><p>Many people and apps already use OpenStreetMap: <a href='https://organicmaps.app/' target='_blank'>Organic Maps</a>, <a href='https://osmAnd.net' target='_blank'>OsmAnd</a>, but also the maps at Facebook, Instagram, Apple-maps and Bing-maps are (partly) powered by OpenStreetMap.</p>",
        "search": {
            "search": "Search a location",
            "searching": "Searching…",
            "nothing": "Nothing found…",
            "error": "Something went wrong…"
        },
        "returnToTheMap": "Return to the map",
        "save": "Save",
        "cancel": "Cancel",
        "skip": "Skip this question",
        "oneSkippedQuestion": "One question is skipped",
        "skippedQuestions": "Some questions are skipped",
        "number": "number",
        "osmLinkTooltip": "Browse this object on OpenStreetMap for history and more editing options",
        "add": {
            "addNewMapLabel": "Click here to add a new item",
            "disableFiltersExplanation": "Some features might be hidden by a filter",
            "disableFilters": "Disable all filters",
            "addNew": "Add a new {category} here",
            "presetInfo": "The new POI will have {tags}",
            "warnVisibleForEveryone": "Your addition will be visible for everyone",
            "title": "Add a new point?",
            "intro": "You clicked somewhere where no data is known yet.<br/>",
            "pleaseLogin": "<a class='activate-osm-authentication'>Please log in to add a new point</a>",
            "zoomInFurther": "Zoom in further to add a point.",
            "stillLoading": "The data is still loading. Please wait a bit before you add a new point.",
            "confirmIntro": "<h3>Add a {title} here?</h3>The point you create here will be <b>visible for everyone</b>. Please, only add things on to the map if they truly exist. A lot of applications use this data.",
            "confirmButton": "Add a {category} here.<br/><div class='alert'>Your addition is visible for everyone</div>",
            "openLayerControl": "Open the layer control box",
            "layerNotEnabled": "The layer {layer} is not enabled. Enable this layer to add a point",
            "hasBeenImported": "This point has already been imported",
            "importTags": "The element will receive {tags}",
            "zoomInMore": "Zoom in more to import this feature",
            "wrongType": "This element is not a point or a way and can not be imported"
        },
        "pickLanguage": "Choose a language: ",
        "about": "Easily edit and add OpenStreetMap for a certain theme",
        "nameInlineQuestion": "The name of this {category} is $$$",
        "noNameCategory": "{category} without a name",
        "questions": {
            "phoneNumberOf": "What is the phone number of {category}?",
            "phoneNumberIs": "The phone number of this {category} is <a href='tel:{phone}' target='_blank'>{phone}</a>",
            "websiteOf": "What is the website of {category}?",
            "websiteIs": "Website: <a href='{website}' target='_blank'>{website}</a>",
            "emailOf": "What is the email address of {category}?",
            "emailIs": "The email address of this {category} is <a href='mailto:{email}' target='_blank'>{email}</a>"
        },
        "morescreen": {
            "intro": "<h3>More thematic maps?</h3>Do you enjoy collecting geodata? <br/>There are more themes available.",
            "requestATheme": "If you want a custom-built theme, request it in the issue tracker",
            "streetcomplete": "Another, similar application is <a href='https://play.google.com/store/apps/details?id=de.westnordost.streetcomplete' class='underline hover:text-blue-800' class='underline hover:text-blue-800' target='_blank'>StreetComplete</a>.",
            "createYourOwnTheme": "Create your own MapComplete theme from scratch",
            "previouslyHiddenTitle": "Previously visited hidden themes",
            "hiddenExplanation": "These themes are only accessible to those with the link. You have discovered {hidden_discovered} of {total_hidden} hidden themes."
        },
        "sharescreen": {
            "intro": "<h3>Share this map</h3> Share this map by copying the link below and sending it to friends and family:",
            "addToHomeScreen": "<h3>Add to your home screen</h3>You can easily add this website to your smartphone home screen for a native feel. Click the 'Add to home screen' button in the URL bar to do this.",
            "embedIntro": "<h3>Embed on your website</h3>Please, embed this map into your website. <br/>We encourage you to do it - you don't even have to ask permission. <br/> It is free, and always will be. The more people are using this, the more valuable it becomes.",
            "copiedToClipboard": "Link copied to clipboard",
            "thanksForSharing": "Thanks for sharing!",
            "editThisTheme": "Edit this theme",
            "editThemeDescription": "Add or change questions to this map theme",
            "fsUserbadge": "Enable the login button",
            "fsSearch": "Enable the search bar",
            "fsWelcomeMessage": "Show the welcome message popup and associated tabs",
            "fsLayers": "Enable the layer control",
            "fsLayerControlToggle": "Start with the layer control expanded",
            "fsAddNew": "Enable the 'add new POI' button",
            "fsGeolocation": "Enable the 'geolocate-me' button (mobile only)",
            "fsIncludeCurrentBackgroundMap": "Include the current background choice <b>{name}</b>",
            "fsIncludeCurrentLayers": "Include the current layer choices",
            "fsIncludeCurrentLocation": "Include current location"
        },
        "attribution": {
            "attributionTitle": "Attribution notice",
            "attributionContent": "<p>All data is provided by <a href='https://osm.org' target='_blank'>OpenStreetMap</a>, freely reusable under <a href='https://osm.org/copyright' target='_blank'>the Open DataBase License</a>.</p>",
            "themeBy": "Theme maintained by {author}",
            "iconAttribution": {
                "title": "Used icons"
            },
            "mapContributionsBy": "The current visible data has edits made by {contributors}",
            "mapContributionsByAndHidden": "The current visible data has edits made by {contributors} and {hiddenCount} more contributors",
            "codeContributionsBy": "MapComplete has been built by {contributors} and <a href='https://github.com/pietervdvn/MapComplete/graphs/contributors' target='_blank'>{hiddenCount} more contributors</a>",
            "openOsmcha": "See latest edits made with {theme}",
            "openMapillary": "Open Mapillary here",
            "openIssueTracker": "File a bug",
            "josmOpened": "JOSM is opened",
            "josmNotOpened": "JOSM could not be reached. Make sure it is opened and remote control is enabled",
            "editJosm": "Edit here with JOSM",
            "editId": "Open the OpenStreetMap online editor here",
            "donate": "Support MapComplete financially"
        },
        "readYourMessages": "Please, read all your OpenStreetMap-messages before adding a new point.",
        "fewChangesBefore": "Please, answer a few questions of existing points before adding a new point.",
        "goToInbox": "Open inbox",
        "removeLocationHistory": "Delete the location history",
        "getStartedLogin": "Log in with OpenStreetMap to get started",
        "getStartedNewAccount": " or <a href='https://www.openstreetmap.org/user/new' target='_blank'>create a new account</a>",
        "noTagsSelected": "No tags selected",
        "testing": "Testing - changes won't be saved",
        "customThemeIntro": "<h3>Custom themes</h3>These are previously visited user-generated themes.",
        "aboutMapcomplete": "<h3>About MapComplete</h3><p>Use it to add OpenStreetMap info on a <b>single theme.</b> Answer questions, and within minutes your contributions are available everywhere. The <b>theme maintainer</b> defines elements, questions and languages for it.</p><h3>Find out more</h3><p>MapComplete always <b>offers the next step</b> to learn more about OpenStreetMap.<ul><li>When embedded in a website, the iframe links to a full-screen MapComplete</li><li>The fullscreen version offers info about OpenStreetMap</li><li>Viewing works without login, but editing requires an OSM account.</li><li>If you are not logged in, you are asked to do so</li><li>Once you answered a single question, you can add new points to the map</li><li>After a while, actual OSM-tags are shown, later linking to the wiki</li></ul></p><br/><p>Did you notice <b>an issue</b>? Do you have a <b>feature request</b>? Want to <b>help translate</b>? Head over to <a href='https://github.com/pietervdvn/MapComplete' target='_blank'>the source code</a> or <a href='https://github.com/pietervdvn/MapComplete/issues' target='_blank'>issue tracker.</a> </p><p> Want to see <b>your progress</b>? Follow the edit count on <a href='{osmcha_link}' target='_blank' >OsmCha</a>.</p>",
        "backgroundMap": "Background map",
        "openTheMap": "Open the map",
        "loginOnlyNeededToEdit": "if you want to edit the map",
        "layerSelection": {
            "zoomInToSeeThisLayer": "Zoom in to see this layer",
            "title": "Select layers"
        },
        "download": {
            "title": "Download visible data",
            "downloadAsPdf": "Download a PDF of the current map",
            "downloadAsPdfHelper": "Ideal to print the current map",
            "downloadGeojson": "Download visible data as GeoJSON",
            "downloadGpx": "Download as GPX-file",
            "downloadGpxHelper": "A GPX-file can be used with most navigation devices and applications",
            "uploadGpx": "Upload your track to OpenStreetMap",
            "exporting": "Exporting…",
            "downloadGeoJsonHelper": "Compatible with QGIS, ArcGIS, ESRI, …",
            "downloadCSV": "Download visible data as CSV",
            "downloadCSVHelper": "Compatible with LibreOffice Calc, Excel, …",
            "includeMetaData": "Include metadata (last editor, calculated values, …)",
            "licenseInfo": "<h3>Copyright notice</h3>The provided data is available under ODbL. Reusing it is gratis for any purpose, but <ul><li>the attribution <b>© OpenStreetMap contributors</b> is required</li><li>Any change must be use the license</li></ul> Please read the full <a href='https://www.openstreetmap.org/copyright' target='_blank'>copyright notice</a> for details.",
            "noDataLoaded": "No data is loaded yet. Download will be available soon"
        },
        "weekdays": {
            "abbreviations": {
                "monday": "Mon",
                "tuesday": "Tue",
                "wednesday": "Wed",
                "thursday": "Thu",
                "friday": "Fri",
                "saturday": "Sat",
                "sunday": "Sun"
            },
            "monday": "Monday",
            "tuesday": "Tuesday",
            "wednesday": "Wednesday",
            "thursday": "Thursday",
            "friday": "Friday",
            "saturday": "Saturday",
            "sunday": "Sunday"
        },
        "opening_hours": {
            "error_loading": "Error: could not visualize these opening hours.",
            "open_during_ph": "During a public holiday, this is",
            "opensAt": "from",
            "openTill": "till",
            "not_all_rules_parsed": "These opening hours are complicated. The following rules are ignored in the input element:",
            "closed_until": "Closed until {date}",
            "closed_permanently": "Closed for an unkown duration",
            "open_24_7": "Opened around the clock",
            "ph_not_known": " ",
            "ph_closed": "closed",
            "ph_open": "opened",
            "ph_open_as_usual": "opened as usual",
            "loadingCountry": "Determining country…"
        },
        "histogram": {
            "error_loading": "Could not load the histogram"
        },
        "wikipedia": {
            "wikipediaboxTitle": "Wikipedia",
            "failed": "Loading the Wikipedia entry failed",
            "loading": "Loading Wikipedia...",
            "noWikipediaPage": "This Wikidata item has no corresponding Wikipedia page yet.",
            "searchWikidata": "Search on Wikidata",
            "noResults": "Nothing found for <i>{search}</i>",
            "doSearch": "Search above to see results",
            "createNewWikidata": "Create a new Wikidata item"
        },
        "apply_button": {
            "isApplied": "The changes are applied",
            "appliedOnAnotherObject": "The object {id} will receive {tags}"
        }
    },
    "favourite": {
        "panelIntro": "<h3>Your personal theme</h3>Activate your favourite layers from all the official themes",
        "loginNeeded": "<h3>Log in</h3>A personal layout is only available for OpenStreetMap users",
        "reload": "Reload the data"
    },
    "reviews": {
        "title": "{count} reviews",
        "title_singular": "One review",
        "name_required": "A name is required in order to display and create reviews",
        "no_reviews_yet": "There are no reviews yet. Be the first to write one and help open data and the business!",
        "write_a_comment": "Leave a review…",
        "no_rating": "No rating given",
        "posting_as": "Posting as",
        "i_am_affiliated": "<span>I am affiliated with this object</span><br/><span class='subtle'>Check if you are an owner, creator, employee, …</span>",
        "affiliated_reviewer_warning": "(Affiliated review)",
        "saving_review": "Saving…",
        "saved": "<span class='thanks'>Review saved. Thanks for sharing!</span>",
        "tos": "If you create a review, you agree to <a href='https://mangrove.reviews/terms' target='_blank'>the TOS and privacy policy of Mangrove.reviews</a>",
        "attribution": "Reviews are powered by <a href='https://mangrove.reviews/' target='_blank'>Mangrove Reviews</a> and are available under <a href='https://mangrove.reviews/terms#8-licensing-of-content' target='_blank'>CC-BY 4.0</a>.",
        "plz_login": "Log in to leave a review"
    },
    "multi_apply": {
        "autoApply": "When changing the attributes {attr_names}, these attributes will automatically be changed on {count} other objects too"
    },
    "move": {
        "loginToMove": "You must be logged in to move a point",
        "inviteToMoveAgain": "Move this point again",
        "moveTitle": "Move this point",
        "whyMove": "Why do you want to move this point?",
        "confirmMove": "Move here",
        "pointIsMoved": "The point has been moved",
        "zoomInFurther": "Zoom in further to confirm this move",
        "selectReason": "Why do you move this object?",
        "reasons": {
            "reasonRelocation": "The object has been relocated to a totally different location",
            "reasonInaccurate": "The location of this object is inaccurate and should be moved a few meter"
        },
        "inviteToMove": {
            "generic": "Move this point",
            "reasonInaccurate": "Improve the accuracy of this point",
            "reasonRelocation": "Move this object to a another place because it has relocated"
        },
        "cannotBeMoved": "This feature cannot be moved.",
        "isWay": "This feature is a way. Use another OpenStreetMap editor to move it.",
        "isRelation": "This feature is a relation and can not be moved",
        "partOfAWay": "This feature is part of another way. Use another editor to move it.",
        "partOfRelation": "This feature is part of a relation. Use another editor to move it.",
        "cancel": "Cancel move"
    },
    "privacy": {
        "title": "Privacy policy",
        "intro": "Privacy is important - for both the individual and for society. MapComplete tries to respect your privacy as much as possible - up to the point no annoying cookie banner is needed. However, we still would like to inform you which information is gathered and shared, under which circumstances and why these trade-offs are made.",
        "trackingTitle": "Statistical data",
        "tracking": "To gather some insight in whom visits our website, some technical information is collected. This is included the country you visited the webpage from, which website referred you to MapComplete, the type of your device and the screensize. A coockie is placed on your device to indicate that you visited MapComplete earlier today. This data is not detailed enough to personally identify you. These statistics are only available to anyone in aggregate and are <a href='https://pietervdvn.goatcounter.com' target='_blank'>publicly available to anyone</a>",
        "geodataTitle": "Your geolocation",
        "geodata": "When MapComplete gets your geolocation, your geolocation and previously visited locations stay on your device. Your location data is never automatically sent to anywhere else - unless some (future) functionality clearly states otherwise.",
        "editingTitle": "When making changes",
        "editing": "When you make a change to the map, this change is recorded on OpenStreetMap and is publicly available to anyone. A changeset made with MapComplete includes the following data: <ul><li>The changes you made</li><li>Your username</li><li>When this change is made</li><li>The theme you used while making the change</li><li>The language of the user interface</li><li>An indication of how close you were to changed objects. Other mappers can use this information to determine if a change was made based on survey or on remote research</li></ul> Please refer to <a href='https://wiki.osmfoundation.org/wiki/Privacy_Policy' target='_blank'>the privacy policy on OpenStreetMap.org</a> for detailed information. We'd like to remind you that you can use a fictional name when signing up.",
        "miscCookiesTitle": "Other cookies",
        "miscCookies": "MapComplete integrates with various other services, especially to load images of features. Images are hosted on various third-party servers, which might set cookies on their own.",
        "whileYoureHere": "Do you care about privacy?",
        "surveillance": "As you are reading the privacy policy, you probably care about privacy - so do we! We even made <a href='https://mapcomplete.osm.be/surveillance'>a theme showing surveillance cameras.</a> Feel free to map them all!"
    },
    "professional": {
        "backToMapcomplete": "Back to the theme overview",
        "title": "Professional support with MapComplete",
        "intro": "The developer of MapComplete offers professional support. This document outlines some of the possibilities, common questions and the boundaries of MapComplete",
        "osmTitle": "What can OpenStreetMap and MapComplete do for your organisation?",
        "text0": "<p>Maintaining a set of up-to-date geodata is hard, error prone and expensive.<br/>To add insult to injury, many organizations end up collecting the same data independently - resulting in duplicated efforts, non-standardized data formats and many incomplete, unmaintained datasets.</p><p>At the same time, there is a huge community which gathers a lot of geodata into one shared, global and standardized database - namely OpenStreetMap.org.</p>",
        "text1": "<p>MapComplete is the editor to make contributing data to OpenStreetMap easy.</p>",
        "aboutOsm": {
            "aboutOsm": {
                "title": "What is OpenStreetMap?",
                "intro": "OpenStreetMap is a shared, global database, built by volunteers. All geodata can be contributed to OpenStreetMap, as long as <b>it can be verified on the ground</b>.<br/> OpenStreetMap has grown to be a very broad and deep dataset as it contains data over thousands of categories of objects.An individual object might also have a ton of attributes, bringing a lot of nuance, e.g.:",
                "li0": "Streets have geometry, but might also have information about the maxspeed, surface, wether they are lit, their name, a link to Wikipedia, a link to what they are named after, which hiking-, cycle- and busroutes run over theme",
                "li1": "Shops and other amenities might have opening hours, a phone number, a link to the website, which payment methods are supported, what they sell, which services they offer, ...",
                "li2": "Toilets might have information about wheelchair accessibility, a changing table, if payment is needed, ...",
                "li3": "and much, much more..."
            },
            "benefits": {
                "title": "Benefits of the OSM-ecosystem",
                "intro": "It can be very hard to leave your own dataset behind, as building this dataset often took a lot of time and effort.<br/>However, the benefits of switching over to OSM are huge:",
                "li0": "You are not alone anymore to gather and maintain this dataset - a whole community is at your side",
                "li1": "Your data will reach a bigger audience then ever via Bing Maps, Apple Maps, Facebook, Instagram, Pokemon Go, OsmAnd, Organic Maps, Maps.me, Mapbox, Komoot, nearly all cycle-applications, ...",
                "li2": "Many governement organisations and municipalities use OpenStreetMap on their websites too"
            },
            "license": {
                "title": "The license",
                "intro": "OpenStreetMap is licensed under the Open Database License. The <a href='https://osm.org/copyright' target='_blank'>full copyright text</a> can be summarized as following:",
                "li0": "A product using OpenStreetMap data must give attribution.",
                "li1": "OpenStreetMap-data must remain <i>open</i>. This means that data of a map containing OpenStreetMap data can be copied again.",
                "outro": "The license has a few implications - these are explained below."
            },
            "vandalism": {
                "title": "What about vandalism?",
                "intro": "As anyone can edit the data, it is indeed possible that a malicious change is made. However, this is extremely rare for a few reasons:",
                "li0": "the technical barrier to make changes is high",
                "li1": "a small malicious change has low impact, thus little reward for a vandal",
                "li2": "a high impact change is quickly noticed and reverted since so many people use this data",
                "li3": "all changes are tracked and tied to a single user. A repeating offender is quickly banned",
                "li4": "In Belgium (and some other countries), the first edit by a new contributor is systematically checked and corrected if needed."
            }
        },
        "aboutMc": {
            "title": "Using MapComplete in your organization",
            "text0": "If an existing MapComplete theme is what you, feel free to use it or embed it on your website. Embedding the public themes is free and always will be.",
            "text1": "Do you need some other data, but does the theme not exist yet? The MapComplete-developers can <b>build it for you</b> on a decent budget. Get in touch via <a href='mailto:pietervdvn@posteo.net'>email</a>, <a href='https://github.com/pietervdvn/MapComplete/issues'>github</a> or <a href'https://www.openstreetmap.org/message/new/Pieter%20Vander%20Vennet'>send a message via osm.org</a>",
            "text2": "If you still feel unsure, the possibilities are outlined below. Additionally, some common questions are answered",
            "layers": {
                "title": "What data can be shown with MapComplete?",
                "intro": "<p>MapComplete has a powerful templating system, which allows to quickly create a map showing precisely those features that you need and showing relevant attributes in the popups.</p><p>This data can be fetched from <b>OpenStreetMap</b> directly, but MapComplete can also use <b>external datasets</b> - e.g. to compare OpenStreetMap with another dataset or to show data that is not suited for OpenStreetMap (planned activities, statistics, ...)"
            },
            "survey": {
                "title": "Survey possibilities",
                "intro": "<p>MapComplete is an easy to use <i>survey</i> tool. It is ideal to collect the necessary in a few clicks, both on desktop and on mobile. This data is contributed directly into OpenStreetMap.</p><p>We can setup a <b>custom survey tool</b>, asking precisely the data you need in a future-proof way.</p><p>Do you have a dataset that has to be (re)surveyed? This is the perfect moment to make the switch to OpenStreetMap.MapComplete can show your dataset and OpenStreetMap at the same time, making it easier to visit all the locations and to see what the community already contributed.</p>\n"
            },
            "internalUse": {
                "title": "Using the data in internal processes",
                "intro": "<p>Once the data is in OpenStreetMap, you'll probably want to use the data as well. Your MapComplete theme can have a convenient <i>export</i>-button, offering to download the data in many open formats usable in QGis, ArcGis, Excel, LibreOffice-calc, ...</p><p>Someone with basic spreadsheet-skills can thus easily create graphs and insights about the data, whereas the GIS-experts within your organisation can easily work with this data in their preferred application.</p><p>If an automated setup is needed, a free-to-use, community-run API is available.</p>"
            }
        },
        "services": {
            "title": "MapComplete services",
            "intro": "The developer of MapComplete can help you with the following services:",
            "li0": "Setting up a theme tailored for your need",
            "li1": "Help with setting up the internal data flow to integrate OpenStreetMap",
            "li2": "Training on how to contribute data with MapComplete",
            "li3": "Advanced training (e.g. for the GIS-team) on how to add advanced data to OpenStreetMap",
            "li4": "Training on how to download filtered data from OpenStreetMap",
            "outro": "These services are offered at competitive prices. A simple theme without extra support can be setup for as little €2000, and a small additional yearly hosting cost."
        },
        "drawbacks": {
            "title": "A few drawbacks to keep in mind",
            "intro": "While joining this community has tremendous benefits, there are a few topics to carefully consider.",
            "unsuitedData": {
                "title": "Data not suited for OpenStreetMap",
                "intro": "The basic rule for OpenStreetMap is that all data must be <b>verifiable on the ground</b> and are somewhat permanent. This implies that some data <i>cannot</i> be sent to OpenStreetMap directly - but some workarounds exist.",
                "li0": "Subjective data (such as reviews) are not suited for OpenStreetMap. However, MapComplete has an integration with <a href='https://mangrove.reviews/'>Mangrove.reviews</a>, an openly licensed review website",
                "li1": "Events of a few days, road works that are planned next month are thus <i>not</i> recorded, neither are road works which only last a few days.",
                "li2": "Temporal data (e.g. statistics of air quality, traffic intensity, ...) can not stored on OpenStreetMap as they are hard to verify by a volunteer. Note that, if this data is available elsewhere, it can still be visualized within MapComplete as extra layer."
            },
            "licenseNuances": {
                "title": "Implications of ODbL: some use cases",
                "intro": "OpenStreetMap is licensed unter the Open Database License which states that:",
                "li0": "All data can be reused for any purpose - including commercial purposes",
                "li1": "Applications or products using OpenStreetMap should give a clear copyright notice",
                "li2": "Any dataset or product which contains OpenStreetMap-data must be republished under ODbL too, including modifications to this dataset and in a usable format.",
                "outro": "This has a few implications which should be considered for some usecases, as explained below",
                "usecaseMapDifferentSources": {
                    "title": "Creating a map from different sources",
                    "intro": "<p>For example, one could make a map with all benches in some city, based on the benches known by OpenStreetMap. This printed map needs a clear statement that the map data is based on OpenStreetMap. Selling these maps is permitted.If the mapmaker notices that the benches are missing in some area and adds them on the printed map, the data on the missing benches are automatically open data too. This means that an OpenStreetMap-contributor is allowed to take the paper map and use it to add the missing benches back into OpenStreetMap.</p><p>This contributor also has the right to ask for the dataset of the missing benches, which should be provided too.</p><p>If the mapmaker notices that the benches are missing in some area and adds them on the printed map, the data on the missing benches are automatically open data too. This means that an OpenStreetMap-contributor is allowed to take the paper map and use it to add the missing benches back into OpenStreetMap. This contributor also has the right to ask for the dataset of the missing benches, which should be provided too.</p><p>Of course, a map with only benches can be boring. The mapmaker might also decide to add in a layer with shops, possibly sourced from another geodata provider under another license. This is permitted to, if the map clearly states that the benches are sourced from OSM (under ODBL) and the shops have a different source (eventually with an all rights reserved).</p><p>However, mixing two datasets into one undistinguishible layer might not be permitted. For example, the mapmaker migth find that OSM has excellent data on benches in one part of the city and the closed-source provider might have excellent data on benches in another part of the city, merging these datasets into one could be problematic: </p>",
                    "li0": "the open license would require the modifications to be openly republished...",
                    "li1": "...whereas the all-rights-reserved license would prohibit this.",
                    "outro": "As a result, this kind of mixing is not allowed"
                },
                "usecaseGatheringOpenData": {
                    "title": "Gathering open data",
                    "intro": "MapComplete is an excellent way to create Open Data, also for governments. By default, this data will be freely redistributable under the ODbL. However, if there is a requirement to publish the gathered data under a <i>public domain</i>-license (where <b>all</b> rights are granted to the public and no attribution is required), the ODbL is too restrictive. In this case, one can ask the contributors to add data as Public Domain (e.g. by informing them in the mapcomplete theme).  "
                }
            }
        }
    }
}<|MERGE_RESOLUTION|>--- conflicted
+++ resolved
@@ -1,45 +1,89 @@
 {
-    "image": {
-        "addPicture": "Add picture",
-        "uploadingPicture": "Uploading your picture…",
-        "uploadingMultiple": "Uploading {count} pictures…",
-        "pleaseLogin": "Please log in to add a picture",
-        "willBePublished": "Your picture will be published: ",
-        "cco": "in the public domain",
-        "ccbs": "under the CC-BY-SA-license",
-        "ccb": "under the CC-BY-license",
-        "uploadFailed": "Could not upload your picture. Are you connected to the Internet, and allow third party API's? The Brave browser or the uMatrix plugin might block them.",
-        "respectPrivacy": "Do not photograph people nor license plates. Do not upload Google Maps, Google Streetview or other copyrighted sources.",
-        "uploadDone": "Your picture has been added. Thanks for helping out!",
-        "uploadMultipleDone": "{count} pictures have been added. Thanks for helping out!",
-        "dontDelete": "Cancel",
-        "doDelete": "Remove image",
-        "isDeleted": "Deleted",
-        "toBig": "Your image is too large as it is {actual_size}. Please use images of at most {max_size}"
-    },
-    "centerMessage": {
-        "loadingData": "Loading data…",
-        "zoomIn": "Zoom in to view or edit the data",
-        "ready": "Done!",
-        "retrying": "Loading data failed. Trying again in {count} seconds…"
-    },
-    "index": {
-        "#": "These texts are shown above the theme buttons when no theme is loaded",
-        "title": "Welcome to MapComplete",
-        "featuredThemeTitle": "Featured this week",
-        "intro": "MapComplete is an OpenStreetMap-viewer and editor, which shows you information about features of a specific theme and allows to update it.",
-        "pickTheme": "Pick a theme below to get started.",
-        "logIn": "Log in to see other themes you previously visited"
-    },
-    "split": {
-        "split": "Split",
-        "cancel": "Cancel",
-        "inviteToSplit": "Split this road in smaller segments. This allows to give different properties to parts of the road.",
-        "loginToSplit": "You must be logged in to split a road",
-        "splitTitle": "Choose on the map where to split this road",
-        "hasBeenSplit": "This way has been split"
-    },
-<<<<<<< HEAD
+  "image": {
+    "addPicture": "Add picture",
+    "uploadingPicture": "Uploading your picture…",
+    "uploadingMultiple": "Uploading {count} pictures…",
+    "pleaseLogin": "Please log in to add a picture",
+    "willBePublished": "Your picture will be published: ",
+    "cco": "in the public domain",
+    "ccbs": "under the CC-BY-SA-license",
+    "ccb": "under the CC-BY-license",
+    "uploadFailed": "Could not upload your picture. Are you connected to the Internet, and allow third party API's? The Brave browser or the uMatrix plugin might block them.",
+    "respectPrivacy": "Do not photograph people nor license plates. Do not upload Google Maps, Google Streetview or other copyrighted sources.",
+    "uploadDone": "Your picture has been added. Thanks for helping out!",
+    "uploadMultipleDone": "{count} pictures have been added. Thanks for helping out!",
+    "dontDelete": "Cancel",
+    "doDelete": "Remove image",
+    "isDeleted": "Deleted",
+    "toBig": "Your image is too large as it is {actual_size}. Please use images of at most {max_size}"
+  },
+  "centerMessage": {
+    "loadingData": "Loading data…",
+    "zoomIn": "Zoom in to view or edit the data",
+    "ready": "Done!",
+    "retrying": "Loading data failed. Trying again in {count} seconds…"
+  },
+  "index": {
+    "#": "These texts are shown above the theme buttons when no theme is loaded",
+    "title": "Welcome to MapComplete",
+    "featuredThemeTitle": "Featured this week",
+    "intro": "MapComplete is an OpenStreetMap-viewer and editor, which shows you information about features of a specific theme and allows to update it.",
+    "pickTheme": "Pick a theme below to get started.",
+    "logIn": "Log in to see other themes you previously visited"
+  },
+  "split": {
+    "split": "Split",
+    "cancel": "Cancel",
+    "inviteToSplit": "Split this road in smaller segments. This allows to give different properties to parts of the road.",
+    "loginToSplit": "You must be logged in to split a road",
+    "splitTitle": "Choose on the map where to split this road",
+    "hasBeenSplit": "This way has been split"
+  },
+  "delete": {
+    "delete": "Delete",
+    "cancel": "Cancel",
+    "isDeleted": "This feature is deleted",
+    "cannotBeDeleted": "This feature can not be deleted",
+    "loginToDelete": "You must be logged in to delete a point",
+    "safeDelete": "This point can be safely deleted.",
+    "isntAPoint": "Only points can be deleted, the selected feature is a way, area or relation.",
+    "onlyEditedByLoggedInUser": "This point has only be edited by yourself, you can safely delete it.",
+    "notEnoughExperience": "This point was made by someone else.",
+    "useSomethingElse": "Use another OpenStreetMap-editor to delete it instead",
+    "partOfOthers": "This point is part of some way or relation and can not be deleted directly.",
+    "loading": "Inspecting properties to check if this feature can be deleted.",
+    "whyDelete": "Why should this point be deleted?",
+    "reasons": {
+      "test": "This was a testing point - the feature was never actually there",
+      "disused": "This feature is disused or removed",
+      "notFound": "This feature couldn't be found",
+      "duplicate": "This point is a duplicate of another feature"
+    },
+    "explanations": {
+      "selectReason": "Please, select why this feature should be deleted",
+      "hardDelete": "This point will be deleted in OpenStreetMap. It can be recovered by an experienced contributor",
+      "softDelete": "This feature will be updated and hidden from this application. <span class='subtle'>{reason}</span>"
+    },
+    "readMessages": "You have unread messages. Read these before deleting a point - someone might have feedback"
+  },
+  "general": {
+    "loading": "Loading...",
+    "pdf": {
+      "generatedWith": "Generated with MapComplete.osm.be",
+      "attr": "Map data © OpenStreetMap Contributors, reusable under ODbL",
+      "attrBackground": "Background layer: {background}",
+      "versionInfo": "v{version} - generated on {date}"
+    },
+    "loginWithOpenStreetMap": "Login with OpenStreetMap",
+    "welcomeBack": "You are logged in, welcome back!",
+    "loginToStart": "Log in to answer this question",
+    "openStreetMapIntro": "<h3>An Open Map</h3><p>One that everyone can use and edit freely. A single place to store all geo-info. Different, small, incompatible and outdated maps are not needed anywhere.</p><p><b><a href='https://OpenStreetMap.org' target='_blank'>OpenStreetMap</a></b> is not the enemy map. The map data can be used freely (with <a href='https://osm.org/copyright' target='_blank'>attribution and publication of changes to that data</a>). Everyone can add new data and fix errors. This website uses OpenStreetMap. All the data is from there, and your answers and corrections are used all over.</p><p>Many people and apps already use OpenStreetMap: <a href='https://organicmaps.app/' target='_blank'>Organic Maps</a>, <a href='https://osmAnd.net' target='_blank'>OsmAnd</a>, but also the maps at Facebook, Instagram, Apple-maps and Bing-maps are (partly) powered by OpenStreetMap.</p>",
+    "search": {
+      "search": "Search a location",
+      "searching": "Searching…",
+      "nothing": "Nothing found…",
+      "error": "Something went wrong…"
+    },
     "returnToTheMap": "Return to the map",
     "save": "Save",
     "cancel": "Cancel",
@@ -49,7 +93,7 @@
     "number": "number",
     "osmLinkTooltip": "Browse this object on OpenStreetMap for history and more editing options",
     "add": {
-      "addNewMapLabel": "Add new item",
+      "addNewMapLabel": "Click here to add a new item",
       "disableFiltersExplanation": "Some features might be hidden by a filter",
       "disableFilters": "Disable all filters",
       "addNew": "Add a new {category} here",
@@ -64,6 +108,10 @@
       "confirmButton": "Add a {category} here.<br/><div class='alert'>Your addition is visible for everyone</div>",
       "openLayerControl": "Open the layer control box",
       "layerNotEnabled": "The layer {layer} is not enabled. Enable this layer to add a point",
+      "hasBeenImported": "This point has already been imported",
+      "importTags": "The element will receive {tags}",
+      "zoomInMore": "Zoom in more to import this feature",
+      "wrongType": "This element is not a point or a way and can not be imported",
       "import": {
         "officialThemesOnly": "The import button is disabled for unofficial themes to prevent accidents",
         "howToTest": "To test, add <b>test=true</b> or <b>backend=osm-test</b> to the URL. The changeset will be printed in the console. Please open a PR to officialize this theme to actually enable the import button.",
@@ -71,7 +119,6 @@
         "importTags": "The element will receive {tags}",
         "zoomInMore": "Zoom in more to import this feature",
         "wrongType": "This element is not a point or a way and can not be imported"
-        
       }
     },
     "pickLanguage": "Choose a language: ",
@@ -154,8 +201,7 @@
       "downloadAsPdf": "Download a PDF of the current map",
       "downloadAsPdfHelper": "Ideal to print the current map",
       "downloadGeojson": "Download visible data as GeoJSON",
-      "downloadFeatureAsGpx": "Download as GPX-file",
-      "downloadFeatureAsGeojson": "Download as GeoJson-file",
+      "downloadGpx": "Download as GPX-file",
       "downloadGpxHelper": "A GPX-file can be used with most navigation devices and applications",
       "uploadGpx": "Upload your track to OpenStreetMap",
       "exporting": "Exporting…",
@@ -164,7 +210,9 @@
       "downloadCSVHelper": "Compatible with LibreOffice Calc, Excel, …",
       "includeMetaData": "Include metadata (last editor, calculated values, …)",
       "licenseInfo": "<h3>Copyright notice</h3>The provided data is available under ODbL. Reusing it is gratis for any purpose, but <ul><li>the attribution <b>© OpenStreetMap contributors</b> is required</li><li>Any change must be use the license</li></ul> Please read the full <a href='https://www.openstreetmap.org/copyright' target='_blank'>copyright notice</a> for details.",
-      "noDataLoaded": "No data is loaded yet. Download will be available soon"
+      "noDataLoaded": "No data is loaded yet. Download will be available soon",
+      "downloadFeatureAsGpx": "Download as GPX-file",
+      "downloadFeatureAsGeojson": "Download as GeoJson-file"
     },
     "weekdays": {
       "abbreviations": {
@@ -201,384 +249,182 @@
     },
     "histogram": {
       "error_loading": "Could not load the histogram"
-=======
-    "delete": {
-        "delete": "Delete",
-        "cancel": "Cancel",
-        "isDeleted": "This feature is deleted",
-        "cannotBeDeleted": "This feature can not be deleted",
-        "loginToDelete": "You must be logged in to delete a point",
-        "safeDelete": "This point can be safely deleted.",
-        "isntAPoint": "Only points can be deleted, the selected feature is a way, area or relation.",
-        "onlyEditedByLoggedInUser": "This point has only be edited by yourself, you can safely delete it.",
-        "notEnoughExperience": "This point was made by someone else.",
-        "useSomethingElse": "Use another OpenStreetMap-editor to delete it instead",
-        "partOfOthers": "This point is part of some way or relation and can not be deleted directly.",
-        "loading": "Inspecting properties to check if this feature can be deleted.",
-        "whyDelete": "Why should this point be deleted?",
-        "reasons": {
-            "test": "This was a testing point - the feature was never actually there",
-            "disused": "This feature is disused or removed",
-            "notFound": "This feature couldn't be found",
-            "duplicate": "This point is a duplicate of another feature"
+    },
+    "wikipedia": {
+      "wikipediaboxTitle": "Wikipedia",
+      "failed": "Loading the Wikipedia entry failed",
+      "loading": "Loading Wikipedia...",
+      "noWikipediaPage": "This Wikidata item has no corresponding Wikipedia page yet.",
+      "searchWikidata": "Search on Wikidata",
+      "noResults": "Nothing found for <i>{search}</i>",
+      "doSearch": "Search above to see results",
+      "createNewWikidata": "Create a new Wikidata item"
+    },
+    "apply_button": {
+      "isApplied": "The changes are applied",
+      "appliedOnAnotherObject": "The object {id} will receive {tags}"
+    }
+  },
+  "favourite": {
+    "panelIntro": "<h3>Your personal theme</h3>Activate your favourite layers from all the official themes",
+    "loginNeeded": "<h3>Log in</h3>A personal layout is only available for OpenStreetMap users",
+    "reload": "Reload the data"
+  },
+  "reviews": {
+    "title": "{count} reviews",
+    "title_singular": "One review",
+    "name_required": "A name is required in order to display and create reviews",
+    "no_reviews_yet": "There are no reviews yet. Be the first to write one and help open data and the business!",
+    "write_a_comment": "Leave a review…",
+    "no_rating": "No rating given",
+    "posting_as": "Posting as",
+    "i_am_affiliated": "<span>I am affiliated with this object</span><br/><span class='subtle'>Check if you are an owner, creator, employee, …</span>",
+    "affiliated_reviewer_warning": "(Affiliated review)",
+    "saving_review": "Saving…",
+    "saved": "<span class='thanks'>Review saved. Thanks for sharing!</span>",
+    "tos": "If you create a review, you agree to <a href='https://mangrove.reviews/terms' target='_blank'>the TOS and privacy policy of Mangrove.reviews</a>",
+    "attribution": "Reviews are powered by <a href='https://mangrove.reviews/' target='_blank'>Mangrove Reviews</a> and are available under <a href='https://mangrove.reviews/terms#8-licensing-of-content' target='_blank'>CC-BY 4.0</a>.",
+    "plz_login": "Log in to leave a review"
+  },
+  "multi_apply": {
+    "autoApply": "When changing the attributes {attr_names}, these attributes will automatically be changed on {count} other objects too"
+  },
+  "move": {
+    "loginToMove": "You must be logged in to move a point",
+    "inviteToMoveAgain": "Move this point again",
+    "moveTitle": "Move this point",
+    "whyMove": "Why do you want to move this point?",
+    "confirmMove": "Move here",
+    "pointIsMoved": "The point has been moved",
+    "zoomInFurther": "Zoom in further to confirm this move",
+    "selectReason": "Why do you move this object?",
+    "reasons": {
+      "reasonRelocation": "The object has been relocated to a totally different location",
+      "reasonInaccurate": "The location of this object is inaccurate and should be moved a few meter"
+    },
+    "inviteToMove": {
+      "generic": "Move this point",
+      "reasonInaccurate": "Improve the accuracy of this point",
+      "reasonRelocation": "Move this object to a another place because it has relocated"
+    },
+    "cannotBeMoved": "This feature cannot be moved.",
+    "isWay": "This feature is a way. Use another OpenStreetMap editor to move it.",
+    "isRelation": "This feature is a relation and can not be moved",
+    "partOfAWay": "This feature is part of another way. Use another editor to move it.",
+    "partOfRelation": "This feature is part of a relation. Use another editor to move it.",
+    "cancel": "Cancel move"
+  },
+  "privacy": {
+    "title": "Privacy policy",
+    "intro": "Privacy is important - for both the individual and for society. MapComplete tries to respect your privacy as much as possible - up to the point no annoying cookie banner is needed. However, we still would like to inform you which information is gathered and shared, under which circumstances and why these trade-offs are made.",
+    "trackingTitle": "Statistical data",
+    "tracking": "To gather some insight in whom visits our website, some technical information is collected. This is included the country you visited the webpage from, which website referred you to MapComplete, the type of your device and the screensize. A coockie is placed on your device to indicate that you visited MapComplete earlier today. This data is not detailed enough to personally identify you. These statistics are only available to anyone in aggregate and are <a href='https://pietervdvn.goatcounter.com' target='_blank'>publicly available to anyone</a>",
+    "geodataTitle": "Your geolocation",
+    "geodata": "When MapComplete gets your geolocation, your geolocation and previously visited locations stay on your device. Your location data is never automatically sent to anywhere else - unless some (future) functionality clearly states otherwise.",
+    "editingTitle": "When making changes",
+    "editing": "When you make a change to the map, this change is recorded on OpenStreetMap and is publicly available to anyone. A changeset made with MapComplete includes the following data: <ul><li>The changes you made</li><li>Your username</li><li>When this change is made</li><li>The theme you used while making the change</li><li>The language of the user interface</li><li>An indication of how close you were to changed objects. Other mappers can use this information to determine if a change was made based on survey or on remote research</li></ul> Please refer to <a href='https://wiki.osmfoundation.org/wiki/Privacy_Policy' target='_blank'>the privacy policy on OpenStreetMap.org</a> for detailed information. We'd like to remind you that you can use a fictional name when signing up.",
+    "miscCookiesTitle": "Other cookies",
+    "miscCookies": "MapComplete integrates with various other services, especially to load images of features. Images are hosted on various third-party servers, which might set cookies on their own.",
+    "whileYoureHere": "Do you care about privacy?",
+    "surveillance": "As you are reading the privacy policy, you probably care about privacy - so do we! We even made <a href='https://mapcomplete.osm.be/surveillance'>a theme showing surveillance cameras.</a> Feel free to map them all!"
+  },
+  "professional": {
+    "backToMapcomplete": "Back to the theme overview",
+    "title": "Professional support with MapComplete",
+    "intro": "The developer of MapComplete offers professional support. This document outlines some of the possibilities, common questions and the boundaries of MapComplete",
+    "osmTitle": "What can OpenStreetMap and MapComplete do for your organisation?",
+    "text0": "<p>Maintaining a set of up-to-date geodata is hard, error prone and expensive.<br/>To add insult to injury, many organizations end up collecting the same data independently - resulting in duplicated efforts, non-standardized data formats and many incomplete, unmaintained datasets.</p><p>At the same time, there is a huge community which gathers a lot of geodata into one shared, global and standardized database - namely OpenStreetMap.org.</p>",
+    "text1": "<p>MapComplete is the editor to make contributing data to OpenStreetMap easy.</p>",
+    "aboutOsm": {
+      "aboutOsm": {
+        "title": "What is OpenStreetMap?",
+        "intro": "OpenStreetMap is a shared, global database, built by volunteers. All geodata can be contributed to OpenStreetMap, as long as <b>it can be verified on the ground</b>.<br/> OpenStreetMap has grown to be a very broad and deep dataset as it contains data over thousands of categories of objects.An individual object might also have a ton of attributes, bringing a lot of nuance, e.g.:",
+        "li0": "Streets have geometry, but might also have information about the maxspeed, surface, wether they are lit, their name, a link to Wikipedia, a link to what they are named after, which hiking-, cycle- and busroutes run over theme",
+        "li1": "Shops and other amenities might have opening hours, a phone number, a link to the website, which payment methods are supported, what they sell, which services they offer, ...",
+        "li2": "Toilets might have information about wheelchair accessibility, a changing table, if payment is needed, ...",
+        "li3": "and much, much more..."
+      },
+      "benefits": {
+        "title": "Benefits of the OSM-ecosystem",
+        "intro": "It can be very hard to leave your own dataset behind, as building this dataset often took a lot of time and effort.<br/>However, the benefits of switching over to OSM are huge:",
+        "li0": "You are not alone anymore to gather and maintain this dataset - a whole community is at your side",
+        "li1": "Your data will reach a bigger audience then ever via Bing Maps, Apple Maps, Facebook, Instagram, Pokemon Go, OsmAnd, Organic Maps, Maps.me, Mapbox, Komoot, nearly all cycle-applications, ...",
+        "li2": "Many governement organisations and municipalities use OpenStreetMap on their websites too"
+      },
+      "license": {
+        "title": "The license",
+        "intro": "OpenStreetMap is licensed under the Open Database License. The <a href='https://osm.org/copyright' target='_blank'>full copyright text</a> can be summarized as following:",
+        "li0": "A product using OpenStreetMap data must give attribution.",
+        "li1": "OpenStreetMap-data must remain <i>open</i>. This means that data of a map containing OpenStreetMap data can be copied again.",
+        "outro": "The license has a few implications - these are explained below."
+      },
+      "vandalism": {
+        "title": "What about vandalism?",
+        "intro": "As anyone can edit the data, it is indeed possible that a malicious change is made. However, this is extremely rare for a few reasons:",
+        "li0": "the technical barrier to make changes is high",
+        "li1": "a small malicious change has low impact, thus little reward for a vandal",
+        "li2": "a high impact change is quickly noticed and reverted since so many people use this data",
+        "li3": "all changes are tracked and tied to a single user. A repeating offender is quickly banned",
+        "li4": "In Belgium (and some other countries), the first edit by a new contributor is systematically checked and corrected if needed."
+      }
+    },
+    "aboutMc": {
+      "title": "Using MapComplete in your organization",
+      "text0": "If an existing MapComplete theme is what you, feel free to use it or embed it on your website. Embedding the public themes is free and always will be.",
+      "text1": "Do you need some other data, but does the theme not exist yet? The MapComplete-developers can <b>build it for you</b> on a decent budget. Get in touch via <a href='mailto:pietervdvn@posteo.net'>email</a>, <a href='https://github.com/pietervdvn/MapComplete/issues'>github</a> or <a href'https://www.openstreetmap.org/message/new/Pieter%20Vander%20Vennet'>send a message via osm.org</a>",
+      "text2": "If you still feel unsure, the possibilities are outlined below. Additionally, some common questions are answered",
+      "layers": {
+        "title": "What data can be shown with MapComplete?",
+        "intro": "<p>MapComplete has a powerful templating system, which allows to quickly create a map showing precisely those features that you need and showing relevant attributes in the popups.</p><p>This data can be fetched from <b>OpenStreetMap</b> directly, but MapComplete can also use <b>external datasets</b> - e.g. to compare OpenStreetMap with another dataset or to show data that is not suited for OpenStreetMap (planned activities, statistics, ...)"
+      },
+      "survey": {
+        "title": "Survey possibilities",
+        "intro": "<p>MapComplete is an easy to use <i>survey</i> tool. It is ideal to collect the necessary in a few clicks, both on desktop and on mobile. This data is contributed directly into OpenStreetMap.</p><p>We can setup a <b>custom survey tool</b>, asking precisely the data you need in a future-proof way.</p><p>Do you have a dataset that has to be (re)surveyed? This is the perfect moment to make the switch to OpenStreetMap.MapComplete can show your dataset and OpenStreetMap at the same time, making it easier to visit all the locations and to see what the community already contributed.</p>\n"
+      },
+      "internalUse": {
+        "title": "Using the data in internal processes",
+        "intro": "<p>Once the data is in OpenStreetMap, you'll probably want to use the data as well. Your MapComplete theme can have a convenient <i>export</i>-button, offering to download the data in many open formats usable in QGis, ArcGis, Excel, LibreOffice-calc, ...</p><p>Someone with basic spreadsheet-skills can thus easily create graphs and insights about the data, whereas the GIS-experts within your organisation can easily work with this data in their preferred application.</p><p>If an automated setup is needed, a free-to-use, community-run API is available.</p>"
+      }
+    },
+    "services": {
+      "title": "MapComplete services",
+      "intro": "The developer of MapComplete can help you with the following services:",
+      "li0": "Setting up a theme tailored for your need",
+      "li1": "Help with setting up the internal data flow to integrate OpenStreetMap",
+      "li2": "Training on how to contribute data with MapComplete",
+      "li3": "Advanced training (e.g. for the GIS-team) on how to add advanced data to OpenStreetMap",
+      "li4": "Training on how to download filtered data from OpenStreetMap",
+      "outro": "These services are offered at competitive prices. A simple theme without extra support can be setup for as little €2000, and a small additional yearly hosting cost."
+    },
+    "drawbacks": {
+      "title": "A few drawbacks to keep in mind",
+      "intro": "While joining this community has tremendous benefits, there are a few topics to carefully consider.",
+      "unsuitedData": {
+        "title": "Data not suited for OpenStreetMap",
+        "intro": "The basic rule for OpenStreetMap is that all data must be <b>verifiable on the ground</b> and are somewhat permanent. This implies that some data <i>cannot</i> be sent to OpenStreetMap directly - but some workarounds exist.",
+        "li0": "Subjective data (such as reviews) are not suited for OpenStreetMap. However, MapComplete has an integration with <a href='https://mangrove.reviews/'>Mangrove.reviews</a>, an openly licensed review website",
+        "li1": "Events of a few days, road works that are planned next month are thus <i>not</i> recorded, neither are road works which only last a few days.",
+        "li2": "Temporal data (e.g. statistics of air quality, traffic intensity, ...) can not stored on OpenStreetMap as they are hard to verify by a volunteer. Note that, if this data is available elsewhere, it can still be visualized within MapComplete as extra layer."
+      },
+      "licenseNuances": {
+        "title": "Implications of ODbL: some use cases",
+        "intro": "OpenStreetMap is licensed unter the Open Database License which states that:",
+        "li0": "All data can be reused for any purpose - including commercial purposes",
+        "li1": "Applications or products using OpenStreetMap should give a clear copyright notice",
+        "li2": "Any dataset or product which contains OpenStreetMap-data must be republished under ODbL too, including modifications to this dataset and in a usable format.",
+        "outro": "This has a few implications which should be considered for some usecases, as explained below",
+        "usecaseMapDifferentSources": {
+          "title": "Creating a map from different sources",
+          "intro": "<p>For example, one could make a map with all benches in some city, based on the benches known by OpenStreetMap. This printed map needs a clear statement that the map data is based on OpenStreetMap. Selling these maps is permitted.If the mapmaker notices that the benches are missing in some area and adds them on the printed map, the data on the missing benches are automatically open data too. This means that an OpenStreetMap-contributor is allowed to take the paper map and use it to add the missing benches back into OpenStreetMap.</p><p>This contributor also has the right to ask for the dataset of the missing benches, which should be provided too.</p><p>If the mapmaker notices that the benches are missing in some area and adds them on the printed map, the data on the missing benches are automatically open data too. This means that an OpenStreetMap-contributor is allowed to take the paper map and use it to add the missing benches back into OpenStreetMap. This contributor also has the right to ask for the dataset of the missing benches, which should be provided too.</p><p>Of course, a map with only benches can be boring. The mapmaker might also decide to add in a layer with shops, possibly sourced from another geodata provider under another license. This is permitted to, if the map clearly states that the benches are sourced from OSM (under ODBL) and the shops have a different source (eventually with an all rights reserved).</p><p>However, mixing two datasets into one undistinguishible layer might not be permitted. For example, the mapmaker migth find that OSM has excellent data on benches in one part of the city and the closed-source provider might have excellent data on benches in another part of the city, merging these datasets into one could be problematic: </p>",
+          "li0": "the open license would require the modifications to be openly republished...",
+          "li1": "...whereas the all-rights-reserved license would prohibit this.",
+          "outro": "As a result, this kind of mixing is not allowed"
         },
-        "explanations": {
-            "selectReason": "Please, select why this feature should be deleted",
-            "hardDelete": "This point will be deleted in OpenStreetMap. It can be recovered by an experienced contributor",
-            "softDelete": "This feature will be updated and hidden from this application. <span class='subtle'>{reason}</span>"
-        },
-        "readMessages": "You have unread messages. Read these before deleting a point - someone might have feedback"
->>>>>>> d0e54291
-    },
-    "general": {
-        "loading": "Loading...",
-        "pdf": {
-            "generatedWith": "Generated with MapComplete.osm.be",
-            "attr": "Map data © OpenStreetMap Contributors, reusable under ODbL",
-            "attrBackground": "Background layer: {background}",
-            "versionInfo": "v{version} - generated on {date}"
-        },
-        "loginWithOpenStreetMap": "Login with OpenStreetMap",
-        "welcomeBack": "You are logged in, welcome back!",
-        "loginToStart": "Log in to answer this question",
-        "openStreetMapIntro": "<h3>An Open Map</h3><p>One that everyone can use and edit freely. A single place to store all geo-info. Different, small, incompatible and outdated maps are not needed anywhere.</p><p><b><a href='https://OpenStreetMap.org' target='_blank'>OpenStreetMap</a></b> is not the enemy map. The map data can be used freely (with <a href='https://osm.org/copyright' target='_blank'>attribution and publication of changes to that data</a>). Everyone can add new data and fix errors. This website uses OpenStreetMap. All the data is from there, and your answers and corrections are used all over.</p><p>Many people and apps already use OpenStreetMap: <a href='https://organicmaps.app/' target='_blank'>Organic Maps</a>, <a href='https://osmAnd.net' target='_blank'>OsmAnd</a>, but also the maps at Facebook, Instagram, Apple-maps and Bing-maps are (partly) powered by OpenStreetMap.</p>",
-        "search": {
-            "search": "Search a location",
-            "searching": "Searching…",
-            "nothing": "Nothing found…",
-            "error": "Something went wrong…"
-        },
-        "returnToTheMap": "Return to the map",
-        "save": "Save",
-        "cancel": "Cancel",
-        "skip": "Skip this question",
-        "oneSkippedQuestion": "One question is skipped",
-        "skippedQuestions": "Some questions are skipped",
-        "number": "number",
-        "osmLinkTooltip": "Browse this object on OpenStreetMap for history and more editing options",
-        "add": {
-            "addNewMapLabel": "Click here to add a new item",
-            "disableFiltersExplanation": "Some features might be hidden by a filter",
-            "disableFilters": "Disable all filters",
-            "addNew": "Add a new {category} here",
-            "presetInfo": "The new POI will have {tags}",
-            "warnVisibleForEveryone": "Your addition will be visible for everyone",
-            "title": "Add a new point?",
-            "intro": "You clicked somewhere where no data is known yet.<br/>",
-            "pleaseLogin": "<a class='activate-osm-authentication'>Please log in to add a new point</a>",
-            "zoomInFurther": "Zoom in further to add a point.",
-            "stillLoading": "The data is still loading. Please wait a bit before you add a new point.",
-            "confirmIntro": "<h3>Add a {title} here?</h3>The point you create here will be <b>visible for everyone</b>. Please, only add things on to the map if they truly exist. A lot of applications use this data.",
-            "confirmButton": "Add a {category} here.<br/><div class='alert'>Your addition is visible for everyone</div>",
-            "openLayerControl": "Open the layer control box",
-            "layerNotEnabled": "The layer {layer} is not enabled. Enable this layer to add a point",
-            "hasBeenImported": "This point has already been imported",
-            "importTags": "The element will receive {tags}",
-            "zoomInMore": "Zoom in more to import this feature",
-            "wrongType": "This element is not a point or a way and can not be imported"
-        },
-        "pickLanguage": "Choose a language: ",
-        "about": "Easily edit and add OpenStreetMap for a certain theme",
-        "nameInlineQuestion": "The name of this {category} is $$$",
-        "noNameCategory": "{category} without a name",
-        "questions": {
-            "phoneNumberOf": "What is the phone number of {category}?",
-            "phoneNumberIs": "The phone number of this {category} is <a href='tel:{phone}' target='_blank'>{phone}</a>",
-            "websiteOf": "What is the website of {category}?",
-            "websiteIs": "Website: <a href='{website}' target='_blank'>{website}</a>",
-            "emailOf": "What is the email address of {category}?",
-            "emailIs": "The email address of this {category} is <a href='mailto:{email}' target='_blank'>{email}</a>"
-        },
-        "morescreen": {
-            "intro": "<h3>More thematic maps?</h3>Do you enjoy collecting geodata? <br/>There are more themes available.",
-            "requestATheme": "If you want a custom-built theme, request it in the issue tracker",
-            "streetcomplete": "Another, similar application is <a href='https://play.google.com/store/apps/details?id=de.westnordost.streetcomplete' class='underline hover:text-blue-800' class='underline hover:text-blue-800' target='_blank'>StreetComplete</a>.",
-            "createYourOwnTheme": "Create your own MapComplete theme from scratch",
-            "previouslyHiddenTitle": "Previously visited hidden themes",
-            "hiddenExplanation": "These themes are only accessible to those with the link. You have discovered {hidden_discovered} of {total_hidden} hidden themes."
-        },
-        "sharescreen": {
-            "intro": "<h3>Share this map</h3> Share this map by copying the link below and sending it to friends and family:",
-            "addToHomeScreen": "<h3>Add to your home screen</h3>You can easily add this website to your smartphone home screen for a native feel. Click the 'Add to home screen' button in the URL bar to do this.",
-            "embedIntro": "<h3>Embed on your website</h3>Please, embed this map into your website. <br/>We encourage you to do it - you don't even have to ask permission. <br/> It is free, and always will be. The more people are using this, the more valuable it becomes.",
-            "copiedToClipboard": "Link copied to clipboard",
-            "thanksForSharing": "Thanks for sharing!",
-            "editThisTheme": "Edit this theme",
-            "editThemeDescription": "Add or change questions to this map theme",
-            "fsUserbadge": "Enable the login button",
-            "fsSearch": "Enable the search bar",
-            "fsWelcomeMessage": "Show the welcome message popup and associated tabs",
-            "fsLayers": "Enable the layer control",
-            "fsLayerControlToggle": "Start with the layer control expanded",
-            "fsAddNew": "Enable the 'add new POI' button",
-            "fsGeolocation": "Enable the 'geolocate-me' button (mobile only)",
-            "fsIncludeCurrentBackgroundMap": "Include the current background choice <b>{name}</b>",
-            "fsIncludeCurrentLayers": "Include the current layer choices",
-            "fsIncludeCurrentLocation": "Include current location"
-        },
-        "attribution": {
-            "attributionTitle": "Attribution notice",
-            "attributionContent": "<p>All data is provided by <a href='https://osm.org' target='_blank'>OpenStreetMap</a>, freely reusable under <a href='https://osm.org/copyright' target='_blank'>the Open DataBase License</a>.</p>",
-            "themeBy": "Theme maintained by {author}",
-            "iconAttribution": {
-                "title": "Used icons"
-            },
-            "mapContributionsBy": "The current visible data has edits made by {contributors}",
-            "mapContributionsByAndHidden": "The current visible data has edits made by {contributors} and {hiddenCount} more contributors",
-            "codeContributionsBy": "MapComplete has been built by {contributors} and <a href='https://github.com/pietervdvn/MapComplete/graphs/contributors' target='_blank'>{hiddenCount} more contributors</a>",
-            "openOsmcha": "See latest edits made with {theme}",
-            "openMapillary": "Open Mapillary here",
-            "openIssueTracker": "File a bug",
-            "josmOpened": "JOSM is opened",
-            "josmNotOpened": "JOSM could not be reached. Make sure it is opened and remote control is enabled",
-            "editJosm": "Edit here with JOSM",
-            "editId": "Open the OpenStreetMap online editor here",
-            "donate": "Support MapComplete financially"
-        },
-        "readYourMessages": "Please, read all your OpenStreetMap-messages before adding a new point.",
-        "fewChangesBefore": "Please, answer a few questions of existing points before adding a new point.",
-        "goToInbox": "Open inbox",
-        "removeLocationHistory": "Delete the location history",
-        "getStartedLogin": "Log in with OpenStreetMap to get started",
-        "getStartedNewAccount": " or <a href='https://www.openstreetmap.org/user/new' target='_blank'>create a new account</a>",
-        "noTagsSelected": "No tags selected",
-        "testing": "Testing - changes won't be saved",
-        "customThemeIntro": "<h3>Custom themes</h3>These are previously visited user-generated themes.",
-        "aboutMapcomplete": "<h3>About MapComplete</h3><p>Use it to add OpenStreetMap info on a <b>single theme.</b> Answer questions, and within minutes your contributions are available everywhere. The <b>theme maintainer</b> defines elements, questions and languages for it.</p><h3>Find out more</h3><p>MapComplete always <b>offers the next step</b> to learn more about OpenStreetMap.<ul><li>When embedded in a website, the iframe links to a full-screen MapComplete</li><li>The fullscreen version offers info about OpenStreetMap</li><li>Viewing works without login, but editing requires an OSM account.</li><li>If you are not logged in, you are asked to do so</li><li>Once you answered a single question, you can add new points to the map</li><li>After a while, actual OSM-tags are shown, later linking to the wiki</li></ul></p><br/><p>Did you notice <b>an issue</b>? Do you have a <b>feature request</b>? Want to <b>help translate</b>? Head over to <a href='https://github.com/pietervdvn/MapComplete' target='_blank'>the source code</a> or <a href='https://github.com/pietervdvn/MapComplete/issues' target='_blank'>issue tracker.</a> </p><p> Want to see <b>your progress</b>? Follow the edit count on <a href='{osmcha_link}' target='_blank' >OsmCha</a>.</p>",
-        "backgroundMap": "Background map",
-        "openTheMap": "Open the map",
-        "loginOnlyNeededToEdit": "if you want to edit the map",
-        "layerSelection": {
-            "zoomInToSeeThisLayer": "Zoom in to see this layer",
-            "title": "Select layers"
-        },
-        "download": {
-            "title": "Download visible data",
-            "downloadAsPdf": "Download a PDF of the current map",
-            "downloadAsPdfHelper": "Ideal to print the current map",
-            "downloadGeojson": "Download visible data as GeoJSON",
-            "downloadGpx": "Download as GPX-file",
-            "downloadGpxHelper": "A GPX-file can be used with most navigation devices and applications",
-            "uploadGpx": "Upload your track to OpenStreetMap",
-            "exporting": "Exporting…",
-            "downloadGeoJsonHelper": "Compatible with QGIS, ArcGIS, ESRI, …",
-            "downloadCSV": "Download visible data as CSV",
-            "downloadCSVHelper": "Compatible with LibreOffice Calc, Excel, …",
-            "includeMetaData": "Include metadata (last editor, calculated values, …)",
-            "licenseInfo": "<h3>Copyright notice</h3>The provided data is available under ODbL. Reusing it is gratis for any purpose, but <ul><li>the attribution <b>© OpenStreetMap contributors</b> is required</li><li>Any change must be use the license</li></ul> Please read the full <a href='https://www.openstreetmap.org/copyright' target='_blank'>copyright notice</a> for details.",
-            "noDataLoaded": "No data is loaded yet. Download will be available soon"
-        },
-        "weekdays": {
-            "abbreviations": {
-                "monday": "Mon",
-                "tuesday": "Tue",
-                "wednesday": "Wed",
-                "thursday": "Thu",
-                "friday": "Fri",
-                "saturday": "Sat",
-                "sunday": "Sun"
-            },
-            "monday": "Monday",
-            "tuesday": "Tuesday",
-            "wednesday": "Wednesday",
-            "thursday": "Thursday",
-            "friday": "Friday",
-            "saturday": "Saturday",
-            "sunday": "Sunday"
-        },
-        "opening_hours": {
-            "error_loading": "Error: could not visualize these opening hours.",
-            "open_during_ph": "During a public holiday, this is",
-            "opensAt": "from",
-            "openTill": "till",
-            "not_all_rules_parsed": "These opening hours are complicated. The following rules are ignored in the input element:",
-            "closed_until": "Closed until {date}",
-            "closed_permanently": "Closed for an unkown duration",
-            "open_24_7": "Opened around the clock",
-            "ph_not_known": " ",
-            "ph_closed": "closed",
-            "ph_open": "opened",
-            "ph_open_as_usual": "opened as usual",
-            "loadingCountry": "Determining country…"
-        },
-        "histogram": {
-            "error_loading": "Could not load the histogram"
-        },
-        "wikipedia": {
-            "wikipediaboxTitle": "Wikipedia",
-            "failed": "Loading the Wikipedia entry failed",
-            "loading": "Loading Wikipedia...",
-            "noWikipediaPage": "This Wikidata item has no corresponding Wikipedia page yet.",
-            "searchWikidata": "Search on Wikidata",
-            "noResults": "Nothing found for <i>{search}</i>",
-            "doSearch": "Search above to see results",
-            "createNewWikidata": "Create a new Wikidata item"
-        },
-        "apply_button": {
-            "isApplied": "The changes are applied",
-            "appliedOnAnotherObject": "The object {id} will receive {tags}"
+        "usecaseGatheringOpenData": {
+          "title": "Gathering open data",
+          "intro": "MapComplete is an excellent way to create Open Data, also for governments. By default, this data will be freely redistributable under the ODbL. However, if there is a requirement to publish the gathered data under a <i>public domain</i>-license (where <b>all</b> rights are granted to the public and no attribution is required), the ODbL is too restrictive. In this case, one can ask the contributors to add data as Public Domain (e.g. by informing them in the mapcomplete theme).  "
         }
-    },
-    "favourite": {
-        "panelIntro": "<h3>Your personal theme</h3>Activate your favourite layers from all the official themes",
-        "loginNeeded": "<h3>Log in</h3>A personal layout is only available for OpenStreetMap users",
-        "reload": "Reload the data"
-    },
-    "reviews": {
-        "title": "{count} reviews",
-        "title_singular": "One review",
-        "name_required": "A name is required in order to display and create reviews",
-        "no_reviews_yet": "There are no reviews yet. Be the first to write one and help open data and the business!",
-        "write_a_comment": "Leave a review…",
-        "no_rating": "No rating given",
-        "posting_as": "Posting as",
-        "i_am_affiliated": "<span>I am affiliated with this object</span><br/><span class='subtle'>Check if you are an owner, creator, employee, …</span>",
-        "affiliated_reviewer_warning": "(Affiliated review)",
-        "saving_review": "Saving…",
-        "saved": "<span class='thanks'>Review saved. Thanks for sharing!</span>",
-        "tos": "If you create a review, you agree to <a href='https://mangrove.reviews/terms' target='_blank'>the TOS and privacy policy of Mangrove.reviews</a>",
-        "attribution": "Reviews are powered by <a href='https://mangrove.reviews/' target='_blank'>Mangrove Reviews</a> and are available under <a href='https://mangrove.reviews/terms#8-licensing-of-content' target='_blank'>CC-BY 4.0</a>.",
-        "plz_login": "Log in to leave a review"
-    },
-    "multi_apply": {
-        "autoApply": "When changing the attributes {attr_names}, these attributes will automatically be changed on {count} other objects too"
-    },
-    "move": {
-        "loginToMove": "You must be logged in to move a point",
-        "inviteToMoveAgain": "Move this point again",
-        "moveTitle": "Move this point",
-        "whyMove": "Why do you want to move this point?",
-        "confirmMove": "Move here",
-        "pointIsMoved": "The point has been moved",
-        "zoomInFurther": "Zoom in further to confirm this move",
-        "selectReason": "Why do you move this object?",
-        "reasons": {
-            "reasonRelocation": "The object has been relocated to a totally different location",
-            "reasonInaccurate": "The location of this object is inaccurate and should be moved a few meter"
-        },
-        "inviteToMove": {
-            "generic": "Move this point",
-            "reasonInaccurate": "Improve the accuracy of this point",
-            "reasonRelocation": "Move this object to a another place because it has relocated"
-        },
-        "cannotBeMoved": "This feature cannot be moved.",
-        "isWay": "This feature is a way. Use another OpenStreetMap editor to move it.",
-        "isRelation": "This feature is a relation and can not be moved",
-        "partOfAWay": "This feature is part of another way. Use another editor to move it.",
-        "partOfRelation": "This feature is part of a relation. Use another editor to move it.",
-        "cancel": "Cancel move"
-    },
-    "privacy": {
-        "title": "Privacy policy",
-        "intro": "Privacy is important - for both the individual and for society. MapComplete tries to respect your privacy as much as possible - up to the point no annoying cookie banner is needed. However, we still would like to inform you which information is gathered and shared, under which circumstances and why these trade-offs are made.",
-        "trackingTitle": "Statistical data",
-        "tracking": "To gather some insight in whom visits our website, some technical information is collected. This is included the country you visited the webpage from, which website referred you to MapComplete, the type of your device and the screensize. A coockie is placed on your device to indicate that you visited MapComplete earlier today. This data is not detailed enough to personally identify you. These statistics are only available to anyone in aggregate and are <a href='https://pietervdvn.goatcounter.com' target='_blank'>publicly available to anyone</a>",
-        "geodataTitle": "Your geolocation",
-        "geodata": "When MapComplete gets your geolocation, your geolocation and previously visited locations stay on your device. Your location data is never automatically sent to anywhere else - unless some (future) functionality clearly states otherwise.",
-        "editingTitle": "When making changes",
-        "editing": "When you make a change to the map, this change is recorded on OpenStreetMap and is publicly available to anyone. A changeset made with MapComplete includes the following data: <ul><li>The changes you made</li><li>Your username</li><li>When this change is made</li><li>The theme you used while making the change</li><li>The language of the user interface</li><li>An indication of how close you were to changed objects. Other mappers can use this information to determine if a change was made based on survey or on remote research</li></ul> Please refer to <a href='https://wiki.osmfoundation.org/wiki/Privacy_Policy' target='_blank'>the privacy policy on OpenStreetMap.org</a> for detailed information. We'd like to remind you that you can use a fictional name when signing up.",
-        "miscCookiesTitle": "Other cookies",
-        "miscCookies": "MapComplete integrates with various other services, especially to load images of features. Images are hosted on various third-party servers, which might set cookies on their own.",
-        "whileYoureHere": "Do you care about privacy?",
-        "surveillance": "As you are reading the privacy policy, you probably care about privacy - so do we! We even made <a href='https://mapcomplete.osm.be/surveillance'>a theme showing surveillance cameras.</a> Feel free to map them all!"
-    },
-    "professional": {
-        "backToMapcomplete": "Back to the theme overview",
-        "title": "Professional support with MapComplete",
-        "intro": "The developer of MapComplete offers professional support. This document outlines some of the possibilities, common questions and the boundaries of MapComplete",
-        "osmTitle": "What can OpenStreetMap and MapComplete do for your organisation?",
-        "text0": "<p>Maintaining a set of up-to-date geodata is hard, error prone and expensive.<br/>To add insult to injury, many organizations end up collecting the same data independently - resulting in duplicated efforts, non-standardized data formats and many incomplete, unmaintained datasets.</p><p>At the same time, there is a huge community which gathers a lot of geodata into one shared, global and standardized database - namely OpenStreetMap.org.</p>",
-        "text1": "<p>MapComplete is the editor to make contributing data to OpenStreetMap easy.</p>",
-        "aboutOsm": {
-            "aboutOsm": {
-                "title": "What is OpenStreetMap?",
-                "intro": "OpenStreetMap is a shared, global database, built by volunteers. All geodata can be contributed to OpenStreetMap, as long as <b>it can be verified on the ground</b>.<br/> OpenStreetMap has grown to be a very broad and deep dataset as it contains data over thousands of categories of objects.An individual object might also have a ton of attributes, bringing a lot of nuance, e.g.:",
-                "li0": "Streets have geometry, but might also have information about the maxspeed, surface, wether they are lit, their name, a link to Wikipedia, a link to what they are named after, which hiking-, cycle- and busroutes run over theme",
-                "li1": "Shops and other amenities might have opening hours, a phone number, a link to the website, which payment methods are supported, what they sell, which services they offer, ...",
-                "li2": "Toilets might have information about wheelchair accessibility, a changing table, if payment is needed, ...",
-                "li3": "and much, much more..."
-            },
-            "benefits": {
-                "title": "Benefits of the OSM-ecosystem",
-                "intro": "It can be very hard to leave your own dataset behind, as building this dataset often took a lot of time and effort.<br/>However, the benefits of switching over to OSM are huge:",
-                "li0": "You are not alone anymore to gather and maintain this dataset - a whole community is at your side",
-                "li1": "Your data will reach a bigger audience then ever via Bing Maps, Apple Maps, Facebook, Instagram, Pokemon Go, OsmAnd, Organic Maps, Maps.me, Mapbox, Komoot, nearly all cycle-applications, ...",
-                "li2": "Many governement organisations and municipalities use OpenStreetMap on their websites too"
-            },
-            "license": {
-                "title": "The license",
-                "intro": "OpenStreetMap is licensed under the Open Database License. The <a href='https://osm.org/copyright' target='_blank'>full copyright text</a> can be summarized as following:",
-                "li0": "A product using OpenStreetMap data must give attribution.",
-                "li1": "OpenStreetMap-data must remain <i>open</i>. This means that data of a map containing OpenStreetMap data can be copied again.",
-                "outro": "The license has a few implications - these are explained below."
-            },
-            "vandalism": {
-                "title": "What about vandalism?",
-                "intro": "As anyone can edit the data, it is indeed possible that a malicious change is made. However, this is extremely rare for a few reasons:",
-                "li0": "the technical barrier to make changes is high",
-                "li1": "a small malicious change has low impact, thus little reward for a vandal",
-                "li2": "a high impact change is quickly noticed and reverted since so many people use this data",
-                "li3": "all changes are tracked and tied to a single user. A repeating offender is quickly banned",
-                "li4": "In Belgium (and some other countries), the first edit by a new contributor is systematically checked and corrected if needed."
-            }
-        },
-        "aboutMc": {
-            "title": "Using MapComplete in your organization",
-            "text0": "If an existing MapComplete theme is what you, feel free to use it or embed it on your website. Embedding the public themes is free and always will be.",
-            "text1": "Do you need some other data, but does the theme not exist yet? The MapComplete-developers can <b>build it for you</b> on a decent budget. Get in touch via <a href='mailto:pietervdvn@posteo.net'>email</a>, <a href='https://github.com/pietervdvn/MapComplete/issues'>github</a> or <a href'https://www.openstreetmap.org/message/new/Pieter%20Vander%20Vennet'>send a message via osm.org</a>",
-            "text2": "If you still feel unsure, the possibilities are outlined below. Additionally, some common questions are answered",
-            "layers": {
-                "title": "What data can be shown with MapComplete?",
-                "intro": "<p>MapComplete has a powerful templating system, which allows to quickly create a map showing precisely those features that you need and showing relevant attributes in the popups.</p><p>This data can be fetched from <b>OpenStreetMap</b> directly, but MapComplete can also use <b>external datasets</b> - e.g. to compare OpenStreetMap with another dataset or to show data that is not suited for OpenStreetMap (planned activities, statistics, ...)"
-            },
-            "survey": {
-                "title": "Survey possibilities",
-                "intro": "<p>MapComplete is an easy to use <i>survey</i> tool. It is ideal to collect the necessary in a few clicks, both on desktop and on mobile. This data is contributed directly into OpenStreetMap.</p><p>We can setup a <b>custom survey tool</b>, asking precisely the data you need in a future-proof way.</p><p>Do you have a dataset that has to be (re)surveyed? This is the perfect moment to make the switch to OpenStreetMap.MapComplete can show your dataset and OpenStreetMap at the same time, making it easier to visit all the locations and to see what the community already contributed.</p>\n"
-            },
-            "internalUse": {
-                "title": "Using the data in internal processes",
-                "intro": "<p>Once the data is in OpenStreetMap, you'll probably want to use the data as well. Your MapComplete theme can have a convenient <i>export</i>-button, offering to download the data in many open formats usable in QGis, ArcGis, Excel, LibreOffice-calc, ...</p><p>Someone with basic spreadsheet-skills can thus easily create graphs and insights about the data, whereas the GIS-experts within your organisation can easily work with this data in their preferred application.</p><p>If an automated setup is needed, a free-to-use, community-run API is available.</p>"
-            }
-        },
-        "services": {
-            "title": "MapComplete services",
-            "intro": "The developer of MapComplete can help you with the following services:",
-            "li0": "Setting up a theme tailored for your need",
-            "li1": "Help with setting up the internal data flow to integrate OpenStreetMap",
-            "li2": "Training on how to contribute data with MapComplete",
-            "li3": "Advanced training (e.g. for the GIS-team) on how to add advanced data to OpenStreetMap",
-            "li4": "Training on how to download filtered data from OpenStreetMap",
-            "outro": "These services are offered at competitive prices. A simple theme without extra support can be setup for as little €2000, and a small additional yearly hosting cost."
-        },
-        "drawbacks": {
-            "title": "A few drawbacks to keep in mind",
-            "intro": "While joining this community has tremendous benefits, there are a few topics to carefully consider.",
-            "unsuitedData": {
-                "title": "Data not suited for OpenStreetMap",
-                "intro": "The basic rule for OpenStreetMap is that all data must be <b>verifiable on the ground</b> and are somewhat permanent. This implies that some data <i>cannot</i> be sent to OpenStreetMap directly - but some workarounds exist.",
-                "li0": "Subjective data (such as reviews) are not suited for OpenStreetMap. However, MapComplete has an integration with <a href='https://mangrove.reviews/'>Mangrove.reviews</a>, an openly licensed review website",
-                "li1": "Events of a few days, road works that are planned next month are thus <i>not</i> recorded, neither are road works which only last a few days.",
-                "li2": "Temporal data (e.g. statistics of air quality, traffic intensity, ...) can not stored on OpenStreetMap as they are hard to verify by a volunteer. Note that, if this data is available elsewhere, it can still be visualized within MapComplete as extra layer."
-            },
-            "licenseNuances": {
-                "title": "Implications of ODbL: some use cases",
-                "intro": "OpenStreetMap is licensed unter the Open Database License which states that:",
-                "li0": "All data can be reused for any purpose - including commercial purposes",
-                "li1": "Applications or products using OpenStreetMap should give a clear copyright notice",
-                "li2": "Any dataset or product which contains OpenStreetMap-data must be republished under ODbL too, including modifications to this dataset and in a usable format.",
-                "outro": "This has a few implications which should be considered for some usecases, as explained below",
-                "usecaseMapDifferentSources": {
-                    "title": "Creating a map from different sources",
-                    "intro": "<p>For example, one could make a map with all benches in some city, based on the benches known by OpenStreetMap. This printed map needs a clear statement that the map data is based on OpenStreetMap. Selling these maps is permitted.If the mapmaker notices that the benches are missing in some area and adds them on the printed map, the data on the missing benches are automatically open data too. This means that an OpenStreetMap-contributor is allowed to take the paper map and use it to add the missing benches back into OpenStreetMap.</p><p>This contributor also has the right to ask for the dataset of the missing benches, which should be provided too.</p><p>If the mapmaker notices that the benches are missing in some area and adds them on the printed map, the data on the missing benches are automatically open data too. This means that an OpenStreetMap-contributor is allowed to take the paper map and use it to add the missing benches back into OpenStreetMap. This contributor also has the right to ask for the dataset of the missing benches, which should be provided too.</p><p>Of course, a map with only benches can be boring. The mapmaker might also decide to add in a layer with shops, possibly sourced from another geodata provider under another license. This is permitted to, if the map clearly states that the benches are sourced from OSM (under ODBL) and the shops have a different source (eventually with an all rights reserved).</p><p>However, mixing two datasets into one undistinguishible layer might not be permitted. For example, the mapmaker migth find that OSM has excellent data on benches in one part of the city and the closed-source provider might have excellent data on benches in another part of the city, merging these datasets into one could be problematic: </p>",
-                    "li0": "the open license would require the modifications to be openly republished...",
-                    "li1": "...whereas the all-rights-reserved license would prohibit this.",
-                    "outro": "As a result, this kind of mixing is not allowed"
-                },
-                "usecaseGatheringOpenData": {
-                    "title": "Gathering open data",
-                    "intro": "MapComplete is an excellent way to create Open Data, also for governments. By default, this data will be freely redistributable under the ODbL. However, if there is a requirement to publish the gathered data under a <i>public domain</i>-license (where <b>all</b> rights are granted to the public and no attribution is required), the ODbL is too restrictive. In this case, one can ask the contributors to add data as Public Domain (e.g. by informing them in the mapcomplete theme).  "
-                }
-            }
-        }
+      }
     }
+  }
 }