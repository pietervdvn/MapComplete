--- conflicted
+++ resolved
@@ -1,41 +1,82 @@
 {
-    "image": {
-        "addPicture": "Add picture",
-        "uploadingPicture": "Uploading your picture…",
-        "uploadingMultiple": "Uploading {count} pictures…",
-        "pleaseLogin": "Please log in to add a picture",
-        "willBePublished": "Your picture will be published: ",
-        "cco": "in the public domain",
-        "ccbs": "under the CC-BY-SA-license",
-        "ccb": "under the CC-BY-license",
-        "uploadFailed": "Could not upload your picture. Are you connected to the Internet, and allow third party API's? The Brave browser or the uMatrix plugin might block them.",
-        "respectPrivacy": "Do not photograph people nor license plates. Do not upload Google Maps, Google Streetview or other copyrighted sources.",
-        "uploadDone": "<span class='thanks'>Your picture has been added. Thanks for helping out!</span>",
-        "dontDelete": "Cancel",
-        "doDelete": "Remove image",
-        "isDeleted": "Deleted"
-    },
-    "centerMessage": {
-        "loadingData": "Loading data…",
-        "zoomIn": "Zoom in to view or edit the data",
-        "ready": "Done!",
-        "retrying": "Loading data failed. Trying again in {count} seconds…"
-    },
-    "index": {
-        "#": "These texts are shown above the theme buttons when no theme is loaded",
-        "title": "Welcome to MapComplete",
-        "intro": "MapComplete is an OpenStreetMap-viewer and editor, which shows you information about a specific theme.",
-        "pickTheme": "Pick a theme below to get started."
-    },
-    "split": {
-        "split": "Split",
-        "cancel": "Cancel",
-        "inviteToSplit": "Split this road",
-        "loginToSplit": "You must be logged in to split a road",
-        "splitTitle": "Choose on the map where to split this road",
-        "hasBeenSplit": "This way has been split"
-    },
-<<<<<<< HEAD
+  "image": {
+    "addPicture": "Add picture",
+    "uploadingPicture": "Uploading your picture…",
+    "uploadingMultiple": "Uploading {count} pictures…",
+    "pleaseLogin": "Please log in to add a picture",
+    "willBePublished": "Your picture will be published: ",
+    "cco": "in the public domain",
+    "ccbs": "under the CC-BY-SA-license",
+    "ccb": "under the CC-BY-license",
+    "uploadFailed": "Could not upload your picture. Are you connected to the Internet, and allow third party API's? The Brave browser or the uMatrix plugin might block them.",
+    "respectPrivacy": "Do not photograph people nor license plates. Do not upload Google Maps, Google Streetview or other copyrighted sources.",
+    "uploadDone": "<span class='thanks'>Your picture has been added. Thanks for helping out!</span>",
+    "dontDelete": "Cancel",
+    "doDelete": "Remove image",
+    "isDeleted": "Deleted"
+  },
+  "centerMessage": {
+    "loadingData": "Loading data…",
+    "zoomIn": "Zoom in to view or edit the data",
+    "ready": "Done!",
+    "retrying": "Loading data failed. Trying again in {count} seconds…"
+  },
+  "index": {
+    "#": "These texts are shown above the theme buttons when no theme is loaded",
+    "title": "Welcome to MapComplete",
+    "intro": "MapComplete is an OpenStreetMap-viewer and editor, which shows you information about a specific theme.",
+    "pickTheme": "Pick a theme below to get started."
+  },
+  "split": {
+    "split": "Split",
+    "cancel": "Cancel",
+    "inviteToSplit": "Split this road",
+    "loginToSplit": "You must be logged in to split a road",
+    "splitTitle": "Choose on the map where to split this road",
+    "hasBeenSplit": "This way has been split"
+  },
+  "delete": {
+    "delete": "Delete",
+    "cancel": "Cancel",
+    "isDeleted": "This feature is deleted",
+    "loginToDelete": "You must be logged in to delete a point",
+    "safeDelete": "This point can be safely deleted.",
+    "isntAPoint": "Only points can be deleted, the selected feature is a way, area or relation.",
+    "onlyEditedByLoggedInUser": "This point has only be edited by yourself, you can safely delete it.",
+    "notEnoughExperience": "This point was made by someone else.",
+    "useSomethingElse": "Use another OpenStreetMap-editor to delete it instead",
+    "partOfOthers": "This point is part of some way or relation and can not be deleted directly.",
+    "loading": "Inspecting properties to check if this feature can be deleted.",
+    "whyDelete": "Why should this point be deleted?",
+    "reasons": {
+      "test": "This was a testing point - the feature was never actually there",
+      "disused": "This feature is disused or removed",
+      "notFound": "This feature couldn't be found"
+    },
+    "explanations": {
+      "selectReason": "Please, select why this feature should be deleted",
+      "hardDelete": "This point will be deleted in OpenStreetMap. It can be recovered by an experienced contributor",
+      "softDelete": "This feature will be updated and hidden from this application. <span class='subtle'>{reason}</span>"
+    },
+    "readMessages": "You have unread messages. Read these before deleting a point - someone might have feedback"
+  },
+  "general": {
+    "pdf": {
+      "generatedWith": "Generated with MapComplete.osm.be",
+      "attr": "Map data © OpenStreetMap Contributors, reusable under ODbL",
+      "attrBackground": "Background layer: {background}",
+      "versionInfo": "v{version} - generated on {date}"
+    },
+    "loginWithOpenStreetMap": "Login with OpenStreetMap",
+    "welcomeBack": "You are logged in, welcome back!",
+    "loginToStart": "Login to answer this question",
+    "openStreetMapIntro": "<h3>An Open Map</h3><p>Wouldn't it be cool if there was a single map, which everyone could freely use and edit? A single place to store all geo-information? Then, all those websites with different, small and incompatible maps (which are always outdated) wouldn't be needed anymore.</p><p><b><a href='https://OpenStreetMap.org' target='_blank'>OpenStreetMap</a></b> is this map. The map data can be used for free (with <a href='https://osm.org/copyright' target='_blank'>attribution and publication of changes to that data</a>). On top of that, everyone can freely add new data and fix errors. This website uses OpenStreetMap as well. All the data is from there, and your answers and corrections are added there as well.</p><p>A ton of people and application already use OpenStreetMap: <a href='https://organicmaps.app/' target='_blank'>Organic Maps</a>, <a href='https://osmAnd.net' target='_blank'>OsmAnd</a>, but also the maps at Facebook, Instagram, Apple-maps and Bing-maps are (partly) powered by OpenStreetMap. If you change something here, it'll be reflected in those applications too - after their next update!</p>",
+    "search": {
+      "search": "Search a location",
+      "searching": "Searching…",
+      "nothing": "Nothing found…",
+      "error": "Something went wrong…"
+    },
     "returnToTheMap": "Return to the map",
     "save": "Save",
     "cancel": "Cancel",
@@ -46,6 +87,8 @@
     "osmLinkTooltip": "See this object on OpenStreetMap for history and more editing options",
     "add": {
       "addNewMapLabel": "Add new item",
+      "disableFiltersExplanation": "Some features might be hidden by a filter",
+      "disableFilters": "Disable all filters",
       "addNew": "Add a new {category} here",
       "presetInfo": "The new POI will have {tags}",
       "warnVisibleForEveryone": "Your addition will be visible for everyone",
@@ -57,207 +100,140 @@
       "confirmIntro": "<h3>Add a {title} here?</h3>The point you create here will be <b>visible for everyone</b>. Please, only add things on to the map if they truly exist. A lot of applications use this data.",
       "confirmButton": "Add a {category} here.<br/><div class='alert'>Your addition is visible for everyone</div>",
       "openLayerControl": "Open the layer control box",
-      "layerNotEnabled": "The layer {layer} is not enabled. Enable this layer to add a point",
-      "disableFiltersExplanation": "Some features might be hidden by a filter",
-      "disableFilters": "Disable all filters"
-=======
-    "delete": {
-        "delete": "Delete",
-        "cancel": "Cancel",
-        "isDeleted": "This feature is deleted",
-        "loginToDelete": "You must be logged in to delete a point",
-        "safeDelete": "This point can be safely deleted.",
-        "isntAPoint": "Only points can be deleted, the selected feature is a way, area or relation.",
-        "onlyEditedByLoggedInUser": "This point has only be edited by yourself, you can safely delete it.",
-        "notEnoughExperience": "This point was made by someone else.",
-        "useSomethingElse": "Use another OpenStreetMap-editor to delete it instead",
-        "partOfOthers": "This point is part of some way or relation and can not be deleted directly.",
-        "loading": "Inspecting properties to check if this feature can be deleted.",
-        "whyDelete": "Why should this point be deleted?",
-        "reasons": {
-            "test": "This was a testing point - the feature was never actually there",
-            "disused": "This feature is disused or removed",
-            "notFound": "This feature couldn't be found"
-        },
-        "explanations": {
-            "selectReason": "Please, select why this feature should be deleted",
-            "hardDelete": "This point will be deleted in OpenStreetMap. It can be recovered by an experienced contributor",
-            "softDelete": "This feature will be updated and hidden from this application. <span class='subtle'>{reason}</span>"
-        },
-        "readMessages": "You have unread messages. Read these before deleting a point - someone might have feedback"
->>>>>>> ec573224
-    },
-    "general": {
-        "pdf": {
-            "generatedWith": "Generated with MapComplete.osm.be",
-            "attr": "Map data © OpenStreetMap Contributors, reusable under ODbL",
-            "attrBackground": "Background layer: {background}",
-            "versionInfo": "v{version} - generated on {date}"
-        },
-        "loginWithOpenStreetMap": "Login with OpenStreetMap",
-        "welcomeBack": "You are logged in, welcome back!",
-        "loginToStart": "Login to answer this question",
-        "openStreetMapIntro": "<h3>An Open Map</h3><p>Wouldn't it be cool if there was a single map, which everyone could freely use and edit? A single place to store all geo-information? Then, all those websites with different, small and incompatible maps (which are always outdated) wouldn't be needed anymore.</p><p><b><a href='https://OpenStreetMap.org' target='_blank'>OpenStreetMap</a></b> is this map. The map data can be used for free (with <a href='https://osm.org/copyright' target='_blank'>attribution and publication of changes to that data</a>). On top of that, everyone can freely add new data and fix errors. This website uses OpenStreetMap as well. All the data is from there, and your answers and corrections are added there as well.</p><p>A ton of people and application already use OpenStreetMap: <a href='https://organicmaps.app/' target='_blank'>Organic Maps</a>, <a href='https://osmAnd.net' target='_blank'>OsmAnd</a>, but also the maps at Facebook, Instagram, Apple-maps and Bing-maps are (partly) powered by OpenStreetMap. If you change something here, it'll be reflected in those applications too - after their next update!</p>",
-        "search": {
-            "search": "Search a location",
-            "searching": "Searching…",
-            "nothing": "Nothing found…",
-            "error": "Something went wrong…"
-        },
-        "returnToTheMap": "Return to the map",
-        "save": "Save",
-        "cancel": "Cancel",
-        "skip": "Skip this question",
-        "oneSkippedQuestion": "One question is skipped",
-        "skippedQuestions": "Some questions are skipped",
-        "number": "number",
-        "osmLinkTooltip": "See this object on OpenStreetMap for history and more editing options",
-        "add": {
-            "addNew": "Add a new {category} here",
-            "presetInfo": "The new POI will have {tags}",
-            "warnVisibleForEveryone": "Your addition will be visible for everyone",
-            "title": "Add a new point?",
-            "intro": "You clicked somewhere where no data is known yet.<br/>",
-            "pleaseLogin": "<a class='activate-osm-authentication'>Please log in to add a new point</a>",
-            "zoomInFurther": "Zoom in further to add a point.",
-            "stillLoading": "The data is still loading. Please wait a bit before you add a new point.",
-            "confirmIntro": "<h3>Add a {title} here?</h3>The point you create here will be <b>visible for everyone</b>. Please, only add things on to the map if they truly exist. A lot of applications use this data.",
-            "confirmButton": "Add a {category} here.<br/><div class='alert'>Your addition is visible for everyone</div>",
-            "openLayerControl": "Open the layer control box",
-            "layerNotEnabled": "The layer {layer} is not enabled. Enable this layer to add a point"
-        },
-        "pickLanguage": "Choose a language: ",
-        "about": "Easily edit and add OpenStreetMap for a certain theme",
-        "nameInlineQuestion": "The name of this {category} is $$$",
-        "noNameCategory": "{category} without a name",
-        "questions": {
-            "phoneNumberOf": "What is the phone number of {category}?",
-            "phoneNumberIs": "The phone number of this {category} is <a href='tel:{phone}' target='_blank'>{phone}</a>",
-            "websiteOf": "What is the website of {category}?",
-            "websiteIs": "Website: <a href='{website}' target='_blank'>{website}</a>",
-            "emailOf": "What is the email address of {category}?",
-            "emailIs": "The email address of this {category} is <a href='mailto:{email}' target='_blank'>{email}</a>"
-        },
-        "morescreen": {
-            "intro": "<h3>More thematic maps?</h3>Do you enjoy collecting geodata? <br/>There are more themes available.",
-            "requestATheme": "If you want a custom-built quest, request it in the issue tracker",
-            "streetcomplete": "Another, similar application is <a href='https://play.google.com/store/apps/details?id=de.westnordost.streetcomplete' class='underline hover:text-blue-800' class='underline hover:text-blue-800' target='_blank'>StreetComplete</a>.",
-            "createYourOwnTheme": "Create your own MapComplete theme from scratch"
-        },
-        "sharescreen": {
-            "intro": "<h3>Share this map</h3> Share this map by copying the link below and sending it to friends and family:",
-            "addToHomeScreen": "<h3>Add to your home screen</h3>You can easily add this website to your smartphone home screen for a native feel. Click the 'add to home screen' button in the URL bar to do this.",
-            "embedIntro": "<h3>Embed on your website</h3>Please, embed this map into your website. <br/>We encourage you to do it - you don't even have to ask permission. <br/> It is free, and always will be. The more people are using this, the more valuable it becomes.",
-            "copiedToClipboard": "Link copied to clipboard",
-            "thanksForSharing": "Thanks for sharing!",
-            "editThisTheme": "Edit this theme",
-            "editThemeDescription": "Add or change questions to this map theme",
-            "fsUserbadge": "Enable the login button",
-            "fsSearch": "Enable the search bar",
-            "fsWelcomeMessage": "Show the welcome message popup and associated tabs",
-            "fsLayers": "Enable the layer control",
-            "fsLayerControlToggle": "Start with the layer control expanded",
-            "fsAddNew": "Enable the 'add new POI' button",
-            "fsGeolocation": "Enable the 'geolocate-me' button (mobile only)",
-            "fsIncludeCurrentBackgroundMap": "Include the current background choice <b>{name}</b>",
-            "fsIncludeCurrentLayers": "Include the current layer choices",
-            "fsIncludeCurrentLocation": "Include current location"
-        },
-        "attribution": {
-            "attributionTitle": "Attribution notice",
-            "attributionContent": "<p>All data is provided by <a href='https://osm.org' target='_blank'>OpenStreetMap</a>, freely reusable under <a href='https://osm.org/copyright' target='_blank'>the Open DataBase License</a>.</p>",
-            "themeBy": "Theme maintained by {author}",
-            "iconAttribution": {
-                "title": "Used icons"
-            },
-            "mapContributionsBy": "The current visible data has edits made by {contributors}",
-            "mapContributionsByAndHidden": "The current visible data has edits made by {contributors} and {hiddenCount} more contributors",
-            "codeContributionsBy": "MapComplete has been built by {contributors} and <a href='https://github.com/pietervdvn/MapComplete/graphs/contributors' target='_blank'>{hiddenCount} more contributors</a>"
-        },
-        "readYourMessages": "Please, read all your OpenStreetMap-messages before adding a new point.",
-        "fewChangesBefore": "Please, answer a few questions of existing points before adding a new point.",
-        "goToInbox": "Open inbox",
-        "getStartedLogin": "Login with OpenStreetMap to get started",
-        "getStartedNewAccount": " or <a href='https://www.openstreetmap.org/user/new' target='_blank'>create a new account</a>",
-        "noTagsSelected": "No tags selected",
-        "testing": "Testing - changes won't be saved",
-        "customThemeIntro": "<h3>Custom themes</h3>These are previously visited user-generated themes.",
-        "aboutMapcomplete": "<h3>About MapComplete</h3><p>With MapComplete you can enrich OpenStreetMap with information on a <b>single theme.</b> Answer a few questions, and within minutes your contributions will be available around the globe! The <b>theme maintainer</b> defines elements, questions and languages for the theme.</p><h3>Find out more</h3><p>MapComplete always <b>offers the next step</b> to learn more about OpenStreetMap.<ul><li>When embedded in a website, the iframe links to a full-screen MapComplete</li><li>The full-screen version offers information about OpenStreetMap</li><li>Viewing works without login, but editing requires an OSM login.</li><li>If you are not logged in, you are asked to log in</li><li>Once you answered a single question, you can add new points to the map</li><li>After a while, actual OSM-tags are shown, later linking to the wiki</li></ul></p><br/><p>Did you notice <b>an issue</b>? Do you have a <b>feature request</b>? Want to <b>help translate</b>? Head over to <a href='https://github.com/pietervdvn/MapComplete' target='_blank'>the source code</a> or <a href='https://github.com/pietervdvn/MapComplete/issues' target='_blank'>issue tracker.</a> </p><p> Want to see <b>your progress</b>? Follow the edit count on <a href='https://osmcha.org/?filters=%7B%22date__gte%22%3A%5B%7B%22label%22%3A%222021-01-01%22%2C%22value%22%3A%222021-01-01%22%7D%5D%2C%22editor%22%3A%5B%7B%22label%22%3A%22mapcomplete%22%2C%22value%22%3A%22mapcomplete%22%7D%5D%7D' target='_blank' >OsmCha</a>.</p>",
-        "backgroundMap": "Background map",
-        "openTheMap": "Open the map",
-        "loginOnlyNeededToEdit": "if you want to edit the map",
-        "layerSelection": {
-            "zoomInToSeeThisLayer": "Zoom in to see this layer",
-            "title": "Select layers"
-        },
-        "download": {
-            "title": "Download visible data",
-            "downloadAsPdf": "Download a PDF of the current map",
-            "downloadAsPdfHelper": "Ideal to print the current map",
-            "downloadGeojson": "Download visible data as geojson",
-            "downloadGeoJsonHelper": "Compatible with QGIS, ArcGIS, ESRI, ...",
-            "downloadCSV": "Download visible data as CSV",
-            "downloadCSVHelper": "Compatible with LibreOffice Calc, Excel, ...",
-            "includeMetaData": "Include metadata (last editor, calculated values, ...)",
-            "licenseInfo": "<h3>Copyright notice</h3>The provided is available under ODbL. Reusing this data is free for any purpose, but <ul><li>the attribution <b>© OpenStreetMap contributors</b> is required</li><li>Any change to this data must be republished under the same license</li></ul> Please read the full <a href='https://www.openstreetmap.org/copyright' target='_blank'>copyright notice</a> for details",
-            "noDataLoaded": "No data is loaded yet. Download will be available soon"
-        },
-        "weekdays": {
-            "abbreviations": {
-                "monday": "Mon",
-                "tuesday": "Tue",
-                "wednesday": "Wed",
-                "thursday": "Thu",
-                "friday": "Fri",
-                "saturday": "Sat",
-                "sunday": "Sun"
-            },
-            "monday": "Monday",
-            "tuesday": "Tuesday",
-            "wednesday": "Wednesday",
-            "thursday": "Thursday",
-            "friday": "Friday",
-            "saturday": "Saturday",
-            "sunday": "Sunday"
-        },
-        "opening_hours": {
-            "error_loading": "Error: could not visualize these opening hours.",
-            "open_during_ph": "During a public holiday, this amenity is",
-            "opensAt": "from",
-            "openTill": "till",
-            "not_all_rules_parsed": "The opening hours of this shop are complicated. The following rules are ignored in the input element:",
-            "closed_until": "Closed until {date}",
-            "closed_permanently": "Closed for an unkown duration",
-            "open_24_7": "Opened around the clock",
-            "ph_not_known": " ",
-            "ph_closed": "closed",
-            "ph_open": "opened",
-            "ph_open_as_usual": "opened as usual",
-            "loadingCountry": "Determining country..."
-        },
-        "histogram": {
-            "error_loading": "Could not load the histogram"
-        }
-    },
-    "favourite": {
-        "panelIntro": "<h3>Your personal theme</h3>Activate your favourite layers from all the official themes",
-        "loginNeeded": "<h3>Log in</h3>A personal layout is only available for OpenStreetMap users",
-        "reload": "Reload the data"
-    },
-    "reviews": {
-        "title": "{count} reviews",
-        "title_singular": "One review",
-        "name_required": "A name is required in order to display and create reviews",
-        "no_reviews_yet": "There are no reviews yet. Be the first to write one and help open data and the business!",
-        "write_a_comment": "Leave a review…",
-        "no_rating": "No rating given",
-        "posting_as": "Posting as",
-        "i_am_affiliated": "<span>I am affiliated with this object</span><br/><span class='subtle'>Check if you are an owner, creator, employee, …</span>",
-        "affiliated_reviewer_warning": "(Affiliated review)",
-        "saving_review": "Saving…",
-        "saved": "<span class='thanks'>Review saved. Thanks for sharing!</span>",
-        "tos": "If you create a review, you agree to <a href='https://mangrove.reviews/terms' target='_blank'>the TOS and privacy policy of Mangrove.reviews</a>",
-        "attribution": "Reviews are powered by <a href='https://mangrove.reviews/' target='_blank'>Mangrove Reviews</a> and are available under <a href='https://mangrove.reviews/terms#8-licensing-of-content' target='_blank'>CC-BY 4.0</a>.",
-        "plz_login": "Login to leave a review"
+      "layerNotEnabled": "The layer {layer} is not enabled. Enable this layer to add a point"
+    },
+    "pickLanguage": "Choose a language: ",
+    "about": "Easily edit and add OpenStreetMap for a certain theme",
+    "nameInlineQuestion": "The name of this {category} is $$$",
+    "noNameCategory": "{category} without a name",
+    "questions": {
+      "phoneNumberOf": "What is the phone number of {category}?",
+      "phoneNumberIs": "The phone number of this {category} is <a href='tel:{phone}' target='_blank'>{phone}</a>",
+      "websiteOf": "What is the website of {category}?",
+      "websiteIs": "Website: <a href='{website}' target='_blank'>{website}</a>",
+      "emailOf": "What is the email address of {category}?",
+      "emailIs": "The email address of this {category} is <a href='mailto:{email}' target='_blank'>{email}</a>"
+    },
+    "morescreen": {
+      "intro": "<h3>More thematic maps?</h3>Do you enjoy collecting geodata? <br/>There are more themes available.",
+      "requestATheme": "If you want a custom-built quest, request it in the issue tracker",
+      "streetcomplete": "Another, similar application is <a href='https://play.google.com/store/apps/details?id=de.westnordost.streetcomplete' class='underline hover:text-blue-800' class='underline hover:text-blue-800' target='_blank'>StreetComplete</a>.",
+      "createYourOwnTheme": "Create your own MapComplete theme from scratch"
+    },
+    "sharescreen": {
+      "intro": "<h3>Share this map</h3> Share this map by copying the link below and sending it to friends and family:",
+      "addToHomeScreen": "<h3>Add to your home screen</h3>You can easily add this website to your smartphone home screen for a native feel. Click the 'add to home screen' button in the URL bar to do this.",
+      "embedIntro": "<h3>Embed on your website</h3>Please, embed this map into your website. <br/>We encourage you to do it - you don't even have to ask permission. <br/> It is free, and always will be. The more people are using this, the more valuable it becomes.",
+      "copiedToClipboard": "Link copied to clipboard",
+      "thanksForSharing": "Thanks for sharing!",
+      "editThisTheme": "Edit this theme",
+      "editThemeDescription": "Add or change questions to this map theme",
+      "fsUserbadge": "Enable the login button",
+      "fsSearch": "Enable the search bar",
+      "fsWelcomeMessage": "Show the welcome message popup and associated tabs",
+      "fsLayers": "Enable the layer control",
+      "fsLayerControlToggle": "Start with the layer control expanded",
+      "fsAddNew": "Enable the 'add new POI' button",
+      "fsGeolocation": "Enable the 'geolocate-me' button (mobile only)",
+      "fsIncludeCurrentBackgroundMap": "Include the current background choice <b>{name}</b>",
+      "fsIncludeCurrentLayers": "Include the current layer choices",
+      "fsIncludeCurrentLocation": "Include current location"
+    },
+    "attribution": {
+      "attributionTitle": "Attribution notice",
+      "attributionContent": "<p>All data is provided by <a href='https://osm.org' target='_blank'>OpenStreetMap</a>, freely reusable under <a href='https://osm.org/copyright' target='_blank'>the Open DataBase License</a>.</p>",
+      "themeBy": "Theme maintained by {author}",
+      "iconAttribution": {
+        "title": "Used icons"
+      },
+      "mapContributionsBy": "The current visible data has edits made by {contributors}",
+      "mapContributionsByAndHidden": "The current visible data has edits made by {contributors} and {hiddenCount} more contributors",
+      "codeContributionsBy": "MapComplete has been built by {contributors} and <a href='https://github.com/pietervdvn/MapComplete/graphs/contributors' target='_blank'>{hiddenCount} more contributors</a>"
+    },
+    "readYourMessages": "Please, read all your OpenStreetMap-messages before adding a new point.",
+    "fewChangesBefore": "Please, answer a few questions of existing points before adding a new point.",
+    "goToInbox": "Open inbox",
+    "getStartedLogin": "Login with OpenStreetMap to get started",
+    "getStartedNewAccount": " or <a href='https://www.openstreetmap.org/user/new' target='_blank'>create a new account</a>",
+    "noTagsSelected": "No tags selected",
+    "testing": "Testing - changes won't be saved",
+    "customThemeIntro": "<h3>Custom themes</h3>These are previously visited user-generated themes.",
+    "aboutMapcomplete": "<h3>About MapComplete</h3><p>With MapComplete you can enrich OpenStreetMap with information on a <b>single theme.</b> Answer a few questions, and within minutes your contributions will be available around the globe! The <b>theme maintainer</b> defines elements, questions and languages for the theme.</p><h3>Find out more</h3><p>MapComplete always <b>offers the next step</b> to learn more about OpenStreetMap.<ul><li>When embedded in a website, the iframe links to a full-screen MapComplete</li><li>The full-screen version offers information about OpenStreetMap</li><li>Viewing works without login, but editing requires an OSM login.</li><li>If you are not logged in, you are asked to log in</li><li>Once you answered a single question, you can add new points to the map</li><li>After a while, actual OSM-tags are shown, later linking to the wiki</li></ul></p><br/><p>Did you notice <b>an issue</b>? Do you have a <b>feature request</b>? Want to <b>help translate</b>? Head over to <a href='https://github.com/pietervdvn/MapComplete' target='_blank'>the source code</a> or <a href='https://github.com/pietervdvn/MapComplete/issues' target='_blank'>issue tracker.</a> </p><p> Want to see <b>your progress</b>? Follow the edit count on <a href='https://osmcha.org/?filters=%7B%22date__gte%22%3A%5B%7B%22label%22%3A%222021-01-01%22%2C%22value%22%3A%222021-01-01%22%7D%5D%2C%22editor%22%3A%5B%7B%22label%22%3A%22mapcomplete%22%2C%22value%22%3A%22mapcomplete%22%7D%5D%7D' target='_blank' >OsmCha</a>.</p>",
+    "backgroundMap": "Background map",
+    "openTheMap": "Open the map",
+    "loginOnlyNeededToEdit": "if you want to edit the map",
+    "layerSelection": {
+      "zoomInToSeeThisLayer": "Zoom in to see this layer",
+      "title": "Select layers"
+    },
+    "download": {
+      "title": "Download visible data",
+      "downloadAsPdf": "Download a PDF of the current map",
+      "downloadAsPdfHelper": "Ideal to print the current map",
+      "downloadGeojson": "Download visible data as geojson",
+      "downloadGeoJsonHelper": "Compatible with QGIS, ArcGIS, ESRI, ...",
+      "downloadCSV": "Download visible data as CSV",
+      "downloadCSVHelper": "Compatible with LibreOffice Calc, Excel, ...",
+      "includeMetaData": "Include metadata (last editor, calculated values, ...)",
+      "licenseInfo": "<h3>Copyright notice</h3>The provided is available under ODbL. Reusing this data is free for any purpose, but <ul><li>the attribution <b>© OpenStreetMap contributors</b> is required</li><li>Any change to this data must be republished under the same license</li></ul> Please read the full <a href='https://www.openstreetmap.org/copyright' target='_blank'>copyright notice</a> for details",
+      "noDataLoaded": "No data is loaded yet. Download will be available soon"
+    },
+    "weekdays": {
+      "abbreviations": {
+        "monday": "Mon",
+        "tuesday": "Tue",
+        "wednesday": "Wed",
+        "thursday": "Thu",
+        "friday": "Fri",
+        "saturday": "Sat",
+        "sunday": "Sun"
+      },
+      "monday": "Monday",
+      "tuesday": "Tuesday",
+      "wednesday": "Wednesday",
+      "thursday": "Thursday",
+      "friday": "Friday",
+      "saturday": "Saturday",
+      "sunday": "Sunday"
+    },
+    "opening_hours": {
+      "error_loading": "Error: could not visualize these opening hours.",
+      "open_during_ph": "During a public holiday, this amenity is",
+      "opensAt": "from",
+      "openTill": "till",
+      "not_all_rules_parsed": "The opening hours of this shop are complicated. The following rules are ignored in the input element:",
+      "closed_until": "Closed until {date}",
+      "closed_permanently": "Closed for an unkown duration",
+      "open_24_7": "Opened around the clock",
+      "ph_not_known": " ",
+      "ph_closed": "closed",
+      "ph_open": "opened",
+      "ph_open_as_usual": "opened as usual",
+      "loadingCountry": "Determining country..."
+    },
+    "histogram": {
+      "error_loading": "Could not load the histogram"
     }
+  },
+  "favourite": {
+    "panelIntro": "<h3>Your personal theme</h3>Activate your favourite layers from all the official themes",
+    "loginNeeded": "<h3>Log in</h3>A personal layout is only available for OpenStreetMap users",
+    "reload": "Reload the data"
+  },
+  "reviews": {
+    "title": "{count} reviews",
+    "title_singular": "One review",
+    "name_required": "A name is required in order to display and create reviews",
+    "no_reviews_yet": "There are no reviews yet. Be the first to write one and help open data and the business!",
+    "write_a_comment": "Leave a review…",
+    "no_rating": "No rating given",
+    "posting_as": "Posting as",
+    "i_am_affiliated": "<span>I am affiliated with this object</span><br/><span class='subtle'>Check if you are an owner, creator, employee, …</span>",
+    "affiliated_reviewer_warning": "(Affiliated review)",
+    "saving_review": "Saving…",
+    "saved": "<span class='thanks'>Review saved. Thanks for sharing!</span>",
+    "tos": "If you create a review, you agree to <a href='https://mangrove.reviews/terms' target='_blank'>the TOS and privacy policy of Mangrove.reviews</a>",
+    "attribution": "Reviews are powered by <a href='https://mangrove.reviews/' target='_blank'>Mangrove Reviews</a> and are available under <a href='https://mangrove.reviews/terms#8-licensing-of-content' target='_blank'>CC-BY 4.0</a>.",
+    "plz_login": "Login to leave a review"
+  }
 }