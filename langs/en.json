--- conflicted
+++ resolved
@@ -251,7 +251,9 @@
         "attribution": "Reviews are powered by <a href='https://mangrove.reviews/' target='_blank'>Mangrove Reviews</a> and are available under <a href='https://mangrove.reviews/terms#8-licensing-of-content' target='_blank'>CC-BY 4.0</a>.",
         "plz_login": "Login to leave a review"
     },
-<<<<<<< HEAD
+    "multi_apply": {
+        "autoApply": "When changing the attributes {attr_names}, these attributes will automatically be changed on {count} other objects too"
+    },
     "move": {
         "loginToMove": "You must be logged in to move a point",
         "inviteToMove": "Move this point",
@@ -270,9 +272,5 @@
         "partOfAWay": "This feature is part of another way. Use another editor to move it",
         "partOfRelation": "This feature is part of a relation. Use another editor to move it",
         "cancel": "Cancel move"
-=======
-    "multi_apply": {
-        "autoApply": "When changing the attributes {attr_names}, these attributes will automatically be changed on {count} other objects too"
->>>>>>> e0e1bfbe
     }
 }