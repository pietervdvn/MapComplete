{
    "advanced": {
        "title": "Advanced features"
    },
    "centerMessage": {
        "allFilteredAway": "No feature in view meets all filters",
        "loadingData": "Loading data…",
        "noData": "There are no relevant features in the current view",
        "ready": "Done!",
        "retrying": "Loading data failed. Trying again in {count} seconds…",
        "zoomIn": "Zoom in to view or edit the data"
    },
    "communityIndex": {
        "available": "This community speaks {native}",
        "intro": "Get in touch with other people to get to know them, learn from them, …",
        "notAvailable": "This community does not speak {native}",
        "title": "Get in touch with others"
    },
    "delete": {
        "cancel": "Cancel",
        "cannotBeDeleted": "This feature can not be deleted",
        "delete": "Delete",
        "deletedTitle": "Deleted feature",
        "explanations": {
            "hardDelete": "This feature will be deleted in OpenStreetMap. It can be recovered by an experienced contributor",
            "retagNoOtherThemes": "This feature will be reclassified and hidden from this application",
            "retagOtherThemes": "This feature will be retagged and visible in {otherThemes}",
            "selectReason": "Please, select why this feature should be deleted",
            "softDelete": "This feature will be updated and hidden from this application. <span class='subtle'>{reason}</span>"
        },
        "isChanged": "This feature has been changed and no longer matches this layer",
        "isDeleted": "This feature is deleted",
        "isntAPoint": "Only nodes can be deleted, the selected feature is a way, area or relation.",
        "loading": "Inspecting properties to check if this feature can be deleted.",
        "loginToDelete": "You must be logged in to delete a feature",
        "notEnoughExperience": "This feature was made by someone else.",
        "onlyEditedByLoggedInUser": "This feature has only been edited by yourself, you can safely delete it.",
        "partOfOthers": "This node is part of some way or relation and can not be deleted directly.",
        "readMessages": "You have unread messages. Read these before deleting a feature - someone might have feedback",
        "reasons": {
            "disused": "This feature is disused or removed",
            "duplicate": "This feature is a duplicate of another feature",
            "notFound": "This feature couldn't be found",
            "test": "This was a testing feature - the feature was never actually there"
        },
        "safeDelete": "This feature can be safely deleted.",
        "useSomethingElse": "Use another OpenStreetMap-editor to delete it instead",
        "whyDelete": "Why should this feature be deleted?"
    },
    "external": {
        "allAreApplied": "All missing, external values have been copied into OpenStreetMap",
        "allIncluded": "Data loaded from {source} is contained in OpenStreetMap",
        "apply": "Apply",
        "applyAll": "Apply all missing values",
        "conflicting": {
            "intro": "OpenStreetMap has a different value then the source website for the following values.",
            "title": "Conflicting items"
        },
        "currentInOsmIs": "At the moment, OpenStreetMap has the following value recorded:",
        "done": "Done",
        "error": "Could not load linked data from the website",
        "lastModified": "External data has been last modified on {date}",
        "loadedFrom": "The following data is loaded from <a href={url}>{source}</a> using the embedded JSON-LD",
        "missing": {
            "intro": "OpenStreetMap has no information about the following attributes",
            "title": "Missing items"
        },
        "noDataLoaded": "The external website has no linked data that could be loaded",
        "overwrite": "Overwrite in OpenStreetMap",
        "title": "Structured data loaded from the external website"
    },
    "favourite": {
        "loginNeeded": "<h3>Log in</h3>A personal layout is only available for OpenStreetMap users",
        "panelIntro": "<h3>Your personal theme</h3>Activate your favourite layers from all the official themes",
        "reload": "Reload the data"
    },
    "favouritePoi": {
        "button": {
            "isFavourite": "This location is currently marked as favourite and will show up on all thematic maps of MapComplete you visit.",
            "isMarkedShort": "Marked as favourite location",
            "isNotMarkedShort": "Not marked as favourite",
            "markAsFavouriteTitle": "Mark this location as favourite location",
            "markDescription": "Add this location to a personal list of your favourites",
            "unmark": "Remove from your personal list of favourites",
            "unmarkNotDeleted": "This point will not be deleted and still be visible on the appropriate map for you and others"
        },
        "downloadGeojson": "Download your favourites as geojson",
        "downloadGpx": "Download your favourites as GPX",
        "intro": "You marked {length} locations as a favourite location.",
        "introPrivacy": "This list is only visible to you",
        "loginToSeeList": "Login to see the list of locations you marked as favourite",
        "tab": "Your favourites and reviews",
        "title": "Your favourite locations"
    },
    "flyer": {
        "aerial": "This map uses a different background, namely aerial imagery by Agentschap Informatie Vlaanderen",
        "callToAction": "Test it on mapcomplete.org",
        "cyclofix": "Bicycle pumps, repair stations, drinking water and cycle shops are on CycloFix",
        "description": "An A4-landscape flyer to promote MapComplete",
        "editing": {
            "ex": "A simplified example of what this looks like for a nature reserve is shown below.",
            "intro": "The user is greeted by a map with features. Upon selecting one, the information about that feature is shown.",
            "title": "What does the interface look like?"
        },
        "examples": "There are many thematic maps available of which a few are shown here.\n\nThere are many more thematic maps online: about healthcare, indoor navigation, wheelchair accessibility, waste facilities, public bookcases, pedestrian crossings with a rainbow-painting,… Discover them all on mapcomplete.org",
        "fakeui": {
            "add_images": "Add images with a few clicks",
            "attributes": "Shows attributes in a friendly way",
            "edit": "Wrong or outdated info? The edit button is right there.",
            "question": "If an attribute is not yet known, MapComplete shows a question",
            "see_images": "Shows images from previous contributors, Wikipedia, Mapillary, …",
            "wikipedia": "Linked Wikipedia articles are shown"
        },
        "frontParagraph": "MapComplete is an easy to use web application to collect geodata in OpenStreetMap, enabling collecting and managing relevant data in an open, crowdsourced and reusable way.\n\nNew categories and attributes can be added upon request.",
        "lines_too": "Lines and polygons are shown too. Attributes and images can be added and updated on those objects as well.",
        "mapcomplete": {
            "customize": "MapComplete can be tailored to your needs, with new map layers, new functionalities or styled with your organisations colours and font.\nWe also have experience with starting campaigns to crowdsource geodata.\nContact pietervdvn@posteo.net for a quote.",
            "intro": "MapComplete is a website which has {mapCount} interactive maps. Every single map allows to add or update information. It has many features:",
            "li0": "Show where POI are",
            "li1": "Add new points and update info on existing ones",
            "li2": "Add contact information and opening hours easily",
            "li3": "Can be placed in other websites as iFrame",
            "li4": "Embedded within the OpenStreetMap-ecosystem, which has many tools available",
            "li5": "Functionality to import existing datasets",
            "li6": "Many advanced features, such as tree detection and advanced input methods",
            "li7": "Copylefted libre software (GPL licensed) and gratis to use",
            "title": "What is MapComplete?"
        },
        "onwheels": "Indoor maps for wheelchair users are available as well.",
        "osm": "OpenStreetMap is an online map which can be edited and reused by anyone for any purpose as long as attribution is given and the data is kept open.\n\nIt is the biggest geospatial database in the world and is reused by thousands of applications and websites.",
        "tagline": "Collect geodata with OpenStreetMap",
        "title": "mapcomplete.org",
        "toerisme_vlaanderen": "For joint project with Visit Flanders, 'Pin your point' was created. Over 160 contributors added a few thousand benches and picnictables and spotted 100 charging station for bicycles.",
        "whatIsOsm": "What is OpenStreetMap?"
    },
    "general": {
        "404": "This page does not exist",
        "about": "Easily edit and add OpenStreetMap for a certain theme",
        "aboutMapComplete": {
            "intro": "Use MapComplete to add OpenStreetMap info on a <b>single theme.</b> Answer questions, and within minutes your contributions are available everywhere. In most themes you can add pictures or even leave a review. The <b>theme maintainer</b> defines elements, questions and languages for it."
        },
        "add": {
            "addNew": "Add {category}",
            "backToSelect": "Select a different category",
            "confirmButton": "Add a {category}<br/><div class='alert'>Your addition is visible for everyone</div>",
            "confirmLocation": "Confirm this location",
            "confirmTitle": "Add a {title}?",
            "confirmWarning": "The feature you create here will be <b>visible for everyone</b>. Please, only add things on to the map if they truly exist. A lot of applications use this data.",
            "creating": "Creating a new point...",
            "disableFilters": "Disable all filters",
            "disableFiltersExplanation": "Some features might be hidden by a filter",
            "enableLayer": "Enable layer {name}",
            "hasBeenImported": "This feature has already been imported",
            "import": {
                "hasBeenImported": "This object has been imported",
                "howToTest": "To test, add <b>test=true</b> or <b>backend=osm-test</b> to the URL. The changeset will be printed in the console. Please open a PR to officialize this theme to actually enable the import button.",
                "importTags": "The element will receive {tags}",
                "officialThemesOnly": "The import button is disabled for unofficial themes to prevent accidents",
                "wrongType": "This feature is not a node or a way and can not be imported",
                "wrongTypeToConflate": "This feature is not a node or a way and can not be conflated",
                "zoomInMore": "Zoom in more to import this feature"
            },
            "importTags": "The element will receive {tags}",
            "intro": "You clicked somewhere where no data is known yet.<br/>",
            "layerNotEnabled": "The layer {layer} is not enabled. Enable this layer to add a feature",
            "openLayerControl": "Open the layer control box",
            "pleaseLogin": "Please log in with OpenStreetMap to add a new feature",
            "presetInfo": "The new POI will have {tags}",
            "stillLoading": "The data is still loading. Please wait a bit before you add a new feature.",
            "title": "Add a new feature",
            "warnVisibleForEveryone": "Your addition will be visible for everyone",
            "wrongType": "This feature is not a node or a way and can not be imported",
            "zoomInFurther": "Zoom in further to add a feature",
            "zoomInMore": "Zoom in more to import this feature"
        },
        "apply_button": {
            "appliedOnAnotherObject": "The object {id} will receive {tags}",
            "isApplied": "The changes are applied"
        },
        "attribution": {
            "attributionBackgroundLayer": "The current background layer is {name}",
            "attributionBackgroundLayerWithCopyright": "The current background layer is {name}: {copyright}",
            "attributionContent": "<p>All data is provided by <a href='https://www.openstreetmap.org' target='_blank'>OpenStreetMap</a>, freely reusable under <a href='https://www.openstreetmap.org/copyright' target='_blank'>the Open DataBase License</a>.</p>",
            "attributionTitle": "Attribution notice",
            "codeContributionsBy": "MapComplete has been built by {contributors} and <a href='https://github.com/pietervdvn/MapComplete/graphs/contributors' target='_blank'>{hiddenCount} more contributors</a>",
            "donate": "Support MapComplete financially",
            "editId": "Open the OpenStreetMap online editor here",
            "editJosm": "Edit here with JOSM",
            "followOnMastodon": "Follow MapComplete on Mastodon",
            "gotoSourceCode": "View the source code",
            "iconAttribution": {
                "title": "Used icons"
            },
            "josmNotOpened": "JOSM could not be reached. Make sure it is opened and remote control is enabled",
            "josmOpened": "JOSM is opened",
            "madeBy": "Mady by <b>{author}</b>",
            "mapContributionsBy": "The current visible data has edits made by {contributors}",
            "mapContributionsByAndHidden": "The current visible data has edits made by {contributors} and {hiddenCount} more contributors",
            "mapDataByOsm": "Map data: OpenStreetMap",
            "mapillaryHelp": "<b>Mapillary</b> is an online service which gathers street-level pictures and offers them under a free license. Contributors are allowed to use these pictures to improve OpenStreetMap",
            "openIssueTracker": "File a bug",
            "openMapillary": "Open Mapillary here",
            "openOsmcha": "See latest edits made with {theme}",
            "openOsmchaLastWeek": "See edits from the last 7 days",
            "openThemeDocumentation": "Open the documentation for thematic map {name}",
            "seeOnMapillary": "See this image on Mapillary",
            "themeBy": "Theme maintained by {author}",
            "title": "Copyright and attribution",
            "translatedBy": "MapComplete has been translated by {contributors} and <a href='https://github.com/pietervdvn/MapComplete/graphs/contributors' target='_blank'>{hiddenCount} more contributors</a>"
        },
        "back": "Back",
        "backToIndex": "See all thematic maps",
        "backToMap": "Back to the map",
        "backgroundMap": "Select a background layer",
        "backgroundSwitch": "Switch background",
        "cancel": "Cancel",
        "clearPendingChanges": "Clear pending changes",
        "confirm": "Confirm",
        "customThemeIntro": "These are previously visited user-generated themes.",
        "customThemeTitle": "Custom themes",
        "download": {
            "custom": {
                "download": "Download PNG of {width}mm wide and {height}mm high",
                "downloadHelper": "This is meant for print",
                "height": "Image height (in mm):",
                "title": "Download an image with a custom width and height",
                "width": "Image width (in mm): "
            },
            "downloadAsPdf": "Download a PDF of the current map",
            "downloadAsPdfHelper": "Ideal to print the current map",
            "downloadAsPng": "Download as image",
            "downloadAsPngHelper": "Ideal to include in reports",
            "downloadAsSvg": "Download an SVG of the current map",
            "downloadAsSvgHelper": "Compatible with Inkscape or Adobe Illustrator; will need further processing",
            "downloadAsSvgLinesOnly": "Download an SVG of the current map only containing lines",
            "downloadAsSvgLinesOnlyHelper": "Self-intersecting lines are broken up, can be used with some 3D-software",
            "downloadCSV": "Download visible data as CSV",
            "downloadCSVHelper": "Compatible with LibreOffice Calc, Excel, …",
            "downloadFeatureAsGeojson": "Download as GeoJSON-file",
            "downloadFeatureAsGpx": "Download as GPX-file",
            "downloadGeoJsonHelper": "Compatible with QGIS, ArcGIS, ESRI, …",
            "downloadGeojson": "Download visible data as GeoJSON",
            "downloadGpx": "Download as GPX-file",
            "downloadGpxHelper": "A GPX-file can be used with most navigation devices and applications",
            "downloadImage": "Download image",
            "exporting": "Exporting…",
            "includeMetaData": "Include metadata (last editor, calculated values, …)",
            "licenseInfo": "<h3>Copyright notice</h3>The provided data is available under ODbL. Reusing it is gratis for any purpose, but <ul><li>the attribution <b>© OpenStreetMap contributors</b> must be shown<li><li>Any change must be published under the same license</li></ul> Please read the full <a href='https://www.openstreetmap.org/copyright' target='_blank'>copyright notice</a> for details.",
            "noDataLoaded": "No data is loaded yet. Download will be available soon",
            "pdf": {
                "current_view_generic": "Export a PDF of the current view for {paper_size} in {orientation} orientation"
            },
            "title": "Download",
            "toMuch": "There are to many features to download them all",
            "uploadGpx": "Upload your track to OpenStreetMap"
        },
        "enableGeolocationForSafari": "Did you not get the popup to ask for geopermission?",
        "enableGeolocationForSafariLink": "Learn how to enable the geolocation permission in settings",
        "eraseValue": "Erase this value",
        "error": "Something went wrong",
        "example": "Example",
        "examples": "Examples",
        "fewChangesBefore": "Please, answer a few questions of existing features before adding a new feature.",
        "filterPanel": {
            "allTypes": "All types",
            "disableAll": "Disable all",
            "enableAll": "Enable all"
        },
        "geopermissionDenied": "Using the geolocation was denied",
        "getStartedLogin": "Log in with OpenStreetMap to get started",
        "getStartedNewAccount": " or <a href='https://www.openstreetmap.org/user/new' target='_blank'>create a new account</a>",
        "goToInbox": "Open inbox",
        "histogram": {
            "error_loading": "Could not load the histogram"
        },
        "labels": {
            "background": "Change background",
            "filter": "Filter data",
            "jumpToLocation": "Go to your current location",
            "locationNotAvailable": "GPS location not available. Does this device have location or are you in a tunnel?",
            "menu": "Menu",
            "zoomIn": "Zoom in",
            "zoomOut": "Zoom out"
        },
        "layerSelection": {
            "title": "Select layers",
            "zoomInToSeeThisLayer": "Zoom in to see this layer"
        },
        "levelSelection": {
            "addNewOnLevel": "Is the new point location on level {level}?",
            "confirmLevel": "Yes, add {preset} on level {level}"
        },
        "loading": "Loading…",
        "loadingTheme": "Loading {theme}…",
        "loginFailed": "Logging in into OpenStreetMap failed",
        "loginFailedOfflineMode": "OpenStreetMap.org is currently not available due to maintenance. Making edits will be possible soon",
        "loginFailedReadonlyMode": "OpenStreetMap.org is currently in readonly mode due to maintenance. Making edits will be possible soon",
        "loginFailedUnreachableMode": "OpenStreetMap.org is currently not reachable. Are you connected to the internet or do you block third parties? Try again later",
        "loginOnlyNeededToEdit": "if you want to make changes",
        "loginToStart": "Log in to answer this question",
        "loginWithOpenStreetMap": "Login with OpenStreetMap",
        "logout": "Log out",
        "mappingsAreHidden": "Some options are hidden. Use search to show more options.",
        "menu": {
            "aboutCurrentThemeTitle": "About this map",
            "aboutMapComplete": "About MapComplete",
            "filter": "Filter data",
            "moreUtilsTitle": "Discover more",
<<<<<<< HEAD
            "showIntroduction": "Show introduction"
=======
            "showIntroduction": "Show introduction",
            "title": "Menu"
>>>>>>> fb46381d
        },
        "morescreen": {
            "createYourOwnTheme": "Create your own MapComplete theme from scratch",
            "enterToOpen": "Press enter to open theme",
            "hiddenExplanation": "These themes are only accessible to those with the link. You have discovered {hidden_discovered} of {total_hidden} hidden themes.",
            "noMatchingThemes": "No themes matched your search criteria",
            "noSearch": "Show all themes",
            "previouslyHiddenTitle": "Previously visited hidden themes",
            "requestATheme": "If you want a custom-built theme, request it in the issue tracker",
            "searchForATheme": "Search for a theme",
            "streetcomplete": "Another, similar application is <a href='https://play.google.com/store/apps/details?id=de.westnordost.streetcomplete' class='underline hover:text-blue-800' class='underline hover:text-blue-800' target='_blank'>StreetComplete</a>."
        },
        "nameInlineQuestion": "The name of this {category} is $$$",
        "next": "Next",
        "noMatchingMapping": "No entries match your search…",
        "noNameCategory": "{category} without a name",
        "noTagsSelected": "No tags selected",
        "notValid": "Select a valid value to continue",
        "number": "number",
        "openStreetMapIntro": "<h3>An Open Map</h3><p>One that everyone can use and edit freely. A single place to store all geo-info. Different, small, incompatible and outdated maps are not needed anywhere.</p><p><b><a href='https://OpenStreetMap.org' target='_blank'>OpenStreetMap</a></b> is not the enemy map. The map data can be used freely (with <a href='https://osm.org/copyright' target='_blank'>attribution and publication of changes to that data</a>). Everyone can add new data and fix errors. This website uses OpenStreetMap. All the data is from there, and your answers and corrections are used all over.</p><p>Many people and apps already use OpenStreetMap: <a href='https://organicmaps.app/' target='_blank'>Organic Maps</a>, <a href='https://osmAnd.net' target='_blank'>OsmAnd</a>, but also the maps at Facebook, Instagram, Apple-maps and Bing-maps are (partly) powered by OpenStreetMap.</p>",
        "openTheMap": "Open the map",
        "openTheMapAtGeolocation": "Zoom to your location",
        "openTheMapReason": "to view, edit and add information",
        "opening_hours": {
            "all_days_from": "Opened every day {ranges}",
            "closed_permanently": "Closed for an unknown duration",
            "closed_until": "Opens at {date}",
            "error": "Could not parse the opening hours",
            "error_loading": "Error: could not visualize these opening hours.",
            "friday": "On friday {ranges}",
            "loadingCountry": "Determining country…",
            "monday": "On monday {ranges}",
            "not_all_rules_parsed": "These opening hours are complicated. The following rules are ignored in the input element:",
            "on_weekdays": "Opened on weekdays {ranges}",
            "on_weekends": "Opened on weekends {ranges}",
            "openTill": "till",
            "open_24_7": "Open around the clock",
            "open_during_ph": "During a public holiday, it is",
            "opensAt": "from",
            "ph_closed": "closed",
            "ph_not_known": " ",
            "ph_open": "open",
            "ph_open_as_usual": "open, as usual",
            "ranges": "from {starttime} till {endtime}",
            "rangescombined": "{range0} and {range1}",
            "saturday": "On saturday {ranges}",
            "sunday": "On sunday {ranges}",
            "thursday": "On thursday {ranges}",
            "tuesday": "On tuesday {ranges}",
            "unknown": "The opening hours are unknown",
            "wednesday": "On wednesday {ranges}"
        },
        "osmLinkTooltip": "Browse this object on OpenStreetMap for history and more editing options",
        "pdf": {
            "attr": "Map data © OpenStreetMap Contributors, reusable under ODbL",
            "attrBackground": "Background layer: {background}",
            "generatedWith": "Generated with mapcomplete.org/{layoutid}",
            "versionInfo": "v{version} - generated on {date}"
        },
        "pickLanguage": "Select language",
        "poweredByMapComplete": "Powered by MapComplete - crowdsourced, thematic maps with OpenStreetMap",
        "poweredByOsm": "Powered by OpenStreetMap",
        "questionBox": {
            "answeredMultiple": "You answered {answered} questions",
            "answeredMultipleSkippedMultiple": "You answered {answered} questions and skipped {skipped} questions",
            "answeredMultipleSkippedOne": "You answered {answered} questions and skipped one question",
            "answeredOne": "You answered one question",
            "answeredOneSkippedMultiple": "You answered one question and skipped {skipped} questions",
            "answeredOneSkippedOne": "You answered one and skipped one question",
            "done": "No more questions! Thank you!",
            "reactivate": "Reactivate skipped questions",
            "skippedMultiple": "You skipped {skipped} questions",
            "skippedOne": "You skipped one question"
        },
        "questions": {
            "emailIs": "The email address of this {category} is <a href='mailto:{email}' target='_blank'>{email}</a>",
            "emailOf": "What is the email address of {category}?",
            "phoneNumberIs": "The phone number of this {category} is <a href='tel:{phone}' target='_blank'>{phone}</a>",
            "phoneNumberOf": "What is the phone number of {category}?",
            "websiteIs": "Website: <a href='{website}' target='_blank'>{website}</a>",
            "websiteOf": "What is the website of {category}?"
        },
        "readYourMessages": "Please, read all your OpenStreetMap-messages before adding a new feature.",
        "removeLocationHistory": "Delete the location history",
        "retry": "Retry",
        "returnToTheMap": "Return to the map",
        "save": "Save",
        "screenToSmall": "Open <i>{theme}</i> in a new window",
        "search": {
            "error": "Something went wrong…",
            "nothing": "Nothing found…",
            "nothingFor": "No results found for {term}",
            "recentThemes": "Recently visited maps",
            "recents": "Recent searches",
            "search": "Search a location",
            "searchShort": "Search…",
            "searching": "Searching…"
        },
        "searchAnswer": "Search an option…",
        "seeIndex": "See the overview with all thematic maps",
        "share": "Share",
        "sharescreen": {
            "copiedToClipboard": "Link copied to clipboard",
            "documentation": "For more information on available URL-parameters, <a href='https://github.com/pietervdvn/MapComplete/blob/develop/Docs/URL_Parameters.md' target='_blank'>consult the documentation</a>",
            "embedIntro": "<h3>Embed on your website</h3>Please, embed this map into your website. <br/>We encourage you to do it - you don't even have to ask permission. <br/> It is free, and always will be. The more people are using this, the more valuable it becomes.",
            "fsBackground": "Enable switching backgrounds",
            "fsFilter": "Enable the possibility to toggle layers and filters",
            "fsGeolocation": "Enable geolocation",
            "fsUserbadge": "Enable the login button and thus the possibility to make changes",
            "fsWelcomeMessage": "Show the welcome message popup and associated tabs",
            "intro": "<h3>Share this map</h3> Share this map by copying the link below and sending it to friends and family:",
            "openInOtherApplications": "Open the current location with another map application",
            "openLayers": "Open the layers and filters menu",
            "options": "Sharing options",
            "stateIsIncluded": "The current state of the layers and filters is included in the shared link and iframe.",
            "thanksForSharing": "Thanks for sharing!",
            "title": "Share this map"
        },
        "skip": "Skip this question",
        "testing": "Testing - changes won't be saved",
        "uploadError": "Error while uploading changes: {error}",
        "uploadGpx": {
            "choosePermission": "Choose below how your track should be shared:",
            "confirm": "Confirm upload",
            "gpxServiceOffline": "The GPX-service is currently offline - uploading is currently not possible. Try again later.",
            "intro0": "By uploading your track, OpenStreetMap.org will retain a full copy of the track.",
            "intro1": "You will be able to download your track again and to load them into OpenStreetMap editing programs",
            "meta": {
                "descriptionIntro": "Optionally, you can enter a description of your trace:",
                "descriptionPlaceHolder": "Enter a description of your trace",
                "intro": "Add a title for your track:",
                "title": "Title and description",
                "titlePlaceholder": "Enter the title of your trace"
            },
            "modes": {
                "private": {
                    "docs": "The points of your track will be shared and aggregated among other tracks. The full track will be visible to you and you will be able to load it into other editing programs. OpenStreetMap.org retains a copy of your trace",
                    "name": "Anonymous"
                },
                "public": {
                    "docs": "Your trace will be visible to everyone, both on your user profile and on the list of GPS-traces on openstreetmap.org",
                    "name": "Public"
                }
            },
            "title": "Upload your track to OpenStreetMap.org",
            "uploadFinished": "Your track has been uploaded!",
            "uploading": "Uploading your trace…"
        },
        "uploadPending": "{count} changes pending",
        "uploadPendingSingle": "One change pending",
        "uploadingChanges": "Uploading changes…",
        "useSearch": "Use the search above to see more options",
        "visualFeedback": {
            "closestFeaturesAre": "{n} features within viewport.",
            "directionsAbsolute": {
                "E": "east",
                "N": "north",
                "NE": "northeast",
                "NW": "northwest",
                "S": "south",
                "SE": "southeast",
                "SW": "southwest",
                "W": "west"
            },
            "directionsRelative": {
                "behind": "on your back",
                "left": "left",
                "right": "right",
                "sharp_left": "sharply left",
                "sharp_right": "sharply right",
                "slight_left": "slightly left",
                "slight_right": "slightly right",
                "straight": "straight ahead"
            },
            "east": "Moving east",
            "fromGps": "{distance} {direction} of your location",
            "fromMapCenter": "{distance} {direction} of the map center",
            "in": "Zooming in to level {z}",
            "islocked": "View locked to your GPS-location, moving disabled. Press the geolocation button to unlock.",
            "locked": "View is now locked to your GPS-location, moving disabled.",
            "navigation": "Use arrow keys to move the map, press space to select the closest feature. Press a number to select locations further away.",
            "noCloseFeatures": "No features in view.",
            "north": "Moving north",
            "oneFeatureInView": "One feature within viewport.",
            "out": "Zooming out to level {z}",
            "south": "Moving south",
            "unlocked": "Moving enabled.",
            "viewportCenterCloseToGps": "The map is centered around your location.",
            "viewportCenterDetails": "The viewport center is {distance} away and {bearing} from your location.",
            "west": "Moving west"
        },
        "waitingForGeopermission": "Waiting for your permission to use the geolocation…",
        "waitingForLocation": "Searching your current location…",
        "weekdays": {
            "abbreviations": {
                "friday": "Fri",
                "monday": "Mon",
                "saturday": "Sat",
                "sunday": "Sun",
                "thursday": "Thu",
                "tuesday": "Tue",
                "wednesday": "Wed"
            },
            "friday": "Friday",
            "monday": "Monday",
            "saturday": "Saturday",
            "sunday": "Sunday",
            "thursday": "Thursday",
            "tuesday": "Tuesday",
            "wednesday": "Wednesday"
        },
        "welcomeBack": "Welcome back!",
        "welcomeExplanation": {
            "addNew": "Is an item missing? Use the button on the bottom-left to add a new point of interest.",
            "general": "On this map, you can see, edit and add <i>points of interest</i>. Zoom around to see the POI, tap one to see or edit the information. All data is sourced from and saved to OpenStreetMap, which can be freely reused."
        },
        "wikipedia": {
            "addEntry": "Add another Wikipedia page",
            "createNewWikidata": "Create a new Wikidata item",
            "doSearch": "Search above to see results",
            "failed": "Loading the Wikipedia entry failed",
            "fromWikipedia": "From Wikipedia, the free encyclopedia",
            "loading": "Loading Wikipedia…",
            "noResults": "Nothing found for <i>{search}</i>",
            "noWikipediaPage": "This Wikidata item has no corresponding Wikipedia page yet.",
            "previewbox": {
                "born": "Born: {value}",
                "died": "Died: {value}"
            },
            "readMore": "Read the rest of the article",
            "searchToShort": "Your search query is too short, enter a longer text",
            "searchWikidata": "Search on Wikidata",
            "wikipediaboxTitle": "Wikipedia"
        }
    },
    "hotkeyDocumentation": {
        "action": "Action",
        "closeSidebar": "Close the sidebar",
        "geolocate": "Pan the map to the current location or zoom the map to the current location. Requests geopermission",
        "intro": "MapComplete supports the following keys:",
        "key": "Key combination",
        "openFilterPanel": "Opens the POI-layers and filter panel",
        "openLayersPanel": "Opens the background layers panel",
        "queryCurrentLocation": "Display the address which is nearest the map center",
        "selectAerial": "Set the background to aerial or satellite imagery. Toggles between the two best, available layers",
        "selectFavourites": "Open the favourites page",
        "selectItem": "Select the POI which is closest to the map center (crosshair). Only when in keyboard navigation is used",
        "selectItem2": "Select the POI which is second closest element to the map center (crosshair). Only when in keyboard navigation is used",
        "selectItem3": "Select the POI which is third closest element to the map center (crosshair). Only when in keyboard navigation is used",
        "selectItemI": "Select the POI which is the {i}th closest element to the map center (crosshair). Only when in keyboard navigation is used",
        "selectMap": "Set the background to a map from external sources. Toggles between the two best, available layers",
        "selectMapnik": "Set the background layer to OpenStreetMap-carto",
        "selectOsmbasedmap": "Set the background layer to on OpenStreetMap-based map (or disable the background raster layer)",
        "selectSearch": "Select the search bar to search locations",
        "shakePhone": "Shaking your phone",
        "title": "Hotkeys",
        "translationMode": "Toggle translation mode on or off"
    },
    "image": {
        "addPicture": "Add picture",
        "currentLicense": "Your images will be published under {license}",
        "doDelete": "Remove image",
        "dontDelete": "Cancel",
        "isDeleted": "Deleted",
        "nearby": {
            "close": "Collapse panel with nearby images",
            "failed": "Fetching images from {service} failed",
            "link": "This picture shows the object",
            "noNearbyImages": "No nearby images were found",
            "seeNearby": "Browse nearby pictures",
            "title": "Nearby streetview imagery"
        },
        "pleaseLogin": "Please log in to add a picture",
        "respectPrivacy": "Do not photograph people nor license plates. Do not upload Google Maps, Google Streetview or other copyrighted sources.",
        "toBig": "Your image is too large as it is {actual_size}. Please use images of at most {max_size}",
        "upload": {
            "failReasons": "You might have lost connection to the internet",
            "failReasonsAdvanced": "Alternatively, make sure your browser and extensions do not block third-party API's.",
            "multiple": {
                "done": "{count} images are successfully uploaded. Thank you!",
                "partiallyDone": "{count} images are getting uploaded, {done} images are done…",
                "someFailed": "Sorry, we could not upload {count} images",
                "uploading": "{count} images are getting uploaded…"
            },
            "one": {
                "done": "Your image was successfully uploaded. Thank you!",
                "failed": "Sorry, we could not upload your image",
                "retrying": "Your image is getting uploaded again…",
                "uploading": "Your image is getting uploaded…"
            }
        },
        "uploadDone": "Your picture has been added. Thanks for helping out!",
        "uploadFailed": "Could not upload your picture. Are you connected to the Internet, and allow third party API's? The Brave browser or the uMatrix plugin might block them.",
        "uploadMultipleDone": "{count} pictures have been added. Thanks for helping out!",
        "uploadingMultiple": "Uploading {count} pictures…",
        "uploadingPicture": "Uploading your picture…"
    },
    "importInspector": {
        "title": "Inspect and manage import notes"
    },
    "importLayer": {
        "alreadyMapped": "There already is {title} on the map - this point is a duplicate",
        "description": "A layer which imports entries for {title}",
        "importButton": "import_button({layerId}, _tags, I have found a {title} here - add it to the map,./assets/svg/addSmall.svg,,,id)",
        "importHandled": "<div class='thanks'>This feature has been handled! Thanks for your effort</div>",
        "layerName": "Possible {title}",
        "nearbyImagesIntro": "<h3>Nearby pictures</h3>The following pictures are nearby geotagged pictures from various online services. They might help you to resolve this note.{nearby_images(open)}",
        "notFound": "I could not find {title} - remove it",
        "popupTitle": "There might be {title} here"
    },
    "index": {
        "#": "These texts are shown above the theme buttons when no theme is loaded",
        "about": "About MapComplete",
        "featuredThemeTitle": "Featured this week",
        "intro": "Maps about various topics which you contribute to",
        "learnMore": "Learn more",
        "logIn": "Log in to see other themes you previously visited",
        "pickTheme": "Pick a theme below to get started.",
        "title": "MapComplete"
    },
    "move": {
        "cancel": "Select a different reason",
        "cannotBeMoved": "This feature cannot be moved.",
        "confirmMove": "Move here",
        "inviteToMove": {
            "generic": "Move this point",
            "reasonInaccurate": "Improve the accuracy of this point",
            "reasonRelocation": "Move this object to a another place because it has relocated"
        },
        "inviteToMoveAgain": "Move this point again",
        "isRelation": "This feature is a relation and can not be moved",
        "isWay": "This feature is a way. Use another OpenStreetMap editor to move it.",
        "loginToMove": "You must be logged in to move a point",
        "moveTitle": "Move this point",
        "partOfAWay": "This feature is part of another way. Use another editor to move it.",
        "partOfRelation": "This feature is part of a relation. Use another editor to move it.",
        "pointIsMoved": "The point has been moved",
        "reasons": {
            "reasonInaccurate": "The location is inaccurate by a few meter",
            "reasonRelocation": "The object has been relocated to a totally different location"
        },
        "selectReason": "Why do you move this object?",
        "whyMove": "Why do you want to move this point?",
        "zoomInFurther": "Zoom in further to confirm this move"
    },
    "multi_apply": {
        "autoApply": "When changing the attributes {attr_names}, these attributes will automatically be changed on {count} other objects too"
    },
    "notes": {
        "addAComment": "Add a comment",
        "addComment": "Add comment",
        "addCommentAndClose": "Add comment and close",
        "addCommentPlaceholder": "Add a comment…",
        "anonymous": "Anonymous user",
        "closeNote": "Close note",
        "createNote": "Create a new note",
        "createNoteIntro": "Is something wrong or missing on the map? Create a note here. These will be checked by volunteers.",
        "createNoteTitle": "Create a new note here",
        "creating": "Creating note…",
        "disableAllNoteFilters": "Disable all filters",
        "isClosed": "This note is resolved",
        "isCreated": "Your note has been created!",
        "loginToAddComment": "Log in to add a comment",
        "loginToAddPicture": "Log in to add a picture",
        "loginToClose": "Log in to close this note",
        "noteIsPublic": "This will be visible to everyone",
        "noteLayerDoEnable": "Enable the layer showing notes",
        "noteLayerHasFilters": "Some notes might be hidden by a filter",
        "noteLayerNotEnabled": "The layer showing notes is not enabled. This layer must be enabled to add a new note",
        "notesLayerMustBeEnabled": "The 'notes'-layer is disabled. Enable it to add a note",
        "reopenNote": "Reopen note",
        "reopenNoteAndComment": "Reopen note and comment",
        "textNeeded": "Enter a descriptive text to create a note",
        "typeText": "Type some text to add a comment",
        "warnAnonymous": "You are not logged in. We won't be able to contact you to resolve your issue."
    },
    "plantDetection": {
        "back": "Back to species overview",
        "button": "Automatically detect the plant species using the AI of Plantnet.org",
        "confirm": "Select species",
        "done": "The species has been applied",
        "error": "Something went wrong while detecting the tree species: {error}",
        "howTo": {
            "intro": "For optimal results,",
            "li0": "take a picture which show the tree in the center without much background",
            "li1": "take a picture which shows a single leaf",
            "li2": "take a picture which shows the bark",
            "li3": "take a picture of the flowers",
            "li4": "take a picture of the fruits"
        },
        "loadingWikidata": "Loading information about {species}…",
        "matchPercentage": "{match}% match",
        "overviewIntro": "The AI on <a href='https://plantnet.org/' target='_blank'>plantnet.org</a> thinks the images show the species below.",
        "overviewTitle": "Automatically detected species",
        "overviewVerify": "Please verify that correct species and link it to the tree",
        "poweredByPlantnet": "Powered by <a href='https://plantnet.org' target='_blank'>plantnet.org</a>",
        "querying": "Querying plantnet.org with {length} images",
        "seeInfo": "See more information about the species",
        "takeImages": "Take images of the tree to automatically detect the tree type",
        "tryAgain": "Select a different species"
    },
    "preset_type": {
        "question": "Of what type is this object?",
        "typeDescription": "This is <b>{title}</b>. <div class='subtle'>{description}</div>",
        "typeTitle": "This is <b>{title}</b>"
    },
    "privacy": {
        "editingIntro": "When you make a change to the map, this change is recorded on OpenStreetMap and is publicly available to anyone. A changeset made with MapComplete includes the following data:",
        "editingOutro": "Please refer to <a href='https://wiki.osmfoundation.org/wiki/Privacy_Policy' target='_blank'>the privacy policy on OpenStreetMap.org</a> for detailed information. We'd like to remind you that you can use a fictional name when signing up.",
        "editingTitle": "When making changes",
        "geodata": "When MapComplete gets your geolocation, your geolocation and previously visited locations stay on your device. Your location data is never automatically sent to anywhere else - unless some functionality clearly states otherwise.",
        "geodataTitle": "Your geolocation",
        "intro": "Privacy is important - for both the individual and for society. MapComplete tries to respect your privacy as much as possible - up to the point no annoying cookie banner is needed. However, we still would like to inform you which information is gathered and shared, under which circumstances and why these trade-offs are made.",
        "items": {
            "changesYouMake": "The changes you made",
            "date": "When this change is made",
            "distanceIndicator": "An indication of how close you were to changed objects. Other mappers can use this information to determine if a change was made based on survey or on remote research",
            "language": "The language of the user interface",
            "theme": "The theme you used while making the change",
            "username": "Your username"
        },
        "miscCookies": "MapComplete integrates with various other services, especially to load images of features. Images are hosted on various third-party servers, which might set cookies on their own.",
        "miscCookiesTitle": "Other cookies",
        "surveillance": "As you are reading the privacy policy, you probably care about privacy - so do we! We even made <a href='https://mapcomplete.org/surveillance'>a theme showing surveillance cameras.</a> Feel free to map them all!",
        "title": "Privacy policy",
        "tracking": "To gather some insight in whom visits our website, some technical information is collected. This is included the country you visited the webpage from, which website referred you to MapComplete, the type of your device and the screensize. A cookie is placed on your device to indicate that you visited MapComplete earlier today. This data is not detailed enough to personally identify you. These statistics are only available to anyone in aggregate and are <a href='https://pietervdvn.goatcounter.com' target='_blank'>publicly available to anyone</a>",
        "trackingTitle": "Statistical data",
        "whileYoureHere": "Do you care about privacy?"
    },
    "reviews": {
        "affiliated_reviewer_warning": "(Affiliated review)",
        "attribution": "By <a href='https://mangrove.reviews/' target='_blank'>Mangrove Reviews</a>",
        "averageRating": "Average rating of {n} stars",
        "i_am_affiliated": "I am affiliated with this object",
        "i_am_affiliated_explanation": "Check if you are an owner, creator, employee, …",
        "name_required": "A name is required in order to display and create reviews",
        "no_reviews_yet": "There are no reviews yet. Be the first one!",
        "non_place_review": "One review is not about a place and is not shown here.",
        "non_place_reviews": "{n} reviews are not about a place and are not shown here.",
        "question": "How would you rate {title()}?",
        "question_opinion": "How was your experience?",
        "rate": "Rate {n} stars",
        "rated": "Rated {n} stars",
        "reviewPlaceholder": "Describe your experience…",
        "reviewing_as": "Reviewing as {nickname}",
        "reviewing_as_anonymous": "Reviewing as anonymous",
        "reviews_bug": "Expected more reviews? Some reviews are not displayed due to a bug.",
        "save": "Save review",
        "saved": "Review saved. Thanks for sharing!",
        "saving_review": "Saving…",
        "see_all": "See all your reviews on mangrove.reviews",
        "title": "{count} reviews",
        "title_singular": "One review",
        "too_long": "At most {max} characters are allowed. Your review has {amount} characters.",
        "tos": "If you create a review, you agree to <a href='https://mangrove.reviews/terms' target='_blank'>the TOS and privacy policy of Mangrove.reviews</a>",
        "write_a_comment": "Leave a review…",
        "your_reviews": "Your previous reviews",
        "your_reviews_empty": "We couldn't find any of your previous reviews"
    },
    "split": {
        "cancel": "Cancel",
        "hasBeenSplit": "This way has been split",
        "inviteToSplit": "Split this road in smaller segments. This allows to give different properties to parts of the road.",
        "loginToSplit": "You must be logged in to split a road",
        "split": "Split",
        "splitAgain": "Split this road again",
        "splitTitle": "Choose on the map where the properties of this road change"
    },
    "translations": {
        "activateButton": "Help translate MapComplete",
        "allMissing": "No translations yet",
        "missing": "{count} untranslated strings",
        "notImmediate": "Translations are not updated directly. This typically takes a few days"
    },
    "userinfo": {
        "gotoInbox": "Open your inbox",
        "gotoSettings": "Go to your settings on OpenStreetMap.org",
        "noDescription": "You don't have a description on your profile yet",
        "notLoggedIn": "You have logged out"
    },
    "validation": {
        "color": {
            "description": "A color or hexcode"
        },
        "date": {
            "description": "A date, starting with the year"
        },
        "direction": {
            "description": "An orientation"
        },
        "distance": {
            "description": "A distance in meter"
        },
        "email": {
            "description": "e-mail address",
            "feedback": "This is not a valid email address",
            "noAt": "An e-mail address must contain an @"
        },
        "fediverse": {
            "description": "A fediverse handle, often @username@server.tld",
            "feedback": "A fediverse handle consists of @username@server.tld or is a link to a profile",
            "invalidHost": "{host} is not a valid hostname",
            "onYourServer": "See and follow on your server"
        },
        "float": {
            "description": "a number",
            "feedback": "This is not a number"
        },
        "id": {
            "description": "an identifier",
            "invalidCharacter": "An id can only contain letters, digits and underscores",
            "shouldBeLonger": "An id should be at least 3 characters long"
        },
        "int": {
            "description": "a whole number"
        },
        "nat": {
            "description": "a positive, whole number or zero",
            "mustBePositive": "This number should be positive",
            "mustBeWhole": "Only whole numbers are allowed",
            "notANumber": "Enter a number"
        },
        "opening_hours": {
            "description": "Opening hours"
        },
        "pfloat": {
            "description": "a positive number"
        },
        "phone": {
            "description": "a phone number",
            "feedback": "This is not a valid phone number",
            "feedbackCountry": "This is not a valid phone number (for country {country})"
        },
        "pnat": {
            "description": "a positive, whole number",
            "noZero": "Zero is not allowed"
        },
        "slope": {
            "inputExplanation": "Place your phone on the ground with the top side of your phone pointing towards the top of the slope.",
            "inputIncorrect": "For correct measurements, make sure the arrow is within the green area."
        },
        "string": {
            "description": "a piece of text"
        },
        "text": {
            "description": "a piece of text"
        },
        "tooLong": "The text is too long, at most 255 characters are allowed. You have {count} characters now.",
        "url": {
            "aggregator": "{host} is a third-party website. If possible, search the official website.",
            "description": "link to a website",
            "feedback": "This is not a valid web address",
            "spamSite": "{host} is considered a low-quality website. Using this website is not allowed."
        },
        "wikidata": {
            "description": "A Wikidata identifier",
            "empty": "Please, enter some wikidata-entries",
            "startsWithQ": "A wikidata identifier starts with Q and is followed by a number"
        }
    }
}<|MERGE_RESOLUTION|>--- conflicted
+++ resolved
@@ -306,12 +306,8 @@
             "aboutMapComplete": "About MapComplete",
             "filter": "Filter data",
             "moreUtilsTitle": "Discover more",
-<<<<<<< HEAD
-            "showIntroduction": "Show introduction"
-=======
             "showIntroduction": "Show introduction",
             "title": "Menu"
->>>>>>> fb46381d
         },
         "morescreen": {
             "createYourOwnTheme": "Create your own MapComplete theme from scratch",
