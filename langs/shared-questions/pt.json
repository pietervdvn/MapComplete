{
    "undefined": {
        "description": {
            "question": "Ainda há algo de relevante que não tenha podido dar nas perguntas anteriores? Adicione-o aqui.<br/><span style='font-size: small'>Não repita factos já declarados</span>"
        },
        "dog-access": {
            "mappings": {
                "0": {
                    "then": "Os cães são permitidos"
                },
                "1": {
                    "then": "Os cães <b>não</b> são permitidos"
                },
                "2": {
                    "then": "Os cães são permitidos, mas têm de ser presos pela trela"
                },
                "3": {
                    "then": "Os cães são permitidos e podem correr livremente"
                }
            },
            "question": "Os cães são permitidos neste estabelecimento?"
        },
        "email": {
            "question": "Qual é o endereço de e-mail de {name}?"
        },
        "level": {
            "mappings": {
                "0": {
                    "then": "Está no subsolo"
                },
                "1": {
                    "then": "Está ao nível do rés-do-chão"
                },
                "2": {
                    "then": "Está ao nível do rés-do-chão"
                },
                "3": {
                    "then": "Está no primeiro andar"
                }
            },
            "question": "Em que nível se encontra este elemento?",
            "render": "Está no {level}º andar"
        },
        "opening_hours": {
            "question": "Qual é o horário de funcionamento de {name}?",
            "render": "<h3>Horário de funcionamento</h3>{opening_hours_table(opening_hours)}"
        },
        "payment-options": {
            "mappings": {
                "0": {
                    "then": "Aceitam pagamento com dinheiro aqui"
                },
                "1": {
                    "then": "Aceitam pagamento com cartões bancários aqui"
                }
            },
            "question": "Que métodos de pagamento são aceites aqui?"
        },
        "phone": {
            "question": "Qual é o número de telefone de {name}?"
        },
        "website": {
            "question": "Qual é o sítio web de {name}?"
        },
        "wheelchair-access": {
            "mappings": {
                "0": {
                    "then": "Este lugar está especialmente adaptado para utilizadores de cadeira de rodas"
                },
                "1": {
                    "then": "Este lugar é de fácil acesso com uma cadeira de rodas"
                },
                "2": {
                    "then": "É possível chegar a este local em cadeira de rodas, mas não é fácil"
                },
                "3": {
                    "then": "Este lugar não é acessível com uma cadeira de rodas"
                }
            },
            "question": "Este lugar é acessível a utilizadores de cadeiras de rodas?"
        },
        "wikipedia": {
            "mappings": {
                "0": {
                    "then": "Ainda não foi vinculada nenhuma página da Wikipédia"
                }
            },
            "question": "Qual é a entidade Wikidata correspondente?"
        },
        "wikipedialink": {
            "mappings": {
                "0": {
                    "then": "Não vinculado à Wikipédia"
                }
            },
            "question": "Qual é o item correspondente na Wikipédia?"
<<<<<<< HEAD
=======
        },
        "service:electricity": {
            "mappings": {
                "0": {
                    "then": "Há muitas tomadas elétricas disponíveis para clientes sentados no interior, onde estes podem carregar os seus dispositivos eletrónicos"
                },
                "1": {
                    "then": "Há algumas tomadas elétricas disponíveis para clientes sentados no interior, onde estes podem carregar os seus dispositivos eletrónicos"
                },
                "2": {
                    "then": "Não há tomadas elétricas disponíveis para clientes sentados no interior, mas pode-se pedir aos funcionários para carregar dispositivos eletrónicos"
                },
                "3": {
                    "then": "Não há tomadas elétricas disponíveis para clientes sentados no interior"
                }
            },
            "question": "Esta infraestrutura tem tomadas elétricas, disponíveis para os clientes quando estão no interior?"
>>>>>>> 0566d23a
        }
    }
}<|MERGE_RESOLUTION|>--- conflicted
+++ resolved
@@ -94,8 +94,6 @@
                 }
             },
             "question": "Qual é o item correspondente na Wikipédia?"
-<<<<<<< HEAD
-=======
         },
         "service:electricity": {
             "mappings": {
@@ -113,7 +111,6 @@
                 }
             },
             "question": "Esta infraestrutura tem tomadas elétricas, disponíveis para os clientes quando estão no interior?"
->>>>>>> 0566d23a
         }
     }
 }