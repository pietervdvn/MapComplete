{
    "undefined": {
        "phone": {
            "question": "Qual o número de telefone de {name}?"
        },
        "email": {
            "question": "Qual o endereço de e-mail de {name}?"
        },
        "website": {
            "question": "Qual o site de {name}?"
        },
        "opening_hours": {
            "question": "Qual o horário de funcionamento de {name}?"
        },
        "level": {
            "render": "Localizado no {level}o andar",
            "mappings": {
                "0": {
                    "then": "Localizado no subsolo"
                },
                "1": {
                    "then": "Localizado no térreo"
                },
                "2": {
                    "then": "Localizado no primeiro andar"
                }
<<<<<<< HEAD
            }
=======
            },
            "question": "Em que nível esse recurso está localizado?"
        },
        "opening_hours": {
            "question": "Qual o horário de funcionamento de {name}?",
            "render": "<h3>Horário de funcionamento</h3>{opening_hours_table(opening_hours)}"
        },
        "website": {
            "question": "Qual o site de {name}?"
        },
        "email": {
            "question": "Qual o endereço de e-mail de {name}?"
        },
        "phone": {
            "question": "Qual o número de telefone de {name}?"
        },
        "description": {
            "question": "Ainda há algo de relevante que não pôde dar nas perguntas anteriores? Adicione aqui.<br/><span style='font-size: small'> Não repita fatos já declarados</span>"
>>>>>>> b012fcc8
        }
    }
}<|MERGE_RESOLUTION|>--- conflicted
+++ resolved
@@ -1,17 +1,5 @@
 {
     "undefined": {
-        "phone": {
-            "question": "Qual o número de telefone de {name}?"
-        },
-        "email": {
-            "question": "Qual o endereço de e-mail de {name}?"
-        },
-        "website": {
-            "question": "Qual o site de {name}?"
-        },
-        "opening_hours": {
-            "question": "Qual o horário de funcionamento de {name}?"
-        },
         "level": {
             "render": "Localizado no {level}o andar",
             "mappings": {
@@ -24,9 +12,6 @@
                 "2": {
                     "then": "Localizado no primeiro andar"
                 }
-<<<<<<< HEAD
-            }
-=======
             },
             "question": "Em que nível esse recurso está localizado?"
         },
@@ -45,7 +30,6 @@
         },
         "description": {
             "question": "Ainda há algo de relevante que não pôde dar nas perguntas anteriores? Adicione aqui.<br/><span style='font-size: small'> Não repita fatos já declarados</span>"
->>>>>>> b012fcc8
         }
     }
 }