{
    "undefined": {
        "description": {
            "question": "Y a-t-il quelque chose de pertinent que vous n'avez pas pu donner à la dernière question ? Ajoutez-le ici.<br/><span style='font-size: small'>Ne répétez pas des réponses déjà données</span>"
        },
        "dog-access": {
            "mappings": {
                "0": {
                    "then": "Chiens admis"
                },
                "1": {
<<<<<<< HEAD
                    "then": "Les chiens <b>ne</b> sont <b>pas</b> admis"
=======
                    "then": "Chiens <b>non</b> admis"
>>>>>>> 0566d23a
                },
                "2": {
                    "then": "Les chiens sont admis, mais ils doivent être tenus en laisse"
                },
                "3": {
                    "then": "Les chiens sont admis et peuvent circuler librement"
                }
            },
            "question": "Est-ce que les chiens sont admis ici ?"
        },
        "email": {
            "question": "Quelle est l'adresse courriel de {name} ?"
        },
        "level": {
            "mappings": {
                "0": {
                    "then": "En sous-sol"
                },
                "1": {
                    "then": "Rez-de-chaussée"
                },
                "2": {
                    "then": "Rez-de-chaussée"
                },
                "3": {
                    "then": "Premier étage"
                }
            },
            "question": "À quel étage se situe l’élément ?",
            "render": "Étage {level}"
        },
        "opening_hours": {
            "question": "Quelles sont les horaires d'ouverture de {name} ?",
            "render": "<h3>Horaires d'ouverture</h3>{opening_hours_table(opening_hours)}"
        },
        "payment-options": {
            "mappings": {
                "0": {
                    "then": "Paiement en liquide accepté"
                },
                "1": {
                    "then": "Paiement par carte accepté"
                }
            },
            "question": "Quelles sont les méthodes de paiement acceptées ici ?"
        },
        "phone": {
            "question": "Quel est le numéro de téléphone de {name} ?"
        },
        "website": {
            "question": "Quel est le site web de {name} ?"
<<<<<<< HEAD
        },
        "wheelchair-access": {
            "mappings": {
                "2": {
                    "then": "Il est possible d'accéder à cet endroit en chaise roulante, mais ce n'est pas facile"
                },
                "3": {
                    "then": "Cet endroit n'est pas accessible en chaise roulante"
                }
            },
            "question": "Est-ce que cet endroit est accessible en chaise roulante ?"
=======
        },
        "wheelchair-access": {
            "mappings": {
                "2": {
                    "then": "Il est possible d'accéder à cet endroit en chaise roulante, mais ce n'est pas facile"
                },
                "3": {
                    "then": "Cet endroit n'est pas accessible en chaise roulante"
                },
                "1": {
                    "then": "Cet endroit est facilement accessible avec un fauteuil roulant"
                },
                "0": {
                    "then": "Cet endroit est spécialement adapté pour les usagers de fauteuils roulants"
                }
            },
            "question": "Est-ce que cet endroit est accessible en chaise roulante ?"
        },
        "wikipedialink": {
            "mappings": {
                "0": {
                    "then": "Non lié avec Wikipedia"
                }
            }
        },
        "wikipedia": {
            "question": "Quelle est l'entité Wikidata correspondante ?",
            "mappings": {
                "0": {
                    "then": "Pas encore de lien vers une page Wikipedia"
                }
            }
        },
        "service:electricity": {
            "mappings": {
                "2": {
                    "then": "Il n'y a pas de prises disponibles à l'intérieur pour les clients, mais la recharge est peut-être possible sur demande auprès des employés"
                },
                "3": {
                    "then": "Il n'y a pas de prises secteur disponibles pour les clients assis à l'intérieur"
                }
            }
>>>>>>> 0566d23a
        }
    }
}<|MERGE_RESOLUTION|>--- conflicted
+++ resolved
@@ -9,11 +9,7 @@
                     "then": "Chiens admis"
                 },
                 "1": {
-<<<<<<< HEAD
-                    "then": "Les chiens <b>ne</b> sont <b>pas</b> admis"
-=======
                     "then": "Chiens <b>non</b> admis"
->>>>>>> 0566d23a
                 },
                 "2": {
                     "then": "Les chiens sont admis, mais ils doivent être tenus en laisse"
@@ -65,52 +61,39 @@
         },
         "website": {
             "question": "Quel est le site web de {name} ?"
-<<<<<<< HEAD
         },
         "wheelchair-access": {
             "mappings": {
+              "1": {
+                "then": "Cet endroit est facilement accessible avec un fauteuil roulant"
+              },
+              "0": {
+                "then": "Cet endroit est spécialement adapté pour les usagers de fauteuils roulants"
+              },
                 "2": {
                     "then": "Il est possible d'accéder à cet endroit en chaise roulante, mais ce n'est pas facile"
                 },
                 "3": {
                     "then": "Cet endroit n'est pas accessible en chaise roulante"
+            },
+            "question": "Est-ce que cet endroit est accessible en chaise roulante ?"
+        }
+    },
+        "wikipedialink": {
+                "mappings": {
+                    "0": {
+                        "then": "Non lié avec Wikipedia"
+                    }
                 }
             },
-            "question": "Est-ce que cet endroit est accessible en chaise roulante ?"
-=======
-        },
-        "wheelchair-access": {
-            "mappings": {
-                "2": {
-                    "then": "Il est possible d'accéder à cet endroit en chaise roulante, mais ce n'est pas facile"
-                },
-                "3": {
-                    "then": "Cet endroit n'est pas accessible en chaise roulante"
-                },
-                "1": {
-                    "then": "Cet endroit est facilement accessible avec un fauteuil roulant"
-                },
-                "0": {
-                    "then": "Cet endroit est spécialement adapté pour les usagers de fauteuils roulants"
+        "wikipedia": {
+                "question": "Quelle est l'entité Wikidata correspondante ?",
+                "mappings": {
+                    "0": {
+                        "then": "Pas encore de lien vers une page Wikipedia"
+                    }
                 }
             },
-            "question": "Est-ce que cet endroit est accessible en chaise roulante ?"
-        },
-        "wikipedialink": {
-            "mappings": {
-                "0": {
-                    "then": "Non lié avec Wikipedia"
-                }
-            }
-        },
-        "wikipedia": {
-            "question": "Quelle est l'entité Wikidata correspondante ?",
-            "mappings": {
-                "0": {
-                    "then": "Pas encore de lien vers une page Wikipedia"
-                }
-            }
-        },
         "service:electricity": {
             "mappings": {
                 "2": {
@@ -120,7 +103,6 @@
                     "then": "Il n'y a pas de prises secteur disponibles pour les clients assis à l'intérieur"
                 }
             }
->>>>>>> 0566d23a
         }
     }
 }