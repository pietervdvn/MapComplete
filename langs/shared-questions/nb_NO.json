{
    "shared_questions": {
        "description": {
            "question": "Er det noe mer som er relevant du ikke kunne opplyse om i tidligere svar? Legg det til her.<br/><span style='font-size: small'>Ikke gjenta fakta som allerede er nevnt</span>"
        },
        "dog-access": {
            "mappings": {
                "0": {
                    "then": "Hunder tillates"
                },
                "1": {
                    "then": "Hunder tillates <b>ikke</b>"
                },
                "2": {
                    "then": "Hunder tillates, men de må være i bånd"
                },
                "3": {
                    "then": "Hunder tillates og kan gå fritt"
                }
            },
            "question": "Tillates hunder i denne forretningen?"
        },
        "email": {
            "question": "Hva er e-postadressen til {title()}?"
        },
        "level": {
            "mappings": {
                "0": {
                    "then": "Under bakken"
                },
                "1": {
                    "then": "På gateplan"
                },
                "2": {
                    "then": "På gateplan"
                },
                "3": {
                    "then": "I andre etasje"
                },
                "4": {
                    "then": "Er å finne på første kjellernivå"
                }
            },
            "question": "Hvilken etasje befinner funksjonen seg i?",
            "render": "Ligger i {level} etasje"
        },
        "opening_hours": {
            "question": "Hva er åpningstidene for {title()})",
            "render": "<h3>Åpningstider</h3>{opening_hours_table(opening_hours)}"
        },
        "payment-options": {
            "mappings": {
                "0": {
                    "then": "Kontanter godtas her"
                },
                "1": {
                    "then": "Betalingskort godtas her"
                }
            },
            "question": "Hvilke betalingsmetoder godtas her?"
        },
        "payment-options-advanced": {
            "override": {
                "mappings+": {
                    "0": {
                        "then": "Betaling utføres med et eget program"
                    },
                    "1": {
                        "then": "Betaling utføres med et medlemskort"
                    }
                }
            }
        },
        "phone": {
            "question": "Hva er telefonnummeret til {title()}?"
        },
        "website": {
            "question": "Hva er nettsiden til {title()}?"
        },
        "wheelchair-access": {
            "mappings": {
                "0": {
                    "then": "Dette stedet er spesielt tilpasset rullestolsbrukere"
                },
                "1": {
                    "then": "Dette stedet kan enkelt besøkes med rullestol"
                },
                "2": {
                    "then": "Det er mulig å besøke dette stedet i rullestol, men det er ikke lett"
                },
                "3": {
                    "then": "Dette stedet er ikke tilgjengelig for besøk med rullestol"
                }
            },
            "question": "Er dette stedet tilgjengelig for rullestoler?"
        },
        "wikipedia": {
            "mappings": {
                "1": {
<<<<<<< HEAD
=======
                    "then": "Ingen Wikipedia-side lenket enda"
                },
                "1": {
>>>>>>> 7559f925
                    "then": "Ingen Wikipedia-side lenket enda"
                }
            },
            "question": "Hva er respektivt Wikipedia-element?"
        },
        "wikipedialink": {
            "mappings": {
                "0": {
                    "then": "Ikke lenket med Wikipedia"
                }
            },
            "question": "Hva er respektivt element på Wikipedia?"
        }
    }
}<|MERGE_RESOLUTION|>--- conflicted
+++ resolved
@@ -97,12 +97,6 @@
         "wikipedia": {
             "mappings": {
                 "1": {
-<<<<<<< HEAD
-=======
-                    "then": "Ingen Wikipedia-side lenket enda"
-                },
-                "1": {
->>>>>>> 7559f925
                     "then": "Ingen Wikipedia-side lenket enda"
                 }
             },
