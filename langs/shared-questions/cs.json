{
    "shared_questions": {
<<<<<<< HEAD
=======
        "induction-loop": {
            "question": "Má toto místo zvukovou indukční smyčku pro osoby se sluchovým postižením?",
            "mappings": {
                "0": {
                    "then": "Toto místo má zvukovou indukční smyčku"
                },
                "1": {
                    "then": "Toto místo <b>nemá indukční zvukovou smyčku</b>"
                }
            }
        },
        "level": {
            "mappings": {
                "3": {
                    "then": "Nachází se v prvním patře"
                },
                "4": {
                    "then": "Nachází se v prvním suterénu"
                },
                "0": {
                    "then": "Nachází se v podzemí"
                },
                "1": {
                    "then": "Nachází se v přízemí"
                },
                "2": {
                    "then": "Nachází se v přízemí"
                }
            },
            "question": "V jaké úrovni se tento prvek nachází?",
            "render": "Nachází se v {level}. patře"
        },
        "multilevels": {
            "override": {
                "question": "Do jakých podlaží tento výtah jezdí?",
                "render": "Tento výtah jede do {level} patra"
            }
        },
        "opening_hours": {
            "question": "Jaká je otevírací doba {title()}?",
            "render": "<h3>Otevírací hodiny</h3>{opening_hours_table(opening_hours)}"
        },
>>>>>>> 0c006ebc
        "dog-access": {
            "mappings": {
                "0": {
                    "then": "Psi jsou povoleni"
                },
                "1": {
                    "then": "Psi <b>nejsou</b> povoleni"
                },
                "2": {
                    "then": "Psi jsou povoleni, ale musí být na vodítku"
                },
                "3": {
                    "then": "Psi mají vstup povolen a mohou volně pobíhat"
                }
            },
            "question": "Jsou v tomto podniku povoleni psi?"
        },
        "email": {
            "question": "Jaká je e-mailová adresa {title()}?"
        },
        "induction-loop": {
            "mappings": {
                "0": {
                    "then": "Toto místo má zvukovou indukční smyčku"
                },
                "1": {
                    "then": "Toto místo <b>nemá indukční zvukovou smyčku</b>"
                }
            },
            "question": "Má toto místo zvukovou indukční smyčku pro osoby se sluchovým postižením?"
        },
        "internet": {
            "mappings": {
                "0": {
                    "then": "Toto místo nabízí bezdrátové připojení k internetu"
                },
                "1": {
                    "then": "Toto místo <b>neposkytuje</b> připojení k internetu"
                },
                "2": {
                    "then": "Toto místo nabízí přístup k internetu"
                },
                "3": {
                    "then": "Toto místo nabízí přístup k internetu prostřednictvím terminálu nebo počítače"
                },
                "4": {
                    "then": "Toto místo nabízí kabelové připojení k internetu"
                }
            },
            "question": "Nabízí toto místo připojení k internetu?"
        },
        "internet-fee": {
            "mappings": {
                "0": {
                    "then": "Přístup na internet je zde zpoplatněn"
                },
                "1": {
                    "then": "Přístup k internetu je zde zdarma"
                },
                "2": {
                    "then": "Přístup k internetu je na tomto místě zdarma, pouze pro zákazníky"
                }
            },
            "question": "Je přístup na internet zpoplatněn?"
        },
        "internet-ssid": {
            "freeform": {
                "placeholder": "Zadejte název sítě"
            },
            "question": "Jaký je název sítě pro bezdrátový přístup k internetu?",
            "render": "Název sítě je <b>{internet_access:ssid}</b>"
        },
        "level": {
            "mappings": {
                "0": {
                    "then": "Nachází se v podzemí"
                },
                "1": {
                    "then": "Nachází se v přízemí"
                },
                "2": {
                    "then": "Nachází se v přízemí"
                },
                "3": {
                    "then": "Nachází se v prvním patře"
                },
                "4": {
                    "then": "Nachází se v prvním suterénu"
                }
            },
            "question": "V jaké úrovni se tento prvek nachází?",
            "render": "Nachází se v {level}. patře"
        },
        "multilevels": {
            "override": {
                "question": "Do jakých podlaží tento výtah jezdí?",
                "render": "Tento výtah jede do {level} patra"
            }
        },
        "opening_hours": {
            "question": "Jaká je otevírací doba {title()}?"
        },
        "payment-options": {
            "mappings": {
                "0": {
                    "then": "Přijímá se zde hotovost"
                },
                "1": {
                    "then": "Zde jsou přijímány platební karty"
                }
            },
            "question": "Jaké platební metody jsou zde přijímány?"
        },
        "payment-options-advanced": {
            "override": {
                "mappings+": {
                    "0": {
                        "then": "Platba se provádí pomocí speciální aplikace"
                    },
                    "1": {
                        "then": "Platba se provádí pomocí členské karty"
                    }
                }
            }
        },
        "wikipedia": {
            "question": "Jaká je odpovídající entita Wikidata?",
            "mappings": {
                "0": {
                    "then": "Žádná stránka na Wikipedii zatím nebyla propojena"
                },
                "1": {
                    "then": "Žádná stránka na Wikipedii zatím nebyla propojena"
                }
            }
        },
        "phone": {
            "question": "Jaké je telefonní číslo {title()}?"
        },
        "service:electricity": {
            "mappings": {
                "0": {
                    "then": "V interiéru je k dispozici dostatek domácích zásuvek, kde si zákazníci mohou nabíjet elektroniku"
                },
                "1": {
                    "then": "V interiéru je zákazníkům k dispozici několik domácích zásuvek, kde si mohou nabít elektroniku"
                },
                "2": {
                    "then": "V interiéru nejsou zákazníkům k dispozici žádné zásuvky, ale na požádání personálu je možné je nabíjet"
                },
                "3": {
                    "then": "Zákazníci v interiéru nemají k dispozici žádné domácí zásuvky"
                }
            },
            "question": "Má toto zařízení elektrické zásuvky, které jsou zákazníkům k dispozici, když jsou uvnitř?"
        },
        "smoking": {
            "mappings": {
                "0": {
                    "then": "Kouření je <b>povoleno</b>"
                },
                "2": {
                    "then": "Kouření je <b>povoleno venku</b>."
                },
                "1": {
                    "then": "Kouření <b>není povoleno</b>"
                }
            },
            "question": "Je na {title()} povoleno kouřit?"
        },
        "website": {
            "question": "Jaká je webová stránka {title()}?"
        },
        "wheelchair-access": {
            "mappings": {
                "1": {
                    "then": "Toto místo je snadno dosažitelné s invalidním vozíkem"
                },
                "2": {
                    "then": "Na toto místo je možné se dostat na invalidním vozíku, ale není to snadné"
                },
                "0": {
                    "then": "Toto místo je speciálně upraveno pro vozíčkáře"
                },
                "3": {
                    "then": "Na toto místo se nelze dostat s invalidním vozíkem"
                }
            },
            "question": "Je toto místo přístupné pro vozíčkáře?"
        },
        "wikipedialink": {
            "mappings": {
                "0": {
                    "then": "Není propojeno s Wikipedií"
                }
            },
            "question": "Jaká je odpovídající položka ve Wikipedii?"
        }
    }
}<|MERGE_RESOLUTION|>--- conflicted
+++ resolved
@@ -1,7 +1,5 @@
 {
     "shared_questions": {
-<<<<<<< HEAD
-=======
         "induction-loop": {
             "question": "Má toto místo zvukovou indukční smyčku pro osoby se sluchovým postižením?",
             "mappings": {
@@ -44,7 +42,6 @@
             "question": "Jaká je otevírací doba {title()}?",
             "render": "<h3>Otevírací hodiny</h3>{opening_hours_table(opening_hours)}"
         },
->>>>>>> 0c006ebc
         "dog-access": {
             "mappings": {
                 "0": {
@@ -64,17 +61,6 @@
         },
         "email": {
             "question": "Jaká je e-mailová adresa {title()}?"
-        },
-        "induction-loop": {
-            "mappings": {
-                "0": {
-                    "then": "Toto místo má zvukovou indukční smyčku"
-                },
-                "1": {
-                    "then": "Toto místo <b>nemá indukční zvukovou smyčku</b>"
-                }
-            },
-            "question": "Má toto místo zvukovou indukční smyčku pro osoby se sluchovým postižením?"
         },
         "internet": {
             "mappings": {
@@ -116,36 +102,6 @@
             },
             "question": "Jaký je název sítě pro bezdrátový přístup k internetu?",
             "render": "Název sítě je <b>{internet_access:ssid}</b>"
-        },
-        "level": {
-            "mappings": {
-                "0": {
-                    "then": "Nachází se v podzemí"
-                },
-                "1": {
-                    "then": "Nachází se v přízemí"
-                },
-                "2": {
-                    "then": "Nachází se v přízemí"
-                },
-                "3": {
-                    "then": "Nachází se v prvním patře"
-                },
-                "4": {
-                    "then": "Nachází se v prvním suterénu"
-                }
-            },
-            "question": "V jaké úrovni se tento prvek nachází?",
-            "render": "Nachází se v {level}. patře"
-        },
-        "multilevels": {
-            "override": {
-                "question": "Do jakých podlaží tento výtah jezdí?",
-                "render": "Tento výtah jede do {level} patra"
-            }
-        },
-        "opening_hours": {
-            "question": "Jaká je otevírací doba {title()}?"
         },
         "payment-options": {
             "mappings": {
