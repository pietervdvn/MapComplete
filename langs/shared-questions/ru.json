{
    "undefined": {
        "phone": {
            "question": "Какой номер телефона у {name}?"
        },
        "email": {
            "question": "Какой адрес электронной почты у {name}?"
        },
        "website": {
            "question": "Какой сайт у {name}?"
        },
        "description": {
            "question": "Есть ли ещё что-то важное, о чём вы не смогли рассказать в предыдущих вопросах? Добавьте это здесь.<br/><span style='font-size: small'>Не повторяйте уже изложенные факты</span>"
        },
        "opening_hours": {
            "question": "Какое время работы у {name}?",
            "render": "<h3>Часы работы</h3>{opening_hours_table(opening_hours)}"
        },
        "level": {
            "render": "Расположено на {level}ом этаже",
            "mappings": {
                "0": {
                    "then": "Расположено под землей"
                },
                "1": {
                    "then": "Расположено на первом этаже"
                },
<<<<<<< HEAD
                "2": {
                    "then": "Расположено на первом этаже"
                }
            }
=======
                "0": {
                    "then": "Расположено под землёй"
                }
            },
            "render": "Расположено на {level}ом этаже",
            "question": "На каком этаже находится этот объект?"
>>>>>>> b012fcc8
        }
    }
}<|MERGE_RESOLUTION|>--- conflicted
+++ resolved
@@ -25,19 +25,11 @@
                 "1": {
                     "then": "Расположено на первом этаже"
                 },
-<<<<<<< HEAD
                 "2": {
                     "then": "Расположено на первом этаже"
                 }
-            }
-=======
-                "0": {
-                    "then": "Расположено под землёй"
-                }
             },
-            "render": "Расположено на {level}ом этаже",
             "question": "На каком этаже находится этот объект?"
->>>>>>> b012fcc8
         }
     }
 }