--- conflicted
+++ resolved
@@ -2,23 +2,6 @@
     "undefined": {
         "description": {
             "question": "Gibt es noch etwas, das die vorhergehenden Fragen nicht abgedeckt haben? Hier wäre Platz dafür.<br/><span style='font-size: small'>Bitte keine bereits erhobenen Informationen.</span>"
-        },
-        "dog-access": {
-            "mappings": {
-                "0": {
-                    "then": "Hunde sind erlaubt"
-                },
-                "1": {
-                    "then": "Hunde sind <b>nicht</b> erlaubt"
-                },
-                "2": {
-                    "then": "Hunde sind erlaubt, müssen aber angeleint sein."
-                },
-                "3": {
-                    "then": "Hunde sind erlaubt und können frei herumlaufen"
-                }
-            },
-            "question": "Sind Hunde in diesem Geschäft erlaubt?"
         },
         "email": {
             "question": "Was ist die Mail-Adresse von {name}?"
@@ -45,7 +28,14 @@
             "question": "Was sind die Öffnungszeiten von {name}?",
             "render": "<h3>Öffnungszeiten</h3>{opening_hours_table(opening_hours)}"
         },
+        "phone": {
+            "question": "Was ist die Telefonnummer von {name}?"
+        },
+        "website": {
+            "question": "Was ist die Website von {name}?"
+        },
         "payment-options": {
+            "question": "Welche Zahlungsmethoden werden hier akzeptiert?",
             "mappings": {
                 "0": {
                     "then": "Hier wird Bargeld akzeptiert"
@@ -53,14 +43,7 @@
                 "1": {
                     "then": "Hier werden Zahlungskarten akzeptiert"
                 }
-            },
-            "question": "Welche Zahlungsmethoden werden hier akzeptiert?"
-        },
-        "phone": {
-            "question": "Was ist die Telefonnummer von {name}?"
-        },
-        "website": {
-            "question": "Was ist die Website von {name}?"
+            }
         },
         "wheelchair-access": {
             "mappings": {
@@ -73,16 +56,28 @@
                 "2": {
                     "then": "Es ist möglich, diesen Ort mit einem Rollstuhl zu erreichen, aber es ist nicht einfach"
                 },
-<<<<<<< HEAD
                 "3": {
                     "then": "Dieser Ort ist nicht mit einem Rollstuhl erreichbar"
-=======
-                "2": {
-                    "then": "Hunde sind erlaubt, müssen aber angeleint sein"
->>>>>>> aa75a5b7
                 }
             },
             "question": "Ist dieser Ort mit einem Rollstuhl zugänglich?"
+        },
+        "dog-access": {
+            "mappings": {
+                "0": {
+                    "then": "Hunde sind erlaubt"
+                },
+                "1": {
+                    "then": "Hunde sind <b>nicht</b> erlaubt"
+                },
+                "2": {
+                    "then": "Hunde sind erlaubt, müssen aber angeleint sein"
+                },
+                "3": {
+                    "then": "Hunde sind erlaubt und können frei herumlaufen"
+                }
+            },
+            "question": "Sind Hunde in diesem Geschäft erlaubt?"
         }
     }
 }