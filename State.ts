--- conflicted
+++ resolved
@@ -14,19 +14,13 @@
 import Constants from "./Models/Constants";
 
 import OverpassFeatureSource from "./Logic/Actors/OverpassFeatureSource";
-import LayerConfig from "./Customizations/JSON/LayerConfig";
 import TitleHandler from "./Logic/Actors/TitleHandler";
 import PendingChangesUploader from "./Logic/Actors/PendingChangesUploader";
 import {Relation} from "./Logic/Osm/ExtractRelations";
 import OsmApiFeatureSource from "./Logic/FeatureSource/OsmApiFeatureSource";
-<<<<<<< HEAD
 import FeaturePipeline from "./Logic/FeatureSource/FeaturePipeline";
-import { TagsFilter } from "./Logic/Tags/TagsFilter";
 import FilteredLayer from "./Models/FilteredLayer";
-=======
 import ChangeToElementsActor from "./Logic/Actors/ChangeToElementsActor";
-import FeatureSource from "./Logic/FeatureSource/FeatureSource";
->>>>>>> 1be8e6e1
 
 /**
  * Contains the global state: a bunch of UI-event sources
@@ -36,12 +30,7 @@
     // The singleton of the global state
     public static state: State;
 
-<<<<<<< HEAD
-    public readonly layoutToUse = new UIEventSource<LayoutConfig>(undefined);
-=======
-
     public readonly layoutToUse = new UIEventSource<LayoutConfig>(undefined, "layoutToUse");
->>>>>>> 1be8e6e1
 
     /**
      The mapping from id -> UIEventSource<properties>
@@ -72,19 +61,7 @@
 
     public osmApiFeatureSource: OsmApiFeatureSource;
 
-<<<<<<< HEAD
-    public filteredLayers: UIEventSource<FilteredLayer[]> = new UIEventSource<FilteredLayer[]>([]);
-=======
-
-    public filteredLayers: UIEventSource<{
-        readonly isDisplayed: UIEventSource<boolean>,
-        readonly layerDef: LayerConfig;
-    }[]> = new UIEventSource<{
-        readonly isDisplayed: UIEventSource<boolean>,
-        readonly  layerDef: LayerConfig;
-    }[]>([], "filteredLayers")
-
->>>>>>> 1be8e6e1
+    public filteredLayers: UIEventSource<FilteredLayer[]> = new UIEventSource<FilteredLayer[]>([],"filteredLayers");
 
     /**
      The latest element that was selected
@@ -118,11 +95,7 @@
     public readonly featureSwitchFakeUser: UIEventSource<boolean>;
 
 
-<<<<<<< HEAD
     public featurePipeline: FeaturePipeline;
-=======
-    public featurePipeline: FeatureSource;
->>>>>>> 1be8e6e1
 
 
     /**
@@ -399,14 +372,10 @@
 
         this.allElements = new ElementStorage();
         this.changes = new Changes();
-<<<<<<< HEAD
-        this.osmApiFeatureSource = new OsmApiFeatureSource();
-=======
         
         new ChangeToElementsActor(this.changes, this.allElements)
         
         this.osmApiFeatureSource = new OsmApiFeatureSource()
->>>>>>> 1be8e6e1
 
         new PendingChangesUploader(this.changes, this.selectedElement);
 
