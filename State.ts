--- conflicted
+++ resolved
@@ -57,11 +57,6 @@
     public favouriteLayers: UIEventSource<string[]>;
 
     public layerUpdater: OverpassFeatureSource;
-<<<<<<< HEAD
-=======
-
-    public osmApiFeatureSource: OsmApiFeatureSource;
->>>>>>> 1216af34
 
     public osmApiFeatureSource: OsmApiFeatureSource;
 
@@ -85,11 +80,7 @@
      * Keeps track of relations: which way is part of which other way?
      * Set by the overpass-updater; used in the metatagging
      */
-<<<<<<< HEAD
     public readonly knownRelations = new UIEventSource<Map<string, { role: string; relation: Relation }[]>>(undefined, "Relation memberships");
-=======
-    public readonly knownRelations = new UIEventSource<Map<string, { role: string, relation: Relation }[]>>(undefined, "Relation memberships")
->>>>>>> 1216af34
 
     public readonly featureSwitchUserbadge: UIEventSource<boolean>;
     public readonly featureSwitchSearch: UIEventSource<boolean>;
@@ -104,16 +95,13 @@
     public readonly featureSwitchIsDebugging: UIEventSource<boolean>;
     public readonly featureSwitchShowAllQuestions: UIEventSource<boolean>;
     public readonly featureSwitchApiURL: UIEventSource<string>;
-<<<<<<< HEAD
     public readonly featureSwitchFilter: UIEventSource<boolean>;
-=======
     public readonly featureSwitchEnableExport: UIEventSource<boolean>;
     public readonly featureSwitchFakeUser: UIEventSource<boolean>;
 
 
-    public readonly featurePipeline: FeaturePipeline;
-
->>>>>>> 1216af34
+    public featurePipeline: FeaturePipeline;
+
 
     /**
      * The map location: currently centered lat, lon and zoom
@@ -320,7 +308,6 @@
                 (b) => "" + b
             );
 
-<<<<<<< HEAD
             this.featureSwitchIsDebugging = QueryParameters.GetQueryParameter(
                 "debug",
                 "false",
@@ -330,57 +317,25 @@
                 [],
                 (b) => "" + b
             );
-=======
-            this.featureSwitchUserbadge = featSw("fs-userbadge", (layoutToUse) => layoutToUse?.enableUserBadge ?? true,
-                "Disables/Enables the user information pill (userbadge) at the top left. Disabling this disables logging in and thus disables editing all together, effectively putting MapComplete into read-only mode.");
-            this.featureSwitchSearch = featSw("fs-search", (layoutToUse) => layoutToUse?.enableSearch ?? true,
-                "Disables/Enables the search bar");
-            this.featureSwitchLayers = featSw("fs-layers", (layoutToUse) => layoutToUse?.enableLayers ?? true,
-                "Disables/Enables the layer control");
-            this.featureSwitchAddNew = featSw("fs-add-new", (layoutToUse) => layoutToUse?.enableAddNewPoints ?? true,
-                "Disables/Enables the 'add new feature'-popup. (A theme without presets might not have it in the first place)");
+
+            this.featureSwitchFakeUser = QueryParameters.GetQueryParameter("fake-user", "false",
+                "If true, 'dryrun' mode is activated and a fake user account is loaded")
+                .map(str => str === "true", [], b => "" + b);
+
+
+            this.featureSwitchApiURL = QueryParameters.GetQueryParameter(
+                "backend",
+                "osm",
+                "The OSM backend to use - can be used to redirect mapcomplete to the testing backend when using 'osm-test'"
+            );
+
+
+
             this.featureSwitchUserbadge.addCallbackAndRun(userbadge => {
                 if (!userbadge) {
                     this.featureSwitchAddNew.setData(false)
                 }
             })
-
-            this.featureSwitchWelcomeMessage = featSw("fs-welcome-message", () => true,
-                "Disables/enables the help menu or welcome message");
-            this.featureSwitchIframe = featSw("fs-iframe", () => false,
-                "Disables/Enables the iframe-popup");
-            this.featureSwitchMoreQuests = featSw("fs-more-quests", (layoutToUse) => layoutToUse?.enableMoreQuests ?? true,
-                "Disables/Enables the 'More Quests'-tab in the welcome message");
-            this.featureSwitchShareScreen = featSw("fs-share-screen", (layoutToUse) => layoutToUse?.enableShareScreen ?? true,
-                "Disables/Enables the 'Share-screen'-tab in the welcome message");
-            this.featureSwitchGeolocation = featSw("fs-geolocation", (layoutToUse) => layoutToUse?.enableGeolocation ?? true,
-                "Disables/Enables the geolocation button");
-            this.featureSwitchShowAllQuestions = featSw("fs-all-questions", (layoutToUse) => layoutToUse?.enableShowAllQuestions ?? false,
-                "Always show all questions");
-            this.featureSwitchEnableExport = featSw("fs-export", (layoutToUse) => layoutToUse?.enableExportButton ?? false,
-                "If set, enables the 'download'-button to download everything as geojson")
-
-            this.featureSwitchIsTesting = QueryParameters.GetQueryParameter("test", "false",
-                "If true, 'dryrun' mode is activated. The app will behave as normal, except that changes to OSM will be printed onto the console instead of actually uploaded to osm.org")
-                .map(str => str === "true", [], b => "" + b);
-
-            this.featureSwitchFakeUser = QueryParameters.GetQueryParameter("fake-user", "false",
-                "If true, 'dryrun' mode is activated and a fake user account is loaded")
-                .map(str => str === "true", [], b => "" + b);
-
-            this.featureSwitchIsDebugging = QueryParameters.GetQueryParameter("debug", "false",
-                "If true, shows some extra debugging help such as all the available tags on every object")
-                .map(str => str === "true", [], b => "" + b)
-
-            this.featureSwitchApiURL = QueryParameters.GetQueryParameter("backend", "osm",
-                "The OSM backend to use - can be used to redirect mapcomplete to the testing backend when using 'osm-test'")
->>>>>>> 1216af34
-
-            this.featureSwitchApiURL = QueryParameters.GetQueryParameter(
-                "backend",
-                "osm",
-                "The OSM backend to use - can be used to redirect mapcomplete to the testing backend when using 'osm-test'"
-            );
         }
         {
             // Some other feature switches
@@ -393,7 +348,6 @@
                 Utils.LoadCustomCss(customCssQP.data);
             }
 
-<<<<<<< HEAD
             this.backgroundLayerId = QueryParameters.GetQueryParameter(
                 "background",
                 layoutToUse?.defaultBackgroundId ?? "osm",
@@ -401,33 +355,18 @@
             );
         }
 
-=======
-
-            this.backgroundLayerId = QueryParameters.GetQueryParameter("background",
-                layoutToUse?.defaultBackgroundId ?? "osm",
-                "The id of the background layer to start with")
-
-        }
-
-
->>>>>>> 1216af34
         if (Utils.runningFromConsole) {
             return;
         }
 
         this.osmConnection = new OsmConnection(
             this.featureSwitchIsTesting.data,
-<<<<<<< HEAD
+            this.featureSwitchFakeUser.data,
             QueryParameters.GetQueryParameter(
                 "oauth_token",
                 undefined,
                 "Used to complete the login"
             ),
-=======
-            this.featureSwitchFakeUser.data,
-            QueryParameters.GetQueryParameter("oauth_token", undefined,
-                "Used to complete the login"),
->>>>>>> 1216af34
             layoutToUse?.id,
             true,
             // @ts-ignore
@@ -436,11 +375,7 @@
 
         this.allElements = new ElementStorage();
         this.changes = new Changes();
-<<<<<<< HEAD
         this.osmApiFeatureSource = new OsmApiFeatureSource();
-=======
-        this.osmApiFeatureSource = new OsmApiFeatureSource()
->>>>>>> 1216af34
 
         new PendingChangesUploader(this.changes, this.selectedElement);
 
