import {UIElement} from "./UI/UIElement";
import {Utils} from "./Utils";
import {ElementStorage} from "./Logic/ElementStorage";
import {Changes} from "./Logic/Osm/Changes";
import {OsmConnection} from "./Logic/Osm/OsmConnection";
import Locale from "./UI/i18n/Locale";
import Translations from "./UI/i18n/Translations";
import {FilteredLayer} from "./Logic/FilteredLayer";
import {UpdateFromOverpass} from "./Logic/UpdateFromOverpass";
import {UIEventSource} from "./Logic/UIEventSource";
import {LocalStorageSource} from "./Logic/Web/LocalStorageSource";
import {QueryParameters} from "./Logic/Web/QueryParameters";
import {BaseLayer} from "./Logic/BaseLayer";
import LayoutConfig from "./Customizations/JSON/LayoutConfig";

/**
 * Contains the global state: a bunch of UI-event sources
 */

export default class State {

    // The singleton of the global state
    public static state: State;
    
<<<<<<< HEAD
    public static vNumber = "0.1.3-rc1";
=======
    public static vNumber = "0.1.2g";
>>>>>>> f5218e79
    
    // The user journey states thresholds when a new feature gets unlocked
    public static userJourney = {
        addNewPointsUnlock: 0,
        moreScreenUnlock: 5,
        personalLayoutUnlock: 20,
        tagsVisibleAt: 100,
        mapCompleteHelpUnlock: 200,
        tagsVisibleAndWikiLinked: 150,
        themeGeneratorReadOnlyUnlock: 200,
        themeGeneratorFullUnlock: 500, 
        addNewPointWithUnreadMessagesUnlock: 500,
        minZoomLevelToAddNewPoints: (Utils.isRetina() ? 18 : 19)
    };

    public static runningFromConsole: boolean = false;

    public readonly layoutToUse = new UIEventSource<LayoutConfig>(undefined);

    /**
     The mapping from id -> UIEventSource<properties>
     */
    public allElements: ElementStorage;
    /**
     THe change handler
     */
    public changes: Changes;
    /**
     THe basemap with leaflet instance
     */
    public bm;
    /**
     * Background layer id
     */
    public availableBackgroundLayers: UIEventSource<BaseLayer[]>;
    /**
     The user credentials
     */
    public osmConnection: OsmConnection;

    public favouriteLayers: UIEventSource<string[]>;

    public layerUpdater: UpdateFromOverpass;


    public filteredLayers: UIEventSource<FilteredLayer[]> = new UIEventSource<FilteredLayer[]>([])
    
    /**
     *  The message that should be shown at the center of the screen
     */
    public readonly centerMessage = new UIEventSource<string>("");
    /**
     This message is shown full screen on mobile devices
     */
    public readonly fullScreenMessage = new UIEventSource<UIElement>(undefined);

    /**
     The latest element that was selected - used to generate the right UI at the right place
     */
    public readonly selectedElement = new UIEventSource<any>(undefined);

    public readonly zoom: UIEventSource<number>;
    public readonly lat: UIEventSource<number>;
    public readonly lon: UIEventSource<number>;


    public readonly featureSwitchUserbadge: UIEventSource<boolean>;
    public readonly featureSwitchSearch: UIEventSource<boolean>;
    public readonly featureSwitchLayers: UIEventSource<boolean>;
    public readonly featureSwitchAddNew: UIEventSource<boolean>;
    public readonly featureSwitchWelcomeMessage: UIEventSource<boolean>;
    public readonly featureSwitchIframe: UIEventSource<boolean>;
    public readonly featureSwitchMoreQuests: UIEventSource<boolean>;
    public readonly featureSwitchShareScreen: UIEventSource<boolean>;
    public readonly featureSwitchGeolocation: UIEventSource<boolean>;


    /**
     * The map location: currently centered lat, lon and zoom
     */
    public readonly locationControl = new UIEventSource<{ lat: number, lon: number, zoom: number }>(undefined);

    /**
     * The location as delivered by the GPS
     */
    public currentGPSLocation: UIEventSource<{
        latlng: {lat:number, lng:number},
        accuracy: number
    }> = new UIEventSource<{ latlng: {lat:number, lng:number}, accuracy: number }>(undefined);
    public layoutDefinition: string;
    public installedThemes: UIEventSource<{ layout: LayoutConfig; definition: string }[]>;

    public layerControlIsOpened: UIEventSource<boolean> = QueryParameters.GetQueryParameter("layer-control-toggle", "false", "Wether or not the layer control is shown")
        .map<boolean>((str) => str !== "false", [], b => "" + b)

    public welcomeMessageOpenedTab = QueryParameters.GetQueryParameter("tab", "0", `The tab that is shown in the welcome-message. 0 = the explanation of the theme,1 = OSM-credits, 2 = sharescreen, 3 = more themes, 4 = about mapcomplete (user must be logged in and have >${State.userJourney.mapCompleteHelpUnlock} changesets)`).map<number>(
        str => isNaN(Number(str)) ? 0 : Number(str), [], n => "" + n
    );

    constructor(layoutToUse: LayoutConfig) {
        const self = this;
        this.layoutToUse.setData(layoutToUse);

        function asFloat(source: UIEventSource<string>): UIEventSource<number> {
            return source.map(str => {
                let parsed = parseFloat(str);
                return isNaN(parsed) ? undefined : parsed;
            }, [], fl => {
                if (fl === undefined || isNaN(fl)) {
                    return undefined;
                }
                return ("" + fl).substr(0, 8);
            })
        }
        this.zoom = asFloat(
            QueryParameters.GetQueryParameter("z", "" + layoutToUse.startZoom, "The initial/current zoom level")
            .syncWith(LocalStorageSource.Get("zoom")));
        this.lat = asFloat(QueryParameters.GetQueryParameter("lat", "" + layoutToUse.startLat, "The initial/current latitude")
            .syncWith(LocalStorageSource.Get("lat")));
        this.lon = asFloat(QueryParameters.GetQueryParameter("lon", "" + layoutToUse.startLon, "The initial/current longitude of the app")
            .syncWith(LocalStorageSource.Get("lon")));


        this.locationControl = new UIEventSource<{ lat: number, lon: number, zoom: number }>({
            zoom: Utils.asFloat(this.zoom.data),
            lat: Utils.asFloat(this.lat.data),
            lon: Utils.asFloat(this.lon.data),
        }).addCallback((latlonz) => {
            this.zoom.setData(latlonz.zoom);
            this.lat.setData(latlonz.lat);
            this.lon.setData(latlonz.lon);
        });

        this.layoutToUse.addCallback(layoutToUse => {
            const lcd = self.locationControl.data;
            lcd.zoom = lcd.zoom ?? layoutToUse?.startZoom;
            lcd.lat = lcd.lat ?? layoutToUse?.startLat;
            lcd.lon = lcd.lon ?? layoutToUse?.startLon;
            self.locationControl.ping();
        });


        function featSw(key: string, deflt: (layout: LayoutConfig) => boolean, documentation: string): UIEventSource<boolean> {
            const queryParameterSource = QueryParameters.GetQueryParameter(key, undefined, documentation);
            // I'm so sorry about someone trying to decipher this

            // It takes the current layout, extracts the default value for this query paramter. A query parameter event source is then retreived and flattened
            return UIEventSource.flatten(
                self.layoutToUse.map((layout) => {
                    const defaultValue = deflt(layout);
                    const queryParam = QueryParameters.GetQueryParameter(key, "" + defaultValue, documentation)
                    return queryParam.map((str) => str === undefined ? defaultValue : (str !== "false"));
                }), [queryParameterSource]);
        }


        this.featureSwitchUserbadge = featSw("fs-userbadge", (layoutToUse) => layoutToUse?.enableUserBadge ?? true,
            "Disables/Enables the user information pill (userbadge) at the top left. Disabling this disables logging in and thus disables editing all together, effectively putting MapComplete into read-only mode.");
        this.featureSwitchSearch = featSw("fs-search", (layoutToUse) => layoutToUse?.enableSearch ?? true,
            "Disables/Enables the search bar");
        this.featureSwitchLayers = featSw("fs-layers", (layoutToUse) => layoutToUse?.enableLayers ?? true,
            "Disables/Enables the layer control");
        this.featureSwitchAddNew = featSw("fs-add-new", (layoutToUse) => layoutToUse?.enableAddNewPoints ?? true,
            "Disables/Enables the 'add new feature'-popup. (A theme without presets might not have it in the first place)");
        this.featureSwitchWelcomeMessage = featSw("fs-welcome-message", () => true, 
            "Disables/enables the help menu or welcome message");
        this.featureSwitchIframe = featSw("fs-iframe", () => false,
            "Disables/Enables the iframe-popup");
        this.featureSwitchMoreQuests = featSw("fs-more-quests", (layoutToUse) => layoutToUse?.enableMoreQuests ?? true,
            "Disables/Enables the 'More Quests'-tab in the welcome message");
        this.featureSwitchShareScreen = featSw("fs-share-screen", (layoutToUse) => layoutToUse?.enableShareScreen ?? true,
            "Disables/Enables the 'Share-screen'-tab in the welcome message");
        this.featureSwitchGeolocation = featSw("fs-geolocation", (layoutToUse) => layoutToUse?.enableGeolocation ?? true,
            "Disables/Enables the geolocation button");

        const testParam = QueryParameters.GetQueryParameter("test", "false",
            "If true, 'dryrun' mode is activated. The app will behave as normal, except that changes to OSM will be printed onto the console instead of actually uploaded to osm.org").data;
        this.osmConnection = new OsmConnection(
            testParam === "true",
            QueryParameters.GetQueryParameter("oauth_token", undefined,
                "Used to complete the login"),
            layoutToUse.id,
            true
        );


        this.installedThemes = this.osmConnection.preferencesHandler.preferences.map<{ layout: LayoutConfig, definition: string }[]>(allPreferences => {
            const installedThemes: { layout: LayoutConfig, definition: string }[] = [];
            if (allPreferences === undefined) {
                return installedThemes;
            }
            const invalidThemes = []
            for (const allPreferencesKey in allPreferences) {
                const themename = allPreferencesKey.match(/^mapcomplete-installed-theme-(.*)-combined-length$/);
                if (themename && themename[1] !== "") {
                    const customLayout = self.osmConnection.GetLongPreference("installed-theme-" + themename[1]);
                    if (customLayout.data === undefined) {
                        console.log("No data defined for ", themename[1]);
                        continue;
                    }
                    try {
                        const json = btoa(customLayout.data);
                        console.log(json);
                        const layout = new LayoutConfig(
                            JSON.parse(json));
                        installedThemes.push({
                            layout: layout,
                            definition: customLayout.data
                        });
                    } catch (e) {
                        console.warn("Could not parse custom layout from preferences - deleting: ", allPreferencesKey, e, customLayout.data);
                        invalidThemes.push(themename[1])
                    }
                }
            }

            for (const invalid of invalidThemes) {
                console.error("Attempting to remove ", invalid)
                this.osmConnection.GetLongPreference(
                    "installed-theme-" + invalid
                ).setData(null);
            }

            return installedThemes;

        });


        // IMportant: the favourite layers are initiliazed _after_ the installed themes, as these might contain an installedTheme
        this.favouriteLayers = this.osmConnection.GetLongPreference("favouriteLayers").map(
            str => Utils.Dedup(str?.split(";")) ?? [],
            [], layers => Utils.Dedup(layers)?.join(";")
        );

        Locale.language.syncWith(this.osmConnection.GetPreference("language"));


        Locale.language.addCallback((currentLanguage) => {
            const layoutToUse = self.layoutToUse.data;
            if (layoutToUse === undefined) {
                return;
            }
            if (this.layoutToUse.data.language.indexOf(currentLanguage) < 0) {
                console.log("Resetting language to", layoutToUse.language[0], "as", currentLanguage, " is unsupported")
                // The current language is not supported -> switch to a supported one
                Locale.language.setData(layoutToUse.language[0]);
            }
        }).ping()

        this.layoutToUse.map((layoutToUse) => {
                return Translations.WT(layoutToUse?.title)?.txt ?? "MapComplete"
            }, [Locale.language]
        ).addCallbackAndRun((title) => {
            document.title = title
        });


        this.allElements = new ElementStorage();
        this.changes = new Changes();

        if (State.runningFromConsole) {
            console.warn("running from console - not initializing map. Assuming test.html");
            return;
        }


        if (document.getElementById("leafletDiv") === null) {
            console.warn("leafletDiv not found - not initializing map. Assuming test.html");
            return;
        }

    }

}<|MERGE_RESOLUTION|>--- conflicted
+++ resolved
@@ -22,11 +22,7 @@
     // The singleton of the global state
     public static state: State;
     
-<<<<<<< HEAD
-    public static vNumber = "0.1.3-rc1";
-=======
-    public static vNumber = "0.1.2g";
->>>>>>> f5218e79
+    public static vNumber = "0.1.3-rc2+g";
     
     // The user journey states thresholds when a new feature gets unlocked
     public static userJourney = {
