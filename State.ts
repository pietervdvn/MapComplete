import {UIElement} from "./UI/UIElement";
import {Utils} from "./Utils";
import {ElementStorage} from "./Logic/ElementStorage";
import {Changes} from "./Logic/Osm/Changes";
import {OsmConnection} from "./Logic/Osm/OsmConnection";
import Locale from "./UI/i18n/Locale";
import Translations from "./UI/i18n/Translations";
import {FilteredLayer} from "./Logic/FilteredLayer";
import {UpdateFromOverpass} from "./Logic/UpdateFromOverpass";
import {UIEventSource} from "./Logic/UIEventSource";
import {LocalStorageSource} from "./Logic/Web/LocalStorageSource";
import {QueryParameters} from "./Logic/Web/QueryParameters";
import {BaseLayer} from "./Logic/BaseLayer";
import LayoutConfig from "./Customizations/JSON/LayoutConfig";
import Hash from "./Logic/Web/Hash";
import {MangroveIdentity} from "./Logic/Web/MangroveReviews";

/**
 * Contains the global state: a bunch of UI-event sources
 */

export default class State {

    // The singleton of the global state
    public static state: State;

<<<<<<< HEAD
    public static vNumber = "0.2.5-rc2";
=======
    public static vNumber = "0.2.4b";
>>>>>>> 8dcec6fe

    // The user journey states thresholds when a new feature gets unlocked
    public static userJourney = {
        addNewPointsUnlock: 0,
        moreScreenUnlock: 5,
        personalLayoutUnlock: 20,
        tagsVisibleAt: 100,
        mapCompleteHelpUnlock: 200,
        tagsVisibleAndWikiLinked: 150,
        themeGeneratorReadOnlyUnlock: 200,
        themeGeneratorFullUnlock: 500, 
        addNewPointWithUnreadMessagesUnlock: 500,
        minZoomLevelToAddNewPoints: (Utils.isRetina() ? 18 : 19)
    };

    public static runningFromConsole: boolean = false;

    public readonly layoutToUse = new UIEventSource<LayoutConfig>(undefined);

    /**
     The mapping from id -> UIEventSource<properties>
     */
    public allElements: ElementStorage;
    /**
     THe change handler
     */
    public changes: Changes;
    /**
     THe basemap with leaflet instance
     */
    public bm;
    /**
     * Background layer id
     */
    public availableBackgroundLayers: UIEventSource<BaseLayer[]>;
    /**
     The user credentials
     */
    public osmConnection: OsmConnection;

    public mangroveIdentity: MangroveIdentity;

    public favouriteLayers: UIEventSource<string[]>;

    public layerUpdater: UpdateFromOverpass;


    public filteredLayers: UIEventSource<FilteredLayer[]> = new UIEventSource<FilteredLayer[]>([])

    /**
     *  The message that should be shown at the center of the screen
     */
    public readonly centerMessage = new UIEventSource<string>("");
    /**
     This message is shown full screen on mobile devices
     */
    public readonly fullScreenMessage = new UIEventSource<UIElement>(undefined);

    /**
     The latest element that was selected - used to generate the right UI at the right place
     */
    public readonly selectedElement = new UIEventSource<any>(undefined);

    public readonly zoom: UIEventSource<number>;
    public readonly lat: UIEventSource<number>;
    public readonly lon: UIEventSource<number>;


    public readonly featureSwitchUserbadge: UIEventSource<boolean>;
    public readonly featureSwitchSearch: UIEventSource<boolean>;
    public readonly featureSwitchLayers: UIEventSource<boolean>;
    public readonly featureSwitchAddNew: UIEventSource<boolean>;
    public readonly featureSwitchWelcomeMessage: UIEventSource<boolean>;
    public readonly featureSwitchIframe: UIEventSource<boolean>;
    public readonly featureSwitchMoreQuests: UIEventSource<boolean>;
    public readonly featureSwitchShareScreen: UIEventSource<boolean>;
    public readonly featureSwitchGeolocation: UIEventSource<boolean>;


    /**
     * The map location: currently centered lat, lon and zoom
     */
    public readonly locationControl = new UIEventSource<{ lat: number, lon: number, zoom: number }>(undefined);

    /**
     * The location as delivered by the GPS
     */
    public currentGPSLocation: UIEventSource<{
        latlng: {lat:number, lng:number},
        accuracy: number
    }> = new UIEventSource<{ latlng: {lat:number, lng:number}, accuracy: number }>(undefined);
    public layoutDefinition: string;
    public installedThemes: UIEventSource<{ layout: LayoutConfig; definition: string }[]>;

    public layerControlIsOpened: UIEventSource<boolean> = QueryParameters.GetQueryParameter("layer-control-toggle", "false", "Wether or not the layer control is shown")
        .map<boolean>((str) => str !== "false", [], b => "" + b)

    public welcomeMessageOpenedTab = QueryParameters.GetQueryParameter("tab", "0", `The tab that is shown in the welcome-message. 0 = the explanation of the theme,1 = OSM-credits, 2 = sharescreen, 3 = more themes, 4 = about mapcomplete (user must be logged in and have >${State.userJourney.mapCompleteHelpUnlock} changesets)`).map<number>(
        str => isNaN(Number(str)) ? 0 : Number(str), [], n => "" + n
    );

    constructor(layoutToUse: LayoutConfig) {
        const self = this;
        this.layoutToUse.setData(layoutToUse);

        function asFloat(source: UIEventSource<string>): UIEventSource<number> {
            return source.map(str => {
                let parsed = parseFloat(str);
                return isNaN(parsed) ? undefined : parsed;
            }, [], fl => {
                if (fl === undefined || isNaN(fl)) {
                    return undefined;
                }
                return ("" + fl).substr(0, 8);
            })
        }
        this.zoom = asFloat(
            QueryParameters.GetQueryParameter("z", "" + layoutToUse.startZoom, "The initial/current zoom level")
            .syncWith(LocalStorageSource.Get("zoom")));
        this.lat = asFloat(QueryParameters.GetQueryParameter("lat", "" + layoutToUse.startLat, "The initial/current latitude")
            .syncWith(LocalStorageSource.Get("lat")));
        this.lon = asFloat(QueryParameters.GetQueryParameter("lon", "" + layoutToUse.startLon, "The initial/current longitude of the app")
            .syncWith(LocalStorageSource.Get("lon")));


        this.locationControl = new UIEventSource<{ lat: number, lon: number, zoom: number }>({
            zoom: Utils.asFloat(this.zoom.data),
            lat: Utils.asFloat(this.lat.data),
            lon: Utils.asFloat(this.lon.data),
        }).addCallback((latlonz) => {
            this.zoom.setData(latlonz.zoom);
            this.lat.setData(latlonz.lat);
            this.lon.setData(latlonz.lon);
        });

        this.layoutToUse.addCallback(layoutToUse => {
            const lcd = self.locationControl.data;
            lcd.zoom = lcd.zoom ?? layoutToUse?.startZoom;
            lcd.lat = lcd.lat ?? layoutToUse?.startLat;
            lcd.lon = lcd.lon ?? layoutToUse?.startLon;
            self.locationControl.ping();
        });


        function featSw(key: string, deflt: (layout: LayoutConfig) => boolean, documentation: string): UIEventSource<boolean> {
            const queryParameterSource = QueryParameters.GetQueryParameter(key, undefined, documentation);
            // I'm so sorry about someone trying to decipher this

            // It takes the current layout, extracts the default value for this query paramter. A query parameter event source is then retreived and flattened
            return UIEventSource.flatten(
                self.layoutToUse.map((layout) => {
                    const defaultValue = deflt(layout);
                    const queryParam = QueryParameters.GetQueryParameter(key, "" + defaultValue, documentation)
                    return queryParam.map((str) => str === undefined ? defaultValue : (str !== "false"));
                }), [queryParameterSource]);
        }


        this.featureSwitchUserbadge = featSw("fs-userbadge", (layoutToUse) => layoutToUse?.enableUserBadge ?? true,
            "Disables/Enables the user information pill (userbadge) at the top left. Disabling this disables logging in and thus disables editing all together, effectively putting MapComplete into read-only mode.");
        this.featureSwitchSearch = featSw("fs-search", (layoutToUse) => layoutToUse?.enableSearch ?? true,
            "Disables/Enables the search bar");
        this.featureSwitchLayers = featSw("fs-layers", (layoutToUse) => layoutToUse?.enableLayers ?? true,
            "Disables/Enables the layer control");
        this.featureSwitchAddNew = featSw("fs-add-new", (layoutToUse) => layoutToUse?.enableAddNewPoints ?? true,
            "Disables/Enables the 'add new feature'-popup. (A theme without presets might not have it in the first place)");
        this.featureSwitchWelcomeMessage = featSw("fs-welcome-message", () => true, 
            "Disables/enables the help menu or welcome message");
        this.featureSwitchIframe = featSw("fs-iframe", () => false,
            "Disables/Enables the iframe-popup");
        this.featureSwitchMoreQuests = featSw("fs-more-quests", (layoutToUse) => layoutToUse?.enableMoreQuests ?? true,
            "Disables/Enables the 'More Quests'-tab in the welcome message");
        this.featureSwitchShareScreen = featSw("fs-share-screen", (layoutToUse) => layoutToUse?.enableShareScreen ?? true,
            "Disables/Enables the 'Share-screen'-tab in the welcome message");
        this.featureSwitchGeolocation = featSw("fs-geolocation", (layoutToUse) => layoutToUse?.enableGeolocation ?? true,
            "Disables/Enables the geolocation button");

        const testParam = QueryParameters.GetQueryParameter("test", "false",
            "If true, 'dryrun' mode is activated. The app will behave as normal, except that changes to OSM will be printed onto the console instead of actually uploaded to osm.org").data;
        this.osmConnection = new OsmConnection(
            testParam === "true",
            QueryParameters.GetQueryParameter("oauth_token", undefined,
                "Used to complete the login"),
            layoutToUse.id,
            true
        );

        this.mangroveIdentity = new MangroveIdentity(
            this.osmConnection.GetLongPreference("identity", "mangrove")
        );


        const h = Hash.Get();
        this.selectedElement.addCallback(selected => {
                if (selected === undefined) {
                    h.setData("");
                } else {
                    h.setData(selected.id)
                }
            }
        )
        h.addCallbackAndRun(hash => {
            if(hash === undefined || hash === ""){
               self.selectedElement.setData(undefined);
            }
        })


        this.installedThemes = this.osmConnection.preferencesHandler.preferences.map<{ layout: LayoutConfig, definition: string }[]>(allPreferences => {
            const installedThemes: { layout: LayoutConfig, definition: string }[] = [];
            if (allPreferences === undefined) {
                return installedThemes;
            }
            const invalidThemes = []
            for (const allPreferencesKey in allPreferences) {
                const themename = allPreferencesKey.match(/^mapcomplete-installed-theme-(.*)-combined-length$/);
                if (themename && themename[1] !== "") {
                    const customLayout = self.osmConnection.GetLongPreference("installed-theme-" + themename[1]);
                    if (customLayout.data === undefined) {
                        console.log("No data defined for ", themename[1]);
                        continue;
                    }
                    try {
                        const json = btoa(customLayout.data);
                        console.log(json);
                        const layout = new LayoutConfig(
                            JSON.parse(json));
                        installedThemes.push({
                            layout: layout,
                            definition: customLayout.data
                        });
                    } catch (e) {
                        console.warn("Could not parse custom layout from preferences - deleting: ", allPreferencesKey, e, customLayout.data);
                        invalidThemes.push(themename[1])
                    }
                }
            }

            for (const invalid of invalidThemes) {
                console.error("Attempting to remove ", invalid)
                this.osmConnection.GetLongPreference(
                    "installed-theme-" + invalid
                ).setData(null);
            }

            return installedThemes;

        });


        // IMportant: the favourite layers are initiliazed _after_ the installed themes, as these might contain an installedTheme
        this.favouriteLayers = this.osmConnection.GetLongPreference("favouriteLayers").map(
            str => Utils.Dedup(str?.split(";")) ?? [],
            [], layers => Utils.Dedup(layers)?.join(";")
        );

        Locale.language.syncWith(this.osmConnection.GetPreference("language"));


        Locale.language.addCallback((currentLanguage) => {
            const layoutToUse = self.layoutToUse.data;
            if (layoutToUse === undefined) {
                return;
            }
            if (this.layoutToUse.data.language.indexOf(currentLanguage) < 0) {
                console.log("Resetting language to", layoutToUse.language[0], "as", currentLanguage, " is unsupported")
                // The current language is not supported -> switch to a supported one
                Locale.language.setData(layoutToUse.language[0]);
            }
        }).ping()

        this.layoutToUse.map((layoutToUse) => {
                return Translations.WT(layoutToUse?.title)?.txt ?? "MapComplete"
            }, [Locale.language]
        ).addCallbackAndRun((title) => {
            document.title = title
        });


        this.allElements = new ElementStorage();
        this.changes = new Changes();

        if (State.runningFromConsole) {
            console.warn("running from console - not initializing map. Assuming test.html");
            return;
        }


        if (document.getElementById("leafletDiv") === null) {
            console.warn("leafletDiv not found - not initializing map. Assuming test.html");
            return;
        }

    }

}<|MERGE_RESOLUTION|>--- conflicted
+++ resolved
@@ -24,11 +24,7 @@
     // The singleton of the global state
     public static state: State;
 
-<<<<<<< HEAD
-    public static vNumber = "0.2.5-rc2";
-=======
-    public static vNumber = "0.2.4b";
->>>>>>> 8dcec6fe
+    public static vNumber = "0.2.5";
 
     // The user journey states thresholds when a new feature gets unlocked
     public static userJourney = {
