--- conflicted
+++ resolved
@@ -22,11 +22,7 @@
     // The singleton of the global state
     public static state: State;
     
-<<<<<<< HEAD
-    public static vNumber = "0.1.2b";
-=======
-    public static vNumber = "0.1.1c";
->>>>>>> 8bf26ebc
+    public static vNumber = "0.1.2c";
     
     // The user journey states thresholds when a new feature gets unlocked
     public static userJourney = {
