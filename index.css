--- conflicted
+++ resolved
@@ -3,7 +3,6 @@
 @tailwind utilities;
 
 @layer utilities {
-<<<<<<< HEAD
     @variants responsive {
         .max-h-65vh {
             max-height: 65vh;
@@ -16,34 +15,9 @@
         .z-above-map{
             z-index: 10000
         }
-        
-        .z-above-map-higher {
-            z-index: 10100
-        }
-        
-        .z-above-map-high {
-            z-index: 10200 !important;
-        }
-        
-        .z-above-map-highest{
-            z-index: 50000
-        }
 
     }
-}
-
-
-@media only screen and (max-width: 640px) {
-    .no-transform {
-        /*This is a workaround to let popup contents escape the popup on mobile - see scrollableFullScreen.ts*/
-        transform: none !important;
-    }
-
-    .clutter-hidden {
-        /*This is a workaround to let popup contents escape the popup on mobile - see scrollableFullScreen.ts*/
-        visibility: hidden !important;
-    }
-=======
+
   .btn {
       @apply inline-flex justify-center;
       @apply py-2 px-4;
@@ -66,7 +40,18 @@
       @apply ring-gray-200 hover:ring-gray-200 focus:ring-gray-200;
       @apply cursor-default;
   }
->>>>>>> 67349ee5
+}
+
+@media only screen and (max-width: 640px) {
+    .no-transform {
+        /*This is a workaround to let popup contents escape the popup on mobile - see scrollableFullScreen.ts*/
+        transform: none !important;
+    }
+
+    .clutter-hidden {
+        /*This is a workaround to let popup contents escape the popup on mobile - see scrollableFullScreen.ts*/
+        visibility: hidden !important;
+    }
 }
 
 
