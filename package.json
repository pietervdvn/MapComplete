--- conflicted
+++ resolved
@@ -1,10 +1,6 @@
 {
   "name": "mapcomplete",
-<<<<<<< HEAD
   "version": "0.34.0",
-=======
-  "version": "0.33.13",
->>>>>>> 7c6ebc95
   "repository": "https://github.com/pietervdvn/MapComplete",
   "description": "A small website to edit OSM easily",
   "bugs": "https://github.com/pietervdvn/MapComplete/issues",
