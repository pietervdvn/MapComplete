--- conflicted
+++ resolved
@@ -16,11 +16,7 @@
 import {Utils} from "./Utils";
 import Svg from "./Svg";
 import Link from "./UI/Base/Link";
-<<<<<<< HEAD
-import * as personal from "./assets/themes/personalLayout/personalLayout.json";
-=======
 import * as personal from "./assets/themes/personal/personal.json"
->>>>>>> d9cc99c4
 import LayoutConfig from "./Customizations/JSON/LayoutConfig";
 import * as L from "leaflet";
 import Img from "./UI/Base/Img";
@@ -45,8 +41,6 @@
 import AllKnownLayers from "./Customizations/AllKnownLayers";
 import LayerConfig from "./Customizations/JSON/LayerConfig";
 import AvailableBaseLayers from "./Logic/Actors/AvailableBaseLayers";
-import {SimpleMapScreenshoter} from "leaflet-simple-map-screenshoter";
-import jsPDF from "jspdf";
 import {TagsFilter} from "./Logic/Tags/TagsFilter";
 
 export class InitUiElements {
@@ -225,33 +219,9 @@
       State.state.locationControl.ping();
     });
 
-    // To download pdf of leaflet you need to turn it into and image first
-    // Then export that image as a pdf
-    // leaflet-simple-map-screenshoter: to make image
-    // jsPDF:                           to make pdf
-
-    const screenshot = new MapControlButton(
-      new CenterFlexedElement(
-        Img.AsImageElement(Svg.bug, "", "width:1.25rem;height:1.25rem")
-      )
-    ).onClick(() => {
-      const screenshotter = new SimpleMapScreenshoter();
-      console.log("Debug - Screenshot");
-      screenshotter.addTo(State.state.leafletMap.data);
-      let doc = new jsPDF();
-      screenshotter.takeScreen("image").then((image) => {
-        // TO DO: scale image on pdf to its original size
-        doc.addImage(image, "PNG", 0, 0, screen.width / 10, screen.height / 10);
-        doc.setDisplayMode("fullheight");
-        doc.save("Screenshot");
-      });
-      //screenshotter.remove();
-      // The line below is for downloading the png
-      //screenshotter.takeScreen().then(blob => Utils.offerContentsAsDownloadableFile(blob, "Screenshot.png"));
-    });
 
     new Combine(
-      [plus, min, geolocationButton, screenshot].map((el) =>
+      [plus, min, geolocationButton].map((el) =>
         el.SetClass("m-0.5 md:m-1")
       )
     )
