--- conflicted
+++ resolved
@@ -428,21 +428,14 @@
             copyrightButton.isEnabled.setData(false);
         });
 
-<<<<<<< HEAD
         State.state.selectedElement.addCallbackAndRunD((_) => {
             layerControlButton.isEnabled.setData(false);
             copyrightButton.isEnabled.setData(false);
         });
     }
-=======
+
+    private static InitBaseMap() {
         State.state.availableBackgroundLayers = AvailableBaseLayers.AvailableLayersAt(State.state.locationControl);
->>>>>>> 1216af34
-
-    private static InitBaseMap() {
-        State.state.availableBackgroundLayers = new AvailableBaseLayers(
-            State.state.locationControl
-        ).availableEditorLayers;
-
         State.state.backgroundLayer = State.state.backgroundLayerId.map(
             (selectedId: string) => {
                 if (selectedId === undefined) {
@@ -549,17 +542,12 @@
             state.selectedElement
         );
 
-<<<<<<< HEAD
+        State.state.featurePipeline = source;
         new ShowDataLayer(
             source.features,
             State.state.leafletMap,
             State.state.layoutToUse
         );
-=======
-        State.state.featurePipeline = source;
-
-        new ShowDataLayer(source.features, State.state.leafletMap, State.state.layoutToUse);
->>>>>>> 1216af34
 
         const selectedFeatureHandler = new SelectedFeatureHandler(
             Hash.hash,
