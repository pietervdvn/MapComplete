import {FixedUiElement} from "./UI/Base/FixedUiElement";
import Toggle from "./UI/Input/Toggle";
import {Basemap} from "./UI/BigComponents/Basemap";
import State from "./State";
import LoadFromOverpass from "./Logic/Actors/OverpassFeatureSource";
import {UIEventSource} from "./Logic/UIEventSource";
import {QueryParameters} from "./Logic/Web/QueryParameters";
import StrayClickHandler from "./Logic/Actors/StrayClickHandler";
import SimpleAddUI from "./UI/BigComponents/SimpleAddUI";
import CenterMessageBox from "./UI/CenterMessageBox";
import UserBadge from "./UI/BigComponents/UserBadge";
import SearchAndGo from "./UI/BigComponents/SearchAndGo";
import GeoLocationHandler from "./Logic/Actors/GeoLocationHandler";
import {LocalStorageSource} from "./Logic/Web/LocalStorageSource";
import {Utils} from "./Utils";
import Svg from "./Svg";
import Link from "./UI/Base/Link";
import * as personal from "./assets/themes/personal/personal.json"
import LayoutConfig from "./Customizations/JSON/LayoutConfig";
import * as L from "leaflet";
import Img from "./UI/Base/Img";
import UserDetails from "./Logic/Osm/OsmConnection";
import Attribution from "./UI/BigComponents/Attribution";
import LayerResetter from "./Logic/Actors/LayerResetter";
import FullWelcomePaneWithTabs from "./UI/BigComponents/FullWelcomePaneWithTabs";
import LayerControlPanel from "./UI/BigComponents/LayerControlPanel";
import ShowDataLayer from "./UI/ShowDataLayer";
import Hash from "./Logic/Web/Hash";
import FeaturePipeline from "./Logic/FeatureSource/FeaturePipeline";
import ScrollableFullScreen from "./UI/Base/ScrollableFullScreen";
import Translations from "./UI/i18n/Translations";
import MapControlButton from "./UI/MapControlButton";
import Combine from "./UI/Base/Combine";
import SelectedFeatureHandler from "./Logic/Actors/SelectedFeatureHandler";
import LZString from "lz-string";
import {LayoutConfigJson} from "./Customizations/JSON/LayoutConfigJson";
import AttributionPanel from "./UI/BigComponents/AttributionPanel";
import ContributorCount from "./Logic/ContributorCount";
import FeatureSource from "./Logic/FeatureSource/FeatureSource";
import AllKnownLayers from "./Customizations/AllKnownLayers";
import LayerConfig from "./Customizations/JSON/LayerConfig";
import AvailableBaseLayers from "./Logic/Actors/AvailableBaseLayers";
import {TagsFilter} from "./Logic/Tags/TagsFilter";
import FilterView from "./UI/BigComponents/FilterView";

export class InitUiElements {
    static InitAll(
        layoutToUse: LayoutConfig,
        layoutFromBase64: string,
        testing: UIEventSource<string>,
        layoutName: string,
        layoutDefinition: string = ""
    ) {
        if (layoutToUse === undefined) {
            console.log("Incorrect layout");
            new FixedUiElement(
                `Error: incorrect layout <i>${layoutName}</i><br/><a href='https://${window.location.host}/'>Go back</a>`
            )
                .AttachTo("centermessage")
                .onClick(() => {
                });
            throw "Incorrect layout";
        }

        console.log(
            "Using layout: ",
            layoutToUse.id,
            "LayoutFromBase64 is ",
            layoutFromBase64
        );

        State.state = new State(layoutToUse);

        // This 'leaks' the global state via the window object, useful for debugging
        // @ts-ignore
        window.mapcomplete_state = State.state;

        if (layoutToUse.hideFromOverview) {
            State.state.osmConnection
                .GetPreference("hidden-theme-" + layoutToUse.id + "-enabled")
                .setData("true");
        }

        if (layoutFromBase64 !== "false") {
            State.state.layoutDefinition = layoutDefinition;
            console.log(
                "Layout definition:",
                Utils.EllipsesAfter(State.state.layoutDefinition, 100)
            );
            if (testing.data !== "true") {
                State.state.osmConnection.OnLoggedIn(() => {
                    State.state.osmConnection
                        .GetLongPreference("installed-theme-" + layoutToUse.id)
                        .setData(State.state.layoutDefinition);
                });
            } else {
                console.warn(
                    "NOT saving custom layout to OSM as we are tesing -> probably in an iFrame"
                );
            }
        }

        function updateFavs() {
            // This is purely for the personal theme to load the layers there
            const favs = State.state.favouriteLayers.data ?? [];

            const neededLayers = new Set<LayerConfig>();

            console.log("Favourites are: ", favs);
            layoutToUse.layers.splice(0, layoutToUse.layers.length);
            let somethingChanged = false;
            for (const fav of favs) {
                if (AllKnownLayers.sharedLayers.has(fav)) {
                    const layer = AllKnownLayers.sharedLayers.get(fav);
                    if (!neededLayers.has(layer)) {
                        neededLayers.add(layer);
                        somethingChanged = true;
                    }
                }

                for (const layouts of State.state.installedThemes.data) {
                    for (const layer of layouts.layout.layers) {
                        if (typeof layer === "string") {
                            continue;
                        }
                        if (layer.id === fav) {
                            if (!neededLayers.has(layer)) {
                                neededLayers.add(layer);
                                somethingChanged = true;
                            }
                        }
                    }
                }
            }
            if (somethingChanged) {
                console.log("layoutToUse.layers:", layoutToUse.layers);
                State.state.layoutToUse.data.layers = Array.from(neededLayers);
                State.state.layoutToUse.ping();
                State.state.layerUpdater?.ForceRefresh();
            }
        }

        if (layoutToUse.customCss !== undefined) {
            Utils.LoadCustomCss(layoutToUse.customCss);
        }

        InitUiElements.InitBaseMap();

        InitUiElements.OnlyIf(State.state.featureSwitchUserbadge, () => {
            new UserBadge().AttachTo("userbadge");
        });

        InitUiElements.OnlyIf(State.state.featureSwitchSearch, () => {
            new SearchAndGo().AttachTo("searchbox");
        });

        InitUiElements.OnlyIf(State.state.featureSwitchWelcomeMessage, () => {
            InitUiElements.InitWelcomeMessage();
        });

        if (
            (window != window.top && !State.state.featureSwitchWelcomeMessage.data) ||
            State.state.featureSwitchIframe.data
        ) {
            const currentLocation = State.state.locationControl;
            const url = `${window.location.origin}${window.location.pathname}?z=${
                currentLocation.data.zoom ?? 0
            }&lat=${currentLocation.data.lat ?? 0}&lon=${
                currentLocation.data.lon ?? 0
            }`;
            new MapControlButton(
                new Link(Svg.pop_out_img, url, true).SetClass(
                    "block w-full h-full p-1.5"
                )
            ).AttachTo("messagesbox");
        }

        State.state.osmConnection.userDetails
            .map((userDetails: UserDetails) => userDetails?.home)
            .addCallbackAndRunD((home) => {
                const color = getComputedStyle(document.body).getPropertyValue(
                    "--subtle-detail-color"
                );
                const icon = L.icon({
                    iconUrl: Img.AsData(Svg.home_white_bg.replace(/#ffffff/g, color)),
                    iconSize: [30, 30],
                    iconAnchor: [15, 15],
                });
                const marker = L.marker([home.lat, home.lon], {icon: icon});
                marker.addTo(State.state.leafletMap.data);
            });

        const geolocationButton = new Toggle(
            new MapControlButton(
                new GeoLocationHandler(
                    State.state.currentGPSLocation,
                    State.state.leafletMap,
                    State.state.layoutToUse
                ), {
                    dontStyle : true
                }
            ),
            undefined,
            State.state.featureSwitchGeolocation
        );

        const plus = new MapControlButton(
                Svg.plus_zoom_svg()
        ).onClick(() => {
            State.state.locationControl.data.zoom++;
            State.state.locationControl.ping();
        });

        const min = new MapControlButton(
           Svg.min_zoom_svg()
        ).onClick(() => {
            State.state.locationControl.data.zoom--;
            State.state.locationControl.ping();
        });

        new Combine(
            [plus, min, geolocationButton]
        )
            .SetClass("flex flex-col")
            .AttachTo("bottom-right");

        if (layoutToUse.id === personal.id) {
            updateFavs();
        }
        InitUiElements.setupAllLayerElements();

        if (layoutToUse.id === personal.id) {
            State.state.favouriteLayers.addCallback(updateFavs);
            State.state.installedThemes.addCallback(updateFavs);
        } else {
            State.state.locationControl.ping();
        }

        // Reset the loading message once things are loaded
        new CenterMessageBox().AttachTo("centermessage");
        document
            .getElementById("centermessage")
            .classList.add("pointer-events-none");
    }

    static LoadLayoutFromHash(
        userLayoutParam: UIEventSource<string>
    ): [LayoutConfig, string] {
        try {
            let hash = location.hash.substr(1);
            const layoutFromBase64 = userLayoutParam.data;
            // layoutFromBase64 contains the name of the theme. This is partly to do tracking with goat counter

            const dedicatedHashFromLocalStorage = LocalStorageSource.Get(
                "user-layout-" + layoutFromBase64.replace(" ", "_")
            );
            if (dedicatedHashFromLocalStorage.data?.length < 10) {
                dedicatedHashFromLocalStorage.setData(undefined);
            }

            const hashFromLocalStorage = LocalStorageSource.Get(
                "last-loaded-user-layout"
            );
            if (hash.length < 10) {
                hash = dedicatedHashFromLocalStorage.data ?? hashFromLocalStorage.data;
            } else {
                console.log("Saving hash to local storage");
                hashFromLocalStorage.setData(hash);
                dedicatedHashFromLocalStorage.setData(hash);
            }

            let json: {};
            try {
                json = JSON.parse(atob(hash));
            } catch (e) {
                // We try to decode with lz-string
                json = JSON.parse(
                    Utils.UnMinify(LZString.decompressFromBase64(hash))
                ) as LayoutConfigJson;
            }

            // @ts-ignore
            const layoutToUse = new LayoutConfig(json, false);
            userLayoutParam.setData(layoutToUse.id);
            return [layoutToUse, btoa(Utils.MinifyJSON(JSON.stringify(json)))];
        } catch (e) {
            new FixedUiElement(
                "Error: could not parse the custom layout:<br/> " + e
            ).AttachTo("centermessage");
            throw e;
        }
    }

    private static OnlyIf(
        featureSwitch: UIEventSource<boolean>,
        callback: () => void
    ) {
        featureSwitch.addCallbackAndRun(() => {
            if (featureSwitch.data) {
                callback();
            }
        });
    }

    private static InitWelcomeMessage() {
        const isOpened = new UIEventSource<boolean>(false);
        const fullOptions = new FullWelcomePaneWithTabs(isOpened);

        // ?-Button on Desktop, opens panel with close-X.
        const help = new MapControlButton(Svg.help_svg());
        help.onClick(() => isOpened.setData(true));
        new Toggle(fullOptions.SetClass("welcomeMessage"), help, isOpened).AttachTo(
            "messagesbox"
        );
        const openedTime = new Date().getTime();
        State.state.locationControl.addCallback(() => {
            if (new Date().getTime() - openedTime < 15 * 1000) {
                // Don't autoclose the first 15 secs when the map is moving
                return;
            }
            isOpened.setData(false);
        });

        State.state.selectedElement.addCallbackAndRunD((_) => {
            isOpened.setData(false);
        });
        isOpened.setData(
            Hash.hash.data === undefined ||
            Hash.hash.data === "" ||
            Hash.hash.data == "welcome"
        );
    }

    private static InitLayerSelection(featureSource: FeatureSource) {
        const copyrightNotice = new ScrollableFullScreen(
            () => Translations.t.general.attribution.attributionTitle.Clone(),
            () =>
                new AttributionPanel(
                    State.state.layoutToUse,
                    new ContributorCount(featureSource).Contributors
                ),
            "copyright"
        );

        const copyrightButton = new Toggle(
            copyrightNotice,
            new MapControlButton(Svg.copyright_svg()),
            copyrightNotice.isShown
        )
            .ToggleOnClick()
            .SetClass("p-0.5");

        const layerControlPanel = new LayerControlPanel(
            State.state.layerControlIsOpened
        ).SetClass("block p-1 rounded-full");

        const layerControlButton = new Toggle(
            layerControlPanel,
            new MapControlButton(Svg.layers_svg()),
            State.state.layerControlIsOpened
        ).ToggleOnClick();

        const layerControl = new Toggle(
            layerControlButton,
            "",
            State.state.featureSwitchLayers
        );


        const filterView = 
            new ScrollableFullScreen(
                () => Translations.t.general.layerSelection.title.Clone(),
                () => 
                    new FilterView(State.state.filteredLayers).SetClass(
                        "block p-1 rounded-full"
                    ),
                "filter",
                State.state.filterIsOpened
            );
            

        const filterMapControlButton = new MapControlButton(
            Svg.filter_svg()
        );

        const filterButton = new Toggle(
            filterView,
            filterMapControlButton,
            State.state.filterIsOpened
        ).ToggleOnClick();

        const filterControl = new Toggle(
            filterButton,
            undefined,
            State.state.featureSwitchFilter
        );

        new Combine([copyrightButton, layerControl, filterControl])
            .SetClass("flex flex-col")
            .AttachTo("bottom-left");

        State.state.locationControl.addCallback(() => {
            // Close the layer selection when the map is moved
            layerControlButton.isEnabled.setData(false);
            copyrightButton.isEnabled.setData(false);
        });

        State.state.selectedElement.addCallbackAndRunD((_) => {
            layerControlButton.isEnabled.setData(false);
            copyrightButton.isEnabled.setData(false);
        });
    }

    private static InitBaseMap() {
        State.state.availableBackgroundLayers =
            AvailableBaseLayers.AvailableLayersAt(State.state.locationControl);
        State.state.backgroundLayer = State.state.backgroundLayerId.map(
            (selectedId: string) => {
                if (selectedId === undefined) {
                    return AvailableBaseLayers.osmCarto;
                }

                const available = State.state.availableBackgroundLayers.data;
                for (const layer of available) {
                    if (layer.id === selectedId) {
                        return layer;
                    }
                }
                return AvailableBaseLayers.osmCarto;
            },
            [State.state.availableBackgroundLayers],
            (layer) => layer.id
        );

        new LayerResetter(
            State.state.backgroundLayer,
            State.state.locationControl,
            State.state.availableBackgroundLayers,
            State.state.layoutToUse.map(
                (layout: LayoutConfig) => layout.defaultBackgroundId
            )
        );

        const attr = new Attribution(
            State.state.locationControl,
            State.state.osmConnection.userDetails,
            State.state.layoutToUse,
            State.state.leafletMap
        );

        const bm = new Basemap(
            "leafletDiv",
            State.state.locationControl,
            State.state.backgroundLayer,
            State.state.LastClickLocation,
            attr
        );
        State.state.leafletMap.setData(bm.map);
        const layout = State.state.layoutToUse.data;
        if (layout.lockLocation) {
            if (layout.lockLocation === true) {
                const tile = Utils.embedded_tile(
                    layout.startLat,
                    layout.startLon,
                    layout.startZoom - 1
                );
                const bounds = Utils.tile_bounds(tile.z, tile.x, tile.y);
                // We use the bounds to get a sense of distance for this zoom level
                const latDiff = bounds[0][0] - bounds[1][0];
                const lonDiff = bounds[0][1] - bounds[1][1];
                layout.lockLocation = [
                    [layout.startLat - latDiff, layout.startLon - lonDiff],
                    [layout.startLat + latDiff, layout.startLon + lonDiff],
                ];
            }
            console.warn("Locking the bounds to ", layout.lockLocation);
            bm.map.setMaxBounds(layout.lockLocation);
            bm.map.setMinZoom(layout.startZoom);
        }
    }

    private static InitLayers(): FeatureSource {
        const state = State.state;
        state.filteredLayers = state.layoutToUse.map((layoutToUse) => {
            const flayers = [];

            for (const layer of layoutToUse.layers) {
                const isDisplayed = QueryParameters.GetQueryParameter(
                    "layer-" + layer.id,
                    "true",
                    "Wether or not layer " + layer.id + " is shown"
                ).map<boolean>(
                    (str) => str !== "false",
                    [],
                    (b) => b.toString()
                );
                const flayer = {
                    isDisplayed: isDisplayed,
                    layerDef: layer,
                    appliedFilters: new UIEventSource<TagsFilter>(undefined)
                };
                flayers.push(flayer);
            }
            return flayers;
        });

        const updater = new LoadFromOverpass(
            state.locationControl,
            state.layoutToUse,
            state.leafletMap
        );
        State.state.layerUpdater = updater;

<<<<<<< HEAD
        const source = new FeaturePipeline(
            state.filteredLayers,
=======

        const source = new FeaturePipeline(state.filteredLayers,
            State.state.changes,
>>>>>>> 1be8e6e1
            updater,
            state.osmApiFeatureSource,
            state.layoutToUse,
            state.locationControl,
            state.selectedElement
        );

        State.state.featurePipeline = source;
        new ShowDataLayer(
            source.features,
            State.state.leafletMap,
            State.state.layoutToUse
        );

        const selectedFeatureHandler = new SelectedFeatureHandler(
            Hash.hash,
            State.state.selectedElement,
            source,
            State.state.osmApiFeatureSource
        );
        selectedFeatureHandler.zoomToSelectedFeature(State.state.locationControl);
        return source;
    }

    private static setupAllLayerElements() {
        // ------------- Setup the layers -------------------------------

        const source = InitUiElements.InitLayers();
        InitUiElements.InitLayerSelection(source);

        // ------------------ Setup various other UI elements ------------

        InitUiElements.OnlyIf(State.state.featureSwitchAddNew, () => {
            let presetCount = 0;
            for (const layer of State.state.filteredLayers.data) {
                for (const preset of layer.layerDef.presets) {
                    presetCount++;
                }
            }
            if (presetCount == 0) {
                return;
            }

            const newPointDialogIsShown = new UIEventSource<boolean>(false);
            const addNewPoint = new ScrollableFullScreen(
                () => Translations.t.general.add.title.Clone(),
                () => new SimpleAddUI(newPointDialogIsShown),
                "new",
                newPointDialogIsShown
            );
            addNewPoint.isShown.addCallback((isShown) => {
                if (!isShown) {
                    State.state.LastClickLocation.setData(undefined);
                }
            });

            new StrayClickHandler(
                State.state.LastClickLocation,
                State.state.selectedElement,
                State.state.filteredLayers,
                State.state.leafletMap,
                addNewPoint
            );
        });
    }
}<|MERGE_RESOLUTION|>--- conflicted
+++ resolved
@@ -511,14 +511,9 @@
         );
         State.state.layerUpdater = updater;
 
-<<<<<<< HEAD
         const source = new FeaturePipeline(
             state.filteredLayers,
-=======
-
-        const source = new FeaturePipeline(state.filteredLayers,
             State.state.changes,
->>>>>>> 1be8e6e1
             updater,
             state.osmApiFeatureSource,
             state.layoutToUse,
