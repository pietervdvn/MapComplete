--- conflicted
+++ resolved
@@ -19,7 +19,8 @@
 
         const eli: Eli = await Utils.downloadJson(url)
         const keptLayers: EliEntry[] = []
-<<<<<<< HEAD
+        const keptGlobalLayers: EliEntry[] = []
+
         const droppedLayerCount: { [reason: string]: number } = {}
 
         function addDropReason(reason: string): void {
@@ -30,9 +31,6 @@
             }
         }
 
-=======
-        const keptGlobalLayers: EliEntry[] = []
->>>>>>> c34300fa
         console.log("Got", eli.features.length, "ELI-entries")
         for (let layer of eli.features) {
             const props = layer.properties
@@ -147,21 +145,10 @@
         }
         fs.writeFileSync(target, contents, { encoding: "utf8" })
         console.log("Written", keptLayers.length + ", entries to the ELI")
-<<<<<<< HEAD
-        const dropCount = Object.values(droppedLayerCount).reduce(
-            (total, count) => total + count,
-            0
-        )
-        console.log("Dropped " + dropCount + " entries: ")
-        for (const reason in droppedLayerCount) {
-            console.log(reason + ": " + droppedLayerCount[reason])
-        }
-=======
         fs.writeFileSync(targetGlobal, JSON.stringify(contentsGlobal, null, "  "), {
             encoding: "utf8",
         })
         console.log("Written", keptGlobalLayers.length + ", entries to the global ELI")
->>>>>>> c34300fa
     }
 }
 
