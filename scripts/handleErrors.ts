--- conflicted
+++ resolved
@@ -76,7 +76,7 @@
             deletedObjects: OsmObject[]
         } = changesObj.CreateChangesetObjects(toUpload, objects, true)
 
-        const changeset = Changes.createChangesetFor("", changes)
+        const changeset = Changes.buildChangesetXML("", changes)
         const path =
             "error_changeset_" + parsed.index + "_" + e.layout + "_" + e.username + ".osc"
         if (
@@ -162,81 +162,11 @@
         }
 
         for (const parsed of all) {
-<<<<<<< HEAD
-            console.log(
-                parsed.message.username,
-                parsed.message.layout,
-                parsed.message.message,
-                parsed.date
-            )
-
-            const e = parsed.message
-            const neededIds = Changes.GetNeededIds(e.pendingChanges)
-            // We _do not_ pass in the Changes object itself - we want the data from OSM directly in order to apply the changes
-            const osmObjects: { id: string; osmObj: OsmObject | "deleted" }[] = await Promise.all<{
-                id: string
-                osmObj: OsmObject | "deleted"
-            }>(
-                neededIds.map(async (id) => ({
-                    id,
-                    osmObj: await downloader.DownloadObjectAsync(id),
-                }))
-            )
-
-            const objects = osmObjects
-                .filter((obj) => obj.osmObj !== "deleted")
-                .map((obj) => <OsmObject>obj.osmObj)
-
-            const { toUpload, refused } = changesObj.fragmentChanges(e.pendingChanges, objects)
-
-            const changes: {
-                newObjects: OsmObject[]
-                modifiedObjects: OsmObject[]
-                deletedObjects: OsmObject[]
-            } = changesObj.CreateChangesetObjects(toUpload, objects)
-
-            const changeset = Changes.buildChangesetXML("", changes)
-            const path =
-                "error_changeset_" + parsed.index + "_" + e.layout + "_" + e.username + ".osc"
-            if (
-                changeset ===
-                `<osmChange version='0.6' generator='Mapcomplete ${Constants.vNumber}'></osmChange>`
-            ) {
-                /*console.log(
-                    "Changes for " + parsed.index + ": empty changeset, not creating a file for it"
-                )*/
-            } else if (createdChangesets.has(changeset)) {
-                /* console.log(
-                    "Changeset " +
-                        parsed.index +
-                        " is identical to previously seen changeset, not writing to file"
-                )*/
-            } else {
-                const changesetWithMsg = `<!-- User: ${parsed.message.username} (${parsed.message.userid}) ${parsed.message.layout}; Version ${parsed.message.version}; Not uploaded due to ${parsed.message.message} -->
-${changeset}`
-                writeFileSync(path, changesetWithMsg, "utf8")
-                createdChangesets.add(changeset)
-                console.log("Written", path, "with " + e.pendingChanges.length + " changes")
-            }
-            const refusedContent = JSON.stringify(refused)
-            if (refusedFiles.has(refusedContent)) {
-                /* console.log(
-                    "Refused changes for " +
-                        parsed.index +
-                        " is identical to previously seen changeset, not writing to file"
-                )*/
-            } else {
-                writeFileSync(path + ".refused.json", refusedContent, "utf8")
-                refusedFiles.add(refusedContent)
-                console.log("Written refused", path)
-=======
             try {
-
                 await this.handleError(parsed, changesObj, downloader, createdChangesets, refusedFiles)
             } catch (e) {
                 console.error("ERROR: could not handle ", parsed, " due to", e)
                 writeFileSync("ERRORS."+parsed.index, "ERROR: due to " + e + ": could not handle\n" + JSON.stringify(parsed), "utf8")
->>>>>>> 3079bbb9
             }
         }
     }
