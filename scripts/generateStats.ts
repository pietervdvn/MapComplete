import known_layers from "../src/assets/generated/known_layers.json"
import { LayerConfigJson } from "../src/Models/ThemeConfig/Json/LayerConfigJson"
import { TagUtils } from "../src/Logic/Tags/TagUtils"
import { Utils } from "../src/Utils"
import { existsSync, readFileSync, writeFileSync } from "fs"
import ScriptUtils from "./ScriptUtils"
import TagRenderingConfig from "../src/Models/ThemeConfig/TagRenderingConfig"
import { And } from "../src/Logic/Tags/And"
<<<<<<< HEAD
import Script from "./Script"
import NameSuggestionIndex from "../src/Logic/Web/NameSuggestionIndex"
import TagInfo, { TagInfoStats } from "../src/Logic/Web/TagInfo"
=======
import TagInfo from "../src/Logic/Web/TagInfo"
>>>>>>> 5fe2e9b9

class Utilities {
    static mapValues<X extends string | number, T, TOut>(record: Record<X, T>, f: ((t: T) => TOut)): Record<X, TOut> {
        const newR = <Record<X, TOut>>{}
        for (const x in record) {
            newR[x] = f(record[x])
        }
        return newR
    }

}

class GenerateStats extends Script {

    async createOptimizationFile(includeTags = true) {
        ScriptUtils.fixUtils()
        const layers = <LayerConfigJson[]>known_layers.layers

        const keysAndTags = new Map<string, Set<string>>()

        for (const layer of layers) {
            if (layer.source["geoJson"] !== undefined && !layer.source["isOsmCache"]) {
                continue
            }
            if (layer.source == null || typeof layer.source === "string") {
                continue
            }

            const sourcesList = [TagUtils.Tag(layer.source["osmTags"])]
            if (layer?.title) {
                sourcesList.push(...new TagRenderingConfig(layer.title).usedTags())
            }

            const sources = new And(sourcesList)
            const allKeys = sources.usedKeys()
            for (const key of allKeys) {
                if (!keysAndTags.has(key)) {
                    keysAndTags.set(key, new Set<string>())
                }
            }
            const allTags = includeTags ? sources.usedTags() : []
            for (const tag of allTags) {
                if (!keysAndTags.has(tag.key)) {
                    keysAndTags.set(tag.key, new Set<string>())
                }
                keysAndTags.get(tag.key).add(tag.value)
            }
        }

        const keyTotal = new Map<string, number>()
        const tagTotal = new Map<string, Map<string, number>>()
        await Promise.all(
            Array.from(keysAndTags.keys()).map(async (key) => {
                const values = keysAndTags.get(key)
                const data = await TagInfo.global.getStats(key)
                const count = data.data.find((item) => item.type === "all").count
                keyTotal.set(key, count)
                console.log(key, "-->", count)

                if (values.size > 0) {
                    tagTotal.set(key, new Map<string, number>())
                    await Promise.all(
                        Array.from(values).map(async (value) => {
                            const tagData: TagInfoStats = await TagInfo.global.getStats(key, value)
                            const count = tagData.data.find((item) => item.type === "all").count
                            tagTotal.get(key).set(value, count)
                            console.log(key + "=" + value, "-->", count)
                        })
                    )
                }
            })
        )
        writeFileSync(
            "./src/assets/key_totals.json",
            JSON.stringify(
                {
                    "#": "Generated with generateStats.ts",
                    date: new Date().toISOString(),
                    keys: Utils.MapToObj(keyTotal, (t) => t),
                    tags: Utils.MapToObj(tagTotal, (v) => Utils.MapToObj(v, (t) => t))
                },
                null,
                "  "
            )
        )
    }

    private summarizeNSI(sourcefile: string, pathNoExtension: string): void {
        const data = <Record<string, Record<string, number>>>JSON.parse(readFileSync(sourcefile, "utf8"))

        const allCountries: Set<string> = new Set()
        for (const brand in data) {
            const perCountry = data[brand]
            for (const country in perCountry) {
                allCountries.add(country)
                const count = perCountry[country]
                if (count === 0) {
                    delete perCountry[country]
                }
            }
        }

        const pathOut = pathNoExtension + ".summarized.json"
        writeFileSync(pathOut, JSON.stringify(
            data, null, "  "), "utf8")
        console.log("Written", pathOut)

        const allBrands = Object.keys(data)
        allBrands.sort()
        for (const country of allCountries) {
            const summary = <Record<string, number>>{}
            for (const brand of allBrands) {
                const count = data[brand][country]
                if (count > 2) { // Eéntje is geentje
                    // We ignore count == 1 as they are rather exceptional
                    summary[brand] = data[brand][country]
                }
            }

            const countryPath = pathNoExtension + "." + country + ".json"
            writeFileSync(countryPath, JSON.stringify(summary), "utf8")
            console.log("Written", countryPath)
        }
    }

<<<<<<< HEAD

    async createNameSuggestionIndexFile(basepath: string, type: "brand" | "operator" | string) {
        const path = basepath + type + ".json"
        let allBrands = <Record<string, Record<string, number>>>{}
        if (existsSync(path)) {
            allBrands = JSON.parse(readFileSync(path, "utf8"))
            console.log("Loaded", Object.keys(allBrands).length, " previously loaded brands")
        }
        const lastWrite = new Date()
        let skipped = 0
        const allBrandNames: string[] = Utils.Dedup(NameSuggestionIndex.allPossible(type).map(item => item.tags[type]))
        for (let i = 0; i < allBrandNames.length; i++) {
            if (i % 100 == 0) {
                console.log("Downloading ", i + "/" + allBrandNames.length, "; skipped", skipped)
=======
    const keyTotal = new Map<string, number>()
    const tagTotal = new Map<string, Map<string, number>>()
    await Promise.all(
        Array.from(keysAndTags.keys()).map(async (key) => {
            const values = keysAndTags.get(key)
            const data = await TagInfo.global.getStats(key)
            const count = data.data.find((item) => item.type === "all").count
            keyTotal.set(key, count)
            console.log(key, "-->", count)

            if (values.size > 0) {
                tagTotal.set(key, new Map<string, number>())
                await Promise.all(
                    Array.from(values).map(async (value) => {
                        const tagData = await TagInfo.global.getStats(key, value)
                        const count = tagData.data.find((item) => item.type === "all").count
                        tagTotal.get(key).set(value, count)
                        console.log(key + "=" + value, "-->", count)
                    })
                )
>>>>>>> 5fe2e9b9
            }
            const brand = allBrandNames[i]
            if (!!allBrands[brand] && Object.keys(allBrands[brand]).length == 0) {
                delete allBrands[brand]
                console.log("Deleted", brand, "as no entries at all")
            }
            if (allBrands[brand] !== undefined) {
                const max = Math.max(...Object.values(allBrands[brand]))
                skipped++
                if (max < 0) {
                    console.log("HMMMM:", allBrands[brand])
                    delete allBrands[brand]

                } else {
                    continue
                }
            }
            const distribution: Record<string, number> = Utilities.mapValues(await TagInfo.getGlobalDistributionsFor(type, brand), s => s.data.find(t => t.type === "all").count)
            allBrands[brand] = distribution
            if ((new Date().getTime() - lastWrite.getTime()) / 1000 >= 5) {
                writeFileSync(path, JSON.stringify(allBrands), "utf8")
                console.log("Checkpointed", path)
            }
        }
        writeFileSync(path, JSON.stringify(allBrands), "utf8")
    }

    constructor() {
        super("Downloads stats on osmSource-tags and keys from tagInfo. There are two usecases with separate outputs:\n 1. To optimize the query before sending it to overpass (generates ./src/assets/key_totals.json) \n 2. To amend the Name Suggestion Index ")
    }

    async main(_: string[]) {
        const basepath = "./src/assets/generated/stats/"
        for (const type of ["operator","brand"]) {
            await this.createNameSuggestionIndexFile(basepath, type)
            this.summarizeNSI(basepath + type + ".json", "./public/assets/data/nsi/stats/" + type)
        }
        await this.createOptimizationFile()


    }

}


new GenerateStats().run()<|MERGE_RESOLUTION|>--- conflicted
+++ resolved
@@ -6,13 +6,9 @@
 import ScriptUtils from "./ScriptUtils"
 import TagRenderingConfig from "../src/Models/ThemeConfig/TagRenderingConfig"
 import { And } from "../src/Logic/Tags/And"
-<<<<<<< HEAD
 import Script from "./Script"
 import NameSuggestionIndex from "../src/Logic/Web/NameSuggestionIndex"
 import TagInfo, { TagInfoStats } from "../src/Logic/Web/TagInfo"
-=======
-import TagInfo from "../src/Logic/Web/TagInfo"
->>>>>>> 5fe2e9b9
 
 class Utilities {
     static mapValues<X extends string | number, T, TOut>(record: Record<X, T>, f: ((t: T) => TOut)): Record<X, TOut> {
@@ -76,15 +72,15 @@
                     tagTotal.set(key, new Map<string, number>())
                     await Promise.all(
                         Array.from(values).map(async (value) => {
-                            const tagData: TagInfoStats = await TagInfo.global.getStats(key, value)
-                            const count = tagData.data.find((item) => item.type === "all").count
-                            tagTotal.get(key).set(value, count)
-                            console.log(key + "=" + value, "-->", count)
-                        })
+                                const tagData = await TagInfo.global.getStats(key, value)
+                                const count = tagData.data.find((item) => item.type === "all").count
+                                tagTotal.get(key).set(value, count)
+                                console.log(key + "=" + value, "-->", count)
+                            }
+                        )
                     )
                 }
-            })
-        )
+            }))
         writeFileSync(
             "./src/assets/key_totals.json",
             JSON.stringify(
@@ -138,7 +134,6 @@
         }
     }
 
-<<<<<<< HEAD
 
     async createNameSuggestionIndexFile(basepath: string, type: "brand" | "operator" | string) {
         const path = basepath + type + ".json"
@@ -153,28 +148,6 @@
         for (let i = 0; i < allBrandNames.length; i++) {
             if (i % 100 == 0) {
                 console.log("Downloading ", i + "/" + allBrandNames.length, "; skipped", skipped)
-=======
-    const keyTotal = new Map<string, number>()
-    const tagTotal = new Map<string, Map<string, number>>()
-    await Promise.all(
-        Array.from(keysAndTags.keys()).map(async (key) => {
-            const values = keysAndTags.get(key)
-            const data = await TagInfo.global.getStats(key)
-            const count = data.data.find((item) => item.type === "all").count
-            keyTotal.set(key, count)
-            console.log(key, "-->", count)
-
-            if (values.size > 0) {
-                tagTotal.set(key, new Map<string, number>())
-                await Promise.all(
-                    Array.from(values).map(async (value) => {
-                        const tagData = await TagInfo.global.getStats(key, value)
-                        const count = tagData.data.find((item) => item.type === "all").count
-                        tagTotal.get(key).set(value, count)
-                        console.log(key + "=" + value, "-->", count)
-                    })
-                )
->>>>>>> 5fe2e9b9
             }
             const brand = allBrandNames[i]
             if (!!allBrands[brand] && Object.keys(allBrands[brand]).length == 0) {
@@ -208,11 +181,12 @@
 
     async main(_: string[]) {
         const basepath = "./src/assets/generated/stats/"
-        for (const type of ["operator","brand"]) {
+        await this.createOptimizationFile()
+
+        for (const type of ["operator", "brand"]) {
             await this.createNameSuggestionIndexFile(basepath, type)
             this.summarizeNSI(basepath + type + ".json", "./public/assets/data/nsi/stats/" + type)
         }
-        await this.createOptimizationFile()
 
 
     }
