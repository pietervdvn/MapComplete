--- conflicted
+++ resolved
@@ -72,11 +72,7 @@
         const dict = new Map<string, TagRenderingConfigJson>();
 
         for (const key in questions["default"]) {
-<<<<<<< HEAD
-            if(key==="id"){
-=======
             if(key === "id"){
->>>>>>> f0b79fe1
                 continue
             }
             questions[key].id = key;
