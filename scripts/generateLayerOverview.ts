import ScriptUtils from "./ScriptUtils"
import { existsSync, mkdirSync, readFileSync, statSync, writeFileSync } from "fs"
import licenses from "../src/assets/generated/license_info.json"
import { LayoutConfigJson } from "../src/Models/ThemeConfig/Json/LayoutConfigJson"
import { LayerConfigJson } from "../src/Models/ThemeConfig/Json/LayerConfigJson"
import Constants from "../src/Models/Constants"
import {
    DetectDuplicateFilters,
    DoesImageExist,
    PrevalidateTheme,
    ValidateLayer,
    ValidateThemeEnsemble,
} from "../src/Models/ThemeConfig/Conversion/Validation"
import { Translation } from "../src/UI/i18n/Translation"
import { PrepareLayer } from "../src/Models/ThemeConfig/Conversion/PrepareLayer"
import { PrepareTheme } from "../src/Models/ThemeConfig/Conversion/PrepareTheme"
import {
    Conversion,
    DesugaringContext,
    DesugaringStep,
} from "../src/Models/ThemeConfig/Conversion/Conversion"
import { Utils } from "../src/Utils"
import Script from "./Script"
import { AllSharedLayers } from "../src/Customizations/AllSharedLayers"
import { parse as parse_html } from "node-html-parser"
import { ExtraFunctions } from "../src/Logic/ExtraFunctions"
import { QuestionableTagRenderingConfigJson } from "../src/Models/ThemeConfig/Json/QuestionableTagRenderingConfigJson"
import LayerConfig from "../src/Models/ThemeConfig/LayerConfig"
import PointRenderingConfig from "../src/Models/ThemeConfig/PointRenderingConfig"
import { ConversionContext } from "../src/Models/ThemeConfig/Conversion/ConversionContext"
import { GenerateFavouritesLayer } from "./generateFavouritesLayer"
import LayoutConfig, { MinimalLayoutInformation } from "../src/Models/ThemeConfig/LayoutConfig"
import Translations from "../src/UI/i18n/Translations"
import { Translatable } from "../src/Models/ThemeConfig/Json/Translatable"
import { ValidateThemeAndLayers } from "../src/Models/ThemeConfig/Conversion/ValidateThemeAndLayers"
import { ExtractImages } from "../src/Models/ThemeConfig/Conversion/FixImages"
import {
    TagRenderingConfigJson,
} from "../src/Models/ThemeConfig/Json/TagRenderingConfigJson"

// This scripts scans 'src/assets/layers/*.json' for layer definition files and 'src/assets/themes/*.json' for theme definition files.
// It spits out an overview of those to be used to load them

class ParseLayer extends Conversion<
    string,
    {
        parsed: LayerConfig
        raw: LayerConfigJson
    }
> {
    private readonly _prepareLayer: PrepareLayer
    private readonly _doesImageExist: DoesImageExist

    constructor(prepareLayer: PrepareLayer, doesImageExist: DoesImageExist) {
        super("Parsed a layer from file, validates it", [], "ParseLayer")
        this._prepareLayer = prepareLayer
        this._doesImageExist = doesImageExist
    }

    convert(
        path: string,
        context: ConversionContext,
    ): {
        parsed: LayerConfig
        raw: LayerConfigJson
    } {
        let parsed
        let fileContents
        try {
            fileContents = readFileSync(path, "utf8")
        } catch (e) {
            context.err("Could not read file " + path + " due to " + e)
            return undefined
        }
        try {
            parsed = JSON.parse(fileContents)
        } catch (e) {
            context.err("Could not parse file as JSON: " + e)
            return undefined
        }
        if (parsed === undefined) {
            context.err("yielded undefined")
            return undefined
        }
        const fixed = this._prepareLayer.convert(parsed, context.inOperation("PrepareLayer"))

        if (!fixed.source && fixed.presets?.length < 1) {
            context
                .enter("source")
                .err(
                    "No source is configured. (Tags might be automatically derived if presets are given)",
                )
            return undefined
        }

        if (
            fixed.source &&
            typeof fixed.source !== "string" &&
            fixed.source?.["osmTags"] &&
            fixed.source?.["osmTags"]["and"] === undefined
        ) {
            fixed.source["osmTags"] = { and: [fixed.source["osmTags"]] }
        }

        const validator = new ValidateLayer(path, true, this._doesImageExist)
        return validator.convert(fixed, context.inOperation("ValidateLayer"))
    }
}

class AddIconSummary extends DesugaringStep<{ raw: LayerConfigJson; parsed: LayerConfig }> {
    static singleton = new AddIconSummary()

    constructor() {
        super("Adds an icon summary for quick reference", ["_layerIcon"], "AddIconSummary")
    }

    convert(json: { raw: LayerConfigJson; parsed: LayerConfig }) {
        // Add a summary of the icon
        const fixed = json.raw
        const layerConfig = json.parsed
        const pointRendering: PointRenderingConfig = layerConfig.mapRendering.find((pr) =>
            pr.location.has("point"),
        )
        const defaultTags = layerConfig.GetBaseTags()
        fixed["_layerIcon"] = Utils.NoNull(
            (pointRendering?.marker ?? []).map((i) => {
                const icon = i.icon?.GetRenderValue(defaultTags)?.txt
                if (!icon) {
                    return undefined
                }
                const result = { icon }
                const c = i.color?.GetRenderValue(defaultTags)?.txt
                if (c) {
                    result["color"] = c
                }
                return result
            }),
        )
        return { raw: fixed, parsed: layerConfig }
    }
}

class LayerOverviewUtils extends Script {
    public static readonly layerPath = "./src/assets/generated/layers/"
    public static readonly themePath = "./src/assets/generated/themes/"

    constructor() {
        super("Reviews and generates the compiled themes")
    }

    private static publicLayerIdsFrom(themefiles: LayoutConfigJson[]): Set<string> {
        const publicThemes = [].concat(...themefiles.filter((th) => !th.hideFromOverview))

        return new Set([].concat(...publicThemes.map((th) => this.extractLayerIdsFrom(th))))
    }

    private static extractLayerIdsFrom(
        themeFile: LayoutConfigJson,
        includeInlineLayers = true,
    ): string[] {
        const publicLayerIds: string[] = []
        if (!Array.isArray(themeFile.layers)) {
            throw (
                "Cannot iterate over 'layers' of " +
                themeFile.id +
                "; it is a " +
                typeof themeFile.layers
            )
        }
        for (const publicLayer of themeFile.layers) {
            if (typeof publicLayer === "string") {
                publicLayerIds.push(publicLayer)
                continue
            }
            if (publicLayer["builtin"] !== undefined) {
                const bi: string | string[] = publicLayer["builtin"]
                if (typeof bi === "string") {
                    publicLayerIds.push(bi)
                } else {
                    bi.forEach((id) => publicLayerIds.push(id))
                }
                continue
            }
            if (includeInlineLayers) {
                publicLayerIds.push(publicLayer["id"])
            }
        }
        return publicLayerIds
    }

    public static cleanTranslation(t: string | Record<string, string> | Translation): Translatable {
        return Translations.T(t).OnEveryLanguage((s) => parse_html(s).textContent).translations
    }

    shouldBeUpdated(sourcefile: string | string[], targetfile: string): boolean {
        if (!existsSync(targetfile)) {
            return true
        }
        const targetModified = statSync(targetfile).mtime
        if (typeof sourcefile === "string") {
            sourcefile = [sourcefile]
        }

        for (const path of sourcefile) {
            const hasChange = statSync(path).mtime > targetModified
            if (hasChange) {
                console.log("File ", targetfile, " should be updated as ", path, "has been changed")
                return true
            }
        }
        return false
    }

    static mergeKeywords(into: Record<string, string[]>, source: Readonly<Record<string, string[]>>){
        for (const key in source) {
            if(into[key]){
                into[key].push(...source[key])
            }else{
                into[key] = source[key]
            }
        }
    }

    private layerKeywords(l: LayerConfigJson): Record<string, string[]> {
        const keywords: Record<string, string[]> = {}

        function addWord(language: string, word: string | string[]) {
            if(Array.isArray(word)){
                word.forEach(w => addWord(language, w))
                return
            }

            word = Utils.SubstituteKeys(word, {})?.trim()
            if(!word){
                return
            }
            if (!keywords[language]) {
                keywords[language] = []
            }
            keywords[language].push(word)
        }

        function addWords(tr: string | Record<string, string> | Record<string, string[]> | TagRenderingConfigJson) {
            if(!tr){
                return
            }
            if (typeof tr === "string") {
                addWord("*", tr)
                return
            }
            if (tr["render"] !== undefined || tr["mappings"] !== undefined) {
                tr = <TagRenderingConfigJson>tr
                addWords(<Translatable>tr.render)
                for (const mapping of tr.mappings ?? []) {
                    if (typeof mapping === "string") {
                        addWords(mapping)
                        continue
                    }
                    addWords(mapping.then)
                }
                return
            }
            for (const lang in tr) {
                addWord(lang, tr[lang])
            }
        }
        addWord("*", l.id)
        addWords(l.title)
        addWords(l.description)
        addWords(l.searchTerms)
        return keywords
    }

    writeSmallOverview(
        themes: {
            id: string
            title: Translatable
            shortDescription: Translatable
            icon: string
            hideFromOverview: boolean
            mustHaveLanguage: boolean
            layers: (
                | LayerConfigJson
                | string
                | {
                builtin
            }
                )[]
        }[],
        sharedLayers: Map<string, LayerConfigJson>
    ) {
        const layerKeywords : Record<string, Record<string, string[]>> = {}

        sharedLayers.forEach((layer, id) => {
            layerKeywords[id] =  this.layerKeywords(layer)
        })

        const perId = new Map<string, MinimalLayoutInformation>()
        for (const theme of themes) {

            const keywords: Record<string, string[]> = {}
            for (const layer of theme.layers ?? []) {
                const l = <LayerConfigJson>layer
                if(sharedLayers.has(l.id)){
                    continue
                }
                if(l.id.startsWith("note_import")){
                    continue
                }
                LayerOverviewUtils.mergeKeywords(keywords, this.layerKeywords(l))

            }

            const data = <MinimalLayoutInformation> {
                id: theme.id,
                title: theme.title,
                shortDescription: LayerOverviewUtils.cleanTranslation(theme.shortDescription),
                icon: theme.icon,
                hideFromOverview: theme.hideFromOverview,
                mustHaveLanguage: theme.mustHaveLanguage,
                keywords,
                layers: theme.layers.filter(l => sharedLayers.has(l["id"])).map(l => l["id"])
            }
            perId.set(theme.id, data)
        }

        const sorted = Constants.themeOrder.map((id) => {
            if (!perId.has(id)) {
                throw "Ordered theme id " + id + " not found"
            }
            return perId.get(id)
        })

        perId.forEach((value) => {
            if (Constants.themeOrder.indexOf(value.id) >= 0) {
                return // actually a continue
            }
            sorted.push(value)
        })

        writeFileSync(
            "./src/assets/generated/theme_overview.json",
            JSON.stringify({ layers: layerKeywords, themes: sorted }, null, "  "),
            { encoding: "utf8" },
        )
    }

    writeTheme(theme: LayoutConfigJson) {
        if (!existsSync(LayerOverviewUtils.themePath)) {
            mkdirSync(LayerOverviewUtils.themePath)
        }

        writeFileSync(
            `${LayerOverviewUtils.themePath}${theme.id}.json`,
            JSON.stringify(theme, null, "  "),
            { encoding: "utf8" },
        )
    }

    writeLayer(layer: LayerConfigJson) {
        if (!existsSync(LayerOverviewUtils.layerPath)) {
            mkdirSync(LayerOverviewUtils.layerPath)
        }
        writeFileSync(
            `${LayerOverviewUtils.layerPath}${layer.id}.json`,
            JSON.stringify(layer, null, "  "),
            { encoding: "utf8" },
        )
    }

    static asDict(
        trs: QuestionableTagRenderingConfigJson[],
    ): Map<string, QuestionableTagRenderingConfigJson> {
        const d = new Map<string, QuestionableTagRenderingConfigJson>()
        for (const tr of trs) {
            d.set(tr.id, tr)
        }
        return d
    }

    getSharedTagRenderings(doesImageExist: DoesImageExist): QuestionableTagRenderingConfigJson[]
    getSharedTagRenderings(
        doesImageExist: DoesImageExist,
        bootstrapTagRenderings: Map<string, QuestionableTagRenderingConfigJson>,
        bootstrapTagRenderingsOrder: string[],
    ): QuestionableTagRenderingConfigJson[]
    getSharedTagRenderings(
        doesImageExist: DoesImageExist,
        bootstrapTagRenderings: Map<string, QuestionableTagRenderingConfigJson> = null,
        bootstrapTagRenderingsOrder: string[] = [],
    ): QuestionableTagRenderingConfigJson[] {
        const prepareLayer = new PrepareLayer(
            {
                tagRenderings: bootstrapTagRenderings,
                tagRenderingOrder: bootstrapTagRenderingsOrder,
                sharedLayers: null,
                publicLayers: null,
            },
            {
                addTagRenderingsToContext: true,
            },
        )

        const path = "assets/layers/questions/questions.json"
        const sharedQuestions = this.parseLayer(doesImageExist, prepareLayer, path).raw

        const dict = new Map<string, QuestionableTagRenderingConfigJson>()

        for (const tr of sharedQuestions.tagRenderings) {
            const tagRendering = <QuestionableTagRenderingConfigJson>tr
            dict.set(tagRendering["id"], tagRendering)
        }

        if (dict.size === bootstrapTagRenderings?.size) {
            return <QuestionableTagRenderingConfigJson[]>sharedQuestions.tagRenderings
        }

        return this.getSharedTagRenderings(
            doesImageExist,
            dict,
            sharedQuestions.tagRenderings.map((tr) => tr["id"]),
        )
    }

    checkAllSvgs() {
        const allSvgs = ScriptUtils.readDirRecSync("./src/assets")
            .filter((path) => path.endsWith(".svg"))
            .filter((path) => !path.startsWith("./src/assets/generated"))
        let errCount = 0
        const exempt = [
            "src/assets/SocialImageTemplate.svg",
            "src/assets/SocialImageTemplateWide.svg",
            "src/assets/SocialImageBanner.svg",
            "src/assets/SocialImageRepo.svg",
            "src/assets/svg/osm-logo.svg",
            "src/assets/templates/*",
        ]
        for (const path of allSvgs) {
            if (
                exempt.some((p) => {
                    if (p.endsWith("*") && path.startsWith("./" + p.substring(0, p.length - 1))) {
                        return true
                    }
                    return "./" + p === path
                })
            ) {
                continue
            }

            const contents = readFileSync(path, { encoding: "utf8" })
            if (contents.indexOf("data:image/png;") >= 0) {
                console.warn("The SVG at " + path + " is a fake SVG: it contains PNG data!")
                errCount++
                if (path.startsWith("./src/assets/svg")) {
                    throw "A core SVG is actually a PNG. Don't do this!"
                }
            }
            if (contents.indexOf("<text") > 0) {
                console.warn(
                    "The SVG at " +
                    path +
                    " contains a `text`-tag. This is highly discouraged. Every machine viewing your theme has their own font libary, and the font you choose might not be present, resulting in a different font being rendered. Solution: open your .svg in inkscape (or another program), select the text and convert it to a path",
                )
                errCount++
            }
        }
        if (errCount > 0) {
            throw `There are ${errCount} invalid svgs`
        }
    }

    async main(args: string[]) {
        console.log("Generating layer overview...")
        const themeWhitelist = new Set(
            args
                .find((a) => a.startsWith("--themes="))
                ?.substring("--themes=".length)
                ?.split(",") ?? [],
        )

        const layerWhitelist = new Set(
            args
                .find((a) => a.startsWith("--layers="))
                ?.substring("--layers=".length)
                ?.split(",") ?? [],
        )

        const forceReload = args.some((a) => a == "--force")

        const licensePaths = new Set<string>()
        for (const i in licenses) {
            licensePaths.add(licenses[i].path)
        }
        const doesImageExist = new DoesImageExist(licensePaths, existsSync)
        const sharedLayers = this.buildLayerIndex(doesImageExist, forceReload, layerWhitelist)

        const priviliged = new Set<string>(Constants.priviliged_layers)
        sharedLayers.forEach((_, key) => {
            priviliged.delete(key)
        })

        // These two get a free pass
        priviliged.delete("summary")
        priviliged.delete("last_click")
        priviliged.delete("search")

<<<<<<< HEAD
        if (priviliged.size > 0 && !forceReload) {
=======
       const isBoostrapping =  AllSharedLayers.getSharedLayersConfigs().size == 0
        if (!isBoostrapping  && priviliged.size > 0) {
>>>>>>> 8f54ec10
            throw (
                "Priviliged layer " +
                Array.from(priviliged).join(", ") +
                " has no definition file, create it at `src/assets/layers/<layername>/<layername.json>"
            )
        }
        const recompiledThemes: string[] = []
        const sharedThemes = this.buildThemeIndex(
            licensePaths,
            sharedLayers,
            recompiledThemes,
            forceReload,
            themeWhitelist,
        )

        new ValidateThemeEnsemble().convertStrict(
            Array.from(sharedThemes.values()).map((th) => new LayoutConfig(th, true)),
        )

        if (recompiledThemes.length > 0) {
            writeFileSync(
                "./src/assets/generated/known_layers.json",
                JSON.stringify({
                    layers: Array.from(sharedLayers.values()).filter((l) => l.id !== "favourite"),
                }),
            )
        }

        const mcChangesPath = "./assets/themes/mapcomplete-changes/mapcomplete-changes.json"
        if (
            (recompiledThemes.length > 0 &&
                !(
                    recompiledThemes.length === 1 && recompiledThemes[0] === "mapcomplete-changes"
                )) ||
            args.indexOf("--generate-change-map") >= 0 ||
            !existsSync(mcChangesPath)
        ) {
            // mapcomplete-changes shows an icon for each corresponding mapcomplete-theme
            const iconsPerTheme = Array.from(sharedThemes.values()).map((th) => ({
                if: "theme=" + th.id,
                then: th.icon,
            }))
            const proto: LayoutConfigJson = JSON.parse(
                readFileSync("./assets/themes/mapcomplete-changes/mapcomplete-changes.proto.json", {
                    encoding: "utf8",
                }),
            )
            const protolayer = <LayerConfigJson>(
                proto.layers.filter((l) => l["id"] === "mapcomplete-changes")[0]
            )
            const rendering = protolayer.pointRendering[0]
            rendering.marker[0].icon["mappings"] = iconsPerTheme
            writeFileSync(mcChangesPath, JSON.stringify(proto, null, "  "))
        }

        this.checkAllSvgs()

        new DetectDuplicateFilters().convertStrict(
            {
                layers: ScriptUtils.getLayerFiles().map((f) => f.parsed),
                themes: ScriptUtils.getThemeFiles().map((f) => f.parsed),
            },
            ConversionContext.construct([], []),
        )

        for (const [_, theme] of sharedThemes) {
            theme.layers = theme.layers.filter(
                (l) => Constants.added_by_default.indexOf(l["id"]) < 0,
            )
        }

        if (recompiledThemes.length > 0) {
            writeFileSync(
                "./src/assets/generated/known_themes.json",
                JSON.stringify({
                    themes: Array.from(sharedThemes.values()),
                }),
            )
        }

        if (AllSharedLayers.getSharedLayersConfigs().size == 0) {
            console.error("This was a bootstrapping-run. Run generate layeroverview again!")
        }
    }

    private parseLayer(
        doesImageExist: DoesImageExist,
        prepLayer: PrepareLayer,
        sharedLayerPath: string,
    ): {
        raw: LayerConfigJson
        parsed: LayerConfig
        context: ConversionContext
    } {
        const parser = new ParseLayer(prepLayer, doesImageExist)
        const context = ConversionContext.construct([sharedLayerPath], ["ParseLayer"])
        const parsed = parser.convertStrict(sharedLayerPath, context)
        const result = AddIconSummary.singleton.convertStrict(
            parsed,
            context.inOperation("AddIconSummary"),
        )
        return { ...result, context }
    }

    private buildLayerIndex(
        doesImageExist: DoesImageExist,
        forceReload: boolean,
        whitelist: Set<string>,
    ): Map<string, LayerConfigJson> {
        // First, we expand and validate all builtin layers. These are written to src/assets/generated/layers
        // At the same time, an index of available layers is built.
        console.log("------------- VALIDATING THE BUILTIN QUESTIONS ---------------")
        const sharedTagRenderings = this.getSharedTagRenderings(doesImageExist)
        console.log("   ---------- VALIDATING BUILTIN LAYERS ---------")
        const state: DesugaringContext = {
            tagRenderings: LayerOverviewUtils.asDict(sharedTagRenderings),
            tagRenderingOrder: sharedTagRenderings.map((tr) => tr.id),
            sharedLayers: AllSharedLayers.getSharedLayersConfigs(),
        }
        const sharedLayers = new Map<string, LayerConfigJson>()
        const prepLayer = new PrepareLayer(state)
        const skippedLayers: string[] = []
        const recompiledLayers: string[] = []
        let warningCount = 0
        for (const sharedLayerPath of ScriptUtils.getLayerPaths()) {
            if (whitelist.size > 0) {
                const idByPath = sharedLayerPath.split("/").at(-1).split(".")[0]
                if (
                    Constants.priviliged_layers.indexOf(<any>idByPath) < 0 &&
                    !whitelist.has(idByPath)
                ) {
                    continue
                }
            }
            {
                const targetPath =
                    LayerOverviewUtils.layerPath +
                    sharedLayerPath.substring(sharedLayerPath.lastIndexOf("/"))
                if (!forceReload && !this.shouldBeUpdated(sharedLayerPath, targetPath)) {
                    const sharedLayer = JSON.parse(readFileSync(targetPath, "utf8"))
                    sharedLayers.set(sharedLayer.id, sharedLayer)
                    skippedLayers.push(sharedLayer.id)
                    ScriptUtils.erasableLog("Loaded " + sharedLayer.id)
                    continue
                }
            }

            const parsed = this.parseLayer(doesImageExist, prepLayer, sharedLayerPath)
            warningCount += parsed.context.getAll("warning").length
            const fixed = parsed.raw
            if (sharedLayers.has(fixed.id)) {
                throw "There are multiple layers with the id " + fixed.id + ", " + sharedLayerPath
            }

            sharedLayers.set(fixed.id, fixed)
            recompiledLayers.push(fixed.id)

            this.writeLayer(fixed)
        }

        console.log(
            "Recompiled layers " +
            recompiledLayers.join(", ") +
            " and skipped " +
            skippedLayers.length +
            " layers. Detected " +
            warningCount +
            " warnings",
        )
        // We always need the calculated tags of 'usersettings', so we export them separately
        this.extractJavascriptCodeForLayer(
            state.sharedLayers.get("usersettings"),
            "./src/Logic/State/UserSettingsMetaTagging.ts",
        )

        return sharedLayers
    }

    /**
     * Given: a fully expanded themeConfigJson
     *
     * Will extract a dictionary of the special code and write it into a javascript file which can be imported.
     * This removes the need for _eval_, allowing for a correct CSP
     * @param themeFile
     * @private
     */
    private extractJavascriptCode(themeFile: LayoutConfigJson) {
        const allCode = [
            "import {Feature} from 'geojson'",
            "import { ExtraFuncType } from \"../../../Logic/ExtraFunctions\";",
            "import { Utils } from \"../../../Utils\"",
            "export class ThemeMetaTagging {",
            "   public static readonly themeName = " + JSON.stringify(themeFile.id),
            "",
        ]
        for (const layer of themeFile.layers) {
            const l = <LayerConfigJson>layer
            const id = l.id.replace(/[^a-zA-Z0-9_]/g, "_")
            const code = l.calculatedTags ?? []

            allCode.push(
                "   public metaTaggging_for_" +
                id +
                "(feat: Feature, helperFunctions: Record<ExtraFuncType, (feature: Feature) => Function>) {",
            )
            allCode.push("      const {" + ExtraFunctions.types.join(", ") + "} = helperFunctions")
            for (const line of code) {
                const firstEq = line.indexOf("=")
                let attributeName = line.substring(0, firstEq).trim()
                const expression = line.substring(firstEq + 1)
                const isStrict = attributeName.endsWith(":")
                if (!isStrict) {
                    allCode.push(
                        "      Utils.AddLazyProperty(feat.properties, '" +
                        attributeName +
                        "', () => " +
                        expression +
                        " ) ",
                    )
                } else {
                    attributeName = attributeName.substring(0, attributeName.length - 1).trim()
                    allCode.push("      feat.properties['" + attributeName + "'] = " + expression)
                }
            }
            allCode.push("   }")
        }

        const targetDir = "./src/assets/generated/metatagging/"
        if (!existsSync(targetDir)) {
            mkdirSync(targetDir)
        }
        allCode.push("}")

        writeFileSync(targetDir + themeFile.id + ".ts", allCode.join("\n"))
    }

    private extractJavascriptCodeForLayer(l: LayerConfigJson, targetPath?: string) {
        if (!l) {
            return // Probably a bootstrapping run
        }
        let importPath = "../../../"
        if (targetPath) {
            const l = targetPath.split("/")
            if (l.length == 1) {
                importPath = "./"
            } else {
                importPath = ""
                for (let i = 0; i < l.length - 3; i++) {
                    importPath += "../"
                }
            }
        }
        const allCode = [
            `import { Utils } from "${importPath}Utils"`,
            `/** This code is autogenerated - do not edit. Edit ./assets/layers/${l?.id}/${l?.id}.json instead */`,
            "export class ThemeMetaTagging {",
            "   public static readonly themeName = " + JSON.stringify(l.id),
            "",
        ]
        const code = l.calculatedTags ?? []

        allCode.push(
            "   public metaTaggging_for_" + l.id + "(feat: {properties: Record<string, string>}) {",
        )
        for (const line of code) {
            const firstEq = line.indexOf("=")
            let attributeName = line.substring(0, firstEq).trim()
            const expression = line.substring(firstEq + 1)
            const isStrict = attributeName.endsWith(":")
            if (!isStrict) {
                allCode.push(
                    "      Utils.AddLazyProperty(feat.properties, '" +
                    attributeName +
                    "', () => " +
                    expression +
                    " ) ",
                )
            } else {
                attributeName = attributeName.substring(0, attributeName.length - 2).trim()
                allCode.push("      feat.properties['" + attributeName + "'] = " + expression)
            }
        }
        allCode.push("   }")
        allCode.push("}")

        const targetDir = "./src/assets/generated/metatagging/"
        if (!targetPath) {
            if (!existsSync(targetDir)) {
                mkdirSync(targetDir)
            }
        }

        writeFileSync(targetPath ?? targetDir + "layer_" + l.id + ".ts", allCode.join("\n"))
    }

    private buildThemeIndex(
        licensePaths: Set<string>,
        sharedLayers: Map<string, LayerConfigJson>,
        recompiledThemes: string[],
        forceReload: boolean,
        whitelist: Set<string>,
    ): Map<string, LayoutConfigJson> {
        console.log("   ---------- VALIDATING BUILTIN THEMES ---------")
        const themeFiles = ScriptUtils.getThemeFiles()
        const fixed = new Map<string, LayoutConfigJson>()

        const publicLayers = LayerOverviewUtils.publicLayerIdsFrom(
            themeFiles.map((th) => th.parsed),
        )

        const trs = this.getSharedTagRenderings(new DoesImageExist(licensePaths, existsSync))

        const convertState: DesugaringContext = {
            sharedLayers,
            tagRenderings: LayerOverviewUtils.asDict(trs),
            tagRenderingOrder: trs.map((tr) => tr.id),
            publicLayers,
        }
        const knownTagRenderings = new Set<string>()
        convertState.tagRenderings.forEach((_, key) => knownTagRenderings.add(key))
        sharedLayers.forEach((layer) => {
            for (const tagRendering of layer.tagRenderings ?? []) {
                if (tagRendering["id"]) {
                    knownTagRenderings.add(layer.id + "." + tagRendering["id"])
                }
                if (tagRendering["labels"]) {
                    for (const label of tagRendering["labels"]) {
                        knownTagRenderings.add(layer.id + "." + label)
                    }
                }
            }
        })

        const skippedThemes: string[] = []

        for (let i = 0; i < themeFiles.length; i++) {
            const themeInfo = themeFiles[i]
            const themePath = themeInfo.path
            let themeFile = themeInfo.parsed
            if (whitelist.size > 0 && !whitelist.has(themeFile.id)) {
                continue
            }

            const targetPath =
                LayerOverviewUtils.themePath + "/" + themePath.substring(themePath.lastIndexOf("/"))

            const usedLayers = Array.from(
                LayerOverviewUtils.extractLayerIdsFrom(themeFile, false),
            ).map((id) => LayerOverviewUtils.layerPath + id + ".json")

            if (!forceReload && !this.shouldBeUpdated([themePath, ...usedLayers], targetPath)) {
                fixed.set(
                    themeFile.id,
                    JSON.parse(
                        readFileSync(LayerOverviewUtils.themePath + themeFile.id + ".json", "utf8"),
                    ),
                )
                ScriptUtils.erasableLog("Skipping", themeFile.id)
                skippedThemes.push(themeFile.id)
                continue
            }

            recompiledThemes.push(themeFile.id)

            new PrevalidateTheme().convertStrict(
                themeFile,
                ConversionContext.construct([themePath], ["PrepareLayer"]),
            )
            try {
                themeFile = new PrepareTheme(convertState, {
                    skipDefaultLayers: true,
                }).convertStrict(
                    themeFile,
                    ConversionContext.construct([themePath], ["PrepareLayer"]),
                )
                new ValidateThemeAndLayers(
                    new DoesImageExist(licensePaths, existsSync, knownTagRenderings),
                    themePath,
                    true,
                    knownTagRenderings,
                ).convertStrict(
                    themeFile,
                    ConversionContext.construct([themePath], ["PrepareLayer"]),
                )

                if (themeFile.icon.endsWith(".svg")) {
                    try {
                        ScriptUtils.ReadSvgSync(themeFile.icon, (svg) => {
                            const width: string = svg["$"].width
                            if (width === undefined) {
                                throw (
                                    "The logo at " +
                                    themeFile.icon +
                                    " does not have a defined width"
                                )
                            }
                            const height: string = svg["$"].height
                            const err = themeFile.hideFromOverview ? console.warn : console.error
                            if (width !== height) {
                                const e =
                                    `the icon for theme ${themeFile.id} is not square. Please square the icon at ${themeFile.icon}` +
                                    ` Width = ${width} height = ${height}`
                                err(e)
                            }

                            if (width?.endsWith("%")) {
                                throw (
                                    "The logo at " +
                                    themeFile.icon +
                                    " has a relative width; this is not supported"
                                )
                            }

                            const w = parseInt(width)
                            const h = parseInt(height)
                            if (w < 370 || h < 370) {
                                const e: string = [
                                    `the icon for theme ${themeFile.id} is too small. Please rescale the icon at ${themeFile.icon}`,
                                    `Even though an SVG is 'infinitely scaleable', the icon should be dimensioned bigger. One of the build steps of the theme does convert the image to a PNG (to serve as PWA-icon) and having a small dimension will cause blurry images.`,
                                    ` Width = ${width} height = ${height}; we recommend a size of at least 500px * 500px and to use a square aspect ratio.`,
                                ].join("\n")
                                err(e)
                            }
                        })
                    } catch (e) {
                        console.error("Could not read " + themeFile.icon + " due to " + e)
                    }
                }

                const usedImages = Utils.Dedup(
                    new ExtractImages(true, knownTagRenderings)
                        .convertStrict(themeFile)
                        .map((x) => x.path),
                )
                usedImages.sort()

                themeFile["_usedImages"] = usedImages

                this.writeTheme(themeFile)
                fixed.set(themeFile.id, themeFile)

                this.extractJavascriptCode(themeFile)
            } catch (e) {
                console.error("ERROR: could not prepare theme " + themePath + " due to " + e)
                throw e
            }
        }

        if (whitelist.size == 0) {
            this.writeSmallOverview(
                Array.from(fixed.values()).map((t) => {
                    return <any> {
                        ...t,
                        hideFromOverview: t.hideFromOverview ?? false,
                        shortDescription:
                            t.shortDescription ?? new Translation(t.description).FirstSentence(),
                        mustHaveLanguage: t.mustHaveLanguage?.length > 0,
                    }
                }),
                sharedLayers
            )
        }

        console.log(
            "Recompiled themes " +
            recompiledThemes.join(", ") +
            " and skipped " +
            skippedThemes.length +
            " themes",
        )

        return fixed
    }
}

new GenerateFavouritesLayer().run()
new LayerOverviewUtils().run()<|MERGE_RESOLUTION|>--- conflicted
+++ resolved
@@ -504,12 +504,8 @@
         priviliged.delete("last_click")
         priviliged.delete("search")
 
-<<<<<<< HEAD
-        if (priviliged.size > 0 && !forceReload) {
-=======
        const isBoostrapping =  AllSharedLayers.getSharedLayersConfigs().size == 0
         if (!isBoostrapping  && priviliged.size > 0) {
->>>>>>> 8f54ec10
             throw (
                 "Priviliged layer " +
                 Array.from(priviliged).join(", ") +
