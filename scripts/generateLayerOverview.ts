import ScriptUtils from "./ScriptUtils"
import { existsSync, mkdirSync, readFileSync, statSync, writeFileSync } from "fs"
import licenses from "../assets/generated/license_info.json"
import { LayoutConfigJson } from "../Models/ThemeConfig/Json/LayoutConfigJson"
import { LayerConfigJson } from "../Models/ThemeConfig/Json/LayerConfigJson"
import Constants from "../Models/Constants"
import {
    DetectDuplicateFilters,
    DoesImageExist,
    PrevalidateTheme,
    ValidateLayer,
    ValidateTagRenderings,
    ValidateThemeAndLayers,
} from "../Models/ThemeConfig/Conversion/Validation"
import { Translation } from "../UI/i18n/Translation"
import { TagRenderingConfigJson } from "../Models/ThemeConfig/Json/TagRenderingConfigJson"
import questions from "../assets/tagRenderings/questions.json"
import PointRenderingConfigJson from "../Models/ThemeConfig/Json/PointRenderingConfigJson"
import { PrepareLayer } from "../Models/ThemeConfig/Conversion/PrepareLayer"
import { PrepareTheme } from "../Models/ThemeConfig/Conversion/PrepareTheme"
import { DesugaringContext } from "../Models/ThemeConfig/Conversion/Conversion"
import { Utils } from "../Utils"
import Script from "./Script"
import { AllSharedLayers } from "../Customizations/AllSharedLayers"

// This scripts scans 'assets/layers/*.json' for layer definition files and 'assets/themes/*.json' for theme definition files.
// It spits out an overview of those to be used to load them

class LayerOverviewUtils extends Script {
    public static readonly layerPath = "./assets/generated/layers/"
    public static readonly themePath = "./assets/generated/themes/"

    constructor() {
        super("Reviews and generates the compiled themes")
    }
    private static publicLayerIdsFrom(themefiles: LayoutConfigJson[]): Set<string> {
        const publicThemes = [].concat(...themefiles.filter((th) => !th.hideFromOverview))

        return new Set([].concat(...publicThemes.map((th) => this.extractLayerIdsFrom(th))))
    }

    private static extractLayerIdsFrom(
        themeFile: LayoutConfigJson,
        includeInlineLayers = true
    ): string[] {
        const publicLayerIds = []
        for (const publicLayer of themeFile.layers) {
            if (typeof publicLayer === "string") {
                publicLayerIds.push(publicLayer)
                continue
            }
            if (publicLayer["builtin"] !== undefined) {
                const bi = publicLayer["builtin"]
                if (typeof bi === "string") {
                    publicLayerIds.push(bi)
                    continue
                }
                bi.forEach((id) => publicLayerIds.push(id))
                continue
            }
            if (includeInlineLayers) {
                publicLayerIds.push(publicLayer["id"])
            }
        }
        return publicLayerIds
    }

    shouldBeUpdated(sourcefile: string | string[], targetfile: string): boolean {
        if (!existsSync(targetfile)) {
            return true
        }
        const targetModified = statSync(targetfile).mtime
        if (typeof sourcefile === "string") {
            sourcefile = [sourcefile]
        }

        return sourcefile.some((sourcefile) => statSync(sourcefile).mtime > targetModified)
    }

    writeSmallOverview(
        themes: {
            id: string
            title: any
            shortDescription: any
            icon: string
            hideFromOverview: boolean
            mustHaveLanguage: boolean
            layers: (LayerConfigJson | string | { builtin })[]
        }[]
    ) {
        const perId = new Map<string, any>()
        for (const theme of themes) {
            const keywords: {}[] = []
            for (const layer of theme.layers ?? []) {
                const l = <LayerConfigJson>layer
                keywords.push({ "*": l.id })
                keywords.push(l.title)
                keywords.push(l.description)
            }

            const data = {
                id: theme.id,
                title: theme.title,
                shortDescription: theme.shortDescription,
                icon: theme.icon,
                hideFromOverview: theme.hideFromOverview,
                mustHaveLanguage: theme.mustHaveLanguage,
                keywords: Utils.NoNull(keywords),
            }
            perId.set(theme.id, data)
        }

        const sorted = Constants.themeOrder.map((id) => {
            if (!perId.has(id)) {
                throw "Ordered theme id " + id + " not found"
            }
            return perId.get(id)
        })

        perId.forEach((value) => {
            if (Constants.themeOrder.indexOf(value.id) >= 0) {
                return // actually a continue
            }
            sorted.push(value)
        })

        writeFileSync(
            "./assets/generated/theme_overview.json",
            JSON.stringify(sorted, null, "  "),
            { encoding: "utf8" }
        )
    }

    writeTheme(theme: LayoutConfigJson) {
        if (!existsSync(LayerOverviewUtils.themePath)) {
            mkdirSync(LayerOverviewUtils.themePath)
        }
        writeFileSync(
            `${LayerOverviewUtils.themePath}${theme.id}.json`,
            JSON.stringify(theme, null, "  "),
            { encoding: "utf8" }
        )
    }

    writeLayer(layer: LayerConfigJson) {
        if (!existsSync(LayerOverviewUtils.layerPath)) {
            mkdirSync(LayerOverviewUtils.layerPath)
        }
        writeFileSync(
            `${LayerOverviewUtils.layerPath}${layer.id}.json`,
            JSON.stringify(layer, null, "  "),
            { encoding: "utf8" }
        )
    }

    getSharedTagRenderings(doesImageExist: DoesImageExist): Map<string, TagRenderingConfigJson> {
        const dict = new Map<string, TagRenderingConfigJson>()

        const validator = new ValidateTagRenderings(undefined, doesImageExist)
        for (const key in questions) {
            if (key === "id") {
                continue
            }
            questions[key].id = key
            questions[key]["source"] = "shared-questions"
            const config = <TagRenderingConfigJson>questions[key]
            validator.convertStrict(
                config,
                "generate-layer-overview:tagRenderings/questions.json:" + key
            )
            dict.set(key, config)
        }

        dict.forEach((value, key) => {
            if (key === "id") {
                return
            }
            value.id = value.id ?? key
        })

        return dict
    }

    checkAllSvgs() {
        const allSvgs = ScriptUtils.readDirRecSync("./assets")
            .filter((path) => path.endsWith(".svg"))
            .filter((path) => !path.startsWith("./assets/generated"))
        let errCount = 0
        const exempt = [
            "assets/SocialImageTemplate.svg",
            "assets/SocialImageTemplateWide.svg",
            "assets/SocialImageBanner.svg",
            "assets/SocialImageRepo.svg",
            "assets/svg/osm-logo.svg",
            "assets/templates/*",
        ]
        for (const path of allSvgs) {
            if (
                exempt.some((p) => {
                    if (p.endsWith("*") && path.startsWith("./" + p.substring(0, p.length - 1))) {
                        return true
                    }
                    return "./" + p === path
                })
            ) {
                continue
            }

            const contents = readFileSync(path, { encoding: "utf8" })
            if (contents.indexOf("data:image/png;") >= 0) {
                console.warn("The SVG at " + path + " is a fake SVG: it contains PNG data!")
                errCount++
                if (path.startsWith("./assets/svg")) {
                    throw "A core SVG is actually a PNG. Don't do this!"
                }
            }
            if (contents.indexOf("<text") > 0) {
                console.warn(
                    "The SVG at " +
                        path +
                        " contains a `text`-tag. This is highly discouraged. Every machine viewing your theme has their own font libary, and the font you choose might not be present, resulting in a different font being rendered. Solution: open your .svg in inkscape (or another program), select the text and convert it to a path"
                )
                errCount++
            }
        }
        if (errCount > 0) {
            throw `There are ${errCount} invalid svgs`
        }
    }

<<<<<<< HEAD
    main(args: string[]) {
=======
    async main(args: string[]) {
        if (fakedom === undefined) {
            throw "Fakedom not initialized"
        }
>>>>>>> ef93ad12
        const forceReload = args.some((a) => a == "--force")

        const licensePaths = new Set<string>()
        for (const i in licenses) {
            licensePaths.add(licenses[i].path)
        }
        const doesImageExist = new DoesImageExist(licensePaths, existsSync)
        const sharedLayers = this.buildLayerIndex(doesImageExist, forceReload)

        const priviliged = new Set<string>(Constants.priviliged_layers)
        sharedLayers.forEach((_, key) => {
            priviliged.delete(key)
        })
        if (priviliged.size > 0) {
            throw (
                "Priviliged layer " +
                Array.from(priviliged).join(", ") +
                " has no definition file, create it at `assets/layers/<layername>/<layername.json>"
            )
        }
        const recompiledThemes: string[] = []
        const sharedThemes = this.buildThemeIndex(
            licensePaths,
            sharedLayers,
            recompiledThemes,
            forceReload
        )

        writeFileSync(
            "./assets/generated/known_themes.json",
            JSON.stringify({
                themes: Array.from(sharedThemes.values()),
            })
        )

        writeFileSync(
            "./assets/generated/known_layers.json",
            JSON.stringify({ layers: Array.from(sharedLayers.values()) })
        )

        if (
            recompiledThemes.length > 0 &&
            !(recompiledThemes.length === 1 && recompiledThemes[0] === "mapcomplete-changes")
        ) {
            // mapcomplete-changes shows an icon for each corresponding mapcomplete-theme
            const iconsPerTheme = Array.from(sharedThemes.values()).map((th) => ({
                if: "theme=" + th.id,
                then: th.icon,
            }))
            const proto: LayoutConfigJson = JSON.parse(
                readFileSync("./assets/themes/mapcomplete-changes/mapcomplete-changes.proto.json", {
                    encoding: "utf8",
                })
            )
            const protolayer = <LayerConfigJson>(
                proto.layers.filter((l) => l["id"] === "mapcomplete-changes")[0]
            )
            const rendering = <PointRenderingConfigJson>protolayer.mapRendering[0]
            rendering.icon["mappings"] = iconsPerTheme
            writeFileSync(
                "./assets/themes/mapcomplete-changes/mapcomplete-changes.json",
                JSON.stringify(proto, null, "  ")
            )
        }

        this.checkAllSvgs()

        new DetectDuplicateFilters().convertStrict(
            {
                layers: ScriptUtils.getLayerFiles().map((f) => f.parsed),
                themes: ScriptUtils.getThemeFiles().map((f) => f.parsed),
            },
            "GenerateLayerOverview:"
        )

        if (AllSharedLayers.getSharedLayersConfigs().size == 0) {
            console.error("This was a bootstrapping-run. Run generate layeroverview again!")
        } else {
            const green = (s) => "\x1b[92m" + s + "\x1b[0m"
            console.log(green("All done!"))
        }
    }

    private buildLayerIndex(
        doesImageExist: DoesImageExist,
        forceReload: boolean
    ): Map<string, LayerConfigJson> {
        // First, we expand and validate all builtin layers. These are written to assets/generated/layers
        // At the same time, an index of available layers is built.
        console.log("   ---------- VALIDATING BUILTIN LAYERS ---------")

        const sharedTagRenderings = this.getSharedTagRenderings(doesImageExist)
        const state: DesugaringContext = {
            tagRenderings: sharedTagRenderings,
            sharedLayers: AllSharedLayers.getSharedLayersConfigs(),
        }
        const sharedLayers = new Map<string, LayerConfigJson>()
        const prepLayer = new PrepareLayer(state)
        const skippedLayers: string[] = []
        const recompiledLayers: string[] = []
        for (const sharedLayerPath of ScriptUtils.getLayerPaths()) {
            {
                const targetPath =
                    LayerOverviewUtils.layerPath +
                    sharedLayerPath.substring(sharedLayerPath.lastIndexOf("/"))
                if (!forceReload && !this.shouldBeUpdated(sharedLayerPath, targetPath)) {
                    const sharedLayer = JSON.parse(readFileSync(targetPath, "utf8"))
                    sharedLayers.set(sharedLayer.id, sharedLayer)
                    skippedLayers.push(sharedLayer.id)
                    console.log("Loaded " + sharedLayer.id)
                    continue
                }
            }
            let parsed
            try {
                parsed = JSON.parse(readFileSync(sharedLayerPath, "utf8"))
            } catch (e) {
                throw "Could not parse or read file " + sharedLayerPath
            }
            const context = "While building builtin layer " + sharedLayerPath
            const fixed = prepLayer.convertStrict(parsed, context)

            if (typeof fixed.source !== "string" && fixed.source.osmTags["and"] === undefined) {
                fixed.source.osmTags = { and: [fixed.source.osmTags] }
            }

            const validator = new ValidateLayer(sharedLayerPath, true, doesImageExist)
            validator.convertStrict(fixed, context)

            if (sharedLayers.has(fixed.id)) {
                throw "There are multiple layers with the id " + fixed.id
            }

            sharedLayers.set(fixed.id, fixed)
            recompiledLayers.push(fixed.id)

            this.writeLayer(fixed)
        }

        console.log(
            "Recompiled layers " +
                recompiledLayers.join(", ") +
                " and skipped " +
                skippedLayers.length +
                " layers"
        )

        return sharedLayers
    }

    private buildThemeIndex(
        licensePaths: Set<string>,
        sharedLayers: Map<string, LayerConfigJson>,
        recompiledThemes: string[],
        forceReload: boolean
    ): Map<string, LayoutConfigJson> {
        console.log("   ---------- VALIDATING BUILTIN THEMES ---------")
        const themeFiles = ScriptUtils.getThemeFiles()
        const fixed = new Map<string, LayoutConfigJson>()

        const publicLayers = LayerOverviewUtils.publicLayerIdsFrom(
            themeFiles.map((th) => th.parsed)
        )

        const convertState: DesugaringContext = {
            sharedLayers,
            tagRenderings: this.getSharedTagRenderings(
                new DoesImageExist(licensePaths, existsSync)
            ),
            publicLayers,
        }
        const knownTagRenderings = new Set<string>()
        convertState.tagRenderings.forEach((_, key) => knownTagRenderings.add(key))
        sharedLayers.forEach((layer) => {
            for (const tagRendering of layer.tagRenderings ?? []) {
                if (tagRendering["id"]) {
                    knownTagRenderings.add(layer.id + "." + tagRendering["id"])
                }
                if (tagRendering["labels"]) {
                    for (const label of tagRendering["labels"]) {
                        knownTagRenderings.add(layer.id + "." + label)
                    }
                }
            }
        })

        const skippedThemes: string[] = []
        for (const themeInfo of themeFiles) {
            const themePath = themeInfo.path
            let themeFile = themeInfo.parsed

            {
                const targetPath =
                    LayerOverviewUtils.themePath +
                    "/" +
                    themePath.substring(themePath.lastIndexOf("/"))
                const usedLayers = Array.from(
                    LayerOverviewUtils.extractLayerIdsFrom(themeFile, false)
                ).map((id) => LayerOverviewUtils.layerPath + id + ".json")
                if (!forceReload && !this.shouldBeUpdated([themePath, ...usedLayers], targetPath)) {
                    fixed.set(
                        themeFile.id,
                        JSON.parse(
                            readFileSync(
                                LayerOverviewUtils.themePath + themeFile.id + ".json",
                                "utf8"
                            )
                        )
                    )
                    skippedThemes.push(themeFile.id)
                    continue
                }
                recompiledThemes.push(themeFile.id)
            }

            new PrevalidateTheme().convertStrict(themeFile, themePath)
            try {
                themeFile = new PrepareTheme(convertState).convertStrict(themeFile, themePath)

                new ValidateThemeAndLayers(
                    new DoesImageExist(licensePaths, existsSync, knownTagRenderings),
                    themePath,
                    true,
                    knownTagRenderings
                ).convertStrict(themeFile, themePath)

                if (themeFile.icon.endsWith(".svg")) {
                    try {
                        ScriptUtils.ReadSvgSync(themeFile.icon, (svg) => {
                            const width: string = svg.$.width
                            const height: string = svg.$.height
                            const err = themeFile.hideFromOverview ? console.warn : console.error
                            if (width !== height) {
                                const e =
                                    `the icon for theme ${themeFile.id} is not square. Please square the icon at ${themeFile.icon}` +
                                    ` Width = ${width} height = ${height}`
                                err(e)
                            }

                            const w = parseInt(width)
                            const h = parseInt(height)
                            if (w < 370 || h < 370) {
                                const e: string = [
                                    `the icon for theme ${themeFile.id} is too small. Please rescale the icon at ${themeFile.icon}`,
                                    `Even though an SVG is 'infinitely scaleable', the icon should be dimensioned bigger. One of the build steps of the theme does convert the image to a PNG (to serve as PWA-icon) and having a small dimension will cause blurry images.`,
                                    ` Width = ${width} height = ${height}; we recommend a size of at least 500px * 500px and to use a square aspect ratio.`,
                                ].join("\n")
                                err(e)
                            }
                        })
                    } catch (e) {
                        console.error("Could not read " + themeFile.icon + " due to " + e)
                    }
                }

                this.writeTheme(themeFile)
                fixed.set(themeFile.id, themeFile)
            } catch (e) {
                console.error("ERROR: could not prepare theme " + themePath + " due to " + e)
                throw e
            }
        }

        this.writeSmallOverview(
            Array.from(fixed.values()).map((t) => {
                return {
                    ...t,
                    hideFromOverview: t.hideFromOverview ?? false,
                    shortDescription:
                        t.shortDescription ??
                        new Translation(t.description).FirstSentence().translations,
                    mustHaveLanguage: t.mustHaveLanguage?.length > 0,
                }
            })
        )

        console.log(
            "Recompiled themes " +
                recompiledThemes.join(", ") +
                " and skipped " +
                skippedThemes.length +
                " themes"
        )

        return fixed
    }
}

new LayerOverviewUtils().run()<|MERGE_RESOLUTION|>--- conflicted
+++ resolved
@@ -228,14 +228,7 @@
         }
     }
 
-<<<<<<< HEAD
-    main(args: string[]) {
-=======
     async main(args: string[]) {
-        if (fakedom === undefined) {
-            throw "Fakedom not initialized"
-        }
->>>>>>> ef93ad12
         const forceReload = args.some((a) => a == "--force")
 
         const licensePaths = new Set<string>()
@@ -358,8 +351,8 @@
             const context = "While building builtin layer " + sharedLayerPath
             const fixed = prepLayer.convertStrict(parsed, context)
 
-            if (typeof fixed.source !== "string" && fixed.source.osmTags["and"] === undefined) {
-                fixed.source.osmTags = { and: [fixed.source.osmTags] }
+            if (typeof fixed.source !== "string" && fixed.source["osmTags"]["and"] === undefined) {
+                fixed.source["osmTags"] = { and: [fixed.source["osmTags"]] }
             }
 
             const validator = new ValidateLayer(sharedLayerPath, true, doesImageExist)
