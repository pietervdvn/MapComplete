--- conflicted
+++ resolved
@@ -21,13 +21,8 @@
 import { PrepareTheme } from "../Models/ThemeConfig/Conversion/PrepareTheme"
 import { DesugaringContext } from "../Models/ThemeConfig/Conversion/Conversion"
 import { Utils } from "../Utils"
-<<<<<<< HEAD
-import { AllKnownLayouts } from "../Customizations/AllKnownLayouts"
 import Script from "./Script"
-import { GenerateLicenseInfo } from "./generateLicenseInfo"
-=======
 import { AllSharedLayers } from "../Customizations/AllSharedLayers"
->>>>>>> e002e4a8
 
 // This scripts scans 'assets/layers/*.json' for layer definition files and 'assets/themes/*.json' for theme definition files.
 // It spits out an overview of those to be used to load them
@@ -234,14 +229,10 @@
         }
     }
 
-<<<<<<< HEAD
     async main(args: string[]) {
-=======
-    main(args: string[]) {
         if (fakedom === undefined) {
             throw "Fakedom not initialized"
         }
->>>>>>> e002e4a8
         const forceReload = args.some((a) => a == "--force")
 
         const licensePaths = new Set<string>()
