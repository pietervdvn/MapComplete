import ScriptUtils from "./ScriptUtils"
import { existsSync, mkdirSync, readFileSync, statSync, writeFileSync } from "fs"
import licenses from "../src/assets/generated/license_info.json"
import { LayoutConfigJson } from "../src/Models/ThemeConfig/Json/LayoutConfigJson"
import { LayerConfigJson } from "../src/Models/ThemeConfig/Json/LayerConfigJson"
import Constants from "../src/Models/Constants"
import {
    DetectDuplicateFilters,
    DoesImageExist,
    PrevalidateTheme,
    ValidateLayer,
    ValidateThemeAndLayers,
} from "../src/Models/ThemeConfig/Conversion/Validation"
import { Translation } from "../src/UI/i18n/Translation"
import { TagRenderingConfigJson } from "../src/Models/ThemeConfig/Json/TagRenderingConfigJson"
import PointRenderingConfigJson from "../src/Models/ThemeConfig/Json/PointRenderingConfigJson"
import { PrepareLayer } from "../src/Models/ThemeConfig/Conversion/PrepareLayer"
import { PrepareTheme } from "../src/Models/ThemeConfig/Conversion/PrepareTheme"
import { DesugaringContext } from "../src/Models/ThemeConfig/Conversion/Conversion"
import { Utils } from "../src/Utils"
import Script from "./Script"
import { AllSharedLayers } from "../src/Customizations/AllSharedLayers"

// This scripts scans 'src/assets/layers/*.json' for layer definition files and 'src/assets/themes/*.json' for theme definition files.
// It spits out an overview of those to be used to load them

class LayerOverviewUtils extends Script {
    public static readonly layerPath = "./src/assets/generated/layers/"
    public static readonly themePath = "./src/assets/generated/themes/"

    constructor() {
        super("Reviews and generates the compiled themes")
    }

    private static publicLayerIdsFrom(themefiles: LayoutConfigJson[]): Set<string> {
        const publicThemes = [].concat(...themefiles.filter((th) => !th.hideFromOverview))

        return new Set([].concat(...publicThemes.map((th) => this.extractLayerIdsFrom(th))))
    }

    private static extractLayerIdsFrom(
        themeFile: LayoutConfigJson,
        includeInlineLayers = true
    ): string[] {
        const publicLayerIds = []
        for (const publicLayer of themeFile.layers) {
            if (typeof publicLayer === "string") {
                publicLayerIds.push(publicLayer)
                continue
            }
            if (publicLayer["builtin"] !== undefined) {
                const bi = publicLayer["builtin"]
                if (typeof bi === "string") {
                    publicLayerIds.push(bi)
                    continue
                }
                bi.forEach((id) => publicLayerIds.push(id))
                continue
            }
            if (includeInlineLayers) {
                publicLayerIds.push(publicLayer["id"])
            }
        }
        return publicLayerIds
    }

    shouldBeUpdated(sourcefile: string | string[], targetfile: string): boolean {
        if (!existsSync(targetfile)) {
            return true
        }
        const targetModified = statSync(targetfile).mtime
        if (typeof sourcefile === "string") {
            sourcefile = [sourcefile]
        }

        for (const path of sourcefile) {
            const hasChange = statSync(path).mtime > targetModified
            if (hasChange) {
                console.log("File ", targetfile, " should be updated as ", path, "has been changed")
                return true
            }
        }
        return false
    }

    writeSmallOverview(
        themes: {
            id: string
            title: any
            shortDescription: any
            icon: string
            hideFromOverview: boolean
            mustHaveLanguage: boolean
            layers: (LayerConfigJson | string | { builtin })[]
        }[]
    ) {
        const perId = new Map<string, any>()
        for (const theme of themes) {
            const keywords: {}[] = []
            for (const layer of theme.layers ?? []) {
                const l = <LayerConfigJson>layer
                keywords.push({ "*": l.id })
                keywords.push(l.title)
                keywords.push(l.description)
            }

            const data = {
                id: theme.id,
                title: theme.title,
                shortDescription: theme.shortDescription,
                icon: theme.icon,
                hideFromOverview: theme.hideFromOverview,
                mustHaveLanguage: theme.mustHaveLanguage,
                keywords: Utils.NoNull(keywords),
            }
            perId.set(theme.id, data)
        }

        const sorted = Constants.themeOrder.map((id) => {
            if (!perId.has(id)) {
                throw "Ordered theme id " + id + " not found"
            }
            return perId.get(id)
        })

        perId.forEach((value) => {
            if (Constants.themeOrder.indexOf(value.id) >= 0) {
                return // actually a continue
            }
            sorted.push(value)
        })

        writeFileSync(
            "./src/assets/generated/theme_overview.json",
            JSON.stringify(sorted, null, "  "),
            { encoding: "utf8" }
        )
    }

    writeTheme(theme: LayoutConfigJson) {
        if (!existsSync(LayerOverviewUtils.themePath)) {
            mkdirSync(LayerOverviewUtils.themePath)
        }
        writeFileSync(
            `${LayerOverviewUtils.themePath}${theme.id}.json`,
            JSON.stringify(theme, null, "  "),
            { encoding: "utf8" }
        )
    }

    writeLayer(layer: LayerConfigJson) {
        if (!existsSync(LayerOverviewUtils.layerPath)) {
            mkdirSync(LayerOverviewUtils.layerPath)
        }
        writeFileSync(
            `${LayerOverviewUtils.layerPath}${layer.id}.json`,
            JSON.stringify(layer, null, "  "),
            { encoding: "utf8" }
        )
    }

    getSharedTagRenderings(
        doesImageExist: DoesImageExist,
        bootstrapTagRenderings: Map<string, TagRenderingConfigJson> = null
    ): Map<string, TagRenderingConfigJson> {
        const prepareLayer = new PrepareLayer({
            tagRenderings: bootstrapTagRenderings,
            sharedLayers: null,
            publicLayers: null,
        })

        let path = "assets/layers/questions/questions.json"
        const sharedQuestions = this.parseLayer(doesImageExist, prepareLayer, path)

        const dict = new Map<string, TagRenderingConfigJson>()

        for (const tr of sharedQuestions.tagRenderings) {
            const tagRendering = <TagRenderingConfigJson>tr
            dict.set(tagRendering.id, tagRendering)
        }

<<<<<<< HEAD
        dict.forEach((value, key) => {
            if (key === "id") {
                return
            }
            value["id"] = value["id"] ?? key
        })
=======
        if (dict.size === bootstrapTagRenderings?.size) {
            return dict
        }
>>>>>>> 89027ed5

        return this.getSharedTagRenderings(doesImageExist, dict)
    }

    checkAllSvgs() {
        const allSvgs = ScriptUtils.readDirRecSync("./src/assets")
            .filter((path) => path.endsWith(".svg"))
            .filter((path) => !path.startsWith("./src/assets/generated"))
        let errCount = 0
        const exempt = [
            "src/assets/SocialImageTemplate.svg",
            "src/assets/SocialImageTemplateWide.svg",
            "src/assets/SocialImageBanner.svg",
            "src/assets/SocialImageRepo.svg",
            "src/assets/svg/osm-logo.svg",
            "src/assets/templates/*",
        ]
        for (const path of allSvgs) {
            if (
                exempt.some((p) => {
                    if (p.endsWith("*") && path.startsWith("./" + p.substring(0, p.length - 1))) {
                        return true
                    }
                    return "./" + p === path
                })
            ) {
                continue
            }

            const contents = readFileSync(path, { encoding: "utf8" })
            if (contents.indexOf("data:image/png;") >= 0) {
                console.warn("The SVG at " + path + " is a fake SVG: it contains PNG data!")
                errCount++
                if (path.startsWith("./src/assets/svg")) {
                    throw "A core SVG is actually a PNG. Don't do this!"
                }
            }
            if (contents.indexOf("<text") > 0) {
                console.warn(
                    "The SVG at " +
                        path +
                        " contains a `text`-tag. This is highly discouraged. Every machine viewing your theme has their own font libary, and the font you choose might not be present, resulting in a different font being rendered. Solution: open your .svg in inkscape (or another program), select the text and convert it to a path"
                )
                errCount++
            }
        }
        if (errCount > 0) {
            throw `There are ${errCount} invalid svgs`
        }
    }

    async main(args: string[]) {
        const forceReload = args.some((a) => a == "--force")

        const licensePaths = new Set<string>()
        for (const i in licenses) {
            licensePaths.add(licenses[i].path)
        }
        const doesImageExist = new DoesImageExist(licensePaths, existsSync)
        const sharedLayers = this.buildLayerIndex(doesImageExist, forceReload)

        const priviliged = new Set<string>(Constants.priviliged_layers)
        sharedLayers.forEach((_, key) => {
            priviliged.delete(key)
        })
        if (priviliged.size > 0) {
            throw (
                "Priviliged layer " +
                Array.from(priviliged).join(", ") +
                " has no definition file, create it at `src/assets/layers/<layername>/<layername.json>"
            )
        }
        const recompiledThemes: string[] = []
        const sharedThemes = this.buildThemeIndex(
            licensePaths,
            sharedLayers,
            recompiledThemes,
            forceReload
        )

        writeFileSync(
            "./src/assets/generated/known_themes.json",
            JSON.stringify({
                themes: Array.from(sharedThemes.values()),
            })
        )

        writeFileSync(
            "./src/assets/generated/known_layers.json",
            JSON.stringify({ layers: Array.from(sharedLayers.values()) })
        )

        if (
            recompiledThemes.length > 0 &&
            !(recompiledThemes.length === 1 && recompiledThemes[0] === "mapcomplete-changes")
        ) {
            // mapcomplete-changes shows an icon for each corresponding mapcomplete-theme
            const iconsPerTheme = Array.from(sharedThemes.values()).map((th) => ({
                if: "theme=" + th.id,
                then: th.icon,
            }))
            const proto: LayoutConfigJson = JSON.parse(
                readFileSync("./assets/themes/mapcomplete-changes/mapcomplete-changes.proto.json", {
                    encoding: "utf8",
                })
            )
            const protolayer = <LayerConfigJson>(
                proto.layers.filter((l) => l["id"] === "mapcomplete-changes")[0]
            )
            const rendering = <PointRenderingConfigJson>protolayer.mapRendering[0]
            rendering.icon["mappings"] = iconsPerTheme
            writeFileSync(
                "./assets/themes/mapcomplete-changes/mapcomplete-changes.json",
                JSON.stringify(proto, null, "  ")
            )
        }

        this.checkAllSvgs()

        new DetectDuplicateFilters().convertStrict(
            {
                layers: ScriptUtils.getLayerFiles().map((f) => f.parsed),
                themes: ScriptUtils.getThemeFiles().map((f) => f.parsed),
            },
            "GenerateLayerOverview:"
        )

        if (AllSharedLayers.getSharedLayersConfigs().size == 0) {
            console.error("This was a bootstrapping-run. Run generate layeroverview again!")
        } else {
            const green = (s) => "\x1b[92m" + s + "\x1b[0m"
            console.log(green("All done!"))
        }
    }

    private parseLayer(
        doesImageExist: DoesImageExist,
        prepLayer: PrepareLayer,
        sharedLayerPath: string
    ): LayerConfigJson {
        let parsed
        try {
            parsed = JSON.parse(readFileSync(sharedLayerPath, "utf8"))
        } catch (e) {
            throw "Could not parse or read file " + sharedLayerPath
        }
        const context = "While building builtin layer " + sharedLayerPath
        const fixed = prepLayer.convertStrict(parsed, context)

        if (!fixed.source) {
            console.error(sharedLayerPath, "has no source configured:", fixed)
            throw sharedLayerPath + " layer has no source configured"
        }

        if (
            typeof fixed.source !== "string" &&
            fixed.source["osmTags"] &&
            fixed.source["osmTags"]["and"] === undefined
        ) {
            fixed.source["osmTags"] = { and: [fixed.source["osmTags"]] }
        }

        const validator = new ValidateLayer(sharedLayerPath, true, doesImageExist)
        validator.convertStrict(fixed, context)

        return fixed
    }

    private buildLayerIndex(
        doesImageExist: DoesImageExist,
        forceReload: boolean
    ): Map<string, LayerConfigJson> {
        // First, we expand and validate all builtin layers. These are written to src/assets/generated/layers
        // At the same time, an index of available layers is built.
        console.log("------------- VALIDATING THE BUILTIN QUESTIONS ---------------")
        const sharedTagRenderings = this.getSharedTagRenderings(doesImageExist)
        console.log("Shared questions are:", Array.from(sharedTagRenderings.keys()).join(", "))
        console.log("   ---------- VALIDATING BUILTIN LAYERS ---------")
        const state: DesugaringContext = {
            tagRenderings: sharedTagRenderings,
            sharedLayers: AllSharedLayers.getSharedLayersConfigs(),
        }
        const sharedLayers = new Map<string, LayerConfigJson>()
        const prepLayer = new PrepareLayer(state)
        const skippedLayers: string[] = []
        const recompiledLayers: string[] = []
        for (const sharedLayerPath of ScriptUtils.getLayerPaths()) {
            {
                const targetPath =
                    LayerOverviewUtils.layerPath +
                    sharedLayerPath.substring(sharedLayerPath.lastIndexOf("/"))
                if (!forceReload && !this.shouldBeUpdated(sharedLayerPath, targetPath)) {
                    const sharedLayer = JSON.parse(readFileSync(targetPath, "utf8"))
                    sharedLayers.set(sharedLayer.id, sharedLayer)
                    skippedLayers.push(sharedLayer.id)
                    console.log("Loaded " + sharedLayer.id)
                    continue
                }
            }

            const fixed = this.parseLayer(doesImageExist, prepLayer, sharedLayerPath)

            if (sharedLayers.has(fixed.id)) {
                throw "There are multiple layers with the id " + fixed.id
            }

            sharedLayers.set(fixed.id, fixed)
            recompiledLayers.push(fixed.id)

            this.writeLayer(fixed)
        }

        console.log(
            "Recompiled layers " +
                recompiledLayers.join(", ") +
                " and skipped " +
                skippedLayers.length +
                " layers"
        )

        return sharedLayers
    }

    private buildThemeIndex(
        licensePaths: Set<string>,
        sharedLayers: Map<string, LayerConfigJson>,
        recompiledThemes: string[],
        forceReload: boolean
    ): Map<string, LayoutConfigJson> {
        console.log("   ---------- VALIDATING BUILTIN THEMES ---------")
        const themeFiles = ScriptUtils.getThemeFiles()
        const fixed = new Map<string, LayoutConfigJson>()

        const publicLayers = LayerOverviewUtils.publicLayerIdsFrom(
            themeFiles.map((th) => th.parsed)
        )

        const convertState: DesugaringContext = {
            sharedLayers,
            tagRenderings: this.getSharedTagRenderings(
                new DoesImageExist(licensePaths, existsSync)
            ),
            publicLayers,
        }
        const knownTagRenderings = new Set<string>()
        convertState.tagRenderings.forEach((_, key) => knownTagRenderings.add(key))
        sharedLayers.forEach((layer) => {
            for (const tagRendering of layer.tagRenderings ?? []) {
                if (tagRendering["id"]) {
                    knownTagRenderings.add(layer.id + "." + tagRendering["id"])
                }
                if (tagRendering["labels"]) {
                    for (const label of tagRendering["labels"]) {
                        knownTagRenderings.add(layer.id + "." + label)
                    }
                }
            }
        })

        const skippedThemes: string[] = []
        for (let i = 0; i < themeFiles.length; i++) {
            const themeInfo = themeFiles[i]
            const themePath = themeInfo.path
            let themeFile = themeInfo.parsed

            const targetPath =
                LayerOverviewUtils.themePath + "/" + themePath.substring(themePath.lastIndexOf("/"))
            const usedLayers = Array.from(
                LayerOverviewUtils.extractLayerIdsFrom(themeFile, false)
            ).map((id) => LayerOverviewUtils.layerPath + id + ".json")

            if (!forceReload && !this.shouldBeUpdated([themePath, ...usedLayers], targetPath)) {
                fixed.set(
                    themeFile.id,
                    JSON.parse(
                        readFileSync(LayerOverviewUtils.themePath + themeFile.id + ".json", "utf8")
                    )
                )
                console.log("Skipping", themeFile.id)
                skippedThemes.push(themeFile.id)
                continue
            }
            console.log(`Validating ${i}/${themeFiles.length} '${themeInfo.parsed.id}'`)

            recompiledThemes.push(themeFile.id)

            new PrevalidateTheme().convertStrict(themeFile, themePath)
            try {
                themeFile = new PrepareTheme(convertState).convertStrict(themeFile, themePath)

                new ValidateThemeAndLayers(
                    new DoesImageExist(licensePaths, existsSync, knownTagRenderings),
                    themePath,
                    true,
                    knownTagRenderings
                ).convertStrict(themeFile, themePath)

                if (themeFile.icon.endsWith(".svg")) {
                    try {
                        ScriptUtils.ReadSvgSync(themeFile.icon, (svg) => {
                            const width: string = svg.$.width
                            const height: string = svg.$.height
                            const err = themeFile.hideFromOverview ? console.warn : console.error
                            if (width !== height) {
                                const e =
                                    `the icon for theme ${themeFile.id} is not square. Please square the icon at ${themeFile.icon}` +
                                    ` Width = ${width} height = ${height}`
                                err(e)
                            }

                            const w = parseInt(width)
                            const h = parseInt(height)
                            if (w < 370 || h < 370) {
                                const e: string = [
                                    `the icon for theme ${themeFile.id} is too small. Please rescale the icon at ${themeFile.icon}`,
                                    `Even though an SVG is 'infinitely scaleable', the icon should be dimensioned bigger. One of the build steps of the theme does convert the image to a PNG (to serve as PWA-icon) and having a small dimension will cause blurry images.`,
                                    ` Width = ${width} height = ${height}; we recommend a size of at least 500px * 500px and to use a square aspect ratio.`,
                                ].join("\n")
                                err(e)
                            }
                        })
                    } catch (e) {
                        console.error("Could not read " + themeFile.icon + " due to " + e)
                    }
                }

                this.writeTheme(themeFile)
                fixed.set(themeFile.id, themeFile)
            } catch (e) {
                console.error("ERROR: could not prepare theme " + themePath + " due to " + e)
                throw e
            }
        }

        this.writeSmallOverview(
            Array.from(fixed.values()).map((t) => {
                return {
                    ...t,
                    hideFromOverview: t.hideFromOverview ?? false,
                    shortDescription:
                        t.shortDescription ??
                        new Translation(t.description).FirstSentence().translations,
                    mustHaveLanguage: t.mustHaveLanguage?.length > 0,
                }
            })
        )

        console.log(
            "Recompiled themes " +
                recompiledThemes.join(", ") +
                " and skipped " +
                skippedThemes.length +
                " themes"
        )

        return fixed
    }
}

new LayerOverviewUtils().run()<|MERGE_RESOLUTION|>--- conflicted
+++ resolved
@@ -176,21 +176,12 @@
 
         for (const tr of sharedQuestions.tagRenderings) {
             const tagRendering = <TagRenderingConfigJson>tr
-            dict.set(tagRendering.id, tagRendering)
-        }
-
-<<<<<<< HEAD
-        dict.forEach((value, key) => {
-            if (key === "id") {
-                return
-            }
-            value["id"] = value["id"] ?? key
-        })
-=======
+            dict.set(tagRendering["id"], tagRendering)
+        }
+
         if (dict.size === bootstrapTagRenderings?.size) {
             return dict
         }
->>>>>>> 89027ed5
 
         return this.getSharedTagRenderings(doesImageExist, dict)
     }
