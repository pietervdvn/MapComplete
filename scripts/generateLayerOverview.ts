--- conflicted
+++ resolved
@@ -116,9 +116,8 @@
                     if (!knownLayerIds.has(layer)) {
                         themeErrorCount.push(`Unknown layer id: ${layer} in theme ${themeFile.id}`)
                     }
-<<<<<<< HEAD
-                } else if (layer.builtin !== undefined) {
-                    let names = layer.builtin;
+                } else if (layer["builtin"] !== undefined) {
+                    let names = layer["builtin"];
                     if (typeof names === "string") {
                         names = [names]
                     }
@@ -129,20 +128,9 @@
                         return
                     })
                 } else {
-                    layerErrorCount.push(...this.validateLayer(layer, undefined, knownPaths, themeFile.id))
-                    if (knownLayerIds.has(layer.id)) {
-                        throw `The theme ${themeFile.id} defines a layer with id ${layer.id}, which is the same as an already existing layer`
-=======
-                } else {
-                    if (layer["builtin"] !== undefined) {
-                        if (!knownLayerIds.has(layer["builtin"])) {
-                            themeErrorCount.push("Unknown layer id: " + layer["builtin"] + "(which uses inheritance)")
-                        }
-                    } else {
-                        // layer.builtin contains layer overrides - we can skip those
-                        // @ts-ignore
-                        layerErrorCount.push(...this.validateLayer(layer, undefined, knownPaths, themeFile.id))
->>>>>>> d9cc99c4
+                    layerErrorCount.push(...this.validateLayer(<LayerConfigJson>layer, undefined, knownPaths, themeFile.id))
+                    if (knownLayerIds.has(layer["id"])) {
+                        throw `The theme ${themeFile.id} defines a layer with id ${layer["id"]}, which is the same as an already existing layer`
                     }
                 }
             }
