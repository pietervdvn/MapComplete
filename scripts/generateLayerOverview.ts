--- conflicted
+++ resolved
@@ -6,12 +6,8 @@
 import {LayerConfigJson} from "../Customizations/JSON/LayerConfigJson";
 import {Translation} from "../UI/i18n/Translation";
 import {LayoutConfigJson} from "../Customizations/JSON/LayoutConfigJson";
-<<<<<<< HEAD
 import AllKnownLayers from "../Customizations/AllKnownLayers";
-=======
-
-
->>>>>>> c1e0ba50
+
 // This scripts scans 'assets/layers/*.json' for layer definition files and 'assets/themes/*.json' for theme definition files.
 // It spits out an overview of those to be used to load them
 
