import ScriptUtils from "./ScriptUtils"
import { existsSync, mkdirSync, readFileSync, statSync, writeFileSync } from "fs"
import licenses from "../src/assets/generated/license_info.json"
import { LayoutConfigJson } from "../src/Models/ThemeConfig/Json/LayoutConfigJson"
import { LayerConfigJson } from "../src/Models/ThemeConfig/Json/LayerConfigJson"
import Constants from "../src/Models/Constants"
import {
    DetectDuplicateFilters,
    DoesImageExist,
    PrevalidateTheme,
    ValidateLayer,
    ValidateThemeAndLayers, ValidateThemeEnsemble,
} from "../src/Models/ThemeConfig/Conversion/Validation"
import { Translation } from "../src/UI/i18n/Translation"
import { PrepareLayer } from "../src/Models/ThemeConfig/Conversion/PrepareLayer"
import { PrepareTheme } from "../src/Models/ThemeConfig/Conversion/PrepareTheme"
import {
    Conversion,
    DesugaringContext,
    DesugaringStep,
} from "../src/Models/ThemeConfig/Conversion/Conversion"
import { Utils } from "../src/Utils"
import Script from "./Script"
import { AllSharedLayers } from "../src/Customizations/AllSharedLayers"
import { parse as parse_html } from "node-html-parser"
import { ExtraFunctions } from "../src/Logic/ExtraFunctions"
import { QuestionableTagRenderingConfigJson } from "../src/Models/ThemeConfig/Json/QuestionableTagRenderingConfigJson"
import LayerConfig from "../src/Models/ThemeConfig/LayerConfig"
import PointRenderingConfig from "../src/Models/ThemeConfig/PointRenderingConfig"
import { ConversionContext } from "../src/Models/ThemeConfig/Conversion/ConversionContext"
import { GenerateFavouritesLayer } from "./generateFavouritesLayer"
import LayoutConfig from "../src/Models/ThemeConfig/LayoutConfig"
import { TagsFilter } from "../src/Logic/Tags/TagsFilter"

// This scripts scans 'src/assets/layers/*.json' for layer definition files and 'src/assets/themes/*.json' for theme definition files.
// It spits out an overview of those to be used to load them

class ParseLayer extends Conversion<
    string,
    {
        parsed: LayerConfig
        raw: LayerConfigJson
    }
> {
    private readonly _prepareLayer: PrepareLayer
    private readonly _doesImageExist: DoesImageExist

    constructor(prepareLayer: PrepareLayer, doesImageExist: DoesImageExist) {
        super("Parsed a layer from file, validates it", [], "ParseLayer")
        this._prepareLayer = prepareLayer
        this._doesImageExist = doesImageExist
    }

    convert(
        path: string,
        context: ConversionContext
    ): {
        parsed: LayerConfig
        raw: LayerConfigJson
    } {
        let parsed
        let fileContents
        try {
            fileContents = readFileSync(path, "utf8")
        } catch (e) {
            context.err("Could not read file " + path + " due to " + e)
            return undefined
        }
        try {
            parsed = JSON.parse(fileContents)
        } catch (e) {
            context.err("Could not parse file as JSON: " + e)
            return undefined
        }
        if (parsed === undefined) {
            context.err("yielded undefined")
            return undefined
        }
        const fixed = this._prepareLayer.convert(parsed, context.inOperation("PrepareLayer"))

        if (!fixed.source) {
            context.enter("source").err("No source is configured")
            return undefined
        }

        if (
            typeof fixed.source !== "string" &&
            fixed.source["osmTags"] &&
            fixed.source["osmTags"]["and"] === undefined
        ) {
            fixed.source["osmTags"] = { and: [fixed.source["osmTags"]] }
        }

        const validator = new ValidateLayer(path, true, this._doesImageExist)
        return validator.convert(fixed, context.inOperation("ValidateLayer"))
    }
}

class AddIconSummary extends DesugaringStep<{ raw: LayerConfigJson; parsed: LayerConfig }> {
    static singleton = new AddIconSummary()

    constructor() {
        super("Adds an icon summary for quick reference", ["_layerIcon"], "AddIconSummary")
    }

    convert(json: { raw: LayerConfigJson; parsed: LayerConfig }, context: ConversionContext) {
        // Add a summary of the icon
        const fixed = json.raw
        const layerConfig = json.parsed
        const pointRendering: PointRenderingConfig = layerConfig.mapRendering.find((pr) =>
            pr.location.has("point")
        )
        const defaultTags = layerConfig.GetBaseTags()
        fixed["_layerIcon"] = Utils.NoNull(
            (pointRendering?.marker ?? []).map((i) => {
                const icon = i.icon?.GetRenderValue(defaultTags)?.txt
                if (!icon) {
                    return undefined
                }
                const result = { icon }
                const c = i.color?.GetRenderValue(defaultTags)?.txt
                if (c) {
                    result["color"] = c
                }
                return result
            })
        )
        return { raw: fixed, parsed: layerConfig }
    }
}


class LayerOverviewUtils extends Script {
    public static readonly layerPath = "./src/assets/generated/layers/"
    public static readonly themePath = "./src/assets/generated/themes/"

    constructor() {
        super("Reviews and generates the compiled themes")
    }

    private static publicLayerIdsFrom(themefiles: LayoutConfigJson[]): Set<string> {
        const publicThemes = [].concat(...themefiles.filter((th) => !th.hideFromOverview))

        return new Set([].concat(...publicThemes.map((th) => this.extractLayerIdsFrom(th))))
    }

    private static extractLayerIdsFrom(
        themeFile: LayoutConfigJson,
        includeInlineLayers = true
    ): string[] {
        const publicLayerIds = []
        if (!Array.isArray(themeFile.layers)) {
            throw (
                "Cannot iterate over 'layers' of " +
                themeFile.id +
                "; it is a " +
                typeof themeFile.layers
            )
        }
        for (const publicLayer of themeFile.layers) {
            if (typeof publicLayer === "string") {
                publicLayerIds.push(publicLayer)
                continue
            }
            if (publicLayer["builtin"] !== undefined) {
                const bi = publicLayer["builtin"]
                if (typeof bi === "string") {
                    publicLayerIds.push(bi)
                    continue
                }
                bi.forEach((id) => publicLayerIds.push(id))
                continue
            }
            if (includeInlineLayers) {
                publicLayerIds.push(publicLayer["id"])
            }
        }
        return publicLayerIds
    }

    shouldBeUpdated(sourcefile: string | string[], targetfile: string): boolean {
        if (!existsSync(targetfile)) {
            return true
        }
        const targetModified = statSync(targetfile).mtime
        if (typeof sourcefile === "string") {
            sourcefile = [sourcefile]
        }

        for (const path of sourcefile) {
            const hasChange = statSync(path).mtime > targetModified
            if (hasChange) {
                console.log("File ", targetfile, " should be updated as ", path, "has been changed")
                return true
            }
        }
        return false
    }

    writeSmallOverview(
        themes: {
            id: string
            title: any
            shortDescription: any
            icon: string
            hideFromOverview: boolean
            mustHaveLanguage: boolean
            layers: (
                | LayerConfigJson
                | string
                | {
                      builtin
                  }
            )[]
        }[]
    ) {
        const perId = new Map<string, any>()
        for (const theme of themes) {
            const keywords: {}[] = []
            for (const layer of theme.layers ?? []) {
                const l = <LayerConfigJson>layer
                keywords.push({ "*": l.id })
                keywords.push(l.title)
                keywords.push(l.description)
            }

            const data = {
                id: theme.id,
                title: theme.title,
                shortDescription: theme.shortDescription,
                icon: theme.icon,
                hideFromOverview: theme.hideFromOverview,
                mustHaveLanguage: theme.mustHaveLanguage,
                keywords: Utils.NoNull(keywords),
            }
            perId.set(theme.id, data)
        }

        const sorted = Constants.themeOrder.map((id) => {
            if (!perId.has(id)) {
                throw "Ordered theme id " + id + " not found"
            }
            return perId.get(id)
        })

        perId.forEach((value) => {
            if (Constants.themeOrder.indexOf(value.id) >= 0) {
                return // actually a continue
            }
            sorted.push(value)
        })

        writeFileSync(
            "./src/assets/generated/theme_overview.json",
            JSON.stringify(sorted, null, "  "),
            { encoding: "utf8" }
        )
    }

    writeTheme(theme: LayoutConfigJson) {
        if (!existsSync(LayerOverviewUtils.themePath)) {
            mkdirSync(LayerOverviewUtils.themePath)
        }

        writeFileSync(
            `${LayerOverviewUtils.themePath}${theme.id}.json`,
            JSON.stringify(theme, null, "  "),
            { encoding: "utf8" }
        )
    }

    writeLayer(layer: LayerConfigJson) {
        if (!existsSync(LayerOverviewUtils.layerPath)) {
            mkdirSync(LayerOverviewUtils.layerPath)
        }
        writeFileSync(
            `${LayerOverviewUtils.layerPath}${layer.id}.json`,
            JSON.stringify(layer, null, "  "),
            { encoding: "utf8" }
        )
    }

    getSharedTagRenderings(
        doesImageExist: DoesImageExist,
        bootstrapTagRenderings: Map<string, QuestionableTagRenderingConfigJson> = null
    ): Map<string, QuestionableTagRenderingConfigJson> {
        const prepareLayer = new PrepareLayer({
            tagRenderings: bootstrapTagRenderings,
            sharedLayers: null,
            publicLayers: null,
        })

        let path = "assets/layers/questions/questions.json"
        const sharedQuestions = this.parseLayer(doesImageExist, prepareLayer, path).raw

        const dict = new Map<string, QuestionableTagRenderingConfigJson>()

        for (const tr of sharedQuestions.tagRenderings) {
            const tagRendering = <QuestionableTagRenderingConfigJson>tr
            dict.set(tagRendering["id"], tagRendering)
        }

        if (dict.size === bootstrapTagRenderings?.size) {
            return dict
        }

        return this.getSharedTagRenderings(doesImageExist, dict)
    }

    checkAllSvgs() {
        const allSvgs = ScriptUtils.readDirRecSync("./src/assets")
            .filter((path) => path.endsWith(".svg"))
            .filter((path) => !path.startsWith("./src/assets/generated"))
        let errCount = 0
        const exempt = [
            "src/assets/SocialImageTemplate.svg",
            "src/assets/SocialImageTemplateWide.svg",
            "src/assets/SocialImageBanner.svg",
            "src/assets/SocialImageRepo.svg",
            "src/assets/svg/osm-logo.svg",
            "src/assets/templates/*",
        ]
        for (const path of allSvgs) {
            if (
                exempt.some((p) => {
                    if (p.endsWith("*") && path.startsWith("./" + p.substring(0, p.length - 1))) {
                        return true
                    }
                    return "./" + p === path
                })
            ) {
                continue
            }

            const contents = readFileSync(path, { encoding: "utf8" })
            if (contents.indexOf("data:image/png;") >= 0) {
                console.warn("The SVG at " + path + " is a fake SVG: it contains PNG data!")
                errCount++
                if (path.startsWith("./src/assets/svg")) {
                    throw "A core SVG is actually a PNG. Don't do this!"
                }
            }
            if (contents.indexOf("<text") > 0) {
                console.warn(
                    "The SVG at " +
                        path +
                        " contains a `text`-tag. This is highly discouraged. Every machine viewing your theme has their own font libary, and the font you choose might not be present, resulting in a different font being rendered. Solution: open your .svg in inkscape (or another program), select the text and convert it to a path"
                )
                errCount++
            }
        }
        if (errCount > 0) {
            throw `There are ${errCount} invalid svgs`
        }
    }

    async main(args: string[]) {
        console.log("Generating layer overview...")
        const themeWhitelist = new Set(
            args
                .find((a) => a.startsWith("--themes="))
                ?.substring("--themes=".length)
                ?.split(",") ?? []
        )

        const layerWhitelist = new Set(
            args
                .find((a) => a.startsWith("--layers="))
                ?.substring("--layers=".length)
                ?.split(",") ?? []
        )

        const forceReload = args.some((a) => a == "--force")

        const licensePaths = new Set<string>()
        for (const i in licenses) {
            licensePaths.add(licenses[i].path)
        }
        const doesImageExist = new DoesImageExist(licensePaths, existsSync)
        const sharedLayers = this.buildLayerIndex(doesImageExist, forceReload, layerWhitelist)

        const priviliged = new Set<string>(Constants.priviliged_layers)
        sharedLayers.forEach((_, key) => {
            priviliged.delete(key)
        })
        if (priviliged.size > 0) {
            throw (
                "Priviliged layer " +
                Array.from(priviliged).join(", ") +
                " has no definition file, create it at `src/assets/layers/<layername>/<layername.json>"
            )
        }
        const recompiledThemes: string[] = []
        const sharedThemes = this.buildThemeIndex(
            licensePaths,
            sharedLayers,
            recompiledThemes,
            forceReload,
            themeWhitelist,
        )

<<<<<<< HEAD
        new ValidateThemeEnsemble().convertStrict(
            Array.from(sharedThemes.values()).map(th => new LayoutConfig(th, true)))


=======
>>>>>>> 20df46a9
        if (recompiledThemes.length > 0) {
            writeFileSync(
                "./src/assets/generated/known_layers.json",
                JSON.stringify({
                    layers: Array.from(sharedLayers.values()).filter((l) => l.id !== "favourite"),
                })
            )
        }

        const mcChangesPath = "./assets/themes/mapcomplete-changes/mapcomplete-changes.json"
        if (
            (recompiledThemes.length > 0 &&
                !(
                    recompiledThemes.length === 1 && recompiledThemes[0] === "mapcomplete-changes"
                )) ||
            args.indexOf("--generate-change-map") >= 0 ||
            !existsSync(mcChangesPath)
        ) {
            // mapcomplete-changes shows an icon for each corresponding mapcomplete-theme
            const iconsPerTheme = Array.from(sharedThemes.values()).map((th) => ({
                if: "theme=" + th.id,
                then: th.icon,
            }))
            const proto: LayoutConfigJson = JSON.parse(
                readFileSync("./assets/themes/mapcomplete-changes/mapcomplete-changes.proto.json", {
                    encoding: "utf8",
                })
            )
            const protolayer = <LayerConfigJson>(
                proto.layers.filter((l) => l["id"] === "mapcomplete-changes")[0]
            )
            const rendering = protolayer.pointRendering[0]
            rendering.marker[0].icon["mappings"] = iconsPerTheme
            writeFileSync(mcChangesPath, JSON.stringify(proto, null, "  "))
        }

        this.checkAllSvgs()

        new DetectDuplicateFilters().convertStrict(
            {
                layers: ScriptUtils.getLayerFiles().map((f) => f.parsed),
                themes: ScriptUtils.getThemeFiles().map((f) => f.parsed),
            },
            ConversionContext.construct([], [])
        )

        for (const [_, theme] of sharedThemes) {
            theme.layers = theme.layers.filter(
                (l) => Constants.added_by_default.indexOf(l["id"]) < 0
            )
        }

        if (recompiledThemes.length > 0) {
            writeFileSync(
                "./src/assets/generated/known_themes.json",
                JSON.stringify({
                    themes: Array.from(sharedThemes.values()),
                })
            )
        }

        if (AllSharedLayers.getSharedLayersConfigs().size == 0) {
            console.error(
<<<<<<< HEAD
                "This was a bootstrapping-run. Run generate layeroverview again!"
=======
                "This was a bootstrapping-run. Run generate layeroverview again!(" +
                    millisNeeded +
                    " ms)"
>>>>>>> 20df46a9
            )
        }
    }

    private parseLayer(
        doesImageExist: DoesImageExist,
        prepLayer: PrepareLayer,
        sharedLayerPath: string
    ): {
        raw: LayerConfigJson
        parsed: LayerConfig
        context: ConversionContext
    } {
        const parser = new ParseLayer(prepLayer, doesImageExist)
        const context = ConversionContext.construct([sharedLayerPath], ["ParseLayer"])
        const parsed = parser.convertStrict(sharedLayerPath, context)
        const result = AddIconSummary.singleton.convertStrict(
            parsed,
            context.inOperation("AddIconSummary")
        )
        return { ...result, context }
    }

    private buildLayerIndex(
        doesImageExist: DoesImageExist,
        forceReload: boolean,
        whitelist: Set<string>,
    ): Map<string, LayerConfigJson> {
        // First, we expand and validate all builtin layers. These are written to src/assets/generated/layers
        // At the same time, an index of available layers is built.
        console.log("------------- VALIDATING THE BUILTIN QUESTIONS ---------------")
        const sharedTagRenderings = this.getSharedTagRenderings(doesImageExist)
        console.log("Shared questions are:", Array.from(sharedTagRenderings.keys()).join(", "))
        console.log("   ---------- VALIDATING BUILTIN LAYERS ---------")
        const state: DesugaringContext = {
            tagRenderings: sharedTagRenderings,
            sharedLayers: AllSharedLayers.getSharedLayersConfigs(),
        }
        const sharedLayers = new Map<string, LayerConfigJson>()
        const prepLayer = new PrepareLayer(state)
        const skippedLayers: string[] = []
        const recompiledLayers: string[] = []
        let warningCount = 0
        for (const sharedLayerPath of ScriptUtils.getLayerPaths()) {
            if (whitelist.size > 0) {
                const idByPath = sharedLayerPath.split("/").at(-1).split(".")[0]
<<<<<<< HEAD
                if (Constants.priviliged_layers.indexOf(<any>idByPath) < 0 && !whitelist.has(idByPath)) {
=======
                if (
                    Constants.priviliged_layers.indexOf(<any>idByPath) < 0 &&
                    !whitelist.has(idByPath)
                ) {
>>>>>>> 20df46a9
                    continue
                }
            }
            {
                const targetPath =
                    LayerOverviewUtils.layerPath +
                    sharedLayerPath.substring(sharedLayerPath.lastIndexOf("/"))
                if (!forceReload && !this.shouldBeUpdated(sharedLayerPath, targetPath)) {
                    const sharedLayer = JSON.parse(readFileSync(targetPath, "utf8"))
                    sharedLayers.set(sharedLayer.id, sharedLayer)
                    skippedLayers.push(sharedLayer.id)
                    ScriptUtils.erasableLog("Loaded " + sharedLayer.id)
                    continue
                }
            }

            const parsed = this.parseLayer(doesImageExist, prepLayer, sharedLayerPath)
            warningCount += parsed.context.getAll("warning").length
            const fixed = parsed.raw
            if (sharedLayers.has(fixed.id)) {
                throw "There are multiple layers with the id " + fixed.id + ", " + sharedLayerPath
            }

            sharedLayers.set(fixed.id, fixed)
            recompiledLayers.push(fixed.id)

            this.writeLayer(fixed)
        }

        console.log(
            "Recompiled layers " +
                recompiledLayers.join(", ") +
                " and skipped " +
                skippedLayers.length +
                " layers. Detected " +
                warningCount +
                " warnings"
        )
        // We always need the calculated tags of 'usersettings', so we export them separately
        this.extractJavascriptCodeForLayer(
            state.sharedLayers.get("usersettings"),
            "./src/Logic/State/UserSettingsMetaTagging.ts"
        )

        return sharedLayers
    }

    /**
     * Given: a fully expanded themeConfigJson
     *
     * Will extract a dictionary of the special code and write it into a javascript file which can be imported.
     * This removes the need for _eval_, allowing for a correct CSP
     * @param themeFile
     * @private
     */
    private extractJavascriptCode(themeFile: LayoutConfigJson) {
        const allCode = [
            "import {Feature} from 'geojson'",
            'import { ExtraFuncType } from "../../../Logic/ExtraFunctions";',
            'import { Utils } from "../../../Utils"',
            "export class ThemeMetaTagging {",
            "   public static readonly themeName = " + JSON.stringify(themeFile.id),
            "",
        ]
        for (const layer of themeFile.layers) {
            const l = <LayerConfigJson>layer
            const id = l.id.replace(/[^a-zA-Z0-9_]/g, "_")
            const code = l.calculatedTags ?? []

            allCode.push(
                "   public metaTaggging_for_" +
                    id +
                    "(feat: Feature, helperFunctions: Record<ExtraFuncType, (feature: Feature) => Function>) {"
            )
            allCode.push("      const {" + ExtraFunctions.types.join(", ") + "} = helperFunctions")
            for (const line of code) {
                const firstEq = line.indexOf("=")
                let attributeName = line.substring(0, firstEq).trim()
                const expression = line.substring(firstEq + 1)
                const isStrict = attributeName.endsWith(":")
                if (!isStrict) {
                    allCode.push(
                        "      Utils.AddLazyProperty(feat.properties, '" +
                            attributeName +
                            "', () => " +
                            expression +
                            " ) "
                    )
                } else {
                    attributeName = attributeName.substring(0, attributeName.length - 1).trim()
                    allCode.push("      feat.properties['" + attributeName + "'] = " + expression)
                }
            }
            allCode.push("   }")
        }

        const targetDir = "./src/assets/generated/metatagging/"
        if (!existsSync(targetDir)) {
            mkdirSync(targetDir)
        }
        allCode.push("}")

        writeFileSync(targetDir + themeFile.id + ".ts", allCode.join("\n"))
    }

    private extractJavascriptCodeForLayer(l: LayerConfigJson, targetPath?: string) {
        if (!l) {
            return // Probably a bootstrapping run
        }
        let importPath = "../../../"
        if (targetPath) {
            const l = targetPath.split("/")
            if (l.length == 1) {
                importPath = "./"
            } else {
                importPath = ""
                for (let i = 0; i < l.length - 3; i++) {
                    importPath += "../"
                }
            }
        }
        const allCode = [
            `import { Utils } from "${importPath}Utils"`,
            `/** This code is autogenerated - do not edit. Edit ./assets/layers/${l?.id}/${l?.id}.json instead */`,
            "export class ThemeMetaTagging {",
            "   public static readonly themeName = " + JSON.stringify(l.id),
            "",
        ]
        const code = l.calculatedTags ?? []

        allCode.push(
            "   public metaTaggging_for_" + l.id + "(feat: {properties: Record<string, string>}) {"
        )
        for (const line of code) {
            const firstEq = line.indexOf("=")
            let attributeName = line.substring(0, firstEq).trim()
            const expression = line.substring(firstEq + 1)
            const isStrict = attributeName.endsWith(":")
            if (!isStrict) {
                allCode.push(
                    "      Utils.AddLazyProperty(feat.properties, '" +
                        attributeName +
                        "', () => " +
                        expression +
                        " ) "
                )
            } else {
                attributeName = attributeName.substring(0, attributeName.length - 2).trim()
                allCode.push("      feat.properties['" + attributeName + "'] = " + expression)
            }
        }
        allCode.push("   }")
        allCode.push("}")

        const targetDir = "./src/assets/generated/metatagging/"
        if (!targetPath) {
            if (!existsSync(targetDir)) {
                mkdirSync(targetDir)
            }
        }

        writeFileSync(targetPath ?? targetDir + "layer_" + l.id + ".ts", allCode.join("\n"))
    }

    private buildThemeIndex(
        licensePaths: Set<string>,
        sharedLayers: Map<string, LayerConfigJson>,
        recompiledThemes: string[],
        forceReload: boolean,
        whitelist: Set<string>,
    ): Map<string, LayoutConfigJson> {
        console.log("   ---------- VALIDATING BUILTIN THEMES ---------")
        const themeFiles = ScriptUtils.getThemeFiles()
        const fixed = new Map<string, LayoutConfigJson>()

        const publicLayers = LayerOverviewUtils.publicLayerIdsFrom(
            themeFiles.map((th) => th.parsed)
        )

        const convertState: DesugaringContext = {
            sharedLayers,
            tagRenderings: this.getSharedTagRenderings(
                new DoesImageExist(licensePaths, existsSync)
            ),
            publicLayers,
        }
        const knownTagRenderings = new Set<string>()
        convertState.tagRenderings.forEach((_, key) => knownTagRenderings.add(key))
        sharedLayers.forEach((layer) => {
            for (const tagRendering of layer.tagRenderings ?? []) {
                if (tagRendering["id"]) {
                    knownTagRenderings.add(layer.id + "." + tagRendering["id"])
                }
                if (tagRendering["labels"]) {
                    for (const label of tagRendering["labels"]) {
                        knownTagRenderings.add(layer.id + "." + label)
                    }
                }
            }
        })

        const skippedThemes: string[] = []

        for (let i = 0; i < themeFiles.length; i++) {
            const themeInfo = themeFiles[i]
            const themePath = themeInfo.path
            let themeFile = themeInfo.parsed
            if (whitelist.size > 0 && !whitelist.has(themeFile.id)) {
                continue
            }

            const targetPath =
                LayerOverviewUtils.themePath + "/" + themePath.substring(themePath.lastIndexOf("/"))

            const usedLayers = Array.from(
                LayerOverviewUtils.extractLayerIdsFrom(themeFile, false)
            ).map((id) => LayerOverviewUtils.layerPath + id + ".json")

            if (!forceReload && !this.shouldBeUpdated([themePath, ...usedLayers], targetPath)) {
                fixed.set(
                    themeFile.id,
                    JSON.parse(
                        readFileSync(LayerOverviewUtils.themePath + themeFile.id + ".json", "utf8")
                    )
                )
                ScriptUtils.erasableLog("Skipping", themeFile.id)
                skippedThemes.push(themeFile.id)
                continue
            }

            recompiledThemes.push(themeFile.id)

            new PrevalidateTheme().convertStrict(
                themeFile,
                ConversionContext.construct([themePath], ["PrepareLayer"])
            )
            try {
                themeFile = new PrepareTheme(convertState, {
                    skipDefaultLayers: true,
                }).convertStrict(
                    themeFile,
                    ConversionContext.construct([themePath], ["PrepareLayer"])
                )
                new ValidateThemeAndLayers(
                    new DoesImageExist(licensePaths, existsSync, knownTagRenderings),
                    themePath,
                    true,
                    knownTagRenderings
                ).convertStrict(
                    themeFile,
                    ConversionContext.construct([themePath], ["PrepareLayer"])
                )

                if (themeFile.icon.endsWith(".svg")) {
                    try {
                        ScriptUtils.ReadSvgSync(themeFile.icon, (svg) => {
                            const width: string = svg.$.width
                            const height: string = svg.$.height
                            const err = themeFile.hideFromOverview ? console.warn : console.error
                            if (width !== height) {
                                const e =
                                    `the icon for theme ${themeFile.id} is not square. Please square the icon at ${themeFile.icon}` +
                                    ` Width = ${width} height = ${height}`
                                err(e)
                            }

                            const w = parseInt(width)
                            const h = parseInt(height)
                            if (w < 370 || h < 370) {
                                const e: string = [
                                    `the icon for theme ${themeFile.id} is too small. Please rescale the icon at ${themeFile.icon}`,
                                    `Even though an SVG is 'infinitely scaleable', the icon should be dimensioned bigger. One of the build steps of the theme does convert the image to a PNG (to serve as PWA-icon) and having a small dimension will cause blurry images.`,
                                    ` Width = ${width} height = ${height}; we recommend a size of at least 500px * 500px and to use a square aspect ratio.`,
                                ].join("\n")
                                err(e)
                            }
                        })
                    } catch (e) {
                        console.error("Could not read " + themeFile.icon + " due to " + e)
                    }
                }

                this.writeTheme(themeFile)
                fixed.set(themeFile.id, themeFile)

                this.extractJavascriptCode(themeFile)
            } catch (e) {
                console.error("ERROR: could not prepare theme " + themePath + " due to " + e)
                throw e
            }
        }

        if (whitelist.size == 0) {
            this.writeSmallOverview(
                Array.from(fixed.values()).map((t) => {
                    return {
                        ...t,
                        hideFromOverview: t.hideFromOverview ?? false,
                        shortDescription:
                            t.shortDescription ??
                            new Translation(t.description)
                                .FirstSentence()
                                .OnEveryLanguage((s) => parse_html(s).textContent).translations,
                        mustHaveLanguage: t.mustHaveLanguage?.length > 0,
                    }
<<<<<<< HEAD
                }),
=======
                })
>>>>>>> 20df46a9
            )
        }

        console.log(
            "Recompiled themes " +
                recompiledThemes.join(", ") +
                " and skipped " +
                skippedThemes.length +
                " themes"
        )

        return fixed
    }
}

new GenerateFavouritesLayer().run()
new LayerOverviewUtils().run()<|MERGE_RESOLUTION|>--- conflicted
+++ resolved
@@ -9,7 +9,8 @@
     DoesImageExist,
     PrevalidateTheme,
     ValidateLayer,
-    ValidateThemeAndLayers, ValidateThemeEnsemble,
+    ValidateThemeAndLayers,
+    ValidateThemeEnsemble,
 } from "../src/Models/ThemeConfig/Conversion/Validation"
 import { Translation } from "../src/UI/i18n/Translation"
 import { PrepareLayer } from "../src/Models/ThemeConfig/Conversion/PrepareLayer"
@@ -128,7 +129,6 @@
         return { raw: fixed, parsed: layerConfig }
     }
 }
-
 
 class LayerOverviewUtils extends Script {
     public static readonly layerPath = "./src/assets/generated/layers/"
@@ -396,16 +396,13 @@
             sharedLayers,
             recompiledThemes,
             forceReload,
-            themeWhitelist,
-        )
-
-<<<<<<< HEAD
+            themeWhitelist
+        )
+
         new ValidateThemeEnsemble().convertStrict(
-            Array.from(sharedThemes.values()).map(th => new LayoutConfig(th, true)))
-
-
-=======
->>>>>>> 20df46a9
+            Array.from(sharedThemes.values()).map((th) => new LayoutConfig(th, true))
+        )
+
         if (recompiledThemes.length > 0) {
             writeFileSync(
                 "./src/assets/generated/known_layers.json",
@@ -468,15 +465,7 @@
         }
 
         if (AllSharedLayers.getSharedLayersConfigs().size == 0) {
-            console.error(
-<<<<<<< HEAD
-                "This was a bootstrapping-run. Run generate layeroverview again!"
-=======
-                "This was a bootstrapping-run. Run generate layeroverview again!(" +
-                    millisNeeded +
-                    " ms)"
->>>>>>> 20df46a9
-            )
+            console.error("This was a bootstrapping-run. Run generate layeroverview again!")
         }
     }
 
@@ -502,7 +491,7 @@
     private buildLayerIndex(
         doesImageExist: DoesImageExist,
         forceReload: boolean,
-        whitelist: Set<string>,
+        whitelist: Set<string>
     ): Map<string, LayerConfigJson> {
         // First, we expand and validate all builtin layers. These are written to src/assets/generated/layers
         // At the same time, an index of available layers is built.
@@ -522,14 +511,10 @@
         for (const sharedLayerPath of ScriptUtils.getLayerPaths()) {
             if (whitelist.size > 0) {
                 const idByPath = sharedLayerPath.split("/").at(-1).split(".")[0]
-<<<<<<< HEAD
-                if (Constants.priviliged_layers.indexOf(<any>idByPath) < 0 && !whitelist.has(idByPath)) {
-=======
                 if (
                     Constants.priviliged_layers.indexOf(<any>idByPath) < 0 &&
                     !whitelist.has(idByPath)
                 ) {
->>>>>>> 20df46a9
                     continue
                 }
             }
@@ -699,7 +684,7 @@
         sharedLayers: Map<string, LayerConfigJson>,
         recompiledThemes: string[],
         forceReload: boolean,
-        whitelist: Set<string>,
+        whitelist: Set<string>
     ): Map<string, LayoutConfigJson> {
         console.log("   ---------- VALIDATING BUILTIN THEMES ---------")
         const themeFiles = ScriptUtils.getThemeFiles()
@@ -835,11 +820,7 @@
                                 .OnEveryLanguage((s) => parse_html(s).textContent).translations,
                         mustHaveLanguage: t.mustHaveLanguage?.length > 0,
                     }
-<<<<<<< HEAD
-                }),
-=======
                 })
->>>>>>> 20df46a9
             )
         }
 
