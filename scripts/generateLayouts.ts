--- conflicted
+++ resolved
@@ -360,6 +360,7 @@
 
         const geojsonSources: string[] = layout.layers.map((l) => l.source?.geojsonSource)
         const hosts = new Set<string>()
+        hosts.add("https://schema.org")
         const eliLayers: RasterLayerPolygon[] = AvailableRasterLayers.layersAvailableAt(
             new ImmutableStore({ lon: 0, lat: 0 })
         ).data
@@ -389,16 +390,9 @@
             }
         }
 
-<<<<<<< HEAD
-    hosts.add("http://www.schema.org") // We add schema.org as it must be http, not https
-    if (hosts.has("*")) {
-        throw "* is not allowed as connect-src"
-    }
-=======
         if (hosts.has("*")) {
             throw "* is not allowed as connect-src"
         }
->>>>>>> 073cd692
 
         const connectSrc = Array.from(hosts).sort()
 
