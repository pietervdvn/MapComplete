import { appendFileSync, existsSync, mkdirSync, readFileSync, writeFile, writeFileSync } from "fs"
import Locale from "../src/UI/i18n/Locale"
import Translations from "../src/UI/i18n/Translations"
import { Translation } from "../src/UI/i18n/Translation"
import all_known_layouts from "../src/assets/generated/known_themes.json"
import { LayoutConfigJson } from "../src/Models/ThemeConfig/Json/LayoutConfigJson"
import LayoutConfig from "../src/Models/ThemeConfig/LayoutConfig"
import xml2js from "xml2js"
import ScriptUtils from "./ScriptUtils"
import { Utils } from "../src/Utils"
import SpecialVisualizations from "../src/UI/SpecialVisualizations"
import Constants from "../src/Models/Constants"
import { AvailableRasterLayers, RasterLayerPolygon } from "../src/Models/RasterLayers"
import { ImmutableStore } from "../src/Logic/UIEventSource"
import * as crypto from "crypto"
import * as eli from "../src/assets/editor-layer-index.json"
import * as eli_global from "../src/assets/global-raster-layers.json"

const sharp = require("sharp")
const template = readFileSync("theme.html", "utf8")
const codeTemplate = readFileSync("src/index_theme.ts.template", "utf8")

function enc(str: string): string {
    return encodeURIComponent(str.toLowerCase())
}

async function createIcon(iconPath: string, size: number, alreadyWritten: string[]) {
    let name = iconPath.split(".").slice(0, -1).join(".") // drop svg suffix
    if (name.startsWith("./")) {
        name = name.substr(2)
    }

    const newname = `assets/generated/images/${name.replace(/\//g, "_")}${size}.png`
    const targetpath = `public/${newname}`
    if (alreadyWritten.indexOf(newname) >= 0) {
        return newname
    }
    alreadyWritten.push(newname)
    if (existsSync(targetpath)) {
        return newname
    }

    if (!existsSync(iconPath)) {
        throw "No file at " + iconPath
    }

    try {
        // We already read to file, in order to crash here if the file is not found
        let img = await sharp(iconPath)
        let resized = await img.resize(size)
        await resized.toFile(targetpath)
        console.log("Created png version at ", newname)
    } catch (e) {
        console.error("Could not read icon", iconPath, " to create a PNG due to", e)
    }

    return newname
}

async function createSocialImage(layout: LayoutConfig, template: "" | "Wide"): Promise<string> {
    if (!layout.icon.endsWith(".svg")) {
        console.warn(
            "Not creating a social image for " +
            layout.id +
            " as it is _not_ a .svg: " +
            layout.icon,
        )
        return undefined
    }
    const path = `./public/assets/generated/images/social_image_${layout.id}_${template}.svg`
    if (existsSync(path)) {
        return path
    }
    const svg = await ScriptUtils.ReadSvg(layout.icon)
    let width: string = svg.$.width
    if (width === undefined) {
        throw "The logo at " + layout.icon + " does not have a defined width"
    }
    if (width?.endsWith("px")) {
        width = width.substring(0, width.length - 2)
    }
    if (width?.endsWith("%")) {
        throw "The logo at " + layout.icon + " has a relative width; this is not supported"
    }
    delete svg["defs"]
    delete svg["$"]
    let templateSvg = await ScriptUtils.ReadSvg(
        "./public/assets/SocialImageTemplate" + template + ".svg",
    )
    templateSvg = Utils.WalkJson(
        templateSvg,
        (leaf) => {
            const { cx, cy, r } = leaf["circle"][0].$
            return {
                $: {
                    id: "icon",
                    transform: `translate(${cx - r},${cy - r}) scale(${(r * 2) / Number(width)}) `,
                },
                g: [svg],
            }
        },
        (mightBeTokenToReplace) => {
            if (mightBeTokenToReplace?.circle === undefined) {
                return false
            }
            return mightBeTokenToReplace.circle[0]?.$?.style?.indexOf("fill:#ff00ff") >= 0
        },
    )

    const builder = new xml2js.Builder()
    const xml = builder.buildObject({ svg: templateSvg })
    writeFileSync(path, xml)
    console.log("Created social image at ", path)
    return path
}

async function createManifest(
    layout: LayoutConfig,
    alreadyWritten: string[],
): Promise<{
    manifest: any
    whiteIcons: string[]
}> {
    Translation.forcedLanguage = "en"
    const icons = []

    const whiteIcons: string[] = []
    let icon = layout.icon
    if (icon.endsWith(".svg") || icon.startsWith("<svg") || icon.startsWith("<?xml")) {
        // This is an svg. Lets create the needed pngs and do some checkes!

        const whiteBackgroundPath =
            "./public/assets/generated/images/theme_" + layout.id + "_white_background.svg"
        {
            const svg = await ScriptUtils.ReadSvg(icon)
            const width: string = svg.$.width
            const height: string = svg.$.height

            const builder = new xml2js.Builder()
            const withRect = { rect: { $: { width, height, style: "fill:#ffffff;" } }, ...svg }
            const xml = builder.buildObject({ svg: withRect })
            writeFileSync(whiteBackgroundPath, xml)
        }

        let path = layout.icon
        if (layout.icon.startsWith("<")) {
            // THis is already the svg
            path = "./public/assets/generated/images/" + layout.id + "_logo.svg"
            writeFileSync(path, layout.icon)
        }

        const sizes = [72, 96, 120, 128, 144, 152, 180, 192, 384, 512]
        for (const size of sizes) {
            const name = await createIcon(path, size, alreadyWritten)
            const whiteIcon = await createIcon(whiteBackgroundPath, size, alreadyWritten)
            whiteIcons.push(whiteIcon)
            icons.push({
                src: name,
                sizes: size + "x" + size,
                type: "image/png",
            })
        }
        icons.push({
            src: path,
            sizes: "513x513",
            type: "image/svg",
        })
    } else if (icon.endsWith(".png")) {
        icons.push({
            src: icon,
            sizes: "513x513",
            type: "image/png",
        })
    } else {
        console.log(icon)
        throw "Icon is not an svg for " + layout.id
    }
    const ogTitle = Translations.T(layout.title).txt
    const ogDescr = Translations.T(layout.description ?? "").txt

    const manifest = {
        name: ogTitle,
        short_name: ogTitle,
        start_url: `${layout.id.toLowerCase()}.html`,
        lang: "en",
        display: "standalone",
        background_color: "#fff",
        description: ogDescr,
        orientation: "portrait-primary, landscape-primary",
        icons: icons,
        categories: ["map", "navigation"],
    }
    return {
        manifest,
        whiteIcons,
    }
}

function asLangSpan(t: Translation, tag = "span"): string {
    const values: string[] = []
    for (const lang in t.translations) {
        if (lang === "_context") {
            continue
        }
        values.push(`<${tag} lang="${lang}">${t.translations[lang]}</${tag}>`)
    }
    return values.join("\n")
}

let previousSrc: Set<string> = new Set<string>()

let eliUrlsCached: string[]

async function eliUrls(): Promise<string[]> {
    if (eliUrlsCached) {
        return eliUrlsCached
    }
    const urls: string[] = []
    const regex = /{switch:([^}]+)}/
<<<<<<< HEAD
    const rasterLayers = [
        ...AvailableRasterLayers.vectorLayers,
        ...eli.features,
        ...eli_global.layers.map((properties) => ({ properties })),
    ]
    for (const feature of rasterLayers) {
        const url = (<RasterLayerPolygon>feature).properties.url
=======
    const rasterLayers = [...AvailableRasterLayers.vectorLayers, ...eli.features, ...eli_global.layers.map(properties => ({ properties }))]
    for (const feature of rasterLayers) {
        const f = <RasterLayerPolygon>feature
        const url = f.properties.url
>>>>>>> f954a93b
        const match = url.match(regex)
        if (match) {
            const domains = match[1].split(",")
            const subpart = match[0]
            urls.push(...domains.map((d) => url.replace(subpart, d)))
        } else {
            urls.push(url)
        }

        if (f.properties.type === "vector") {
            // We also need to whitelist eventual sources
            const styleSpec = await Utils.downloadJsonCached(f.properties.url, 1000 * 120)
            for (const key of Object.keys(styleSpec.sources)) {
                const url = styleSpec.sources[key].url
                if(!url){
                    continue
                }
                let urlClipped = url
                if(url.indexOf("?") > 0){
                    urlClipped = url?.substring(0, url.indexOf("?"))
                }
                console.log("Source url ",key,url)
                urls.push(url)
                if(urlClipped.endsWith(".json")){
                    const tileInfo = await Utils.downloadJsonCached(url, 1000*120)
                    urls.push(tileInfo["tiles"] ?? [])
                }

            }
            urls.push(...(styleSpec["tiles"] ?? []))
            urls.push(styleSpec["sprite"])
            urls.push(styleSpec["glyphs"])
        }

    }
    eliUrlsCached = urls
    return Utils.NoNull(urls).sort()
}

async function generateCsp(
    layout: LayoutConfig,
    options: {
        scriptSrcs: string[]
    },
): Promise<string> {
    const apiUrls: string[] = [
        "'self'",
        ...Constants.defaultOverpassUrls,
        Constants.countryCoderEndpoint,
        Constants.nominatimEndpoint,
        "https://api.openstreetmap.org",
        "https://pietervdvn.goatcounter.com",
    ]
        .concat(...SpecialVisualizations.specialVisualizations.map((sv) => sv.needsUrls))
        .concat(...await eliUrls())

    const geojsonSources: string[] = layout.layers.map((l) => l.source?.geojsonSource)
    const hosts = new Set<string>()
    const eliLayers: RasterLayerPolygon[] = AvailableRasterLayers.layersAvailableAt(
        new ImmutableStore({ lon: 0, lat: 0 }),
    ).data
    const vectorLayers = eliLayers.filter((l) => l.properties.type === "vector")
    const vectorSources = vectorLayers.map((l) => l.properties.url)
    apiUrls.push(...vectorSources)
    for (const connectSource of apiUrls.concat(geojsonSources)) {
        if (!connectSource) {
            continue
        }
        try {
            const url = new URL(connectSource)
            hosts.add("https://" + url.host)
        } catch (e) {
            hosts.add(connectSource)
        }
    }

    const connectSrc = Array.from(hosts).sort()

    const newSrcs = connectSrc.filter((newItem) => !previousSrc.has(newItem))

    console.log(
        "Got",
        hosts.size,
        "connect-src items for theme",
        layout.id,
        "(extra sources: ",
        newSrcs.join(" ") + ")",
    )
    previousSrc = hosts

    const csp: Record<string, string> = {
        "default-src": "'self'",
        "script-src": ["'self'", "https://gc.zgo.at/count.js", ...(options?.scriptSrcs ?? [])].join(
            " ",
        ),
        "img-src": "* data:", // maplibre depends on 'data:' to load
        "connect-src": connectSrc.join(" "),
        "report-to": "https://report.mapcomplete.org/csp",
        "worker-src": "'self' blob:", // Vite somehow loads the worker via a 'blob'
        "style-src": "'self' 'unsafe-inline'", // unsafe-inline is needed to change the default background pin colours
    }
    const content = Object.keys(csp)
        .map((k) => k + " " + csp[k])
        .join("; ")

    return [
        `<meta http-equiv ="Report-To" content='{"group":"csp-endpoint", "max_age": 86400,"endpoints": [\{"url": "https://report.mapcomplete.org/csp"}], "include_subdomains": true}'>`,
        `<meta http-equiv="Content-Security-Policy" content="${content}">`,
    ].join("\n")
}

const removeOtherLanguages = readFileSync("./src/UI/RemoveOtherLanguages.js", "utf8")
    .split("\n")
    .map((s) => s.trim())
    .join("\n")
const removeOtherLanguagesHash = crypto
    .createHash("sha256")
    .update(removeOtherLanguages)
    .digest("base64")

async function createLandingPage(layout: LayoutConfig, manifest, whiteIcons, alreadyWritten) {
    Locale.language.setData(layout.language[0])
    const targetLanguage = layout.language[0]
    const ogTitle = Translations.T(layout.title).textFor(targetLanguage).replace(/"/g, "\\\"")
    const ogDescr = Translations.T(
        layout.shortDescription ?? "Easily add and edit geodata with OpenStreetMap",
    )
        .textFor(targetLanguage)
        .replace(/"/g, "\\\"")
    let ogImage = layout.socialImage
    let twitterImage = ogImage
    if (ogImage === LayoutConfig.defaultSocialImage && layout.official) {
        ogImage = (await createSocialImage(layout, "")) ?? layout.socialImage
        twitterImage = (await createSocialImage(layout, "Wide")) ?? layout.socialImage
    }
    if (twitterImage.endsWith(".svg")) {
        // svgs are badly supported as social image, we use a generated svg instead
        twitterImage = await createIcon(twitterImage, 512, alreadyWritten)
    }

    if (ogImage.endsWith(".svg")) {
        ogImage = await createIcon(ogImage, 512, alreadyWritten)
    }

    let customCss = ""
    if (layout.customCss !== undefined && layout.customCss !== "") {
        try {
            const cssContent = readFileSync(layout.customCss)
            customCss = "<style>" + cssContent + "</style>"
        } catch (e) {
            customCss = `<link rel='stylesheet' href="${layout.customCss}"/>`
        }
    }

    const og = `
    <meta property="og:image" content="${ogImage ?? "assets/SocialImage.png"}">
    <meta property="og:title" content="${ogTitle}">
    <meta property="og:description" content="${ogDescr}">
    <meta name="twitter:card" content="summary_large_image">
    <meta name="twitter:site" content="@mapcomplete.org">
    <meta name="twitter:creator" content="@pietervdvn">
    <meta name="twitter:title" content="${ogTitle}">
    <meta name="twitter:description" content="${ogDescr}">
    <meta name="twitter:image" content="${twitterImage}">`

    let icon = layout.icon
    if (icon.startsWith("<?xml") || icon.startsWith("<svg")) {
        // This already is an svg
        icon = `./public/assets/generated/images/${layout.id}_icon.svg`
        writeFileSync(icon, layout.icon)
    }

    const apple_icons = []
    for (const icon of whiteIcons) {
        if (!existsSync(icon)) {
            continue
        }
        const size = icon.replace(/[^0-9]/g, "")
        apple_icons.push(`<link rel="apple-touch-icon" sizes="${size}x${size}" href="${icon}">`)
    }

    let themeSpecific = [
        `<title>${ogTitle}</title>`,
        `<link rel="manifest" href="${enc(layout.id)}.webmanifest">`,
        og,
        customCss,
        `<link rel="icon" href="${icon}" sizes="any" type="image/svg+xml">`,
        ...apple_icons,
    ].join("\n")

    const loadingText = Translations.t.general.loadingTheme.Subs({ theme: layout.title })
    const templateLines = template.split("\n")
    const removeOtherLanguagesReference = templateLines.find(
        (line) => line.indexOf("./src/UI/RemoveOtherLanguages.js") >= 0,
    )
    let output = template
        .replace("Loading MapComplete, hang on...", asLangSpan(loadingText, "h1"))
        .replace(
            "Made with OpenStreetMap",
            Translations.t.general.poweredByOsm.textFor(targetLanguage),
        )
        .replace(/<!-- THEME-SPECIFIC -->.*<!-- THEME-SPECIFIC-END-->/s, themeSpecific)
        .replace(
            /<!-- CSP -->/,
            await generateCsp(layout, {
                scriptSrcs: [`'sha256-${removeOtherLanguagesHash}'`],
            }),
        )
        .replace(removeOtherLanguagesReference, "<script>" + removeOtherLanguages + "</script>")
        .replace(
            /<!-- DESCRIPTION START -->.*<!-- DESCRIPTION END -->/s,
            asLangSpan(layout.shortDescription),
        )
        .replace(
            /<!-- IMAGE-START -->.*<!-- IMAGE-END -->/s,
            "<img class='p-8 h-32 w-32 self-start' src='" + icon + "' />",
        )

        .replace(
            /.*\/src\/index\.ts.*/,
            `<script type="module" src="./index_${layout.id}.ts"></script>`,
        )

    return output
}

async function createIndexFor(theme: LayoutConfig) {
    const filename = "index_" + theme.id + ".ts"

    const imports = [
        `import layout from "./src/assets/generated/themes/${theme.id}.json"`,
        `import { ThemeMetaTagging } from "./src/assets/generated/metatagging/${theme.id}"`,
    ]
    writeFileSync(filename, imports.join("\n") + "\n")

    appendFileSync(filename, codeTemplate)
}

function createDir(path) {
    if (!existsSync(path)) {
        mkdirSync(path)
    }
}

async function main(): Promise<void> {
    const alreadyWritten = []
    createDir("./public/assets/")
    createDir("./public/assets/generated")
    createDir("./public/assets/generated/images")

    const blacklist = [
        "",
        "test",
        ".",
        "..",
        "manifest",
        "index",
        "land",
        "preferences",
        "account",
        "openstreetmap",
        "custom",
        "theme",
    ]
    // @ts-ignore
    const all: LayoutConfigJson[] = all_known_layouts.themes
    const args = process.argv
    const theme = args[2]
    if (theme !== undefined) {
        console.warn("Only generating layout " + theme)
    }
    for (const i in all) {
        const layoutConfigJson: LayoutConfigJson = all[i]
        if (theme !== undefined && layoutConfigJson.id !== theme) {
            continue
        }
        const layout = new LayoutConfig(layoutConfigJson, true)
        const layoutName = layout.id
        if (blacklist.indexOf(layoutName.toLowerCase()) >= 0) {
            console.log(`Skipping a layout with name${layoutName}, it is on the blacklist`)
            continue
        }
        const err = (err) => {
            if (err !== null) {
                console.log("Could not write manifest for ", layoutName, " because ", err)
            }
        }
        const { manifest, whiteIcons } = await createManifest(layout, alreadyWritten)
        const manif = JSON.stringify(manifest, undefined, 2)
        const manifestLocation = encodeURIComponent(layout.id.toLowerCase()) + ".webmanifest"
        writeFile("public/" + manifestLocation, manif, err)

        // Create a landing page for the given theme
        const landing = await createLandingPage(layout, manifest, whiteIcons, alreadyWritten)

        writeFile(enc(layout.id) + ".html", landing, err)
        await createIndexFor(layout)
    }

    const { manifest } = await createManifest(
        new LayoutConfig({
            icon: "./assets/svg/mapcomplete_logo.svg",
            id: "index",
            layers: [],
            socialImage: "assets/SocialImage.png",
            startLat: 0,
            startLon: 0,
            startZoom: 0,
            title: { en: "MapComplete" },
            description: { en: "A thematic map viewer and editor based on OpenStreetMap" },
        }),
        alreadyWritten,
    )

    const manif = JSON.stringify(manifest, undefined, 2)
    writeFileSync("public/index.webmanifest", manif)
}

ScriptUtils.fixUtils()
main().then(() => {
    console.log("All done!")
})<|MERGE_RESOLUTION|>--- conflicted
+++ resolved
@@ -217,20 +217,10 @@
     }
     const urls: string[] = []
     const regex = /{switch:([^}]+)}/
-<<<<<<< HEAD
-    const rasterLayers = [
-        ...AvailableRasterLayers.vectorLayers,
-        ...eli.features,
-        ...eli_global.layers.map((properties) => ({ properties })),
-    ]
-    for (const feature of rasterLayers) {
-        const url = (<RasterLayerPolygon>feature).properties.url
-=======
-    const rasterLayers = [...AvailableRasterLayers.vectorLayers, ...eli.features, ...eli_global.layers.map(properties => ({ properties }))]
+    const rasterLayers = [AvailableRasterLayers.maptilerDefaultLayer, ...eli.features, ...eli_global.layers.map(properties => ({ properties }))]
     for (const feature of rasterLayers) {
         const f = <RasterLayerPolygon>feature
         const url = f.properties.url
->>>>>>> f954a93b
         const match = url.match(regex)
         if (match) {
             const domains = match[1].split(",")
