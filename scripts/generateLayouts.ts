--- conflicted
+++ resolved
@@ -315,14 +315,7 @@
 
     const csp: Record<string, string> = {
         "default-src": "'self'",
-<<<<<<< HEAD
-        "script-src": ["'self'", "https://gc.zgo.at/count.js", ...(options?.scriptSrcs ?? [])].join(
-            " "
-        ),
-        "child-src": "self",
-=======
         "child-src": "'self' blob: ",
->>>>>>> 54868deb
         "img-src": "* data:", // maplibre depends on 'data:' to load
         "connect-src": connectSrc.join(" "),
         "report-to": "https://report.mapcomplete.org/csp",
