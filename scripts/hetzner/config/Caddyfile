--- conflicted
+++ resolved
@@ -27,8 +27,4 @@
 	reverse_proxy {
 		to http://127.0.0.1:1235
 	}
-<<<<<<< HEAD
-}
-=======
-}
->>>>>>> 8f5ba215
+}