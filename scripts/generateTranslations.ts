--- conflicted
+++ resolved
@@ -49,11 +49,7 @@
         }
         for (const translationsKey in translations) {
             const v = translations[translationsKey]
-<<<<<<< HEAD
-            if(Array.isArray(v) && context .endsWith("keywords")){
-=======
             if (Array.isArray(v) && context.endsWith("keywords")) {
->>>>>>> c34300fa
                 continue
             }
             if (typeof v != "string") {
