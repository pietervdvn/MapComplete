import { Utils } from "../Utils";

export default class Constants {
    
<<<<<<< HEAD
    public static vNumber = "0.6.5c";
=======
    public static vNumber = "0.6.4d";
>>>>>>> 8097486f

    // The user journey states thresholds when a new feature gets unlocked
    public static userJourney = {
        addNewPointsUnlock: 0,
        moreScreenUnlock: 1,
        personalLayoutUnlock: 15,
        tagsVisibleAt: 25,
        mapCompleteHelpUnlock: 50,
        tagsVisibleAndWikiLinked: 30,
        themeGeneratorReadOnlyUnlock: 50,
        themeGeneratorFullUnlock: 500,
        addNewPointWithUnreadMessagesUnlock: 500,
        minZoomLevelToAddNewPoints: (Constants.isRetina() ? 18 : 19)
    };
    /**
     * Used by 'PendingChangesUploader', which waits this amount of seconds to upload changes.
     * (Note that pendingChanges might upload sooner if the popup is closed or similar)
     */
    static updateTimeoutSec: number = 30;

    private static isRetina(): boolean {
        if (Utils.runningFromConsole) {
            return;
        }
        // The cause for this line of code: https://github.com/pietervdvn/MapComplete/issues/115
        // See https://stackoverflow.com/questions/19689715/what-is-the-best-way-to-detect-retina-support-on-a-device-using-javascript
        return ((window.matchMedia && (window.matchMedia('only screen and (min-resolution: 192dpi), only screen and (min-resolution: 2dppx), only screen and (min-resolution: 75.6dpcm)').matches || window.matchMedia('only screen and (-webkit-min-device-pixel-ratio: 2), only screen and (-o-min-device-pixel-ratio: 2/1), only screen and (min--moz-device-pixel-ratio: 2), only screen and (min-device-pixel-ratio: 2)').matches)) || (window.devicePixelRatio && window.devicePixelRatio >= 2));
    }
    
}<|MERGE_RESOLUTION|>--- conflicted
+++ resolved
@@ -2,11 +2,7 @@
 
 export default class Constants {
     
-<<<<<<< HEAD
-    public static vNumber = "0.6.5c";
-=======
-    public static vNumber = "0.6.4d";
->>>>>>> 8097486f
+    public static vNumber = "0.6.5d";
 
     // The user journey states thresholds when a new feature gets unlocked
     public static userJourney = {
