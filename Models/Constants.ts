import { Utils } from "../Utils";

export default class Constants {
<<<<<<< HEAD
    public static vNumber = "0.3.0" +
        "a";
=======
    public static vNumber = "0.4.7";
>>>>>>> c58655d2

    // The user journey states thresholds when a new feature gets unlocked
    public static userJourney = {
        addNewPointsUnlock: 0,
        moreScreenUnlock: 5,
        personalLayoutUnlock: 20,
        tagsVisibleAt: 100,
        mapCompleteHelpUnlock: 200,
        tagsVisibleAndWikiLinked: 150,
        themeGeneratorReadOnlyUnlock: 200,
        themeGeneratorFullUnlock: 500,
        addNewPointWithUnreadMessagesUnlock: 500,
        minZoomLevelToAddNewPoints: (Constants.isRetina() ? 18 : 19)
    };

    private static isRetina(): boolean {
        if (Utils.runningFromConsole) {
            return;
        }
        // The cause for this line of code: https://github.com/pietervdvn/MapComplete/issues/115
        // See https://stackoverflow.com/questions/19689715/what-is-the-best-way-to-detect-retina-support-on-a-device-using-javascript
        return ((window.matchMedia && (window.matchMedia('only screen and (min-resolution: 192dpi), only screen and (min-resolution: 2dppx), only screen and (min-resolution: 75.6dpcm)').matches || window.matchMedia('only screen and (-webkit-min-device-pixel-ratio: 2), only screen and (-o-min-device-pixel-ratio: 2/1), only screen and (min--moz-device-pixel-ratio: 2), only screen and (min-device-pixel-ratio: 2)').matches)) || (window.devicePixelRatio && window.devicePixelRatio >= 2));
    }
    
}<|MERGE_RESOLUTION|>--- conflicted
+++ resolved
@@ -1,12 +1,8 @@
 import { Utils } from "../Utils";
 
 export default class Constants {
-<<<<<<< HEAD
-    public static vNumber = "0.3.0" +
-        "a";
-=======
+    
     public static vNumber = "0.4.7";
->>>>>>> c58655d2
 
     // The user journey states thresholds when a new feature gets unlocked
     public static userJourney = {
