--- conflicted
+++ resolved
@@ -2,12 +2,8 @@
 
 export default class Constants {
 
-<<<<<<< HEAD
-    public static vNumber = "0.10.0-alpha-1";
+    public static vNumber = "0.10.0-alpha-2";
     public static ImgurApiKey = '7070e7167f0a25a'
-=======
-    public static vNumber = "0.9.14";
->>>>>>> 2240c0ab
 
     // The user journey states thresholds when a new feature gets unlocked
     public static userJourney = {
