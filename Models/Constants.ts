import {Utils} from "../Utils";

export default class Constants {

<<<<<<< HEAD
    public static vNumber = "0.13.0-alpha-9";
=======
    public static vNumber = "0.13.0-alpha-10";
>>>>>>> ee962f4b
    public static ImgurApiKey = '7070e7167f0a25a'
    public static readonly mapillary_client_token_v4 = "MLY|4441509239301885|b40ad2d3ea105435bd40c7e76993ae85"

    public static defaultOverpassUrls = [
        // The official instance, 10000 queries per day per project allowed
        "https://overpass-api.de/api/interpreter",
        // 'Fair usage'
        "https://overpass.kumi.systems/api/interpreter",
        // Offline: "https://overpass.nchc.org.tw/api/interpreter",
        "https://overpass.openstreetmap.ru/cgi/interpreter",
        // Doesn't support nwr: "https://overpass.openstreetmap.fr/api/interpreter"
    ]


    public static readonly added_by_default: string[] = ["gps_location", "gps_location_history", "home_location", "gps_track"]
    public static readonly no_include: string[] = ["conflation", "left_right_style", "split_point","current_view","matchpoint"]
    /**
     * Layer IDs of layers which have special properties through built-in hooks
     */
    public static readonly priviliged_layers: string[] = [...Constants.added_by_default, "type_node", ...Constants.no_include]


    // The user journey states thresholds when a new feature gets unlocked
    public static userJourney = {
        moreScreenUnlock: 1,
        personalLayoutUnlock: 5,
        historyLinkVisible: 10,
        deletePointsOfOthersUnlock: 20,
        tagsVisibleAt: 25,
        tagsVisibleAndWikiLinked: 30,

        mapCompleteHelpUnlock: 50,
        themeGeneratorReadOnlyUnlock: 50,
        themeGeneratorFullUnlock: 500,
        addNewPointWithUnreadMessagesUnlock: 500,
        minZoomLevelToAddNewPoints: (Constants.isRetina() ? 18 : 19),

    };
    /**
     * Used by 'PendingChangesUploader', which waits this amount of seconds to upload changes.
     * (Note that pendingChanges might upload sooner if the popup is closed or similar)
     */
    static updateTimeoutSec: number = 30;
    /**
     * If the contributor has their GPS location enabled and makes a change,
     * the points visited less then `nearbyVisitTime`-seconds ago will be inspected.
     * The point closest to the changed feature will be considered and this distance will be tracked.
     * ALl these distances are used to calculate a nearby-score
     */
    static nearbyVisitTime: number= 30 * 60;
    /**
     * If a user makes a change, the distance to the changed object is calculated.
     * If a user makes multiple changes, all these distances are put into multiple bins, depending on this distance.
     * For every bin, the totals are uploaded as metadata
     */
    static distanceToChangeObjectBins = [25,50,100,500,1000,5000, Number.MAX_VALUE]
    static themeOrder = ["personal", "cyclofix", "hailhydrant", "bookcases", "toilets", "aed"];

    private static isRetina(): boolean {
        if (Utils.runningFromConsole) {
            return;
        }
        // The cause for this line of code: https://github.com/pietervdvn/MapComplete/issues/115
        // See https://stackoverflow.com/questions/19689715/what-is-the-best-way-to-detect-retina-support-on-a-device-using-javascript
        return ((window.matchMedia && (window.matchMedia('only screen and (min-resolution: 192dpi), only screen and (min-resolution: 2dppx), only screen and (min-resolution: 75.6dpcm)').matches || window.matchMedia('only screen and (-webkit-min-device-pixel-ratio: 2), only screen and (-o-min-device-pixel-ratio: 2/1), only screen and (min--moz-device-pixel-ratio: 2), only screen and (min-device-pixel-ratio: 2)').matches)) || (window.devicePixelRatio && window.devicePixelRatio >= 2));
    }

}<|MERGE_RESOLUTION|>--- conflicted
+++ resolved
@@ -2,11 +2,7 @@
 
 export default class Constants {
 
-<<<<<<< HEAD
-    public static vNumber = "0.13.0-alpha-9";
-=======
-    public static vNumber = "0.13.0-alpha-10";
->>>>>>> ee962f4b
+    public static vNumber = "0.14.0-alpha-1";
     public static ImgurApiKey = '7070e7167f0a25a'
     public static readonly mapillary_client_token_v4 = "MLY|4441509239301885|b40ad2d3ea105435bd40c7e76993ae85"
 
