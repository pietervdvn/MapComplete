import { Utils } from "../Utils";

export default class Constants {
    
<<<<<<< HEAD
    public static vNumber = "0.8.3/bike-infra";
=======
    public static vNumber = "0.8.4-rc3";
>>>>>>> abd7db10

    // The user journey states thresholds when a new feature gets unlocked
    public static userJourney = {
        moreScreenUnlock: 1,
        personalLayoutUnlock: 5,
        historyLinkVisible: 10,
        deletePointsOfOthersUnlock: 20,
        tagsVisibleAt: 25,
        tagsVisibleAndWikiLinked: 30,
        
        mapCompleteHelpUnlock: 50,
        themeGeneratorReadOnlyUnlock: 50,
        themeGeneratorFullUnlock: 500,
        addNewPointWithUnreadMessagesUnlock: 500,
        minZoomLevelToAddNewPoints: (Constants.isRetina() ? 18 : 19),
       
    };
    /**
     * Used by 'PendingChangesUploader', which waits this amount of seconds to upload changes.
     * (Note that pendingChanges might upload sooner if the popup is closed or similar)
     */
    static updateTimeoutSec: number = 30;

    private static isRetina(): boolean {
        if (Utils.runningFromConsole) {
            return;
        }
        // The cause for this line of code: https://github.com/pietervdvn/MapComplete/issues/115
        // See https://stackoverflow.com/questions/19689715/what-is-the-best-way-to-detect-retina-support-on-a-device-using-javascript
        return ((window.matchMedia && (window.matchMedia('only screen and (min-resolution: 192dpi), only screen and (min-resolution: 2dppx), only screen and (min-resolution: 75.6dpcm)').matches || window.matchMedia('only screen and (-webkit-min-device-pixel-ratio: 2), only screen and (-o-min-device-pixel-ratio: 2/1), only screen and (min--moz-device-pixel-ratio: 2), only screen and (min-device-pixel-ratio: 2)').matches)) || (window.devicePixelRatio && window.devicePixelRatio >= 2));
    }
    
}<|MERGE_RESOLUTION|>--- conflicted
+++ resolved
@@ -2,11 +2,7 @@
 
 export default class Constants {
     
-<<<<<<< HEAD
-    public static vNumber = "0.8.3/bike-infra";
-=======
-    public static vNumber = "0.8.4-rc3";
->>>>>>> abd7db10
+    public static vNumber = "0.8.4/bike-infra";
 
     // The user journey states thresholds when a new feature gets unlocked
     public static userJourney = {
