import { Utils } from "../Utils";

export default class Constants {
    
<<<<<<< HEAD
    public static vNumber = "0.8.4a";
=======
    public static vNumber = "0.8.5-rc2";
>>>>>>> 1be8e6e1

    // The user journey states thresholds when a new feature gets unlocked
    public static userJourney = {
        moreScreenUnlock: 1,
        personalLayoutUnlock: 5,
        historyLinkVisible: 10,
        deletePointsOfOthersUnlock: 20,
        tagsVisibleAt: 25,
        tagsVisibleAndWikiLinked: 30,
        
        mapCompleteHelpUnlock: 50,
        themeGeneratorReadOnlyUnlock: 50,
        themeGeneratorFullUnlock: 500,
        addNewPointWithUnreadMessagesUnlock: 500,
        minZoomLevelToAddNewPoints: (Constants.isRetina() ? 18 : 19),
       
    };
    /**
     * Used by 'PendingChangesUploader', which waits this amount of seconds to upload changes.
     * (Note that pendingChanges might upload sooner if the popup is closed or similar)
     */
    static updateTimeoutSec: number = 30;

    private static isRetina(): boolean {
        if (Utils.runningFromConsole) {
            return;
        }
        // The cause for this line of code: https://github.com/pietervdvn/MapComplete/issues/115
        // See https://stackoverflow.com/questions/19689715/what-is-the-best-way-to-detect-retina-support-on-a-device-using-javascript
        return ((window.matchMedia && (window.matchMedia('only screen and (min-resolution: 192dpi), only screen and (min-resolution: 2dppx), only screen and (min-resolution: 75.6dpcm)').matches || window.matchMedia('only screen and (-webkit-min-device-pixel-ratio: 2), only screen and (-o-min-device-pixel-ratio: 2/1), only screen and (min--moz-device-pixel-ratio: 2), only screen and (min-device-pixel-ratio: 2)').matches)) || (window.devicePixelRatio && window.devicePixelRatio >= 2));
    }
    
}<|MERGE_RESOLUTION|>--- conflicted
+++ resolved
@@ -2,11 +2,7 @@
 
 export default class Constants {
     
-<<<<<<< HEAD
-    public static vNumber = "0.8.4a";
-=======
-    public static vNumber = "0.8.5-rc2";
->>>>>>> 1be8e6e1
+    public static vNumber = "0.9.0-rc0";
 
     // The user journey states thresholds when a new feature gets unlocked
     public static userJourney = {
