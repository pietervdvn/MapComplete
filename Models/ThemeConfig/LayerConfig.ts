import {Translation} from "../../UI/i18n/Translation";
import SourceConfig from "./SourceConfig";
import TagRenderingConfig from "./TagRenderingConfig";
import {TagsFilter} from "../../Logic/Tags/TagsFilter";
import PresetConfig from "./PresetConfig";
import {LayerConfigJson} from "./Json/LayerConfigJson";
import Translations from "../../UI/i18n/Translations";
import {TagUtils} from "../../Logic/Tags/TagUtils";
import FilterConfig from "./FilterConfig";
import {Unit} from "../Unit";
import DeleteConfig from "./DeleteConfig";
import MoveConfig from "./MoveConfig";
import PointRenderingConfig from "./PointRenderingConfig";
import WithContextLoader from "./WithContextLoader";
import LineRenderingConfig from "./LineRenderingConfig";
import PointRenderingConfigJson from "./Json/PointRenderingConfigJson";
import LineRenderingConfigJson from "./Json/LineRenderingConfigJson";
import {TagRenderingConfigJson} from "./Json/TagRenderingConfigJson";

export default class LayerConfig extends WithContextLoader {

    id: string;
    name: Translation;
    description: Translation;
    source: SourceConfig;
    calculatedTags: [string, string][];
    doNotDownload: boolean;
    passAllFeatures: boolean;
    isShown: TagRenderingConfig;
    minzoom: number;
    minzoomVisible: number;
    maxzoom: number;
    title?: TagRenderingConfig;
    titleIcons: TagRenderingConfig[];

    public readonly mapRendering: PointRenderingConfig[]
    public readonly lineRendering: LineRenderingConfig[]

    public readonly units: Unit[];
    public readonly deletion: DeleteConfig | null;
    public readonly allowMove: MoveConfig | null
    public readonly allowSplit: boolean
    /**
     * In seconds
     */
    public readonly maxAgeOfCache: number

    presets: PresetConfig[];

    tagRenderings: TagRenderingConfig[];
    filters: FilterConfig[];

    constructor(
        json: LayerConfigJson,
        context?: string,
        official: boolean = true
    ) {
        context = context + "." + json.id;
        super(json, context)
        this.id = json.id;
        let legacy = undefined;
        if (json["overpassTags"] !== undefined) {
            // @ts-ignore
            legacy = TagUtils.Tag(json["overpassTags"], context + ".overpasstags");
        }

        if (json.source !== undefined) {
            this.maxAgeOfCache = json.source.maxCacheAge ?? 24 * 60 * 60 * 30
            if (legacy !== undefined) {
                throw (
                    context +
                    "Both the legacy 'layer.overpasstags' and the new 'layer.source'-field are defined"
                );
            }

            let osmTags: TagsFilter = legacy;
            if (json.source["osmTags"]) {
                osmTags = TagUtils.Tag(
                    json.source["osmTags"],
                    context + "source.osmTags"
                );
            }

            if (json.source["geoJsonSource"] !== undefined) {
                throw context + "Use 'geoJson' instead of 'geoJsonSource'";
            }

            if (json.source["geojson"] !== undefined) {
                throw context + "Use 'geoJson' instead of 'geojson' (the J is a capital letter)";
            }

            this.source = new SourceConfig(
                {
                    osmTags: osmTags,
                    geojsonSource: json.source["geoJson"],
                    geojsonSourceLevel: json.source["geoJsonZoomLevel"],
                    overpassScript: json.source["overpassScript"],
                    isOsmCache: json.source["isOsmCache"],
                },
                json.id
            );
        }else if(legacy === undefined){
            throw "No valid source defined ("+context+")"
        } else {
            this.source = new SourceConfig({
                osmTags: legacy,
            });
        }
<<<<<<< HEAD


        this.id = json.id;
        this.allowSplit = json.allowSplit ?? false;
        this.name = Translations.T(json.name, context + ".name");
        this.units = (json.units ?? []).map(((unitJson, i) => Unit.fromJson(unitJson, `${context}.unit[${i}]`)))

        if (json.description !== undefined) {
            if (Object.keys(json.description).length === 0) {
                json.description = undefined;
            }
        }

        this.description = Translations.T(
            json.description,
            context + ".description"
        );


=======
        
>>>>>>> fa012b02
        this.calculatedTags = undefined;
        if (json.calculatedTags !== undefined) {
            if (!official) {
                console.warn(
                    `Unofficial theme ${this.id} with custom javascript! This is a security risk`
                );
            }
            this.calculatedTags = [];
            for (const kv of json.calculatedTags) {
                const index = kv.indexOf("=");
                const key = kv.substring(0, index);
                const code = kv.substring(index + 1);

                try {

                    new Function("feat", "return " + code + ";");
                } catch (e) {
                    throw `Invalid function definition: code ${code} is invalid:${e} (at ${context})`
                }


                this.calculatedTags.push([key, code]);
            }
        }

        this.doNotDownload = json.doNotDownload ?? false;
        this.passAllFeatures = json.passAllFeatures ?? false;
        this.minzoom = json.minzoom ?? 0;
        this.minzoomVisible = json.minzoomVisible ?? this.minzoom;
        if (json.presets !== undefined && json.presets?.map === undefined) {
            throw "Presets should be a list of items (at " + context + ")"
        }
        this.presets = (json.presets ?? []).map((pr, i) => {

            let preciseInput: any = {
                preferredBackground: ["photo"],
                snapToLayers: undefined,
                maxSnapDistance: undefined
            };
            if (pr.preciseInput !== undefined) {
                if (pr.preciseInput === true) {
                    pr.preciseInput = {
                        preferredBackground: undefined
                    }
                }
                let snapToLayers: string[];
                if (typeof pr.preciseInput.snapToLayer === "string") {
                    snapToLayers = [pr.preciseInput.snapToLayer]
                } else {
                    snapToLayers = pr.preciseInput.snapToLayer
                }

                let preferredBackground: string[]
                if (typeof pr.preciseInput.preferredBackground === "string") {
                    preferredBackground = [pr.preciseInput.preferredBackground]
                } else {
                    preferredBackground = pr.preciseInput.preferredBackground
                }
                preciseInput = {
                    preferredBackground: preferredBackground,
                    snapToLayers: snapToLayers,
                    maxSnapDistance: pr.preciseInput.maxSnapDistance ?? 10
                }
            }

            const config: PresetConfig = {
                title: Translations.T(pr.title, `${context}.presets[${i}].title`),
                tags: pr.tags.map((t) => TagUtils.SimpleTag(t)),
                description: Translations.T(pr.description, `${context}.presets[${i}].description`),
                preciseInput: preciseInput,
            }
            return config;
        });

        if (json.mapRendering === undefined) {
            throw "MapRendering is undefined in " + context
        }

        this.mapRendering = json.mapRendering
            .filter(r => r["icon"] !== undefined || r["label"] !== undefined)
            .map((r, i) => new PointRenderingConfig(<PointRenderingConfigJson>r, context + ".mapRendering[" + i + "]"))

        this.lineRendering = json.mapRendering
            .filter(r => r["icon"] === undefined && r["label"] === undefined)
            .map((r, i) => new LineRenderingConfig(<LineRenderingConfigJson>r, context + ".mapRendering[" + i + "]"))


        this.tagRenderings = this.ExtractLayerTagRenderings(json)
        const missingIds = json.tagRenderings?.filter(tr => typeof tr !== "string" && tr["builtin"] === undefined && tr["id"] === undefined && tr["rewrite"] === undefined) ?? [];

        if (missingIds.length > 0 && official) {
            console.error("Some tagRenderings of", this.id, "are missing an id:", missingIds)
            throw "Missing ids in tagrenderings"
        }

        this.filters = (json.filter ?? []).map((option, i) => {
            return new FilterConfig(option, `${context}.filter-[${i}]`)
        });

        if (json["filters"] !== undefined) {
            throw "Error in " + context + ": use 'filter' instead of 'filters'"
        }

        const titleIcons = [];
        const defaultIcons = [
            "phonelink",
            "emaillink",
            "wikipedialink",
            "osmlink",
            "sharelink",
        ];
        for (const icon of json.titleIcons ?? defaultIcons) {
            if (icon === "defaults") {
                titleIcons.push(...defaultIcons);
            } else {
                titleIcons.push(icon);
            }
        }

        this.titleIcons = this.ParseTagRenderings(titleIcons, true);

        this.title = this.tr("title", undefined);
        this.isShown = this.tr("isShown", "yes");

        this.deletion = null;
        if (json.deletion === true) {
            json.deletion = {};
        }
        if (json.deletion !== undefined && json.deletion !== false) {
            this.deletion = new DeleteConfig(json.deletion, `${context}.deletion`);
        }

        this.allowMove = null
        if (json.allowMove === false) {
            this.allowMove = null;
        } else if (json.allowMove === true) {
            this.allowMove = new MoveConfig({}, context + ".allowMove")
        } else if (json.allowMove !== undefined && json.allowMove !== false) {
            this.allowMove = new MoveConfig(json.allowMove, context + ".allowMove")
        }


        if (json["showIf"] !== undefined) {
            throw (
                "Invalid key on layerconfig " +
                this.id +
                ": showIf. Did you mean 'isShown' instead?"
            );
        }
    }

    public ExtractLayerTagRenderings(json: LayerConfigJson): TagRenderingConfig[] {

        if (json.tagRenderings === undefined) {
            return []
        }

        const normalTagRenderings: (string | { builtin: string, override: any } | TagRenderingConfigJson)[] = []

        
        const renderingsToRewrite: ({ rewrite:{
                sourceString: string,
                into: string[]
            }, renderings: (string | { builtin: string, override: any } | TagRenderingConfigJson)[] })[] = []
        for (let i = 0; i < json.tagRenderings.length; i++) {
            const tr = json.tagRenderings[i];
            const rewriteDefined = tr["rewrite"] !== undefined
            const renderingsDefined = tr["renderings"]

            if (!rewriteDefined && !renderingsDefined) {
                // @ts-ignore
                normalTagRenderings.push(tr)
                continue
            }
            if (rewriteDefined && renderingsDefined) {
                // @ts-ignore
                renderingsToRewrite.push(tr)
                continue
            }
            throw `Error in ${this._context}.tagrenderings[${i}]: got a value which defines either \`rewrite\` or \`renderings\`, but not both. Either define both or move the \`renderings\`  out of this scope`
        }

        const allRenderings = this.ParseTagRenderings(normalTagRenderings, false);

        if(renderingsToRewrite.length === 0){
            return allRenderings
        }
        
        function prepConfig(keyToRewrite: string, target:string, tr: TagRenderingConfigJson){
            
            function replaceRecursive(transl: string | any){
                if(typeof transl === "string"){
                    return transl.replace(keyToRewrite, target)
                }
                if(transl.map !== undefined){
                    return transl.map(o => replaceRecursive(o))
                }
                transl = {...transl}
                for (const key in transl) {
                    transl[key] = replaceRecursive(transl[key])
                }
                return transl
            }
            
            const orig = tr;
            tr = replaceRecursive(tr)
            
            tr.id = target+"-"+orig.id
            tr.group = target
            return tr
        }

        const rewriteGroups: Map<string, TagRenderingConfig[]> = new Map<string, TagRenderingConfig[]>()
        for (const rewriteGroup of renderingsToRewrite) {
            
            const tagRenderings = rewriteGroup.renderings
            const textToReplace = rewriteGroup.rewrite.sourceString
            const targets = rewriteGroup.rewrite.into
            for (const target of targets) {
                const parsedRenderings = this.ParseTagRenderings(tagRenderings, false, tr => prepConfig(textToReplace, target, tr))
                
                if(!rewriteGroups.has(target)){
                    rewriteGroups.set(target, [])
                }
                rewriteGroups.get(target).push(... parsedRenderings)
            }
        }
        
        
        rewriteGroups.forEach((group, groupName) => {
            group.push(new TagRenderingConfig({
                id:"questions",
                group:groupName
            }))
        })
        
        rewriteGroups.forEach(group => {
            allRenderings.push(...group)
        })


        return allRenderings;

    }


    public CustomCodeSnippets(): string[] {
        if (this.calculatedTags === undefined) {
            return [];
        }
        return this.calculatedTags.map((code) => code[1]);
    }


    public ExtractImages(): Set<string> {
        const parts: Set<string>[] = [];
        parts.push(...this.tagRenderings?.map((tr) => tr.ExtractImages(false)));
        parts.push(...this.titleIcons?.map((tr) => tr.ExtractImages(true)));
        for (const preset of this.presets) {
            parts.push(new Set<string>(preset.description?.ExtractImages(false)));
        }
        for (const pointRenderingConfig of this.mapRendering) {
            parts.push(pointRenderingConfig.ExtractImages())
        }
        const allIcons = new Set<string>();
        for (const part of parts) {
            part?.forEach(allIcons.add, allIcons);
        }

        return allIcons;
    }

    public isLeftRightSensitive(): boolean {
        return this.lineRendering.some(lr => lr.leftRightSensitive)
    }
}<|MERGE_RESOLUTION|>--- conflicted
+++ resolved
@@ -106,10 +106,8 @@
                 osmTags: legacy,
             });
         }
-<<<<<<< HEAD
-
-
-        this.id = json.id;
+
+
         this.allowSplit = json.allowSplit ?? false;
         this.name = Translations.T(json.name, context + ".name");
         this.units = (json.units ?? []).map(((unitJson, i) => Unit.fromJson(unitJson, `${context}.unit[${i}]`)))
@@ -126,9 +124,6 @@
         );
 
 
-=======
-        
->>>>>>> fa012b02
         this.calculatedTags = undefined;
         if (json.calculatedTags !== undefined) {
             if (!official) {
