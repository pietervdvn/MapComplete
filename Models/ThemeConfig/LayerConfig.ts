--- conflicted
+++ resolved
@@ -22,14 +22,8 @@
 import List from "../../UI/Base/List";
 import Link from "../../UI/Base/Link";
 import {Utils} from "../../Utils";
-<<<<<<< HEAD
-=======
-import * as icons from "../../assets/tagRenderings/icons.json"
 import {TagsFilter} from "../../Logic/Tags/TagsFilter";
 import Table from "../../UI/Base/Table";
-import Svg from "../../Svg";
-import Img from "../../UI/Base/Img";
->>>>>>> 109a4f1f
 
 export default class LayerConfig extends WithContextLoader {
 
@@ -306,112 +300,7 @@
         const defaultTags = new UIEventSource(TagUtils.changeAsProperties(this.source.osmTags.asChange({id: "node/-1"})))
         return mapRendering.GenerateLeafletStyle(defaultTags, false, {noSize: true}).html
     }
-<<<<<<< HEAD
-=======
-
-    public ExtractLayerTagRenderings(json: LayerConfigJson, official: boolean): TagRenderingConfig[] {
-
-        if (json.tagRenderings === undefined) {
-            return []
-        }
-
-        const normalTagRenderings: (string | { builtin: string, override: any } | TagRenderingConfigJson)[] = []
-
-
-        const renderingsToRewrite: ({
-            rewrite: {
-                sourceString: string,
-                into: string[]
-            }, renderings: (string | { builtin: string, override: any } | TagRenderingConfigJson)[]
-        })[] = []
-        for (let i = 0; i < json.tagRenderings.length; i++) {
-            const tr = json.tagRenderings[i];
-            const rewriteDefined = tr["rewrite"] !== undefined
-            const renderingsDefined = tr["renderings"]
-
-            if (!rewriteDefined && !renderingsDefined) {
-                // @ts-ignore
-                normalTagRenderings.push(tr)
-                continue
-            }
-            if (rewriteDefined && renderingsDefined) {
-                // @ts-ignore
-                renderingsToRewrite.push(tr)
-                continue
-            }
-            throw `Error in ${this._context}.tagrenderings[${i}]: got a value which defines either \`rewrite\` or \`renderings\`, but not both. Either define both or move the \`renderings\`  out of this scope`
-        }
-
-        const allRenderings = this.ParseTagRenderings(normalTagRenderings,
-            {
-                requiresId: official
-            });
-
-        if (renderingsToRewrite.length === 0) {
-            return allRenderings
-        }
-
-        /* Used for left|right group creation and replacement */
-        function prepConfig(keyToRewrite: string, target: string, tr: TagRenderingConfigJson) {
-
-            function replaceRecursive(transl: string | any) {
-                if (typeof transl === "string") {
-                    return transl.replace(keyToRewrite, target)
-                }
-                if (transl.map !== undefined) {
-                    return transl.map(o => replaceRecursive(o))
-                }
-                transl = {...transl}
-                for (const key in transl) {
-                    transl[key] = replaceRecursive(transl[key])
-                }
-                return transl
-            }
-
-            const orig = tr;
-            tr = replaceRecursive(tr)
-
-            tr.id = target + "-" + orig.id
-            tr.group = target
-            return tr
-        }
-
-        const rewriteGroups: Map<string, TagRenderingConfig[]> = new Map<string, TagRenderingConfig[]>()
-        for (const rewriteGroup of renderingsToRewrite) {
-
-            const tagRenderings = rewriteGroup.renderings
-            const textToReplace = rewriteGroup.rewrite.sourceString
-            const targets = rewriteGroup.rewrite.into
-            for (const target of targets) {
-                const parsedRenderings = this.ParseTagRenderings(tagRenderings, {
-                    prepConfig: tr => prepConfig(textToReplace, target, tr)
-                })
-
-                if (!rewriteGroups.has(target)) {
-                    rewriteGroups.set(target, [])
-                }
-                rewriteGroups.get(target).push(...parsedRenderings)
-            }
-        }
-
-
-        rewriteGroups.forEach((group, groupName) => {
-            group.push(new TagRenderingConfig({
-                id: "questions",
-                group: groupName
-            }))
-        })
-
-        rewriteGroups.forEach(group => {
-            allRenderings.push(...group)
-        })
-
-
-        return allRenderings;
-
-    }
-
->>>>>>> 109a4f1f
+
     public GenerateDocumentation(usedInThemes: string[], layerIsNeededBy: Map<string, string[]>, dependencies: {
         context?: string;
         reason: string;
