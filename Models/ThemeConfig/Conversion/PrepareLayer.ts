import {
    Concat,
    Conversion,
    DesugaringContext,
    DesugaringStep,
    Each,
    FirstOf,
    Fuse,
    On,
    SetDefault,
} from "./Conversion"
import { LayerConfigJson } from "../Json/LayerConfigJson"
import { TagRenderingConfigJson } from "../Json/TagRenderingConfigJson"
import { Utils } from "../../../Utils"
import RewritableConfigJson from "../Json/RewritableConfigJson"
import SpecialVisualizations from "../../../UI/SpecialVisualizations"
import Translations from "../../../UI/i18n/Translations"
import { Translation } from "../../../UI/i18n/Translation"
import tagrenderingconfigmeta from "../../../assets/tagrenderingconfigmeta.json"
import { AddContextToTranslations } from "./AddContextToTranslations"
import FilterConfigJson from "../Json/FilterConfigJson"
import predifined_filters from "../../../assets/layers/filters/filters.json"
import { TagConfigJson } from "../Json/TagConfigJson"
import PointRenderingConfigJson from "../Json/PointRenderingConfigJson"
import LineRenderingConfigJson from "../Json/LineRenderingConfigJson"
import ValidationUtils from "./ValidationUtils"
import {RenderingSpecification} from "../../../UI/SpecialVisualization"
import {QuestionableTagRenderingConfigJson} from "../Json/QuestionableTagRenderingConfigJson"

class ExpandFilter extends DesugaringStep<LayerConfigJson> {
    private static readonly predefinedFilters = ExpandFilter.load_filters()
    private _state: DesugaringContext

    constructor(state: DesugaringContext) {
        super(
            "Expands filters: replaces a shorthand by the value found in 'filters.json'. If the string is formatted 'layername.filtername, it will be looked up into that layer instead",
            ["filter"],
            "ExpandFilter"
        )
        this._state = state
    }

    private static load_filters(): Map<string, FilterConfigJson> {
        let filters = new Map<string, FilterConfigJson>()
        for (const filter of <FilterConfigJson[]>predifined_filters.filter) {
            filters.set(filter.id, filter)
        }
        return filters
    }

    convert(
        json: LayerConfigJson,
        context: string
    ): { result: LayerConfigJson; errors?: string[]; warnings?: string[]; information?: string[] } {
        if (json.filter === undefined || json.filter === null) {
            return { result: json } // Nothing to change here
        }

        if (json.filter["sameAs"] !== undefined) {
            return { result: json } // Nothing to change here
        }

        const newFilters: FilterConfigJson[] = []
        const errors: string[] = []
        for (const filter of <(FilterConfigJson | string)[]>json.filter) {
            if (typeof filter !== "string") {
                newFilters.push(filter)
                continue
            }
            if (filter.indexOf(".") > 0) {
                if (this._state.sharedLayers.size > 0) {
                    const split = filter.split(".")
                    if (split.length > 2) {
                        errors.push(
                            context +
                                ": invalid filter name: " +
                                filter +
                                ", expected `layername.filterid`"
                        )
                    }
                    const layer = this._state.sharedLayers.get(split[0])
                    if (layer === undefined) {
                        errors.push(context + ": layer '" + split[0] + "' not found")
                    }
                    const expectedId = split[1]
                    const expandedFilter = (<(FilterConfigJson | string)[]>layer.filter).find(
                        (f) => typeof f !== "string" && f.id === expectedId
                    )
                    newFilters.push(<FilterConfigJson>expandedFilter)
                } else {
                    // This is a bootstrapping-run, we can safely ignore this
                }
                continue
            }
            // Search for the filter:
            const found = ExpandFilter.predefinedFilters.get(filter)
            if (found === undefined) {
                const suggestions = Utils.sortedByLevenshteinDistance(
                    filter,
                    Array.from(ExpandFilter.predefinedFilters.keys()),
                    (t) => t
                )
                const err =
                    context +
                    ".filter: while searching for predifined filter " +
                    filter +
                    ": this filter is not found. Perhaps you meant one of: " +
                    suggestions
                errors.push(err)
            }
            newFilters.push(found)
        }
        return {
            result: {
                ...json,
                filter: newFilters,
            },
            errors,
        }
    }
}

class ExpandTagRendering extends Conversion<
    string | TagRenderingConfigJson | { builtin: string | string[]; override: any },
    TagRenderingConfigJson[]
> {
    private readonly _state: DesugaringContext
    private readonly _tagRenderingsByLabel: Map<string, TagRenderingConfigJson[]>
    private readonly _self: LayerConfigJson
    private readonly _options: {
        /* If true, will copy the 'osmSource'-tags into the condition */
        applyCondition?: true | boolean
        noHardcodedStrings?: false | boolean
    }

    constructor(
        state: DesugaringContext,
        self: LayerConfigJson,
        options?: { applyCondition?: true | boolean; noHardcodedStrings?: false | boolean }
    ) {
        super(
            "Converts a tagRenderingSpec into the full tagRendering, e.g. by substituting the tagRendering by the shared-question",
            [],
            "ExpandTagRendering"
        )
        this._state = state
        this._self = self
        this._options = options
        this._tagRenderingsByLabel = new Map<string, TagRenderingConfigJson[]>()
        for (const trconfig of state.tagRenderings.values()) {
            for (const label of trconfig.labels ?? []) {
                let withLabel = this._tagRenderingsByLabel.get(label)
                if (withLabel === undefined) {
                    withLabel = []
                    this._tagRenderingsByLabel.set(label, withLabel)
                }
                withLabel.push(trconfig)
            }
        }
    }

    convert(
        json: string | TagRenderingConfigJson | { builtin: string | string[]; override: any },
        context: string
    ): { result: TagRenderingConfigJson[]; errors: string[]; warnings: string[] } {
        const errors = []
        const warnings = []

        return {
            result: this.convertUntilStable(json, warnings, errors, context),
            errors,
            warnings,
        }
    }

    private lookup(name: string): TagRenderingConfigJson[] | undefined {
        const direct = this.directLookup(name)

        if (direct === undefined) {
            return undefined
        }
        const result: TagRenderingConfigJson[] = []
        for (const tagRenderingConfigJson of direct) {
            let nm: string | string[] | undefined = tagRenderingConfigJson["builtin"]
            if (nm !== undefined) {
                let indirect: TagRenderingConfigJson[]
                if (typeof nm === "string") {
                    indirect = this.lookup(nm)
                } else {
                    indirect = [].concat(...nm.map((n) => this.lookup(n)))
                }
                for (let foundTr of indirect) {
                    foundTr = Utils.Clone<any>(foundTr)
                    Utils.Merge(tagRenderingConfigJson["override"] ?? {}, foundTr)
                    foundTr.id = tagRenderingConfigJson.id ?? foundTr.id
                    result.push(foundTr)
                }
            } else {
                result.push(tagRenderingConfigJson)
            }
        }
        return result
    }

    /**
     * Looks up a tagRendering or group of tagRenderings based on the name.
     */
    private directLookup(name: string): TagRenderingConfigJson[] | undefined {
        const state = this._state
        if (state.tagRenderings.has(name)) {
            return [state.tagRenderings.get(name)]
        }
        if (this._tagRenderingsByLabel.has(name)) {
            return this._tagRenderingsByLabel.get(name)
        }

        if (name.indexOf(".") < 0) {
            return undefined
        }

        const spl = name.split(".")
        let layer = state.sharedLayers.get(spl[0])
        if (spl[0] === this._self.id) {
            layer = this._self
        }

        if (spl.length !== 2 || layer === undefined) {
            return undefined
        }

        const id = spl[1]

        const layerTrs = <TagRenderingConfigJson[]>(
            layer.tagRenderings.filter((tr) => tr["id"] !== undefined)
        )
        let matchingTrs: TagRenderingConfigJson[]
        if (id === "*") {
            matchingTrs = layerTrs
        } else if (id.startsWith("*")) {
            const id_ = id.substring(1)
            matchingTrs = layerTrs.filter((tr) => tr.labels?.indexOf(id_) >= 0)
        } else {
            matchingTrs = layerTrs.filter((tr) => tr.id === id || tr.labels?.indexOf(id) >= 0)
        }

        const contextWriter = new AddContextToTranslations<TagRenderingConfigJson>("layers:")
        for (let i = 0; i < matchingTrs.length; i++) {
            let found: TagRenderingConfigJson = Utils.Clone(matchingTrs[i])
            if (this._options?.applyCondition) {
                // The matched tagRenderings are 'stolen' from another layer. This means that they must match the layer condition before being shown
<<<<<<< HEAD
                if (typeof layer.source !== "string") {
                    if (found.condition === undefined) {
                        found.condition = layer.source["osmTags"]
                    } else {
                        found.condition = {and: [found.condition, layer.source["osmTags"]]}
                    }
=======
                if (found.condition === undefined) {
                    found.condition = layer.source.osmTags
                } else {
                    found.condition = { and: [found.condition, layer.source.osmTags] }
>>>>>>> f20219cf
                }
            }

            found = contextWriter.convertStrict(found, layer.id + ".tagRenderings." + found["id"])
            matchingTrs[i] = found
        }

        if (matchingTrs.length !== 0) {
            return matchingTrs
        }
        return undefined
    }

    private convertOnce(
        tr: string | any,
        warnings: string[],
        errors: string[],
        ctx: string
    ): TagRenderingConfigJson[] {
        const state = this._state

        if (typeof tr === "string") {
            const lookup = this.lookup(tr)
            if (lookup === undefined) {
                const isTagRendering = ctx.indexOf("On(mapRendering") < 0
                if (isTagRendering && this._state.sharedLayers.size > 0) {
                    warnings.push(
                        `${ctx}: A literal rendering was detected: ${tr}
    Did you perhaps forgot to add a layer name as 'layername.${tr}'? ` +
                            Array.from(state.sharedLayers.keys()).join(", ")
                    )
                }

                if (this._options?.noHardcodedStrings && this._state.sharedLayers.size > 0) {
                    errors.push(
                        ctx +
                            "Detected an invocation to a builtin tagRendering, but this tagrendering was not found: " +
                            tr +
                            " \n    Did you perhaps forget to add the layer as prefix, such as `icons." +
                            tr +
                            "`? "
                    )
                }

                return [
                    {
                        render: tr,
                        id: tr.replace(/[^a-zA-Z0-9]/g, ""),
                    },
                ]
            }
            return lookup
        }

        if (tr["builtin"] !== undefined) {
            let names: string | string[] = tr["builtin"]
            if (typeof names === "string") {
                names = [names]
            }

            for (const key of Object.keys(tr)) {
                if (
                    key === "builtin" ||
                    key === "override" ||
                    key === "id" ||
                    key.startsWith("#")
                ) {
                    continue
                }
                errors.push(
                    "At " +
                        ctx +
                        ": an object calling a builtin can only have keys `builtin` or `override`, but a key with name `" +
                        key +
                        "` was found. This won't be picked up! The full object is: " +
                        JSON.stringify(tr)
                )
            }

            const trs: TagRenderingConfigJson[] = []
            for (const name of names) {
                const lookup = this.lookup(name)
                if (lookup === undefined) {
                    let candidates = Array.from(state.tagRenderings.keys())
                    if (name.indexOf(".") > 0) {
                        const [layerName] = name.split(".")
                        let layer = state.sharedLayers.get(layerName)
                        if (layerName === this._self.id) {
                            layer = this._self
                        }
                        if (layer === undefined) {
                            const candidates = Utils.sortedByLevenshteinDistance(
                                layerName,
                                Array.from(state.sharedLayers.keys()),
                                (s) => s
                            )
                            if (state.sharedLayers.size === 0) {
                                warnings.push(
                                    ctx +
                                        ": BOOTSTRAPPING. Rerun generate layeroverview. While reusing tagrendering: " +
                                        name +
                                        ": layer " +
                                        layerName +
                                        " not found. Maybe you meant on of " +
                                        candidates.slice(0, 3).join(", ")
                                )
                            } else {
                                errors.push(
                                    ctx +
                                        ": While reusing tagrendering: " +
                                        name +
                                        ": layer " +
                                        layerName +
                                        " not found. Maybe you meant on of " +
                                        candidates.slice(0, 3).join(", ")
                                )
                            }
                            continue
                        }
                        candidates = Utils.NoNull(layer.tagRenderings.map((tr) => tr["id"])).map(
                            (id) => layerName + "." + id
                        )
                    }
                    candidates = Utils.sortedByLevenshteinDistance(name, candidates, (i) => i)
                    errors.push(
                        ctx +
                            ": The tagRendering with identifier " +
                            name +
                            " was not found.\n\tDid you mean one of " +
                            candidates.join(", ") +
                            "?\n(Hint: did you add a new label and are you trying to use this label at the same time? Run 'reset:layeroverview' first"
                    )
                    continue
                }
                for (let foundTr of lookup) {
                    foundTr = Utils.Clone<any>(foundTr)
                    Utils.Merge(tr["override"] ?? {}, foundTr)
                    trs.push(foundTr)
                }
            }
            return trs
        }

        return [tr]
    }

    private convertUntilStable(
        spec: string | any,
        warnings: string[],
        errors: string[],
        ctx: string
    ): TagRenderingConfigJson[] {
        const trs = this.convertOnce(spec, warnings, errors, ctx)

        const result = []
        for (const tr of trs) {
            if (typeof tr === "string" || tr["builtin"] !== undefined) {
                const stable = this.convertUntilStable(
                    tr,
                    warnings,
                    errors,
                    ctx + "(RECURSIVE RESOLVE)"
                )
                result.push(...stable)
            } else {
                result.push(tr)
            }
        }

        return result
    }
}

class DetectInline extends DesugaringStep<QuestionableTagRenderingConfigJson> {
    constructor() {
        super(
            "If no 'inline' is set on the freeform key, it will be automatically added. If no special renderings are used, it'll be set to true",
            ["freeform.inline"],
            "DetectInline"
        )
    }

    convert(
        json: QuestionableTagRenderingConfigJson,
        context: string
    ): {
        result: QuestionableTagRenderingConfigJson
        errors?: string[]
        warnings?: string[]
        information?: string[]
    } {
        if (json.freeform === undefined) {
            return {result: json}
        }
        let spec: Record<string, string>
        if (typeof json.render === "string") {
            spec = {"*": json.render}
        } else {
            spec = <Record<string, string>>json.render
        }
        const errors: string[] = []
        for (const key in spec) {
            if (spec[key].indexOf("<a ") >= 0) {
                // We have a link element, it probably contains something that needs to be substituted...
                // Let's play this safe and not inline it
                return {result: json}
            }
            const fullSpecification = SpecialVisualizations.constructSpecification(spec[key])
            if (fullSpecification.length > 1) {
                // We found a special rendering!
                if (json.freeform.inline === true) {
                    errors.push(
                        "At " +
                        context +
                        ": 'inline' is set, but the rendering contains a special visualisation...\n    " +
                        spec[key]
                    )
                }
                json = JSON.parse(JSON.stringify(json))
                json.freeform.inline = false
                return {result: json, errors}
            }
        }
        json = JSON.parse(JSON.stringify(json))
        json.freeform.inline ??= true
        return {result: json, errors}
    }
}

export class AddQuestionBox extends DesugaringStep<LayerConfigJson> {
    constructor() {
        super(
            "Adds a 'questions'-object if no question element is added yet",
            ["tagRenderings"],
            "AddQuestionBox"
        )
    }

    convert(
        json: LayerConfigJson,
        context: string
    ): { result: LayerConfigJson; errors?: string[]; warnings?: string[]; information?: string[] } {
        if (
            json.tagRenderings === undefined ||
            json.tagRenderings.some((tr) => tr["id"] === "leftover-questions")
        ) {
            return {result: json}
        }
        json = JSON.parse(JSON.stringify(json))
        const allSpecials: Exclude<RenderingSpecification, string>[] = []
            .concat(
                ...json.tagRenderings.map((tr) =>
                    ValidationUtils.getSpecialVisualsationsWithArgs(<TagRenderingConfigJson>tr)
                )
            )
            .filter((spec) => typeof spec !== "string")

        const questionSpecials = allSpecials.filter((sp) => sp.func.funcName === "questions")
        const noLabels = questionSpecials.filter(
            (sp) => sp.args.length === 0 || sp.args[0].trim() === ""
        )

        const errors: string[] = []
        const warnings: string[] = []
        if (noLabels.length > 1) {
            errors.push(
                "At " +
                context +
                ": multiple 'questions'-visualisations found which would show _all_ questions. Don't do this"
            )
        }

        // ALl labels that are used in this layer
        const allLabels = new Set(
            [].concat(...json.tagRenderings.map((tr) => (<TagRenderingConfigJson>tr).labels ?? []))
        )
        const seen = new Set()
        for (const questionSpecial of questionSpecials) {
            if (typeof questionSpecial === "string") {
                continue
            }
            const used = questionSpecial.args[0]
                ?.split(";")
                ?.map((a) => a.trim())
                ?.filter((s) => s != "")
            const blacklisted = questionSpecial.args[1]
                ?.split(";")
                ?.map((a) => a.trim())
                ?.filter((s) => s != "")
            if (blacklisted?.length > 0 && used?.length > 0) {
                errors.push(
                    "At " +
                    context +
                    ": the {questions()}-special rendering only supports either a blacklist OR a whitelist, but not both." +
                    "\n    Whitelisted: " +
                    used.join(", ") +
                    "\n    Blacklisted: " +
                    blacklisted.join(", ")
                )
            }
            for (const usedLabel of used) {
                if (!allLabels.has(usedLabel)) {
                    errors.push(
                        "At " +
                        context +
                        ": this layers specifies a special question element for label `" +
                        usedLabel +
                        "`, but this label doesn't exist.\n" +
                        "    Available labels are " +
                        Array.from(allLabels).join(", ")
                    )
                }
                seen.add(usedLabel)
            }
        }

        if (noLabels.length == 0) {
            /* At this point, we know which question labels are not yet handled and which already are handled, and we
             * know there is no previous catch-all questions
             */
            const question: TagRenderingConfigJson = {
                id: "leftover-questions",
                render: {
                    "*": `{questions( ,${Array.from(seen).join(";")})}`,
                },
            }
            json.tagRenderings.push(question)
        }
        return {
            result: json,
            errors,
            warnings,
        }
    }
}

export class AddEditingElements extends DesugaringStep<LayerConfigJson> {
    private readonly _desugaring: DesugaringContext

    constructor(desugaring: DesugaringContext) {
        super(
            "Add some editing elements, such as the delete button or the move button if they are configured. These used to be handled by the feature info box, but this has been replaced by special visualisation elements",
            [],
            "AddEditingElements"
        )
        this._desugaring = desugaring
    }

    convert(
        json: LayerConfigJson,
        context: string
    ): { result: LayerConfigJson; errors?: string[]; warnings?: string[]; information?: string[] } {
        json = JSON.parse(JSON.stringify(json))

        if (
            json.tagRenderings &&
            this._desugaring.tagRenderings.has("just_created") &&
            !json.tagRenderings.some((tr) => tr === "just_created" || tr["id"] === "just_created")
        ) {
            json.tagRenderings.unshift(this._desugaring.tagRenderings.get("just_created"))
        }

        if (json.allowSplit && !ValidationUtils.hasSpecialVisualisation(json, "split_button")) {
            json.tagRenderings.push({
                id: "split-button",
                render: {"*": "{split_button()}"},
            })
            delete json.allowSplit
        }

        if (json.allowMove && !ValidationUtils.hasSpecialVisualisation(json, "move_button")) {
            json.tagRenderings.push({
                id: "move-button",
                render: {"*": "{move_button()}"},
            })
        }
        if (json.deletion && !ValidationUtils.hasSpecialVisualisation(json, "delete_button")) {
            json.tagRenderings.push({
                id: "delete-button",
                render: {"*": "{delete_button()}"},
            })
        }

        if (
            json.source !== "special" &&
            json.source !== "special:library" &&
            json.tagRenderings &&
            this._desugaring.tagRenderings.has("last_edit") &&
            !json.tagRenderings.some((tr) => tr["id"] === "last_edit")
        ) {
            json.tagRenderings.push(this._desugaring.tagRenderings.get("last_edit"))
        }

        if (!ValidationUtils.hasSpecialVisualisation(json, "all_tags")) {
            const trc: TagRenderingConfigJson = {
                id: "all-tags",
                render: {"*": "{all_tags()}"},

                metacondition: {
                    or: [
                        "__featureSwitchIsDebugging=true",
                        "mapcomplete-show_tags=full",
                        "mapcomplete-show_debug=yes",
                    ],
                },
            }
            json.tagRenderings?.push(trc)
        }

        return {result: json}
    }
}

export class ExpandRewrite<T> extends Conversion<T | RewritableConfigJson<T>, T[]> {
    constructor() {
        super("Applies a rewrite", [], "ExpandRewrite")
    }

    /**
     * Used for left|right group creation and replacement.
     * Every 'keyToRewrite' will be replaced with 'target' recursively. This substitution will happen in place in the object 'tr'
     *
     * // should substitute strings
     * const spec = {
     *   "someKey": "somevalue {xyz}"
     * }
     * ExpandRewrite.RewriteParts("{xyz}", "rewritten", spec) // => {"someKey": "somevalue rewritten"}
     *
     * // should substitute all occurances in strings
     * const spec = {
     *   "someKey": "The left|right side has {key:left|right}"
     * }
     * ExpandRewrite.RewriteParts("left|right", "left", spec) // => {"someKey": "The left side has {key:left}"}
     *
     */
    public static RewriteParts<T>(keyToRewrite: string, target: string | any, tr: T): T {
        const targetIsTranslation = Translations.isProbablyATranslation(target)

        function replaceRecursive(obj: string | any, target) {
            if (obj === keyToRewrite) {
                return target
            }

            if (typeof obj === "string") {
                // This is a simple string - we do a simple replace
                while (obj.indexOf(keyToRewrite) >= 0) {
                    obj = obj.replace(keyToRewrite, target)
                }
                return obj
            }
            if (Array.isArray(obj)) {
                // This is a list of items
                return obj.map((o) => replaceRecursive(o, target))
            }

            if (typeof obj === "object") {
                obj = { ...obj }

                const isTr = targetIsTranslation && Translations.isProbablyATranslation(obj)

                for (const key in obj) {
                    let subtarget = target
                    if (isTr && target[key] !== undefined) {
                        // The target is a translation AND the current object is a translation
                        // This means we should recursively replace with the translated value
                        subtarget = target[key]
                    }

                    obj[key] = replaceRecursive(obj[key], subtarget)
                }
                return obj
            }
            return obj
        }

        return replaceRecursive(tr, target)
    }

    /**
     * // should convert simple strings
     * const spec = <RewritableConfigJson<string>>{
     *     rewrite: {
     *         sourceString: ["xyz","abc"],
     *         into: [
     *             ["X", "A"],
     *             ["Y", "B"],
     *             ["Z", "C"]],
     *     },
     *     renderings: "The value of xyz is abc"
     * }
     * new ExpandRewrite().convertStrict(spec, "test") // => ["The value of X is A", "The value of Y is B", "The value of Z is C"]
     *
     * // should rewrite with translations
     * const spec = <RewritableConfigJson<any>>{
     *     rewrite: {
     *         sourceString: ["xyz","abc"],
     *         into: [
     *             ["X", {en: "value", nl: "waarde"}],
     *             ["Y", {en: "some other value", nl: "een andere waarde"}],
     *     },
     *     renderings: {en: "The value of xyz is abc", nl: "De waarde van xyz is abc"}
     * }
     * const expected = [
     *  {
     *      en: "The value of X is value",
     *      nl: "De waarde van X is waarde"
     *  },
     *  {
     *      en: "The value of Y is some other value",
     *      nl: "De waarde van Y is een andere waarde"
     *  }
     * ]
     * new ExpandRewrite().convertStrict(spec, "test") // => expected
     */
    convert(
        json: T | RewritableConfigJson<T>,
        context: string
    ): { result: T[]; errors?: string[]; warnings?: string[]; information?: string[] } {
        if (json === null || json === undefined) {
            return { result: [] }
        }

        if (json["rewrite"] === undefined) {
            // not a rewrite
            return { result: [<T>json] }
        }

        const rewrite = <RewritableConfigJson<T>>json
        const keysToRewrite = rewrite.rewrite
        const ts: T[] = []

        {
            // sanity check: rewrite: ["xyz", "longer_xyz"] is not allowed as "longer_xyz" will never be triggered
            for (let i = 0; i < keysToRewrite.sourceString.length; i++) {
                const guard = keysToRewrite.sourceString[i]
                for (let j = i + 1; j < keysToRewrite.sourceString.length; j++) {
                    const toRewrite = keysToRewrite.sourceString[j]
                    if (toRewrite.indexOf(guard) >= 0) {
                        throw `${context} Error in rewrite: sourcestring[${i}] is a substring of sourcestring[${j}]: ${guard} will be substituted away before ${toRewrite} is reached.`
                    }
                }
            }
        }

        {
            // sanity check: {rewrite: ["a", "b"] should have the right amount of 'intos' in every case
            for (let i = 0; i < rewrite.rewrite.into.length; i++) {
                const into = keysToRewrite.into[i]
                if (into.length !== rewrite.rewrite.sourceString.length) {
                    throw `${context}.into.${i} Error in rewrite: there are ${rewrite.rewrite.sourceString.length} keys to rewrite, but entry ${i} has only ${into.length} values`
                }
            }
        }

        for (let i = 0; i < keysToRewrite.into.length; i++) {
            let t = Utils.Clone(rewrite.renderings)
            for (let j = 0; j < keysToRewrite.sourceString.length; j++) {
                const key = keysToRewrite.sourceString[j]
                const target = keysToRewrite.into[i][j]
                t = ExpandRewrite.RewriteParts(key, target, t)
            }
            ts.push(t)
        }

        return { result: ts }
    }
}

/**
 * Converts a 'special' translation into a regular translation which uses parameters
 */
export class RewriteSpecial extends DesugaringStep<TagRenderingConfigJson> {
    constructor() {
        super(
            "Converts a 'special' translation into a regular translation which uses parameters",
            ["special"],
            "RewriteSpecial"
        )
    }

    /**
     * Does the heavy lifting and conversion
     *
     * // should not do anything if no 'special'-key is present
     * RewriteSpecial.convertIfNeeded({"en": "xyz", "nl": "abc"}, [], "test") // => {"en": "xyz", "nl": "abc"}
     *
     * // should handle a simple special case
     * RewriteSpecial.convertIfNeeded({"special": {"type":"image_carousel"}}, [], "test") // => {'*': "{image_carousel()}"}
     *
     * // should handle special case with a parameter
     * RewriteSpecial.convertIfNeeded({"special": {"type":"image_carousel", "image_key": "some_image_key"}}, [], "test") // =>  {'*': "{image_carousel(some_image_key)}"}
     *
     * // should handle special case with a translated parameter
     * const spec = {"special": {"type":"image_upload", "label": {"en": "Add a picture to this object", "nl": "Voeg een afbeelding toe"}}}
     * const r = RewriteSpecial.convertIfNeeded(spec, [], "test")
     * r // => {"en": "{image_upload(,Add a picture to this object)}", "nl": "{image_upload(,Voeg een afbeelding toe)}" }
     *
     * // should handle special case with a prefix and postfix
     * const spec = {"special": {"type":"image_upload" }, before: {"en": "PREFIX "}, after: {"en": " POSTFIX", nl: " Achtervoegsel"} }
     * const r = RewriteSpecial.convertIfNeeded(spec, [], "test")
     * r // => {"en": "PREFIX {image_upload(,)} POSTFIX", "nl": "PREFIX {image_upload(,)} Achtervoegsel" }
     *
     * // should warn for unexpected keys
     * const errors = []
     * RewriteSpecial.convertIfNeeded({"special": {type: "image_carousel"}, "en": "xyz"}, errors, "test") // =>  {'*': "{image_carousel()}"}
     * errors // => ["At test: The only keys allowed next to a 'special'-block are 'before' and 'after'. Perhaps you meant to put 'en' into the special block?"]
     *
     * // should give an error on unknown visualisations
     * const errors = []
     * RewriteSpecial.convertIfNeeded({"special": {type: "qsdf"}}, errors, "test") // => undefined
     * errors.length // => 1
     * errors[0].indexOf("Special visualisation 'qsdf' not found") >= 0 // => true
     *
     * // should give an error is 'type' is missing
     * const errors = []
     * RewriteSpecial.convertIfNeeded({"special": {}}, errors, "test") // => undefined
     * errors // => ["A 'special'-block should define 'type' to indicate which visualisation should be used"]
     *
     *
     * // an actual test
     * const special = {
     *     "before": {
     *             "en": "<h3>Entrances</h3>This building has {_entrances_count} entrances:"
     *           },
     *     "after": {
     *             "en": "{_entrances_count_without_width_count} entrances don't have width information yet"
     *           },
     *     "special": {
     *           "type": "multi",
     *           "key": "_entrance_properties_with_width",
     *           "tagrendering": {
     *             "en": "An <a href='#{id}'>entrance</a> of {canonical(width)}"
     *           }
     *         }}
     * const errors = []
     * RewriteSpecial.convertIfNeeded(special, errors, "test") // => {"en": "<h3>Entrances</h3>This building has {_entrances_count} entrances:{multi(_entrance_properties_with_width,An <a href='#&LBRACEid&RBRACE'>entrance</a> of &LBRACEcanonical&LPARENSwidth&RPARENS&RBRACE)}{_entrances_count_without_width_count} entrances don't have width information yet"}
     * errors // => []
     */
    private static convertIfNeeded(
        input: (object & { special: { type: string } }) | any,
        errors: string[],
        context: string
    ): any {
        const special = input["special"]
        if (special === undefined) {
            return input
        }

        const type = special["type"]
        if (type === undefined) {
            errors.push(
                "A 'special'-block should define 'type' to indicate which visualisation should be used"
            )
            return undefined
        }

        const vis = SpecialVisualizations.specialVisualizations.find((sp) => sp.funcName === type)
        if (vis === undefined) {
            const options = Utils.sortedByLevenshteinDistance(
                type,
                SpecialVisualizations.specialVisualizations,
                (sp) => sp.funcName
            )
            errors.push(
                `Special visualisation '${type}' not found. Did you perhaps mean ${options[0].funcName}, ${options[1].funcName} or ${options[2].funcName}?\n\tFor all known special visualisations, please see https://github.com/pietervdvn/MapComplete/blob/develop/Docs/SpecialRenderings.md`
            )
            return undefined
        }
        errors.push(
            ...Array.from(Object.keys(input))
                .filter((k) => k !== "special" && k !== "before" && k !== "after")
                .map((k) => {
                    return `At ${context}: The only keys allowed next to a 'special'-block are 'before' and 'after'. Perhaps you meant to put '${k}' into the special block?`
                })
        )

        const argNamesList = vis.args.map((a) => a.name)
        const argNames = new Set<string>(argNamesList)
        // Check for obsolete and misspelled arguments
        errors.push(
            ...Object.keys(special)
                .filter((k) => !argNames.has(k))
                .filter((k) => k !== "type" && k !== "before" && k !== "after")
                .map((wrongArg) => {
                    const byDistance = Utils.sortedByLevenshteinDistance(
                        wrongArg,
                        argNamesList,
                        (x) => x
                    )
                    return `At ${context}: Unexpected argument in special block at ${context} with name '${wrongArg}'. Did you mean ${
                        byDistance[0]
                    }?\n\tAll known arguments are ${argNamesList.join(", ")}`
                })
        )

        // Check that all obligated arguments are present. They are obligated if they don't have a preset value
        for (const arg of vis.args) {
            if (arg.required !== true) {
                continue
            }
            const param = special[arg.name]
            if (param === undefined) {
                errors.push(
                    `At ${context}: Obligated parameter '${
                        arg.name
                    }' in special rendering of type ${
                        vis.funcName
                    } not found.\n    The full special rendering specification is: '${JSON.stringify(
                        input
                    )}'\n    ${arg.name}: ${arg.doc}`
                )
            }
        }

        const foundLanguages = new Set<string>()
        const translatedArgs = argNamesList
            .map((nm) => special[nm])
            .filter((v) => v !== undefined)
            .filter((v) => Translations.isProbablyATranslation(v))
        for (const translatedArg of translatedArgs) {
            for (const ln of Object.keys(translatedArg)) {
                foundLanguages.add(ln)
            }
        }

        const before = Translations.T(input.before)
        const after = Translations.T(input.after)

        for (const ln of Object.keys(before?.translations ?? {})) {
            foundLanguages.add(ln)
        }
        for (const ln of Object.keys(after?.translations ?? {})) {
            foundLanguages.add(ln)
        }

        if (foundLanguages.size === 0) {
            const args = argNamesList.map((nm) => special[nm] ?? "").join(",")
            return {
                "*": `{${type}(${args})}`,
            }
        }

        const result = {}
        const languages = Array.from(foundLanguages)
        languages.sort()
        for (const ln of languages) {
            const args = []
            for (const argName of argNamesList) {
                let v = special[argName] ?? ""
                if (Translations.isProbablyATranslation(v)) {
                    v = new Translation(v).textFor(ln)
                }

                if (typeof v === "string") {
                    const txt = v
                        .replace(/,/g, "&COMMA")
                        .replace(/\{/g, "&LBRACE")
                        .replace(/}/g, "&RBRACE")
                        .replace(/\(/g, "&LPARENS")
                        .replace(/\)/g, "&RPARENS")
                    args.push(txt)
                } else if (typeof v === "object") {
                    args.push(JSON.stringify(v))
                } else {
                    args.push(v)
                }
            }
            const beforeText = before?.textFor(ln) ?? ""
            const afterText = after?.textFor(ln) ?? ""
            result[ln] = `${beforeText}{${type}(${args.map((a) => a).join(",")})}${afterText}`
        }
        return result
    }

    /**
     * const tr = {
     *     render: {special: {type: "image_carousel", image_key: "image" }},
     *     mappings: [
     *         {
     *             if: "other_image_key",
     *             then: {special: {type: "image_carousel", image_key: "other_image_key"}}
     *         }
     *     ]
     * }
     * const result = new RewriteSpecial().convert(tr,"test").result
     * const expected = {render:  {'*': "{image_carousel(image)}"}, mappings: [{if: "other_image_key", then:  {'*': "{image_carousel(other_image_key)}"}} ]}
     * result // => expected
     *
     * // Should put text before if specified
     * const tr = {
     *     render: {special: {type: "image_carousel", image_key: "image"}, before: {en: "Some introduction"} },
     * }
     * const result = new RewriteSpecial().convert(tr,"test").result
     * const expected = {render:  {'en': "Some introduction{image_carousel(image)}"}}
     * result // => expected
     *
     * // Should put text after if specified
     * const tr = {
     *     render: {special: {type: "image_carousel", image_key: "image"}, after: {en: "Some footer"} },
     * }
     * const result = new RewriteSpecial().convert(tr,"test").result
     * const expected = {render:  {'en': "{image_carousel(image)}Some footer"}}
     * result // => expected
     */
    convert(
        json: TagRenderingConfigJson,
        context: string
    ): {
        result: TagRenderingConfigJson
        errors?: string[]
        warnings?: string[]
        information?: string[]
    } {
        const errors = []
        json = Utils.Clone(json)
        const paths: { path: string[]; type?: any; typeHint?: string }[] = tagrenderingconfigmeta
        for (const path of paths) {
            if (path.typeHint !== "rendered") {
                continue
            }
            Utils.WalkPath(path.path, json, (leaf, travelled) =>
                RewriteSpecial.convertIfNeeded(leaf, errors, context + ":" + travelled.join("."))
            )
        }

        return {
            result: json,
            errors,
        }
    }
}

class ExpandIconBadges extends DesugaringStep<PointRenderingConfigJson | LineRenderingConfigJson> {
    private _state: DesugaringContext
    private _layer: LayerConfigJson
    private _expand: ExpandTagRendering

    constructor(state: DesugaringContext, layer: LayerConfigJson) {
        super("Expands shorthand properties on iconBadges", ["iconBadges"], "ExpandIconBadges")
        this._state = state
        this._layer = layer
        this._expand = new ExpandTagRendering(state, layer)
    }

    convert(
        json: PointRenderingConfigJson | LineRenderingConfigJson,
        context: string
    ): {
        result: PointRenderingConfigJson | LineRenderingConfigJson
        errors?: string[]
        warnings?: string[]
        information?: string[]
    } {
        if (!json["iconBadges"]) {
            return { result: json }
        }
        const badgesJson = (<PointRenderingConfigJson>json).iconBadges

        const iconBadges: { if: TagConfigJson; then: string | TagRenderingConfigJson }[] = []

        const errs: string[] = []
        const warns: string[] = []
        for (let i = 0; i < badgesJson.length; i++) {
            const iconBadge: { if: TagConfigJson; then: string | TagRenderingConfigJson } =
                badgesJson[i]
            const { errors, result, warnings } = this._expand.convert(
                iconBadge.then,
                context + ".iconBadges[" + i + "]"
            )
            errs.push(...errors)
            warns.push(...warnings)
            if (result === undefined) {
                iconBadges.push(iconBadge)
                continue
            }

            iconBadges.push(
                ...result.map((resolved) => ({
                    if: iconBadge.if,
                    then: resolved,
                }))
            )
        }

        return {
            result: { ...json, iconBadges },
            errors: errs,
            warnings: warns,
        }
    }
}

class PreparePointRendering extends Fuse<PointRenderingConfigJson | LineRenderingConfigJson> {
    constructor(state: DesugaringContext, layer: LayerConfigJson) {
        super(
            "Prepares point renderings by expanding 'icon' and 'iconBadges'",
            new On(
                "icon",
                new FirstOf(new ExpandTagRendering(state, layer, { applyCondition: false }))
            ),
            new ExpandIconBadges(state, layer)
        )
    }
}

class SetFullNodeDatabase extends DesugaringStep<LayerConfigJson> {
    constructor() {
        super("sets the fullNodeDatabase-bit if needed",
            ["fullNodeDatabase"],
            "SetFullNodeDatabase")
    }

    convert(json: LayerConfigJson, context: string): {
        result: LayerConfigJson;
        errors?: string[];
        warnings?: string[];
        information?: string[]
    } {
        const needsSpecial = json.tagRenderings?.some(tr => {
            if (typeof tr === "string") {
                return false
            }
            const specs = ValidationUtils.getSpecialVisualisations(<TagRenderingConfigJson>tr)
            return specs?.some(sp => sp.needsNodeDatabase)
        }) ?? false
        if (!needsSpecial) {
            return {result: json}
        }
        return {
            result: {...json, fullNodeDatabase: true},
            information: ["Layer " + json.id + " needs the fullNodeDatabase"]
        };
    }
}

export class AddMiniMap extends DesugaringStep<LayerConfigJson> {
    private readonly _state: DesugaringContext

    constructor(state: DesugaringContext) {
        super(
            "Adds a default 'minimap'-element to the tagrenderings if none of the elements define such a minimap",
            ["tagRenderings"],
            "AddMiniMap"
        )
        this._state = state
    }

    convert(layerConfig: LayerConfigJson, context: string): { result: LayerConfigJson } {
        if (!layerConfig.tagRenderings || layerConfig.source === "special") {
            return {result: layerConfig}
        }
        const state = this._state
        const hasMinimap = ValidationUtils.hasSpecialVisualisation(layerConfig, "minimap")
        if (!hasMinimap) {
            layerConfig = {...layerConfig}
            layerConfig.tagRenderings = [...layerConfig.tagRenderings]
            const minimap = state.tagRenderings.get("minimap")
            if (minimap === undefined) {
                if (state.tagRenderings.size > 0) {
                    throw "The 'minimap'-builtin tagrendering is not defined. As such, it cannot be added automatically"
                }
            } else {
                layerConfig.tagRenderings.push(minimap)
            }
        }

        return {
            result: layerConfig,
        }
    }
}

export class PrepareLayer extends Fuse<LayerConfigJson> {
    constructor(state: DesugaringContext) {
        super(
            "Fully prepares and expands a layer for the LayerConfig.",
            new On("tagRenderings", new Each(new RewriteSpecial())),
            new On("tagRenderings", new Concat(new ExpandRewrite()).andThenF(Utils.Flatten)),
            new On("tagRenderings", (layer) => new Concat(new ExpandTagRendering(state, layer))),
            new On("tagRenderings", new Each(new DetectInline())),
            new AddQuestionBox(),
            new AddMiniMap(state),
            new AddEditingElements(state),
            new SetFullNodeDatabase(),
            new On("mapRendering", new Concat(new ExpandRewrite()).andThenF(Utils.Flatten)),
            new On<(PointRenderingConfigJson | LineRenderingConfigJson)[], LayerConfigJson>(
                "mapRendering",
                (layer) => new Each(new PreparePointRendering(state, layer))
            ),
            new SetDefault("titleIcons", ["icons.defaults"]),
            new On(
                "titleIcons",
                (layer) =>
                    new Concat(new ExpandTagRendering(state, layer, { noHardcodedStrings: true }))
            ),
            new ExpandFilter(state)
        )
    }
}<|MERGE_RESOLUTION|>--- conflicted
+++ resolved
@@ -248,19 +248,12 @@
             let found: TagRenderingConfigJson = Utils.Clone(matchingTrs[i])
             if (this._options?.applyCondition) {
                 // The matched tagRenderings are 'stolen' from another layer. This means that they must match the layer condition before being shown
-<<<<<<< HEAD
                 if (typeof layer.source !== "string") {
                     if (found.condition === undefined) {
                         found.condition = layer.source["osmTags"]
                     } else {
-                        found.condition = {and: [found.condition, layer.source["osmTags"]]}
+                        found.condition = { and: [found.condition, layer.source["osmTags"]] }
                     }
-=======
-                if (found.condition === undefined) {
-                    found.condition = layer.source.osmTags
-                } else {
-                    found.condition = { and: [found.condition, layer.source.osmTags] }
->>>>>>> f20219cf
                 }
             }
 
