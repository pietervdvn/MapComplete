--- conflicted
+++ resolved
@@ -1,20 +1,12 @@
-<<<<<<< HEAD
 import {Conversion, DesugaringContext, DesugaringStep, Fuse, OnEvery, OnEveryConcat, SetDefault} from "./Conversion";
-=======
-import {Conversion, DesugaringContext, Fuse, OnEveryConcat, SetDefault} from "./Conversion";
->>>>>>> 657387c9
 import {LayerConfigJson} from "../Json/LayerConfigJson";
 import {TagRenderingConfigJson} from "../Json/TagRenderingConfigJson";
 import {Utils} from "../../../Utils";
 import RewritableConfigJson from "../Json/RewritableConfigJson";
-<<<<<<< HEAD
 import SpecialVisualizations from "../../../UI/SpecialVisualizations";
 import Translations from "../../../UI/i18n/Translations";
 import {Translation} from "../../../UI/i18n/Translation";
 import * as tagrenderingconfigmeta from "../../../assets/tagrenderingconfigmeta.json"
-=======
-import Translations from "../../../UI/i18n/Translations";
->>>>>>> 657387c9
 
 class ExpandTagRendering extends Conversion<string | TagRenderingConfigJson | { builtin: string | string[], override: any }, TagRenderingConfigJson[]> {
     private readonly _state: DesugaringContext;
@@ -428,7 +420,6 @@
 
 }
 
-<<<<<<< HEAD
 /**
  * Converts a 'special' translation into a regular translation which uses parameters
  * E.g.
@@ -586,8 +577,6 @@
     
 }
 
-=======
->>>>>>> 657387c9
 export class PrepareLayer extends Fuse<LayerConfigJson> {
     constructor(state: DesugaringContext) {
         super(
