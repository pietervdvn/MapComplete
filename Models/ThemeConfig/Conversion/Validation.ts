--- conflicted
+++ resolved
@@ -521,10 +521,6 @@
             }
         }
         
-<<<<<<< HEAD
-        if(json.title === undefined && json.tagRenderings !== undefined){
-            warnings.push(context + ": this layer does not have a title defined but it does have tagRenderings. Not having a title will disable the popups, resulting in an unclickable element.")
-=======
         if(json.tagRenderings !== undefined && json.tagRenderings.length > 0){
             if(json.title === undefined){
                 errors.push(context + ": this layer does not have a title defined but it does have tagRenderings. Not having a title will disable the popups, resulting in an unclickable element. Please add a title. If not having a popup is intended and the tagrenderings need to be kept (e.g. in a library layer), set `title: null` to disable this error.")
@@ -532,7 +528,6 @@
             if(json.title === null){
                 information.push(context + ": title is `null`. This results in an element that cannot be clicked - even though tagRenderings is set.")
             }
->>>>>>> f63f6292
         }
 
         if (json["builtin"] !== undefined) {
