--- conflicted
+++ resolved
@@ -67,16 +67,7 @@
         this.credits = json.credits;
         this.version = json.version;
         this.language = Array.from(Object.keys(json.title));
-
-<<<<<<< HEAD
-=======
-        if (typeof json.language === "string") {
-            this.language = [json.language];
-        } else {
-            this.language = json.language;
-        }
-        this.language = json.mustHaveLanguage ?? this.language
->>>>>>> 3b6fa7dc
+        
         {
             if (typeof json.title === "string") {
                 console.error("The title is not a translation, it instead is ", json.title, "("+typeof json.title+")")
