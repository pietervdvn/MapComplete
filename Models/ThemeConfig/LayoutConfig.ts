--- conflicted
+++ resolved
@@ -4,12 +4,6 @@
 import {LayerConfigJson} from "./Json/LayerConfigJson";
 import Constants from "../Constants";
 import TilesourceConfig from "./TilesourceConfig";
-<<<<<<< HEAD
-=======
-import DependencyCalculator from "./DependencyCalculator";
-import {DomEvent} from "leaflet";
-import off = DomEvent.off;
->>>>>>> da5f5b62
 
 export default class LayoutConfig {
     public readonly id: string;
