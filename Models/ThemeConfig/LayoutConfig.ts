import {Translation} from "../../UI/i18n/Translation";
import {LayoutConfigJson} from "./Json/LayoutConfigJson";
import LayerConfig from "./LayerConfig";
import {LayerConfigJson} from "./Json/LayerConfigJson";
import Constants from "../Constants";
import TilesourceConfig from "./TilesourceConfig";

export default class LayoutConfig {
    public readonly id: string;
    public readonly maintainer: string;
    public readonly credits?: string;
    public readonly version: string;
    public readonly language: string[];
    public readonly title: Translation;
    public readonly shortDescription: Translation;
    public readonly description: Translation;
    public readonly descriptionTail?: Translation;
    public readonly icon: string;
    public readonly socialImage?: string;
    public readonly startZoom: number;
    public readonly startLat: number;
    public readonly startLon: number;
    public readonly widenFactor: number;
    public readonly defaultBackgroundId?: string;
    public layers: LayerConfig[];
    public tileLayerSources: TilesourceConfig[]
    public readonly clustering?: {
        maxZoom: number,
        minNeededElements: number,
    };
    public readonly hideFromOverview: boolean;
    public lockLocation: boolean | [[number, number], [number, number]];
    public readonly enableUserBadge: boolean;
    public readonly enableShareScreen: boolean;
    public readonly enableMoreQuests: boolean;
    public readonly enableAddNewPoints: boolean;
    public readonly enableLayers: boolean;
    public readonly enableSearch: boolean;
    public readonly enableGeolocation: boolean;
    public readonly enableBackgroundLayerSelection: boolean;
    public readonly enableShowAllQuestions: boolean;
    public readonly enableExportButton: boolean;
    public readonly enablePdfDownload: boolean;
    public readonly enableIframePopout: boolean;

    public readonly customCss?: string;

    public readonly overpassUrl: string[];
    public readonly overpassTimeout: number;
    public readonly overpassMaxZoom: number
    public readonly osmApiTileSize: number
    public readonly official: boolean;
    public readonly trackAllNodes: boolean;

    constructor(json: LayoutConfigJson, official = true, context?: string) {
        this.official = official;
        this.id = json.id;
        if(json.id.toLowerCase() !== json.id){
            throw "The id of a theme should be lowercase: "+json.id
        }
        if(json.id.match(/[a-z0-9-_]/) == null){
            throw "The id of a theme should match [a-z0-9-_]*: "+json.id
        }
        context = (context ?? "") + "." + this.id;
        this.maintainer = json.maintainer;
        this.credits = json.credits;
        this.version = json.version;
        this.language = [];

        if (typeof json.language === "string") {
            this.language = [json.language];
        } else {
            this.language = json.language;
        }
        {
            if (this.language.length == 0) {
                throw `No languages defined. Define at least one language. (${context}.languages)`
            }
            if (json.title === undefined) {
                throw "Title not defined in " + this.id;
            }
            if (json.description === undefined) {
                throw "Description not defined in " + this.id;
            }
            if (json.widenFactor <= 0) {
                throw "Widenfactor too small, shoud be > 0"
            }
            if (json.widenFactor > 20) {
                throw "Widenfactor is very big, use a value between 1 and 5 (current value is " + json.widenFactor + ") at " + context
            }
            if (json["hideInOverview"]) {
                throw "The json for " + this.id + " contains a 'hideInOverview'. Did you mean hideFromOverview instead?"
            }
            if (json.layers === undefined) {
                throw "Got undefined layers for " + json.id + " at " + context
            }
        }
        this.title = new Translation(json.title, context + ".title");
        this.description = new Translation(json.description, context + ".description");
        this.shortDescription = json.shortDescription === undefined ? this.description.FirstSentence() : new Translation(json.shortDescription, context + ".shortdescription");
        this.descriptionTail = json.descriptionTail === undefined ? undefined : new Translation(json.descriptionTail, context + ".descriptionTail");
        this.icon = json.icon;
        this.socialImage = json.socialImage;
        this.startZoom = json.startZoom;
        this.startLat = json.startLat;
        this.startLon = json.startLon;
        this.widenFactor = json.widenFactor ?? 1.5;

        this.defaultBackgroundId = json.defaultBackgroundId;
        this.tileLayerSources = (json.tileLayerSources ?? []).map((config, i) => new TilesourceConfig(config, `${this.id}.tileLayerSources[${i}]`))
<<<<<<< HEAD
        // At this point, layers should be expanded and validated either by the generateScript or the LegacyJsonConvert
        this.layers = json.layers.map(lyrJson => new LayerConfig(<LayerConfigJson>lyrJson, json.id + ".layers." + lyrJson["id"], official));
        this.trackAllNodes = this.layers.some(layer => layer.id === "type_node");
=======
        const layerInfo = LayoutConfig.ExtractLayers(json, official, context);
        this.layers = layerInfo.layers
>>>>>>> ee962f4b


        this.clustering = {
            maxZoom: 16,
            minNeededElements: 25,
        };
        if (json.clustering === false) {
            this.clustering = {
                maxZoom: 0,
                minNeededElements: 100000,
            };
        } else if (json.clustering) {
            this.clustering = {
                maxZoom: json.clustering.maxZoom ?? 18,
                minNeededElements: json.clustering.minNeededElements ?? 25,
            }
        }

        this.hideFromOverview = json.hideFromOverview ?? false;
        this.lockLocation = <[[number, number], [number, number]]>json.lockLocation ?? undefined;
        this.enableUserBadge = json.enableUserBadge ?? true;
        this.enableShareScreen = json.enableShareScreen ?? true;
        this.enableMoreQuests = json.enableMoreQuests ?? true;
        this.enableLayers = json.enableLayers ?? true;
        this.enableSearch = json.enableSearch ?? true;
        this.enableGeolocation = json.enableGeolocation ?? true;
        this.enableAddNewPoints = json.enableAddNewPoints ?? true;
        this.enableBackgroundLayerSelection = json.enableBackgroundLayerSelection ?? true;
        this.enableShowAllQuestions = json.enableShowAllQuestions ?? false;
        this.enableExportButton = json.enableDownload ?? false;
        this.enablePdfDownload = json.enablePdfDownload ?? false;
        this.enableIframePopout = json.enableIframePopout ?? true
        this.customCss = json.customCss;
        this.overpassUrl = Constants.defaultOverpassUrls
        if (json.overpassUrl !== undefined) {
            if (typeof json.overpassUrl === "string") {
                this.overpassUrl = [json.overpassUrl]
            } else {
                this.overpassUrl = json.overpassUrl
            }
        }
        this.overpassTimeout = json.overpassTimeout ?? 30
        this.overpassMaxZoom = json.overpassMaxZoom ?? 17
        this.osmApiTileSize = json.osmApiTileSize ?? this.overpassMaxZoom + 1

    }

    public CustomCodeSnippets(): string[] {
        if (this.official) {
            return [];
        }
        const msg = "<br/><b>This layout uses <span class='alert'>custom javascript</span>, loaded for the wide internet. The code is printed below, please report suspicious code on the issue tracker of MapComplete:</b><br/>"
        const custom = [];
        for (const layer of this.layers) {
            custom.push(...layer.CustomCodeSnippets().map(code => code + "<br />"))
        }
        if (custom.length === 0) {
            return custom;
        }
        custom.splice(0, 0, msg);
        return custom;
    }

    public ExtractImages(): Set<string> {
        const icons = new Set<string>()
        for (const layer of this.layers) {
            layer.ExtractImages().forEach(icons.add, icons)
        }
        icons.add(this.icon)
        icons.add(this.socialImage)
        return icons
    }

    /**
     * Replaces all the relative image-urls with a fixed image url
     * This is to fix loading from external sources
     *
     * It should be passed the location where the original theme file is hosted.
     *
     * If no images are rewritten, the same object is returned, otherwise a new copy is returned
     */
    public patchImages(originalURL: string, originalJson: string): LayoutConfig {
        const allImages = Array.from(this.ExtractImages())
        const rewriting = new Map<string, string>()

        // Needed for absolute urls: note that it doesn't contain a trailing slash
        const origin = new URL(originalURL).origin
        let path = new URL(originalURL).href
        path = path.substring(0, path.lastIndexOf("/"))
        for (const image of allImages) {
            if (image == "" || image == undefined) {
                continue
            }
            if (image.startsWith("http://") || image.startsWith("https://")) {
                continue
            }
            if (image.startsWith("/")) {
                // This is an absolute path
                rewriting.set(image, origin + image)
            } else if (image.startsWith("./assets/themes")) {
                // Legacy workaround
                rewriting.set(image, path + image.substring(image.lastIndexOf("/")))
            } else if (image.startsWith("./")) {
                // This is a relative url
                rewriting.set(image, path + image.substring(1))
            } else {
                // This is a relative URL with only the path
                rewriting.set(image, path + image)
            }
        }
        if (rewriting.size == 0) {
            return this;
        }
        rewriting.forEach((value, key) => {
            console.log("Rewriting", key, "==>", value)
            originalJson = originalJson.replace(new RegExp(key, "g"), value)
        })
        return new LayoutConfig(JSON.parse(originalJson), false, "Layout rewriting")
    }

    public isLeftRightSensitive() {
        return this.layers.some(l => l.isLeftRightSensitive())
    }

    public getMatchingLayer(tags: any): LayerConfig | undefined {
        if (tags === undefined) {
            return undefined
        }
        for (const layer of this.layers) {
            if (layer.source.osmTags.matchesProperties(tags)) {
                return layer
            }
        }
        return undefined
    }

}<|MERGE_RESOLUTION|>--- conflicted
+++ resolved
@@ -50,7 +50,6 @@
     public readonly overpassMaxZoom: number
     public readonly osmApiTileSize: number
     public readonly official: boolean;
-    public readonly trackAllNodes: boolean;
 
     constructor(json: LayoutConfigJson, official = true, context?: string) {
         this.official = official;
@@ -108,14 +107,8 @@
 
         this.defaultBackgroundId = json.defaultBackgroundId;
         this.tileLayerSources = (json.tileLayerSources ?? []).map((config, i) => new TilesourceConfig(config, `${this.id}.tileLayerSources[${i}]`))
-<<<<<<< HEAD
         // At this point, layers should be expanded and validated either by the generateScript or the LegacyJsonConvert
         this.layers = json.layers.map(lyrJson => new LayerConfig(<LayerConfigJson>lyrJson, json.id + ".layers." + lyrJson["id"], official));
-        this.trackAllNodes = this.layers.some(layer => layer.id === "type_node");
-=======
-        const layerInfo = LayoutConfig.ExtractLayers(json, official, context);
-        this.layers = layerInfo.layers
->>>>>>> ee962f4b
 
 
         this.clustering = {
