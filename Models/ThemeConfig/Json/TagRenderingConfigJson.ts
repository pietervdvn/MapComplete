--- conflicted
+++ resolved
@@ -2,11 +2,7 @@
 
 /**
  * A TagRenderingConfigJson is a single piece of code which converts one ore more tags into a HTML-snippet.
-<<<<<<< HEAD
- * For an _editable_ tagRenerdering, use 'QuestionableTagRenderingConfigJson' instead, which extends this one
-=======
  * For an _editable_ tagRendering, use 'QuestionableTagRenderingConfigJson' instead, which extends this one
->>>>>>> 16a39b0e
  */
 export interface TagRenderingConfigJson {
 
