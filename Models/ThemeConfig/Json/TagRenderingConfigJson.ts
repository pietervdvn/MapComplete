--- conflicted
+++ resolved
@@ -174,9 +174,6 @@
          * If this is important to your usecase, consider using multiple radiobutton-fields without `multiAnswer`
          */
         ifnot?: AndOrTagConfigJson | string
-<<<<<<< HEAD
-=======
-
 
         /**
          * If chosen as answer, these tags will be applied as well onto the object.
@@ -184,6 +181,5 @@
          */
         addExtraTags: string[]
 
->>>>>>> d4c7729f
     }[]
 }