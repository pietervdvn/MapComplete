--- conflicted
+++ resolved
@@ -1,43 +1,14 @@
 import DetermineTheme from "./Logic/DetermineTheme"
-<<<<<<< HEAD
-import ThemeViewState from "./Models/ThemeViewState"
-import SvelteUIElement from "./UI/Base/SvelteUIElement"
-import ThemeViewGUI from "./UI/ThemeViewGUI.svelte"
-import { FixedUiElement } from "./UI/Base/FixedUiElement"
-import Combine from "./UI/Base/Combine"
-import { SubtleButton } from "./UI/Base/SubtleButton"
-import { Utils } from "./Utils"
-import Constants from "./Models/Constants"
-import ArrowDownTray from "@babeard/svelte-heroicons/mini/ArrowDownTray"
-import { AndroidPolyfill } from "./Logic/Web/AndroidPolyfill"
-=======
 import SingleThemeGui from "./UI/SingleThemeGui.svelte"
 import CustomThemeError from "./UI/CustomThemeError.svelte"
->>>>>>> 96c39447
 
 
 async function main() {
     const target = document.getElementById("maindiv")
     const childs = Array.from(target.children)
     try {
-<<<<<<< HEAD
-        if (!webgl_support()) {
-            throw "WebGL is not supported or not enabled. This is essential for MapComplete to function, please enable this."
-        }
-        new AndroidPolyfill().init().then(() => console.log("Android polyfill setup completed"))
-        const [theme, availableLayers] = await Promise.all([
-            DetermineTheme.getTheme(),
-            await getAvailableLayers(),
-        ])
-        console.log("The available layers on server are", Array.from(availableLayers))
-        const state = new ThemeViewState(theme, availableLayers)
-        const target = document.getElementById("maindiv")
-        const childs = Array.from(target.children)
-        new ThemeViewGUI({
-=======
         const theme = await DetermineTheme.getTheme()
         new SingleThemeGui({
->>>>>>> 96c39447
             target,
             props: { theme }
         })
