--- conflicted
+++ resolved
@@ -26,11 +26,8 @@
         "last_click",
         "favourite",
         "summary",
-<<<<<<< HEAD
-        "search"
-=======
+        "search",
         "geocoded_image"
->>>>>>> 03978631
     ] as const
     /**
      * Special layers which are not included in a theme by default
