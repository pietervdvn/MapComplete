--- conflicted
+++ resolved
@@ -149,11 +149,8 @@
         "help",
         "help",
         "home",
-<<<<<<< HEAD
         "house",
-=======
         "key",
->>>>>>> 5c56651b
         "invalid",
         "invalid",
         "link",
