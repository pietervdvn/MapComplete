--- conflicted
+++ resolved
@@ -145,17 +145,13 @@
         "invalid",
         "heart",
         "heart_outline",
-<<<<<<< HEAD
         "link",
-=======
         "confirm",
         "direction",
         "not_found",
         "mastodon",
         "party",
         "addSmall",
-
->>>>>>> 876c7661
     ] as const
     public static readonly defaultPinIcons: string[] = <any>Constants._defaultPinIcons
 
