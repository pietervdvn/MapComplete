import LayerConfig from "./ThemeConfig/LayerConfig"
import { UIEventSource } from "../Logic/UIEventSource"
import UserRelatedState from "../Logic/State/UserRelatedState"
import { Utils } from "../Utils"
import Zoomcontrol from "../UI/Zoomcontrol"
import { LocalStorageSource } from "../Logic/Web/LocalStorageSource"

export type PageType = (typeof MenuState.pageNames)[number]

/**
 * Indicates if a menu is open, and if so, which tab is selected;
 * Some tabs allow to highlight an element.
 *
 * Some convenience methods are provided for this as well
 */
export class MenuState {
    public static readonly pageNames = [
        "copyright",
        "copyright_icons",
        "community_index",
        "hotkeys",
        "privacy",
        "filter",
        "background",
        "about_theme",
        "download",
        "favourites",
        "usersettings",
        "share",
        "menu",
    ] as const
<<<<<<< HEAD
    public readonly themeIsOpened: UIEventSource<boolean>
    public readonly themeViewTabIndex: UIEventSource<number>
    public readonly themeViewTab: UIEventSource<ThemeViewTabStates>
    public readonly menuIsOpened: UIEventSource<boolean>
    public readonly menuViewTabIndex: UIEventSource<number>
    public readonly menuViewTab: UIEventSource<MenuViewTabStates>

    public readonly backgroundLayerSelectionIsOpened: UIEventSource<boolean> =
        new UIEventSource<boolean>(false)
    public readonly overlaySelectionIsOpened: UIEventSource<boolean> = new UIEventSource<boolean>(
        false
    )

    public readonly filtersPanelIsOpened: UIEventSource<boolean> = new UIEventSource<boolean>(false)
    public readonly privacyPanelIsOpened: UIEventSource<boolean> = new UIEventSource<boolean>(false)
    /**
     * Standalone copyright panel
     */
    public readonly copyrightPanelIsOpened: UIEventSource<boolean> = new UIEventSource<boolean>(
        false
    )
=======
>>>>>>> c34300fa

    public readonly pageStates: Record<PageType, UIEventSource<boolean>>

    public readonly highlightedLayerInFilters: UIEventSource<string> = new UIEventSource<string>(
        undefined
    )
    public highlightedUserSetting: UIEventSource<string> = new UIEventSource<string>(undefined)

    constructor(shouldShowWelcomeMessage: boolean, themeid: string) {
        // Note: this class is _not_ responsible to update the Hash, @see ThemeViewStateHashActor for this
        const states = {}
        for (const pageName of MenuState.pageNames) {
            const toggle = new UIEventSource(false)
            states[pageName] = toggle
        }
        this.pageStates = <Record<PageType, UIEventSource<boolean>>>states

        for (const pageName of MenuState.pageNames) {
            if (pageName === "menu") {
                continue
            }
            this.pageStates[pageName].addCallback((enabled) => {
                if (enabled) {
                    this.pageStates.menu.set(false)
                }
            })
        }

        const visitedBefore = LocalStorageSource.getParsed<boolean>(
            themeid + "thememenuisopened",
            false
        )
        if (!visitedBefore.data && shouldShowWelcomeMessage) {
            this.pageStates.about_theme.set(true)
            visitedBefore.set(true)
        }
    }

    private resetZoomIfAllClosed() {
        if (this.isSomethingOpen()) {
            return
        }
        Zoomcontrol.resetzoom()
    }

    public openFilterView(highlightLayer?: LayerConfig | string) {
        this.pageStates.filter.setData(true)
        if (highlightLayer) {
            if (typeof highlightLayer !== "string") {
                highlightLayer = highlightLayer.id
            }
            this.highlightedLayerInFilters.setData(highlightLayer)
        }
    }

    public openUsersettings(highlightTagRendering?: string) {
        if (
            highlightTagRendering !== undefined &&
            !UserRelatedState.availableUserSettingsIds.some((tr) => tr === highlightTagRendering)
        ) {
            console.error(
                "No tagRendering with id '" + highlightTagRendering + "'; maybe you meant:",
                Utils.sortedByLevenshteinDistance(
                    highlightTagRendering,
                    UserRelatedState.availableUserSettingsIds,
                    (x) => x
                )
            )
        }
        this.highlightedUserSetting.setData(highlightTagRendering)
        this.pageStates.usersettings.set(true)
    }

    public isSomethingOpen(): boolean {
        return Object.values(this.pageStates).some((t) => t.data)
    }

    /**
     * Close all floatOvers.
     * Returns 'true' if at least one menu was opened
     */
    public closeAll(): boolean {
        const ps = this.pageStates
        for (const key in ps) {
            const toggle = ps[key]
            const wasOpen = toggle.data
            toggle.setData(false)
            if (wasOpen) {
                return true
            }
        }
        if (ps.menu.data) {
            ps.menu.set(false)
            return true
        }
    }
}<|MERGE_RESOLUTION|>--- conflicted
+++ resolved
@@ -22,6 +22,7 @@
         "privacy",
         "filter",
         "background",
+        "overlay",
         "about_theme",
         "download",
         "favourites",
@@ -29,30 +30,6 @@
         "share",
         "menu",
     ] as const
-<<<<<<< HEAD
-    public readonly themeIsOpened: UIEventSource<boolean>
-    public readonly themeViewTabIndex: UIEventSource<number>
-    public readonly themeViewTab: UIEventSource<ThemeViewTabStates>
-    public readonly menuIsOpened: UIEventSource<boolean>
-    public readonly menuViewTabIndex: UIEventSource<number>
-    public readonly menuViewTab: UIEventSource<MenuViewTabStates>
-
-    public readonly backgroundLayerSelectionIsOpened: UIEventSource<boolean> =
-        new UIEventSource<boolean>(false)
-    public readonly overlaySelectionIsOpened: UIEventSource<boolean> = new UIEventSource<boolean>(
-        false
-    )
-
-    public readonly filtersPanelIsOpened: UIEventSource<boolean> = new UIEventSource<boolean>(false)
-    public readonly privacyPanelIsOpened: UIEventSource<boolean> = new UIEventSource<boolean>(false)
-    /**
-     * Standalone copyright panel
-     */
-    public readonly copyrightPanelIsOpened: UIEventSource<boolean> = new UIEventSource<boolean>(
-        false
-    )
-=======
->>>>>>> c34300fa
 
     public readonly pageStates: Record<PageType, UIEventSource<boolean>>
 
