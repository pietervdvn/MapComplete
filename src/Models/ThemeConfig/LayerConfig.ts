import { Translation } from "../../UI/i18n/Translation"
import SourceConfig from "./SourceConfig"
import TagRenderingConfig from "./TagRenderingConfig"
import PresetConfig, { PreciseInput } from "./PresetConfig"
import { LayerConfigJson } from "./Json/LayerConfigJson"
import Translations from "../../UI/i18n/Translations"
import { TagUtils } from "../../Logic/Tags/TagUtils"
import FilterConfig from "./FilterConfig"
import { Unit } from "../Unit"
import DeleteConfig from "./DeleteConfig"
import MoveConfig from "./MoveConfig"
import PointRenderingConfig from "./PointRenderingConfig"
import WithContextLoader from "./WithContextLoader"
import LineRenderingConfig from "./LineRenderingConfig"
import { TagRenderingConfigJson } from "./Json/TagRenderingConfigJson"
import BaseUIElement from "../../UI/BaseUIElement"
import Combine from "../../UI/Base/Combine"
import Title from "../../UI/Base/Title"
import List from "../../UI/Base/List"
import Link from "../../UI/Base/Link"
import { Utils } from "../../Utils"
import { TagsFilter } from "../../Logic/Tags/TagsFilter"
import Table from "../../UI/Base/Table"
import FilterConfigJson from "./Json/FilterConfigJson"
import { Overpass } from "../../Logic/Osm/Overpass"
import { FixedUiElement } from "../../UI/Base/FixedUiElement"
import { ImmutableStore } from "../../Logic/UIEventSource"
import { OsmTags } from "../OsmFeature"
import Constants from "../Constants"
import { QuestionableTagRenderingConfigJson } from "./Json/QuestionableTagRenderingConfigJson"
import SvelteUIElement from "../../UI/Base/SvelteUIElement"
import Statistics from "../../assets/svg/Statistics.svelte"

export default class LayerConfig extends WithContextLoader {
    public static readonly syncSelectionAllowed = ["no", "local", "theme-only", "global"] as const
    public readonly id: string
    public readonly name: Translation
    public readonly description: Translation
    /**
     * Only 'null' for special, privileged layers
     */
    public readonly source: SourceConfig | null
    public readonly calculatedTags: [string, string, boolean][]
    public readonly doNotDownload: boolean
    public readonly passAllFeatures: boolean
    public readonly isShown: TagsFilter
    public minzoom: number
    public minzoomVisible: number
    public readonly title?: TagRenderingConfig
    public readonly titleIcons: TagRenderingConfig[]
    public readonly mapRendering: PointRenderingConfig[]
    public readonly lineRendering: LineRenderingConfig[]
    public readonly units: Unit[]
    public readonly deletion: DeleteConfig | null
    public readonly allowMove: MoveConfig | null
    public readonly allowSplit: boolean
    public readonly shownByDefault: boolean
    /**
     * In seconds
     */
    public readonly maxAgeOfCache: number
    public readonly presets: PresetConfig[]
    public readonly tagRenderings: TagRenderingConfig[]
    public readonly filters: FilterConfig[]
    public readonly filterIsSameAs: string
    public readonly forceLoad: boolean
    public readonly syncSelection: (typeof LayerConfig.syncSelectionAllowed)[number] // this is a trick to conver a constant array of strings into a type union of these values

    public readonly _needsFullNodeDatabase: boolean
    public readonly popupInFloatover

    constructor(json: LayerConfigJson, context?: string, official: boolean = true) {
        context = context + "." + json.id
        const translationContext = "layers:" + json.id
        super(json, context)
        this.id = json.id

        if (json.source === "special" || json.source === "special:library") {
            this.source = null
        }

        this.syncSelection = json.syncSelection ?? "no"
        if (typeof json.source !== "string") {
            this.maxAgeOfCache = json.source["maxCacheAge"] ?? 24 * 60 * 60 * 30
            this.source = new SourceConfig(
                {
                    osmTags: TagUtils.Tag(json.source["osmTags"], context + "source.osmTags"),
                    geojsonSource: json.source["geoJson"],
                    geojsonSourceLevel: json.source["geoJsonZoomLevel"],
                    overpassScript: json.source["overpassScript"],
                    isOsmCache: json.source["isOsmCache"],
                    mercatorCrs: json.source["mercatorCrs"],
                    idKey: json.source["idKey"],
                },
                json.id
            )
        }

        this.allowSplit = json.allowSplit ?? false
        this.name = Translations.T(json.name, translationContext + ".name")
        if (json.units !== undefined && !Array.isArray(json.units)) {
            throw (
                "At " +
                context +
                ".units: the 'units'-section should be a list; you probably have an object there"
            )
        }
        this.units = [].concat(
            ...(json.units ?? []).map((unitJson, i) =>
                Unit.fromJson(unitJson, `${context}.unit[${i}]`)
            )
        )

        if (json.description !== undefined) {
            if (Object.keys(json.description).length === 0) {
                json.description = undefined
            }
        }

        this.description = Translations.T(json.description, translationContext + ".description")

        this.calculatedTags = undefined
        if (json.calculatedTags !== undefined) {
            if (!official) {
                console.warn(
                    `Unofficial theme ${this.id} with custom javascript! This is a security risk`
                )
            }
            this.calculatedTags = []
            for (const kv of json.calculatedTags) {
                const index = kv.indexOf("=")
                let key = kv.substring(0, index).trim()
                const r = "[a-z_][a-z0-9:]*"
                if (key.match(r) === null) {
                    throw (
                        "At " +
                        context +
                        " invalid key for calculated tag: " +
                        key +
                        "; it should match " +
                        r
                    )
                }
                const isStrict = key.endsWith(":")
                if (isStrict) {
                    key = key.substr(0, key.length - 1)
                }
                const code = kv.substring(index + 1)

                this.calculatedTags.push([key, code, isStrict])
            }
        }

        this.doNotDownload = json.doNotDownload ?? false
        this.passAllFeatures = json.passAllFeatures ?? false
        this.minzoom = json.minzoom ?? 0
        this._needsFullNodeDatabase = json.fullNodeDatabase ?? false
        if (json["minZoom"] !== undefined) {
            throw "At " + context + ": minzoom is written all lowercase"
        }
        this.minzoomVisible = json.minzoomVisible ?? this.minzoom
        this.shownByDefault = json.shownByDefault ?? true
        this.forceLoad = json.forceLoad ?? false
        if (json.presets === null) json.presets = undefined
        if (json.presets !== undefined && json.presets?.map === undefined) {
            throw "Presets should be a list of items (at " + context + ")"
        }
        this.presets = (json.presets ?? []).map((pr, i) => {
            let preciseInput: PreciseInput = {
                preferredBackground: ["photo"],
                snapToLayers: undefined,
                maxSnapDistance: undefined,
            }
            if (pr["preciseInput"] !== undefined) {
                throw (
                    "Layer " +
                    this.id +
                    " still uses the old 'preciseInput'-field. For snapping to layers, use 'snapToLayer' instead"
                )
            }
            if (pr.snapToLayer !== undefined) {
                let snapToLayers = pr.snapToLayer
                preciseInput = {
                    snapToLayers,
                    maxSnapDistance: pr.maxSnapDistance ?? 10,
                }
            }

            const config: PresetConfig = {
                title: Translations.T(pr.title, `${translationContext}.presets.${i}.title`),
                tags: pr.tags.map((t) => TagUtils.SimpleTag(t)),
                description: Translations.T(
                    pr.description,
                    `${translationContext}.presets.${i}.description`
                ),
                preciseInput: preciseInput,
                exampleImages: pr.exampleImages,
            }
            return config
        })

        if (json.pointRendering === undefined && json.lineRendering === undefined) {
            throw "Both pointRendering and lineRendering are undefined in " + context
        }

        if (json.lineRendering) {
            this.lineRendering = Utils.NoNull(json.lineRendering).map(
                (r, i) => new LineRenderingConfig(r, `${context}[${i}]`)
            )
        } else {
            this.lineRendering = []
        }

        if (json.pointRendering) {
            this.mapRendering = Utils.NoNull(json.pointRendering).map(
                (r, i) => new PointRenderingConfig(r, `${context}[${i}](${this.id})`)
            )
        } else {
            this.mapRendering = []
        }

        {
            const hasCenterRendering = this.mapRendering.some(
                (r) =>
                    r.location.has("centroid") ||
                    r.location.has("projected_centerpoint") ||
                    r.location.has("start") ||
                    r.location.has("end")
            )

            if (
                json.pointRendering !== null &&
                json.lineRendering !== null &&
                this.lineRendering.length === 0 &&
                this.mapRendering.length === 0
            ) {
                throw (
                    "The layer " +
                    this.id +
                    ` does not have any maprenderings defined and will thus not show up on the map at all:
\t ${this.lineRendering?.length} linerenderings and ${this.mapRendering?.length} pointRenderings.
\t If this is intentional, set \`pointRendering\` and \`lineRendering\` to 'null' instead of '[]'`
                )
            } else if (
                !hasCenterRendering &&
                this.lineRendering.length === 0 &&
                Constants.priviliged_layers.indexOf(<any>this.id) < 0 &&
                this.source !== null /*library layer*/ &&
                !this.source?.geojsonSource?.startsWith(
                    "https://api.openstreetmap.org/api/0.6/notes.json"
                )
            ) {
                throw (
                    "The layer " +
                    this.id +
                    " might not render ways. This might result in dropped information (at " +
                    context +
                    ")"
                )
            }
        }

        const missingIds =
            Utils.NoNull(json.tagRenderings)?.filter(
                (tr) =>
                    typeof tr !== "string" &&
                    tr["builtin"] === undefined &&
                    tr["id"] === undefined &&
                    tr["rewrite"] === undefined
            ) ?? []
        if (missingIds?.length > 0 && official) {
            console.error("Some tagRenderings of", this.id, "are missing an id:", missingIds)
            throw "Missing ids in tagrenderings"
        }

        this.tagRenderings = (Utils.NoNull(json.tagRenderings) ?? []).map(
            (tr, i) =>
                new TagRenderingConfig(
                    <QuestionableTagRenderingConfigJson>tr,
                    this.id + ".tagRenderings[" + i + "]"
                )
        )

        if (
            json.filter !== undefined &&
            json.filter !== null &&
            json.filter["sameAs"] !== undefined
        ) {
            this.filterIsSameAs = json.filter["sameAs"]
            this.filters = []
        } else {
            this.filters = (<FilterConfigJson[]>json.filter ?? []).map((option, i) => {
                return new FilterConfig(option, `layers:${this.id}.filter.${i}`)
            })
        }

        {
            const duplicateIds = Utils.Duplicates(this.filters.map((f) => f.id))
            if (duplicateIds.length > 0) {
                throw `Some filters have a duplicate id: ${duplicateIds} (at ${context}.filters)`
            }
        }

        if (json["filters"] !== undefined) {
            throw "Error in " + context + ": use 'filter' instead of 'filters'"
        }

        this.titleIcons = this.ParseTagRenderings(<TagRenderingConfigJson[]>json.titleIcons ?? [], {
            readOnlyMode: true,
        })

        this.title = this.tr("title", undefined, translationContext)
        this.isShown = TagUtils.TagD(json.isShown, context + ".isShown")

        this.deletion = null
        if (json.deletion === true) {
            json.deletion = {}
        }
        if (json.deletion !== undefined && json.deletion !== false) {
            this.deletion = new DeleteConfig(json.deletion, `${context}.deletion`)
        }

        this.allowMove = null
        if (json.allowMove === false) {
            this.allowMove = null
        } else if (json.allowMove === true) {
            this.allowMove = new MoveConfig({}, context + ".allowMove")
        } else if (json.allowMove !== undefined) {
            this.allowMove = new MoveConfig(json.allowMove, context + ".allowMove")
        }

        if (json["showIf"] !== undefined) {
            throw (
                "Invalid key on layerconfig " +
                this.id +
                ": showIf. Did you mean 'isShown' instead?"
            )
        }
        this.popupInFloatover = json.popupInFloatover ?? false
    }

    public defaultIcon(): BaseUIElement | undefined {
        if (this.mapRendering === undefined || this.mapRendering === null) {
            return undefined
        }
        const mapRendering = this.mapRendering.filter((r) => r.location.has("point"))[0]
        if (mapRendering === undefined) {
            return undefined
        }
        return mapRendering.GetBaseIcon(this.GetBaseTags())
    }

    public GetBaseTags(): Record<string, string> {
        return TagUtils.changeAsProperties(
            this.source?.osmTags?.asChange({ id: "node/-1" }) ?? [{ k: "id", v: "node/-1" }]
        )
    }

    public GenerateDocumentation(
        usedInThemes: string[],
        layerIsNeededBy?: Map<string, string[]>,
        dependencies: {
            context?: string
            reason: string
            neededLayer: string
        }[] = [],
        addedByDefault = false,
        canBeIncluded = true
    ): BaseUIElement {
        const extraProps: (string | BaseUIElement)[] = []

        extraProps.push("This layer is shown at zoomlevel **" + this.minzoom + "** and higher")

        if (canBeIncluded) {
            if (addedByDefault) {
                extraProps.push(
                    "**This layer is included automatically in every theme. This layer might contain no points**"
                )
            }
            if (this.shownByDefault === false) {
                extraProps.push(
                    "This layer is not visible by default and must be enabled in the filter by the user. "
                )
            }
            if (this.title === undefined) {
                extraProps.push(
                    "Elements don't have a title set and cannot be toggled nor will they show up in the dashboard. If you import this layer in your theme, override `title` to make this toggleable."
                )
            }
            if (this.name === undefined && this.shownByDefault === false) {
                extraProps.push(
                    "This layer is not visible by default and the visibility cannot be toggled, effectively resulting in a fully hidden layer. This can be useful, e.g. to calculate some metatags. If you want to render this layer (e.g. for debugging), enable it by setting the URL-parameter layer-<id>=true"
                )
            }
            if (this.name === undefined) {
                extraProps.push(
                    "Not visible in the layer selection by default. If you want to make this layer toggable, override `name`"
                )
            }
            if (this.mapRendering.length === 0) {
                extraProps.push(
                    "Not rendered on the map by default. If you want to rendering this on the map, override `mapRenderings`"
                )
            }

            if (this.source?.geojsonSource !== undefined) {
                extraProps.push(
                    new Combine([
                        Utils.runningFromConsole
                            ? "<img src='../warning.svg' height='1rem'/>"
                            : undefined,
                        "This layer is loaded from an external source, namely ",
                        new FixedUiElement(this.source.geojsonSource).SetClass("code"),
                    ])
                )
            }
        } else {
            extraProps.push(
                "This layer can **not** be included in a theme. It is solely used by [special renderings](SpecialRenderings.md) showing a minimap with custom data."
            )
        }

        let usingLayer: BaseUIElement[] = []
        if (usedInThemes?.length > 0 && !addedByDefault) {
            usingLayer = [
                new Title("Themes using this layer", 4),
                new List(
                    (usedInThemes ?? []).map((id) => new Link(id, "https://mapcomplete.org/" + id))
                ),
            ]
        }

        for (const dep of dependencies) {
            extraProps.push(
                new Combine([
                    "This layer will automatically load ",
                    new Link(dep.neededLayer, "./" + dep.neededLayer + ".md"),
                    " into the layout as it depends on it: ",
                    dep.reason,
                    "(" + dep.context + ")",
                ])
            )
        }

        for (const revDep of Utils.Dedup(layerIsNeededBy?.get(this.id) ?? [])) {
            extraProps.push(
                new Combine([
                    "This layer is needed as dependency for layer",
                    new Link(revDep, "#" + revDep),
                ])
            )
        }

        const tableRows = Utils.NoNull(
            this.tagRenderings
                .map((tr) => tr.FreeformValues())
                .map((values) => {
                    if (values == undefined) {
                        return undefined
                    }
                    const embedded: (Link | string)[] = values.values?.map((v) =>
                        Link.OsmWiki(values.key, v, true).SetClass("mr-2")
                    ) ?? ["_no preset options defined, or no values in them_"]
                    return [
                        new Combine([
                            new Link(
<<<<<<< HEAD
                                "<img src='https://mapcomplete.org/assets/svg/statistics.svg' height='18px'>",
=======
                                Utils.runningFromConsole
                                    ? "<img src='https://mapcomplete.org/assets/svg/statistics.svg' height='18px'>"
                                    : new SvelteUIElement(Statistics, { class: "w-4 h-4 mr-2" }),
>>>>>>> 894c4852
                                "https://taginfo.openstreetmap.org/keys/" + values.key + "#values",
                                true
                            ),
                            Link.OsmWiki(values.key),
                        ]).SetClass("flex"),
                        values.type === undefined
                            ? "Multiple choice"
                            : new Link(values.type, "../SpecialInputElements.md#" + values.type),
                        new Combine(embedded).SetClass("flex"),
                    ]
                })
        )

        let quickOverview: BaseUIElement = undefined
        if (tableRows.length > 0) {
            quickOverview = new Combine([
                new FixedUiElement("Warning: ").SetClass("bold"),
                "this quick overview is incomplete",
                new Table(
                    ["attribute", "type", "values which are supported by this layer"],
                    tableRows
                ).SetClass("zebra-table"),
            ]).SetClass("flex-col flex")
        }

        let iconImg: BaseUIElement = new FixedUiElement("")

        if (!Utils.runningFromConsole) {
            iconImg = this.mapRendering
                .filter((mr) => mr.location.has("point"))
                .map(
                    (mr) =>
                        mr.RenderIcon(new ImmutableStore<OsmTags>({ id: "node/-1" }), {
                            includeBadges: false,
                        }).html
                )
                .find((i) => i !== undefined)
        }

        let overpassLink: BaseUIElement = undefined
        if (this.source !== undefined) {
            try {
                overpassLink = new Link(
                    "Execute on overpass",
                    Overpass.AsOverpassTurboLink(<TagsFilter>this.source.osmTags.optimize())
                        .replaceAll("(", "%28")
                        .replaceAll(")", "%29")
                )
            } catch (e) {
                console.error("Could not generate overpasslink for " + this.id)
            }
        }

        const filterDocs: (string | BaseUIElement)[] = []
        if (this.filters.length > 0) {
            filterDocs.push(new Title("Filters", 4))
            filterDocs.push(...this.filters.map((filter) => filter.GenerateDocs()))
        }

        const tagsDescription = []
        if (this.source !== null) {
            tagsDescription.push(new Title("Basic tags for this layer", 2))

            const neededTags = <TagsFilter>this.source.osmTags.optimize()
            if (neededTags["and"]) {
                const parts = neededTags["and"]
                tagsDescription.push(
                    "Elements must match **all** of the following expressions:",
                    parts.map((p, i) => i + ". " + p.asHumanString(true, false, {})).join("\n")
                )
            } else if (neededTags["or"]) {
                const parts = neededTags["or"]
                tagsDescription.push(
                    "Elements must match **any** of the following expressions:",
                    parts.map((p) => " - " + p.asHumanString(true, false, {})).join("\n")
                )
            } else {
                tagsDescription.push(
                    "Elements must match the expression **" +
                        neededTags.asHumanString(true, false, {}) +
                        "**"
                )
            }

            tagsDescription.push(overpassLink)
        } else {
            tagsDescription.push("This is a special layer - data is not sourced from OpenStreetMap")
        }

        return new Combine([
            new Combine([new Title(this.id, 1), iconImg, this.description, "\n"]).SetClass(
                "flex flex-col"
            ),
            new List(extraProps),
            ...usingLayer,
            ...tagsDescription,
            new Title("Supported attributes", 2),
            quickOverview,
            ...this.tagRenderings.map((tr) => tr.GenerateDocumentation()),
            ...filterDocs,
        ])
            .SetClass("flex-col")
            .SetClass("link-underline")
    }

    public CustomCodeSnippets(): string[] {
        if (this.calculatedTags === undefined) {
            return []
        }
        return this.calculatedTags.map((code) => code[1])
    }

    AllTagRenderings(): TagRenderingConfig[] {
        return Utils.NoNull([...this.tagRenderings, ...this.titleIcons, this.title])
    }

    public isLeftRightSensitive(): boolean {
        return this.lineRendering.some((lr) => lr.leftRightSensitive)
    }
}<|MERGE_RESOLUTION|>--- conflicted
+++ resolved
@@ -28,8 +28,6 @@
 import { OsmTags } from "../OsmFeature"
 import Constants from "../Constants"
 import { QuestionableTagRenderingConfigJson } from "./Json/QuestionableTagRenderingConfigJson"
-import SvelteUIElement from "../../UI/Base/SvelteUIElement"
-import Statistics from "../../assets/svg/Statistics.svelte"
 
 export default class LayerConfig extends WithContextLoader {
     public static readonly syncSelectionAllowed = ["no", "local", "theme-only", "global"] as const
@@ -464,13 +462,7 @@
                     return [
                         new Combine([
                             new Link(
-<<<<<<< HEAD
                                 "<img src='https://mapcomplete.org/assets/svg/statistics.svg' height='18px'>",
-=======
-                                Utils.runningFromConsole
-                                    ? "<img src='https://mapcomplete.org/assets/svg/statistics.svg' height='18px'>"
-                                    : new SvelteUIElement(Statistics, { class: "w-4 h-4 mr-2" }),
->>>>>>> 894c4852
                                 "https://taginfo.openstreetmap.org/keys/" + values.key + "#values",
                                 true
                             ),
