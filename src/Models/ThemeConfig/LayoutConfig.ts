--- conflicted
+++ resolved
@@ -101,19 +101,11 @@
             }
         }
         const context = this.id
-<<<<<<< HEAD
-        this.credits = typeof json.credits === "string" ? json.credits : json.credits?.join(", ")
-
-        this.language = Array.from(
-            new Set((json.mustHaveLanguage ?? []).concat(Object.keys(json.title ?? {})))
-        )
-=======
-        this.credits = json.credits
+        this.credits = Array.isArray(json.credits) ? json.credits.join("; ") : json.credits
         if (!json.title) {
             throw `The theme ${json.id} does not have a title defined.`
         }
         this.language = json.mustHaveLanguage ?? Object.keys(json.title)
->>>>>>> 7c6ebc95
         this.usedImages = Array.from(
             new ExtractImages(official, undefined)
                 .convertStrict(json, ConversionContext.construct([json.id], ["ExtractImages"]))
