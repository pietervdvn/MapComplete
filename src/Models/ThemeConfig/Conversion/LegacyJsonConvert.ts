import { LayoutConfigJson } from "../Json/LayoutConfigJson"
import { Utils } from "../../../Utils"
import LineRenderingConfigJson from "../Json/LineRenderingConfigJson"
import { LayerConfigJson } from "../Json/LayerConfigJson"
import { DesugaringStep, Each, Fuse, On } from "./Conversion"
import PointRenderingConfigJson from "../Json/PointRenderingConfigJson"
import { del } from "idb-keyval"

export class UpdateLegacyLayer extends DesugaringStep<
    LayerConfigJson | string | { builtin; override }
> {
    constructor() {
        super(
            "Updates various attributes from the old data format to the new to provide backwards compatibility with the formats",
            ["overpassTags", "source.osmtags", "tagRenderings[*].id", "mapRendering"],
            "UpdateLegacyLayer"
        )
    }

    convert(
        json: LayerConfigJson,
        context: string
    ): { result: LayerConfigJson; errors: string[]; warnings: string[] } {
        const warnings = []
        if (typeof json === "string" || json["builtin"] !== undefined) {
            // Reuse of an already existing layer; return as-is
            return { result: json, errors: [], warnings: [] }
        }
        let config = { ...json }

        if (config["overpassTags"]) {
            config.source = config.source ?? {
                osmTags: config["overpassTags"],
            }
            config.source["osmTags"] = config["overpassTags"]
            delete config["overpassTags"]
        }

        for (const preset of config.presets ?? []) {
            const preciseInput = preset["preciseInput"]
            if (typeof preciseInput === "boolean") {
                delete preset["preciseInput"]
            } else if (preciseInput !== undefined) {
                delete preciseInput["preferredBackground"]
                preset.snapToLayer = preciseInput.snapToLayer
                delete preciseInput.snapToLayer
                if (preciseInput.maxSnapDistance) {
                    preset.maxSnapDistance = preciseInput.maxSnapDistance
                    delete preciseInput.maxSnapDistance
                }
                if (Object.keys(preciseInput).length == 0) {
                    delete preset["preciseInput"]
                }
            }

            if (typeof preset.snapToLayer === "string") {
                preset.snapToLayer = [preset.snapToLayer]
            }
        }

        if (config.tagRenderings !== undefined) {
            let i = 0
            for (const tagRendering of config.tagRenderings) {
                i++
                if (
                    typeof tagRendering === "string" ||
                    tagRendering["builtin"] !== undefined ||
                    tagRendering["rewrite"] !== undefined
                ) {
                    continue
                }
                if (tagRendering["id"] === undefined) {
                    if (tagRendering["#"] !== undefined) {
                        tagRendering["id"] = tagRendering["#"]
                        delete tagRendering["#"]
                    } else if (tagRendering["freeform"]?.key !== undefined) {
                        tagRendering["id"] = config.id + "-" + tagRendering["freeform"]["key"]
                    } else {
                        tagRendering["id"] = "tr-" + i
                    }
                }
            }
        }

        if (config["mapRendering"] === undefined) {
            config["mapRendering"] = []
            // This is a legacy format, lets create a pointRendering
            let location: ("point" | "centroid")[] = ["point"]
            let wayHandling: number = config["wayHandling"] ?? 0
            if (wayHandling !== 0) {
                location = ["point", "centroid"]
            }
            if (config["icon"] ?? config["label"] !== undefined) {
                const pointConfig = {
                    icon: config["icon"],
                    iconBadges: config["iconOverlays"],
                    label: config["label"],
                    iconSize: config["iconSize"],
                    location,
                    rotation: config["rotation"],
                }
                config["mapRendering"].push(pointConfig)
            }

            if (wayHandling !== 1) {
                const lineRenderConfig = <LineRenderingConfigJson>{
                    color: config["color"],
                    width: config["width"],
                    dashArray: config["dashArray"],
                }
                if (Object.keys(lineRenderConfig).length > 0) {
                    config["mapRendering"].push(lineRenderConfig)
                }
            }
            if (config["mapRendering"].length === 0) {
                throw (
                    "Could not convert the legacy theme into a new theme: no renderings defined for layer " +
                    config.id
                )
            }
        }

        delete config["color"]
        delete config["width"]
        delete config["dashArray"]

        delete config["icon"]
        delete config["iconOverlays"]
        delete config["label"]
        delete config["iconSize"]
        delete config["rotation"]
        delete config["wayHandling"]
        delete config["hideUnderlayingFeaturesMinPercentage"]

        for (const mapRenderingElement of config["mapRendering"] ?? []) {
            if (mapRenderingElement["iconOverlays"] !== undefined) {
                mapRenderingElement["iconBadges"] = mapRenderingElement["iconOverlays"]
            }
            for (const overlay of mapRenderingElement["iconBadges"] ?? []) {
                if (overlay["badge"] !== true) {
                    warnings.push("Warning: non-overlay element for ", config.id)
                }
                delete overlay["badge"]
            }
        }

        if (config["mapRendering"]) {
            const pointRenderings: PointRenderingConfigJson[] = []
            const lineRenderings: LineRenderingConfigJson[] = []
            for (const mapRenderingElement of config["mapRendering"]) {
                if (mapRenderingElement["location"]) {
                    // This is a pointRendering
                    pointRenderings.push(<any>mapRenderingElement)
                } else {
                    lineRenderings.push(<any>mapRenderingElement)
                }
            }
            config["pointRendering"] = pointRenderings
            config["lineRendering"] = lineRenderings
            delete config["mapRendering"]
        }

        for (const rendering of config.pointRendering ?? []) {
            const pr = rendering
            let iconSize = pr.iconSize
<<<<<<< HEAD
            if (!iconSize) {
                continue
            }
=======
>>>>>>> 2671d015

            if (Object.keys(pr.iconSize).length === 1 && pr.iconSize["render"] !== undefined) {
                iconSize = pr.iconSize["render"]
            }

            if (typeof iconSize === "string")
                if (["bottom", "center", "top"].some((a) => (<string>iconSize).endsWith(a))) {
                    const parts = iconSize.split(",").map((parts) => parts.toLowerCase().trim())
                    pr.anchor = parts.pop()
                    pr.iconSize = parts.join(",")
                }
        }

        for (const rendering of config.pointRendering) {
            for (const key in rendering) {
                if (!rendering[key]) {
                    continue
                }
                if (
                    typeof rendering[key]["render"] === "string" &&
                    Object.keys(rendering[key]).length === 1
                ) {
                    console.log("Rewrite: ", rendering[key])
                    rendering[key] = rendering[key]["render"]
                }
            }
        }

        for (const rendering of config.lineRendering) {
            for (const key in rendering) {
                if (!rendering[key]) {
                    continue
                }
                if (
                    typeof rendering[key]["render"] === "string" &&
                    Object.keys(rendering[key]).length === 1
                ) {
                    console.log("Rewrite: ", rendering[key])
                    rendering[key] = rendering[key]["render"]
                }
            }
        }

        return {
            result: config,
            errors: [],
            warnings,
        }
    }
}

class UpdateLegacyTheme extends DesugaringStep<LayoutConfigJson> {
    constructor() {
        super("Small fixes in the theme config", ["roamingRenderings"], "UpdateLegacyTheme")
    }

    convert(
        json: LayoutConfigJson,
        context: string
    ): { result: LayoutConfigJson; errors: string[]; warnings: string[] } {
        const oldThemeConfig = { ...json }

        if (oldThemeConfig.socialImage === "") {
            delete oldThemeConfig.socialImage
        }

        if (oldThemeConfig.defaultBackgroundId === "osm") {
            console.log("Removing old background in", json.id)
        }

        if (oldThemeConfig["roamingRenderings"] !== undefined) {
            if (oldThemeConfig["roamingRenderings"].length == 0) {
                delete oldThemeConfig["roamingRenderings"]
            } else {
                return {
                    result: null,
                    errors: [
                        context +
                            ": The theme contains roamingRenderings. These are not supported anymore",
                    ],
                    warnings: [],
                }
            }
        }

        oldThemeConfig.layers = Utils.NoNull(oldThemeConfig.layers)
        delete oldThemeConfig["language"]
        delete oldThemeConfig["version"]

        if (oldThemeConfig["maintainer"] !== undefined) {
            console.log(
                "Maintainer: ",
                oldThemeConfig["maintainer"],
                "credits: ",
                oldThemeConfig["credits"]
            )
            if (oldThemeConfig.credits === undefined) {
                oldThemeConfig["credits"] = oldThemeConfig["maintainer"]
                delete oldThemeConfig["maintainer"]
            } else if (oldThemeConfig["maintainer"].toLowerCase().trim() === "mapcomplete") {
                delete oldThemeConfig["maintainer"]
            } else if (oldThemeConfig["maintainer"].toLowerCase().trim() === "") {
                delete oldThemeConfig["maintainer"]
            }
        }

        return {
            errors: [],
            warnings: [],
            result: oldThemeConfig,
        }
    }
}

export class FixLegacyTheme extends Fuse<LayoutConfigJson> {
    constructor() {
        super(
            "Fixes a legacy theme to the modern JSON format geared to humans. Syntactic sugars are kept (i.e. no tagRenderings are expandend, no dependencies are automatically gathered)",
            new UpdateLegacyTheme(),
            new On("layers", new Each(new UpdateLegacyLayer()))
        )
    }
}<|MERGE_RESOLUTION|>--- conflicted
+++ resolved
@@ -4,7 +4,6 @@
 import { LayerConfigJson } from "../Json/LayerConfigJson"
 import { DesugaringStep, Each, Fuse, On } from "./Conversion"
 import PointRenderingConfigJson from "../Json/PointRenderingConfigJson"
-import { del } from "idb-keyval"
 
 export class UpdateLegacyLayer extends DesugaringStep<
     LayerConfigJson | string | { builtin; override }
@@ -163,12 +162,9 @@
         for (const rendering of config.pointRendering ?? []) {
             const pr = rendering
             let iconSize = pr.iconSize
-<<<<<<< HEAD
             if (!iconSize) {
                 continue
             }
-=======
->>>>>>> 2671d015
 
             if (Object.keys(pr.iconSize).length === 1 && pr.iconSize["render"] !== undefined) {
                 iconSize = pr.iconSize["render"]
