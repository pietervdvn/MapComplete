import { Bypass, Conversion, DesugaringStep, Each, Fuse, On } from "./Conversion"
import { LayerConfigJson } from "../Json/LayerConfigJson"
import LayerConfig from "../LayerConfig"
import { Utils } from "../../../Utils"
import Constants from "../../Constants"
import { Translation } from "../../../UI/i18n/Translation"
import { LayoutConfigJson } from "../Json/LayoutConfigJson"
import LayoutConfig from "../LayoutConfig"
import { TagRenderingConfigJson } from "../Json/TagRenderingConfigJson"
import { TagUtils } from "../../../Logic/Tags/TagUtils"
import { ExtractImages } from "./FixImages"
import { And } from "../../../Logic/Tags/And"
import Translations from "../../../UI/i18n/Translations"
import FilterConfigJson from "../Json/FilterConfigJson"
import DeleteConfig from "../DeleteConfig"
import {
    MappingConfigJson,
    QuestionableTagRenderingConfigJson,
} from "../Json/QuestionableTagRenderingConfigJson"
import Validators from "../../../UI/InputElement/Validators"
import TagRenderingConfig from "../TagRenderingConfig"
import { parse as parse_html } from "node-html-parser"
import PresetConfig from "../PresetConfig"
import { TagsFilter } from "../../../Logic/Tags/TagsFilter"
import { Translatable } from "../Json/Translatable"
import { ConversionContext } from "./ConversionContext"
import { AvailableRasterLayers } from "../../RasterLayers"
import PointRenderingConfigJson from "../Json/PointRenderingConfigJson"
import NameSuggestionIndex from "../../../Logic/Web/NameSuggestionIndex"

class ValidateLanguageCompleteness extends DesugaringStep<LayoutConfig> {
    private readonly _languages: string[]

    constructor(...languages: string[]) {
        super(
            "Checks that the given object is fully translated in the specified languages",
            [],
            "ValidateLanguageCompleteness"
        )
        this._languages = languages ?? ["en"]
    }

    convert(obj: LayoutConfig, context: ConversionContext): LayoutConfig {
        const origLayers = obj.layers
        obj.layers = [...obj.layers].filter((l) => l["id"] !== "favourite")
        const translations = Translation.ExtractAllTranslationsFrom(obj)
        for (const neededLanguage of this._languages) {
            translations
                .filter(
                    (t) =>
                        t.tr.translations[neededLanguage] === undefined &&
                        t.tr.translations["*"] === undefined
                )
                .forEach((missing) => {
                    context
                        .enter(missing.context.split("."))
                        .err(
                            `The theme ${obj.id} should be translation-complete for ` +
                                neededLanguage +
                                ", but it lacks a translation for " +
                                missing.context +
                                ".\n\tThe known translation is " +
                                missing.tr.textFor("en")
                        )
                })
        }
        obj.layers = origLayers
        return obj
    }
}

export class DoesImageExist extends DesugaringStep<string> {
    private readonly _knownImagePaths: Set<string>
    private readonly _ignore?: Set<string>
    private readonly doesPathExist: (path: string) => boolean = undefined

    constructor(
        knownImagePaths: Set<string>,
        checkExistsSync: (path: string) => boolean = undefined,
        ignore?: Set<string>
    ) {
        super("Checks if an image exists", [], "DoesImageExist")
        this._ignore = ignore
        this._knownImagePaths = knownImagePaths
        this.doesPathExist = checkExistsSync
    }

    convert(image: string, context: ConversionContext): string {
        if (this._ignore?.has(image)) {
            return image
        }

        if (image.indexOf("{") >= 0) {
            context.debug("Ignoring image with { in the path: " + image)
            return image
        }

        if (image === "assets/SocialImage.png") {
            return image
        }
        if (image.match(/[a-z]*/)) {
            if (Constants.defaultPinIcons.indexOf(image) >= 0) {
                // This is a builtin img, e.g. 'checkmark' or 'crosshair'
                return image
            }
        }

        if (image.startsWith("<") && image.endsWith(">")) {
            // This is probably HTML, you're on your own here
            return image
        }

        if (!this._knownImagePaths.has(image)) {
            if (this.doesPathExist === undefined) {
                context.err(
                    `Image with path ${image} not found or not attributed; it is used in ${context}`
                )
            } else if (!this.doesPathExist(image)) {
                context.err(
                    `Image with path ${image} does not exist.\n     Check for typo's and missing directories in the path.`
                )
            } else {
                context.err(
                    `Image with path ${image} is not attributed (but it exists); execute 'npm run query:licenses' to add the license information and/or run 'npm run generate:licenses' to compile all the license info`
                )
            }
        }
        return image
    }
}

export class ValidateTheme extends DesugaringStep<LayoutConfigJson> {
    private static readonly _availableLayers = AvailableRasterLayers.allIds()
    /**
     * The paths where this layer is originally saved. Triggers some extra checks
     * @private
     */
    private readonly _path?: string
    private readonly _isBuiltin: boolean
    //private readonly _sharedTagRenderings: Map<string, any>
    private readonly _validateImage: DesugaringStep<string>
    private readonly _extractImages: ExtractImages = undefined

    constructor(
        doesImageExist: DoesImageExist,
        path: string,
        isBuiltin: boolean,
        sharedTagRenderings?: Set<string>
    ) {
        super("Doesn't change anything, but emits warnings and errors", [], "ValidateTheme")
        this._validateImage = doesImageExist
        this._path = path
        this._isBuiltin = isBuiltin
        if (sharedTagRenderings) {
            this._extractImages = new ExtractImages(this._isBuiltin, sharedTagRenderings)
        }
    }

    convert(json: LayoutConfigJson, context: ConversionContext): LayoutConfigJson {
        const theme = new LayoutConfig(json, this._isBuiltin)
        {
            // Legacy format checks
            if (this._isBuiltin) {
                if (json["units"] !== undefined) {
                    context.err(
                        "The theme " +
                            json.id +
                            " has units defined - these should be defined on the layer instead. (Hint: use overrideAll: { '+units': ... }) "
                    )
                }
                if (json["roamingRenderings"] !== undefined) {
                    context.err(
                        "Theme " +
                            json.id +
                            " contains an old 'roamingRenderings'. Use an 'overrideAll' instead"
                    )
                }
            }
        }
        if (!json.title) {
            context.enter("title").err(`The theme ${json.id} does not have a title defined.`)
        }
        if (!json.icon) {
            context.enter("icon").err("A theme should have an icon")
        }
        if (this._isBuiltin && this._extractImages !== undefined) {
            // Check images: are they local, are the licenses there, is the theme icon square, ...
            const images = this._extractImages.convert(json, context.inOperation("ValidateTheme"))
            const remoteImages = images.filter((img) => img.path.indexOf("http") == 0)
            for (const remoteImage of remoteImages) {
                context.err(
                    "Found a remote image: " +
                        remoteImage.path +
                        " in theme " +
                        json.id +
                        ", please download it."
                )
            }
            for (const image of images) {
                this._validateImage.convert(image.path, context.enters(image.context))
            }
        }

        try {
            if (this._isBuiltin) {
                if (theme.id !== theme.id.toLowerCase()) {
                    context.err("Theme ids should be in lowercase, but it is " + theme.id)
                }

                const filename = this._path.substring(
                    this._path.lastIndexOf("/") + 1,
                    this._path.length - 5
                )
                if (theme.id !== filename) {
                    context.err(
                        "Theme ids should be the same as the name.json, but we got id: " +
                            theme.id +
                            " and filename " +
                            filename +
                            " (" +
                            this._path +
                            ")"
                    )
                }
                this._validateImage.convert(theme.icon, context.enter("icon"))
            }
            const dups = Utils.Duplicates(json.layers.map((layer) => layer["id"]))
            if (dups.length > 0) {
                context.err(
                    `The theme ${json.id} defines multiple layers with id ${dups.join(", ")}`
                )
            }
            if (json["mustHaveLanguage"] !== undefined) {
                new ValidateLanguageCompleteness(...json["mustHaveLanguage"]).convert(
                    theme,
                    context
                )
            }
            if (!json.hideFromOverview && theme.id !== "personal" && this._isBuiltin) {
                // The first key in the the title-field must be english, otherwise the title in the loading page will be the different language
                const targetLanguage = theme.title.SupportedLanguages()[0]
                if (targetLanguage !== "en") {
                    context.err(
                        `TargetLanguage is not 'en' for public theme ${theme.id}, it is ${targetLanguage}. Move 'en' up in the title of the theme and set it as the first key`
                    )
                }

                // Official, public themes must have a full english translation
                new ValidateLanguageCompleteness("en").convert(theme, context)
            }
        } catch (e) {
            console.error(e)
            context.err("Could not validate the theme due to: " + e)
        }

        if (theme.id !== "personal") {
            new DetectDuplicatePresets().convert(theme, context)
        }

        if (!theme.title) {
            context.enter("title").err("A theme must have a title")
        }

        if (!theme.description) {
            context.enter("description").err("A theme must have a description")
        }

        if (theme.overpassUrl && typeof theme.overpassUrl === "string") {
            context
                .enter("overpassUrl")
                .err("The overpassURL is a string, use a list of strings instead. Wrap it with [ ]")
        }

        if (json.defaultBackgroundId) {
            const backgroundId = json.defaultBackgroundId

            const isCategory =
                backgroundId === "photo" || backgroundId === "map" || backgroundId === "osmbasedmap"

            if (!isCategory && !ValidateTheme._availableLayers.has(backgroundId)) {
                const options = Array.from(ValidateTheme._availableLayers)
                const nearby = Utils.sortedByLevenshteinDistance(backgroundId, options, (t) => t)
                context
                    .enter("defaultBackgroundId")
                    .err(
                        `This layer ID is not known: ${backgroundId}. Perhaps you meant one of ${nearby
                            .slice(0, 5)
                            .join(", ")}`
                    )
            }
        }

        for (let i = 0; i < theme.layers.length; i++) {
            const layer = theme.layers[i]
            if (!layer.id.match("[a-z][a-z0-9_]*")) {
                context
                    .enters("layers", i, "id")
                    .err("Invalid ID:" + layer.id + "should match [a-z][a-z0-9_]*")
            }
        }

        return json
    }
}

export class ValidateThemeAndLayers extends Fuse<LayoutConfigJson> {
    constructor(
        doesImageExist: DoesImageExist,
        path: string,
        isBuiltin: boolean,
        sharedTagRenderings?: Set<string>
    ) {
        super(
            "Validates a theme and the contained layers",
            new ValidateTheme(doesImageExist, path, isBuiltin, sharedTagRenderings),
            new On(
                "layers",
                new Each(
                    new Bypass(
                        (layer) => Constants.added_by_default.indexOf(<any>layer.id) < 0,
                        new ValidateLayerConfig(undefined, isBuiltin, doesImageExist, false, true)
                    )
                )
            )
        )
    }
}

class OverrideShadowingCheck extends DesugaringStep<LayoutConfigJson> {
    constructor() {
        super(
            "Checks that an 'overrideAll' does not override a single override",
            [],
            "OverrideShadowingCheck"
        )
    }

    convert(json: LayoutConfigJson, context: ConversionContext): LayoutConfigJson {
        const overrideAll = json.overrideAll
        if (overrideAll === undefined) {
            return json
        }

        const withOverride = json.layers.filter((l) => l["override"] !== undefined)

        for (const layer of withOverride) {
            for (const key in overrideAll) {
                if (key.endsWith("+") || key.startsWith("+")) {
                    // This key will _add_ to the list, not overwrite it - so no warning is needed
                    continue
                }
                if (
                    layer["override"][key] !== undefined ||
                    layer["override"]["=" + key] !== undefined
                ) {
                    const w =
                        "The override of layer " +
                        JSON.stringify(layer["builtin"]) +
                        " has a shadowed property: " +
                        key +
                        " is overriden by overrideAll of the theme"
                    context.err(w)
                }
            }
        }

        return json
    }
}

class MiscThemeChecks extends DesugaringStep<LayoutConfigJson> {
    constructor() {
        super("Miscelleanous checks on the theme", [], "MiscThemesChecks")
    }

    convert(json: LayoutConfigJson, context: ConversionContext): LayoutConfigJson {
        if (json.id !== "personal" && (json.layers === undefined || json.layers.length === 0)) {
            context.err("The theme " + json.id + " has no 'layers' defined")
        }
        if (json.socialImage === "") {
            context.warn("Social image for theme " + json.id + " is the emtpy string")
        }
        if (json["clustering"]) {
            context.warn("Obsolete field `clustering` is still around")
        }
        {
            for (let i = 0; i < json.layers.length; i++) {
                const l = json.layers[i]
                if (l["override"]?.["source"] === undefined) {
                    continue
                }
                if (l["override"]?.["source"]?.["geoJson"]) {
                    continue // We don't care about external data as we won't cache it anyway
                }
                if (l["override"]["id"] !== undefined) {
                    continue
                }
                context
                    .enters("layers", i)
                    .err("A layer which changes the source-tags must also change the ID")
            }
        }

        if (json["overideAll"]) {
            context
                .enter("overideAll")
                .err(
                    "'overrideAll' is spelled with _two_ `r`s. You only wrote a single one of them."
                )
        }
        return json
    }
}

export class PrevalidateTheme extends Fuse<LayoutConfigJson> {
    constructor() {
        super(
            "Various consistency checks on the raw JSON",
            new MiscThemeChecks(),
            new OverrideShadowingCheck()
        )
    }
}

export class DetectConflictingAddExtraTags extends DesugaringStep<TagRenderingConfigJson> {
    constructor() {
        super(
            "The `if`-part in a mapping might set some keys. Those keys are not allowed to be set in the `addExtraTags`, as this might result in conflicting values",
            [],
            "DetectConflictingAddExtraTags"
        )
    }

    convert(json: TagRenderingConfigJson, context: ConversionContext): TagRenderingConfigJson {
        if (!(json.mappings?.length > 0)) {
            return json
        }

        try {
            const tagRendering = new TagRenderingConfig(json, context.path.join("."))

            for (let i = 0; i < tagRendering.mappings.length; i++) {
                const mapping = tagRendering.mappings[i]
                if (!mapping.addExtraTags) {
                    continue
                }
                const keysInMapping = new Set(mapping.if.usedKeys())

                const keysInAddExtraTags = mapping.addExtraTags.map((t) => t.key)

                const duplicateKeys = keysInAddExtraTags.filter((k) => keysInMapping.has(k))
                if (duplicateKeys.length > 0) {
                    context
                        .enters("mappings", i)
                        .err(
                            "AddExtraTags overrides a key that is set in the `if`-clause of this mapping. Selecting this answer might thus first set one value (needed to match as answer) and then override it with a different value, resulting in an unsaveable question. The offending `addExtraTags` is " +
                                duplicateKeys.join(", ")
                        )
                }
            }

            return json
        } catch (e) {
            context.err("Could not check for conflicting extra tags due to: " + e)
            return undefined
        }
    }
}

export class DetectNonErasedKeysInMappings extends DesugaringStep<QuestionableTagRenderingConfigJson> {
    constructor() {
        super(
            "A tagRendering might set a freeform key (e.g. `name` and have an option that _should_ erase this name, e.g. `noname=yes`). Under normal circumstances, every mapping/freeform should affect all touched keys",
            [],
            "DetectNonErasedKeysInMappings"
        )
    }

    convert(
        json: QuestionableTagRenderingConfigJson,
        context: ConversionContext
    ): QuestionableTagRenderingConfigJson {
        if (json.multiAnswer) {
            // No need to check this here, this has its own validation
            return json
        }
        if (!json.question) {
            // No need to check the writable tags, as this cannot write
            return json
        }

        function addAll(keys: { forEach: (f: (s: string) => void) => void }, addTo: Set<string>) {
            keys?.forEach((k) => addTo.add(k))
        }

        const freeformKeys: Set<string> = new Set()
        if (json.freeform) {
            freeformKeys.add(json.freeform.key)
            for (const tag of json.freeform.addExtraTags ?? []) {
                const tagParsed = TagUtils.Tag(tag)
                addAll(tagParsed.usedKeys(), freeformKeys)
            }
        }

        const mappingKeys: Set<string>[] = []
        for (const mapping of json.mappings ?? []) {
            if (mapping.hideInAnswer === true) {
                mappingKeys.push(undefined)
                continue
            }
            const thisMappingKeys: Set<string> = new Set<string>()
            addAll(TagUtils.Tag(mapping.if).usedKeys(), thisMappingKeys)
            for (const tag of mapping.addExtraTags ?? []) {
                addAll(TagUtils.Tag(tag).usedKeys(), thisMappingKeys)
            }
            mappingKeys.push(thisMappingKeys)
        }

        const neededKeys = new Set<string>()

        addAll(freeformKeys, neededKeys)
        for (const mappingKey of mappingKeys) {
            addAll(mappingKey, neededKeys)
        }

        neededKeys.delete("fixme") // fixme gets a free pass

        if (json.freeform) {
            for (const neededKey of neededKeys) {
                if (!freeformKeys.has(neededKey)) {
                    context
                        .enters("freeform")
                        .warn(
                            "The freeform block does not modify the key `" +
                                neededKey +
                                "` which is set in a mapping. Use `addExtraTags` to overwrite it"
                        )
                }
            }
        }

        for (let i = 0; i < json.mappings?.length; i++) {
            const mapping = json.mappings[i]
            if (mapping.hideInAnswer === true) {
                continue
            }
            const keys = mappingKeys[i]
            for (const neededKey of neededKeys) {
                if (!keys.has(neededKey)) {
                    context
                        .enters("mappings", i)
                        .warn(
                            "This mapping does not modify the key `" +
                                neededKey +
                                "` which is set in a mapping or by the freeform block. Use `addExtraTags` to overwrite it"
                        )
                }
            }
        }

        return json
    }
}

export class DetectMappingsShadowedByCondition extends DesugaringStep<TagRenderingConfigJson> {
    private readonly _forceError: boolean

    constructor(forceError: boolean = false) {
        super("Checks that, if the tagrendering has a condition, that a mapping is not contradictory to it, i.e. that there are no dead mappings", [], "DetectMappingsShadowedByCondition")
        this._forceError = forceError
    }

    /**
     *
     * const validator = new DetectMappingsShadowedByCondition(true)
     * const ctx = ConversionContext.construct([],["test"])
     * validator.convert({
     *     condition: "count>0",
     *     mappings:[
     *         {
     *             if: "count=0",
     *             then:{
     *                 en: "No count"
     *             }
     *         }
     *     ]
     * }, ctx)
     * ctx.hasErrors() // => true
     */
    convert(json: TagRenderingConfigJson, context: ConversionContext): TagRenderingConfigJson {
        if(!json.condition && !json.metacondition){
            return json
        }
        if(!json.mappings || json.mappings?.length ==0){
            return json
        }
        let conditionJson = json.condition ?? json.metacondition
        if(json.condition !== undefined && json.metacondition !== undefined){
            conditionJson = {and: [json.condition, json.metacondition]}
        }
        const condition = TagUtils.Tag(conditionJson, context.path.join("."))

        for (let i = 0; i < json.mappings.length; i++){
            const mapping = json.mappings[i]
            const tagIf = TagUtils.Tag(mapping.if, context.path.join("."))
            const optimized = new And([tagIf, condition]).optimize()
            if(optimized === false){
                const msg = ("Detected a conflicting mapping and condition. The mapping requires tags " + tagIf.asHumanString() + ", yet this can never happen because the set condition requires " + condition.asHumanString())
                const ctx = context.enters("mappings", i)
                if (this._forceError) {
                    ctx.err(msg)
                } else {
                    ctx.warn(msg)
                }
            }
        }


        return undefined
    }

}

export class DetectShadowedMappings extends DesugaringStep<TagRenderingConfigJson> {
    private readonly _calculatedTagNames: string[]

    constructor(layerConfig?: LayerConfigJson) {
        super("Checks that the mappings don't shadow each other", [], "DetectShadowedMappings")
        this._calculatedTagNames = DetectShadowedMappings.extractCalculatedTagNames(layerConfig)
    }

    /**
     *
     * DetectShadowedMappings.extractCalculatedTagNames({calculatedTags: ["_abc:=js()"]}) // => ["_abc"]
     * DetectShadowedMappings.extractCalculatedTagNames({calculatedTags: ["_abc=js()"]}) // => ["_abc"]
     */
    private static extractCalculatedTagNames(
        layerConfig?: LayerConfigJson | { calculatedTags: string[] }
    ) {
        return (
            layerConfig?.calculatedTags?.map((ct) => {
                if (ct.indexOf(":=") >= 0) {
                    return ct.split(":=")[0]
                }
                return ct.split("=")[0]
            }) ?? []
        )
    }

    /**
     *
     * // should detect a simple shadowed mapping
     * const tr = {mappings: [
     *            {
     *                if: {or: ["key=value", "x=y"]},
     *                then: "Case A"
     *            },
     *            {
     *                if: "key=value",
     *                then: "Shadowed"
     *            }
     *        ]
     *    }
     * const context = ConversionContext.test()
     * const r = new DetectShadowedMappings().convert(tr, context);
     * context.getAll("error").length // => 1
     * context.getAll("error")[0].message.indexOf("The mapping key=value is fully matched by a previous mapping (namely 0)") >= 0 // => true
     *
     * const tr = {mappings: [
     *         {
     *             if: {or: ["key=value", "x=y"]},
     *             then: "Case A"
     *         },
     *         {
     *             if: {and: ["key=value", "x=y"]},
     *             then: "Shadowed"
     *         }
     *     ]
     * }
     * const context = ConversionContext.test()
     * const r = new DetectShadowedMappings().convert(tr, context);
     * context.getAll("error").length // => 1
     * context.getAll("error")[0].message.indexOf("The mapping key=value & x=y is fully matched by a previous mapping (namely 0)") >= 0 // => true
     */
    convert(json: TagRenderingConfigJson, context: ConversionContext): TagRenderingConfigJson {
        if (json.mappings === undefined || json.mappings.length === 0) {
            return json
        }
        const defaultProperties = {}
        for (const calculatedTagName of this._calculatedTagNames) {
            defaultProperties[calculatedTagName] =
                "some_calculated_tag_value_for_" + calculatedTagName
        }
        const parsedConditions = json.mappings.map((m, i) => {
            const c = context.enters("mappings", i)
            const ifTags = TagUtils.Tag(m.if, c.enter("if"))
            const hideInAnswer = m["hideInAnswer"]
            if (hideInAnswer !== undefined && hideInAnswer !== false && hideInAnswer !== true) {
                const conditionTags = TagUtils.Tag(hideInAnswer)
                // Merge the condition too!
                return new And([conditionTags, ifTags])
            }
            return ifTags
        })
        for (let i = 0; i < json.mappings.length; i++) {
            if (!parsedConditions[i]?.isUsableAsAnswer()) {
                // There is no straightforward way to convert this mapping.if into a properties-object, so we simply skip this one
                // Yes, it might be shadowed, but running this check is to difficult right now
                continue
            }
            const keyValues = parsedConditions[i].asChange(defaultProperties)
            const properties = {}
            keyValues.forEach(({ k, v }) => {
                properties[k] = v
            })
            for (let j = 0; j < i; j++) {
                const doesMatch = parsedConditions[j].matchesProperties(properties)
                if (
                    doesMatch &&
                    json.mappings[j]["hideInAnswer"] === true &&
                    json.mappings[i]["hideInAnswer"] !== true
                ) {
                    context.warn(
                        `Mapping ${i} is shadowed by mapping ${j}. However, mapping ${j} has 'hideInAnswer' set, which will result in a different rendering in question-mode.`
                    )
                } else if (doesMatch) {
                    // The current mapping is shadowed!
                    context.err(`Mapping ${i} is shadowed by mapping ${j} and will thus never be shown:
    The mapping ${parsedConditions[i].asHumanString(
        false,
        false,
        {}
    )} is fully matched by a previous mapping (namely ${j}), which matches:
    ${parsedConditions[j].asHumanString(false, false, {})}.

    To fix this problem, you can try to:
    - Move the shadowed mapping up
    - Do you want to use a different text in 'question mode'? Add 'hideInAnswer=true' to the first mapping
    - Use "addExtraTags": ["key=value", ...] in order to avoid a different rendering
         (e.g. [{"if": "fee=no",                     "then": "Free to use", "hideInAnswer":true},
                {"if": {"and":["fee=no","charge="]}, "then": "Free to use"}]
          can be replaced by
               [{"if":"fee=no", "then": "Free to use", "addExtraTags": ["charge="]}]
`)
                }
            }
        }

        return json
    }
}

export class DetectMappingsWithImages extends DesugaringStep<TagRenderingConfigJson> {
    private readonly _doesImageExist: DoesImageExist

    constructor(doesImageExist: DoesImageExist) {
        super(
            "Checks that 'then'clauses in mappings don't have images, but use 'icon' instead",
            [],
            "DetectMappingsWithImages"
        )
        this._doesImageExist = doesImageExist
    }

    /**
     * const context = ConversionContext.test()
     * const r = new DetectMappingsWithImages(new DoesImageExist(new Set<string>())).convert({
     *     "mappings": [
     *         {
     *             "if": "bicycle_parking=stands",
     *             "then": {
     *                 "en": "Staple racks <img style='width: 25%' src='./assets/layers/bike_parking/staple.svg'>",
     *                 "nl": "Nietjes <img style='width: 25%'' src='./assets/layers/bike_parking/staple.svg'>",
     *                 "fr": "Arceaux <img style='width: 25%'' src='./assets/layers/bike_parking/staple.svg'>",
     *                 "gl": "De roda (Stands) <img style='width: 25%'' src='./assets/layers/bike_parking/staple.svg'>",
     *                 "de": "Fahrradbügel <img style='width: 25%'' src='./assets/layers/bike_parking/staple.svg'>",
     *                 "hu": "Korlát <img style='width: 25%' src='./assets/layers/bike_parking/staple.svg'>",
     *                 "it": "Archetti <img style='width: 25%' src='./assets/layers/bike_parking/staple.svg'>",
     *                 "zh_Hant": "單車架 <img style='width: 25%' src='./assets/layers/bike_parking/staple.svg'>"
     *             }
     *         }]
     * }, context);
     * context.hasErrors() // => true
     * context.getAll("error").some(msg => msg.message.indexOf("./assets/layers/bike_parking/staple.svg") >= 0) // => true
     */
    convert(json: TagRenderingConfigJson, context: ConversionContext): TagRenderingConfigJson {
        if (json.mappings === undefined || json.mappings.length === 0) {
            return json
        }
        const ignoreToken = "ignore-image-in-then"
        for (let i = 0; i < json.mappings.length; i++) {
            const mapping = json.mappings[i]
            const ignore = mapping["#"]?.indexOf(ignoreToken) >= 0
            const images = Utils.Dedup(Translations.T(mapping.then)?.ExtractImages() ?? [])
            const ctx = context.enters("mappings", i)
            if (images.length > 0) {
                if (!ignore) {
                    ctx.err(
                        `A mapping has an image in the 'then'-clause. Remove the image there and use \`"icon": <your-image>\` instead. The images found are ${images.join(
                            ", "
                        )}. (This check can be turned of by adding "#": "${ignoreToken}" in the mapping, but this is discouraged`
                    )
                } else {
                    ctx.info(
                        `Ignored image ${images.join(
                            ", "
                        )} in 'then'-clause of a mapping as this check has been disabled`
                    )

                    for (const image of images) {
                        this._doesImageExist.convert(image, ctx)
                    }
                }
            } else if (ignore) {
                ctx.warn(`Unused '${ignoreToken}' - please remove this`)
            }
        }

        return json
    }
}

class ValidatePossibleLinks extends DesugaringStep<string | Record<string, string>> {
    constructor() {
        super(
            "Given a possible set of translations, validates that <a href=... target='_blank'> does have `rel='noopener'` set",
            [],
            "ValidatePossibleLinks"
        )
    }

    public isTabnabbingProne(str: string): boolean {
        const p = parse_html(str)
        const links = Array.from(p.getElementsByTagName("a"))
        if (links.length == 0) {
            return false
        }
        for (const link of Array.from(links)) {
            if (link.getAttribute("target") !== "_blank") {
                continue
            }
            const rel = new Set<string>(link.getAttribute("rel")?.split(" ") ?? [])
            if (rel.has("noopener")) {
                continue
            }
            const source = link.getAttribute("href")
            if (source.startsWith("http")) {
                // No variable part - we assume the link is safe
                continue
            }
            return true
        }
        return false
    }

    convert(
        json: string | Record<string, string>,
        context: ConversionContext
    ): string | Record<string, string> {
        if (typeof json === "string") {
            if (this.isTabnabbingProne(json)) {
                context.err(
                    "The string " +
                        json +
                        " has a link targeting `_blank`, but it doesn't have `rel='noopener'` set. This gives rise to reverse tabnapping"
                )
            }
        } else {
            for (const k in json) {
                if (this.isTabnabbingProne(json[k])) {
                    context.err(
                        `The translation for ${k} '${json[k]}' has a link targeting \`_blank\`, but it doesn't have \`rel='noopener'\` set. This gives rise to reverse tabnapping`
                    )
                }
            }
        }
        return json
    }
}

class CheckTranslation extends DesugaringStep<Translatable> {
    public static readonly allowUndefined: CheckTranslation = new CheckTranslation(true)
    public static readonly noUndefined: CheckTranslation = new CheckTranslation()
    private readonly _allowUndefined: boolean

    constructor(allowUndefined: boolean = false) {
        super(
            "Checks that a translation is valid and internally consistent",
            ["*"],
            "CheckTranslation"
        )
        this._allowUndefined = allowUndefined
    }

    convert(json: Translatable, context: ConversionContext): Translatable {
        if (json === undefined || json === null) {
            if (!this._allowUndefined) {
                context.err("Expected a translation, but got " + json)
            }
            return json
        }
        if (typeof json === "string") {
            return json
        }
        const keys = Object.keys(json)
        if (keys.length === 0) {
            context.err("No actual values are given in this translation, it is completely empty")
            return json
        }
        const en = json["en"]
        if (!en && json["*"] === undefined) {
            const msg = "Received a translation without english version"
            context.warn(msg)
        }

        for (const key of keys) {
            const lng = json[key]
            if (lng === "") {
                context.enter(lng).err("Got an empty string in translation for language " + key)
            }

            // TODO validate that all subparts are here
        }

        return json
    }
}

class MiscTagRenderingChecks extends DesugaringStep<TagRenderingConfigJson> {
    constructor() {
        super("Miscellaneous checks on the tagrendering", ["special"], "MiscTagRenderingChecks")
    }

    convert(
        json: TagRenderingConfigJson | QuestionableTagRenderingConfigJson,
        context: ConversionContext
    ): TagRenderingConfigJson {
        if (json["special"] !== undefined) {
            context.err(
                'Detected `special` on the top level. Did you mean `{"render":{ "special": ... }}`'
            )
        }

        if (Object.keys(json).length === 1 && typeof json["render"] === "string") {
            context.warn(
                `use the content directly instead of {render: ${JSON.stringify(json["render"])}}`
            )
        }

        {
            for (const key of ["question", "questionHint", "render"]) {
                CheckTranslation.allowUndefined.convert(json[key], context.enter(key))
            }
            for (let i = 0; i < json.mappings?.length ?? 0; i++) {
                const mapping: MappingConfigJson = json.mappings[i]
                CheckTranslation.noUndefined.convert(
                    mapping.then,
                    context.enters("mappings", i, "then")
                )
                if (!mapping.if) {
                    console.log(
                        "Checking mappings",
                        i,
                        "if",
                        mapping.if,
                        context.path.join("."),
                        mapping.then
                    )
                    context.enters("mappings", i, "if").err("No `if` is defined")
                }
                if (mapping.addExtraTags) {
                    for (let j = 0; j < mapping.addExtraTags.length; j++) {
                        if (!mapping.addExtraTags[j]) {
                            context
                                .enters("mappings", i, "addExtraTags", j)
                                .err(
                                    "Detected a 'null' or 'undefined' value. Either specify a tag or delete this item"
                                )
                        }
                    }
                }
                const en = mapping?.then?.["en"]
                if (en && this.detectYesOrNo(en)) {
                    console.log("Found a match with yes or no: ", { en })
                    context
                        .enters("mappings", i, "then")
                        .warn(
                            "A mapping should not start with 'yes' or 'no'. If the attribute is known, it will only show 'yes' or 'no' <i>without</i> the question, resulting in a weird phrasing in the information box"
                        )
                }
            }
        }
        if (json["group"]) {
            context.err('Groups are deprecated, use `"label": ["' + json["group"] + '"]` instead')
        }

        if (json["question"] && json.freeform?.key === undefined && json.mappings === undefined) {
            context.err(
                "A question is defined, but no mappings nor freeform (key) are. Add at least one of them"
            )
        }
        if (json["question"] && !json.freeform && (json.mappings?.length ?? 0) == 1) {
            context.err("A question is defined, but there is only one option to choose from.")
        }
        if (json["questionHint"] && !json["question"]) {
            context
                .enter("questionHint")
                .err(
                    "A questionHint is defined, but no question is given. As such, the questionHint will never be shown"
                )
        }

        if (json.icon?.["size"]) {
            context
                .enters("icon", "size")
                .err(
                    "size is not a valid attribute. Did you mean 'class'? Class can be one of `small`, `medium` or `large`"
                )
        }

        if (json.freeform) {
            if (json.render === undefined) {
                context
                    .enter("render")
                    .err(
                        "This tagRendering allows to set a value to key " +
                            json.freeform.key +
                            ", but does not define a `render`. Please, add a value here which contains `{" +
                            json.freeform.key +
                            "}`"
                    )
            } else {
                const render = new Translation(<any>json.render)
                for (const ln in render.translations) {
                    if (ln.startsWith("_")) {
                        continue
                    }
                    const txt: string = render.translations[ln]
                    if (txt === "") {
                        context.enter("render").err(" Rendering for language " + ln + " is empty")
                    }
                    if (
                        txt.indexOf("{" + json.freeform.key + "}") >= 0 ||
                        txt.indexOf("&LBRACE" + json.freeform.key + "&RBRACE") >= 0
                    ) {
                        continue
                    }
                    if (txt.indexOf("{" + json.freeform.key + ":") >= 0) {
                        continue
                    }

                    if (
                        json.freeform["type"] === "opening_hours" &&
                        txt.indexOf("{opening_hours_table(") >= 0
                    ) {
                        continue
                    }
                    const keyFirstArg = ["canonical", "fediverse_link", "translated"]
                    if (
                        keyFirstArg.some(
                            (funcName) => txt.indexOf(`{${funcName}(${json.freeform.key}`) >= 0
                        )
                    ) {
                        continue
                    }
                    if (
                        json.freeform["type"] === "wikidata" &&
                        txt.indexOf("{wikipedia(" + json.freeform.key) >= 0
                    ) {
                        continue
                    }
                    if (json.freeform.key === "wikidata" && txt.indexOf("{wikipedia()") >= 0) {
                        continue
                    }
                    if (
                        json.freeform["type"] === "wikidata" &&
                        txt.indexOf(`{wikidata_label(${json.freeform.key})`) >= 0
                    ) {
                        continue
                    }
                    if (json.freeform.key.indexOf("wikidata") >= 0) {
                        context
                            .enter("render")
                            .err(
                                `The rendering for language ${ln} does not contain \`{${json.freeform.key}}\`. Did you perhaps forget to set "freeform.type: 'wikidata'"?`
                            )
                    }
                    context
                        .enter("render")
                        .err(
                            `The rendering for language ${ln} does not contain \`{${json.freeform.key}}\`. This is a bug, as this rendering should show exactly this freeform key!`
                        )
                }
            }
            if(json.freeform.type === "nsi"){
<<<<<<< HEAD
                const [key, value] = json.freeform.helperArgs[0].split("=")
                const path = `${json.freeform.key}s/${key}/${value}`
                const suggestions = NameSuggestionIndex.getSuggestionsFor(path)
                if(suggestions === undefined){
                    context.enters("freeform","type").err("No entry found in the 'Name Suggestion Index' for "+path)
                }
=======
                throw "Should validate NSI: path should exist"
>>>>>>> 641f4cf8
            }
        }
        if (json.render && json["question"] && json.freeform === undefined) {
            context.err(
                `Detected a tagrendering which takes input without freeform key in ${context}; the question is ${new Translation(
                    json["question"]
                ).textFor("en")}`
            )
        }

        const freeformType = json["freeform"]?.["type"]
        if (freeformType) {
            if (Validators.availableTypes.indexOf(freeformType) < 0) {
                context
                    .enters("freeform", "type")
                    .err(
                        "Unknown type: " +
                            freeformType +
                            "; try one of " +
                            Validators.availableTypes.join(", ")
                    )
            }
        }

        if (context.hasErrors()) {
            return undefined
        }
        return json
    }

    /**
     * const obj = new MiscTagRenderingChecks()
     * obj.detectYesOrNo("Yes, this place has") // => true
     * obj.detectYesOrNo("Yes") // => true
     * obj.detectYesOrNo("No, this place does not have...") // => true
     * obj.detectYesOrNo("This place does not have...") // => false
     */
    private detectYesOrNo(en: string): boolean {
        return en.toLowerCase().match(/^(yes|no)([,:;.?]|$)/) !== null
    }
}

export class ValidateTagRenderings extends Fuse<TagRenderingConfigJson> {
    constructor(layerConfig?: LayerConfigJson, doesImageExist?: DoesImageExist) {
        super(
            "Various validation on tagRenderingConfigs",
            new MiscTagRenderingChecks(),
            new DetectShadowedMappings(layerConfig),

            new DetectMappingsShadowedByCondition(),
            new DetectConflictingAddExtraTags(),
            // TODO enable   new DetectNonErasedKeysInMappings(),
            new DetectMappingsWithImages(doesImageExist),
            new On("render", new ValidatePossibleLinks()),
            new On("question", new ValidatePossibleLinks()),
            new On("questionHint", new ValidatePossibleLinks()),
            new On("mappings", new Each(new On("then", new ValidatePossibleLinks()))),
            new MiscTagRenderingChecks()
        )
    }
}

export class PrevalidateLayer extends DesugaringStep<LayerConfigJson> {
    private readonly _isBuiltin: boolean
    private readonly _doesImageExist: DoesImageExist
    /**
     * The paths where this layer is originally saved. Triggers some extra checks
     */
    private readonly _path: string
    private readonly _studioValidations: boolean
    private readonly _validatePointRendering = new ValidatePointRendering()

    constructor(
        path: string,
        isBuiltin: boolean,
        doesImageExist: DoesImageExist,
        studioValidations: boolean
    ) {
        super("Runs various checks against common mistakes for a layer", [], "PrevalidateLayer")
        this._path = path
        this._isBuiltin = isBuiltin
        this._doesImageExist = doesImageExist
        this._studioValidations = studioValidations
    }

    convert(json: LayerConfigJson, context: ConversionContext): LayerConfigJson {
        if (json.id === undefined) {
            context.enter("id").err(`Not a valid layer: id is undefined`)
        } else {
            if (json.id?.toLowerCase() !== json.id) {
                context.enter("id").err(`The id of a layer should be lowercase: ${json.id}`)
            }
            const layerRegex = /[a-zA-Z][a-zA-Z_0-9]+/
            if (json.id.match(layerRegex) === null) {
                context.enter("id").err("Invalid ID. A layer ID should match " + layerRegex.source)
            }
        }

        if (json.source === undefined) {
            context
                .enter("source")
                .err(
                    "No source section is defined; please define one as data is not loaded otherwise"
                )
        } else {
            if (json.source === "special" || json.source === "special:library") {
            } else if (json.source && json.source["osmTags"] === undefined) {
                context
                    .enters("source", "osmTags")
                    .err(
                        "No osmTags defined in the source section - these should always be present, even for geojson layer"
                    )
            } else {
                const osmTags = TagUtils.Tag(json.source["osmTags"], context + "source.osmTags")
                if (osmTags.isNegative()) {
                    context
                        .enters("source", "osmTags")
                        .err(
                            "The source states tags which give a very wide selection: it only uses negative expressions, which will result in too much and unexpected data. Add at least one required tag. The tags are:\n\t" +
                                osmTags.asHumanString(false, false, {})
                        )
                }
            }

            if (json.source["geoJsonSource"] !== undefined) {
                context
                    .enters("source", "geoJsonSource")
                    .err("Use 'geoJson' instead of 'geoJsonSource'")
            }

            if (json.source["geojson"] !== undefined) {
                context
                    .enters("source", "geojson")
                    .err("Use 'geoJson' instead of 'geojson' (the J is a capital letter)")
            }
        }

        if (
            json.syncSelection !== undefined &&
            LayerConfig.syncSelectionAllowed.indexOf(json.syncSelection) < 0
        ) {
            context
                .enter("syncSelection")
                .err(
                    "Invalid sync-selection: must be one of " +
                        LayerConfig.syncSelectionAllowed.map((v) => `'${v}'`).join(", ") +
                        " but got '" +
                        json.syncSelection +
                        "'"
                )
        }
        if (json["pointRenderings"]?.length > 0) {
            context
                .enter("pointRenderings")
                .err("Detected a 'pointRenderingS', it is written singular")
        }

        if (
            !(json.pointRendering?.length > 0) &&
            json.pointRendering !== null &&
            json.source !== "special" &&
            json.source !== "special:library"
        ) {
            context.enter("pointRendering").err("There are no pointRenderings at all...")
        }

        json.pointRendering?.forEach((pr, i) =>
            this._validatePointRendering.convert(pr, context.enters("pointeRendering", i))
        )

        if (json["mapRendering"]) {
            context.enter("mapRendering").err("This layer has a legacy 'mapRendering'")
        }

        if (json.presets?.length > 0) {
            if (!(json.pointRendering?.length > 0)) {
                context.enter("presets").warn("A preset is defined, but there is no pointRendering")
            }
        }

        if (json.source === "special") {
            if (!Constants.priviliged_layers.find((x) => x == json.id)) {
                context.err(
                    "Layer " +
                        json.id +
                        " uses 'special' as source.osmTags. However, this layer is not a priviliged layer"
                )
            }
        }

        if (context.hasErrors()) {
            return undefined
        }

        if (json.tagRenderings !== undefined && json.tagRenderings.length > 0) {
            new On("tagRenderings", new Each(new ValidateTagRenderings(json)))
            if (json.title === undefined && json.source !== "special:library") {
                context
                    .enter("title")
                    .err(
                        "This layer does not have a title defined but it does have tagRenderings. Not having a title will disable the popups, resulting in an unclickable element. Please add a title. If not having a popup is intended and the tagrenderings need to be kept (e.g. in a library layer), set `title: null` to disable this error."
                    )
            }
            if (json.title === null) {
                context.info(
                    "Title is `null`. This results in an element that cannot be clicked - even though tagRenderings is set."
                )
            }

            {
                // Check for multiple, identical builtin questions - usability for studio users
                const duplicates = Utils.Duplicates(
                    <string[]>json.tagRenderings.filter((tr) => typeof tr === "string")
                )
                for (let i = 0; i < json.tagRenderings.length; i++) {
                    const tagRendering = json.tagRenderings[i]
                    if (typeof tagRendering === "string" && duplicates.indexOf(tagRendering) > 0) {
                        context
                            .enters("tagRenderings", i)
                            .err(`This builtin question is used multiple times (${tagRendering})`)
                    }
                }
            }
        }

        if (json["builtin"] !== undefined) {
            context.err("This layer hasn't been expanded: " + json)
            return null
        }

        if (json.minzoom > Constants.minZoomLevelToAddNewPoint) {
            const c = context.enter("minzoom")
            const msg = `Minzoom is ${json.minzoom}, this should be at most ${Constants.minZoomLevelToAddNewPoint} as a preset is set. Why? Selecting the pin for a new item will zoom in to level before adding the point. Having a greater minzoom will hide the points, resulting in possible duplicates`
            if (json.presets?.length > 0) {
                c.err(msg)
            } else {
                c.warn(msg)
            }
        }
        {
            // duplicate ids in tagrenderings check
            const duplicates = Utils.NoNull(
                Utils.Duplicates(Utils.NoNull((json.tagRenderings ?? []).map((tr) => tr["id"])))
            )
            if (duplicates.length > 0) {
                // It is tempting to add an index to this warning; however, due to labels the indices here might be different from the index in the tagRendering list
                context
                    .enter("tagRenderings")
                    .err(
                        "Some tagrenderings have a duplicate id: " +
                            duplicates.join(", ") +
                            "\n" +
                            JSON.stringify(
                                json.tagRenderings.filter((tr) => duplicates.indexOf(tr["id"]) >= 0)
                            )
                    )
            }
        }

        if (json.deletion !== undefined && json.deletion instanceof DeleteConfig) {
            if (json.deletion.softDeletionTags === undefined) {
                context
                    .enter("deletion")
                    .warn("No soft-deletion tags in deletion block for layer " + json.id)
            }
        }

        try {
        } catch (e) {
            context.err("Could not validate layer due to: " + e + e.stack)
        }

        if (this._studioValidations) {
            if (!json.description) {
                context.enter("description").err("A description is required")
            }
            if (!json.name) {
                context.enter("name").err("A name is required")
            }
        }

        if (this._isBuiltin) {
            // Some checks for legacy elements

            if (json["overpassTags"] !== undefined) {
                context.err(
                    "Layer " +
                        json.id +
                        'still uses the old \'overpassTags\'-format. Please use "source": {"osmTags": <tags>}\' instead of "overpassTags": <tags> (note: this isn\'t your fault, the custom theme generator still spits out the old format)'
                )
            }
            const forbiddenTopLevel = [
                "icon",
                "wayHandling",
                "roamingRenderings",
                "roamingRendering",
                "label",
                "width",
                "color",
                "colour",
                "iconOverlays",
            ]
            for (const forbiddenKey of forbiddenTopLevel) {
                if (json[forbiddenKey] !== undefined)
                    context.err("Layer " + json.id + " still has a forbidden key " + forbiddenKey)
            }
            if (json["hideUnderlayingFeaturesMinPercentage"] !== undefined) {
                context.err(
                    "Layer " + json.id + " contains an old 'hideUnderlayingFeaturesMinPercentage'"
                )
            }

            if (
                json.isShown !== undefined &&
                (json.isShown["render"] !== undefined || json.isShown["mappings"] !== undefined)
            ) {
                context.warn("Has a tagRendering as `isShown`")
            }
        }
        if (this._isBuiltin) {
            // Check location of layer file
            const expected: string = `assets/layers/${json.id}/${json.id}.json`
            if (this._path != undefined && this._path.indexOf(expected) < 0) {
                context.err(
                    "Layer is in an incorrect place. The path is " +
                        this._path +
                        ", but expected " +
                        expected
                )
            }
        }
        if (this._isBuiltin) {
            // Check for correct IDs
            if (json.tagRenderings?.some((tr) => tr["id"] === "")) {
                const emptyIndexes: number[] = []
                for (let i = 0; i < json.tagRenderings.length; i++) {
                    const tagRendering = json.tagRenderings[i]
                    if (tagRendering["id"] === "") {
                        emptyIndexes.push(i)
                    }
                }
                context
                    .enter(["tagRenderings", ...emptyIndexes])
                    .err(
                        `Some tagrendering-ids are empty or have an emtpy string; this is not allowed (at ${emptyIndexes.join(
                            ","
                        )}])`
                    )
            }

            const duplicateIds = Utils.Duplicates(
                (json.tagRenderings ?? [])?.map((f) => f["id"]).filter((id) => id !== "questions")
            )
            if (duplicateIds.length > 0 && !Utils.runningFromConsole) {
                context
                    .enter("tagRenderings")
                    .err(`Some tagRenderings have a duplicate id: ${duplicateIds}`)
            }

            if (json.description === undefined) {
                if (typeof json.source === null) {
                    context.err("A priviliged layer must have a description")
                } else {
                    context.warn("A builtin layer should have a description")
                }
            }
        }

        if (json.filter) {
            new On("filter", new Each(new ValidateFilter())).convert(json, context)
        }

        if (json.tagRenderings !== undefined) {
            new On(
                "tagRenderings",
                new Each(new ValidateTagRenderings(json, this._doesImageExist))
            ).convert(json, context)
        }

        if (json.pointRendering !== null && json.pointRendering !== undefined) {
            if (!Array.isArray(json.pointRendering)) {
                throw (
                    "pointRendering in " +
                    json.id +
                    " is not iterable, it is: " +
                    typeof json.pointRendering
                )
            }
            for (let i = 0; i < json.pointRendering.length; i++) {
                const pointRendering = json.pointRendering[i]
                if (pointRendering.marker === undefined) {
                    continue
                }
                for (const icon of pointRendering?.marker) {
                    const indexM = pointRendering?.marker.indexOf(icon)
                    if (!icon.icon) {
                        continue
                    }
                    if (icon.icon["condition"]) {
                        context
                            .enters("pointRendering", i, "marker", indexM, "icon", "condition")
                            .err(
                                "Don't set a condition in a marker as this will result in an invisible but clickable element. Use extra filters in the source instead."
                            )
                    }
                }
            }
        }

        if (json.presets !== undefined) {
            if (typeof json.source === "string") {
                context.enter("presets").err("A special layer cannot have presets")
            }
            // Check that a preset will be picked up by the layer itself
            const baseTags = TagUtils.Tag(json.source["osmTags"])
            for (let i = 0; i < json.presets.length; i++) {
                const preset = json.presets[i]
                if (!preset) {
                    context.enters("presets", i).err("This preset is undefined")
                    continue
                }
                if (!preset.tags) {
                    context.enters("presets", i, "tags").err("No tags defined for this preset")
                    continue
                }
                if (!preset.tags) {
                    context.enters("presets", i, "title").err("No title defined for this preset")
                }

                const tags = new And(preset.tags.map((t) => TagUtils.Tag(t)))
                const properties = {}
                for (const tag of tags.asChange({ id: "node/-1" })) {
                    properties[tag.k] = tag.v
                }
                const doMatch = baseTags.matchesProperties(properties)
                if (!doMatch) {
                    context
                        .enters("presets", i, "tags")
                        .err(
                            "This preset does not match the required tags of this layer. This implies that a newly added point will not show up.\n    A newly created point will have properties: " +
                                tags.asHumanString(false, false, {}) +
                                "\n    The required tags are: " +
                                baseTags.asHumanString(false, false, {})
                        )
                }
            }
        }
        return json
    }
}

export class ValidateLayerConfig extends DesugaringStep<LayerConfigJson> {
    private readonly validator: ValidateLayer

    constructor(
        path: string,
        isBuiltin: boolean,
        doesImageExist: DoesImageExist,
        studioValidations: boolean = false,
        skipDefaultLayers: boolean = false
    ) {
        super("Thin wrapper around 'ValidateLayer", [], "ValidateLayerConfig")
        this.validator = new ValidateLayer(
            path,
            isBuiltin,
            doesImageExist,
            studioValidations,
            skipDefaultLayers
        )
    }

    convert(json: LayerConfigJson, context: ConversionContext): LayerConfigJson {
        const prepared = this.validator.convert(json, context)
        if (!prepared) {
            context.err("Preparing layer failed")
            return undefined
        }
        return prepared?.raw
    }
}

class ValidatePointRendering extends DesugaringStep<PointRenderingConfigJson> {
    constructor() {
        super("Various checks for pointRenderings", [], "ValidatePOintRendering")
    }

    convert(json: PointRenderingConfigJson, context: ConversionContext): PointRenderingConfigJson {
        if (json.marker === undefined && json.label === undefined) {
            context.err(`A point rendering should define at least an marker or a label`)
        }

        if (json["markers"]) {
            context
                .enter("markers")
                .err(
                    `Detected a field 'markerS' in pointRendering. It is written as a singular case`
                )
        }
        if (json.marker && !Array.isArray(json.marker)) {
            context.enter("marker").err("The marker in a pointRendering should be an array")
        }
        if (json.location.length == 0) {
            context
                .enter("location")
                .err(
                    "A pointRendering should have at least one 'location' to defined where it should be rendered. "
                )
        }
        return json
    }
}

export class ValidateLayer extends Conversion<
    LayerConfigJson,
    { parsed: LayerConfig; raw: LayerConfigJson }
> {
    private readonly _skipDefaultLayers: boolean
    private readonly _prevalidation: PrevalidateLayer

    constructor(
        path: string,
        isBuiltin: boolean,
        doesImageExist: DoesImageExist,
        studioValidations: boolean = false,
        skipDefaultLayers: boolean = false
    ) {
        super("Doesn't change anything, but emits warnings and errors", [], "ValidateLayer")
        this._prevalidation = new PrevalidateLayer(
            path,
            isBuiltin,
            doesImageExist,
            studioValidations
        )
        this._skipDefaultLayers = skipDefaultLayers
    }

    convert(
        json: LayerConfigJson,
        context: ConversionContext
    ): { parsed: LayerConfig; raw: LayerConfigJson } {
        context = context.inOperation(this.name)
        if (typeof json === "string") {
            context.err(
                `Not a valid layer: the layerConfig is a string. 'npm run generate:layeroverview' might be needed`
            )
            return undefined
        }

        if (this._skipDefaultLayers && Constants.added_by_default.indexOf(<any>json.id) >= 0) {
            return { parsed: undefined, raw: json }
        }

        this._prevalidation.convert(json, context.inOperation(this._prevalidation.name))

        if (context.hasErrors()) {
            return undefined
        }

        let layerConfig: LayerConfig
        try {
            layerConfig = new LayerConfig(json, "validation", true)
        } catch (e) {
            context.err("Could not parse layer due to:" + e)
            return undefined
        }

        for (let i = 0; i < (layerConfig.calculatedTags ?? []).length; i++) {
            const [_, code, __] = layerConfig.calculatedTags[i]
            try {
                new Function("feat", "return " + code + ";")
            } catch (e) {
                context
                    .enters("calculatedTags", i)
                    .err(
                        `Invalid function definition: the custom javascript is invalid:${e}. The offending javascript code is:\n    ${code}`
                    )
            }
        }

        for (let i = 0; i < layerConfig.titleIcons.length; i++) {
            const titleIcon = layerConfig.titleIcons[i]
            if (<any>titleIcon.render === "icons.defaults") {
                context.enters("titleIcons", i).err("Detected a literal 'icons.defaults'")
            }
            if (<any>titleIcon.render === "icons.rating") {
                context.enters("titleIcons", i).err("Detected a literal 'icons.rating'")
            }
        }

        for (let i = 0; i < json.presets?.length; i++) {
            const preset = json.presets[i]
            if (
                preset.snapToLayer === undefined &&
                preset.maxSnapDistance !== undefined &&
                preset.maxSnapDistance !== null
            ) {
                context
                    .enters("presets", i, "maxSnapDistance")
                    .err("A maxSnapDistance is given, but there is no layer given to snap to")
            }
        }

        if (json["doCount"]) {
            context.enters("doCount").err("Use `isCounted` instead of `doCount`")
        }

        if (json.source) {
            const src = json.source
            if (src["isOsmCache"] !== undefined) {
                context.enters("source").err("isOsmCache is deprecated")
            }
            if (src["maxCacheAge"] !== undefined) {
                context
                    .enters("source")
                    .err("maxCacheAge is deprecated; it is " + src["maxCacheAge"])
            }
        }

        if(json.allowMove?.["enableAccuraccy"] !== undefined){
            context.enters("allowMove", "enableAccuracy").err("`enableAccuracy` is written with two C in the first occurrence and only one in the last")
        }

        return { raw: json, parsed: layerConfig }
    }
}

export class ValidateFilter extends DesugaringStep<FilterConfigJson> {
    constructor() {
        super("Detect common errors in the filters", [], "ValidateFilter")
    }

    convert(filter: FilterConfigJson, context: ConversionContext): FilterConfigJson {
        if (typeof filter === "string") {
            // Calling another filter, we skip
            return filter
        }
        for (const option of filter.options) {
            for (let i = 0; i < option.fields?.length ?? 0; i++) {
                const field = option.fields[i]
                const type = field.type ?? "string"
                if (Validators.availableTypes.find((t) => t === type) === undefined) {
                    context
                        .enters("fields", i)
                        .err(
                            `Invalid filter: ${type} is not a valid textfield type.\n\tTry one of ${Array.from(
                                Validators.availableTypes
                            ).join(",")}`
                        )
                }
            }
        }
        return filter
    }
}

export class DetectDuplicateFilters extends DesugaringStep<{
    layers: LayerConfigJson[]
    themes: LayoutConfigJson[]
}> {
    constructor() {
        super(
            "Tries to detect layers where a shared filter can be used (or where similar filters occur)",
            [],
            "DetectDuplicateFilters"
        )
    }

    convert(
        json: { layers: LayerConfigJson[]; themes: LayoutConfigJson[] },
        context: ConversionContext
    ): { layers: LayerConfigJson[]; themes: LayoutConfigJson[] } {
        const { layers, themes } = json
        const perOsmTag = new Map<
            string,
            {
                layer: LayerConfigJson
                layout: LayoutConfigJson | undefined
                filter: FilterConfigJson
            }[]
        >()

        for (const layer of layers) {
            this.addLayerFilters(layer, perOsmTag)
        }

        for (const theme of themes) {
            if (theme.id === "personal") {
                continue
            }
            for (const layer of theme.layers) {
                if (typeof layer === "string") {
                    continue
                }
                if (layer["builtin"] !== undefined) {
                    continue
                }
                this.addLayerFilters(<LayerConfigJson>layer, perOsmTag, theme)
            }
        }

        // At this point, we have gathered all filters per tag - time to find duplicates
        perOsmTag.forEach((value, key) => {
            if (value.length <= 1) {
                // Seen this key just once, it is unique
                return
            }
            let msg = "Possible duplicate filter: " + key
            for (const { filter, layer, layout } of value) {
                let id = ""
                if (layout !== undefined) {
                    id = layout.id + ":"
                }
                msg += `\n      - ${id}${layer.id}.${filter.id}`
            }
            context.warn(msg)
        })

        return json
    }

    /**
     * Add all filter options into 'perOsmTag'
     */
    private addLayerFilters(
        layer: LayerConfigJson,
        perOsmTag: Map<
            string,
            {
                layer: LayerConfigJson
                layout: LayoutConfigJson | undefined
                filter: FilterConfigJson
            }[]
        >,
        layout?: LayoutConfigJson | undefined
    ): void {
        if (layer.filter === undefined || layer.filter === null) {
            return
        }
        if (layer.filter["sameAs"] !== undefined) {
            return
        }
        for (const filter of <(string | FilterConfigJson)[]>layer.filter) {
            if (typeof filter === "string") {
                continue
            }

            if (filter["#"]?.indexOf("ignore-possible-duplicate") >= 0) {
                continue
            }

            for (const option of filter.options) {
                if (option.osmTags === undefined) {
                    continue
                }
                const key = JSON.stringify(option.osmTags)
                if (!perOsmTag.has(key)) {
                    perOsmTag.set(key, [])
                }
                perOsmTag.get(key).push({
                    layer,
                    filter,
                    layout,
                })
            }
        }
    }
}

export class DetectDuplicatePresets extends DesugaringStep<LayoutConfig> {
    constructor() {
        super(
            "Detects mappings which have identical (english) names or identical mappings.",
            ["presets"],
            "DetectDuplicatePresets"
        )
    }

    convert(json: LayoutConfig, context: ConversionContext): LayoutConfig {
        const presets: PresetConfig[] = [].concat(...json.layers.map((l) => l.presets))

        const enNames = presets.map((p) => p.title.textFor("en"))
        if (new Set(enNames).size != enNames.length) {
            const dups = Utils.Duplicates(enNames)
            const layersWithDup = json.layers.filter((l) =>
                l.presets.some((p) => dups.indexOf(p.title.textFor("en")) >= 0)
            )
            const layerIds = layersWithDup.map((l) => l.id)
            context.err(
                `This themes has multiple presets which are named:${dups}, namely layers ${layerIds.join(
                    ", "
                )} this is confusing for contributors and is probably the result of reusing the same layer multiple times. Use \`{"override": {"=presets": []}}\` to remove some presets`
            )
        }

        const optimizedTags = <TagsFilter[]>presets.map((p) => new And(p.tags).optimize())
        for (let i = 0; i < presets.length; i++) {
            const presetATags = optimizedTags[i]
            const presetA = presets[i]
            for (let j = i + 1; j < presets.length; j++) {
                const presetBTags = optimizedTags[j]
                const presetB = presets[j]
                if (
                    Utils.SameObject(presetATags, presetBTags) &&
                    Utils.sameList(
                        presetA.preciseInput.snapToLayers,
                        presetB.preciseInput.snapToLayers
                    )
                ) {
                    context.err(
                        `This themes has multiple presets with the same tags: ${presetATags.asHumanString(
                            false,
                            false,
                            {}
                        )}, namely the preset '${presets[i].title.textFor("en")}' and '${presets[
                            j
                        ].title.textFor("en")}'`
                    )
                }
            }
        }

        return json
    }
}

export class ValidateThemeEnsemble extends Conversion<
    LayoutConfig[],
    Map<
        string,
        {
            tags: TagsFilter
            foundInTheme: string[]
            isCounted: boolean
        }
    >
> {
    constructor() {
        super(
            "Validates that all themes together are logical, i.e. no duplicate ids exists within (overriden) themes",
            [],
            "ValidateThemeEnsemble"
        )
    }

    convert(
        json: LayoutConfig[],
        context: ConversionContext
    ): Map<
        string,
        {
            tags: TagsFilter
            foundInTheme: string[]
            isCounted: boolean
        }
    > {
        const idToSource = new Map<
            string,
            { tags: TagsFilter; foundInTheme: string[]; isCounted: boolean }
        >()

        for (const theme of json) {
            for (const layer of theme.layers) {
                if (typeof layer.source === "string") {
                    continue
                }
                if (Constants.priviliged_layers.indexOf(<any>layer.id) >= 0) {
                    continue
                }
                if (!layer.source) {
                    console.log(theme, layer, layer.source)
                    context.enters(theme.id, "layers", "source", layer.id).err("No source defined")
                    continue
                }
                if (layer.source.geojsonSource) {
                    continue
                }
                const id = layer.id
                const tags = layer.source.osmTags
                if (!idToSource.has(id)) {
                    idToSource.set(id, { tags, foundInTheme: [theme.id], isCounted: layer.doCount })
                    continue
                }

                const oldTags = idToSource.get(id).tags
                const oldTheme = idToSource.get(id).foundInTheme
                if (oldTags.shadows(tags) && tags.shadows(oldTags)) {
                    // All is good, all is well
                    oldTheme.push(theme.id)
                    idToSource.get(id).isCounted ||= layer.doCount
                    continue
                }
                context.err(
                    [
                        "The layer with id '" +
                            id +
                            "' is found in multiple themes with different tag definitions:",
                        "\t In theme " + oldTheme + ":\t" + oldTags.asHumanString(false, false, {}),
                        "\tIn theme " + theme.id + ":\t" + tags.asHumanString(false, false, {}),
                    ].join("\n")
                )
            }
        }

        return idToSource
    }
}<|MERGE_RESOLUTION|>--- conflicted
+++ resolved
@@ -1093,16 +1093,12 @@
                 }
             }
             if(json.freeform.type === "nsi"){
-<<<<<<< HEAD
                 const [key, value] = json.freeform.helperArgs[0].split("=")
                 const path = `${json.freeform.key}s/${key}/${value}`
                 const suggestions = NameSuggestionIndex.getSuggestionsFor(path)
                 if(suggestions === undefined){
                     context.enters("freeform","type").err("No entry found in the 'Name Suggestion Index' for "+path)
                 }
-=======
-                throw "Should validate NSI: path should exist"
->>>>>>> 641f4cf8
             }
         }
         if (json.render && json["question"] && json.freeform === undefined) {
