--- conflicted
+++ resolved
@@ -560,11 +560,8 @@
             new SetDefault("socialImage", "assets/SocialImage.png", true),
             // We expand all tagrenderings first...
             new On("layers", new Each(new PrepareLayer(state))),
-<<<<<<< HEAD
             // Then we apply the override all. We must first expand everything in case that we override something in an expanded tag
-=======
-            // Then we apply the override all. Note that it'll cheat with tagRenderings+
->>>>>>> 876c7661
+            // Note that it'll cheat with tagRenderings+
             new ApplyOverrideAll(),
             // And then we prepare all the layers _again_ in case that an override all contained unexpanded tagrenderings!
             new On("layers", new Each(new PrepareLayer(state))),
