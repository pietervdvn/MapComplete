--- conflicted
+++ resolved
@@ -141,11 +141,7 @@
             }
         }
 
-<<<<<<< HEAD
-        if(this._isBuiltin && json.allowMove === undefined && json.source["geoJson"] === undefined){
-=======
-        if (json.allowMove === undefined && json.source["geoJson"] === undefined) {
->>>>>>> d74bda0c
+        if(this._isBuiltin && json.allowMove === undefined && json.source["geoJson"] === undefined) {
             if (!Constants.priviliged_layers.find((x) => x == json.id)) {
                 context.err("Layer " + json.id + " does not have an explicit 'allowMove'")
             }
