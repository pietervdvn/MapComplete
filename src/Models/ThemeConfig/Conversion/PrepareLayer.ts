import {
    Concat,
    Conversion,
    DesugaringContext,
    DesugaringStep,
    Each,
    FirstOf,
    Fuse,
    On,
    SetDefault,
} from "./Conversion"
import { LayerConfigJson } from "../Json/LayerConfigJson"
import { MinimalTagRenderingConfigJson, TagRenderingConfigJson } from "../Json/TagRenderingConfigJson"
import { Utils } from "../../../Utils"
import RewritableConfigJson from "../Json/RewritableConfigJson"
import SpecialVisualizations from "../../../UI/SpecialVisualizations"
import Translations from "../../../UI/i18n/Translations"
import { Translation } from "../../../UI/i18n/Translation"
import tagrenderingconfigmeta from "../../../../src/assets/schemas/tagrenderingconfigmeta.json"
import { AddContextToTranslations } from "./AddContextToTranslations"
import FilterConfigJson from "../Json/FilterConfigJson"
import predifined_filters from "../../../../assets/layers/filters/filters.json"
import { TagConfigJson } from "../Json/TagConfigJson"
import PointRenderingConfigJson, { IconConfigJson } from "../Json/PointRenderingConfigJson"
import ValidationUtils from "./ValidationUtils"
import { RenderingSpecification } from "../../../UI/SpecialVisualization"
import { QuestionableTagRenderingConfigJson } from "../Json/QuestionableTagRenderingConfigJson"
import { ConfigMeta } from "../../../UI/Studio/configMeta"
import LineRenderingConfigJson from "../Json/LineRenderingConfigJson"
import { ConversionContext } from "./ConversionContext"

class ExpandFilter extends DesugaringStep<LayerConfigJson> {
    private static readonly predefinedFilters = ExpandFilter.load_filters()
    private _state: DesugaringContext

    constructor(state: DesugaringContext) {
        super(
            "Expands filters: replaces a shorthand by the value found in 'filters.json'. If the string is formatted 'layername.filtername, it will be looked up into that layer instead",
            ["filter"],
            "ExpandFilter"
        )
        this._state = state
    }

    private static load_filters(): Map<string, FilterConfigJson> {
        let filters = new Map<string, FilterConfigJson>()
        for (const filter of <FilterConfigJson[]>predifined_filters.filter) {
            filters.set(filter.id, filter)
        }
        return filters
    }

    convert(json: LayerConfigJson, context: ConversionContext): LayerConfigJson {
        if (json?.filter === undefined || json?.filter === null) {
            return json // Nothing to change here
        }

        if (json.filter["sameAs"] !== undefined) {
            return json // Nothing to change here
        }

        const newFilters: FilterConfigJson[] = []
        for (const filter of <(FilterConfigJson | string)[]>json.filter) {
            if (typeof filter !== "string") {
                newFilters.push(filter)
                continue
            }
            if (filter.indexOf(".") > 0) {
                if (this._state.sharedLayers.size > 0) {
                    const split = filter.split(".")
                    if (split.length > 2) {
                        context.err(
                            "invalid filter name: " + filter + ", expected `layername.filterid`"
                        )
                    }
                    const layer = this._state.sharedLayers.get(split[0])
                    if (layer === undefined) {
                        context.err("Layer '" + split[0] + "' not found")
                    }
                    const expectedId = split[1]
                    const expandedFilter = (<(FilterConfigJson | string)[]>layer.filter).find(
                        (f) => typeof f !== "string" && f.id === expectedId
                    )
                    newFilters.push(<FilterConfigJson>expandedFilter)
                } else {
                    // This is a bootstrapping-run, we can safely ignore this
                }
                continue
            }
            // Search for the filter:
            const found = ExpandFilter.predefinedFilters.get(filter)
            if (found === undefined) {
                const suggestions = Utils.sortedByLevenshteinDistance(
                    filter,
                    Array.from(ExpandFilter.predefinedFilters.keys()),
                    (t) => t
                )
                context
                    .enter(filter)
                    .err(
                        "While searching for predefined filter " +
                            filter +
                            ": this filter is not found. Perhaps you meant one of: " +
                            suggestions
                    )
            }
            newFilters.push(found)
        }
        return { ...json, filter: newFilters }
    }
}

class ExpandTagRendering extends Conversion<
    | string
    | TagRenderingConfigJson
    | {
          builtin: string | string[]
          override: any
      },
    TagRenderingConfigJson[]
> {
    private readonly _state: DesugaringContext
    private readonly _tagRenderingsByLabel: Map<string, TagRenderingConfigJson[]>
    // Only used for self-reference
    private readonly _self: LayerConfigJson
    private readonly _options: {
        /* If true, will copy the 'osmSource'-tags into the condition */
        applyCondition?: true | boolean
        noHardcodedStrings?: false | boolean
    }

    constructor(
        state: DesugaringContext,
        self: LayerConfigJson,
        options?: {
            applyCondition?: true | boolean
            noHardcodedStrings?: false | boolean
        }
    ) {
        super(
            "Converts a tagRenderingSpec into the full tagRendering, e.g. by substituting the tagRendering by the shared-question",
            [],
            "ExpandTagRendering"
        )
        this._state = state
        this._self = self
        this._options = options
        this._tagRenderingsByLabel = new Map<string, TagRenderingConfigJson[]>()
        for (const trconfig of state.tagRenderings?.values() ?? []) {
            for (const label of trconfig["labels"] ?? []) {
                let withLabel = this._tagRenderingsByLabel.get(label)
                if (withLabel === undefined) {
                    withLabel = []
                    this._tagRenderingsByLabel.set(label, withLabel)
                }
                withLabel.push(trconfig)
            }
        }
    }

    public convert(
        spec: string | any,
        ctx: ConversionContext
    ): QuestionableTagRenderingConfigJson[] {
        const trs = this.convertOnce(spec, ctx)

        const result = []
        for (const tr of trs) {
            if (typeof tr === "string" || tr["builtin"] !== undefined) {
                const stable = this.convert(tr, ctx.inOperation("recursive_resolve"))
                result.push(...stable)
            } else {
                result.push(tr)
            }
        }

        return result
    }

    private lookup(name: string): TagRenderingConfigJson[] | undefined {
        const direct = this.directLookup(name)

        if (direct === undefined) {
            return undefined
        }
        const result: TagRenderingConfigJson[] = []
        for (const tagRenderingConfigJson of direct) {
            let nm: string | string[] | undefined = tagRenderingConfigJson["builtin"]
            if (nm !== undefined) {
                let indirect: TagRenderingConfigJson[]
                if (typeof nm === "string") {
                    indirect = this.lookup(nm)
                } else {
                    indirect = [].concat(...nm.map((n) => this.lookup(n)))
                }
                for (let foundTr of indirect) {
                    foundTr = Utils.Clone<any>(foundTr)
                    Utils.Merge(tagRenderingConfigJson["override"] ?? {}, foundTr)
                    foundTr["id"] = tagRenderingConfigJson["id"] ?? foundTr["id"]
                    result.push(foundTr)
                }
            } else {
                result.push(tagRenderingConfigJson)
            }
        }
        return result
    }

    /**
     * Looks up a tagRendering or group of tagRenderings based on the name.
     */
    private directLookup(name: string): TagRenderingConfigJson[] | undefined {
        const state = this._state
        if (state.tagRenderings.has(name)) {
            return [state.tagRenderings.get(name)]
        }
        if (this._tagRenderingsByLabel.has(name)) {
            return this._tagRenderingsByLabel.get(name)
        }

        if (name.indexOf(".") < 0) {
            return undefined
        }

        const spl = name.split(".")
        let layer = state.sharedLayers?.get(spl[0])
        if (spl[0] === this._self?.id) {
            layer = this._self
        }

        if (spl.length !== 2 || !layer) {
            return undefined
        }

        const id = spl[1]

        const layerTrs = <TagRenderingConfigJson[]>(
            layer.tagRenderings.filter((tr) => tr["id"] !== undefined)
        )
        let matchingTrs: TagRenderingConfigJson[]
        if (id === "*") {
            matchingTrs = layerTrs
        } else if (id.startsWith("*")) {
            const id_ = id.substring(1)
            matchingTrs = layerTrs.filter((tr) => tr["labels"]?.indexOf(id_) >= 0)
        } else {
            matchingTrs = layerTrs.filter((tr) => tr["id"] === id || tr["labels"]?.indexOf(id) >= 0)
        }

        const contextWriter = new AddContextToTranslations<TagRenderingConfigJson>("layers:")
        for (let i = 0; i < matchingTrs.length; i++) {
            let found: TagRenderingConfigJson = Utils.Clone(matchingTrs[i])
            if (this._options?.applyCondition) {
                // The matched tagRenderings are 'stolen' from another layer. This means that they must match the layer condition before being shown
                if (typeof layer.source !== "string") {
                    if (found.condition === undefined) {
                        found.condition = layer.source["osmTags"]
                    } else {
                        found.condition = { and: [found.condition, layer.source["osmTags"]] }
                    }
                }
            }

            found = contextWriter.convertStrict(
                found,
                ConversionContext.construct(
                    [layer.id, "tagRenderings", found["id"]],
                    ["AddContextToTranslations"]
                )
            )
            matchingTrs[i] = found
        }

        if (matchingTrs.length !== 0) {
            return matchingTrs
        }
        return undefined
    }

    private convertOnce(tr: string | any, ctx: ConversionContext): TagRenderingConfigJson[] {
        const state = this._state

        if (typeof tr === "string") {
            let lookup
            if (this._state.tagRenderings !== null) {
                lookup = this.lookup(tr)
            }
            if (lookup === undefined) {
                if (
                    this._state.sharedLayers?.size > 0 &&
                    ctx.path.at(-1) !== "icon" &&
                    !ctx.path.find((p) => p === "pointRendering")
                ) {
                    ctx.warn(
                        `A literal rendering was detected: ${tr}
                      Did you perhaps forgot to add a layer name as 'layername.${tr}'? ` +
                            Array.from(state.sharedLayers.keys()).join(", ")
                    )
                }

                if (this._options?.noHardcodedStrings && this._state?.sharedLayers?.size > 0) {
                    ctx.err(
                        "Detected an invocation to a builtin tagRendering, but this tagrendering was not found: " +
                            tr +
                            " \n    Did you perhaps forget to add the layer as prefix, such as `icons." +
                            tr +
                            "`? "
                    )
                }

                return [
                    <any>{
                        render: tr,
                        id: tr.replace(/[^a-zA-Z0-9]/g, ""),
                    },
                ]
            }
            return lookup
        }

        if (tr["builtin"] !== undefined) {
            let names: string | string[] = tr["builtin"]
            if (typeof names === "string") {
                names = [names]
            }

            if (this._state.tagRenderings === null) {
                return []
            }

            for (const key of Object.keys(tr)) {
                if (
                    key === "builtin" ||
                    key === "override" ||
                    key === "id" ||
                    key.startsWith("#")
                ) {
                    continue
                }
                ctx.err(
                    "An object calling a builtin can only have keys `builtin` or `override`, but a key with name `" +
                        key +
                        "` was found. This won't be picked up! The full object is: " +
                        JSON.stringify(tr)
                )
            }

            const trs: TagRenderingConfigJson[] = []
            for (const name of names) {
                const lookup = this.lookup(name)
                if (lookup === undefined) {
                    let candidates = Array.from(state.tagRenderings.keys())
                    if (name.indexOf(".") > 0) {
                        const [layerName] = name.split(".")
                        let layer = state.sharedLayers.get(layerName)
                        if (layerName === this._self?.id) {
                            layer = this._self
                        }
                        if (layer === undefined) {
                            const candidates = Utils.sortedByLevenshteinDistance(
                                layerName,
                                Array.from(state.sharedLayers.keys()),
                                (s) => s
                            )
                            if (state.sharedLayers.size === 0) {
                                ctx.warn(
                                    "BOOTSTRAPPING. Rerun generate layeroverview. While reusing tagrendering: " +
                                        name +
                                        ": layer " +
                                        layerName +
                                        " not found for now, but ignoring as this is a bootstrapping run. "
                                )
                            } else {
                                ctx.err(
                                    ": While reusing tagrendering: " +
                                        name +
                                        ": layer " +
                                        layerName +
                                        " not found. Maybe you meant one of " +
                                        candidates.slice(0, 3).join(", ")
                                )
                            }
                            continue
                        }
                        candidates = Utils.NoNull(layer.tagRenderings.map((tr) => tr["id"])).map(
                            (id) => layerName + "." + id
                        )
                    }
                    candidates = Utils.sortedByLevenshteinDistance(name, candidates, (i) => i)
                    ctx.err(
                        "The tagRendering with identifier " +
                            name +
                            " was not found.\n\tDid you mean one of " +
                            candidates.join(", ") +
                            "?\n(Hint: did you add a new label and are you trying to use this label at the same time? Run 'reset:layeroverview' first"
                    )
                    continue
                }
                for (let foundTr of lookup) {
                    foundTr = Utils.Clone<any>(foundTr)
                    Utils.Merge(tr["override"] ?? {}, foundTr)
                    if (names.length == 1) {
                        foundTr["id"] = tr["id"] ?? foundTr["id"]
                    }
                    trs.push(foundTr)
                }
            }
            return trs
        }

        return [tr]
    }
}

class DetectInline extends DesugaringStep<QuestionableTagRenderingConfigJson> {
    constructor() {
        super(
            "If no 'inline' is set on the freeform key, it will be automatically added. If no special renderings are used, it'll be set to true",
            ["freeform.inline"],
            "DetectInline"
        )
    }

    convert(
        json: QuestionableTagRenderingConfigJson,
        context: ConversionContext
    ): QuestionableTagRenderingConfigJson {
        if (json.freeform === undefined) {
            return json
        }
        let spec: Record<string, string>
        if (typeof json.render === "string") {
            spec = { "*": json.render }
        } else {
            spec = <Record<string, string>>json.render
        }
        for (const key in spec) {
            if (spec[key].indexOf("<a ") >= 0) {
                // We have a link element, it probably contains something that needs to be substituted...
                // Let's play this safe and not inline it
                return json
            }
            const fullSpecification = SpecialVisualizations.constructSpecification(spec[key])
            if (fullSpecification.length > 1) {
                // We found a special rendering!
                if (json.freeform.inline === true) {
                    context.err(
                        "'inline' is set, but the rendering contains a special visualisation...\n    " +
                            spec[key]
                    )
                }
                json = JSON.parse(JSON.stringify(json))
                json.freeform.inline = false
                return json
            }
        }
        json = JSON.parse(JSON.stringify(json))
        if (typeof json.freeform === "string") {
            context.err("'freeform' is a string, but should be an object")
            return json
        }
        json.freeform.inline ??= true
        return json
    }
}

export class AddQuestionBox extends DesugaringStep<LayerConfigJson> {
    constructor() {
        super(
            "Adds a 'questions'-object if no question element is added yet",
            ["tagRenderings"],
            "AddQuestionBox"
        )
    }

    convert(json: LayerConfigJson, context: ConversionContext): LayerConfigJson {
        if (
            json.tagRenderings === undefined ||
            json.tagRenderings.some((tr) => tr["id"] === "leftover-questions")
        ) {
            return json
        }
        if (json.source === "special") {
            return json
        }
        json = { ...json }
        json.tagRenderings = [...json.tagRenderings]
        const allSpecials: Exclude<RenderingSpecification, string>[] = <any>(
            ValidationUtils.getAllSpecialVisualisations(<any>json.tagRenderings).filter(
                (spec) => typeof spec !== "string"
            )
        )

        const questionSpecials = allSpecials.filter((sp) => sp.func.funcName === "questions")
        const noLabels = questionSpecials.filter(
            (sp) => sp.args.length === 0 || sp.args[0].trim() === ""
        )

        if (noLabels.length > 1) {
            context.err(
                "Multiple 'questions'-visualisations found which would show _all_ questions. Don't do this"
            )
        }

        // ALl labels that are used in this layer
        const allLabels = new Set(
            [].concat(
                ...json.tagRenderings.map(
                    (tr) => (<QuestionableTagRenderingConfigJson>tr).labels ?? []
                )
            )
        )
        const seen = new Set()
        for (const questionSpecial of questionSpecials) {
            if (typeof questionSpecial === "string") {
                continue
            }
            const used = questionSpecial.args[0]
                ?.split(";")
                ?.map((a) => a.trim())
                ?.filter((s) => s != "")
            const blacklisted = questionSpecial.args[1]
                ?.split(";")
                ?.map((a) => a.trim())
                ?.filter((s) => s != "")
            if (blacklisted?.length > 0 && used?.length > 0) {
                context.err(
                    "The {questions()}-special rendering only supports either a blacklist OR a whitelist, but not both." +
                        "\n    Whitelisted: " +
                        used.join(", ") +
                        "\n    Blacklisted: " +
                        blacklisted.join(", ")
                )
            }
            for (const usedLabel of used) {
                if (!allLabels.has(usedLabel)) {
                    context.err(
                        "This layers specifies a special question element for label `" +
                            usedLabel +
                            "`, but this label doesn't exist.\n" +
                            "    Available labels are " +
                            Array.from(allLabels).join(", ")
                    )
                }
                seen.add(usedLabel)
            }
        }

        if (noLabels.length == 0) {
            /* At this point, we know which question labels are not yet handled and which already are handled, and we
             * know there is no previous catch-all questions
             */
            const question: QuestionableTagRenderingConfigJson = {
                id: "leftover-questions",
                render: {
                    "*": `{questions( ,${Array.from(seen).join(";")})}`,
                },
            }
            json.tagRenderings.push(question)
        }
        return json
    }
}

export class AddEditingElements extends DesugaringStep<LayerConfigJson> {
    static addedElements: string[] = [
        "minimap",
        "just_created",
        "split_button",
        "move_button",
        "delete_button",
        "last_edit",
        "favourite_state",
        "all_tags",
    ]
    private readonly _desugaring: DesugaringContext

    constructor(desugaring: DesugaringContext) {
        super(
            "Add some editing elements, such as the delete button or the move button if they are configured. These used to be handled by the feature info box, but this has been replaced by special visualisation elements",
            [],
            "AddEditingElements"
        )
        this._desugaring = desugaring
    }

    convert(json: LayerConfigJson, context: ConversionContext): LayerConfigJson {
        if (this._desugaring.tagRenderings === null) {
            return json
        }
        if (json.source === "special") {
            return json
        }
        if (!json.title && !json.tagRenderings) {
            return json
        }
        json = { ...json }
        json.tagRenderings = [...(json.tagRenderings ?? [])]
        const specialVisualisations = ValidationUtils.getAllSpecialVisualisations(
            <any>json.tagRenderings
        )
        const usedSpecialFunctions = new Set(
            specialVisualisations.map((sv) =>
                typeof sv === "string" ? undefined : sv.func.funcName
            )
        )
        if (!usedSpecialFunctions.has("minimap")) {
            json.tagRenderings.push(this._desugaring.tagRenderings.get("minimap"))
        }

        if (
            this._desugaring.tagRenderings.has("just_created") &&
            !json.tagRenderings.some((tr) => tr === "just_created" || tr["id"] === "just_created")
        ) {
            json.tagRenderings.unshift(this._desugaring.tagRenderings.get("just_created"))
        }

        if (json.allowSplit && !usedSpecialFunctions.has("split_button")) {
            json.tagRenderings.push({
                id: "split-button",
                render: { "*": "{split_button()}" },
            })
            delete json.allowSplit
        }

        if (json.allowMove && !usedSpecialFunctions.has("move_button")) {
            json.tagRenderings.push({
                id: "move-button",
                render: { "*": "{move_button()}" },
            })
        }
        if (json.deletion && !usedSpecialFunctions.has("delete_button")) {
            json.tagRenderings.push({
                id: "delete-button",
                render: { "*": "{delete_button()}" },
            })
        }

        if (
            json.source !== "special" &&
            json.source !== "special:library" &&
            json.tagRenderings &&
            this._desugaring.tagRenderings.has("last_edit") &&
            !json.tagRenderings.some((tr) => tr["id"] === "last_edit")
        ) {
            json.tagRenderings.push(this._desugaring.tagRenderings.get("last_edit"))
        }

        if (!usedSpecialFunctions.has("favourite_status")) {
            json.tagRenderings.push({
                id: "favourite_status",
                render: { "*": "{favourite_status()}" },
            })
        }

        if (!usedSpecialFunctions.has("all_tags")) {
            const trc: QuestionableTagRenderingConfigJson = {
                id: "all-tags",
                render: { "*": "{all_tags()}" },

                metacondition: {
                    or: [
                        "__featureSwitchIsDebugging=true",
                        "mapcomplete-show_tags=full",
                        "mapcomplete-show_debug=yes",
                    ],
                },
            }
            json.tagRenderings?.push(trc)
        }

        return json
    }
}

export class ExpandRewrite<T> extends Conversion<T | RewritableConfigJson<T>, T[]> {
    constructor() {
        super("Applies a rewrite", [], "ExpandRewrite")
    }

    /**
     * Used for left|right group creation and replacement.
     * Every 'keyToRewrite' will be replaced with 'target' recursively. This substitution will happen in place in the object 'tr'
     *
     * // should substitute strings
     * const spec = {
     *   "someKey": "somevalue {xyz}"
     * }
     * ExpandRewrite.RewriteParts("{xyz}", "rewritten", spec) // => {"someKey": "somevalue rewritten"}
     *
     * // should substitute all occurances in strings
     * const spec = {
     *   "someKey": "The left|right side has {key:left|right}"
     * }
     * ExpandRewrite.RewriteParts("left|right", "left", spec) // => {"someKey": "The left side has {key:left}"}
     *
     */
    public static RewriteParts<T>(keyToRewrite: string, target: string | any, tr: T): T {
        const targetIsTranslation = Translations.isProbablyATranslation(target)

        function replaceRecursive(obj: string | any, target) {
            if (obj === keyToRewrite) {
                return target
            }

            if (typeof obj === "string") {
                // This is a simple string - we do a simple replace
                while (obj.indexOf(keyToRewrite) >= 0) {
                    obj = obj.replace(keyToRewrite, target)
                }
                return obj
            }
            if (Array.isArray(obj)) {
                // This is a list of items
                return obj.map((o) => replaceRecursive(o, target))
            }

            if (typeof obj === "object") {
                obj = { ...obj }

                const isTr = targetIsTranslation && Translations.isProbablyATranslation(obj)

                for (const key in obj) {
                    let subtarget = target
                    if (isTr && target[key] !== undefined) {
                        // The target is a translation AND the current object is a translation
                        // This means we should recursively replace with the translated value
                        subtarget = target[key]
                    }

                    obj[key] = replaceRecursive(obj[key], subtarget)
                }
                return obj
            }
            return obj
        }

        return replaceRecursive(tr, target)
    }

    /**
     * // should convert simple strings
     * const spec = <RewritableConfigJson<string>>{
     *     rewrite: {
     *         sourceString: ["xyz","abc"],
     *         into: [
     *             ["X", "A"],
     *             ["Y", "B"],
     *             ["Z", "C"]],
     *     },
     *     renderings: "The value of xyz is abc"
     * }
     * new ExpandRewrite().convertStrict(spec, ConversionContext.test()) // => ["The value of X is A", "The value of Y is B", "The value of Z is C"]
     *
     * // should rewrite with translations
     * const spec = <RewritableConfigJson<any>>{
     *     rewrite: {
     *         sourceString: ["xyz","abc"],
     *         into: [
     *             ["X", {en: "value", nl: "waarde"}],
     *             ["Y", {en: "some other value", nl: "een andere waarde"}],
     *     },
     *     renderings: {en: "The value of xyz is abc", nl: "De waarde van xyz is abc"}
     * }
     * const expected = [
     *  {
     *      en: "The value of X is value",
     *      nl: "De waarde van X is waarde"
     *  },
     *  {
     *      en: "The value of Y is some other value",
     *      nl: "De waarde van Y is een andere waarde"
     *  }
     * ]
     * new ExpandRewrite().convertStrict(spec, ConversionContext.test()) // => expected
     */
    convert(json: T | RewritableConfigJson<T>, context: ConversionContext): T[] {
        if (json === null || json === undefined) {
            return []
        }

        if (json["rewrite"] === undefined) {
            // not a rewrite
            return [<T>json]
        }

        const rewrite = <RewritableConfigJson<T>>json
        const keysToRewrite = rewrite.rewrite
        const ts: T[] = []

        {
            // sanity check: rewrite: ["xyz", "longer_xyz"] is not allowed as "longer_xyz" will never be triggered
            for (let i = 0; i < keysToRewrite.sourceString.length; i++) {
                const guard = keysToRewrite.sourceString[i]
                for (let j = i + 1; j < keysToRewrite.sourceString.length; j++) {
                    const toRewrite = keysToRewrite.sourceString[j]
                    if (toRewrite.indexOf(guard) >= 0) {
                        context.err(
                            `sourcestring[${i}] is a substring of sourcestring[${j}]: ${guard} will be substituted away before ${toRewrite} is reached.`
                        )
                    }
                }
            }
        }

        {
            // sanity check: {rewrite: ["a", "b"] should have the right amount of 'intos' in every case
            for (let i = 0; i < rewrite.rewrite.into.length; i++) {
                const into = keysToRewrite.into[i]
                if (into.length !== rewrite.rewrite.sourceString.length) {
                    context
                        .enters("into", i)
                        .err(
                            `Error in rewrite: there are ${rewrite.rewrite.sourceString.length} keys to rewrite, but entry ${i} has only ${into.length} values`
                        )
                }
            }
        }

        for (let i = 0; i < keysToRewrite.into.length; i++) {
            let t = Utils.Clone(rewrite.renderings)
            for (let j = 0; j < keysToRewrite.sourceString.length; j++) {
                const key = keysToRewrite.sourceString[j]
                const target = keysToRewrite.into[i][j]
                t = ExpandRewrite.RewriteParts(key, target, t)
            }
            ts.push(t)
        }

        return ts
    }
}

/**
 * Converts a 'special' translation into a regular translation which uses parameters
 */
export class RewriteSpecial extends DesugaringStep<TagRenderingConfigJson> {
    constructor() {
        super(
            "Converts a 'special' translation into a regular translation which uses parameters",
            ["special"],
            "RewriteSpecial"
        )
    }

    /**
     * Does the heavy lifting and conversion
     *
     * // should not do anything if no 'special'-key is present
     * RewriteSpecial.convertIfNeeded({"en": "xyz", "nl": "abc"}, ConversionContext.test()) // => {"en": "xyz", "nl": "abc"}
     *
     * // should handle a simple special case
     * RewriteSpecial.convertIfNeeded({"special": {"type":"image_carousel"}}, ConversionContext.test()) // => {'*': "{image_carousel()}"}
     *
     * // should handle special case with a parameter
     * RewriteSpecial.convertIfNeeded({"special": {"type":"image_carousel", "image_key": "some_image_key"}}, ConversionContext.test()) // =>  {'*': "{image_carousel(some_image_key)}"}
     *
     * // should handle special case with a translated parameter
     * const spec = {"special": {"type":"image_upload", "label": {"en": "Add a picture to this object", "nl": "Voeg een afbeelding toe"}}}
     * const r = RewriteSpecial.convertIfNeeded(spec, ConversionContext.test())
     * r // => {"en": "{image_upload(,Add a picture to this object)}", "nl": "{image_upload(,Voeg een afbeelding toe)}" }
     *
     * // should handle special case with a prefix and postfix
     * const spec = {"special": {"type":"image_upload" }, before: {"en": "PREFIX "}, after: {"en": " POSTFIX", nl: " Achtervoegsel"} }
     * const r = RewriteSpecial.convertIfNeeded(spec, ConversionContext.test())
     * r // => {"en": "PREFIX {image_upload(,)} POSTFIX", "nl": "PREFIX {image_upload(,)} Achtervoegsel" }
     *
     * // should warn for unexpected keys
     * const context = ConversionContext.test()
     * RewriteSpecial.convertIfNeeded({"special": {type: "image_carousel"}, "en": "xyz"}, context) // =>  {'*': "{image_carousel()}"}
     * context.getAll("error")[0].message // => "The only keys allowed next to a 'special'-block are 'before' and 'after'. Perhaps you meant to put 'en' into the special block?"
     *
     * // should give an error on unknown visualisations
     * const context = ConversionContext.test()
     * RewriteSpecial.convertIfNeeded({"special": {type: "qsdf"}}, context) // => undefined
     * context.getAll("error")[0].message.indexOf("Special visualisation 'qsdf' not found") >= 0 // => true
     *
     * // should give an error is 'type' is missing
     * const context = ConversionContext.test()
     * RewriteSpecial.convertIfNeeded({"special": {}}, context) // => undefined
     * context.getAll("error")[0].message // => "A 'special'-block should define 'type' to indicate which visualisation should be used"
     *
     *
     * // an actual test
     * const special = {
     *     "before": {
     *             "en": "<h3>Entrances</h3>This building has {_entrances_count} entrances:"
     *           },
     *     "after": {
     *             "en": "{_entrances_count_without_width_count} entrances don't have width information yet"
     *           },
     *     "special": {
     *           "type": "multi",
     *           "key": "_entrance_properties_with_width",
     *           "tagrendering": {
     *             "en": "An <a href='#{id}'>entrance</a> of {canonical(width)}"
     *           }
     *         }}
     * const context = ConversionContext.test()
     * RewriteSpecial.convertIfNeeded(special, context) // => {"en": "<h3>Entrances</h3>This building has {_entrances_count} entrances:{multi(_entrance_properties_with_width,An <a href='#&LBRACEid&RBRACE'>entrance</a> of &LBRACEcanonical&LPARENSwidth&RPARENS&RBRACE)}{_entrances_count_without_width_count} entrances don't have width information yet"}
     * context.getAll("error") // => []
     */
    private static convertIfNeeded(
        input:
            | (object & {
                  special: {
                      type: string
                  }
              })
            | any,
        context: ConversionContext
    ): any {
        const special = input["special"]
        if (special === undefined) {
            return input
        }

        const type = special["type"]
        if (type === undefined) {
            context.err(
                "A 'special'-block should define 'type' to indicate which visualisation should be used"
            )
            return undefined
        }

        const vis = SpecialVisualizations.specialVisualizations.find((sp) => sp.funcName === type)
        if (vis === undefined) {
            const options = Utils.sortedByLevenshteinDistance(
                type,
                SpecialVisualizations.specialVisualizations,
                (sp) => sp.funcName
            )
            context.err(
                `Special visualisation '${type}' not found. Did you perhaps mean ${options[0].funcName}, ${options[1].funcName} or ${options[2].funcName}?\n\tFor all known special visualisations, please see https://github.com/pietervdvn/MapComplete/blob/develop/Docs/SpecialRenderings.md`
            )
            return undefined
        }
        Array.from(Object.keys(input))
            .filter((k) => k !== "special" && k !== "before" && k !== "after")
            .map((k) => {
                return `The only keys allowed next to a 'special'-block are 'before' and 'after'. Perhaps you meant to put '${k}' into the special block?`
            })
            .forEach((e) => context.err(e))

        const argNamesList = vis.args.map((a) => a.name)
        const argNames = new Set<string>(argNamesList)
        // Check for obsolete and misspelled arguments
        Object.keys(special)
            .filter((k) => !argNames.has(k))
            .filter((k) => k !== "type" && k !== "before" && k !== "after")
            .map((wrongArg) => {
                const byDistance = Utils.sortedByLevenshteinDistance(
                    wrongArg,
                    argNamesList,
                    (x) => x
                )
                return `Unexpected argument in special block at ${context} with name '${wrongArg}'. Did you mean ${
                    byDistance[0]
                }?\n\tAll known arguments are ${argNamesList.join(", ")}`
            })
            .forEach((e) => context.err(e))

        // Check that all obligated arguments are present. They are obligated if they don't have a preset value
        for (const arg of vis.args) {
            if (arg.required !== true) {
                continue
            }
            const param = special[arg.name]
            if (param === undefined) {
                context.err(
                    `Obligated parameter '${arg.name}' in special rendering of type ${
                        vis.funcName
                    } not found.\n    The full special rendering specification is: '${JSON.stringify(
                        input
                    )}'\n    ${arg.name}: ${arg.doc}`
                )
            }
        }

        const foundLanguages = new Set<string>()
        const translatedArgs = argNamesList
            .map((nm) => special[nm])
            .filter((v) => v !== undefined)
            .filter((v) => Translations.isProbablyATranslation(v))
        for (const translatedArg of translatedArgs) {
            for (const ln of Object.keys(translatedArg)) {
                foundLanguages.add(ln)
            }
        }

        const before = Translations.T(input.before)
        const after = Translations.T(input.after)

        for (const ln of Object.keys(before?.translations ?? {})) {
            foundLanguages.add(ln)
        }
        for (const ln of Object.keys(after?.translations ?? {})) {
            foundLanguages.add(ln)
        }

        if (foundLanguages.size === 0) {
            const args = argNamesList.map((nm) => special[nm] ?? "").join(",")
            return {
                "*": `{${type}(${args})}`,
            }
        }

        const result = {}
        const languages = Array.from(foundLanguages)
        languages.sort()
        for (const ln of languages) {
            const args = []
            for (const argName of argNamesList) {
                let v = special[argName] ?? ""
                if (Translations.isProbablyATranslation(v)) {
                    v = new Translation(v).textFor(ln)
                }

                if (typeof v === "string") {
                    const txt = v
                        .replace(/,/g, "&COMMA")
                        .replace(/\{/g, "&LBRACE")
                        .replace(/}/g, "&RBRACE")
                        .replace(/\(/g, "&LPARENS")
                        .replace(/\)/g, "&RPARENS")
                    args.push(txt)
                } else if (typeof v === "object") {
                    args.push(JSON.stringify(v))
                } else {
                    args.push(v)
                }
            }
            const beforeText = before?.textFor(ln) ?? ""
            const afterText = after?.textFor(ln) ?? ""
            result[ln] = `${beforeText}{${type}(${args.map((a) => a).join(",")})}${afterText}`
        }
        return result
    }

    /**
     * const tr = {
     *     render: {special: {type: "image_carousel", image_key: "image" }},
     *     mappings: [
     *         {
     *             if: "other_image_key",
     *             then: {special: {type: "image_carousel", image_key: "other_image_key"}}
     *         }
     *     ]
     * }
     * const result = new RewriteSpecial().convertStrict(tr,ConversionContext.test())
     * const expected = {render:  {'*': "{image_carousel(image)}"}, mappings: [{if: "other_image_key", then:  {'*': "{image_carousel(other_image_key)}"}} ]}
     * result // => expected
     *
     * // Should put text before if specified
     * const tr = {
     *     render: {special: {type: "image_carousel", image_key: "image"}, before: {en: "Some introduction"} },
     * }
     * const result = new RewriteSpecial().convertStrict(tr,ConversionContext.test())
     * const expected = {render:  {'en': "Some introduction{image_carousel(image)}"}}
     * result // => expected
     *
     * // Should put text after if specified
     * const tr = {
     *     render: {special: {type: "image_carousel", image_key: "image"}, after: {en: "Some footer"} },
     * }
     * const result = new RewriteSpecial().convertStrict(tr,ConversionContext.test())
     * const expected = {render:  {'en': "{image_carousel(image)}Some footer"}}
     * result // => expected
     */
    convert(json: TagRenderingConfigJson, context: ConversionContext): TagRenderingConfigJson {
        json = Utils.Clone(json)
        const paths: ConfigMeta[] = tagrenderingconfigmeta
        for (const path of paths) {
            if (path.hints.typehint !== "rendered") {
                continue
            }
            Utils.WalkPath(path.path, json, (leaf, travelled) =>
                RewriteSpecial.convertIfNeeded(leaf, context.enter(travelled))
            )
        }

        return json
    }
}

class ExpandIconBadges extends DesugaringStep<PointRenderingConfigJson> {
    private _expand: ExpandTagRendering

    constructor(state: DesugaringContext, layer: LayerConfigJson) {
        super("Expands shorthand properties on iconBadges", ["iconBadges"], "ExpandIconBadges")
        this._expand = new ExpandTagRendering(state, layer)
    }

    convert(json: PointRenderingConfigJson, context: ConversionContext): PointRenderingConfigJson {
        if (!json["iconBadges"]) {
            return json
        }
        const badgesJson = json.iconBadges

        const iconBadges: {
            if: TagConfigJson
            then: string | MinimalTagRenderingConfigJson
        }[] = []

        for (let i = 0; i < badgesJson.length; i++) {
            const iconBadge: {
                if: TagConfigJson
                then: string | MinimalTagRenderingConfigJson
            } = badgesJson[i]
            const expanded = this._expand.convert(
                <QuestionableTagRenderingConfigJson>iconBadge.then,
                context.enters("iconBadges", i)
            )
            if (expanded === undefined) {
                iconBadges.push(iconBadge)
                continue
            }

            iconBadges.push(
                ...expanded.map((resolved) => ({
                    if: iconBadge.if,
                    then: <MinimalTagRenderingConfigJson>resolved,
                }))
            )
        }

        return { ...json, iconBadges }
    }
}

class PreparePointRendering extends Fuse<PointRenderingConfigJson> {
    constructor(state: DesugaringContext, layer: LayerConfigJson) {
        super(
            "Prepares point renderings by expanding 'icon' and 'iconBadges'",
            new On(
                "marker",
                new Each(
                    new On(
                        "icon",
                        new FirstOf(new ExpandTagRendering(state, layer, { applyCondition: false }))
                    )
                )
            ),
            new ExpandIconBadges(state, layer)
        )
    }
}

class SetFullNodeDatabase extends DesugaringStep<LayerConfigJson> {
    constructor() {
        super(
            "sets the fullNodeDatabase-bit if needed",
            ["fullNodeDatabase"],
            "SetFullNodeDatabase"
        )
    }

    convert(json: LayerConfigJson, context: ConversionContext): LayerConfigJson {
        const needsSpecial =
            json.tagRenderings?.some((tr) => {
                if (typeof tr === "string") {
                    return false
                }
                const specs = ValidationUtils.getSpecialVisualisations(<TagRenderingConfigJson>tr)
                return specs?.some((sp) => sp.needsNodeDatabase)
            }) ?? false
        if (!needsSpecial) {
            return json
        }
        context.info("Layer " + json.id + " needs the fullNodeDatabase")
        return { ...json, fullNodeDatabase: true }
    }
}

class ExpandMarkerRenderings extends DesugaringStep<IconConfigJson> {
    private readonly _layer: LayerConfigJson
    private readonly _state: DesugaringContext

    constructor(state: DesugaringContext, layer: LayerConfigJson) {
        super(
            "Expands tagRenderings in the icons, if needed",
            ["icon", "color"],
            "ExpandMarkerRenderings"
        )
        this._layer = layer
        this._state = state
    }

    convert(json: IconConfigJson, context: ConversionContext): IconConfigJson {
        const expander = new ExpandTagRendering(this._state, this._layer)
        const result: IconConfigJson = { icon: undefined, color: undefined }
        if (json.icon && json.icon["builtin"]) {
            result.icon = <MinimalTagRenderingConfigJson>(
                expander.convert(<any>json.icon, context.enter("icon"))[0]
            )
        } else {
            result.icon = json.icon
        }
        if (json.color && json.color["builtin"]) {
            result.color = <MinimalTagRenderingConfigJson>(
                expander.convert(<any>json.color, context.enter("color"))[0]
            )
        } else {
            result.color = json.color
        }
        return result
    }
}

class AddFavouriteBadges extends DesugaringStep<LayerConfigJson> {
    constructor() {
        super(
            "Adds the favourite heart to the title and the rendering badges",
            [],
            "AddFavouriteBadges"
        )
    }

    convert(json: LayerConfigJson, context: ConversionContext): LayerConfigJson {
        if (json.source === "special" || json.source === "special:library") {
            return json
        }
        const pr = json.pointRendering?.[0]
        if (pr) {
            pr.iconBadges ??= []
            if (!pr.iconBadges.some((ti) => ti.if === "_favourite=yes")) {
                pr.iconBadges.push({ if: "_favourite=yes", then: "circle:white;heart:red" })
            }
        }

        return json
    }
}

export class AddRatingBadge extends DesugaringStep<LayerConfigJson> {
    constructor() {
        super(
            "Adds the 'rating'-element if a reviews-element is used in the tagRenderings",
            ["titleIcons"],
            "AddRatingBadge"
        )
    }

    convert(json: LayerConfigJson, context: ConversionContext): LayerConfigJson {
        if (!json.tagRenderings) {
            return json
        }
        if (json.titleIcons.some((ti) => ti === "icons.rating" || ti["id"] === "rating")) {
            // already added
            return json
        }

        const specialVis: Exclude<RenderingSpecification, string>[] = <
            Exclude<RenderingSpecification, string>[]
        >ValidationUtils.getAllSpecialVisualisations(<any>json.tagRenderings).filter(
            (rs) => typeof rs !== "string"
        )
        const funcs = new Set<string>(specialVis.map((rs) => rs.func.funcName))

        if (funcs.has("list_reviews")) {
            ;(<(string | TagRenderingConfigJson)[]>json.titleIcons).push("icons.rating")
        }
        return json
    }
}
export class AutoTitleIcon extends DesugaringStep<LayerConfigJson> {
    constructor() {
        super(
            "The auto-icon creates a (non-clickable) title icon based on a tagRendering which has icons",
            ["titleIcons"],
            "AutoTitleIcon"
        )
    }

    convert(json: LayerConfigJson, context: ConversionContext): LayerConfigJson {
        json = { ...json }
        json.titleIcons = [...json.titleIcons]
        for (let i = 0; i < json.titleIcons.length; i++) {
            const titleIcon = json.titleIcons[i]
            if (typeof titleIcon !== "string") {
                continue
            }
            if (!titleIcon.startsWith("auto:")) {
                continue
            }
            const trId = titleIcon.substring("auto:".length)
            const tr = <QuestionableTagRenderingConfigJson>json.tagRenderings.find((tr) => tr["id"] === trId)
            if (tr === undefined) {
                context
                    .enters("titleIcons", i)
                    .err("TagRendering with id " + trId + " not found")
                continue
            }
            const mappings: { if: TagConfigJson, then: string }[] = tr.mappings?.filter(m => m.icon !== undefined)
                .map(m => {
                    const path: string = typeof m.icon === "string" ? m.icon : m.icon.path
                    const img = `<img class="m-1 h-6 w-6 low-interaction rounded" src='${path}'/>`
                    return ({ if: m.if, then: img })
                })
            if (mappings.length === 0) {
                context
                    .enters("titleIcons", i)
                    .warn("TagRendering with id " + trId + " does not have any icons, not generating an icon for this")
                continue
            }
            json.titleIcons[i] = <TagRenderingConfigJson>{
                id: "title_icon_auto_" + trId,
                mappings,
            }
        }
        return json
    }
}

export class PrepareLayer extends Fuse<LayerConfigJson> {
    constructor(state: DesugaringContext) {
        super(
            "Fully prepares and expands a layer for the LayerConfig.",
            new On("tagRenderings", new Each(new RewriteSpecial())),
            new On("tagRenderings", new Concat(new ExpandRewrite()).andThenF(Utils.Flatten)),
            new On("tagRenderings", (layer) => new Concat(new ExpandTagRendering(state, layer))),
            new On("tagRenderings", new Each(new DetectInline())),
            new AddQuestionBox(),
            new AddEditingElements(state),
            new SetFullNodeDatabase(),
            new On<
                (LineRenderingConfigJson | RewritableConfigJson<LineRenderingConfigJson>)[],
                LayerConfigJson
            >("lineRendering", new Each(new ExpandRewrite()).andThenF(Utils.Flatten)),
            new On<PointRenderingConfigJson[], LayerConfigJson>(
                "pointRendering",
                (layer) =>
                    new Each(new On("marker", new Each(new ExpandMarkerRenderings(state, layer))))
            ),
            new On<PointRenderingConfigJson[], LayerConfigJson>(
                "pointRendering",
                (layer) => new Each(new PreparePointRendering(state, layer))
            ),
            new SetDefault("titleIcons", ["icons.defaults"]),
            new AddRatingBadge(),
<<<<<<< HEAD
            new AddFavouriteBadges(),
=======
            new AutoTitleIcon(),
>>>>>>> e1ec2965
            new On(
                "titleIcons",
                (layer) =>
                    new Concat(new ExpandTagRendering(state, layer, { noHardcodedStrings: true }))
            ),
            new ExpandFilter(state)
        )
    }
}<|MERGE_RESOLUTION|>--- conflicted
+++ resolved
@@ -10,7 +10,10 @@
     SetDefault,
 } from "./Conversion"
 import { LayerConfigJson } from "../Json/LayerConfigJson"
-import { MinimalTagRenderingConfigJson, TagRenderingConfigJson } from "../Json/TagRenderingConfigJson"
+import {
+    MinimalTagRenderingConfigJson,
+    TagRenderingConfigJson,
+} from "../Json/TagRenderingConfigJson"
 import { Utils } from "../../../Utils"
 import RewritableConfigJson from "../Json/RewritableConfigJson"
 import SpecialVisualizations from "../../../UI/SpecialVisualizations"
@@ -1284,23 +1287,28 @@
                 continue
             }
             const trId = titleIcon.substring("auto:".length)
-            const tr = <QuestionableTagRenderingConfigJson>json.tagRenderings.find((tr) => tr["id"] === trId)
+            const tr = <QuestionableTagRenderingConfigJson>(
+                json.tagRenderings.find((tr) => tr["id"] === trId)
+            )
             if (tr === undefined) {
-                context
-                    .enters("titleIcons", i)
-                    .err("TagRendering with id " + trId + " not found")
+                context.enters("titleIcons", i).err("TagRendering with id " + trId + " not found")
                 continue
             }
-            const mappings: { if: TagConfigJson, then: string }[] = tr.mappings?.filter(m => m.icon !== undefined)
-                .map(m => {
+            const mappings: { if: TagConfigJson; then: string }[] = tr.mappings
+                ?.filter((m) => m.icon !== undefined)
+                .map((m) => {
                     const path: string = typeof m.icon === "string" ? m.icon : m.icon.path
                     const img = `<img class="m-1 h-6 w-6 low-interaction rounded" src='${path}'/>`
-                    return ({ if: m.if, then: img })
+                    return { if: m.if, then: img }
                 })
             if (mappings.length === 0) {
                 context
                     .enters("titleIcons", i)
-                    .warn("TagRendering with id " + trId + " does not have any icons, not generating an icon for this")
+                    .warn(
+                        "TagRendering with id " +
+                            trId +
+                            " does not have any icons, not generating an icon for this"
+                    )
                 continue
             }
             json.titleIcons[i] = <TagRenderingConfigJson>{
@@ -1338,11 +1346,8 @@
             ),
             new SetDefault("titleIcons", ["icons.defaults"]),
             new AddRatingBadge(),
-<<<<<<< HEAD
             new AddFavouriteBadges(),
-=======
             new AutoTitleIcon(),
->>>>>>> e1ec2965
             new On(
                 "titleIcons",
                 (layer) =>
