import { TagConfigJson } from "./TagConfigJson"
import { Translatable } from "./Translatable"

/**
 * A TagRenderingConfigJson is a single piece of code which converts one ore more tags into a HTML-snippet.
 * For an _editable_ tagRendering, use 'QuestionableTagRenderingConfigJson' instead, which extends this one
 */
export interface TagRenderingConfigJson {
    /**
     * question: What text should be rendered?
     *
     * This piece of text will be shown in the infobox.
     * Note that "&LBRACEkey&RBRACE"-parts are substituted by the corresponding values of the element.
     *
     * This text will be shown if:
     * - there is no mapping which matches (or there are no matches)
     * - no question, no mappings and no 'freeform' is set
     *
     * Note that this is a HTML-interpreted value, so you can add links as e.g. '&lt;a href='{website}'>{website}&lt;/a>' or include images such as `This is of type A &lt;br>&lt;img src='typeA-icon.svg' />`
     * type: rendered
     */
    render?:
        | Translatable
        | { special: Record<string, string | Record<string, string>> & { type: string } }

    /**
<<<<<<< HEAD
     *
     * question: When should this item be shown?
     *
=======
     * An icon shown next to the rendering; typically shown pretty small
     * This is only shown next to the "render" value
     * Type: icon
     */
    icon?:
        | string
        | {
        /**
         * The path to the icon
         * Type: icon
         */
        path: string
        /**
         * A hint to mapcomplete on how to render this icon within the mapping.
         * This is translated to 'mapping-icon-<classtype>', so defining your own in combination with a custom CSS is possible (but discouraged)
         */
        class?: "small" | "medium" | "large" | string
    }

    /**
>>>>>>> 7bcefe52
     * Only show this tagrendering (or ask the question) if the selected object also matches the tags specified as `condition`.
     *
     * This is useful to ask a follow-up question.
     * For example, within toilets, asking _where_ the diaper changing table is is only useful _if_ there is one.
     * This can be done by adding `"condition": "changing_table=yes"`
     *
     * A full example would be:
     * ```json
     *     {
     *       "question": "Where is the changing table located?",
     *       "render": "The changing table is located at {changing_table:location}",
     *       "condition": "changing_table=yes",
     *       "freeform": {
     *         "key": "changing_table:location",
     *         "inline": true
     *       },
     *       "mappings": [
     *         {
     *           "then": "The changing table is in the toilet for women.",
     *           "if": "changing_table:location=female_toilet"
     *         },
     *         {
     *           "then": "The changing table is in the toilet for men.",
     *           "if": "changing_table:location=male_toilet"
     *         },
     *         {
     *           "if": "changing_table:location=wheelchair_toilet",
     *           "then": "The changing table is in the toilet for wheelchair users.",
     *         },
     *         {
     *           "if": "changing_table:location=dedicated_room",
     *           "then": "The changing table is in a dedicated room. ",
     *         }
     *       ],
     *       "id": "toilet-changing_table:location"
     *     },
     * ```
     * */
    condition?: TagConfigJson

    /**
     *
     * question: When should this item be shown (including special conditions)?
     *
     * If set, this tag will be evaluated agains the _usersettings/application state_ table.
     * Enable 'show debug info' in user settings to see available options.
     * Note that values with an underscore depicts _application state_ (including metainfo about the user) whereas values without an underscore depict _user settings_
     */
    metacondition?: TagConfigJson

    /**
     * question: Should a freeform text field be shown?
     * Allow freeform text input from the user
     * ifunset: Do not add a freeform text field
     */
    freeform?: {
        /**
         * What attribute should be filled out
         * If this key is present in the feature, then 'render' is used to display the value.
         * If this is undefined, the rendering is _always_ shown
         */
        key: string
    }

    /**
     * Allows fixed-tag inputs, shown either as radiobuttons or as checkboxes
     */
    mappings?: {
        /**
         * question: When should this single mapping match?
         *
         * If this condition is met, then the text under `then` will be shown.
         * If no value matches, and the user selects this mapping as an option, then these tags will be uploaded to OSM.
         *
         * For example: {'if': 'diet:vegetarion=yes', 'then':'A vegetarian option is offered here'}
         *
         * This can be an substituting-tag as well, e.g. {'if': 'addr:street:={_calculated_nearby_streetname}', 'then': '{_calculated_nearby_streetname}'}
         */
        if: TagConfigJson
        /**
         * question: What text should be shown?
         *
         * If the condition `if` is met, the text `then` will be rendered.
         * If not known yet, the user will be presented with `then` as an option
         * Type: rendered
         */
        then: Translatable
        /**
         * question: What icon should be added to this mapping?
         * An icon supporting this mapping; typically shown pretty small
         * Type: icon
         */
        icon?:
            | string
            | {
                  /**
                   * The path to the icon
                   * Type: icon
                   */
                  path: string
                  /**
                   * A hint to mapcomplete on how to render this icon within the mapping.
                   * This is translated to 'mapping-icon-<classtype>', so defining your own in combination with a custom CSS is possible (but discouraged)
                   */
                  class?: "small" | "medium" | "large" | string
              }
    }[]

    /**
     * A human-readable text explaining what this tagRendering does.
     * Mostly used for the shared tagrenderings
     */
    description?: Translatable

    /**
     * question: What css-classes should be applied to showing this attribute?
     *
     * A list of css-classes to apply to the entire tagRendering.
     * These classes are applied in 'answer'-mode, not in question mode
     * This is only for advanced users.
     *
     * Values are split on ` `  (space)
     */
    classes?: string
}<|MERGE_RESOLUTION|>--- conflicted
+++ resolved
@@ -24,11 +24,7 @@
         | { special: Record<string, string | Record<string, string>> & { type: string } }
 
     /**
-<<<<<<< HEAD
-     *
-     * question: When should this item be shown?
-     *
-=======
+     * question: what icon should be shown next to the 'render' value?
      * An icon shown next to the rendering; typically shown pretty small
      * This is only shown next to the "render" value
      * Type: icon
@@ -36,20 +32,22 @@
     icon?:
         | string
         | {
-        /**
-         * The path to the icon
-         * Type: icon
-         */
-        path: string
-        /**
-         * A hint to mapcomplete on how to render this icon within the mapping.
-         * This is translated to 'mapping-icon-<classtype>', so defining your own in combination with a custom CSS is possible (but discouraged)
-         */
-        class?: "small" | "medium" | "large" | string
-    }
+              /**
+               * The path to the icon
+               * Type: icon
+               */
+              path: string
+              /**
+               * A hint to mapcomplete on how to render this icon within the mapping.
+               * This is translated to 'mapping-icon-<classtype>', so defining your own in combination with a custom CSS is possible (but discouraged)
+               */
+              class?: "small" | "medium" | "large" | string
+          }
 
     /**
->>>>>>> 7bcefe52
+     *
+     * question: When should this item be shown?
+     *
      * Only show this tagrendering (or ask the question) if the selected object also matches the tags specified as `condition`.
      *
      * This is useful to ask a follow-up question.
