--- conflicted
+++ resolved
@@ -1,24 +1,25 @@
-import {Translation, TypedTranslation} from "../../UI/i18n/Translation"
-import {TagsFilter} from "../../Logic/Tags/TagsFilter"
+import { Translation, TypedTranslation } from "../../UI/i18n/Translation"
+import { TagsFilter } from "../../Logic/Tags/TagsFilter"
 import Translations from "../../UI/i18n/Translations"
-import {TagUtils, UploadableTag} from "../../Logic/Tags/TagUtils"
-import {And} from "../../Logic/Tags/And"
-import {Utils} from "../../Utils"
-import {Tag} from "../../Logic/Tags/Tag"
+import { TagUtils, UploadableTag } from "../../Logic/Tags/TagUtils"
+import { And } from "../../Logic/Tags/And"
+import { Utils } from "../../Utils"
+import { Tag } from "../../Logic/Tags/Tag"
 import BaseUIElement from "../../UI/BaseUIElement"
 import Combine from "../../UI/Base/Combine"
 import Title from "../../UI/Base/Title"
 import Link from "../../UI/Base/Link"
 import List from "../../UI/Base/List"
-import {MappingConfigJson, QuestionableTagRenderingConfigJson,} from "./Json/QuestionableTagRenderingConfigJson"
-import {FixedUiElement} from "../../UI/Base/FixedUiElement"
-import {Paragraph} from "../../UI/Base/Paragraph"
+import {
+    MappingConfigJson,
+    QuestionableTagRenderingConfigJson,
+} from "./Json/QuestionableTagRenderingConfigJson"
+import { FixedUiElement } from "../../UI/Base/FixedUiElement"
+import { Paragraph } from "../../UI/Base/Paragraph"
 import Svg from "../../Svg"
-import Validators, {ValidatorType} from "../../UI/InputElement/Validators"
-
-export interface Icon {
-
-}
+import Validators, { ValidatorType } from "../../UI/InputElement/Validators"
+
+export interface Icon {}
 
 export interface Mapping {
     readonly if: UploadableTag
@@ -126,16 +127,16 @@
         this.question = Translations.T(json.question, translationKey + ".question")
         this.questionhint = Translations.T(json.questionHint, translationKey + ".questionHint")
         this.description = Translations.T(json.description, translationKey + ".description")
-        this.condition = TagUtils.Tag(json.condition ?? {and: []}, `${context}.condition`)
+        this.condition = TagUtils.Tag(json.condition ?? { and: [] }, `${context}.condition`)
         if (typeof json.icon === "string") {
             this.renderIcon = json.icon
             this.renderIconClass = "small"
-        }else if (typeof json.icon === "object"){
+        } else if (typeof json.icon === "object") {
             this.renderIcon = json.icon.path
             this.renderIconClass = json.icon.class
         }
         this.metacondition = TagUtils.Tag(
-            json.metacondition ?? {and: []},
+            json.metacondition ?? { and: [] },
             `${context}.metacondition`
         )
         if (json.freeform) {
@@ -250,25 +251,19 @@
                 if (txt.indexOf("{" + this.freeform.key + ":") >= 0) {
                     continue
                 }
-<<<<<<< HEAD
-                if (txt.indexOf("{canonical(" + this.freeform.key + ")") >= 0) {
-                    continue
-                }
-
-                if (txt.indexOf("{translated(" + this.freeform.key + ")") >= 0) {
-                    continue
-                }
-=======
-
->>>>>>> 7bcefe52
+
                 if (
                     this.freeform.type === "opening_hours" &&
                     txt.indexOf("{opening_hours_table(") >= 0
                 ) {
                     continue
                 }
-                const keyFirstArg = ["canonical", "fediverse_link"]
-                if (keyFirstArg.some(funcName => txt.indexOf(`{${funcName}(${this.freeform.key}`) >= 0)) {
+                const keyFirstArg = ["canonical", "fediverse_link", "translated"]
+                if (
+                    keyFirstArg.some(
+                        (funcName) => txt.indexOf(`{${funcName}(${this.freeform.key}`) >= 0
+                    )
+                ) {
                     continue
                 }
                 if (
@@ -556,7 +551,7 @@
      */
     public GetRenderValueWithImage(
         tags: Record<string, string>
-    ): { then: TypedTranslation<any>; icon?: string, iconClass?: string } | undefined {
+    ): { then: TypedTranslation<any>; icon?: string; iconClass?: string } | undefined {
         if (this.condition !== undefined) {
             if (!this.condition.matchesProperties(tags)) {
                 return undefined
@@ -575,7 +570,7 @@
         }
 
         if (this.freeform?.key === undefined || tags[this.freeform.key] !== undefined) {
-            return {then: this.render, icon: this.renderIcon, iconClass: this.renderIconClass}
+            return { then: this.render, icon: this.renderIcon, iconClass: this.renderIconClass }
         }
 
         return undefined
@@ -797,7 +792,7 @@
                         if (m.ifnot !== undefined) {
                             msgs.push(
                                 "Unselecting this answer will add " +
-                                m.ifnot.asHumanString(true, false, {})
+                                    m.ifnot.asHumanString(true, false, {})
                             )
                         }
                         return msgs
@@ -827,12 +822,12 @@
             this.description,
             this.question !== undefined
                 ? new Combine([
-                    "The question is ",
-                    new FixedUiElement(this.question.txt).SetClass("font-bold bold"),
-                ])
+                      "The question is ",
+                      new FixedUiElement(this.question.txt).SetClass("font-bold bold"),
+                  ])
                 : new FixedUiElement(
-                    "This tagrendering has no question and is thus read-only"
-                ).SetClass("italic"),
+                      "This tagrendering has no question and is thus read-only"
+                  ).SetClass("italic"),
             new Combine(withRender),
             mappings,
             condition,
