import { Translation, TypedTranslation } from "../../UI/i18n/Translation"
import { TagsFilter } from "../../Logic/Tags/TagsFilter"
import Translations from "../../UI/i18n/Translations"
import { TagUtils, UploadableTag } from "../../Logic/Tags/TagUtils"
import { And } from "../../Logic/Tags/And"
import { Utils } from "../../Utils"
import { Tag } from "../../Logic/Tags/Tag"
import BaseUIElement from "../../UI/BaseUIElement"
import Combine from "../../UI/Base/Combine"
import Title from "../../UI/Base/Title"
import Link from "../../UI/Base/Link"
import List from "../../UI/Base/List"
import {
    MappingConfigJson,
    QuestionableTagRenderingConfigJson,
} from "./Json/QuestionableTagRenderingConfigJson"
import { FixedUiElement } from "../../UI/Base/FixedUiElement"
import { Paragraph } from "../../UI/Base/Paragraph"
import Svg from "../../Svg"
import Validators, { ValidatorType } from "../../UI/InputElement/Validators"

export interface Icon {}

export interface Mapping {
    readonly if: UploadableTag
    readonly ifnot?: UploadableTag
    readonly then: TypedTranslation<object>
    readonly icon: string
    readonly iconClass:
        | string
        | "small"
        | "medium"
        | "large"
        | "small-height"
        | "medium-height"
        | "large-height"
    readonly hideInAnswer: boolean | TagsFilter
    readonly addExtraTags: Tag[]
    readonly searchTerms?: Record<string, string[]>
    readonly priorityIf?: TagsFilter
}

/***
 * The parsed version of TagRenderingConfigJSON
 * Identical data, but with some methods and validation
 */
export default class TagRenderingConfig {
    public readonly id: string
    public readonly render?: TypedTranslation<object>
    public readonly renderIcon?: string
    public readonly renderIconClass?: string
    public readonly question?: TypedTranslation<object>
    public readonly questionhint?: TypedTranslation<object>
    public readonly condition?: TagsFilter
    /**
     * Evaluated against the current 'usersettings'-state
     */
    public readonly metacondition?: TagsFilter
    public readonly description?: Translation

    public readonly configuration_warnings: string[] = []

    public readonly freeform?: {
        readonly key: string
        readonly type: ValidatorType
        readonly placeholder: Translation
        readonly addExtraTags: UploadableTag[]
        readonly inline: boolean
        readonly default?: string
        readonly helperArgs?: (string | number | boolean)[]
    }

    public readonly multiAnswer: boolean

    public readonly mappings?: Mapping[]
    public readonly labels: string[]
    public readonly classes: string[]

    constructor(json: string | QuestionableTagRenderingConfigJson, context?: string) {
        if (json === undefined) {
            throw "Initing a TagRenderingConfig with undefined in " + context
        }

        if (typeof json === "number") {
            json = "" + json
        }

        let translationKey = context
        if (json["id"] !== undefined) {
            const layerId = (context ?? "").split(".")[0]
            if (json["source"]) {
                let src = json["source"] + ":"
                if (json["source"] === "shared-questions") {
                    src += "shared_questions."
                }
                translationKey = `${src}${json["id"] ?? ""}`
            } else {
                translationKey = `layers:${layerId}.tagRenderings.${json["id"] ?? ""}`
            }
        }

        if (typeof json === "string") {
            this.render = Translations.T(json, translationKey + ".render")
            this.multiAnswer = false
            return
        }

        this.id = json.id ?? "" // Some tagrenderings - especially for the map rendering - don't need an ID
        if (this.id.match(/^[a-zA-Z0-9 ()?\/=:;,_-]*$/) === null) {
            throw (
                "Invalid ID in " +
                context +
                ": an id can only contain [a-zA-Z0-0_-] as characters. The offending id is: " +
                this.id
            )
        }

        this.labels = json.labels ?? []
        if (typeof json.classes === "string") {
            this.classes = (<string>json.classes).split(" ")
        } else {
            this.classes = json.classes ?? []
        }
        this.classes = [].concat(...this.classes.map((cl) => cl.split(" ")))

        this.render = Translations.T(<any>json.render, translationKey + ".render")
        this.question = Translations.T(json.question, translationKey + ".question")
        this.questionhint = Translations.T(json.questionHint, translationKey + ".questionHint")
        this.description = Translations.T(json.description, translationKey + ".description")
        this.condition = TagUtils.Tag(json.condition ?? { and: [] }, `${context}.condition`)
        if (typeof json.icon === "string") {
            this.renderIcon = json.icon
            this.renderIconClass = "small"
        } else if (typeof json.icon === "object") {
            this.renderIcon = json.icon.path
            this.renderIconClass = json.icon.class
        }
        this.metacondition = TagUtils.Tag(
            json.metacondition ?? { and: [] },
            `${context}.metacondition`
        )
        if (json.freeform) {
            if (
                json.freeform.addExtraTags !== undefined &&
                json.freeform.addExtraTags.map === undefined
            ) {
                throw `Freeform.addExtraTags should be a list of strings - not a single string (at ${context})`
            }
            if (
                json.freeform.type &&
                Validators.availableTypes.indexOf(<any>json.freeform.type) < 0
            ) {
                throw `At ${context}: invalid type ${
                    json.freeform.type
                }, perhaps you meant ${Utils.sortedByLevenshteinDistance(
                    json.freeform.key,
                    <any>Validators.availableTypes,
                    (s) => <any>s
                )}`
            }
            const type: ValidatorType = <any>json.freeform.type ?? "string"

            let placeholder: Translation = Translations.T(json.freeform.placeholder)
            if (placeholder === undefined) {
                const typeDescription = <Translation>Translations.t.validation[type]?.description
                const key = json.freeform.key
                if (typeDescription !== undefined) {
                    placeholder = typeDescription.OnEveryLanguage((l) => key + " (" + l + ")")
                } else {
                    placeholder = Translations.T(key + " (" + type + ")")
                }
            }

            this.freeform = {
                key: json.freeform.key,
                type,
                placeholder,
                addExtraTags:
                    json.freeform.addExtraTags?.map((tg, i) =>
                        TagUtils.ParseUploadableTag(tg, `${context}.extratag[${i}]`)
                    ) ?? [],
                inline: json.freeform.inline ?? false,
                default: json.freeform.default,
                helperArgs: json.freeform.helperArgs,
            }
            if (json.freeform["extraTags"] !== undefined) {
                throw `Freeform.extraTags is defined. This should probably be 'freeform.addExtraTag' (at ${context})`
            }
            if (this.freeform.key === undefined || this.freeform.key === "") {
                throw `Freeform.key is undefined or the empty string - this is not allowed; either fill out something or remove the freeform block alltogether. Error in ${context}`
            }
            if (json.freeform["args"] !== undefined) {
                throw `Freeform.args is defined. This should probably be 'freeform.helperArgs' (at ${context})`
            }

            if (json.freeform.key === "questions") {
                if (this.id !== "questions") {
                    throw `If you use a freeform key 'questions', the ID must be 'questions' too to trigger the special behaviour. The current id is '${this.id}' (at ${context})`
                }
            }

            // freeform.type is validated in Validation.ts so that we don't need ValidatedTextFields here
            if (this.freeform.addExtraTags) {
                const usedKeys = new And(this.freeform.addExtraTags).usedKeys()
                if (usedKeys.indexOf(this.freeform.key) >= 0) {
                    throw `The freeform key ${this.freeform.key} will be overwritten by one of the extra tags, as they use the same key too. This is in ${context}`
                }
            }
        }

        this.multiAnswer = json.multiAnswer ?? false
        if (json.mappings) {
            if (!Array.isArray(json.mappings)) {
                throw "Tagrendering has a 'mappings'-object, but expected a list (" + context + ")"
            }

            const commonIconSize =
                Utils.NoNull(
                    json.mappings.map((m) => (m.icon !== undefined ? m.icon["class"] : undefined))
                )[0] ?? "small"
            this.mappings = json.mappings.map((m, i) =>
                TagRenderingConfig.ExtractMapping(
                    m,
                    i,
                    translationKey,
                    context,
                    this.multiAnswer,
                    this.question !== undefined,
                    commonIconSize
                )
            )
        }

        if (this.question && this.freeform?.key === undefined && this.mappings === undefined) {
            throw `${context}: A question is defined, but no mappings nor freeform (key) are. The question is ${this.question.txt} at ${context}`
        }

        if (this.freeform) {
            if (this.render === undefined) {
                throw `${context}: Detected a freeform key without rendering... Key: ${this.freeform.key} in ${context}`
            }
            for (const ln in this.render.translations) {
                if (ln.startsWith("_")) {
                    continue
                }
                const txt: string = this.render.translations[ln]
                if (txt === "") {
                    throw context + " Rendering for language " + ln + " is empty"
                }
                if (txt.indexOf("{" + this.freeform.key + "}") >= 0 || txt.indexOf("&LBRACE" + this.freeform.key + "&RBRACE") ) {
                    continue
                }
                if (txt.indexOf("{" + this.freeform.key + ":") >= 0) {
                    continue
                }

                if (
                    this.freeform.type === "opening_hours" &&
                    txt.indexOf("{opening_hours_table(") >= 0
                ) {
                    continue
                }
<<<<<<< HEAD
                const keyFirstArg = ["canonical", "fediverse_link", "translated"]
=======
                const keyFirstArg = ["canonical", "fediverse_link"]
>>>>>>> 0eb2e811
                if (
                    keyFirstArg.some(
                        (funcName) => txt.indexOf(`{${funcName}(${this.freeform.key}`) >= 0
                    )
                ) {
                    continue
                }
                if (
                    this.freeform.type === "wikidata" &&
                    txt.indexOf("{wikipedia(" + this.freeform.key) >= 0
                ) {
                    continue
                }
                if (this.freeform.key === "wikidata" && txt.indexOf("{wikipedia()") >= 0) {
                    continue
                }
                if (
                    this.freeform.type === "wikidata" &&
                    txt.indexOf(`{wikidata_label(${this.freeform.key})`) >= 0
                ) {
                    continue
                }
                throw `${context}: The rendering for language ${ln} does not contain the freeform key {${this.freeform.key}}. This is a bug, as this rendering should show exactly this freeform key!\nThe rendering is ${txt} `
            }
        }

        if (this.render && this.question && this.freeform === undefined) {
            throw `${context}: Detected a tagrendering which takes input without freeform key in ${context}; the question is ${this.question.txt}`
        }

        if (!json.multiAnswer && this.mappings !== undefined && this.question !== undefined) {
            let keys = []
            for (let i = 0; i < this.mappings.length; i++) {
                const mapping = this.mappings[i]
                if (mapping.if === undefined) {
                    throw `${context}.mappings[${i}].if is undefined`
                }
                keys.push(...mapping.if.usedKeys())
            }
            keys = Utils.Dedup(keys)
            for (let i = 0; i < this.mappings.length; i++) {
                const mapping = this.mappings[i]
                if (mapping.hideInAnswer) {
                    continue
                }

                const usedKeys = mapping.if.usedKeys()
                for (const expectedKey of keys) {
                    if (usedKeys.indexOf(expectedKey) < 0) {
                        const msg = `${context}.mappings[${i}]: This mapping only defines values for ${usedKeys.join(
                            ", "
                        )}, but it should also give a value for ${expectedKey}`
                        this.configuration_warnings.push(msg)
                    }
                }
            }
        }

        if (this.question !== undefined && json.multiAnswer) {
            if ((this.mappings?.length ?? 0) === 0) {
                throw `${context} MultiAnswer is set, but no mappings are defined`
            }

            let allKeys = []
            let allHaveIfNot = true
            for (const mapping of this.mappings) {
                if (mapping.hideInAnswer) {
                    continue
                }
                if (mapping.ifnot === undefined) {
                    allHaveIfNot = false
                }
                allKeys = allKeys.concat(mapping.if.usedKeys())
            }
            allKeys = Utils.Dedup(allKeys)
            if (allKeys.length > 1 && !allHaveIfNot) {
                throw `${context}: A multi-answer is defined, which generates values over multiple keys. Please define ifnot-tags too on every mapping`
            }

            if (allKeys.length > 1 && this.freeform?.key !== undefined) {
                throw `${context}: A multi-answer is defined, which generates values over multiple keys. This is incompatible with having a freeform key`
            }
        }
    }

    /**
     * const tr = TagRenderingConfig.ExtractMapping({if: "a=b", then: "x", priorityIf: "_country=be"}, 0, "test","test", false,true)
     * tr.if // => new Tag("a","b")
     * tr.priorityIf // => new Tag("_country","be")
     */
    public static ExtractMapping(
        mapping: MappingConfigJson,
        i: number,
        translationKey: string,
        context: string,
        multiAnswer?: boolean,
        isQuestionable?: boolean,
        commonSize: string = "small"
    ) {
        const ctx = `${translationKey}.mappings.${i}`
        if (mapping.if === undefined) {
            throw `${ctx}: Invalid mapping: "if" is not defined in ${JSON.stringify(mapping)}`
        }
        if (mapping.then === undefined) {
            if (mapping["render"] !== undefined) {
                throw `${ctx}: Invalid mapping: no 'then'-clause found. You might have typed 'render' instead of 'then', change it in ${JSON.stringify(
                    mapping
                )}`
            }
            throw `${ctx}: Invalid mapping: no 'then'-clause found in ${JSON.stringify(mapping)}`
        }
        if (mapping.ifnot !== undefined && !multiAnswer) {
            throw `${ctx}: Invalid mapping: 'ifnot' is defined, but the tagrendering is not a multianswer. Either remove ifnot or set 'multiAnswer:true' to enable checkboxes instead of radiobuttons`
        }

        if (mapping["render"] !== undefined) {
            throw `${ctx}: Invalid mapping: a 'render'-key is present, this is probably a bug: ${JSON.stringify(
                mapping
            )}`
        }
        if (typeof mapping.if !== "string" && mapping.if["length"] !== undefined) {
            throw `${ctx}: Invalid mapping: "if" is defined as an array. Use {"and": <your conditions>} or {"or": <your conditions>} instead`
        }

        if (mapping.addExtraTags !== undefined && multiAnswer) {
            throw `${ctx}: Invalid mapping: got a multi-Answer with addExtraTags; this is not allowed`
        }

        let hideInAnswer: boolean | TagsFilter = false
        if (typeof mapping.hideInAnswer === "boolean") {
            hideInAnswer = mapping.hideInAnswer
        } else if (mapping.hideInAnswer !== undefined) {
            hideInAnswer = TagUtils.Tag(
                mapping.hideInAnswer,
                `${context}.mapping[${i}].hideInAnswer`
            )
        }
        const addExtraTags = (mapping.addExtraTags ?? []).map((str, j) =>
            TagUtils.SimpleTag(str, `${ctx}.addExtraTags[${j}]`)
        )
        if (hideInAnswer === true && addExtraTags.length > 0) {
            throw `${ctx}: Invalid mapping: 'hideInAnswer' is set to 'true', but 'addExtraTags' is enabled as well. This means that extra tags will be applied if this mapping is chosen as answer, but it cannot be chosen as answer. This either indicates a thought error or obsolete code that must be removed.`
        }

        let icon = undefined
        let iconClass = commonSize
        if (mapping.icon !== undefined) {
            if (typeof mapping.icon === "string" && mapping.icon !== "") {
                let stripped = mapping.icon
                if (stripped.endsWith(".svg")) {
                    stripped = stripped.substring(0, stripped.length - 4)
                }
                if (Svg.All[stripped + ".svg"] !== undefined) {
                    icon = "./assets/svg/" + mapping.icon
                    if (!icon.endsWith(".svg")) {
                        icon += ".svg"
                    }
                } else {
                    icon = mapping.icon
                }
            } else {
                icon = mapping.icon["path"]
                iconClass = mapping.icon["class"] ?? iconClass
            }
        }
        const prioritySearch =
            mapping.priorityIf !== undefined ? TagUtils.Tag(mapping.priorityIf) : undefined
        const mp = <Mapping>{
            if: TagUtils.Tag(mapping.if, `${ctx}.if`),
            ifnot:
                mapping.ifnot !== undefined
                    ? TagUtils.Tag(mapping.ifnot, `${ctx}.ifnot`)
                    : undefined,
            then: Translations.T(mapping.then, `${ctx}.then`),
            hideInAnswer,
            icon,
            iconClass,
            addExtraTags,
            searchTerms: mapping.searchTerms,
            priorityIf: prioritySearch,
        }
        if (isQuestionable) {
            if (hideInAnswer !== true && mp.if !== undefined && !mp.if.isUsableAsAnswer()) {
                throw `${context}.mapping[${i}].if: This value cannot be used to answer a question, probably because it contains a regex or an OR. Either change it or set 'hideInAnswer'`
            }

            if (hideInAnswer !== true && !(mp.ifnot?.isUsableAsAnswer() ?? true)) {
                throw `${context}.mapping[${i}].ifnot: This value cannot be used to answer a question, probably because it contains a regex or an OR. If a contributor were to pick this as an option, MapComplete wouldn't be able to determine which tags to add.\n    Either change it or set 'hideInAnswer'`
            }
        }

        return mp
    }

    /**
     * Returns true if it is known or not shown, false if the question should be asked
     * @constructor
     */
    public IsKnown(tags: Record<string, string>): boolean {
        if (this.condition && !this.condition.matchesProperties(tags)) {
            // Filtered away by the condition, so it is kindof known
            return true
        }
        if (this.multiAnswer) {
            for (const m of this.mappings ?? []) {
                if (TagUtils.MatchesMultiAnswer(m.if, tags)) {
                    return true
                }
            }

            const free = this.freeform?.key
            if (free !== undefined) {
                const value = tags[free]
                return value !== undefined && value !== ""
            }
            return false
        }

        if (this.GetRenderValue(tags) !== undefined) {
            // This value is known and can be rendered
            return true
        }

        return false
    }

    /**
     * Gets all the render values. Will return multiple render values if 'multianswer' is enabled.
     * The result will equal [GetRenderValue] if not 'multiAnswer'
     * @param tags
     * @constructor
     */
    public GetRenderValues(
        tags: Record<string, string>
    ): { then: Translation; icon?: string; iconClass?: string }[] {
        if (!this.multiAnswer) {
            return [this.GetRenderValueWithImage(tags)]
        }

        // A flag to check that the freeform key isn't matched multiple times
        // If it is undefined, it is "used" already, or at least we don't have to check for it anymore
        let freeformKeyDefined = this.freeform?.key !== undefined
        let usedFreeformValues = new Set<string>()
        // We run over all the mappings first, to check if the mapping matches
        const applicableMappings: {
            then: TypedTranslation<Record<string, string>>
            img?: string
        }[] = Utils.NoNull(
            (this.mappings ?? [])?.map((mapping) => {
                if (mapping.if === undefined) {
                    return mapping
                }
                if (TagUtils.MatchesMultiAnswer(mapping.if, tags)) {
                    if (freeformKeyDefined && mapping.if.isUsableAsAnswer()) {
                        // THe freeform key is defined: what value does it use though?
                        // We mark the value to see if we have any leftovers
                        const value = mapping.if
                            .asChange({})
                            .find((kv) => kv.k === this.freeform.key).v
                        usedFreeformValues.add(value)
                    }
                    return mapping
                }
                return undefined
            })
        )

        if (freeformKeyDefined && tags[this.freeform.key] !== undefined) {
            const freeformValues = tags[this.freeform.key].split(";")
            const leftovers = freeformValues.filter((v) => !usedFreeformValues.has(v))
            for (const leftover of leftovers) {
                applicableMappings.push({
                    then: new TypedTranslation<object>(
                        this.render.replace("{" + this.freeform.key + "}", leftover).translations
                    ),
                })
            }
        }
        return applicableMappings
    }

    public GetRenderValue(tags: Record<string, string>): TypedTranslation<any> | undefined {
        return this.GetRenderValueWithImage(tags)?.then
    }

    /**
     * Gets the correct rendering value (or undefined if not known)
     * Not compatible with multiAnswer - use GetRenderValueS instead in that case
     * @constructor
     */
    public GetRenderValueWithImage(
        tags: Record<string, string>
    ): { then: TypedTranslation<any>; icon?: string; iconClass?: string } | undefined {
        if (this.condition !== undefined) {
            if (!this.condition.matchesProperties(tags)) {
                return undefined
            }
        }

        if (this.mappings !== undefined && !this.multiAnswer) {
            for (const mapping of this.mappings) {
                if (mapping.if === undefined) {
                    return mapping
                }
                if (mapping.if.matchesProperties(tags)) {
                    return mapping
                }
            }
        }

        if (this.freeform?.key === undefined || tags[this.freeform.key] !== undefined) {
            return { then: this.render, icon: this.renderIcon, iconClass: this.renderIconClass }
        }

        return undefined
    }

    /**
     * Gets all translations that might be rendered in all languages
     * USed for static analysis
     * @constructor
     * @private
     */
    EnumerateTranslations(): Translation[] {
        const translations: Translation[] = []
        for (const key in this) {
            if (!this.hasOwnProperty(key)) {
                continue
            }
            const o = this[key]
            if (o instanceof Translation) {
                translations.push(o)
            }
        }
        return translations
    }

    FreeformValues(): { key: string; type?: string; values?: string[] } {
        try {
            const key = this.freeform?.key
            const answerMappings = this.mappings?.filter((m) => m.hideInAnswer !== true)
            if (key === undefined) {
                let values: { k: string; v: string }[][] = Utils.NoNull(
                    answerMappings?.map((m) => m.if.asChange({})) ?? []
                )
                if (values.length === 0) {
                    return
                }

                const allKeys = values.map((arr) => arr.map((o) => o.k))
                let common = allKeys[0]
                for (const keyset of allKeys) {
                    common = common.filter((item) => keyset.indexOf(item) >= 0)
                }
                const commonKey = common[0]
                if (commonKey === undefined) {
                    return undefined
                }
                return {
                    key: commonKey,
                    values: Utils.NoNull(
                        values.map((arr) => arr.filter((item) => item.k === commonKey)[0]?.v)
                    ),
                }
            }

            let values = Utils.NoNull(
                answerMappings?.map(
                    (m) => m.if.asChange({}).filter((item) => item.k === key)[0]?.v
                ) ?? []
            )
            if (values.length === undefined) {
                values = undefined
            }
            return {
                key,
                type: this.freeform.type,
                values,
            }
        } catch (e) {
            console.error("Could not create FreeformValues for tagrendering", this.id)
            return undefined
        }
    }

    /**
     * Given a value for the freeform key and an overview of the selected mappings, construct the correct tagsFilter to apply
     *
     * @param freeformValue The freeform value which will be applied as 'freeform.key'. Ignored if 'freeform.key' is not set
     *
     * @param singleSelectedMapping (Only used if multiAnswer == false): the single mapping to apply. Use (mappings.length) for the freeform
     * @param multiSelectedMapping (Only used if multiAnswer == true): all the mappings that must be applied. Set multiSelectedMapping[mappings.length] to use the freeform as well
     * @param currentProperties The current properties of the object for which the question should be answered
     */
    public constructChangeSpecification(
        freeformValue: string | undefined,
        singleSelectedMapping: number,
        multiSelectedMapping: boolean[] | undefined,
        currentProperties: Record<string, string>
    ): UploadableTag {
        freeformValue = freeformValue?.trim()
        const validator = Validators.get(<ValidatorType>this.freeform?.type)
        if (validator && freeformValue) {
            freeformValue = validator.reformat(freeformValue, () => currentProperties["_country"])
        }
        if (freeformValue === "") {
            freeformValue = undefined
        }
        if (
            freeformValue === undefined &&
            singleSelectedMapping === undefined &&
            multiSelectedMapping === undefined
        ) {
            return undefined
        }

        if (this.mappings === undefined && freeformValue === undefined) {
            return undefined
        }
        if (
            this.freeform !== undefined &&
            (this.mappings === undefined ||
                this.mappings.length == 0 ||
                (singleSelectedMapping === this.mappings.length && !this.multiAnswer))
        ) {
            // Either no mappings, or this is a radio-button selected freeform value
            return new And([
                new Tag(this.freeform.key, freeformValue),
                ...(this.freeform.addExtraTags ?? []),
            ])
        }

        if (this.multiAnswer) {
            let selectedMappings: UploadableTag[] = this.mappings
                .filter((_, i) => multiSelectedMapping[i])
                .map((m) => new And([m.if, ...(m.addExtraTags ?? [])]))

            let unselectedMappings: UploadableTag[] = this.mappings
                .filter((_, i) => !multiSelectedMapping[i])
                .map((m) => m.ifnot)

            if (multiSelectedMapping.at(-1) && this.freeform) {
                // The freeform value was selected as well
                selectedMappings.push(
                    new And([
                        new Tag(this.freeform.key, freeformValue),
                        ...(this.freeform.addExtraTags ?? []),
                    ])
                )
            }
            const and = TagUtils.FlattenMultiAnswer([...selectedMappings, ...unselectedMappings])
            if (and.and.length === 0) {
                return undefined
            }
            return and
        }

        // Is at least one mapping shown in the answer?
        const someMappingIsShown = this.mappings.some((m) => {
            if (typeof m.hideInAnswer === "boolean") {
                return !m.hideInAnswer
            }
            const isHidden = m.hideInAnswer.matchesProperties(currentProperties)
            return !isHidden
        })
        // If all mappings are hidden for the current tags, we can safely assume that we should use the freeform key
        const useFreeform =
            freeformValue !== undefined &&
            (singleSelectedMapping === this.mappings.length ||
                !someMappingIsShown ||
                singleSelectedMapping === undefined)
        if (useFreeform) {
            return new And([
                new Tag(this.freeform.key, freeformValue),
                ...(this.freeform.addExtraTags ?? []),
            ])
        } else if (singleSelectedMapping !== undefined) {
            return new And([
                this.mappings[singleSelectedMapping].if,
                ...(this.mappings[singleSelectedMapping].addExtraTags ?? []),
            ])
        } else {
            console.error("TagRenderingConfig.ConstructSpecification has a weird fallback for", {
                freeformValue,
                singleSelectedMapping,
                multiSelectedMapping,
                currentProperties,
                useFreeform,
            })

            return undefined
        }
    }

    GenerateDocumentation(): BaseUIElement {
        let withRender: (BaseUIElement | string)[] = []
        if (this.freeform?.key !== undefined) {
            withRender = [
                `This rendering asks information about the property `,
                Link.OsmWiki(this.freeform.key),
                new Paragraph(
                    new Combine([
                        "This is rendered with ",
                        new FixedUiElement(this.render.txt).SetClass("code font-bold"),
                    ])
                ),
            ]
        }

        let mappings: BaseUIElement = undefined
        if (this.mappings !== undefined) {
            mappings = new List(
                [].concat(
                    ...this.mappings.map((m) => {
                        const msgs: (string | BaseUIElement)[] = [
                            new Combine([
                                new FixedUiElement(m.then.txt).SetClass("font-bold"),
                                " corresponds with ",
                                new FixedUiElement(m.if.asHumanString(false, false, {})).SetClass(
                                    "code"
                                ),
                            ]),
                        ]
                        if (m.hideInAnswer === true) {
                            msgs.push(
                                new FixedUiElement(
                                    "This option cannot be chosen as answer"
                                ).SetClass("italic")
                            )
                        }
                        if (m.ifnot !== undefined) {
                            msgs.push(
                                "Unselecting this answer will add " +
                                    m.ifnot.asHumanString(true, false, {})
                            )
                        }
                        return msgs
                    })
                )
            )
        }

        let condition: BaseUIElement = undefined
        if (this.condition !== undefined && !this.condition?.matchesProperties({})) {
            condition = new Combine([
                "This tagrendering is only visible in the popup if the following condition is met:",
                new FixedUiElement(this.condition.asHumanString(false, false, {})).SetClass("code"),
            ])
        }

        let labels: BaseUIElement = undefined
        if (this.labels?.length > 0) {
            labels = new Combine([
                "This tagrendering has labels ",
                ...this.labels.map((label) => new FixedUiElement(label).SetClass("code")),
            ]).SetClass("flex")
        }

        return new Combine([
            new Title(this.id, 3),
            this.description,
            this.question !== undefined
                ? new Combine([
                      "The question is ",
                      new FixedUiElement(this.question.txt).SetClass("font-bold bold"),
                  ])
                : new FixedUiElement(
                      "This tagrendering has no question and is thus read-only"
                  ).SetClass("italic"),
            new Combine(withRender),
            mappings,
            condition,
            labels,
        ]).SetClass("flex flex-col")
    }
}<|MERGE_RESOLUTION|>--- conflicted
+++ resolved
@@ -247,7 +247,10 @@
                 if (txt === "") {
                     throw context + " Rendering for language " + ln + " is empty"
                 }
-                if (txt.indexOf("{" + this.freeform.key + "}") >= 0 || txt.indexOf("&LBRACE" + this.freeform.key + "&RBRACE") ) {
+                if (
+                    txt.indexOf("{" + this.freeform.key + "}") >= 0 ||
+                    txt.indexOf("&LBRACE" + this.freeform.key + "&RBRACE")
+                ) {
                     continue
                 }
                 if (txt.indexOf("{" + this.freeform.key + ":") >= 0) {
@@ -260,11 +263,7 @@
                 ) {
                     continue
                 }
-<<<<<<< HEAD
                 const keyFirstArg = ["canonical", "fediverse_link", "translated"]
-=======
-                const keyFirstArg = ["canonical", "fediverse_link"]
->>>>>>> 0eb2e811
                 if (
                     keyFirstArg.some(
                         (funcName) => txt.indexOf(`{${funcName}(${this.freeform.key}`) >= 0
