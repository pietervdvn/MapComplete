--- conflicted
+++ resolved
@@ -1,15 +1,3 @@
-<<<<<<< HEAD
-export type EliCategory =
-    | "photo"
-    | "map"
-    | "historicmap"
-    | "osmbasedmap"
-    | "historicphoto"
-    | "qa"
-    | "elevation"
-    | "overlay"
-    | "other"
-=======
 export const eliCategory = [
     "photo",
     "map",
@@ -18,10 +6,10 @@
     "historicphoto",
     "qa",
     "elevation",
+    "overlay",
     "other",
 ] as const
 export type EliCategory = (typeof eliCategory)[number]
->>>>>>> c34300fa
 
 /**
  * This class has grown beyond the point of only containing Raster Layers
