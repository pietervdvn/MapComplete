--- conflicted
+++ resolved
@@ -66,13 +66,10 @@
 import Hash from "../Logic/Web/Hash"
 import { GeoOperations } from "../Logic/GeoOperations"
 import { CombinedFetcher } from "../Logic/Web/NearbyImagesSearch"
-<<<<<<< HEAD
 import { GeocodeResult, GeocodingUtils } from "../Logic/Search/GeocodingProvider"
 import SearchState from "../Logic/State/SearchState"
 import { ShowDataLayerOptions } from "../UI/Map/ShowDataLayerOptions"
-=======
 import { PanoramaxUploader } from "../Logic/ImageProviders/Panoramax"
->>>>>>> 4395e883
 
 /**
  *
@@ -273,18 +270,7 @@
             this.featureProperties = new FeaturePropertiesStore(layoutSource)
 
             this.changes = new Changes(
-<<<<<<< HEAD
-                {
-                    dryRun: this.featureSwitches.featureSwitchIsTesting,
-                    allElements: layoutSource,
-                    featurePropertiesStore: this.featureProperties,
-                    osmConnection: this.osmConnection,
-                    historicalUserLocations: this.geolocation.historicalUserLocations,
-                    featureSwitches: this.featureSwitches,
-                },
-=======
                 this,
->>>>>>> 4395e883
                 layout?.isLeftRightSensitive() ?? false,
                 (e, extraMsg) => this.reportError(e, extraMsg),
             )
@@ -377,11 +363,8 @@
             this.featureProperties,
             this.osmConnection,
             this.changes,
-<<<<<<< HEAD
-=======
             this.geolocation.geolocationState.currentGPSLocation,
             this.indexedFeatures
->>>>>>> 4395e883
         )
         this.favourites = new FavouritesFeatureSource(this)
         const longAgo = new Date()
