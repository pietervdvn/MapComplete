import LayoutConfig from "./ThemeConfig/LayoutConfig"
import { SpecialVisualizationState } from "../UI/SpecialVisualization"
import { Changes } from "../Logic/Osm/Changes"
import { Store, UIEventSource } from "../Logic/UIEventSource"
import { FeatureSource, IndexedFeatureSource, WritableFeatureSource } from "../Logic/FeatureSource/FeatureSource"
import { OsmConnection } from "../Logic/Osm/OsmConnection"
import { ExportableMap, MapProperties } from "./MapProperties"
import LayerState from "../Logic/State/LayerState"
import { Feature, Point, Polygon } from "geojson"
import FullNodeDatabaseSource from "../Logic/FeatureSource/TiledFeatureSource/FullNodeDatabaseSource"
import { Map as MlMap } from "maplibre-gl"
import InitialMapPositioning from "../Logic/Actors/InitialMapPositioning"
import { MapLibreAdaptor } from "../UI/Map/MapLibreAdaptor"
import { GeoLocationState } from "../Logic/State/GeoLocationState"
import FeatureSwitchState from "../Logic/State/FeatureSwitchState"
import { QueryParameters } from "../Logic/Web/QueryParameters"
import UserRelatedState from "../Logic/State/UserRelatedState"
import LayerConfig from "./ThemeConfig/LayerConfig"
import GeoLocationHandler from "../Logic/Actors/GeoLocationHandler"
import { AvailableRasterLayers, RasterLayerPolygon, RasterLayerUtils } from "./RasterLayers"
import LayoutSource from "../Logic/FeatureSource/Sources/LayoutSource"
import StaticFeatureSource from "../Logic/FeatureSource/Sources/StaticFeatureSource"
import FeaturePropertiesStore from "../Logic/FeatureSource/Actors/FeaturePropertiesStore"
import PerLayerFeatureSourceSplitter from "../Logic/FeatureSource/PerLayerFeatureSourceSplitter"
import FilteringFeatureSource from "../Logic/FeatureSource/Sources/FilteringFeatureSource"
import ShowDataLayer from "../UI/Map/ShowDataLayer"
import TitleHandler from "../Logic/Actors/TitleHandler"
import ChangeToElementsActor from "../Logic/Actors/ChangeToElementsActor"
import PendingChangesUploader from "../Logic/Actors/PendingChangesUploader"
import SelectedElementTagsUpdater from "../Logic/Actors/SelectedElementTagsUpdater"
import { BBox } from "../Logic/BBox"
import Constants from "./Constants"
import Hotkeys from "../UI/Base/Hotkeys"
import Translations from "../UI/i18n/Translations"
import { GeoIndexedStoreForLayer } from "../Logic/FeatureSource/Actors/GeoIndexedStore"
import { LastClickFeatureSource } from "../Logic/FeatureSource/Sources/LastClickFeatureSource"
import { MenuState } from "./MenuState"
import MetaTagging from "../Logic/MetaTagging"
import ChangeGeometryApplicator from "../Logic/FeatureSource/Sources/ChangeGeometryApplicator"
import { NewGeometryFromChangesFeatureSource } from "../Logic/FeatureSource/Sources/NewGeometryFromChangesFeatureSource"
import OsmObjectDownloader from "../Logic/Osm/OsmObjectDownloader"
import ShowOverlayRasterLayer from "../UI/Map/ShowOverlayRasterLayer"
import { Utils } from "../Utils"
import { EliCategory } from "./RasterLayerProperties"
import BackgroundLayerResetter from "../Logic/Actors/BackgroundLayerResetter"
import SaveFeatureSourceToLocalStorage from "../Logic/FeatureSource/Actors/SaveFeatureSourceToLocalStorage"
import BBoxFeatureSource from "../Logic/FeatureSource/Sources/TouchesBboxFeatureSource"
import ThemeViewStateHashActor from "../Logic/Web/ThemeViewStateHashActor"
import NoElementsInViewDetector, { FeatureViewState } from "../Logic/Actors/NoElementsInViewDetector"
import FilteredLayer from "./FilteredLayer"
import { PreferredRasterLayerSelector } from "../Logic/Actors/PreferredRasterLayerSelector"
import { ImageUploadManager } from "../Logic/ImageProviders/ImageUploadManager"
import { Imgur } from "../Logic/ImageProviders/Imgur"
import NearbyFeatureSource from "../Logic/FeatureSource/Sources/NearbyFeatureSource"
import FavouritesFeatureSource from "../Logic/FeatureSource/Sources/FavouritesFeatureSource"
import { ProvidedImage } from "../Logic/ImageProviders/ImageProvider"
import { GeolocationControlState } from "../UI/BigComponents/GeolocationControl"
import Zoomcontrol from "../UI/Zoomcontrol"
import {
    SummaryTileSource,
    SummaryTileSourceRewriter
} from "../Logic/FeatureSource/TiledFeatureSource/SummaryTileSource"
import summaryLayer from "../assets/generated/layers/summary.json"
import last_click_layerconfig from "../assets/generated/layers/last_click.json"

import { LayerConfigJson } from "./ThemeConfig/Json/LayerConfigJson"
import Locale from "../UI/i18n/Locale"
import Hash from "../Logic/Web/Hash"
import { GeoOperations } from "../Logic/GeoOperations"
import { CombinedFetcher } from "../Logic/Web/NearbyImagesSearch"
import GeocodingProvider, { GeocodingUtils } from "../Logic/Geocoding/GeocodingProvider"
import CombinedSearcher from "../Logic/Geocoding/CombinedSearcher"
import CoordinateSearch from "../Logic/Geocoding/CoordinateSearch"
import LocalElementSearch from "../Logic/Geocoding/LocalElementSearch"
import { RecentSearch } from "../Logic/Geocoding/RecentSearch"
import PhotonSearch from "../Logic/Geocoding/PhotonSearch"
import ThemeSearch from "../Logic/Geocoding/ThemeSearch"
import OpenStreetMapIdSearch from "../Logic/Geocoding/OpenStreetMapIdSearch"
import FilterSearch from "../Logic/Geocoding/FilterSearch"

/**
 *
 * The themeviewState contains all the state needed for the themeViewGUI.
 *
 * This is pretty much the 'brain' or the HQ of MapComplete
 *
 * It ties up all the needed elements and starts some actors.
 */
export default class ThemeViewState implements SpecialVisualizationState {
    readonly layout: LayoutConfig
    readonly map: UIEventSource<MlMap>
    readonly changes: Changes
    readonly featureSwitches: FeatureSwitchState
    readonly featureSwitchIsTesting: Store<boolean>
    readonly featureSwitchUserbadge: Store<boolean>

    readonly featureProperties: FeaturePropertiesStore

    readonly osmConnection: OsmConnection
    readonly selectedElement: UIEventSource<Feature>
    readonly mapProperties: MapLibreAdaptor & MapProperties & ExportableMap
    readonly osmObjectDownloader: OsmObjectDownloader

    readonly dataIsLoading: Store<boolean>
    /**
     * Indicates if there is _some_ data in view, even if it is not shown due to the filters
     */
    readonly hasDataInView: Store<FeatureViewState>

    readonly guistate: MenuState
    readonly fullNodeDatabase?: FullNodeDatabaseSource

    readonly historicalUserLocations: WritableFeatureSource<Feature<Point>>
    readonly indexedFeatures: IndexedFeatureSource & LayoutSource
    readonly currentView: FeatureSource<Feature<Polygon>>
    readonly featuresInView: FeatureSource
    readonly favourites: FavouritesFeatureSource
    /**
     * Contains a few (<10) >features that are near the center of the map.
     */
    readonly closestFeatures: NearbyFeatureSource
    readonly newFeatures: WritableFeatureSource
    readonly layerState: LayerState
    readonly featureSummary: SummaryTileSourceRewriter
    readonly perLayer: ReadonlyMap<string, GeoIndexedStoreForLayer>
    readonly perLayerFiltered: ReadonlyMap<string, FilteringFeatureSource>

    readonly availableLayers: { store: Store<RasterLayerPolygon[]> }
    readonly userRelatedState: UserRelatedState
    readonly geolocation: GeoLocationHandler
    readonly geolocationControl: GeolocationControlState

    readonly imageUploadManager: ImageUploadManager
    readonly previewedImage = new UIEventSource<ProvidedImage>(undefined)

    readonly addNewPoint: UIEventSource<boolean> = new UIEventSource<boolean>(false)
    /**
     * When using arrow keys to move, the accessibility mode is activated, which has a small rectangle set.
     * This is the 'viewport' which 'closestFeatures' uses to filter wilt
     */
    readonly visualFeedbackViewportBounds: UIEventSource<BBox> = new UIEventSource<BBox>(undefined)

    readonly lastClickObject: LastClickFeatureSource
    readonly overlayLayerStates: ReadonlyMap<
        string,
        { readonly isDisplayed: UIEventSource<boolean> }
    >
    /**
     * All 'level'-tags that are available with the current features
     */
    readonly floors: Store<string[]>
    /**
     * If true, the user interface will toggle some extra aids for people using screenreaders and keyboard navigation
     * Triggered by navigating the map with arrows or by pressing 'space' or 'enter'
     */
    public readonly visualFeedback: UIEventSource<boolean> = new UIEventSource<boolean>(false)
    public readonly toCacheSavers: ReadonlyMap<string, SaveFeatureSourceToLocalStorage>

    public readonly nearbyImageSearcher: CombinedFetcher

    public readonly geosearch: GeocodingProvider
    public readonly recentlySearched: RecentSearch

    constructor(layout: LayoutConfig, mvtAvailableLayers: Set<string>) {
        Utils.initDomPurify()
        this.layout = layout
        this.featureSwitches = new FeatureSwitchState(layout)
        this.guistate = new MenuState(
            this.featureSwitches.featureSwitchWelcomeMessage.data,
            layout.id
        )
        this.map = new UIEventSource<MlMap>(undefined)
        const geolocationState = new GeoLocationState()
        const initial = new InitialMapPositioning(layout, geolocationState)
        this.mapProperties = new MapLibreAdaptor(this.map, initial)

        this.featureSwitchIsTesting = this.featureSwitches.featureSwitchIsTesting
        this.featureSwitchUserbadge = this.featureSwitches.featureSwitchEnableLogin

        this.osmConnection = new OsmConnection({
            dryRun: this.featureSwitches.featureSwitchIsTesting,
            fakeUser: this.featureSwitches.featureSwitchFakeUser.data,
            oauth_token: QueryParameters.GetQueryParameter(
                "oauth_token",
                undefined,
                "Used to complete the login"
            ),
        })
        this.userRelatedState = new UserRelatedState(
            this.osmConnection,
            layout,
            this.featureSwitches,
            this.mapProperties
        )
        this.userRelatedState.fixateNorth.addCallbackAndRunD((fixated) => {
            this.mapProperties.allowRotating.setData(fixated !== "yes")
        })
        this.selectedElement = new UIEventSource<Feature | undefined>(undefined, "Selected element")

        this.geolocation = new GeoLocationHandler(
            geolocationState,
            this.selectedElement,
            this.mapProperties,
            this.userRelatedState.gpsLocationHistoryRetentionTime
        )
        this.geolocationControl = new GeolocationControlState(this.geolocation, this.mapProperties)

        this.availableLayers = AvailableRasterLayers.layersAvailableAt(
            this.mapProperties.location,
            this.osmConnection.isLoggedIn
        )

        this.layerState = new LayerState(
            this.osmConnection,
            layout.layers,
            layout.id,
            this.featureSwitches.featureSwitchLayerDefault
        )

        {
            const overlayLayerStates = new Map<string, { isDisplayed: UIEventSource<boolean> }>()
            for (const rasterInfo of this.layout.tileLayerSources) {
                const isDisplayed = QueryParameters.GetBooleanQueryParameter(
                    "overlay-" + rasterInfo.id,
                    rasterInfo.defaultState ?? true,
                    "Whether or not overlay layer " + rasterInfo.id + " is shown"
                )
                const state = { isDisplayed }
                overlayLayerStates.set(rasterInfo.id, state)
                new ShowOverlayRasterLayer(rasterInfo, this.map, this.mapProperties, state)
            }
            this.overlayLayerStates = overlayLayerStates
        }

        {
            /* Set up the layout source
             * A bit tricky, as this is heavily intertwined with the 'changes'-element, which generates a stream of new and changed features too
             */

            if (this.layout.layers.some((l) => l._needsFullNodeDatabase)) {
                this.fullNodeDatabase = new FullNodeDatabaseSource()
            }

            const layoutSource = new LayoutSource(
                layout.layers,
                this.featureSwitches,
                this.mapProperties,
                this.osmConnection.Backend(),
                (id) => this.layerState.filteredLayers.get(id).isDisplayed,
                mvtAvailableLayers,
                this.fullNodeDatabase
            )

            let currentViewIndex = 0
            const empty = []
            this.currentView = new StaticFeatureSource(
                this.mapProperties.bounds.map((bbox) => {
                    if (!bbox) {
                        return empty
                    }
                    currentViewIndex++
                    return <Feature[]>[
                        bbox.asGeoJson({
                            zoom: this.mapProperties.zoom.data,
                            ...this.mapProperties.location.data,
                            id: "current_view_" + currentViewIndex,
                        }),
                    ]
                })
            )
            this.featuresInView = new BBoxFeatureSource(layoutSource, this.mapProperties.bounds)

            this.dataIsLoading = layoutSource.isLoading
            this.indexedFeatures = layoutSource
            this.featureProperties = new FeaturePropertiesStore(layoutSource)

            this.changes = new Changes(
                {
                    dryRun: this.featureSwitches.featureSwitchIsTesting,
                    allElements: layoutSource,
                    featurePropertiesStore: this.featureProperties,
                    osmConnection: this.osmConnection,
                    historicalUserLocations: this.geolocation.historicalUserLocations,
                    featureSwitches: this.featureSwitches,
                },
                layout?.isLeftRightSensitive() ?? false,
                (e, extraMsg) => this.reportError(e, extraMsg),
            )
            this.historicalUserLocations = this.geolocation.historicalUserLocations
            this.newFeatures = new NewGeometryFromChangesFeatureSource(
                this.changes,
                layoutSource,
                this.featureProperties
            )
            layoutSource.addSource(this.newFeatures)

            const perLayer = new PerLayerFeatureSourceSplitter(
                Array.from(this.layerState.filteredLayers.values()).filter(
                    (l) => l.layerDef?.source !== null
                ),
                new ChangeGeometryApplicator(this.indexedFeatures, this.changes),
                {
                    constructStore: (features, layer) =>
                        new GeoIndexedStoreForLayer(features, layer),
                    handleLeftovers: (features) => {
                        console.warn(
                            "Got ",
                            features.length,
                            "leftover features, such as",
                            features[0].properties
                        )
                    },
                }
            )
            this.perLayer = perLayer.perLayer
        }

        this.floors = this.featuresInView.features.stabilized(500).map((features) => {
            if (!features) {
                return []
            }
            const floors = new Set<string>()
            for (const feature of features) {
                const level = feature.properties["_level"]
                if (level) {
                    const levels = level.split(";")
                    for (const l of levels) {
                        floors.add(l)
                    }
                } else {
                    floors.add("0") // '0' is the default and is thus _always_ present
                }
            }
            const sorted = Array.from(floors)
            // Sort alphabetically first, to deal with floor "A", "B" and "C"
            sorted.sort()
            sorted.sort((a, b) => {
                // We use the laxer 'parseInt' to deal with floor '1A'
                const na = parseInt(a)
                const nb = parseInt(b)
                if (isNaN(na) || isNaN(nb)) {
                    return 0
                }
                return na - nb
            })
            sorted.reverse(/* new list, no side-effects */)
            return sorted
        })

        this.lastClickObject = new LastClickFeatureSource(
            this.layout,
            this.mapProperties.lastClickLocation,
            this.userRelatedState.addNewFeatureMode
        )

        this.osmObjectDownloader = new OsmObjectDownloader(
            this.osmConnection.Backend(),
            this.changes
        )

        this.perLayerFiltered = this.showNormalDataOn(this.map)
        this.closestFeatures = new NearbyFeatureSource(
            this.mapProperties.location,
            this.perLayerFiltered,
            {
                currentZoom: this.mapProperties.zoom,
                layerState: this.layerState,
                bounds: this.visualFeedbackViewportBounds,
            }
        )
        this.hasDataInView = new NoElementsInViewDetector(this).hasFeatureInView
        this.imageUploadManager = new ImageUploadManager(
            layout,
            Imgur.singleton,
            this.featureProperties,
            this.osmConnection,
            this.changes
        )
        this.favourites = new FavouritesFeatureSource(this)
        const longAgo = new Date()
        longAgo.setTime(new Date().getTime() - 5 * 365 * 24 * 60 * 60 * 1000)
        this.nearbyImageSearcher = new CombinedFetcher(50, longAgo, this.indexedFeatures)

        this.featureSummary = this.setupSummaryLayer()
        this.toCacheSavers = layout.enableCache ? this.initSaveToLocalStorage() : undefined

        this.geosearch = new CombinedSearcher(
            new CoordinateSearch(),
            new FilterSearch(this),
            //new LocalElementSearch(this, 5),
            //new OpenStreetMapIdSearch(this),
           // new PhotonSearch(), // new NominatimGeocoding(),
            this.featureSwitches.featureSwitchBackToThemeOverview.data ? new ThemeSearch(this) : undefined
        )

        this.recentlySearched = new RecentSearch(this)

        this.initActors()
        this.drawSpecialLayers()
        this.initHotkeys()
        this.miscSetup()
        this.focusOnMap()
        if (!Utils.runningFromConsole) {
            console.log("State setup completed", this)
        }
    }

    /* By focussing on the map, the keyboard panning and zoom with '+' and '+' works */
    public focusOnMap() {
        if (this.map.data) {
            this.map.data.getCanvas().focus()
            console.log("Focused on map")
            return
        }
        this.map.addCallbackAndRunD((map) => {
            map.on("load", () => {
                map.getCanvas().focus()
            })
            return true
        })
    }

    public initSaveToLocalStorage() {
        const toLocalStorage = new Map<string, SaveFeatureSourceToLocalStorage>()
        this.perLayer.forEach((fs, layerId) => {
            if (fs.layer.layerDef.source.geojsonSource !== undefined) {
                return // We don't cache external data layers
            }
            const storage = new SaveFeatureSourceToLocalStorage(
                this.osmConnection.Backend(),
                fs.layer.layerDef.id,
                LayoutSource.fromCacheZoomLevel,
                fs,
                this.featureProperties,
                fs.layer.layerDef.maxAgeOfCache
            )
            toLocalStorage.set(layerId, storage)
        })
        return toLocalStorage
    }

    public showNormalDataOn(map: Store<MlMap>): ReadonlyMap<string, FilteringFeatureSource> {
        const filteringFeatureSource = new Map<string, FilteringFeatureSource>()
        this.perLayer.forEach((fs, layerName) => {
            const doShowLayer = this.mapProperties.zoom.map(
                (z) =>
                    (fs.layer.isDisplayed?.data ?? true) && z >= (fs.layer.layerDef?.minzoom ?? 0),
                [fs.layer.isDisplayed]
            )

            if (!doShowLayer.data && this.featureSwitches.featureSwitchFilter.data === false) {
                /* This layer is hidden and there is no way to enable it (filterview is disabled or this layer doesn't show up in the filter view as the name is not defined)
                 *
                 * This means that we don't have to filter it, nor do we have to display it
                 *
                 * Note: it is tempting to also permanently disable the layer if it is not visible _and_ the layer name is hidden.
                 * However, this is _not_ correct: the layer might be hidden because zoom is not enough. Zooming in more _will_ reveal the layer!
                 * */
                return
            }
            const filtered = new FilteringFeatureSource(
                fs.layer,
                fs,
                (id) => this.featureProperties.getStore(id),
                this.layerState.globalFilters
            )
            filteringFeatureSource.set(layerName, filtered)

            new ShowDataLayer(map, {
                layer: fs.layer.layerDef,
                features: filtered,
                doShowLayer,
                metaTags: this.userRelatedState.preferencesAsTags,
                selectedElement: this.selectedElement,
                fetchStore: (id) => this.featureProperties.getStore(id),
            })
        })
        return filteringFeatureSource
    }

    public openNewDialog() {
        this.selectedElement.setData(undefined)

        const { lon, lat } = this.mapProperties.location.data
        const feature = this.lastClickObject.createFeature(lon, lat)
        this.featureProperties.trackFeature(feature)
        this.selectedElement.setData(feature)
    }

    public showCurrentLocationOn(map: Store<MlMap>): ShowDataLayer {
        const id = "gps_location"
        const flayerGps = this.layerState.filteredLayers.get(id)
        if (flayerGps === undefined) {
            return
        }
        const features = this.geolocation.currentUserLocation
        return new ShowDataLayer(map, {
            features,
            doShowLayer: flayerGps.isDisplayed,
            layer: flayerGps.layerDef,
            metaTags: this.userRelatedState.preferencesAsTags,
            selectedElement: this.selectedElement,
        })
    }

    /**
     * Various small methods that need to be called
     */
    private miscSetup() {
        this.userRelatedState.a11y.addCallbackAndRunD((a11y) => {
            if (a11y === "always") {
                this.visualFeedback.setData(true)
            } else if (a11y === "never") {
                this.visualFeedback.setData(false)
            }
        })
        this.mapProperties.onKeyNavigationEvent((keyEvent) => {
            if (this.userRelatedState.a11y.data === "never") {
                return
            }
            if (["north", "east", "south", "west"].indexOf(keyEvent.key) >= 0) {
                this.visualFeedback.setData(true)
                return true // Our job is done, unregister
            }
        })

        this.userRelatedState.markLayoutAsVisited(this.layout)

        this.selectedElement.addCallback((selected) => {
            if (selected === undefined) {
                Zoomcontrol.resetzoom()
            }
        })

        if (this.layout.customCss !== undefined && window.location.pathname.indexOf("theme") >= 0) {
            Utils.LoadCustomCss(this.layout.customCss)
        }

        Hash.hash.addCallbackAndRunD((hash) => {
            if (hash === "current_view" || hash.match(/current_view_[0-9]+/)) {
                this.selectCurrentView()
            }
        })
    }

    /**
     * Selects the feature that is 'i' closest to the map center
     * @param i
     * @private
     */
    private selectClosestAtCenter(i: number = 0) {
        if (this.userRelatedState.a11y.data !== "never") {
            this.visualFeedback.setData(true)
        }
        const toSelect = this.closestFeatures.features?.data?.[i]
        if (!toSelect) {
            window.requestAnimationFrame(() => {
                const toSelect = this.closestFeatures.features?.data?.[i]
                if (!toSelect) {
                    return
                }
                this.selectedElement.setData(undefined)
                this.selectedElement.setData(toSelect)
            })
            return
        }
        this.selectedElement.setData(undefined)
        this.selectedElement.setData(toSelect)
    }

    private initHotkeys() {
        const docs = Translations.t.hotkeyDocumentation
        Hotkeys.RegisterHotkey({ nomod: "Escape", onUp: true }, docs.closeSidebar, () => {
            if (this.previewedImage.data !== undefined) {
                this.previewedImage.setData(undefined)
                return
            }
            this.selectedElement.setData(undefined)
            this.guistate.closeAll()
            if (!this.guistate.isSomethingOpen()) {
                Zoomcontrol.resetzoom()
                this.focusOnMap()
            }
        })

        Hotkeys.RegisterHotkey({ nomod: "f" }, docs.selectFavourites, () => {
            this.guistate.menuViewTab.setData("favourites")
            this.guistate.menuIsOpened.setData(true)
        })

        Hotkeys.RegisterHotkey(
            {
                nomod: " ",
                onUp: true,
            },
            docs.selectItem,
            () => {
                if (this.selectedElement.data !== undefined) {
                    return false
                }
                if (
                    this.guistate.menuIsOpened.data ||
                    this.guistate.themeIsOpened.data ||
                    this.previewedImage.data !== undefined
                ) {
                    return
                }
                if(document.activeElement.tagName === "button" || document.activeElement.tagName === "input"){
                    return
                }
                this.selectClosestAtCenter(0)
            }
        )

        for (let i = 1; i < 9; i++) {
            let doc = docs.selectItemI.Subs({ i })
            if (i === 1) {
                doc = docs.selectItem
            } else if (i === 2) {
                doc = docs.selectItem2
            } else if (i === 3) {
                doc = docs.selectItem3
            }
            Hotkeys.RegisterHotkey(
                {
                    nomod: "" + i,
                    onUp: true,
                },
                doc,
                () => this.selectClosestAtCenter(i - 1)
            )
        }

        this.featureSwitches.featureSwitchBackgroundSelection.addCallbackAndRun((enable) => {
            if (!enable) {
                return
            }
            Hotkeys.RegisterHotkey(
                {
                    nomod: "b",
                },
                docs.openLayersPanel,
                () => {
                    if (this.featureSwitches.featureSwitchBackgroundSelection.data) {
                        this.guistate.backgroundLayerSelectionIsOpened.setData(true)
                    }
                }
            )
            Hotkeys.RegisterHotkey(
                {
                    nomod: "s",
                },
                Translations.t.hotkeyDocumentation.openFilterPanel,
                () => {
                    console.log("S pressed")
                    if (this.featureSwitches.featureSwitchFilter.data) {
                        this.guistate.openFilterView()
                    }
                }
            )
            const setLayerCategory = (category: EliCategory, skipLayers: number = 0) => {
                const timeOfCall = new Date()
                this.availableLayers.store.addCallbackAndRunD((available) => {
                    const now = new Date()
                    const timeDiff = (now.getTime() - timeOfCall.getTime()) / 1000
                    if (timeDiff > 3) {
                        return true // unregister
                    }
                    const current = this.mapProperties.rasterLayer
                    const best = RasterLayerUtils.SelectBestLayerAccordingTo(
                        available,
                        category,
                        current.data,
                        skipLayers,
                    )
                    if (!best) {
                        return
                    }
                    console.log("Best layer for category", category, "is", best?.properties?.id)
                    current.setData(best)
                })
            }

            Hotkeys.RegisterHotkey(
                { nomod: "O" },
                Translations.t.hotkeyDocumentation.selectOsmbasedmap,
                () => setLayerCategory("osmbasedmap")
            )

            Hotkeys.RegisterHotkey(
                { nomod: "M" },
                Translations.t.hotkeyDocumentation.selectMap,
                () => setLayerCategory("map")
            )

            Hotkeys.RegisterHotkey(
                { nomod: "P" },
                Translations.t.hotkeyDocumentation.selectAerial,
                () => setLayerCategory("photo")
            )
            Hotkeys.RegisterHotkey(
                { shift: "O" },
                Translations.t.hotkeyDocumentation.selectOsmbasedmap,
                () => setLayerCategory("osmbasedmap", 2)
            )

            Hotkeys.RegisterHotkey(
                { shift: "M" },
                Translations.t.hotkeyDocumentation.selectMap,
                () => setLayerCategory("map", 2)
            )

            Hotkeys.RegisterHotkey(
                { shift: "P" },
                Translations.t.hotkeyDocumentation.selectAerial,
                () => setLayerCategory("photo", 2)
            )
            Hotkeys.RegisterHotkey(
                { nomod: "L" },
                Translations.t.hotkeyDocumentation.geolocate,
                () => {
                    this.geolocationControl.handleClick()
                }
            )
            return true
        })

        Hotkeys.RegisterHotkey(
            {
                shift: "T",
            },
            Translations.t.hotkeyDocumentation.translationMode,
            () => {
                Locale.showLinkToWeblate.setData(!Locale.showLinkToWeblate.data)
            }
        )
    }

    private setupSummaryLayer(): SummaryTileSourceRewriter {
        /**
         * MaxZoom for the summary layer
         */
        const normalLayers = this.layout.layers.filter(
            (l) =>
                Constants.priviliged_layers.indexOf(<any>l.id) < 0 &&
                !l.id.startsWith("note_import")
        )
        const maxzoom = Math.min(...normalLayers.map((l) => l.minzoom))

        const layers = this.layout.layers.filter(
            (l) =>
                Constants.priviliged_layers.indexOf(<any>l.id) < 0 &&
                l.source.geojsonSource === undefined &&
                l.doCount
        )
        const summaryTileSource = new SummaryTileSource(
            Constants.SummaryServer,
            layers.map((l) => l.id),
            this.mapProperties.zoom.map((z) => Math.max(Math.floor(z), 0)),
            this.mapProperties,
            {
                isActive: this.mapProperties.zoom.map((z) => z < maxzoom),
            }
        )

        return new SummaryTileSourceRewriter(summaryTileSource, this.layerState.filteredLayers)
    }

    /**
     * Add the special layers to the map
     */
    private drawSpecialLayers() {
        type AddedByDefaultTypes = (typeof Constants.added_by_default)[number]
        const empty = []
        /**
         * A listing which maps the layerId onto the featureSource
         */
        const specialLayers: Record<AddedByDefaultTypes | "current_view", FeatureSource> = {
            home_location: this.userRelatedState.homeLocation,
            gps_location: this.geolocation.currentUserLocation,
            gps_location_history: this.geolocation.historicalUserLocations,
            gps_track: this.geolocation.historicalUserLocationsTrack,
            selected_element: new StaticFeatureSource(
                this.selectedElement.map((f) => (f === undefined ? empty : [f]))
            ),
            range: new StaticFeatureSource(
                this.mapProperties.maxbounds.map((bbox) =>
                    bbox === undefined ? empty : <Feature[]>[bbox.asGeoJson({ id: "range" })]
                )
            ),
            current_view: this.currentView,
            favourite: this.favourites,
            summary: this.featureSummary,
            last_click: this.lastClickObject,
            search: undefined
        }

        this.closestFeatures.registerSource(specialLayers.favourite, "favourite")
        if (this.layout?.lockLocation) {
            const bbox = new BBox(<any>this.layout.lockLocation)
            this.mapProperties.maxbounds.setData(bbox)
            ShowDataLayer.showRange(
                this.map,
                new StaticFeatureSource([bbox.asGeoJson({ id: "range" })]),
                this.featureSwitches.featureSwitchIsTesting
            )
        }
        const currentViewLayer = this.layout.layers.find((l) => l.id === "current_view")
        if (currentViewLayer?.tagRenderings?.length > 0) {
            const params = MetaTagging.createExtraFuncParams(this)
            this.featureProperties.trackFeatureSource(specialLayers.current_view)
            specialLayers.current_view.features.addCallbackAndRunD((features) => {
                MetaTagging.addMetatags(
                    features,
                    params,
                    currentViewLayer,
                    this.layout,
                    this.osmObjectDownloader,
                    this.featureProperties
                )
            })
        }

        const rangeFLayer: FilteredLayer = this.layerState.filteredLayers.get("range")
        const rangeIsDisplayed = rangeFLayer?.isDisplayed
        if (
            rangeFLayer &&
            !QueryParameters.wasInitialized(FilteredLayer.queryParameterKey(rangeFLayer.layerDef))
        ) {
            rangeIsDisplayed?.syncWith(this.featureSwitches.featureSwitchIsTesting, true)
        }

        // enumerate all 'normal' layers and match them with the appropriate 'special' layer - if applicable
        this.layerState.filteredLayers.forEach((flayer) => {
            const id = flayer.layerDef.id
            const features: FeatureSource = specialLayers[id]
            if (features === undefined) {
                return
            }
            if (id === "summary" || id === "last_click") {
                return
            }

            this.featureProperties.trackFeatureSource(features)
            new ShowDataLayer(this.map, {
                features,
                doShowLayer: flayer.isDisplayed,
                layer: flayer.layerDef,
                metaTags: this.userRelatedState.preferencesAsTags,
                selectedElement: this.selectedElement,
            })
        })
        const summaryLayerConfig = new LayerConfig(<LayerConfigJson>summaryLayer, "summaryLayer")
        new ShowDataLayer(this.map, {
            features: specialLayers.summary,
            layer: summaryLayerConfig,
            // doShowLayer: this.mapProperties.zoom.map((z) => z < maxzoom),
            selectedElement: this.selectedElement,
        })

        const lastClickLayerConfig = new LayerConfig(
            <LayerConfigJson>last_click_layerconfig,
            "last_click"
        )
        const lastClickFiltered =
            lastClickLayerConfig.isShown === undefined
                ? specialLayers.last_click
                : specialLayers.last_click.features.mapD((fs) =>
                      fs.filter((f) => {
                          const matches = lastClickLayerConfig.isShown.matchesProperties(
                              f.properties
                          )
                          console.debug("LastClick ", f, "matches", matches)
                          return matches
                      })
                  )
        new ShowDataLayer(this.map, {
            features: new StaticFeatureSource(lastClickFiltered),
            layer: lastClickLayerConfig,
            onClick: (feature) => {
                console.log("Last click was clicked", feature)
                if (this.mapProperties.zoom.data >= Constants.minZoomLevelToAddNewPoint) {
                    this.selectedElement.setData(feature)
                    return
                }
                this.map.data.flyTo({
                    zoom: Constants.minZoomLevelToAddNewPoint,
                    center: GeoOperations.centerpointCoordinates(feature),
                })
            },
        })
    }

    /**
     * Setup various services for which no reference are needed
     */
    private initActors() {
        this.selectedElement.addCallback((selected) => {
            if (selected === undefined) {
                this.focusOnMap()
            } else {
                this.lastClickObject.clear()
            }
        })
        this.guistate.allToggles.forEach((toggle) => {
            toggle.toggle.addCallbackD((isOpened) => {
                if (!isOpened) {
                    this.focusOnMap()
                }
            })
        })
        new ThemeViewStateHashActor(this)
        new MetaTagging(this)
        new TitleHandler(this.selectedElement, this.featureProperties, this)
        new ChangeToElementsActor(this.changes, this.featureProperties)
        new PendingChangesUploader(this.changes, this.selectedElement, this.imageUploadManager)
        new SelectedElementTagsUpdater(this)
        new BackgroundLayerResetter(this.mapProperties.rasterLayer, this.availableLayers)
        new PreferredRasterLayerSelector(
            this.mapProperties.rasterLayer,
            this.availableLayers,
            this.featureSwitches.backgroundLayerId,
            this.userRelatedState.preferredBackgroundLayer
        )
    }

    public selectCurrentView() {
        this.guistate.closeAll()
        this.selectedElement.setData(this.currentView.features?.data?.[0])
    }

<<<<<<< HEAD
    /**
     * Searches the appropriate layer - will first try if a special layer matches; if not, a normal layer will be used by delegating to the layout
     * @param tags
     */
    public getMatchingLayer(properties: Record<string, string>){

        const id = properties.id

        if (id.startsWith("summary_")) {
            // We don't select 'summary'-objects
            return undefined
        }

        if (id === "settings") {
            return UserRelatedState.usersettingsConfig
        }
        if (id.startsWith(LastClickFeatureSource.newPointElementId)) {
            return this.layout.layers.find((l) => l.id === "last_click")
        }
        if (id.startsWith("search_result")) {
            return GeocodingUtils.searchLayer
        }
        if (id === "location_track") {
            return this.layout.layers.find((l) => l.id === "gps_track")
        }
        return this.layout.getMatchingLayer(properties)
    }

    public async reportError(message: string | Error | XMLHttpRequest) {
=======
    public async reportError(message: string | Error | XMLHttpRequest, extramessage: string = "") {
>>>>>>> 5c56651b
        const isTesting = this.featureSwitchIsTesting.data
        console.log(
            isTesting
                ? ">>> _Not_ reporting error to report server as testmode is on"
                : ">>> Reporting error to",
            Constants.ErrorReportServer,
            message
        )
        if (isTesting) {
            return
        }

        if ("" + message === "[object XMLHttpRequest]") {
            const req = <XMLHttpRequest>message
            let body = ""
            try {
                body = req.responseText
            } catch (e) {
                // pass
            }
            message = "XMLHttpRequest with status code " + req.status + ", " + req.statusText + ", received: " + body
        }

        if (extramessage) {
            message += "(" + extramessage + ")"
        }

        const stacktrace: string = new Error().stack

        try {
            await fetch(Constants.ErrorReportServer, {
                method: "POST",
                body: JSON.stringify({
                    stacktrace,
                    message: "" + message,
                    layout: this.layout.id,
                    version: Constants.vNumber,
                    language: this.userRelatedState.language.data,
                    username: this.osmConnection.userDetails.data?.name,
                    userid: this.osmConnection.userDetails.data?.uid,
                    pendingChanges: this.changes.pendingChanges.data,
                    previousChanges: this.changes.allChanges.data,
                    changeRewrites: Utils.MapToObj(this.changes._changesetHandler._remappings),
                }),
            })
        } catch (e) {
            console.error("Could not upload an error report")
        }
    }
}<|MERGE_RESOLUTION|>--- conflicted
+++ resolved
@@ -284,7 +284,7 @@
                     featureSwitches: this.featureSwitches,
                 },
                 layout?.isLeftRightSensitive() ?? false,
-                (e, extraMsg) => this.reportError(e, extraMsg),
+                (e) => this.reportError(e)
             )
             this.historicalUserLocations = this.geolocation.historicalUserLocations
             this.newFeatures = new NewGeometryFromChangesFeatureSource(
@@ -929,7 +929,6 @@
         this.selectedElement.setData(this.currentView.features?.data?.[0])
     }
 
-<<<<<<< HEAD
     /**
      * Searches the appropriate layer - will first try if a special layer matches; if not, a normal layer will be used by delegating to the layout
      * @param tags
@@ -958,10 +957,7 @@
         return this.layout.getMatchingLayer(properties)
     }
 
-    public async reportError(message: string | Error | XMLHttpRequest) {
-=======
-    public async reportError(message: string | Error | XMLHttpRequest, extramessage: string = "") {
->>>>>>> 5c56651b
+    public async reportError(message: string | Error | XMLHttpRequest, extramessage:string = "") {
         const isTesting = this.featureSwitchIsTesting.data
         console.log(
             isTesting
