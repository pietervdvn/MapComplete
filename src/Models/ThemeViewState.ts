--- conflicted
+++ resolved
@@ -61,7 +61,6 @@
 import FavouritesFeatureSource from "../Logic/FeatureSource/Sources/FavouritesFeatureSource"
 import { ProvidedImage } from "../Logic/ImageProviders/ImageProvider"
 import { GeolocationControlState } from "../UI/BigComponents/GeolocationControl"
-import { Orientation } from "../Sensors/Orientation"
 
 /**
  *
@@ -511,7 +510,6 @@
             }
         )
 
-<<<<<<< HEAD
         Hotkeys.RegisterHotkey(
             {
                 nomod: " ",
@@ -544,38 +542,6 @@
             )
         }
 
-=======
-        this.mapProperties.lastKeyNavigation.addCallbackAndRunD((_) => {
-            Hotkeys.RegisterHotkey(
-                {
-                    nomod: " ",
-                    onUp: true,
-                },
-                Translations.t.hotkeyDocumentation.selectItem,
-                () => this.selectClosestAtCenter(0)
-            )
-
-            for (let i = 1; i < 9; i++) {
-                let doc = Translations.t.hotkeyDocumentation.selectItemI.Subs({ i })
-                if (i === 1) {
-                    doc = Translations.t.hotkeyDocumentation.selectItem
-                } else if (i === 2) {
-                    doc = Translations.t.hotkeyDocumentation.selectItem2
-                } else if (i === 3) {
-                    doc = Translations.t.hotkeyDocumentation.selectItem3
-                }
-                Hotkeys.RegisterHotkey(
-                    {
-                        nomod: "" + i,
-                        onUp: true,
-                    },
-                    doc,
-                    () => this.selectClosestAtCenter(i - 1)
-                )
-            }
-            return true // unregister
-        })
->>>>>>> 663b1942
         this.featureSwitches.featureSwitchBackgroundSelection.addCallbackAndRun((enable) => {
             if (!enable) {
                 return
