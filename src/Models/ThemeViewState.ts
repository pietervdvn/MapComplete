import LayoutConfig from "./ThemeConfig/LayoutConfig"
import { SpecialVisualizationState } from "../UI/SpecialVisualization"
import { Changes } from "../Logic/Osm/Changes"
import { Store, UIEventSource } from "../Logic/UIEventSource"
import {
    FeatureSource,
    IndexedFeatureSource,
    WritableFeatureSource,
} from "../Logic/FeatureSource/FeatureSource"
import { OsmConnection } from "../Logic/Osm/OsmConnection"
import { ExportableMap, MapProperties } from "./MapProperties"
import LayerState from "../Logic/State/LayerState"
import { Feature, Point, Polygon } from "geojson"
import FullNodeDatabaseSource from "../Logic/FeatureSource/TiledFeatureSource/FullNodeDatabaseSource"
import { Map as MlMap } from "maplibre-gl"
import InitialMapPositioning from "../Logic/Actors/InitialMapPositioning"
import { MapLibreAdaptor } from "../UI/Map/MapLibreAdaptor"
import { GeoLocationState } from "../Logic/State/GeoLocationState"
import FeatureSwitchState from "../Logic/State/FeatureSwitchState"
import { QueryParameters } from "../Logic/Web/QueryParameters"
import UserRelatedState from "../Logic/State/UserRelatedState"
import LayerConfig from "./ThemeConfig/LayerConfig"
import GeoLocationHandler from "../Logic/Actors/GeoLocationHandler"
import { AvailableRasterLayers, RasterLayerPolygon, RasterLayerUtils } from "./RasterLayers"
import LayoutSource from "../Logic/FeatureSource/Sources/LayoutSource"
import StaticFeatureSource from "../Logic/FeatureSource/Sources/StaticFeatureSource"
import FeaturePropertiesStore from "../Logic/FeatureSource/Actors/FeaturePropertiesStore"
import PerLayerFeatureSourceSplitter from "../Logic/FeatureSource/PerLayerFeatureSourceSplitter"
import FilteringFeatureSource from "../Logic/FeatureSource/Sources/FilteringFeatureSource"
import ShowDataLayer from "../UI/Map/ShowDataLayer"
import TitleHandler from "../Logic/Actors/TitleHandler"
import ChangeToElementsActor from "../Logic/Actors/ChangeToElementsActor"
import PendingChangesUploader from "../Logic/Actors/PendingChangesUploader"
import SelectedElementTagsUpdater from "../Logic/Actors/SelectedElementTagsUpdater"
import { BBox } from "../Logic/BBox"
import Constants from "./Constants"
import Hotkeys from "../UI/Base/Hotkeys"
import Translations from "../UI/i18n/Translations"
import { GeoIndexedStoreForLayer } from "../Logic/FeatureSource/Actors/GeoIndexedStore"
import { LastClickFeatureSource } from "../Logic/FeatureSource/Sources/LastClickFeatureSource"
import { MenuState } from "./MenuState"
import MetaTagging from "../Logic/MetaTagging"
import ChangeGeometryApplicator from "../Logic/FeatureSource/Sources/ChangeGeometryApplicator"
import { NewGeometryFromChangesFeatureSource } from "../Logic/FeatureSource/Sources/NewGeometryFromChangesFeatureSource"
import OsmObjectDownloader from "../Logic/Osm/OsmObjectDownloader"
import ShowOverlayRasterLayer from "../UI/Map/ShowOverlayRasterLayer"
import { Utils } from "../Utils"
import { EliCategory } from "./RasterLayerProperties"
import BackgroundLayerResetter from "../Logic/Actors/BackgroundLayerResetter"
import SaveFeatureSourceToLocalStorage from "../Logic/FeatureSource/Actors/SaveFeatureSourceToLocalStorage"
import BBoxFeatureSource from "../Logic/FeatureSource/Sources/TouchesBboxFeatureSource"
import ThemeViewStateHashActor from "../Logic/Web/ThemeViewStateHashActor"
import NoElementsInViewDetector, {
    FeatureViewState,
} from "../Logic/Actors/NoElementsInViewDetector"
import FilteredLayer from "./FilteredLayer"
import { PreferredRasterLayerSelector } from "../Logic/Actors/PreferredRasterLayerSelector"
import { ImageUploadManager } from "../Logic/ImageProviders/ImageUploadManager"
import { Imgur } from "../Logic/ImageProviders/Imgur"
import NearbyFeatureSource from "../Logic/FeatureSource/Sources/NearbyFeatureSource"
import FavouritesFeatureSource from "../Logic/FeatureSource/Sources/FavouritesFeatureSource"
import { ProvidedImage } from "../Logic/ImageProviders/ImageProvider"
import { GeolocationControlState } from "../UI/BigComponents/GeolocationControl"
import Zoomcontrol from "../UI/Zoomcontrol"
<<<<<<< HEAD
import { SummaryTileSource } from "../Logic/FeatureSource/TiledFeatureSource/SummaryTileSource"
import summaryLayer from "../assets/generated/layers/summary.json"
import { LayerConfigJson } from "./ThemeConfig/Json/LayerConfigJson"
=======
import Locale from "../UI/i18n/Locale"

>>>>>>> 20df46a9
/**
 *
 * The themeviewState contains all the state needed for the themeViewGUI.
 *
 * This is pretty much the 'brain' or the HQ of MapComplete
 *
 * It ties up all the needed elements and starts some actors.
 */
export default class ThemeViewState implements SpecialVisualizationState {
    readonly layout: LayoutConfig
    readonly map: UIEventSource<MlMap>
    readonly changes: Changes
    readonly featureSwitches: FeatureSwitchState
    readonly featureSwitchIsTesting: Store<boolean>
    readonly featureSwitchUserbadge: Store<boolean>

    readonly featureProperties: FeaturePropertiesStore

    readonly osmConnection: OsmConnection
    readonly selectedElement: UIEventSource<Feature>
    readonly selectedElementAndLayer: Store<{ feature: Feature; layer: LayerConfig }>
    readonly mapProperties: MapLibreAdaptor & MapProperties & ExportableMap
    readonly osmObjectDownloader: OsmObjectDownloader

    readonly dataIsLoading: Store<boolean>
    /**
     * Indicates if there is _some_ data in view, even if it is not shown due to the filters
     */
    readonly hasDataInView: Store<FeatureViewState>

    readonly guistate: MenuState
    readonly fullNodeDatabase?: FullNodeDatabaseSource

    readonly historicalUserLocations: WritableFeatureSource<Feature<Point>>
    readonly indexedFeatures: IndexedFeatureSource & LayoutSource
    readonly currentView: FeatureSource<Feature<Polygon>>
    readonly featuresInView: FeatureSource
    readonly favourites: FavouritesFeatureSource
    /**
     * Contains a few (<10) >features that are near the center of the map.
     */
    readonly closestFeatures: NearbyFeatureSource
    readonly newFeatures: WritableFeatureSource
    readonly layerState: LayerState
    readonly perLayer: ReadonlyMap<string, GeoIndexedStoreForLayer>
    readonly perLayerFiltered: ReadonlyMap<string, FilteringFeatureSource>

    readonly availableLayers: Store<RasterLayerPolygon[]>
    readonly selectedLayer: UIEventSource<LayerConfig>
    readonly userRelatedState: UserRelatedState
    readonly geolocation: GeoLocationHandler
    readonly geolocationControl: GeolocationControlState

    readonly imageUploadManager: ImageUploadManager
    readonly previewedImage = new UIEventSource<ProvidedImage>(undefined)

    readonly addNewPoint: UIEventSource<boolean> = new UIEventSource<boolean>(false)
    /**
     * When using arrow keys to move, the accessibility mode is activated, which has a small rectangle set.
     * This is the 'viewport' which 'closestFeatures' uses to filter wilt
     */
    readonly visualFeedbackViewportBounds: UIEventSource<BBox> = new UIEventSource<BBox>(undefined)

    readonly lastClickObject: LastClickFeatureSource
    readonly overlayLayerStates: ReadonlyMap<
        string,
        { readonly isDisplayed: UIEventSource<boolean> }
    >
    /**
     * All 'level'-tags that are available with the current features
     */
    readonly floors: Store<string[]>
    /**
     * If true, the user interface will toggle some extra aids for people using screenreaders and keyboard navigation
     * Triggered by navigating the map with arrows or by pressing 'space' or 'enter'
     */
    public readonly visualFeedback: UIEventSource<boolean> = new UIEventSource<boolean>(false)

    constructor(layout: LayoutConfig) {
        Utils.initDomPurify()
        this.layout = layout
        this.featureSwitches = new FeatureSwitchState(layout)
        this.guistate = new MenuState(
            this.featureSwitches.featureSwitchWelcomeMessage.data,
            layout.id
        )
        this.map = new UIEventSource<MlMap>(undefined)
        const initial = new InitialMapPositioning(layout)
        this.mapProperties = new MapLibreAdaptor(this.map, initial)

        const geolocationState = new GeoLocationState()

        this.featureSwitchIsTesting = this.featureSwitches.featureSwitchIsTesting
        this.featureSwitchUserbadge = this.featureSwitches.featureSwitchEnableLogin

        this.osmConnection = new OsmConnection({
            dryRun: this.featureSwitches.featureSwitchIsTesting,
            fakeUser: this.featureSwitches.featureSwitchFakeUser.data,
            oauth_token: QueryParameters.GetQueryParameter(
                "oauth_token",
                undefined,
                "Used to complete the login"
            ),
        })
        this.userRelatedState = new UserRelatedState(
            this.osmConnection,
            layout,
            this.featureSwitches,
            this.mapProperties
        )
        this.userRelatedState.fixateNorth.addCallbackAndRunD((fixated) => {
            this.mapProperties.allowRotating.setData(fixated !== "yes")
        })
        this.selectedElement = new UIEventSource<Feature | undefined>(undefined, "Selected element")
        this.selectedLayer = new UIEventSource<LayerConfig>(undefined, "Selected layer")

        this.selectedElementAndLayer = this.selectedElement.mapD(
            (feature) => {
                const layer = this.selectedLayer.data
                if (!layer) {
                    return undefined
                }
                return { layer, feature }
            },
            [this.selectedLayer]
        )

        this.geolocation = new GeoLocationHandler(
            geolocationState,
            this.selectedElement,
            this.mapProperties,
            this.userRelatedState.gpsLocationHistoryRetentionTime
        )
        this.geolocationControl = new GeolocationControlState(this.geolocation, this.mapProperties)

        this.availableLayers = AvailableRasterLayers.layersAvailableAt(
            this.mapProperties.location,
            this.osmConnection.isLoggedIn
        )

        const self = this
        this.layerState = new LayerState(this.osmConnection, layout.layers, layout.id)

        {
            const overlayLayerStates = new Map<string, { isDisplayed: UIEventSource<boolean> }>()
            for (const rasterInfo of this.layout.tileLayerSources) {
                const isDisplayed = QueryParameters.GetBooleanQueryParameter(
                    "overlay-" + rasterInfo.id,
                    rasterInfo.defaultState ?? true,
                    "Wether or not overlayer layer " + rasterInfo.id + " is shown"
                )
                const state = { isDisplayed }
                overlayLayerStates.set(rasterInfo.id, state)
                new ShowOverlayRasterLayer(rasterInfo, this.map, this.mapProperties, state)
            }
            this.overlayLayerStates = overlayLayerStates
        }

        {
            /* Setup the layout source
             * A bit tricky, as this is heavily intertwined with the 'changes'-element, which generate a stream of new and changed features too
             */

            if (this.layout.layers.some((l) => l._needsFullNodeDatabase)) {
                this.fullNodeDatabase = new FullNodeDatabaseSource()
            }

            const layoutSource = new LayoutSource(
                layout.layers,
                this.featureSwitches,
                this.mapProperties,
                this.osmConnection.Backend(),
                (id) => self.layerState.filteredLayers.get(id).isDisplayed,
                this.fullNodeDatabase
            )

            let currentViewIndex = 0
            const empty = []
            this.currentView = new StaticFeatureSource(
                this.mapProperties.bounds.map((bbox) => {
                    if (!bbox) {
                        return empty
                    }
                    currentViewIndex++
                    return <Feature[]>[
                        bbox.asGeoJson({
                            zoom: this.mapProperties.zoom.data,
                            ...this.mapProperties.location.data,
                            id: "current_view_" + currentViewIndex,
                        }),
                    ]
                })
            )
            this.featuresInView = new BBoxFeatureSource(layoutSource, this.mapProperties.bounds)

            this.dataIsLoading = layoutSource.isLoading
            this.indexedFeatures = layoutSource
            this.featureProperties = new FeaturePropertiesStore(layoutSource)

            this.changes = new Changes(
                {
                    dryRun: this.featureSwitches.featureSwitchIsTesting,
                    allElements: layoutSource,
                    featurePropertiesStore: this.featureProperties,
                    osmConnection: this.osmConnection,
                    historicalUserLocations: this.geolocation.historicalUserLocations,
                },
                layout?.isLeftRightSensitive() ?? false
            )
            this.historicalUserLocations = this.geolocation.historicalUserLocations
            this.newFeatures = new NewGeometryFromChangesFeatureSource(
                this.changes,
                layoutSource,
                this.featureProperties
            )
            layoutSource.addSource(this.newFeatures)

            const perLayer = new PerLayerFeatureSourceSplitter(
                Array.from(this.layerState.filteredLayers.values()).filter(
                    (l) => l.layerDef?.source !== null
                ),
                new ChangeGeometryApplicator(this.indexedFeatures, this.changes),
                {
                    constructStore: (features, layer) =>
                        new GeoIndexedStoreForLayer(features, layer),
                    handleLeftovers: (features) => {
                        console.warn(
                            "Got ",
                            features.length,
                            "leftover features, such as",
                            features[0].properties
                        )
                    },
                }
            )
            this.perLayer = perLayer.perLayer
        }
        this.perLayer.forEach((fs) => {
            new SaveFeatureSourceToLocalStorage(
                this.osmConnection.Backend(),
                fs.layer.layerDef.id,
                15,
                fs,
                this.featureProperties,
                fs.layer.layerDef.maxAgeOfCache
            )
        })

        this.floors = this.featuresInView.features.stabilized(500).map((features) => {
            if (!features) {
                return []
            }
            const floors = new Set<string>()
            for (const feature of features) {
                let level = feature.properties["_level"]
                if (level) {
                    const levels = level.split(";")
                    for (const l of levels) {
                        floors.add(l)
                    }
                } else {
                    floors.add("0") // '0' is the default and is thus _always_ present
                }
            }
            const sorted = Array.from(floors)
            // Sort alphabetically first, to deal with floor "A", "B" and "C"
            sorted.sort()
            sorted.sort((a, b) => {
                // We use the laxer 'parseInt' to deal with floor '1A'
                const na = parseInt(a)
                const nb = parseInt(b)
                if (isNaN(na) || isNaN(nb)) {
                    return 0
                }
                return na - nb
            })
            sorted.reverse(/* new list, no side-effects */)
            return sorted
        })

        this.lastClickObject = new LastClickFeatureSource(this.layout)

        this.osmObjectDownloader = new OsmObjectDownloader(
            this.osmConnection.Backend(),
            this.changes
        )

        this.perLayerFiltered = this.showNormalDataOn(this.map)
        this.closestFeatures = new NearbyFeatureSource(
            this.mapProperties.location,
            this.perLayerFiltered,
            {
                currentZoom: this.mapProperties.zoom,
                layerState: this.layerState,
                bounds: this.visualFeedbackViewportBounds,
            }
        )
        this.hasDataInView = new NoElementsInViewDetector(this).hasFeatureInView
        this.imageUploadManager = new ImageUploadManager(
            layout,
            Imgur.singleton,
            this.featureProperties,
            this.osmConnection,
            this.changes
        )
        this.favourites = new FavouritesFeatureSource(this)

        this.initActors()
        this.drawSpecialLayers()
        this.initHotkeys()
        this.miscSetup()
        this.focusOnMap()
        if (!Utils.runningFromConsole) {
            console.log("State setup completed", this)
        }
    }

    /* By focussing on the map, the keyboard panning and zoom with '+' and '+' works */
    public focusOnMap() {
        if (this.map.data) {
            this.map.data.getCanvas().focus()
            console.log("Focused on map")
            return
        }
        this.map.addCallbackAndRunD((map) => {
            map.on("load", () => {
                map.getCanvas().focus()
            })
            return true
        })
    }

    public showNormalDataOn(map: Store<MlMap>): ReadonlyMap<string, FilteringFeatureSource> {
        const filteringFeatureSource = new Map<string, FilteringFeatureSource>()
        this.perLayer.forEach((fs, layerName) => {
            const doShowLayer = this.mapProperties.zoom.map(
                (z) =>
                    (fs.layer.isDisplayed?.data ?? true) && z >= (fs.layer.layerDef?.minzoom ?? 0),
                [fs.layer.isDisplayed]
            )

            if (!doShowLayer.data && this.featureSwitches.featureSwitchFilter.data === false) {
                /* This layer is hidden and there is no way to enable it (filterview is disabled or this layer doesn't show up in the filter view as the name is not defined)
                 *
                 * This means that we don't have to filter it, nor do we have to display it
                 *
                 * Note: it is tempting to also permanently disable the layer if it is not visible _and_ the layer name is hidden.
                 * However, this is _not_ correct: the layer might be hidden because zoom is not enough. Zooming in more _will_ reveal the layer!
                 * */
                return
            }
            const filtered = new FilteringFeatureSource(
                fs.layer,
                fs,
                (id) => this.featureProperties.getStore(id),
                this.layerState.globalFilters
            )
            filteringFeatureSource.set(layerName, filtered)

            new ShowDataLayer(map, {
                layer: fs.layer.layerDef,
                features: filtered,
                doShowLayer,
                metaTags: this.userRelatedState.preferencesAsTags,
                selectedElement: this.selectedElement,
                selectedLayer: this.selectedLayer,
                fetchStore: (id) => this.featureProperties.getStore(id),
            })
        })
        return filteringFeatureSource
    }

    public openNewDialog() {
        this.selectedLayer.setData(undefined)
        this.selectedElement.setData(undefined)

        const { lon, lat } = this.mapProperties.location.data
        const feature = this.lastClickObject.createFeature(lon, lat)
        this.featureProperties.trackFeature(feature)
        this.selectedElement.setData(feature)
    }

    /**
     * Various small methods that need to be called
     */
    private miscSetup() {
        this.userRelatedState.a11y.addCallbackAndRunD((a11y) => {
            if (a11y === "always") {
                this.visualFeedback.setData(true)
            } else if (a11y === "never") {
                this.visualFeedback.setData(false)
            }
        })
        this.mapProperties.onKeyNavigationEvent((keyEvent) => {
            if (this.userRelatedState.a11y.data === "never") {
                return
            }
            if (["north", "east", "south", "west"].indexOf(keyEvent.key) >= 0) {
                this.visualFeedback.setData(true)
                return true // Our job is done, unregister
            }
        })

        this.userRelatedState.markLayoutAsVisited(this.layout)

        this.selectedElement.addCallback((selected) => {
            if (selected === undefined) {
                Zoomcontrol.resetzoom()
            }
        })

        if (this.layout.customCss !== undefined && window.location.pathname.indexOf("theme") >= 0) {
            Utils.LoadCustomCss(this.layout.customCss)
        }
    }

    /**
     * Selects the feature that is 'i' closest to the map center
     * @param i
     * @private
     */
    private selectClosestAtCenter(i: number = 0) {
        if (this.userRelatedState.a11y.data !== "never") {
            this.visualFeedback.setData(true)
        }
        const toSelect = this.closestFeatures.features?.data?.[i]
        if (!toSelect) {
            window.requestAnimationFrame(() => {
                const toSelect = this.closestFeatures.features?.data?.[i]
                if (!toSelect) {
                    return
                }
                const layer = this.layout.getMatchingLayer(toSelect.properties)
                this.selectedElement.setData(undefined)
                this.selectedLayer.setData(layer)
                this.selectedElement.setData(toSelect)
            })
            return
        }
        const layer = this.layout.getMatchingLayer(toSelect.properties)
        this.selectedElement.setData(undefined)
        this.selectedLayer.setData(layer)
        this.selectedElement.setData(toSelect)
    }

    private initHotkeys() {
        const docs = Translations.t.hotkeyDocumentation
        Hotkeys.RegisterHotkey({ nomod: "Escape", onUp: true }, docs.closeSidebar, () => {
            if (this.previewedImage.data !== undefined) {
                this.previewedImage.setData(undefined)
                return
            }
            this.selectedElement.setData(undefined)
            this.guistate.closeAll()
            if (!this.guistate.isSomethingOpen()) {
                Zoomcontrol.resetzoom()
                this.focusOnMap()
            }
        })

        Hotkeys.RegisterHotkey({ nomod: "f" }, docs.selectFavourites, () => {
            this.guistate.menuViewTab.setData("favourites")
            this.guistate.menuIsOpened.setData(true)
        })

        Hotkeys.RegisterHotkey(
            {
                nomod: " ",
                onUp: true,
            },
            docs.selectItem,
            () => {
                if (this.selectedElement.data !== undefined) {
                    return false
                }
                if (
                    this.guistate.menuIsOpened.data ||
                    this.guistate.themeIsOpened.data ||
                    this.previewedImage.data !== undefined
                ) {
                    return
                }
                this.selectClosestAtCenter(0)
            }
        )

        for (let i = 1; i < 9; i++) {
            let doc = docs.selectItemI.Subs({ i })
            if (i === 1) {
                doc = docs.selectItem
            } else if (i === 2) {
                doc = docs.selectItem2
            } else if (i === 3) {
                doc = docs.selectItem3
            }
            Hotkeys.RegisterHotkey(
                {
                    nomod: "" + i,
                    onUp: true,
                },
                doc,
                () => this.selectClosestAtCenter(i - 1)
            )
        }

        this.featureSwitches.featureSwitchBackgroundSelection.addCallbackAndRun((enable) => {
            if (!enable) {
                return
            }
            Hotkeys.RegisterHotkey(
                {
                    nomod: "b",
                },
                docs.openLayersPanel,
                () => {
                    if (this.featureSwitches.featureSwitchBackgroundSelection.data) {
                        this.guistate.backgroundLayerSelectionIsOpened.setData(true)
                    }
                }
            )
            Hotkeys.RegisterHotkey(
                {
                    nomod: "s",
                },
                Translations.t.hotkeyDocumentation.openFilterPanel,
                () => {
                    console.log("S pressed")
                    if (this.featureSwitches.featureSwitchFilter.data) {
                        this.guistate.openFilterView()
                    }
                }
            )
            Hotkeys.RegisterHotkey(
                { shift: "O" },
                Translations.t.hotkeyDocumentation.selectMapnik,
                () => {
                    this.mapProperties.rasterLayer.setData(AvailableRasterLayers.osmCarto)
                }
            )
            const setLayerCategory = (category: EliCategory) => {
                const available = this.availableLayers.data
                const current = this.mapProperties.rasterLayer
                const best = RasterLayerUtils.SelectBestLayerAccordingTo(
                    available,
                    category,
                    current.data
                )
                console.log("Best layer for category", category, "is", best.properties.id)
                current.setData(best)
            }

            Hotkeys.RegisterHotkey(
                { nomod: "O" },
                Translations.t.hotkeyDocumentation.selectOsmbasedmap,
                () => setLayerCategory("osmbasedmap")
            )

            Hotkeys.RegisterHotkey(
                { nomod: "M" },
                Translations.t.hotkeyDocumentation.selectMap,
                () => setLayerCategory("map")
            )

            Hotkeys.RegisterHotkey(
                { nomod: "P" },
                Translations.t.hotkeyDocumentation.selectAerial,
                () => setLayerCategory("photo")
            )
            Hotkeys.RegisterHotkey(
                { nomod: "L" },
                Translations.t.hotkeyDocumentation.geolocate,
                () => {
                    this.geolocationControl.handleClick()
                }
            )
            return true
        })

        Hotkeys.RegisterHotkey(
            {
                shift: "T",
            },
            Translations.t.hotkeyDocumentation.translationMode,
            () => {
                Locale.showLinkToWeblate.setData(!Locale.showLinkToWeblate.data)
            }
        )
    }

    private setupSummaryLayer() {
        const layers = this.layout.layers.filter(
            (l) =>
                Constants.priviliged_layers.indexOf(<any>l.id) < 0 &&
                l.source.geojsonSource === undefined
        )
        return new SummaryTileSource(
            "http://127.0.0.1:2345",
            layers.map((l) => l.id),
            this.mapProperties.zoom.map((z) => Math.max(Math.ceil(z) + 1, 0)),
            this.mapProperties
        )
    }
    /**
     * Add the special layers to the map
     */
    private drawSpecialLayers() {
        type AddedByDefaultTypes = (typeof Constants.added_by_default)[number]
        const empty = []
        /**
         * A listing which maps the layerId onto the featureSource
         */
        const specialLayers: Record<
            Exclude<AddedByDefaultTypes, "last_click"> | "current_view",
            FeatureSource
        > = {
            home_location: this.userRelatedState.homeLocation,
            gps_location: this.geolocation.currentUserLocation,
            gps_location_history: this.geolocation.historicalUserLocations,
            gps_track: this.geolocation.historicalUserLocationsTrack,
            selected_element: new StaticFeatureSource(
                this.selectedElement.map((f) => (f === undefined ? empty : [f]))
            ),
            range: new StaticFeatureSource(
                this.mapProperties.maxbounds.map((bbox) =>
                    bbox === undefined ? empty : <Feature[]>[bbox.asGeoJson({ id: "range" })]
                )
            ),
            current_view: this.currentView,
            favourite: this.favourites,
            summary: this.setupSummaryLayer(),
        }

        this.closestFeatures.registerSource(specialLayers.favourite, "favourite")
        if (this.layout?.lockLocation) {
            const bbox = new BBox(<any>this.layout.lockLocation)
            this.mapProperties.maxbounds.setData(bbox)
            ShowDataLayer.showRange(
                this.map,
                new StaticFeatureSource([bbox.asGeoJson({ id: "range" })]),
                this.featureSwitches.featureSwitchIsTesting
            )
        }
        const currentViewLayer = this.layout.layers.find((l) => l.id === "current_view")
        if (currentViewLayer?.tagRenderings?.length > 0) {
            const params = MetaTagging.createExtraFuncParams(this)
            this.featureProperties.trackFeatureSource(specialLayers.current_view)
            specialLayers.current_view.features.addCallbackAndRunD((features) => {
                MetaTagging.addMetatags(
                    features,
                    params,
                    currentViewLayer,
                    this.layout,
                    this.osmObjectDownloader,
                    this.featureProperties
                )
            })
        }

        const rangeFLayer: FilteredLayer = this.layerState.filteredLayers.get("range")
        const rangeIsDisplayed = rangeFLayer?.isDisplayed
        if (
            rangeFLayer &&
            !QueryParameters.wasInitialized(FilteredLayer.queryParameterKey(rangeFLayer.layerDef))
        ) {
            rangeIsDisplayed?.syncWith(this.featureSwitches.featureSwitchIsTesting, true)
        }

        // enumerate all 'normal' layers and match them with the appropriate 'special' layer - if applicable
        this.layerState.filteredLayers.forEach((flayer) => {
            const id = flayer.layerDef.id
            const features: FeatureSource = specialLayers[id]
            if (features === undefined) {
                return
            }
            if (id === "summary") {
                console.log("Skipping summary!")
                return
            }

            this.featureProperties.trackFeatureSource(features)
            new ShowDataLayer(this.map, {
                features,
                doShowLayer: flayer.isDisplayed,
                layer: flayer.layerDef,
                metaTags: this.userRelatedState.preferencesAsTags,
                selectedElement: this.selectedElement,
                selectedLayer: this.selectedLayer,
            })
        })

        const maxzoom = Math.min(
            ...this.layout.layers
                .filter((l) => Constants.priviliged_layers.indexOf(<any>l.id) < 0)
                .map((l) => l.minzoom)
        )
        console.log("Maxzoom is", maxzoom)
        new ShowDataLayer(this.map, {
            features: specialLayers.summary,
            layer: new LayerConfig(<LayerConfigJson>summaryLayer, "summaryLayer"),
            doShowLayer: this.mapProperties.zoom.map((z) => z < maxzoom),
            selectedLayer: this.selectedLayer,
            selectedElement: this.selectedElement,
        })
    }

    /**
     * Setup various services for which no reference are needed
     */
    private initActors() {
        this.selectedElement.addCallback((selected) => {
            if (selected === undefined) {
<<<<<<< HEAD
=======
                console.trace("Unselected")
                // We did _unselect_ an item - we always remove the lastclick-object
                this.lastClickObject.features.setData([])
>>>>>>> 20df46a9
                this.selectedLayer.setData(undefined)
                this.focusOnMap()
            }
        })
        this.guistate.allToggles.forEach((toggle) => {
            toggle.toggle.addCallbackD((isOpened) => {
                if (!isOpened) {
                    this.focusOnMap()
                }
            })
        })
        new ThemeViewStateHashActor(this)
        new MetaTagging(this)
        new TitleHandler(this.selectedElement, this.featureProperties, this)
        new ChangeToElementsActor(this.changes, this.featureProperties)
        new PendingChangesUploader(this.changes, this.selectedElement)
        new SelectedElementTagsUpdater(this)
        new BackgroundLayerResetter(this.mapProperties.rasterLayer, this.availableLayers)
        new PreferredRasterLayerSelector(
            this.mapProperties.rasterLayer,
            this.availableLayers,
            this.featureSwitches.backgroundLayerId,
            this.userRelatedState.preferredBackgroundLayer
        )
    }
}<|MERGE_RESOLUTION|>--- conflicted
+++ resolved
@@ -62,14 +62,11 @@
 import { ProvidedImage } from "../Logic/ImageProviders/ImageProvider"
 import { GeolocationControlState } from "../UI/BigComponents/GeolocationControl"
 import Zoomcontrol from "../UI/Zoomcontrol"
-<<<<<<< HEAD
 import { SummaryTileSource } from "../Logic/FeatureSource/TiledFeatureSource/SummaryTileSource"
 import summaryLayer from "../assets/generated/layers/summary.json"
 import { LayerConfigJson } from "./ThemeConfig/Json/LayerConfigJson"
-=======
 import Locale from "../UI/i18n/Locale"
 
->>>>>>> 20df46a9
 /**
  *
  * The themeviewState contains all the state needed for the themeViewGUI.
@@ -781,12 +778,6 @@
     private initActors() {
         this.selectedElement.addCallback((selected) => {
             if (selected === undefined) {
-<<<<<<< HEAD
-=======
-                console.trace("Unselected")
-                // We did _unselect_ an item - we always remove the lastclick-object
-                this.lastClickObject.features.setData([])
->>>>>>> 20df46a9
                 this.selectedLayer.setData(undefined)
                 this.focusOnMap()
             }
