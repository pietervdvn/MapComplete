import LayoutConfig from "./ThemeConfig/LayoutConfig"
import { SpecialVisualizationState } from "../UI/SpecialVisualization"
import { Changes } from "../Logic/Osm/Changes"
import { Store, UIEventSource } from "../Logic/UIEventSource"
import {
    FeatureSource,
    IndexedFeatureSource,
    WritableFeatureSource,
} from "../Logic/FeatureSource/FeatureSource"
import { OsmConnection } from "../Logic/Osm/OsmConnection"
import { ExportableMap, MapProperties } from "./MapProperties"
import LayerState from "../Logic/State/LayerState"
import { Feature, Point, Polygon } from "geojson"
import FullNodeDatabaseSource from "../Logic/FeatureSource/TiledFeatureSource/FullNodeDatabaseSource"
import { Map as MlMap } from "maplibre-gl"
import InitialMapPositioning from "../Logic/Actors/InitialMapPositioning"
import { MapLibreAdaptor } from "../UI/Map/MapLibreAdaptor"
import { GeoLocationState } from "../Logic/State/GeoLocationState"
import FeatureSwitchState from "../Logic/State/FeatureSwitchState"
import { QueryParameters } from "../Logic/Web/QueryParameters"
import UserRelatedState from "../Logic/State/UserRelatedState"
import LayerConfig from "./ThemeConfig/LayerConfig"
import GeoLocationHandler from "../Logic/Actors/GeoLocationHandler"
import { AvailableRasterLayers, RasterLayerPolygon, RasterLayerUtils } from "./RasterLayers"
import LayoutSource from "../Logic/FeatureSource/Sources/LayoutSource"
import StaticFeatureSource from "../Logic/FeatureSource/Sources/StaticFeatureSource"
import FeaturePropertiesStore from "../Logic/FeatureSource/Actors/FeaturePropertiesStore"
import PerLayerFeatureSourceSplitter from "../Logic/FeatureSource/PerLayerFeatureSourceSplitter"
import FilteringFeatureSource from "../Logic/FeatureSource/Sources/FilteringFeatureSource"
import ShowDataLayer from "../UI/Map/ShowDataLayer"
import TitleHandler from "../Logic/Actors/TitleHandler"
import ChangeToElementsActor from "../Logic/Actors/ChangeToElementsActor"
import PendingChangesUploader from "../Logic/Actors/PendingChangesUploader"
import SelectedElementTagsUpdater from "../Logic/Actors/SelectedElementTagsUpdater"
import { BBox } from "../Logic/BBox"
import Constants from "./Constants"
import Hotkeys from "../UI/Base/Hotkeys"
import Translations from "../UI/i18n/Translations"
import { GeoIndexedStoreForLayer } from "../Logic/FeatureSource/Actors/GeoIndexedStore"
import { LastClickFeatureSource } from "../Logic/FeatureSource/Sources/LastClickFeatureSource"
import { MenuState } from "./MenuState"
import MetaTagging from "../Logic/MetaTagging"
import ChangeGeometryApplicator from "../Logic/FeatureSource/Sources/ChangeGeometryApplicator"
import { NewGeometryFromChangesFeatureSource } from "../Logic/FeatureSource/Sources/NewGeometryFromChangesFeatureSource"
import OsmObjectDownloader from "../Logic/Osm/OsmObjectDownloader"
import ShowOverlayRasterLayer from "../UI/Map/ShowOverlayRasterLayer"
import { Utils } from "../Utils"
import { EliCategory } from "./RasterLayerProperties"
import BackgroundLayerResetter from "../Logic/Actors/BackgroundLayerResetter"
import SaveFeatureSourceToLocalStorage from "../Logic/FeatureSource/Actors/SaveFeatureSourceToLocalStorage"
import BBoxFeatureSource from "../Logic/FeatureSource/Sources/TouchesBboxFeatureSource"
import ThemeViewStateHashActor from "../Logic/Web/ThemeViewStateHashActor"
import NoElementsInViewDetector, {
    FeatureViewState,
} from "../Logic/Actors/NoElementsInViewDetector"
import FilteredLayer from "./FilteredLayer"
import { PreferredRasterLayerSelector } from "../Logic/Actors/PreferredRasterLayerSelector"
import { ImageUploadManager } from "../Logic/ImageProviders/ImageUploadManager"
import { Imgur } from "../Logic/ImageProviders/Imgur"
import NearbyFeatureSource from "../Logic/FeatureSource/Sources/NearbyFeatureSource"
import FavouritesFeatureSource from "../Logic/FeatureSource/Sources/FavouritesFeatureSource"
import { ProvidedImage } from "../Logic/ImageProviders/ImageProvider"
import { GeolocationControlState } from "../UI/BigComponents/GeolocationControl"
import Zoomcontrol from "../UI/Zoomcontrol"
import {
    SummaryTileSource,
    SummaryTileSourceRewriter,
} from "../Logic/FeatureSource/TiledFeatureSource/SummaryTileSource"
import summaryLayer from "../assets/generated/layers/summary.json"
import last_click_layerconfig from "../assets/generated/layers/last_click.json"

import { LayerConfigJson } from "./ThemeConfig/Json/LayerConfigJson"
import Locale from "../UI/i18n/Locale"
import Hash from "../Logic/Web/Hash"
import { GeoOperations } from "../Logic/GeoOperations"
import { CombinedFetcher } from "../Logic/Web/NearbyImagesSearch"
import GeocodingProvider from "../Logic/Geocoding/GeocodingProvider"
import CombinedSearcher from "../Logic/Geocoding/CombinedSearcher"
import { NominatimGeocoding } from "../Logic/Geocoding/NominatimGeocoding"
import CoordinateSearch from "../Logic/Geocoding/CoordinateSearch"
import LocalElementSearch from "../Logic/Geocoding/LocalElementSearch"
import { RecentSearch } from "../Logic/Geocoding/RecentSearch"
import PhotonSearch from "../Logic/Geocoding/PhotonSearch"
import ThemeSearch from "../Logic/Geocoding/ThemeSearch"

/**
 *
 * The themeviewState contains all the state needed for the themeViewGUI.
 *
 * This is pretty much the 'brain' or the HQ of MapComplete
 *
 * It ties up all the needed elements and starts some actors.
 */
export default class ThemeViewState implements SpecialVisualizationState {
    readonly layout: LayoutConfig
    readonly map: UIEventSource<MlMap>
    readonly changes: Changes
    readonly featureSwitches: FeatureSwitchState
    readonly featureSwitchIsTesting: Store<boolean>
    readonly featureSwitchUserbadge: Store<boolean>

    readonly featureProperties: FeaturePropertiesStore

    readonly osmConnection: OsmConnection
    readonly selectedElement: UIEventSource<Feature>
    readonly mapProperties: MapLibreAdaptor & MapProperties & ExportableMap
    readonly osmObjectDownloader: OsmObjectDownloader

    readonly dataIsLoading: Store<boolean>
    /**
     * Indicates if there is _some_ data in view, even if it is not shown due to the filters
     */
    readonly hasDataInView: Store<FeatureViewState>

    readonly guistate: MenuState
    readonly fullNodeDatabase?: FullNodeDatabaseSource

    readonly historicalUserLocations: WritableFeatureSource<Feature<Point>>
    readonly indexedFeatures: IndexedFeatureSource & LayoutSource
    readonly currentView: FeatureSource<Feature<Polygon>>
    readonly featuresInView: FeatureSource
    readonly favourites: FavouritesFeatureSource
    /**
     * Contains a few (<10) >features that are near the center of the map.
     */
    readonly closestFeatures: NearbyFeatureSource
    readonly newFeatures: WritableFeatureSource
    readonly layerState: LayerState
    readonly featureSummary: SummaryTileSourceRewriter
    readonly perLayer: ReadonlyMap<string, GeoIndexedStoreForLayer>
    readonly perLayerFiltered: ReadonlyMap<string, FilteringFeatureSource>

    readonly availableLayers: { store: Store<RasterLayerPolygon[]> }
    readonly userRelatedState: UserRelatedState
    readonly geolocation: GeoLocationHandler
    readonly geolocationControl: GeolocationControlState

    readonly imageUploadManager: ImageUploadManager
    readonly previewedImage = new UIEventSource<ProvidedImage>(undefined)

    readonly addNewPoint: UIEventSource<boolean> = new UIEventSource<boolean>(false)
    /**
     * When using arrow keys to move, the accessibility mode is activated, which has a small rectangle set.
     * This is the 'viewport' which 'closestFeatures' uses to filter wilt
     */
    readonly visualFeedbackViewportBounds: UIEventSource<BBox> = new UIEventSource<BBox>(undefined)

    readonly lastClickObject: LastClickFeatureSource
    readonly overlayLayerStates: ReadonlyMap<
        string,
        { readonly isDisplayed: UIEventSource<boolean> }
    >
    /**
     * All 'level'-tags that are available with the current features
     */
    readonly floors: Store<string[]>
    /**
     * If true, the user interface will toggle some extra aids for people using screenreaders and keyboard navigation
     * Triggered by navigating the map with arrows or by pressing 'space' or 'enter'
     */
    public readonly visualFeedback: UIEventSource<boolean> = new UIEventSource<boolean>(false)
    public readonly toCacheSavers: ReadonlyMap<string, SaveFeatureSourceToLocalStorage>

    public readonly nearbyImageSearcher: CombinedFetcher
<<<<<<< HEAD
    public readonly geosearch: GeocodingProvider
    public readonly recentlySearched: RecentSearch
=======
>>>>>>> c97c2c0e

    constructor(layout: LayoutConfig, mvtAvailableLayers: Set<string>) {
        Utils.initDomPurify()
        this.layout = layout
        this.featureSwitches = new FeatureSwitchState(layout)
        this.guistate = new MenuState(
            this.featureSwitches.featureSwitchWelcomeMessage.data,
            layout.id
        )
        this.map = new UIEventSource<MlMap>(undefined)
        const geolocationState = new GeoLocationState()
        const initial = new InitialMapPositioning(layout, geolocationState)
        this.mapProperties = new MapLibreAdaptor(this.map, initial)

        this.featureSwitchIsTesting = this.featureSwitches.featureSwitchIsTesting
        this.featureSwitchUserbadge = this.featureSwitches.featureSwitchEnableLogin

        this.osmConnection = new OsmConnection({
            dryRun: this.featureSwitches.featureSwitchIsTesting,
            fakeUser: this.featureSwitches.featureSwitchFakeUser.data,
            oauth_token: QueryParameters.GetQueryParameter(
                "oauth_token",
                undefined,
                "Used to complete the login"
            ),
        })
        this.userRelatedState = new UserRelatedState(
            this.osmConnection,
            layout,
            this.featureSwitches,
            this.mapProperties
        )
        this.userRelatedState.fixateNorth.addCallbackAndRunD((fixated) => {
            this.mapProperties.allowRotating.setData(fixated !== "yes")
        })
        this.selectedElement = new UIEventSource<Feature | undefined>(undefined, "Selected element")

        this.geolocation = new GeoLocationHandler(
            geolocationState,
            this.selectedElement,
            this.mapProperties,
            this.userRelatedState.gpsLocationHistoryRetentionTime
        )
        this.geolocationControl = new GeolocationControlState(this.geolocation, this.mapProperties)

        this.availableLayers = AvailableRasterLayers.layersAvailableAt(
            this.mapProperties.location,
            this.osmConnection.isLoggedIn
        )

        this.layerState = new LayerState(
            this.osmConnection,
            layout.layers,
            layout.id,
            this.featureSwitches.featureSwitchLayerDefault
        )

        {
            const overlayLayerStates = new Map<string, { isDisplayed: UIEventSource<boolean> }>()
            for (const rasterInfo of this.layout.tileLayerSources) {
                const isDisplayed = QueryParameters.GetBooleanQueryParameter(
                    "overlay-" + rasterInfo.id,
                    rasterInfo.defaultState ?? true,
                    "Whether or not overlay layer " + rasterInfo.id + " is shown"
                )
                const state = { isDisplayed }
                overlayLayerStates.set(rasterInfo.id, state)
                new ShowOverlayRasterLayer(rasterInfo, this.map, this.mapProperties, state)
            }
            this.overlayLayerStates = overlayLayerStates
        }

        {
            /* Set up the layout source
             * A bit tricky, as this is heavily intertwined with the 'changes'-element, which generates a stream of new and changed features too
             */

            if (this.layout.layers.some((l) => l._needsFullNodeDatabase)) {
                this.fullNodeDatabase = new FullNodeDatabaseSource()
            }

            const layoutSource = new LayoutSource(
                layout.layers,
                this.featureSwitches,
                this.mapProperties,
                this.osmConnection.Backend(),
                (id) => this.layerState.filteredLayers.get(id).isDisplayed,
                mvtAvailableLayers,
                this.fullNodeDatabase
            )

            let currentViewIndex = 0
            const empty = []
            this.currentView = new StaticFeatureSource(
                this.mapProperties.bounds.map((bbox) => {
                    if (!bbox) {
                        return empty
                    }
                    currentViewIndex++
                    return <Feature[]>[
                        bbox.asGeoJson({
                            zoom: this.mapProperties.zoom.data,
                            ...this.mapProperties.location.data,
                            id: "current_view_" + currentViewIndex,
                        }),
                    ]
                })
            )
            this.featuresInView = new BBoxFeatureSource(layoutSource, this.mapProperties.bounds)

            this.dataIsLoading = layoutSource.isLoading
            this.indexedFeatures = layoutSource
            this.featureProperties = new FeaturePropertiesStore(layoutSource)

            this.changes = new Changes(
                {
                    dryRun: this.featureSwitches.featureSwitchIsTesting,
                    allElements: layoutSource,
                    featurePropertiesStore: this.featureProperties,
                    osmConnection: this.osmConnection,
                    historicalUserLocations: this.geolocation.historicalUserLocations,
                    featureSwitches: this.featureSwitches,
                },
                layout?.isLeftRightSensitive() ?? false,
                (e) => this.reportError(e)
            )
            this.historicalUserLocations = this.geolocation.historicalUserLocations
            this.newFeatures = new NewGeometryFromChangesFeatureSource(
                this.changes,
                layoutSource,
                this.featureProperties
            )
            layoutSource.addSource(this.newFeatures)

            const perLayer = new PerLayerFeatureSourceSplitter(
                Array.from(this.layerState.filteredLayers.values()).filter(
                    (l) => l.layerDef?.source !== null
                ),
                new ChangeGeometryApplicator(this.indexedFeatures, this.changes),
                {
                    constructStore: (features, layer) =>
                        new GeoIndexedStoreForLayer(features, layer),
                    handleLeftovers: (features) => {
                        console.warn(
                            "Got ",
                            features.length,
                            "leftover features, such as",
                            features[0].properties
                        )
                    },
                }
            )
            this.perLayer = perLayer.perLayer
        }

        this.floors = this.featuresInView.features.stabilized(500).map((features) => {
            if (!features) {
                return []
            }
            const floors = new Set<string>()
            for (const feature of features) {
                const level = feature.properties["_level"]
                if (level) {
                    const levels = level.split(";")
                    for (const l of levels) {
                        floors.add(l)
                    }
                } else {
                    floors.add("0") // '0' is the default and is thus _always_ present
                }
            }
            const sorted = Array.from(floors)
            // Sort alphabetically first, to deal with floor "A", "B" and "C"
            sorted.sort()
            sorted.sort((a, b) => {
                // We use the laxer 'parseInt' to deal with floor '1A'
                const na = parseInt(a)
                const nb = parseInt(b)
                if (isNaN(na) || isNaN(nb)) {
                    return 0
                }
                return na - nb
            })
            sorted.reverse(/* new list, no side-effects */)
            return sorted
        })

        this.lastClickObject = new LastClickFeatureSource(
            this.layout,
            this.mapProperties.lastClickLocation,
            this.userRelatedState.addNewFeatureMode
        )

        this.osmObjectDownloader = new OsmObjectDownloader(
            this.osmConnection.Backend(),
            this.changes
        )

        this.perLayerFiltered = this.showNormalDataOn(this.map)
        this.closestFeatures = new NearbyFeatureSource(
            this.mapProperties.location,
            this.perLayerFiltered,
            {
                currentZoom: this.mapProperties.zoom,
                layerState: this.layerState,
                bounds: this.visualFeedbackViewportBounds,
            }
        )
        this.hasDataInView = new NoElementsInViewDetector(this).hasFeatureInView
        this.imageUploadManager = new ImageUploadManager(
            layout,
            Imgur.singleton,
            this.featureProperties,
            this.osmConnection,
            this.changes
        )
        this.favourites = new FavouritesFeatureSource(this)
        const longAgo = new Date()
        longAgo.setTime(new Date().getTime() - 5 * 365 * 24 * 60 * 60 * 1000)
        this.nearbyImageSearcher = new CombinedFetcher(50, longAgo, this.indexedFeatures)

        this.featureSummary = this.setupSummaryLayer()
        this.toCacheSavers = layout.enableCache ? this.initSaveToLocalStorage() : undefined

        this.geosearch = new CombinedSearcher(
            new LocalElementSearch(this, 5),
            new PhotonSearch(), // new NominatimGeocoding(),
            new CoordinateSearch(),
            this.featureSwitches.featureSwitchBackToThemeOverview.data ? new ThemeSearch(this) : undefined
        )

        this.recentlySearched = new RecentSearch(this)

        this.initActors()
        this.drawSpecialLayers()
        this.initHotkeys()
        this.miscSetup()
        this.focusOnMap()
        if (!Utils.runningFromConsole) {
            console.log("State setup completed", this)
        }
    }

    /* By focussing on the map, the keyboard panning and zoom with '+' and '+' works */
    public focusOnMap() {
        if (this.map.data) {
            this.map.data.getCanvas().focus()
            console.log("Focused on map")
            return
        }
        this.map.addCallbackAndRunD((map) => {
            map.on("load", () => {
                map.getCanvas().focus()
            })
            return true
        })
    }

    public initSaveToLocalStorage() {
        const toLocalStorage = new Map<string, SaveFeatureSourceToLocalStorage>()
        this.perLayer.forEach((fs, layerId) => {
            if (fs.layer.layerDef.source.geojsonSource !== undefined) {
                return // We don't cache external data layers
            }
            const storage = new SaveFeatureSourceToLocalStorage(
                this.osmConnection.Backend(),
                fs.layer.layerDef.id,
                LayoutSource.fromCacheZoomLevel,
                fs,
                this.featureProperties,
                fs.layer.layerDef.maxAgeOfCache
            )
            toLocalStorage.set(layerId, storage)
        })
        return toLocalStorage
    }

    public showNormalDataOn(map: Store<MlMap>): ReadonlyMap<string, FilteringFeatureSource> {
        const filteringFeatureSource = new Map<string, FilteringFeatureSource>()
        this.perLayer.forEach((fs, layerName) => {
            const doShowLayer = this.mapProperties.zoom.map(
                (z) =>
                    (fs.layer.isDisplayed?.data ?? true) && z >= (fs.layer.layerDef?.minzoom ?? 0),
                [fs.layer.isDisplayed]
            )

            if (!doShowLayer.data && this.featureSwitches.featureSwitchFilter.data === false) {
                /* This layer is hidden and there is no way to enable it (filterview is disabled or this layer doesn't show up in the filter view as the name is not defined)
                 *
                 * This means that we don't have to filter it, nor do we have to display it
                 *
                 * Note: it is tempting to also permanently disable the layer if it is not visible _and_ the layer name is hidden.
                 * However, this is _not_ correct: the layer might be hidden because zoom is not enough. Zooming in more _will_ reveal the layer!
                 * */
                return
            }
            const filtered = new FilteringFeatureSource(
                fs.layer,
                fs,
                (id) => this.featureProperties.getStore(id),
                this.layerState.globalFilters
            )
            filteringFeatureSource.set(layerName, filtered)

            new ShowDataLayer(map, {
                layer: fs.layer.layerDef,
                features: filtered,
                doShowLayer,
                metaTags: this.userRelatedState.preferencesAsTags,
                selectedElement: this.selectedElement,
                fetchStore: (id) => this.featureProperties.getStore(id),
            })
        })
        return filteringFeatureSource
    }

    public openNewDialog() {
        this.selectedElement.setData(undefined)

        const { lon, lat } = this.mapProperties.location.data
        const feature = this.lastClickObject.createFeature(lon, lat)
        this.featureProperties.trackFeature(feature)
        this.selectedElement.setData(feature)
    }

    public showCurrentLocationOn(map: Store<MlMap>): ShowDataLayer {
        const id = "gps_location"
        const flayerGps = this.layerState.filteredLayers.get(id)
        if (flayerGps === undefined) {
            return
        }
        const features = this.geolocation.currentUserLocation
        return new ShowDataLayer(map, {
            features,
            doShowLayer: flayerGps.isDisplayed,
            layer: flayerGps.layerDef,
            metaTags: this.userRelatedState.preferencesAsTags,
            selectedElement: this.selectedElement,
        })
    }

    /**
     * Various small methods that need to be called
     */
    private miscSetup() {
        this.userRelatedState.a11y.addCallbackAndRunD((a11y) => {
            if (a11y === "always") {
                this.visualFeedback.setData(true)
            } else if (a11y === "never") {
                this.visualFeedback.setData(false)
            }
        })
        this.mapProperties.onKeyNavigationEvent((keyEvent) => {
            if (this.userRelatedState.a11y.data === "never") {
                return
            }
            if (["north", "east", "south", "west"].indexOf(keyEvent.key) >= 0) {
                this.visualFeedback.setData(true)
                return true // Our job is done, unregister
            }
        })

        this.userRelatedState.markLayoutAsVisited(this.layout)

        this.selectedElement.addCallback((selected) => {
            if (selected === undefined) {
                Zoomcontrol.resetzoom()
            }
        })

        if (this.layout.customCss !== undefined && window.location.pathname.indexOf("theme") >= 0) {
            Utils.LoadCustomCss(this.layout.customCss)
        }

        Hash.hash.addCallbackAndRunD((hash) => {
            if (hash === "current_view" || hash.match(/current_view_[0-9]+/)) {
                this.selectCurrentView()
            }
        })
    }

    /**
     * Selects the feature that is 'i' closest to the map center
     * @param i
     * @private
     */
    private selectClosestAtCenter(i: number = 0) {
        if (this.userRelatedState.a11y.data !== "never") {
            this.visualFeedback.setData(true)
        }
        const toSelect = this.closestFeatures.features?.data?.[i]
        if (!toSelect) {
            window.requestAnimationFrame(() => {
                const toSelect = this.closestFeatures.features?.data?.[i]
                if (!toSelect) {
                    return
                }
                this.selectedElement.setData(undefined)
                this.selectedElement.setData(toSelect)
            })
            return
        }
        this.selectedElement.setData(undefined)
        this.selectedElement.setData(toSelect)
    }

    private initHotkeys() {
        const docs = Translations.t.hotkeyDocumentation
        Hotkeys.RegisterHotkey({ nomod: "Escape", onUp: true }, docs.closeSidebar, () => {
            if (this.previewedImage.data !== undefined) {
                this.previewedImage.setData(undefined)
                return
            }
            this.selectedElement.setData(undefined)
            this.guistate.closeAll()
            if (!this.guistate.isSomethingOpen()) {
                Zoomcontrol.resetzoom()
                this.focusOnMap()
            }
        })

        Hotkeys.RegisterHotkey({ nomod: "f" }, docs.selectFavourites, () => {
            this.guistate.menuViewTab.setData("favourites")
            this.guistate.menuIsOpened.setData(true)
        })

        Hotkeys.RegisterHotkey(
            {
                nomod: " ",
                onUp: true,
            },
            docs.selectItem,
            () => {
                if (this.selectedElement.data !== undefined) {
                    return false
                }
                if (
                    this.guistate.menuIsOpened.data ||
                    this.guistate.themeIsOpened.data ||
                    this.previewedImage.data !== undefined
                ) {
                    return
                }
                this.selectClosestAtCenter(0)
            }
        )

        for (let i = 1; i < 9; i++) {
            let doc = docs.selectItemI.Subs({ i })
            if (i === 1) {
                doc = docs.selectItem
            } else if (i === 2) {
                doc = docs.selectItem2
            } else if (i === 3) {
                doc = docs.selectItem3
            }
            Hotkeys.RegisterHotkey(
                {
                    nomod: "" + i,
                    onUp: true,
                },
                doc,
                () => this.selectClosestAtCenter(i - 1)
            )
        }

        this.featureSwitches.featureSwitchBackgroundSelection.addCallbackAndRun((enable) => {
            if (!enable) {
                return
            }
            Hotkeys.RegisterHotkey(
                {
                    nomod: "b",
                },
                docs.openLayersPanel,
                () => {
                    if (this.featureSwitches.featureSwitchBackgroundSelection.data) {
                        this.guistate.backgroundLayerSelectionIsOpened.setData(true)
                    }
                }
            )
            Hotkeys.RegisterHotkey(
                {
                    nomod: "s",
                },
                Translations.t.hotkeyDocumentation.openFilterPanel,
                () => {
                    console.log("S pressed")
                    if (this.featureSwitches.featureSwitchFilter.data) {
                        this.guistate.openFilterView()
                    }
                }
            )
            Hotkeys.RegisterHotkey(
                { shift: "O" },
                Translations.t.hotkeyDocumentation.selectMapnik,
                () => {
                    this.mapProperties.rasterLayer.setData(AvailableRasterLayers.osmCarto)
                }
            )
            const setLayerCategory = (category: EliCategory) => {
                const timeOfCall = new Date()
                const available = this.availableLayers.store.addCallbackAndRunD((available) => {
                    const now = new Date()
                    const timeDiff = (now.getTime() - timeOfCall.getTime()) / 1000
                    if (timeDiff > 3) {
                        return true // unregister
                    }
                    const current = this.mapProperties.rasterLayer
                    const best = RasterLayerUtils.SelectBestLayerAccordingTo(
                        available,
                        category,
                        current.data
                    )
                    console.log("Best layer for category", category, "is", best.properties.id)
                    current.setData(best)
                })
            }

            Hotkeys.RegisterHotkey(
                { nomod: "O" },
                Translations.t.hotkeyDocumentation.selectOsmbasedmap,
                () => setLayerCategory("osmbasedmap")
            )

            Hotkeys.RegisterHotkey(
                { nomod: "M" },
                Translations.t.hotkeyDocumentation.selectMap,
                () => setLayerCategory("map")
            )

            Hotkeys.RegisterHotkey(
                { nomod: "P" },
                Translations.t.hotkeyDocumentation.selectAerial,
                () => setLayerCategory("photo")
            )
            Hotkeys.RegisterHotkey(
                { nomod: "L" },
                Translations.t.hotkeyDocumentation.geolocate,
                () => {
                    this.geolocationControl.handleClick()
                }
            )
            return true
        })

        Hotkeys.RegisterHotkey(
            {
                shift: "T",
            },
            Translations.t.hotkeyDocumentation.translationMode,
            () => {
                Locale.showLinkToWeblate.setData(!Locale.showLinkToWeblate.data)
            }
        )
    }

    private setupSummaryLayer(): SummaryTileSourceRewriter {
        /**
         * MaxZoom for the summary layer
         */
        const normalLayers = this.layout.layers.filter(
            (l) =>
                Constants.priviliged_layers.indexOf(<any>l.id) < 0 &&
                !l.id.startsWith("note_import")
        )
        const maxzoom = Math.min(...normalLayers.map((l) => l.minzoom))

        const layers = this.layout.layers.filter(
            (l) =>
                Constants.priviliged_layers.indexOf(<any>l.id) < 0 &&
                l.source.geojsonSource === undefined &&
                l.doCount
        )
        const summaryTileSource = new SummaryTileSource(
            Constants.SummaryServer,
            layers.map((l) => l.id),
            this.mapProperties.zoom.map((z) => Math.max(Math.floor(z), 0)),
            this.mapProperties,
            {
                isActive: this.mapProperties.zoom.map((z) => z < maxzoom),
            }
        )

        return new SummaryTileSourceRewriter(summaryTileSource, this.layerState.filteredLayers)
    }

    /**
     * Add the special layers to the map
     */
    private drawSpecialLayers() {
        type AddedByDefaultTypes = (typeof Constants.added_by_default)[number]
        const empty = []
        /**
         * A listing which maps the layerId onto the featureSource
         */
        const specialLayers: Record<AddedByDefaultTypes | "current_view", FeatureSource> = {
            home_location: this.userRelatedState.homeLocation,
            gps_location: this.geolocation.currentUserLocation,
            gps_location_history: this.geolocation.historicalUserLocations,
            gps_track: this.geolocation.historicalUserLocationsTrack,
            selected_element: new StaticFeatureSource(
                this.selectedElement.map((f) => (f === undefined ? empty : [f]))
            ),
            range: new StaticFeatureSource(
                this.mapProperties.maxbounds.map((bbox) =>
                    bbox === undefined ? empty : <Feature[]>[bbox.asGeoJson({ id: "range" })]
                )
            ),
            current_view: this.currentView,
            favourite: this.favourites,
            summary: this.featureSummary,
            last_click: this.lastClickObject,
        }

        this.closestFeatures.registerSource(specialLayers.favourite, "favourite")
        if (this.layout?.lockLocation) {
            const bbox = new BBox(<any>this.layout.lockLocation)
            this.mapProperties.maxbounds.setData(bbox)
            ShowDataLayer.showRange(
                this.map,
                new StaticFeatureSource([bbox.asGeoJson({ id: "range" })]),
                this.featureSwitches.featureSwitchIsTesting
            )
        }
        const currentViewLayer = this.layout.layers.find((l) => l.id === "current_view")
        if (currentViewLayer?.tagRenderings?.length > 0) {
            const params = MetaTagging.createExtraFuncParams(this)
            this.featureProperties.trackFeatureSource(specialLayers.current_view)
            specialLayers.current_view.features.addCallbackAndRunD((features) => {
                MetaTagging.addMetatags(
                    features,
                    params,
                    currentViewLayer,
                    this.layout,
                    this.osmObjectDownloader,
                    this.featureProperties
                )
            })
        }

        const rangeFLayer: FilteredLayer = this.layerState.filteredLayers.get("range")
        const rangeIsDisplayed = rangeFLayer?.isDisplayed
        if (
            rangeFLayer &&
            !QueryParameters.wasInitialized(FilteredLayer.queryParameterKey(rangeFLayer.layerDef))
        ) {
            rangeIsDisplayed?.syncWith(this.featureSwitches.featureSwitchIsTesting, true)
        }

        // enumerate all 'normal' layers and match them with the appropriate 'special' layer - if applicable
        this.layerState.filteredLayers.forEach((flayer) => {
            const id = flayer.layerDef.id
            const features: FeatureSource = specialLayers[id]
            if (features === undefined) {
                return
            }
            if (id === "summary" || id === "last_click") {
                return
            }

            this.featureProperties.trackFeatureSource(features)
            new ShowDataLayer(this.map, {
                features,
                doShowLayer: flayer.isDisplayed,
                layer: flayer.layerDef,
                metaTags: this.userRelatedState.preferencesAsTags,
                selectedElement: this.selectedElement,
            })
        })
        const summaryLayerConfig = new LayerConfig(<LayerConfigJson>summaryLayer, "summaryLayer")
        new ShowDataLayer(this.map, {
            features: specialLayers.summary,
            layer: summaryLayerConfig,
            // doShowLayer: this.mapProperties.zoom.map((z) => z < maxzoom),
            selectedElement: this.selectedElement,
        })

        const lastClickLayerConfig = new LayerConfig(
            <LayerConfigJson>last_click_layerconfig,
            "last_click"
        )
        const lastClickFiltered =
            lastClickLayerConfig.isShown === undefined
                ? specialLayers.last_click
                : specialLayers.last_click.features.mapD((fs) =>
                      fs.filter((f) => {
                          const matches = lastClickLayerConfig.isShown.matchesProperties(
                              f.properties
                          )
                          console.debug("LastClick ", f, "matches", matches)
                          return matches
                      })
                  )
        new ShowDataLayer(this.map, {
            features: new StaticFeatureSource(lastClickFiltered),
            layer: lastClickLayerConfig,
            onClick: (feature) => {
                console.log("Last click was clicked", feature)
                if (this.mapProperties.zoom.data >= Constants.minZoomLevelToAddNewPoint) {
                    this.selectedElement.setData(feature)
                    return
                }
                this.map.data.flyTo({
                    zoom: Constants.minZoomLevelToAddNewPoint,
                    center: GeoOperations.centerpointCoordinates(feature),
                })
            },
        })
    }

    /**
     * Setup various services for which no reference are needed
     */
    private initActors() {
        this.selectedElement.addCallback((selected) => {
            if (selected === undefined) {
                this.focusOnMap()
            } else {
                this.lastClickObject.clear()
            }
        })
        this.guistate.allToggles.forEach((toggle) => {
            toggle.toggle.addCallbackD((isOpened) => {
                if (!isOpened) {
                    this.focusOnMap()
                }
            })
        })
        new ThemeViewStateHashActor(this)
        new MetaTagging(this)
        new TitleHandler(this.selectedElement, this.featureProperties, this)
        new ChangeToElementsActor(this.changes, this.featureProperties)
        new PendingChangesUploader(this.changes, this.selectedElement, this.imageUploadManager)
        new SelectedElementTagsUpdater(this)
        new BackgroundLayerResetter(this.mapProperties.rasterLayer, this.availableLayers)
        new PreferredRasterLayerSelector(
            this.mapProperties.rasterLayer,
            this.availableLayers,
            this.featureSwitches.backgroundLayerId,
            this.userRelatedState.preferredBackgroundLayer
        )
    }

    public selectCurrentView() {
        this.guistate.closeAll()
        this.selectedElement.setData(this.currentView.features?.data?.[0])
    }

    public async reportError(message: string | Error | XMLHttpRequest) {
        const isTesting = this.featureSwitchIsTesting.data
        console.log(
            isTesting
                ? ">>> _Not_ reporting error to report server as testmode is on"
                : ">>> Reporting error to",
            Constants.ErrorReportServer,
            message
        )
        if (isTesting) {
            return
        }

        if ("" + message === "[object XMLHttpRequest]") {
            const req = <XMLHttpRequest>message
            message = "XMLHttpRequest with status code " + req.status + ", " + req.statusText
        }

        const stacktrace: string = new Error().stack

        try {
            await fetch(Constants.ErrorReportServer, {
                method: "POST",
                body: JSON.stringify({
                    stacktrace,
                    message: "" + message,
                    layout: this.layout.id,
                    version: Constants.vNumber,
                    language: this.userRelatedState.language.data,
                    username: this.osmConnection.userDetails.data?.name,
                    userid: this.osmConnection.userDetails.data?.uid,
                    pendingChanges: this.changes.pendingChanges.data,
                    previousChanges: this.changes.allChanges.data,
                    changeRewrites: Utils.MapToObj(this.changes._changesetHandler._remappings),
                }),
            })
        } catch (e) {
            console.error("Could not upload an error report")
        }
    }
}<|MERGE_RESOLUTION|>--- conflicted
+++ resolved
@@ -2,11 +2,7 @@
 import { SpecialVisualizationState } from "../UI/SpecialVisualization"
 import { Changes } from "../Logic/Osm/Changes"
 import { Store, UIEventSource } from "../Logic/UIEventSource"
-import {
-    FeatureSource,
-    IndexedFeatureSource,
-    WritableFeatureSource,
-} from "../Logic/FeatureSource/FeatureSource"
+import { FeatureSource, IndexedFeatureSource, WritableFeatureSource } from "../Logic/FeatureSource/FeatureSource"
 import { OsmConnection } from "../Logic/Osm/OsmConnection"
 import { ExportableMap, MapProperties } from "./MapProperties"
 import LayerState from "../Logic/State/LayerState"
@@ -50,9 +46,7 @@
 import SaveFeatureSourceToLocalStorage from "../Logic/FeatureSource/Actors/SaveFeatureSourceToLocalStorage"
 import BBoxFeatureSource from "../Logic/FeatureSource/Sources/TouchesBboxFeatureSource"
 import ThemeViewStateHashActor from "../Logic/Web/ThemeViewStateHashActor"
-import NoElementsInViewDetector, {
-    FeatureViewState,
-} from "../Logic/Actors/NoElementsInViewDetector"
+import NoElementsInViewDetector, { FeatureViewState } from "../Logic/Actors/NoElementsInViewDetector"
 import FilteredLayer from "./FilteredLayer"
 import { PreferredRasterLayerSelector } from "../Logic/Actors/PreferredRasterLayerSelector"
 import { ImageUploadManager } from "../Logic/ImageProviders/ImageUploadManager"
@@ -64,7 +58,7 @@
 import Zoomcontrol from "../UI/Zoomcontrol"
 import {
     SummaryTileSource,
-    SummaryTileSourceRewriter,
+    SummaryTileSourceRewriter
 } from "../Logic/FeatureSource/TiledFeatureSource/SummaryTileSource"
 import summaryLayer from "../assets/generated/layers/summary.json"
 import last_click_layerconfig from "../assets/generated/layers/last_click.json"
@@ -76,7 +70,6 @@
 import { CombinedFetcher } from "../Logic/Web/NearbyImagesSearch"
 import GeocodingProvider from "../Logic/Geocoding/GeocodingProvider"
 import CombinedSearcher from "../Logic/Geocoding/CombinedSearcher"
-import { NominatimGeocoding } from "../Logic/Geocoding/NominatimGeocoding"
 import CoordinateSearch from "../Logic/Geocoding/CoordinateSearch"
 import LocalElementSearch from "../Logic/Geocoding/LocalElementSearch"
 import { RecentSearch } from "../Logic/Geocoding/RecentSearch"
@@ -162,11 +155,9 @@
     public readonly toCacheSavers: ReadonlyMap<string, SaveFeatureSourceToLocalStorage>
 
     public readonly nearbyImageSearcher: CombinedFetcher
-<<<<<<< HEAD
+
     public readonly geosearch: GeocodingProvider
     public readonly recentlySearched: RecentSearch
-=======
->>>>>>> c97c2c0e
 
     constructor(layout: LayoutConfig, mvtAvailableLayers: Set<string>) {
         Utils.initDomPurify()
@@ -669,7 +660,7 @@
             )
             const setLayerCategory = (category: EliCategory) => {
                 const timeOfCall = new Date()
-                const available = this.availableLayers.store.addCallbackAndRunD((available) => {
+                this.availableLayers.store.addCallbackAndRunD((available) => {
                     const now = new Date()
                     const timeDiff = (now.getTime() - timeOfCall.getTime()) / 1000
                     if (timeDiff > 3) {
