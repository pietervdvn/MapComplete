--- conflicted
+++ resolved
@@ -30,7 +30,6 @@
         min_zoom: 0,
         category: "osmbasedmap",
     }
-<<<<<<< HEAD
 
     public static readonly osmCarto: RasterLayerPolygon = {
         type: "Feature",
@@ -54,82 +53,6 @@
         geometry: BBox.global.asGeometry(),
     }
 
-    public static readonly maptilerCarto: RasterLayerPolygon = {
-        type: "Feature",
-        properties: {
-            name: "MapTiler Carto",
-            url: "https://api.maptiler.com/maps/openstreetmap/style.json?key=GvoVAJgu46I5rZapJuAy",
-            category: "osmbasedmap",
-            id: "maptiler.carto",
-            type: "vector",
-            attribution: {
-                text: "Maptiler",
-                url: "https://www.maptiler.com/copyright/",
-            },
-        },
-        geometry: BBox.global.asGeometry(),
-    }
-
-    public static readonly maptilerBackdrop: RasterLayerPolygon = {
-        type: "Feature",
-        properties: {
-            name: "MapTiler Backdrop",
-            url: "https://api.maptiler.com/maps/backdrop/style.json?key=GvoVAJgu46I5rZapJuAy",
-            category: "osmbasedmap",
-            id: "maptiler.backdrop",
-=======
-
-    public static readonly osmCarto: RasterLayerPolygon = {
-        type: "Feature",
-        properties: AvailableRasterLayers.osmCartoProperties,
-        geometry: BBox.global.asGeometry(),
-    }
-
-    public static readonly maptilerDefaultLayer: RasterLayerPolygon = {
-        type: "Feature",
-        properties: {
-            name: "MapTiler",
-            url: "https://api.maptiler.com/maps/15cc8f61-0353-4be6-b8da-13daea5f7432/style.json?key=GvoVAJgu46I5rZapJuAy",
-            category: "osmbasedmap",
-            id: "maptiler",
->>>>>>> f954a93b
-            type: "vector",
-            attribution: {
-                text: "Maptiler",
-                url: "https://www.maptiler.com/copyright/",
-            },
-        },
-        geometry: BBox.global.asGeometry(),
-    }
-<<<<<<< HEAD
-    public static readonly americana: RasterLayerPolygon = {
-        type: "Feature",
-        properties: {
-            name: "Americana",
-            url: "https://zelonewolf.github.io/openstreetmap-americana/style.json",
-            category: "osmbasedmap",
-            id: "americana",
-            type: "vector",
-            attribution: {
-                text: "Americana",
-                url: "https://github.com/ZeLonewolf/openstreetmap-americana/",
-            },
-        },
-        geometry: BBox.global.asGeometry(),
-    }
-
-    public static readonly vectorLayers = [
-        AvailableRasterLayers.maptilerDefaultLayer,
-        AvailableRasterLayers.osmCarto,
-        AvailableRasterLayers.maptilerCarto,
-        AvailableRasterLayers.maptilerBackdrop,
-        AvailableRasterLayers.americana,
-    ]
-=======
-
-    public static readonly vectorLayers = [AvailableRasterLayers.maptilerDefaultLayer]
->>>>>>> f954a93b
-
     public static layersAvailableAt(
         location: Store<{ lon: number; lat: number }>
     ): Store<RasterLayerPolygon[]> {
@@ -141,11 +64,7 @@
                 )
             })
         )
-<<<<<<< HEAD
-        const available = Stores.ListStabilized(
-=======
         return Stores.ListStabilized(
->>>>>>> f954a93b
             availableLayersBboxes.map((eliPolygons) => {
                 const loc = location.data
                 const lonlat: [number, number] = [loc.lon, loc.lat]
@@ -155,20 +74,11 @@
                     }
                     return GeoOperations.inside(lonlat, eliPolygon)
                 })
-<<<<<<< HEAD
-                matching.push(...AvailableRasterLayers.globalLayers)
-                matching.unshift(...AvailableRasterLayers.vectorLayers)
-                return matching
-            })
-        )
-        return available
-=======
                 matching.push(AvailableRasterLayers.maptilerDefaultLayer)
                 matching.push(...AvailableRasterLayers.globalLayers)
                 return matching
             })
         )
->>>>>>> f954a93b
     }
 }
 
@@ -216,7 +126,6 @@
 export interface EditorLayerIndexProperties extends RasterLayerProperties {
     /**
      * The name of the imagery source
-<<<<<<< HEAD
      */
     readonly name: string
     /**
@@ -234,25 +143,6 @@
     /**
      * A rough categorisation of different types of layers. See https://github.com/osmlab/editor-layer-index/blob/gh-pages/CONTRIBUTING.md#categories for a description of the individual categories.
      */
-=======
-     */
-    readonly name: string
-    /**
-     * Whether the imagery name should be translated
-     */
-    readonly i18n?: boolean
-    readonly type:
-        | "tms"
-        | "wms"
-        | "bing"
-        | "scanex"
-        | "wms_endpoint"
-        | "wmts"
-        | "vector" /* Vector is not actually part of the ELI-spec, we add it for vector layers */
-    /**
-     * A rough categorisation of different types of layers. See https://github.com/osmlab/editor-layer-index/blob/gh-pages/CONTRIBUTING.md#categories for a description of the individual categories.
-     */
->>>>>>> f954a93b
     readonly category?:
         | "photo"
         | "map"
