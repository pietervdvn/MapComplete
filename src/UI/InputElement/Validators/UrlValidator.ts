import { Validator } from "../Validator"
import { Translation } from "../../i18n/Translation"
import Translations from "../../i18n/Translations"

export default class UrlValidator extends Validator {
    private readonly _forceHttps: boolean

    private static readonly spamWebsites = new Set<string>([
        "booking.com",
        "hotel-details-guide.com",
        "tripingguide.com",
        "tripadvisor.com",
        "tripadvisor.co.uk",
        "tripadvisor.com.au",
        "katestravelexperience.eu",
        "hoteldetails.eu"
    ])

    private static readonly discouragedWebsites = new Set<string>([
        "facebook.com"
    ])

    constructor(name?: string, explanation?: string, forceHttps?: boolean) {
        super(
            name ?? "url",
            explanation ??
                "The validatedTextField will format URLs to always be valid and have a https://-header (even though the 'https'-part will be hidden from the user. Furthermore, some tracking parameters will be removed",
            "url"
        )
        this._forceHttps = forceHttps ?? false
    }

    /**
     *
     * new UrlValidator().reformat("https://example.com/page?fbclid=123456&utm_source=mastodon") // => "https://example.com/page"
     */
    reformat(str: string): string {
        try {
            let url: URL
            // str = str.toLowerCase() // URLS are case sensitive. Lowercasing them might break some URLS. See #763
            if (
                !str.startsWith("http://") &&
                !str.startsWith("https://") &&
                !str.startsWith("http:")
            ) {
                url = new URL("https://" + str)
            } else {
                url = new URL(str)
            }
            if (this._forceHttps) {
                url.protocol = "https:"
            }
            const blacklistedTrackingParams = [
                "fbclid", // Oh god, how I hate the fbclid. Let it burn, burn in hell!
                "gclid",
                "cmpid",
                "agid",
                "utm",
                "utm_source",
                "utm_medium",
                "campaignid",
                "campaign",
                "AdGroupId",
                "AdGroup",
                "TargetId",
                "msclkid",
                "pk_source",
                "pk_medium",
                "pk_campaign",
                "pk_content",
                "pk_kwd",
            ]
            for (const dontLike of blacklistedTrackingParams) {
                url.searchParams.delete(dontLike.toLowerCase())
            }
            let cleaned = url.toString()
            if (cleaned.endsWith("/") && !str.endsWith("/")) {
                // Do not add a trailing '/' if it wasn't typed originally
                cleaned = cleaned.substr(0, cleaned.length - 1)
            }

            return cleaned
        } catch (e) {
            console.error(e)
            return undefined
        }
    }

    /**
     *
     * const v = new UrlValidator()
     * v.getFeedback("example.").textFor("en") // => "This is not a valid web address"
<<<<<<< HEAD
     * v.isValid("https://booking.com/some-hotel.html") // => false
     * v.getFeedback("https://booking.com/some-hotel.html").textFor("en").indexOf("low-quality") > 0 // => true
     *
=======
     * v.getFeedback("https://booking.com/some-hotel.html").textFor("en") // => Translations.t.validation.url.spamSite.Subs({host: "booking.com"}).textFor("en")
>>>>>>> 1008226a
     */
    getFeedback(s: string, getCountry?: () => string): Translation | undefined {
        if (
            !s.startsWith("http://") &&
            !s.startsWith("https://") &&
            !s.startsWith("http:")
        ) {
            s = "https://" + s
        }
        try{
            const url = new URL(s)
            let host = url.host.toLowerCase()
            if (host.startsWith("www.")) {
                host = host.slice(4)
            }
            if (UrlValidator.spamWebsites.has(host)) {
                return Translations.t.validation.url.spamSite.Subs({ host })
            }
            if (UrlValidator.discouragedWebsites.has(host)) {
                return Translations.t.validation.url.aggregator.Subs({ host })
            }


        }catch (e) {
            // pass
        }
        const upstream = super.getFeedback(s, getCountry)
        if (upstream) {
            return upstream
        }


        return undefined
    }

    /**
     * const v = new UrlValidator()
     * v.isValid("https://booking.com/some-hotel.html") // => false
     */
    isValid(str: string): boolean {

        try {
            if (
                !str.startsWith("http://") &&
                !str.startsWith("https://") &&
                !str.startsWith("http:")
            ) {
                str = "https://" + str
            }
            const url = new URL(str)

            let host = url.host.toLowerCase()
            if (host.startsWith("www.")) {
                host = host.slice(4)
            }
            if (UrlValidator.spamWebsites.has(host)) {
                return false
            }

            const dotIndex = url.host.indexOf(".")
            return dotIndex > 0 && url.host[url.host.length - 1] !== "."
        } catch (e) {
            return false
        }
    }
}<|MERGE_RESOLUTION|>--- conflicted
+++ resolved
@@ -90,13 +90,7 @@
      *
      * const v = new UrlValidator()
      * v.getFeedback("example.").textFor("en") // => "This is not a valid web address"
-<<<<<<< HEAD
-     * v.isValid("https://booking.com/some-hotel.html") // => false
-     * v.getFeedback("https://booking.com/some-hotel.html").textFor("en").indexOf("low-quality") > 0 // => true
-     *
-=======
      * v.getFeedback("https://booking.com/some-hotel.html").textFor("en") // => Translations.t.validation.url.spamSite.Subs({host: "booking.com"}).textFor("en")
->>>>>>> 1008226a
      */
     getFeedback(s: string, getCountry?: () => string): Translation | undefined {
         if (
