import { ValidatorType } from "./Validators"
import { UIEventSource } from "../../Logic/UIEventSource"

import { MapProperties } from "../../Models/MapProperties"
import BaseUIElement from "../BaseUIElement"
import WikidataSearchBox from "../Wikipedia/WikidataSearchBox"
import Wikidata from "../../Logic/Web/Wikidata"
import { Utils } from "../../Utils"
import Locale from "../i18n/Locale"
import { Feature } from "geojson"
import { GeoOperations } from "../../Logic/GeoOperations"
import OpeningHoursInput from "./Helpers/OpeningHoursInput.svelte"

export interface InputHelperProperties {
    /**
     * Extra arguments which might be used by the helper component
     */
    args?: (string | number | boolean)[]

    /**
     * Used for map-based helpers, such as 'direction'
     */
    mapProperties?: Partial<MapProperties> & {
        readonly location: UIEventSource<{ lon: number; lat: number }>
    }
    /**
     * The feature that this question is about
     * Used by the wikidata-input to read properties, which in turn is used to read the name to pre-populate the text field.
     * Additionally, used for direction input to set the default location if no mapProperties with location are given
     */
    feature?: Feature
}

export default class InputHelpers {
    /**
     * @deprecated
     */
    public static readonly AvailableInputHelpers: Readonly<
        Partial<
            Record<
                ValidatorType,
                (
                    value: UIEventSource<string>,
                    extraProperties?: InputHelperProperties
                ) => BaseUIElement
            >
        >
    > = {
<<<<<<< HEAD
        // TODO: remake in svelte,move selection logic to 'inputHelper.svelte'
        opening_hours: (value) => new OpeningHoursInput(value),
=======
        direction: (value, properties) =>
            new SvelteUIElement(DirectionInput, {
                value,
                mapProperties: InputHelpers.constructMapProperties(properties),
            }),
        date: (value) => new SvelteUIElement(DateInput, { value }),
        color: (value) => new SvelteUIElement(ColorInput, { value }),
        opening_hours: (value) => new SvelteUIElement(OpeningHoursInput, {value}),
>>>>>>> 059ef2c1
        wikidata: InputHelpers.constructWikidataHelper,
    } as const

    public static hideInputField: string[] = ["translation", "simple_tag", "tag"]

    // noinspection JSUnusedLocalSymbols
    /**
     * Constructs a mapProperties-object for the given properties.
     * Assumes that the first helper-args contains the desired zoom-level
     * @param properties
     * @private
     */
    public static constructMapProperties(
        properties: InputHelperProperties
    ): Partial<MapProperties> {
        let location = properties?.mapProperties?.location
        if (!location) {
            const [lon, lat] = GeoOperations.centerpointCoordinates(properties.feature)
            location = new UIEventSource<{ lon: number; lat: number }>({ lon, lat })
        }
        let mapProperties: Partial<MapProperties> = properties?.mapProperties ?? { location }
        if (!mapProperties.location) {
            mapProperties = { ...mapProperties, location }
        }
        let zoom = 17
        if (properties?.args?.[0] !== undefined) {
            zoom = Number(properties.args[0])
            if (isNaN(zoom)) {
                throw "Invalid zoom level for argument at 'length'-input"
            }
        }
        if (!mapProperties.zoom) {
            mapProperties = { ...mapProperties, zoom: new UIEventSource<number>(zoom) }
        }
        return mapProperties
    }

    private static constructWikidataHelper(
        value: UIEventSource<string>,
        props: InputHelperProperties
    ) {
        const inputHelperOptions = props
        const args = inputHelperOptions.args ?? []
        const searchKey = <string>args[0] ?? "name"

        const searchFor = <string>(
            (inputHelperOptions.feature?.properties[searchKey]?.toLowerCase() ?? "")
        )

        let searchForValue: UIEventSource<string> = new UIEventSource(searchFor)
        const options: any = args[1]
        if (searchFor !== undefined && options !== undefined) {
            const prefixes = <string[] | Record<string, string[]>>options["removePrefixes"] ?? []
            const postfixes = <string[] | Record<string, string[]>>options["removePostfixes"] ?? []
            const defaultValueCandidate = Locale.language.map((lg) => {
                const prefixesUnrwapped: RegExp[] = (
                    Array.isArray(prefixes) ? prefixes : prefixes[lg] ?? []
                ).map((s) => new RegExp("^" + s, "i"))
                const postfixesUnwrapped: RegExp[] = (
                    Array.isArray(postfixes) ? postfixes : postfixes[lg] ?? []
                ).map((s) => new RegExp(s + "$", "i"))
                let clipped = searchFor

                for (const postfix of postfixesUnwrapped) {
                    const match = searchFor.match(postfix)
                    if (match !== null) {
                        clipped = searchFor.substring(0, searchFor.length - match[0].length)
                        break
                    }
                }

                for (const prefix of prefixesUnrwapped) {
                    const match = searchFor.match(prefix)
                    if (match !== null) {
                        clipped = searchFor.substring(match[0].length)
                        break
                    }
                }
                return clipped
            })

            defaultValueCandidate.addCallbackAndRun((clipped) => searchForValue.setData(clipped))
        }

        let instanceOf: number[] = Utils.NoNull(
            (options?.instanceOf ?? []).map((i) => Wikidata.QIdToNumber(i))
        )
        let notInstanceOf: number[] = Utils.NoNull(
            (options?.notInstanceOf ?? []).map((i) => Wikidata.QIdToNumber(i))
        )

        return new WikidataSearchBox({
            value,
            searchText: searchForValue,
            instanceOf,
            notInstanceOf,
        })
    }
}<|MERGE_RESOLUTION|>--- conflicted
+++ resolved
@@ -10,6 +10,10 @@
 import { Feature } from "geojson"
 import { GeoOperations } from "../../Logic/GeoOperations"
 import OpeningHoursInput from "./Helpers/OpeningHoursInput.svelte"
+import SvelteUIElement from "../Base/SvelteUIElement"
+import DirectionInput from "./Helpers/DirectionInput.svelte"
+import DateInput from "./Helpers/DateInput.svelte"
+import ColorInput from "./Helpers/ColorInput.svelte"
 
 export interface InputHelperProperties {
     /**
@@ -46,10 +50,6 @@
             >
         >
     > = {
-<<<<<<< HEAD
-        // TODO: remake in svelte,move selection logic to 'inputHelper.svelte'
-        opening_hours: (value) => new OpeningHoursInput(value),
-=======
         direction: (value, properties) =>
             new SvelteUIElement(DirectionInput, {
                 value,
@@ -57,8 +57,7 @@
             }),
         date: (value) => new SvelteUIElement(DateInput, { value }),
         color: (value) => new SvelteUIElement(ColorInput, { value }),
-        opening_hours: (value) => new SvelteUIElement(OpeningHoursInput, {value}),
->>>>>>> 059ef2c1
+        opening_hours: (value) => new SvelteUIElement(OpeningHoursInput, { value }),
         wikidata: InputHelpers.constructWikidataHelper,
     } as const
 
