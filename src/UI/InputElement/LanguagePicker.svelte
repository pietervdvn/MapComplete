--- conflicted
+++ resolved
@@ -4,21 +4,14 @@
   // Translated languages
   import language_translations from "../../assets/language_translations.json"
 
-<<<<<<< HEAD
   import { Store, UIEventSource } from "../../Logic/UIEventSource"
-=======
-  import { UIEventSource } from "../../Logic/UIEventSource"
->>>>>>> 663b1942
   import Locale from "../i18n/Locale"
   import { LanguageIcon } from "@babeard/svelte-heroicons/solid"
   import Dropdown from "../Base/Dropdown.svelte"
   import { twMerge } from "tailwind-merge"
-<<<<<<< HEAD
   import Translations from "../i18n/Translations"
-import { ariaLabel } from "../../Utils/ariaLabel"
-=======
+  import { ariaLabel } from "../../Utils/ariaLabel"
 
->>>>>>> 663b1942
   /**
    * Languages one can choose from
    * Defaults to _all_ languages known by MapComplete
@@ -45,8 +38,7 @@
 </script>
 
 {#if availableLanguages?.length > 1}
-<<<<<<< HEAD
-  <form class={twMerge("flex items-center max-w-full pr-4", clss)}>
+  <form class={twMerge("flex max-w-full items-center pr-4", clss)}>
     <label class="flex neutral-label" use:ariaLabel={Translations.t.general.pickLanguage}>
       <LanguageIcon class="h-4 w-4 mr-1 shrink-0" aria-hidden="true" />
       <Dropdown cls="max-w-full" value={assignTo}>
@@ -63,13 +55,6 @@
         {/if}
 
         {#each availableLanguages.filter(l => l !== "_context") as language}
-=======
-  <form class={twMerge("flex max-w-full items-center pr-4", clss)}>
-    <LanguageIcon class="mr-1 h-4 w-4 shrink-0" />
-    <Dropdown cls="max-w-full" value={assignTo}>
-      {#if preferredFiltered}
-        {#each preferredFiltered as language}
->>>>>>> 663b1942
           <option value={language} class="font-bold">
             {native[language] ?? ""}
             {#if language !== $current}
