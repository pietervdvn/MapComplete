import { Validator } from "./Validator"
import StringValidator from "./Validators/StringValidator"
import TextValidator from "./Validators/TextValidator"
import DateValidator from "./Validators/DateValidator"
import NatValidator from "./Validators/NatValidator"
import IntValidator from "./Validators/IntValidator"
import LengthValidator from "./Validators/LengthValidator"
import DirectionValidator from "./Validators/DirectionValidator"
import WikidataValidator from "./Validators/WikidataValidator"
import PNatValidator from "./Validators/PNatValidator"
import FloatValidator from "./Validators/FloatValidator"
import PFloatValidator from "./Validators/PFloatValidator"
import EmailValidator from "./Validators/EmailValidator"
import UrlValidator from "./Validators/UrlValidator"
import PhoneValidator from "./Validators/PhoneValidator"
import OpeningHoursValidator from "./Validators/OpeningHoursValidator"
import ColorValidator from "./Validators/ColorValidator"
import BaseUIElement from "../BaseUIElement"
import Combine from "../Base/Combine"
import Title from "../Base/Title"
<<<<<<< HEAD
import SimpleTagValidator from "./Validators/SimpleTagValidator"
import ImageUrlValidator from "./Validators/ImageUrlValidator"
import TagKeyValidator from "./Validators/TagKeyValidator"
import TranslationValidator from "./Validators/TranslationValidator"
=======
import FediverseValidator from "./Validators/FediverseValidator";
>>>>>>> 7bcefe52

export type ValidatorType = (typeof Validators.availableTypes)[number]

export default class Validators {
    public static readonly availableTypes = [
        "string",
        "text",
        "date",
        "nat",
        "int",
        "distance",
        "direction",
        "wikidata",
        "pnat",
        "float",
        "pfloat",
        "email",
        "url",
        "phone",
        "opening_hours",
        "color",
<<<<<<< HEAD
        "image",
        "simple_tag",
        "key",
        "translation",
=======
        "fediverse"
>>>>>>> 7bcefe52
    ] as const

    public static readonly AllValidators: ReadonlyArray<Validator> = [
        new StringValidator(),
        new TextValidator(),
        new DateValidator(),
        new NatValidator(),
        new IntValidator(),
        new LengthValidator(),
        new DirectionValidator(),
        new WikidataValidator(),
        new PNatValidator(),
        new FloatValidator(),
        new PFloatValidator(),
        new EmailValidator(),
        new UrlValidator(),
        new PhoneValidator(),
        new OpeningHoursValidator(),
        new ColorValidator(),
<<<<<<< HEAD
        new ImageUrlValidator(),
        new SimpleTagValidator(),
        new TagKeyValidator(),
        new TranslationValidator(),
=======
        new FediverseValidator()
>>>>>>> 7bcefe52
    ]

    private static _byType = Validators._byTypeConstructor()

    private static _byTypeConstructor(): Map<ValidatorType, Validator> {
        const map = new Map<ValidatorType, Validator>()
        for (const validator of Validators.AllValidators) {
            map.set(<ValidatorType>validator.name, validator)
        }
        return map
    }
    public static HelpText(): BaseUIElement {
        const explanations: BaseUIElement[] = Validators.AllValidators.map((type) =>
            new Combine([new Title(type.name, 3), type.explanation]).SetClass("flex flex-col")
        )
        return new Combine([
            new Title("Available types for text fields", 1),
            "The listed types here trigger a special input element. Use them in `tagrendering.freeform.type` of your tagrendering to activate them",
            ...explanations,
        ]).SetClass("flex flex-col")
    }

    static get(type: ValidatorType): Validator {
        return Validators._byType.get(type)
    }
}<|MERGE_RESOLUTION|>--- conflicted
+++ resolved
@@ -18,14 +18,11 @@
 import BaseUIElement from "../BaseUIElement"
 import Combine from "../Base/Combine"
 import Title from "../Base/Title"
-<<<<<<< HEAD
 import SimpleTagValidator from "./Validators/SimpleTagValidator"
 import ImageUrlValidator from "./Validators/ImageUrlValidator"
 import TagKeyValidator from "./Validators/TagKeyValidator"
 import TranslationValidator from "./Validators/TranslationValidator"
-=======
-import FediverseValidator from "./Validators/FediverseValidator";
->>>>>>> 7bcefe52
+import FediverseValidator from "./Validators/FediverseValidator"
 
 export type ValidatorType = (typeof Validators.availableTypes)[number]
 
@@ -47,14 +44,11 @@
         "phone",
         "opening_hours",
         "color",
-<<<<<<< HEAD
         "image",
         "simple_tag",
         "key",
         "translation",
-=======
-        "fediverse"
->>>>>>> 7bcefe52
+        "fediverse",
     ] as const
 
     public static readonly AllValidators: ReadonlyArray<Validator> = [
@@ -74,14 +68,11 @@
         new PhoneValidator(),
         new OpeningHoursValidator(),
         new ColorValidator(),
-<<<<<<< HEAD
         new ImageUrlValidator(),
         new SimpleTagValidator(),
         new TagKeyValidator(),
         new TranslationValidator(),
-=======
-        new FediverseValidator()
->>>>>>> 7bcefe52
+        new FediverseValidator(),
     ]
 
     private static _byType = Validators._byTypeConstructor()
