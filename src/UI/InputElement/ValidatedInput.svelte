--- conflicted
+++ resolved
@@ -1,5 +1,4 @@
 <script lang="ts">
-<<<<<<< HEAD
     import {UIEventSource} from "../../Logic/UIEventSource"
     import type {ValidatorType} from "./Validators"
     import Validators from "./Validators"
@@ -45,48 +44,6 @@
         } else {
             _value.setData(value.data ?? "")
         }
-=======
-  import { UIEventSource } from "../../Logic/UIEventSource"
-  import type { ValidatorType } from "./Validators"
-  import Validators from "./Validators"
-  import { ExclamationIcon } from "@rgossiaux/svelte-heroicons/solid"
-  import { Translation } from "../i18n/Translation"
-  import { createEventDispatcher, onDestroy } from "svelte"
-  import { Validator } from "./Validator"
-  import { Unit } from "../../Models/Unit"
-  import UnitInput from "../Popup/UnitInput.svelte"
-
-  export let type: ValidatorType 
-  export let feedback: UIEventSource<Translation> | undefined = undefined
-  export let getCountry: () => string | undefined
-  export let placeholder: string | Translation | undefined
-  export let unit: Unit = undefined
-
-  export let value: UIEventSource<string>
-  /**
-   * Internal state bound to the input element.
-   *
-   * This is only copied to 'value' when appropriate so that no invalid values leak outside;
-   * Additionally, the unit is added when copying
-   */
-  let _value = new UIEventSource(value.data ?? "")
-
-  let validator: Validator = Validators.get(type ?? "string")
-  let selectedUnit: UIEventSource<string> = new UIEventSource<string>(undefined)
-  let _placeholder = placeholder ?? validator?.getPlaceholder() ?? type
-
-  function initValueAndDenom() {
-    if (unit && value.data) {
-      const [v, denom] = unit?.findDenomination(value.data, getCountry)
-      if (denom) {
-        _value.setData(v)
-        selectedUnit.setData(denom.canonical)
-      } else {
-        _value.setData(value.data ?? "")
-      }
-    } else {
-      _value.setData(value.data ?? "")
->>>>>>> 7bcefe52
     }
 
     initValueAndDenom()
@@ -101,7 +58,6 @@
         initValueAndDenom()
     }
 
-<<<<<<< HEAD
     function setValues() {
         // Update the value stores
         const v = _value.data
@@ -111,20 +67,15 @@
             return
         }
 
-        if (unit && isNaN(Number(v))) {
+        if (unit !== undefined && isNaN(Number(v))) {
             value.setData(undefined)
             return
         }
 
         feedback?.setData(undefined)
         value.setData(v + (selectedUnit.data ?? ""))
-=======
-    if (unit && isNaN(Number(v))) {
-      console.debug("Not a number, but a unit is required")
-      value.setData(undefined)
-      return
->>>>>>> 7bcefe52
     }
+        
 
     onDestroy(_value.addCallbackAndRun((_) => setValues()))
     onDestroy(value.addCallbackAndRunD(fromUpstream => {
