<script lang="ts">
  import Svg from "../Svg";
  import Loading from "./Base/Loading.svelte";
  import ToSvelte from "./Base/ToSvelte.svelte";
</script>

<div>
  <h1>Stylesheet testing grounds</h1>

  This document exists to explore the style hierarchy.

  <div class="normal-background">
    <h2>Normal background</h2>
    There are a few styles, such as the
    <span class="literal-code">normal-background</span>
    -style which is used if there is nothing special going on. Some general information, with at most
    <a href="https://example.com" target="_blank">a link to someplace</a>
    .
    <span class="alert">Alert: something went wrong</span>
    <span class="thanks">Thank you! Operation successful</span>
    <ToSvelte construct={Svg.login_svg().SetClass("w-12 h-12")} />
    <Loading>Loading...</Loading>
  </div>

  <div class="low-interaction flex flex-col">
    <h2>Low interaction</h2>
    <p>
      There are <span class="literal-code">low-interaction</span>
      areas, where some buttons might appear.
    </p>

    <div class="flex">
      <button class="primary">
        <ToSvelte construct={Svg.community_svg().SetClass("w-6 h-6")} />
        Main action
      </button>
      <button class="primary disabled">
        <ToSvelte construct={Svg.community_svg().SetClass("w-6 h-6")} />
        Main action (disabled)
      </button>
<<<<<<< HEAD
      
      <button class="small">
        <ToSvelte construct={Svg.community_svg().SetClass("w-6 h-6")} />
        Small button
      </button>
=======

      <button class="small primary">
        Small button
      </button>
      <button class="small primary disabled">
        Small, disabled button
      </button>
>>>>>>> 0eb2e811
    </div>
    <div class="flex">
      <button>
        <ToSvelte construct={Svg.community_svg().SetClass("w-6 h-6")} />
        Secondary action
      </button>
      <button class="disabled">
        <ToSvelte construct={Svg.community_svg().SetClass("w-6 h-6")} />
        Secondary action (disabled)
      </button>
    </div>
    <input type="text" />

    <div>
      <label class="checked" for="html">
        <input id="html" name="fav_language" type="radio" value="HTML" />
        HTML (mimicks a
        <span class="literal-code">checked</span>
        -element)
      </label>
      <label for="css">
        <input id="css" name="fav_language" type="radio" value="CSS" />
        CSS
      </label>
      <label for="javascript">
        <input id="javascript" name="fav_language" type="radio" value="JavaScript" />
        <ToSvelte construct={Svg.community_svg().SetClass("w-8 h-8")} />
        JavaScript
      </label>
    </div>

    <span class="alert">Alert: something went wrong</span>
    <span class="thanks">Thank you! Operation successful</span>
    <ToSvelte construct={Svg.login_svg().SetClass("w-12 h-12")} />
    <Loading>Loading...</Loading>
  </div>

  <div class="interactive flex flex-col">
    <h2>Interactive area</h2>
    <p>
      There are <span class="literal-code">interactive</span>
      areas, where many buttons and input elements will appear.
    </p>

    <div class="flex">
      <button class="primary">
        <ToSvelte construct={Svg.community_svg().SetClass("w-6 h-6")} />
        Main action
      </button>
      <button class="primary disabled">
        <ToSvelte construct={Svg.community_svg().SetClass("w-6 h-6")} />
        Main action (disabled)
      </button>
      <button class="small">
        <ToSvelte construct={Svg.community_svg().SetClass("w-6 h-6")} />
        Small button
      </button>
    </div>
    <div class="flex">
      <button>
        <ToSvelte construct={Svg.community_svg().SetClass("w-6 h-6")} />
        Secondary action
      </button>
      <button class="disabled">
        <ToSvelte construct={Svg.community_svg().SetClass("w-6 h-6")} />
        Secondary action (disabled)
      </button>
    </div>
    <span class="alert">Alert: something went wrong</span>
    <span class="thanks">Thank you! Operation successful</span>
    <ToSvelte construct={Svg.login_svg().SetClass("w-12 h-12")} />
    <Loading>Loading...</Loading>
    <div>
      <label for="html0">
        <input id="html0" name="fav_language" type="radio" value="HTML" />
        HTML
      </label>
      <label for="css0">
        <input id="css0" name="fav_language" type="radio" value="CSS" />
        CSS
      </label>
      <label for="javascript0">
        <input id="javascript0" name="fav_language" type="radio" value="JavaScript" />
        JavaScript
      </label>
    </div>
    
    <div class="border-interactive">
      Area with extreme high interactivity due to `border-interactive`
    </div>

    <select>
      <option value="A">A</option>
      <option value="B">B</option>
      <option value="C">C</option>
    </select>
  </div>
</div><|MERGE_RESOLUTION|>--- conflicted
+++ resolved
@@ -38,13 +38,11 @@
         <ToSvelte construct={Svg.community_svg().SetClass("w-6 h-6")} />
         Main action (disabled)
       </button>
-<<<<<<< HEAD
       
       <button class="small">
         <ToSvelte construct={Svg.community_svg().SetClass("w-6 h-6")} />
         Small button
       </button>
-=======
 
       <button class="small primary">
         Small button
@@ -52,7 +50,6 @@
       <button class="small primary disabled">
         Small, disabled button
       </button>
->>>>>>> 0eb2e811
     </div>
     <div class="flex">
       <button>
