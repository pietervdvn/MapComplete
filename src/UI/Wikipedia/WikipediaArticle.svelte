<script lang="ts">
  import type { FullWikipediaDetails } from "../../Logic/Web/Wikipedia"
  import { Store } from "../../Logic/UIEventSource"
  import FromHtml from "../Base/FromHtml.svelte"
  import Loading from "../Base/Loading.svelte"
  import { Disclosure, DisclosureButton, DisclosurePanel } from "@rgossiaux/svelte-headlessui"
  import { ChevronRightIcon } from "@rgossiaux/svelte-heroicons/solid"
  import ToSvelte from "../Base/ToSvelte.svelte"
  import WikidataPreviewBox from "./WikidataPreviewBox"
  import Tr from "../Base/Tr.svelte"
  import Translations from "../i18n/Translations"

  /**
   * Shows a wikipedia-article + wikidata preview for the given item
   */
  export let wikipediaDetails: Store<FullWikipediaDetails>
</script>

{#if $wikipediaDetails.articleUrl}
  <a class="flex" href={$wikipediaDetails.articleUrl} rel="noreferrer" target="_blank">
    <img class="h-6 w-6" src="./assets/svg/wikipedia.svg" />
    <Tr t={Translations.t.general.wikipedia.fromWikipedia} />
  </a>
{/if}

{#if $wikipediaDetails.wikidata}
  <ToSvelte construct={WikidataPreviewBox.WikidataResponsePreview($wikipediaDetails.wikidata)} />
{/if}

{#if $wikipediaDetails.articleUrl}
  {#if $wikipediaDetails.firstParagraph === "" || $wikipediaDetails.firstParagraph === undefined}
    <Loading>
      <Tr t={Translations.t.general.wikipedia.loading} />
    </Loading>
  {:else}
<<<<<<< HEAD
  <span class="wikipedia-article">
    <FromHtml src={$wikipediaDetails.firstParagraph} />
    <Disclosure let:open>
      <DisclosureButton>
        <span class="flex">
          <ChevronRightIcon
            style={(open ? "transform: rotate(90deg); " : "") +
              "  transition: all .25s linear; width: 1.5rem; height: 1.5rem"}
          />
          <Tr t={Translations.t.general.wikipedia.readMore}/>
        </span>
      </DisclosureButton>
      <DisclosurePanel>
        <FromHtml src={$wikipediaDetails.restOfArticle} />
      </DisclosurePanel>
    </Disclosure>
  </span>
=======
    <span class="wikipedia-article">
      <FromHtml src={$wikipediaDetails.firstParagraph} />
      <Disclosure let:open>
        <DisclosureButton>
          <span class="flex">
            <ChevronRightIcon
              style={(open ? "transform: rotate(90deg); " : "") +
                "  transition: all .25s linear; width: 1.5rem; height: 1.5rem"}
            />
            Read the rest of the article
          </span>
        </DisclosureButton>
        <DisclosurePanel>
          <FromHtml src={$wikipediaDetails.restOfArticle} />
        </DisclosurePanel>
      </Disclosure>
    </span>
>>>>>>> badfbb60
  {/if}
{/if}<|MERGE_RESOLUTION|>--- conflicted
+++ resolved
@@ -33,7 +33,6 @@
       <Tr t={Translations.t.general.wikipedia.loading} />
     </Loading>
   {:else}
-<<<<<<< HEAD
   <span class="wikipedia-article">
     <FromHtml src={$wikipediaDetails.firstParagraph} />
     <Disclosure let:open>
@@ -51,24 +50,5 @@
       </DisclosurePanel>
     </Disclosure>
   </span>
-=======
-    <span class="wikipedia-article">
-      <FromHtml src={$wikipediaDetails.firstParagraph} />
-      <Disclosure let:open>
-        <DisclosureButton>
-          <span class="flex">
-            <ChevronRightIcon
-              style={(open ? "transform: rotate(90deg); " : "") +
-                "  transition: all .25s linear; width: 1.5rem; height: 1.5rem"}
-            />
-            Read the rest of the article
-          </span>
-        </DisclosureButton>
-        <DisclosurePanel>
-          <FromHtml src={$wikipediaDetails.restOfArticle} />
-        </DisclosurePanel>
-      </Disclosure>
-    </span>
->>>>>>> badfbb60
   {/if}
 {/if}