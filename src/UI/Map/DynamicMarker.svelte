--- conflicted
+++ resolved
@@ -7,19 +7,12 @@
   /**
    * Renders a 'marker', which consists of multiple 'icons'
    */
-<<<<<<< HEAD
   export let marker: IconConfig[] = config?.marker;
+  export let tags: Store<Record<string, string>>
   export let rotation: TagRenderingConfig = undefined;
-  export let tags: Store<Record<string, string>>;
-  let _rotation = rotation ? tags.map(tags => rotation.GetRenderValue(tags).Subs(tags).txt) : new ImmutableStore(0);
-=======
-  export let marker: IconConfig[] = config?.marker
-  export let tags: Store<Record<string, string>>
-  export let rotation: TagRenderingConfig
   let _rotation = rotation
     ? tags.map((tags) => rotation.GetRenderValue(tags).Subs(tags).txt)
     : new ImmutableStore(0)
->>>>>>> e1ec2965
 </script>
 
 {#if marker && marker}
