<script lang="ts">
  import { IconConfig } from "../../Models/ThemeConfig/PointRenderingConfig";
  import { ImmutableStore, Store } from "../../Logic/UIEventSource";
  import DynamicIcon from "./DynamicIcon.svelte";
  import TagRenderingConfig from "../../Models/ThemeConfig/TagRenderingConfig";

  /**
   * Renders a 'marker', which consists of multiple 'icons'
   */
<<<<<<< HEAD
  export let config: PointRenderingConfig
  let icons: IconConfig[] = config.marker
  export let tags: Store<Record<string, string>>
  let rotation = tags.map((tags) => config.rotation.GetRenderValue(tags).Subs(tags).txt)
=======
  export let marker: IconConfig[] = config?.marker;
  export let rotation: TagRenderingConfig
  export let tags: Store<Record<string, string>>;
  let _rotation = rotation ? tags.map(tags => rotation.GetRenderValue(tags).Subs(tags).txt) : new ImmutableStore(0);
>>>>>>> 98c337c7
</script>

{#if marker && marker}
  <div class="relative h-full w-full" style={`transform: rotate(${$_rotation})`}>
    {#each marker as icon}
      <DynamicIcon {icon} {tags} />
    {/each}
  </div>
{/if}<|MERGE_RESOLUTION|>--- conflicted
+++ resolved
@@ -7,17 +7,11 @@
   /**
    * Renders a 'marker', which consists of multiple 'icons'
    */
-<<<<<<< HEAD
-  export let config: PointRenderingConfig
-  let icons: IconConfig[] = config.marker
-  export let tags: Store<Record<string, string>>
-  let rotation = tags.map((tags) => config.rotation.GetRenderValue(tags).Subs(tags).txt)
-=======
   export let marker: IconConfig[] = config?.marker;
+  export let tags: Store<Record<string, string>>;
   export let rotation: TagRenderingConfig
-  export let tags: Store<Record<string, string>>;
   let _rotation = rotation ? tags.map(tags => rotation.GetRenderValue(tags).Subs(tags).txt) : new ImmutableStore(0);
->>>>>>> 98c337c7
+  
 </script>
 
 {#if marker && marker}
