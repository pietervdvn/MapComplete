<script lang="ts">
  /**
   * The RasterLayerOverview shows the available 4 categories of maps with a RasterLayerPicker
   */
  import { Store, UIEventSource } from "../../Logic/UIEventSource"
  import type { RasterLayerPolygon } from "../../Models/RasterLayers"
  import type { MapProperties } from "../../Models/MapProperties"
  import { Map as MlMap } from "maplibre-gl"
  import RasterLayerPicker from "./RasterLayerPicker.svelte"
  import type { EliCategory } from "../../Models/RasterLayerProperties"
  import UserRelatedState from "../../Logic/State/UserRelatedState"
  import Translations from "../i18n/Translations"
  import Tr from "../Base/Tr.svelte"
<<<<<<< HEAD
  import { MenuState } from "../../Models/MenuState"
  import OverlayOverview from "./OverlayOverview.svelte"
=======
  import TitledPanel from "../Base/TitledPanel.svelte"
  import Loading from "../Base/Loading.svelte"
>>>>>>> e3a0a1db

  export let availableLayers: { store: Store<RasterLayerPolygon[]> }
  export let mapproperties: MapProperties
  export let userstate: UserRelatedState
  export let map: Store<MlMap>
<<<<<<< HEAD
  export let menuState: MenuState
=======
  let _availableLayers = availableLayers.store
>>>>>>> e3a0a1db
  /**
   * Used to toggle the background layers on/off
   */
  export let visible: UIEventSource<boolean> = undefined
  /**
   * This can be either "background" or "overlay"
   */
  export let layerType: "background" | "overlay" = "background"

  type CategoryType = "photo" | "map" | "other" | "osmbasedmap"
  const categories: Record<CategoryType, EliCategory[]> = {
    photo: ["photo", "historicphoto"],
    map: ["map", "historicmap"],
    other: ["other", "elevation"],
    osmbasedmap: ["osmbasedmap"],
  }

  function availableForCategory(type: CategoryType): Store<RasterLayerPolygon[]> {
    const keywords = categories[type]
<<<<<<< HEAD
    return availableLayers.mapD((available) => {
      let output = available.filter(
        (layer) => keywords.indexOf(<EliCategory>layer.properties.category) >= 0
      )

      if (layerType === "background") {
        output = output.filter((layer) => layer.properties.isOverlay != true)
      } else {
        output = output.filter((layer) => layer.properties.isOverlay == true)
      }

      return output
    })
=======
    return _availableLayers.mapD((available) =>
      available.filter((layer) => keywords.indexOf(<EliCategory>layer.properties.category) >= 0)
    )
>>>>>>> e3a0a1db
  }

  const mapLayers = availableForCategory("map")
  const osmbasedmapLayers = availableForCategory("osmbasedmap")
  const photoLayers = availableForCategory("photo")
  const otherLayers = availableForCategory("other")

  function onApply() {
    visible.setData(false)
  }

  function getPref(type: CategoryType): undefined | UIEventSource<string> {
    return userstate?.osmConnection?.GetPreference("preferred-layer-" + type)
  }

  function openOverlaySelector() {
    menuState.backgroundLayerSelectionIsOpened.setData(false)
    menuState.overlaySelectionIsOpened.setData(true)
  }
</script>

<<<<<<< HEAD
<div class="flex h-full flex-col">
  <slot name="title">
    <h2>
      {#if layerType == "background"}
        <Tr t={Translations.t.general.backgroundMap} />
      {:else}
        <Tr t={Translations.t.general.overlayMap} />
      {/if}
    </h2>
  </slot>

  {#if layerType == "background"}
    // TODO: Handle enter keypress
    <button
      on:click={() => {
        openOverlaySelector()
      }}
    >
      <Tr t={Translations.t.general.overlayMap} />
    </button>
  {:else}
    <OverlayOverview {mapproperties} />
  {/if}

  <div class="grid h-full w-full grid-cols-1 gap-2 md:grid-cols-2">
    <RasterLayerPicker
      availableLayers={photoLayers}
      favourite={getPref("photo")}
      {map}
      {mapproperties}
      on:appliedLayer={onApply}
      {visible}
    />
    <RasterLayerPicker
      availableLayers={mapLayers}
      favourite={getPref("map")}
      {map}
      {mapproperties}
      on:appliedLayer={onApply}
      {visible}
    />
    <RasterLayerPicker
      availableLayers={osmbasedmapLayers}
      favourite={getPref("osmbasedmap")}
      {map}
      {mapproperties}
      on:appliedLayer={onApply}
      {visible}
    />
    <RasterLayerPicker
      availableLayers={otherLayers}
      favourite={getPref("other")}
      {map}
      {mapproperties}
      on:appliedLayer={onApply}
      {visible}
    />
  </div>
</div>
=======
<TitledPanel>
  <Tr slot="title" t={Translations.t.general.backgroundMap} />
  {#if $_availableLayers?.length < 1}
    <Loading />
  {:else}
    <div class="grid h-full w-full grid-cols-1 gap-2 md:grid-cols-2">
      <RasterLayerPicker
        availableLayers={$photoLayers}
        favourite={getPref("photo")}
        {map}
        {mapproperties}
        on:appliedLayer={onApply}
        {visible}
      />
      <RasterLayerPicker
        availableLayers={$mapLayers}
        favourite={getPref("map")}
        {map}
        {mapproperties}
        on:appliedLayer={onApply}
        {visible}
      />
      <RasterLayerPicker
        availableLayers={$osmbasedmapLayers}
        favourite={getPref("osmbasedmap")}
        {map}
        {mapproperties}
        on:appliedLayer={onApply}
        {visible}
      />
      <RasterLayerPicker
        availableLayers={$otherLayers}
        favourite={getPref("other")}
        {map}
        {mapproperties}
        on:appliedLayer={onApply}
        {visible}
      />
    </div>
  {/if}
</TitledPanel>
>>>>>>> e3a0a1db
<|MERGE_RESOLUTION|>--- conflicted
+++ resolved
@@ -11,23 +11,17 @@
   import UserRelatedState from "../../Logic/State/UserRelatedState"
   import Translations from "../i18n/Translations"
   import Tr from "../Base/Tr.svelte"
-<<<<<<< HEAD
   import { MenuState } from "../../Models/MenuState"
   import OverlayOverview from "./OverlayOverview.svelte"
-=======
   import TitledPanel from "../Base/TitledPanel.svelte"
   import Loading from "../Base/Loading.svelte"
->>>>>>> e3a0a1db
 
   export let availableLayers: { store: Store<RasterLayerPolygon[]> }
   export let mapproperties: MapProperties
   export let userstate: UserRelatedState
   export let map: Store<MlMap>
-<<<<<<< HEAD
   export let menuState: MenuState
-=======
   let _availableLayers = availableLayers.store
->>>>>>> e3a0a1db
   /**
    * Used to toggle the background layers on/off
    */
@@ -47,8 +41,7 @@
 
   function availableForCategory(type: CategoryType): Store<RasterLayerPolygon[]> {
     const keywords = categories[type]
-<<<<<<< HEAD
-    return availableLayers.mapD((available) => {
+    return _availableLayers.mapD((available) => {
       let output = available.filter(
         (layer) => keywords.indexOf(<EliCategory>layer.properties.category) >= 0
       )
@@ -61,11 +54,6 @@
 
       return output
     })
-=======
-    return _availableLayers.mapD((available) =>
-      available.filter((layer) => keywords.indexOf(<EliCategory>layer.properties.category) >= 0)
-    )
->>>>>>> e3a0a1db
   }
 
   const mapLayers = availableForCategory("map")
@@ -87,72 +75,28 @@
   }
 </script>
 
-<<<<<<< HEAD
-<div class="flex h-full flex-col">
-  <slot name="title">
-    <h2>
-      {#if layerType == "background"}
-        <Tr t={Translations.t.general.backgroundMap} />
-      {:else}
-        <Tr t={Translations.t.general.overlayMap} />
-      {/if}
-    </h2>
-  </slot>
-
+<TitledPanel>
   {#if layerType == "background"}
-    // TODO: Handle enter keypress
-    <button
-      on:click={() => {
-        openOverlaySelector()
-      }}
-    >
-      <Tr t={Translations.t.general.overlayMap} />
-    </button>
+    <Tr t={Translations.t.general.backgroundMap} slot="title" />
   {:else}
-    <OverlayOverview {mapproperties} />
+    <Tr t={Translations.t.general.overlayMap} slot="title" />
   {/if}
-
-  <div class="grid h-full w-full grid-cols-1 gap-2 md:grid-cols-2">
-    <RasterLayerPicker
-      availableLayers={photoLayers}
-      favourite={getPref("photo")}
-      {map}
-      {mapproperties}
-      on:appliedLayer={onApply}
-      {visible}
-    />
-    <RasterLayerPicker
-      availableLayers={mapLayers}
-      favourite={getPref("map")}
-      {map}
-      {mapproperties}
-      on:appliedLayer={onApply}
-      {visible}
-    />
-    <RasterLayerPicker
-      availableLayers={osmbasedmapLayers}
-      favourite={getPref("osmbasedmap")}
-      {map}
-      {mapproperties}
-      on:appliedLayer={onApply}
-      {visible}
-    />
-    <RasterLayerPicker
-      availableLayers={otherLayers}
-      favourite={getPref("other")}
-      {map}
-      {mapproperties}
-      on:appliedLayer={onApply}
-      {visible}
-    />
-  </div>
-</div>
-=======
-<TitledPanel>
-  <Tr slot="title" t={Translations.t.general.backgroundMap} />
   {#if $_availableLayers?.length < 1}
     <Loading />
   {:else}
+    {#if layerType == "background"}
+      // TODO: Handle enter keypress
+      <button
+        on:click={() => {
+          openOverlaySelector()
+        }}
+      >
+        <Tr t={Translations.t.general.overlayMap} />
+      </button>
+    {:else}
+      <OverlayOverview {mapproperties} />
+    {/if}
+
     <div class="grid h-full w-full grid-cols-1 gap-2 md:grid-cols-2">
       <RasterLayerPicker
         availableLayers={$photoLayers}
@@ -188,5 +132,4 @@
       />
     </div>
   {/if}
-</TitledPanel>
->>>>>>> e3a0a1db
+</TitledPanel>