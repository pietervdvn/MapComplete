<script lang="ts">
  import Pin from "../../assets/svg/Pin.svelte"
  import Square from "../../assets/svg/Square.svelte"
  import Circle from "../../assets/svg/Circle.svelte"
  import Checkmark from "../../assets/svg/Checkmark.svelte"
  import Clock from "../../assets/svg/Clock.svelte"
  import Close from "../../assets/svg/Close.svelte"
  import Crosshair from "../../assets/svg/Crosshair.svelte"
  import Help from "../../assets/svg/Help.svelte"
  import Home from "../../assets/svg/Home.svelte"
  import Invalid from "../../assets/svg/Invalid.svelte"
  import Location from "../../assets/svg/Location.svelte"
  import Location_empty from "../../assets/svg/Location_empty.svelte"
  import Location_locked from "../../assets/svg/Location_locked.svelte"
  import Note from "../../assets/svg/Note.svelte"
  import Resolved from "../../assets/svg/Resolved.svelte"
  import Ring from "../../assets/svg/Ring.svelte"
  import Scissors from "../../assets/svg/Scissors.svelte"
  import Teardrop from "../../assets/svg/Teardrop.svelte"
  import Teardrop_with_hole_green from "../../assets/svg/Teardrop_with_hole_green.svelte"
  import Triangle from "../../assets/svg/Triangle.svelte"
  import Brick_wall_square from "../../assets/svg/Brick_wall_square.svelte"
  import Brick_wall_round from "../../assets/svg/Brick_wall_round.svelte"
  import Gps_arrow from "../../assets/svg/Gps_arrow.svelte"
  import { HeartIcon, WifiIcon } from "@babeard/svelte-heroicons/solid"
  import { HeartIcon as HeartOutlineIcon } from "@babeard/svelte-heroicons/outline"
  import Confirm from "../../assets/svg/Confirm.svelte"
  import Not_found from "../../assets/svg/Not_found.svelte"
  import { twMerge } from "tailwind-merge"
  import Direction_gradient from "../../assets/svg/Direction_gradient.svelte"
  import Mastodon from "../../assets/svg/Mastodon.svelte"
  import Party from "../../assets/svg/Party.svelte"
  import AddSmall from "../../assets/svg/AddSmall.svelte"
  import { LinkIcon } from "@babeard/svelte-heroicons/mini"
  import Square_rounded from "../../assets/svg/Square_rounded.svelte"
  import Bug from "../../assets/svg/Bug.svelte"
  import Cross_bottom_right from "../../assets/svg/Cross_bottom_right.svelte"
  import { Utils } from "../../Utils"
  import Gear from "../../assets/svg/Gear.svelte"
  import { DesktopComputerIcon } from "@rgossiaux/svelte-heroicons/solid"
  import Relocation from "../../assets/svg/Relocation.svelte"

  /**
   * Renders a single icon.
   *
   * Icons -placed on top of each other- form a 'Marker' together
   */

  export let icon: string | undefined
  export let color: string | undefined = undefined
  export let clss: string | undefined = ""
  clss ??= ""
  export let emojiHeight = 40
</script>

{#if icon}
  {#if icon === "pin"}
    <Pin {color} class={clss} />
  {:else if icon === "square"}
    <Square {color} class={clss} />
  {:else if icon === "square_rounded"}
    <Square_rounded {color} class={clss} />
  {:else if icon === "bug"}
    <Bug {color} class={clss} />
  {:else if icon === "circle"}
    <Circle {color} class={clss} />
  {:else if icon === "checkmark"}
    <Checkmark {color} class={clss} />
  {:else if icon === "clock"}
    <Clock {color} class={clss} />
  {:else if icon === "close"}
    <Close {color} class={clss} />
  {:else if icon === "crosshair"}
    <Crosshair {color} class={clss} />
  {:else if icon === "help"}
    <Help {color} class={clss} />
  {:else if icon === "home"}
    <Home {color} class={clss} />
  {:else if icon === "invalid"}
    <Invalid {color} class={clss} />
  {:else if icon === "location"}
    <Location {color} class={clss} />
  {:else if icon === "location_empty"}
    <Location_empty {color} class={clss} />
  {:else if icon === "location_locked"}
    <Location_locked {color} class={clss} />
  {:else if icon === "note"}
    <Note {color} class={clss} />
  {:else if icon === "resolved"}
    <Resolved {color} class={clss} />
  {:else if icon === "ring"}
    <Ring {color} class={clss} />
  {:else if icon === "scissors"}
    <Scissors {color} class={clss} />
  {:else if icon === "teardrop"}
    <Teardrop {color} class={clss} />
  {:else if icon === "teardrop_with_hole_green"}
    <Teardrop_with_hole_green {color} class={clss} />
  {:else if icon === "triangle"}
    <Triangle {color} class={clss} />
  {:else if icon === "brick_wall_square"}
    <Brick_wall_square {color} class={clss} />
  {:else if icon === "brick_wall_round"}
    <Brick_wall_round {color} class={clss} />
  {:else if icon === "gps_arrow"}
    <Gps_arrow {color} class={clss} />
  {:else if icon === "checkmark"}
    <Checkmark {color} class={clss} />
  {:else if icon === "help"}
    <Help {color} class={clss} />
  {:else if icon === "close"}
    <Close {color} class={clss} />
  {:else if icon === "invalid"}
    <Invalid {color} class={clss} />
  {:else if icon === "heart"}
    <HeartIcon style="--svg-color: {color}" class={twMerge(clss, "apply-fill")} />
  {:else if icon === "heart_outline"}
    <HeartOutlineIcon style="--svg-color: {color}" class={twMerge(clss, "apply-fill")} />
  {:else if icon === "confirm"}
    <Confirm class={clss} {color} />
  {:else if icon === "direction"}
    <Direction_gradient class={clss} {color} />
  {:else if icon === "not_found"}
    <Not_found class={twMerge(clss, "no-image-background")} {color} />
  {:else if icon === "mastodon"}
    <Mastodon {color} class={clss} />
  {:else if icon === "party"}
    <Party {color} class={clss} />
  {:else if icon === "cross_bottom_right"}
    <Cross_bottom_right {color} class={"m-0 " + clss} />
  {:else if icon === "addSmall"}
    <AddSmall {color} class={clss} />
  {:else if icon === "gear"}
    <Gear {color} class={clss} />
  {:else if icon === "link"}
    <LinkIcon style="--svg-color: {color}" class={twMerge(clss, "apply-fill")} />
  {:else if icon === "popout"}
    <LinkIcon style="--svg-color: {color}" />
  {:else if icon === "wifi"}
<<<<<<< HEAD
    <WifiIcon class={"m-0 " +clss} {color} />
  {:else if icon === "computer"}
    <DesktopComputerIcon class={"m-0 "+clss} {color} />
  {:else if icon === "relocation"}
    <Relocation class={clss} {color} />
=======
    <WifiIcon class={"m-0 " + clss} {color} />
  {:else if icon === "computer"}
    <DesktopComputerIcon class={"m-0 " + clss} {color} />
>>>>>>> 4fe2df61
  {:else if Utils.isEmoji(icon)}
    <span style={`font-size: ${emojiHeight}px; line-height: ${emojiHeight}px`}>
      {icon}
    </span>
  {:else}
    <img class={clss ?? "h-full w-full"} src={icon} aria-hidden="true" alt="" />
  {/if}
{/if}<|MERGE_RESOLUTION|>--- conflicted
+++ resolved
@@ -137,17 +137,11 @@
   {:else if icon === "popout"}
     <LinkIcon style="--svg-color: {color}" />
   {:else if icon === "wifi"}
-<<<<<<< HEAD
-    <WifiIcon class={"m-0 " +clss} {color} />
-  {:else if icon === "computer"}
-    <DesktopComputerIcon class={"m-0 "+clss} {color} />
-  {:else if icon === "relocation"}
-    <Relocation class={clss} {color} />
-=======
     <WifiIcon class={"m-0 " + clss} {color} />
   {:else if icon === "computer"}
     <DesktopComputerIcon class={"m-0 " + clss} {color} />
->>>>>>> 4fe2df61
+  {:else if icon === "relocation"}
+    <Relocation class={clss} {color} />
   {:else if Utils.isEmoji(icon)}
     <span style={`font-size: ${emojiHeight}px; line-height: ${emojiHeight}px`}>
       {icon}
