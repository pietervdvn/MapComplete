<script lang="ts">
  import { OsmConnectionFeatureSwitches } from "../Logic/State/FeatureSwitchState"
  import { OsmConnection } from "../Logic/Osm/OsmConnection"
  import { QueryParameters } from "../Logic/Web/QueryParameters"
  import UserRelatedState from "../Logic/State/UserRelatedState"
  import LanguagePicker from "./InputElement/LanguagePicker.svelte"
  import Translations from "./i18n/Translations"
  import Logo from "../assets/svg/Logo.svelte"
  import Tr from "./Base/Tr.svelte"
  import MoreScreen from "./BigComponents/MoreScreen"
  import LoginToggle from "./Base/LoginToggle.svelte"
  import Pencil from "../assets/svg/Pencil.svelte"
  import Constants from "../Models/Constants"
  import { Store, UIEventSource } from "../Logic/UIEventSource"
  import { placeholder } from "../Utils/placeholder"
  import { SearchIcon } from "@rgossiaux/svelte-heroicons/solid"
  import ThemesList from "./BigComponents/ThemesList.svelte"
  import { LayoutInformation } from "../Models/ThemeConfig/LayoutConfig"
  import * as themeOverview from "../assets/generated/theme_overview.json"
  import UnofficialThemeList from "./BigComponents/UnofficialThemeList.svelte"
  import Eye from "../assets/svg/Eye.svelte"
  import LoginButton from "./Base/LoginButton.svelte"
  import ChevronDoubleRight from "@babeard/svelte-heroicons/mini/ChevronDoubleRight"
  import Mastodon from "../assets/svg/Mastodon.svelte"
  import Liberapay from "../assets/svg/Liberapay.svelte"
  import Bug from "../assets/svg/Bug.svelte"
  import Github from "../assets/svg/Github.svelte"
  import { Utils } from "../Utils"
  import { ArrowTrendingUp } from "@babeard/svelte-heroicons/solid/ArrowTrendingUp"
  import Searchbar from "./Base/Searchbar.svelte"

  const featureSwitches = new OsmConnectionFeatureSwitches()
  const osmConnection = new OsmConnection({
    fakeUser: featureSwitches.featureSwitchFakeUser.data,
    oauth_token: QueryParameters.GetQueryParameter(
      "oauth_token",
      undefined,
      "Used to complete the login"
    )
  })
  const state = new UserRelatedState(osmConnection)
  const t = Translations.t.index
  const tr = Translations.t.general.morescreen

  let userLanguages = osmConnection.userDetails.map((ud) => ud.languages)
  let themeSearchText: UIEventSource<string | undefined> = new UIEventSource<string>("")

  document.addEventListener("keydown", function(event) {
    if (event.ctrlKey && event.code === "KeyF") {
      document.getElementById("theme-search")?.focus()
      event.preventDefault()
    }
  })

  let visitedHiddenThemes: Store<LayoutInformation[]>
  const hiddenThemes: LayoutInformation[] =
    (themeOverview["default"] ?? themeOverview)?.filter((layout) => layout.hideFromOverview) ?? []
  {
    visitedHiddenThemes = MoreScreen.knownHiddenThemes(state.osmConnection)
      .map((knownIds) => hiddenThemes.filter((theme) =>
        knownIds.has(theme.id) || state.osmConnection.userDetails.data.name === "Pieter Vander Vennet"
      ))
  }
</script>

<main>
  <div class="m-4 flex flex-col">
    <LanguagePicker
      clss="self-end max-w-full"
      assignTo={state.language}
      availableLanguages={t.title.SupportedLanguages()}
      preferredLanguages={userLanguages}
    />

    <div class="mt-4 flex">
      <div class="m-3 flex-none">
        <Logo alt="MapComplete Logo" class="h-12 w-12 sm:h-24 sm:w-24" />
      </div>

      <div class="link-underline flex flex-col">
        <h1 class="m-0 font-extrabold tracking-tight md:text-6xl">
          <Tr t={t.title} />
        </h1>
        <Tr
          cls="mr-4 text-base font-semibold sm:text-lg md:mt-5 md:text-xl lg:mx-0"
          t={Translations.t.index.intro}
        />
        <a href="#about">
          <Tr t={Translations.t.index.learnMore} />
          <ChevronDoubleRight class="inline h-4 w-4" />
        </a>
      </div>
    </div>

<<<<<<< HEAD
    <form
      class="flex justify-center"
      on:submit|preventDefault={() => MoreScreen.applySearch(themeSearchText.data)}
    >
      <label
        class="neutral-label my-2 flex w-full items-center rounded-full border-2 border-black sm:w-1/2"
      >
        <SearchIcon aria-hidden="true" class="h-8 w-8" />
        <input
          autofocus
          bind:value={$themeSearchText}
          class="mr-4 w-full outline-none"
          id="theme-search"
          type="search"
          use:placeholder={tr.searchForATheme}
        />
      </label>
    </form>
=======
    <Searchbar value={themeSearchText} placeholder={tr.searchForATheme} on:search={() => MoreScreen.applySearch(themeSearchText.data)}/>
>>>>>>> fb46381d

    <ThemesList search={themeSearchText} {state} themes={MoreScreen.officialThemes} />

    <LoginToggle {state}>
      <LoginButton clss="primary" {osmConnection} slot="not-logged-in">
        <Tr t={t.logIn} />
      </LoginButton>
      <ThemesList
        hideThemes={false}
        isCustom={false}
        search={themeSearchText}
        {state}
        themes={$visitedHiddenThemes}
      >
        <svelte:fragment slot="title">
          <h3>
            <Tr t={tr.previouslyHiddenTitle} />
          </h3>
          <p>
            <Tr
              t={tr.hiddenExplanation.Subs({
                hidden_discovered: $visitedHiddenThemes.length.toString(),
                total_hidden: hiddenThemes.length.toString(),
              })}
            />
          </p>
        </svelte:fragment>
      </ThemesList>

      <UnofficialThemeList search={themeSearchText} {state} />
    </LoginToggle>

    <a
      class="button flex"
      href={window.location.protocol + "//" + window.location.host + "/studio.html"}
    >
      <Pencil class="mr-2 h-6 w-6" />
      <Tr t={Translations.t.general.morescreen.createYourOwnTheme} />
    </a>

    <h3 id="about">
      <Tr t={Translations.t.index.about} />
    </h3>
    <Tr cls="link-underline" t={Translations.t.general.aboutMapComplete.intro} />

    <span class="link-underline flex flex-col gap-y-1">
      <a class="flex" href="https://github.com/pietervdvn/MapComplete/" target="_blank">
        <Github class="mr-2 h-6 w-6" />
        <Tr t={Translations.t.general.attribution.gotoSourceCode} />
      </a>
      <a class="flex" href="https://github.com/pietervdvn/MapComplete/issues" target="_blank">
        <Bug class="mr-2 h-6 w-6" />
        <Tr t={Translations.t.general.attribution.openIssueTracker} />
      </a>

      <a class="flex" href={Utils.OsmChaLinkFor(7)} target="_blank">
        <ArrowTrendingUp class="mr-2 h-6 w-6" />
        <Tr t={Translations.t.general.attribution.openOsmchaLastWeek} />
      </a>

      <a class="flex" href="https://en.osm.town/@MapComplete" target="_blank">
        <Mastodon class="mr-2 h-6 w-6" />
        <Tr t={Translations.t.general.attribution.followOnMastodon} />
      </a>

      <a class="flex" href="https://liberapay.com/pietervdvn/" target="_blank">
        <Liberapay class="mr-2 h-6 w-6" />
        <Tr t={Translations.t.general.attribution.donate} />
      </a>

      <a
        class="flex"
        href={window.location.protocol + "//" + window.location.host + "/privacy.html"}
      >
        <Eye class="mr-2 h-6 w-6" />
        <Tr t={Translations.t.privacy.title} />
      </a>
    </span>

    <Tr t={tr.streetcomplete} />

    <div class="subtle mb-16 self-end">
      v{Constants.vNumber}
    </div>
  </div>
</main><|MERGE_RESOLUTION|>--- conflicted
+++ resolved
@@ -92,28 +92,7 @@
       </div>
     </div>
 
-<<<<<<< HEAD
-    <form
-      class="flex justify-center"
-      on:submit|preventDefault={() => MoreScreen.applySearch(themeSearchText.data)}
-    >
-      <label
-        class="neutral-label my-2 flex w-full items-center rounded-full border-2 border-black sm:w-1/2"
-      >
-        <SearchIcon aria-hidden="true" class="h-8 w-8" />
-        <input
-          autofocus
-          bind:value={$themeSearchText}
-          class="mr-4 w-full outline-none"
-          id="theme-search"
-          type="search"
-          use:placeholder={tr.searchForATheme}
-        />
-      </label>
-    </form>
-=======
     <Searchbar value={themeSearchText} placeholder={tr.searchForATheme} on:search={() => MoreScreen.applySearch(themeSearchText.data)}/>
->>>>>>> fb46381d
 
     <ThemesList search={themeSearchText} {state} themes={MoreScreen.officialThemes} />
 
