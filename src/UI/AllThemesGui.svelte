<script lang="ts">
  import { OsmConnectionFeatureSwitches } from "../Logic/State/FeatureSwitchState"
  import { OsmConnection } from "../Logic/Osm/OsmConnection"
  import { QueryParameters } from "../Logic/Web/QueryParameters"
  import UserRelatedState from "../Logic/State/UserRelatedState"
  import LanguagePicker from "./InputElement/LanguagePicker.svelte"
  import Translations from "./i18n/Translations"
  import Logo from "../assets/svg/Logo.svelte"
  import Tr from "./Base/Tr.svelte"
  import LoginToggle from "./Base/LoginToggle.svelte"
  import Pencil from "../assets/svg/Pencil.svelte"
  import Constants from "../Models/Constants"
  import { ImmutableStore, Store, Stores, UIEventSource } from "../Logic/UIEventSource"
  import ThemesList from "./BigComponents/ThemesList.svelte"
  import { MinimalThemeInformation } from "../Models/ThemeConfig/ThemeConfig"
  import Eye from "../assets/svg/Eye.svelte"
  import LoginButton from "./Base/LoginButton.svelte"
  import Mastodon from "../assets/svg/Mastodon.svelte"
  import Liberapay from "../assets/svg/Liberapay.svelte"
  import Bug from "../assets/svg/Bug.svelte"
  import Github from "../assets/svg/Github.svelte"
  import { Utils } from "../Utils"
  import { ArrowTrendingUp } from "@babeard/svelte-heroicons/solid/ArrowTrendingUp"
  import Searchbar from "./Base/Searchbar.svelte"
  import ThemeSearch from "../Logic/Search/ThemeSearch"
  import SearchUtils from "../Logic/Search/SearchUtils"
  import ChevronDoubleRight from "@babeard/svelte-heroicons/mini/ChevronDoubleRight"
  import { AndroidPolyfill } from "../Logic/Web/AndroidPolyfill"
  AndroidPolyfill.init().then(() => console.log("Android polyfill setup completed"))
  const featureSwitches = new OsmConnectionFeatureSwitches()
  const osmConnection = new OsmConnection({
    fakeUser: featureSwitches.featureSwitchFakeUser.data,
    oauth_token: QueryParameters.GetQueryParameter(
      "oauth_token",
      undefined,
      "Used to complete the login"
    ),
  })
  const state = new UserRelatedState(osmConnection)
  const t = Translations.t.index
  const tu = Translations.t.general
  const tr = Translations.t.general.morescreen

<<<<<<< HEAD
  let userLanguages = osmConnection.userDetails.mapD((ud) => ud.languages)
=======
  let userLanguages = osmConnection.userDetails.map((ud) => ud?.languages ?? [])
>>>>>>> b0140bc7
  let search: UIEventSource<string | undefined> = new UIEventSource<string>("")
  let searchStable = search.stabilized(100)

  let searchIsFocused = new UIEventSource(true)

  const officialThemes: MinimalThemeInformation[] = ThemeSearch.officialThemes.themes.filter(
    (th) => th.hideFromOverview === false
  )
  const hiddenThemes: MinimalThemeInformation[] = ThemeSearch.officialThemes.themes.filter(
    (th) => th.hideFromOverview === true
  )
  let visitedHiddenThemes: Store<undefined | MinimalThemeInformation[]> =
    UserRelatedState.initDiscoveredHiddenThemes(state.osmConnection).mapD((knownIds) =>
      hiddenThemes.filter(
        (theme) =>
          knownIds.indexOf(theme.id) >= 0 ||
<<<<<<< HEAD
          state.osmConnection.userDetails.data?.name === "Pieter Vander Vennet"
=======
          state.osmConnection.userDetails?.data?.name === "Pieter Vander Vennet"
>>>>>>> b0140bc7
      )
    )

  const customThemes: Store<MinimalThemeInformation[]> = Stores.ListStabilized<string>(
    state.installedUserThemes
  ).mapD((stableIds) => Utils.NoNullInplace(stableIds.map((id) => state.getUnofficialTheme(id))))
  function filtered(themes: Store<MinimalThemeInformation[]>): Store<MinimalThemeInformation[]> {
    return searchStable.map(
      (search) => {
        if (!themes.data) {
          return []
        }
        if (!search) {
          return themes.data
        }

        const start = new Date().getTime()
        const scores = ThemeSearch.sortedByLowestScores(search, themes.data)
        const end = new Date().getTime()
        console.trace("Scores for", search, "are", scores, "searching took", end - start, "ms")
        const strict = scores.filter((sc) => sc.lowest < 2)
        if (strict.length > 0) {
          return strict.map((sc) => sc.theme)
        }
        return scores
          .filter((sc) => sc.lowest < 4)
          .slice(0, 6)
          .map((sc) => sc.theme)
      },
      [themes]
    )
  }

  let officialSearched: Store<MinimalThemeInformation[]> = filtered(
    osmConnection.isLoggedIn.map((loggedIn) =>
      loggedIn ? officialThemes : officialThemes.filter((th) => th.id !== "personal")
    )
  )
  let hiddenSearched: Store<MinimalThemeInformation[]> = filtered(visitedHiddenThemes)
  let customSearched: Store<MinimalThemeInformation[]> = filtered(customThemes)

  let searchIsFocussed = new UIEventSource(false)
  document.addEventListener("keydown", function (event) {
    if (event.ctrlKey && event.code === "KeyF") {
      searchIsFocussed.set(true)
      event.preventDefault()
    }
  })

  AndroidPolyfill.onBackButton((() => {
    if(searchIsFocussed.data){
      searchIsFocussed.set(false)
      return true
    }
    return false
  }), {returnToIndex: new ImmutableStore(false)})

  /**
   * Opens the first search candidate
   */
  function applySearch() {
    const didRedirect = SearchUtils.applySpecialSearch(search.data)
    if (didRedirect) {
      return
    }

    const candidate = officialSearched.data[0] ?? hiddenSearched.data[0] ?? customSearched.data[0]
    if (!candidate) {
      return
    }

    window.location.href = ThemeSearch.createUrlFor(candidate, undefined)
  }
</script>

<main>
  <div class="m-4 flex flex-col">
    <LanguagePicker
      clss="self-end max-w-full"
      assignTo={state.language}
      availableLanguages={t.title.SupportedLanguages()}
      preferredLanguages={userLanguages}
    />

    <div class="mt-4 flex">
      <div class="m-3 flex-none">
        <Logo alt="MapComplete Logo" class="h-12 w-12 sm:h-24 sm:w-24" />
      </div>

      <div class="link-underline flex flex-col">
        <h1 class="m-0 font-extrabold tracking-tight md:text-6xl">
          <Tr t={t.title} />
        </h1>
        <Tr
          cls="mr-4 text-base font-semibold sm:text-lg md:mt-5 md:text-xl lg:mx-0"
          t={Translations.t.index.intro}
        />
        <a href="#about">
          <Tr t={Translations.t.index.learnMore} />
          <ChevronDoubleRight class="inline h-4 w-4" />
        </a>
      </div>
    </div>

    <Searchbar
      value={search}
      placeholder={tr.searchForATheme}
      on:search={() => applySearch()}
      autofocus
      isFocused={searchIsFocussed}
    />

    <ThemesList {search} {state} themes={$officialSearched} />

    <LoginToggle {state}>
      <LoginButton clss="primary" {osmConnection} slot="not-logged-in">
        <Tr t={t.logIn} />
      </LoginButton>
      <ThemesList
        {search}
        {state}
        themes={$hiddenSearched}
        hasSelection={$officialSearched.length === 0}
      >
        <svelte:fragment slot="title">
          <h3>
            <Tr t={tr.previouslyHiddenTitle} />
          </h3>
          <p>
            <Tr
              t={tr.hiddenExplanation.Subs({
                hidden_discovered: $visitedHiddenThemes.length.toString(),
                total_hidden: hiddenThemes.length.toString(),
              })}
            />
          </p>
        </svelte:fragment>
      </ThemesList>

      {#if $customThemes.length > 0}
        <ThemesList
          {search}
          {state}
          themes={$customSearched}
          hasSelection={$officialSearched.length === 0 && $hiddenSearched.length === 0}
        >
          <svelte:fragment slot="title">
            <h3>
              <Tr t={tu.customThemeTitle} />
            </h3>
            <Tr t={tu.customThemeIntro} />
          </svelte:fragment>
        </ThemesList>
      {/if}
    </LoginToggle>

    <a
      class="button flex"
      href={window.location.protocol + "//" + window.location.host + "/studio.html"}
    >
      <Pencil class="mr-2 h-6 w-6" />
      <Tr t={Translations.t.general.morescreen.createYourOwnTheme} />
    </a>

    <h3 id="about">
      <Tr t={Translations.t.index.about} />
    </h3>
    <Tr cls="link-underline" t={Translations.t.general.aboutMapComplete.intro} />

    <span class="link-underline flex flex-col gap-y-1">
      <a class="flex" href="https://github.com/pietervdvn/MapComplete/" target="_blank">
        <Github class="mr-2 h-6 w-6" />
        <Tr t={Translations.t.general.attribution.gotoSourceCode} />
      </a>
      <a class="flex" href="https://github.com/pietervdvn/MapComplete/issues" target="_blank">
        <Bug class="mr-2 h-6 w-6" />
        <Tr t={Translations.t.general.attribution.openIssueTracker} />
      </a>

      <a class="flex" href={Utils.OsmChaLinkFor(7)} target="_blank">
        <ArrowTrendingUp class="mr-2 h-6 w-6" />
        <Tr t={Translations.t.general.attribution.openOsmchaLastWeek} />
      </a>

      <a class="flex" href="https://en.osm.town/@MapComplete" target="_blank">
        <Mastodon class="mr-2 h-6 w-6" />
        <Tr t={Translations.t.general.attribution.followOnMastodon} />
      </a>

      <a class="flex" href="https://liberapay.com/pietervdvn/" target="_blank">
        <Liberapay class="mr-2 h-6 w-6" />
        <Tr t={Translations.t.general.attribution.donate} />
      </a>

      <a
        class="flex"
        href={window.location.protocol + "//" + window.location.host + "/privacy.html"}
      >
        <Eye class="mr-2 h-6 w-6" />
        <Tr t={Translations.t.privacy.title} />
      </a>
    </span>

    <Tr t={tr.streetcomplete} />

    <div class="subtle mb-16 self-end">
      v{Constants.vNumber}
    </div>
  </div>
</main><|MERGE_RESOLUTION|>--- conflicted
+++ resolved
@@ -41,11 +41,7 @@
   const tu = Translations.t.general
   const tr = Translations.t.general.morescreen
 
-<<<<<<< HEAD
-  let userLanguages = osmConnection.userDetails.mapD((ud) => ud.languages)
-=======
   let userLanguages = osmConnection.userDetails.map((ud) => ud?.languages ?? [])
->>>>>>> b0140bc7
   let search: UIEventSource<string | undefined> = new UIEventSource<string>("")
   let searchStable = search.stabilized(100)
 
@@ -62,11 +58,7 @@
       hiddenThemes.filter(
         (theme) =>
           knownIds.indexOf(theme.id) >= 0 ||
-<<<<<<< HEAD
           state.osmConnection.userDetails.data?.name === "Pieter Vander Vennet"
-=======
-          state.osmConnection.userDetails?.data?.name === "Pieter Vander Vennet"
->>>>>>> b0140bc7
       )
     )
 
