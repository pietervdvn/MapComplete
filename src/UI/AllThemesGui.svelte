--- conflicted
+++ resolved
@@ -28,20 +28,9 @@
   let userLanguages = osmConnection.userDetails.map((ud) => ud.languages)
 </script>
 
-<<<<<<< HEAD
-<div class="flex flex-col m-4">
+<div class="m-4 flex flex-col">
   <LanguagePicker clss="self-end" assignTo={state.language} availableLanguages={t.title.SupportedLanguages()}
                     preferredLanguages={userLanguages} />
-=======
-<div class="m-4 flex flex-col">
-  <div class="self-end">
-    <LanguagePicker
-      assignTo={state.language}
-      availableLanguages={t.title.SupportedLanguages()}
-      preferredLanguages={userLanguages}
-    />
-  </div>
->>>>>>> 60efd084
 
   <div class="mt-4 flex">
     <div class="m-3 flex-none">
