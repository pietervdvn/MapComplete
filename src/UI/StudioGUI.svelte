<script lang="ts">
  import NextButton from "./Base/NextButton.svelte"
  import { Store, UIEventSource } from "../Logic/UIEventSource"
  import EditLayerState, { EditThemeState } from "./Studio/EditLayerState"
  import EditLayer from "./Studio/EditLayer.svelte"
  import Loading from "../assets/svg/Loading.svelte"
  import StudioServer from "./Studio/StudioServer"
  import LoginToggle from "./Base/LoginToggle.svelte"
  import { OsmConnection } from "../Logic/Osm/OsmConnection"
  import { QueryParameters } from "../Logic/Web/QueryParameters"

  import layerSchemaRaw from "../../src/assets/schemas/layerconfigmeta.json"
  import layoutSchemaRaw from "../../src/assets/schemas/layoutconfigmeta.json"

  import If from "./Base/If.svelte"
  import BackButton from "./Base/BackButton.svelte"
  import ChooseLayerToEdit from "./Studio/ChooseLayerToEdit.svelte"
  import FloatOver from "./Base/FloatOver.svelte"
  import Walkthrough from "./Walkthrough/Walkthrough.svelte"
  import * as intro from "../assets/studio_introduction.json"
  import * as intro_tagrenderings from "../assets/studio_tagrenderings_intro.json"

  import { QuestionMarkCircleIcon } from "@babeard/svelte-heroicons/mini"
  import type { ConfigMeta } from "./Studio/configMeta"
  import EditTheme from "./Studio/EditTheme.svelte"
  import * as meta from "../../package.json"
  import Checkbox from "./Base/Checkbox.svelte"
  import { Utils } from "../Utils"
  import Translations from "./i18n/Translations"
  import Tr from "./Base/Tr.svelte"
  import Add from "../assets/svg/Add.svelte"
  import { SearchIcon } from "@rgossiaux/svelte-heroicons/solid"

  export let studioUrl =
    window.location.hostname === "127.0.0.2"
      ? "http://127.0.0.1:1235"
      : "https://studio.mapcomplete.org"

  const oauth_token = QueryParameters.GetQueryParameter(
    "oauth_token",
    undefined,
    "Used to complete the login"
  )
  let osmConnection = new OsmConnection({
    oauth_token,
    checkOnlineRegularly: true,
  })
  const expertMode = UIEventSource.asBoolean(
    osmConnection.GetPreference("studio-expert-mode", "false", {
      documentation: "Indicates if more options are shown in mapcomplete studio",
    })
  )
  expertMode.addCallbackAndRunD((expert) => console.log("Expert mode is", expert))
  const createdBy = osmConnection.userDetails.data.name
  const uid = osmConnection.userDetails.map((ud) => ud?.uid)
  const studio = new StudioServer(studioUrl, uid)

<<<<<<< HEAD
  let layersWithErr = studio.fetchOverview()
  let layers: Store<{ owner: number; id: string }[]> = layersWithErr.mapD((l) =>
    l["success"]?.filter((l) => l.category === "layers")
  )
  let selfLayers: Store<{ owner: number; id: string }[]> = layers.mapD((ls) => ls.filter((l) => l.owner === uid.data), [uid])
  let otherLayers: Store<{ owner: number; id: string }[]> = layers.mapD(
    (ls) => ls.filter((l) => l.owner !== undefined && l.owner !== uid.data),
=======
  let layerFilterTerm: string = ""

  let layersWithErr = UIEventSource.FromPromiseWithErr(studio.fetchOverview())
  let layers: Store<{ owner: number; id: string }[]> = layersWithErr.mapD((l) =>
    l["success"]?.filter((l) => l.category === "layers")
  )
  $: selfLayers = layers.mapD(
    (ls) =>
      ls.filter(
        (l) => l.owner === uid.data && l.id.toLowerCase().includes(layerFilterTerm.toLowerCase())
      ),
    [uid]
  )
  $: otherLayers = layers.mapD(
    (ls) =>
      ls.filter(
        (l) =>
          l.owner !== undefined &&
          l.owner !== uid.data &&
          l.id.toLowerCase().includes(layerFilterTerm.toLowerCase())
      ),
    [uid]
  )
  $: officialLayers = layers.mapD(
    (ls) =>
      ls.filter(
        (l) => l.owner === undefined && l.id.toLowerCase().includes(layerFilterTerm.toLowerCase())
      ),
>>>>>>> 1bde81f5
    [uid]
  )

  let themeFilterTerm: string = ""

  let themes: Store<{ owner: number; id: string }[]> = layersWithErr.mapD((l) =>
    l["success"]?.filter((l) => l.category === "themes")
  )
  $: selfThemes = themes.mapD(
    (ls) =>
      ls.filter(
        (l) => l.owner === uid.data && l.id.toLowerCase().includes(themeFilterTerm.toLowerCase())
      ),
    [uid]
  )
  $: otherThemes = themes.mapD(
    (ls) =>
      ls.filter(
        (l) =>
          l.owner !== undefined &&
          l.owner !== uid.data &&
          l.id.toLowerCase().includes(themeFilterTerm.toLowerCase())
      ),
    [uid]
  )
  $: officialThemes = themes.mapD(
    (ls) =>
      ls.filter(
        (l) => l.owner === undefined && l.id.toLowerCase().includes(themeFilterTerm.toLowerCase())
      ),
    [uid]
  )

  let state:
    | undefined
    | "edit_layer"
    | "edit_theme"
    | "editing_layer"
    | "editing_theme"
    | "loading" = undefined

  const layerSchema: ConfigMeta[] = <any>layerSchemaRaw
  let editLayerState = new EditLayerState(layerSchema, studio, osmConnection, { expertMode })
  let showIntro = editLayerState.showIntro

  const layoutSchema: ConfigMeta[] = <any>layoutSchemaRaw
  let editThemeState = new EditThemeState(layoutSchema, studio, { expertMode })

  const version = meta.version

  async function editLayer(event: Event) {
    const layerId: { owner: number; id: string } = event["detail"]
    state = "loading"
    editLayerState.startSavingUpdates(false)
    editLayerState.configuration.setData(await studio.fetch(layerId.id, "layers", layerId.owner))
    editLayerState.startSavingUpdates()
    state = "editing_layer"
  }

  async function editTheme(event: Event) {
    const id: { id: string; owner: number } = event["detail"]
    state = "loading"
    editThemeState.startSavingUpdates(false)
    const layout = await studio.fetch(id.id, "themes", id.owner)
    editThemeState.configuration.setData(layout)
    editThemeState.startSavingUpdates()
    state = "editing_theme"
  }

  async function createNewLayer() {
    state = "loading"
    const initialLayerConfig = {
      credits: createdBy,
      minzoom: 15,
      pointRendering: [
        {
          location: ["point", "centroid"],
          marker: [
            {
              icon: "circle",
              color: "white",
            },
          ],
        },
      ],
      tagRenderings: ["images"],
      lineRendering: [
        {
          width: 1,
          color: "blue",
        },
      ],
    }
    editLayerState.configuration.setData(initialLayerConfig)
    editLayerState.startSavingUpdates()
    state = "editing_layer"
  }
</script>

<If condition={layersWithErr.map((d) => d?.["error"] !== undefined)}>
  <div>
    <div class="alert">
      Something went wrong while contacting the MapComplete Studio Server: {$layersWithErr["error"]}
    </div>
    The server might be offline. Please:
    <ul>
      <li>Try again in a few minutes</li>
      <li>
        Contact <a href="https://app.element.io/#/room/#MapComplete:matrix.org">
          the MapComplete community via the chat.
        </a>
        Someone might be able to help you
      </li>
      <li>
        File <a href="https://github.com/pietervdvn/MapComplete/issues">an issue</a>
      </li>
      <li>
        Contact the devs via <a href="mailto:info@posteo.net">email</a>
      </li>
    </ul>
  </div>
  <LoginToggle ignoreLoading={true} slot="else" state={{ osmConnection }}>
    <div slot="not-logged-in">
      <NextButton clss="primary" on:click={() => osmConnection.AttemptLogin()}>
        Please log in to use MapComplete Studio
      </NextButton>
    </div>
    {#if state === undefined}
      <div class="flex h-full flex-col justify-between p-4">
        <div class="flex w-full flex-col">
          <h1>MapComplete Studio</h1>

          <NextButton on:click={() => (state = "edit_layer")}>
            <div class="flex flex-col items-start">
              <div>Edit an existing layer</div>
              <div class="font-normal">
                Edit layers you created, others created or from the official MapComplete
              </div>
            </div>
          </NextButton>
          <NextButton on:click={() => createNewLayer()}>Create a new layer</NextButton>
          <NextButton on:click={() => (state = "edit_theme")}>Edit a theme</NextButton>
          <NextButton
            on:click={() => {
              editThemeState.configuration.setData({})
              editThemeState.startSavingUpdates()
              state = "editing_theme"
            }}
          >
            Create a new theme
          </NextButton>
          <button
            class="small"
            on:click={() => {
              showIntro.setData("intro")
            }}
          >
            <QuestionMarkCircleIcon class="h-6 w-6" />
            Show the introduction again
          </button>
          <a class="button flex" href={Utils.HomepageLink()}>
            <Add class="h-6 w-6" />
            <Tr t={Translations.t.general.backToIndex} />
          </a>
        </div>
        <div>
          <Checkbox selected={expertMode}>Enable more options (expert mode)</Checkbox>
          <span class="subtle">MapComplete version {version}</span>
        </div>
      </div>
    {:else if state === "edit_layer"}
      <div class="m-4 flex flex-col">
        <BackButton
          clss="small p-1"
          imageClass="w-8 h-8"
          on:click={() => {
            state = undefined
          }}
        >
          MapComplete Studio
        </BackButton>
        <h2>Choose a layer to edit</h2>

        <form class="flex justify-center">
          <label
            class="neutral-label my-2 flex w-full items-center rounded-full border-2 border-black sm:w-1/2"
          >
            <SearchIcon aria-hidden="true" class="h-8 w-8" />
            <input
              class="mr-4 w-full outline-none"
              id="layer-search"
              type="search"
              placeholder="Filter layers by name"
              bind:value={layerFilterTerm}
            />
          </label>
        </form>

        <ChooseLayerToEdit {osmConnection} layerIds={$selfLayers} on:layerSelected={editLayer}>
          <h3 slot="title">Your layers</h3>
        </ChooseLayerToEdit>
        <h3>Layers by other contributors</h3>
        <div>
          Selecting a layer will create a copy in your account that you edit. You will not change
          the version of the other contributor
        </div>
        <ChooseLayerToEdit {osmConnection} layerIds={$otherLayers} on:layerSelected={editLayer} />

        <h3>Official layers by MapComplete</h3>
        <div>
          Selecting a layer will create a copy in your account. You will not change the version that
          is in MapComplete
        </div>
        <ChooseLayerToEdit
          {osmConnection}
          layerIds={$officialLayers}
          on:layerSelected={editLayer}
        />
      </div>
    {:else if state === "edit_theme"}
      <div class="m-4 flex flex-col">
        <BackButton
          clss="small p-1"
          imageClass="w-8 h-8"
          on:click={() => {
            state = undefined
          }}
        >
          MapComplete Studio
        </BackButton>
        <h2>Choose a theme to edit</h2>

        <form class="flex justify-center">
          <label
            class="neutral-label my-2 flex w-full items-center rounded-full border-2 border-black sm:w-1/2"
          >
            <SearchIcon aria-hidden="true" class="h-8 w-8" />
            <input
              class="mr-4 w-full outline-none"
              id="theme-search"
              type="search"
              placeholder="Filter themes by name"
              bind:value={themeFilterTerm}
            />
          </label>
        </form>

        <ChooseLayerToEdit {osmConnection} layerIds={$selfThemes} on:layerSelected={editTheme}>
          <h3 slot="title">Your themes</h3>
        </ChooseLayerToEdit>
        <h3>Themes by other contributors</h3>
        <ChooseLayerToEdit {osmConnection} layerIds={$otherThemes} on:layerSelected={editTheme} />
        <h3>Official themes by MapComplete</h3>
        <ChooseLayerToEdit
          {osmConnection}
          layerIds={$officialThemes}
          on:layerSelected={editTheme}
        />
      </div>
    {:else if state === "loading"}
      <div class="h-8 w-8">
        <Loading />
      </div>
    {:else if state === "editing_layer"}
      <EditLayer
        state={editLayerState}
        backToStudio={() => {
          state = undefined
        }}
      >
        <BackButton
          clss="small p-1"
          imageClass="w-8 h-8"
          on:click={() => {
            state = undefined
          }}
        >
          MapComplete Studio
        </BackButton>
      </EditLayer>
    {:else if state === "editing_theme"}
      <EditTheme state={editThemeState} selfLayers={$selfLayers} otherLayers={$otherLayers} {osmConnection}  backToStudio={() => {
          state = undefined
        }}>
        <BackButton
          clss="small p-1"
          imageClass="w-8 h-8"
          on:click={() => {
            state = undefined
          }}
        >
          MapComplete Studio
        </BackButton>
      </EditTheme>
    {/if}

    {#if { intro, tagrenderings: intro_tagrenderings }[$showIntro]?.sections}
      <FloatOver
        on:close={() => {
          showIntro.setData("no")
        }}
      >
        <div class="flex h-full p-4 pr-12">
          <Walkthrough
            pages={{ intro, tagrenderings: intro_tagrenderings }[$showIntro]?.sections}
            on:done={() => {
              showIntro.setData("no")
            }}
          />
        </div>
      </FloatOver>
    {/if}
  </LoginToggle>
</If><|MERGE_RESOLUTION|>--- conflicted
+++ resolved
@@ -55,28 +55,18 @@
   const uid = osmConnection.userDetails.map((ud) => ud?.uid)
   const studio = new StudioServer(studioUrl, uid)
 
-<<<<<<< HEAD
   let layersWithErr = studio.fetchOverview()
+  let layerFilterTerm: string = ""
   let layers: Store<{ owner: number; id: string }[]> = layersWithErr.mapD((l) =>
     l["success"]?.filter((l) => l.category === "layers")
   )
-  let selfLayers: Store<{ owner: number; id: string }[]> = layers.mapD((ls) => ls.filter((l) => l.owner === uid.data), [uid])
-  let otherLayers: Store<{ owner: number; id: string }[]> = layers.mapD(
-    (ls) => ls.filter((l) => l.owner !== undefined && l.owner !== uid.data),
-=======
-  let layerFilterTerm: string = ""
-
-  let layersWithErr = UIEventSource.FromPromiseWithErr(studio.fetchOverview())
-  let layers: Store<{ owner: number; id: string }[]> = layersWithErr.mapD((l) =>
-    l["success"]?.filter((l) => l.category === "layers")
-  )
   $: selfLayers = layers.mapD(
-    (ls) =>
-      ls.filter(
-        (l) => l.owner === uid.data && l.id.toLowerCase().includes(layerFilterTerm.toLowerCase())
-      ),
-    [uid]
-  )
+      (ls) =>
+        ls.filter(
+          (l) => l.owner === uid.data && l.id.toLowerCase().includes(layerFilterTerm.toLowerCase())
+        ),
+      [uid]
+    )
   $: otherLayers = layers.mapD(
     (ls) =>
       ls.filter(
@@ -92,7 +82,6 @@
       ls.filter(
         (l) => l.owner === undefined && l.id.toLowerCase().includes(layerFilterTerm.toLowerCase())
       ),
->>>>>>> 1bde81f5
     [uid]
   )
 
