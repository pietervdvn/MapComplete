--- conflicted
+++ resolved
@@ -1,28 +1,3 @@
-<<<<<<< HEAD
-<script lang="ts">/**
- * Wrapper around 'ThemeViewGui', which is responsible for some boiler plate things, such as:
- *
- * - Checking for WebGL support
- * - Loading the available layers
- * - ...
- */
-import ThemeViewGUI from "./ThemeViewGUI.svelte"
-import Constants from "../Models/Constants.js"
-import { Utils } from "../Utils.js"
-import { UIEventSource } from "../Logic/UIEventSource"
-import { WithSearchState } from "../Models/ThemeViewState/WithSearchState"
-import ThemeConfig from "../Models/ThemeConfig/ThemeConfig"
-import { AndroidPolyfill } from "../Logic/Web/AndroidPolyfill"
-
-function webgl_support() {
-  try {
-    const canvas = document.createElement("canvas")
-    if (
-      !!window.WebGLRenderingContext &&
-      (canvas.getContext("webgl") || canvas.getContext("experimental-webgl"))
-    ) {
-      return true
-=======
 <script lang="ts">
   /**
    * Wrapper around 'ThemeViewGui', which is responsible for some boiler plate things, such as:
@@ -37,6 +12,7 @@
   import { UIEventSource } from "../Logic/UIEventSource"
   import { WithSearchState } from "../Models/ThemeViewState/WithSearchState"
   import ThemeConfig from "../Models/ThemeConfig/ThemeConfig"
+import { AndroidPolyfill } from "../Logic/Web/AndroidPolyfill"
 
   function webgl_support() {
     try {
@@ -49,7 +25,6 @@
       }
     } catch (e) {
       return false
->>>>>>> dd8d8379
     }
   }
 
@@ -69,17 +44,9 @@
       return new Set<string>()
     }
   }
-<<<<<<< HEAD
-}
-
-export let theme: ThemeConfig
-AndroidPolyfill.init()
-let webgl_supported = webgl_support()
-=======
 
   export let theme: ThemeConfig
->>>>>>> dd8d8379
-
+AndroidPolyfill.init()
   let webgl_supported = webgl_support()
 
   let availableLayers = UIEventSource.FromPromise(getAvailableLayers())
