--- conflicted
+++ resolved
@@ -7,13 +7,8 @@
     if (!htmlElement) {
       return
     }
-<<<<<<< HEAD
-    const v = value.data
-    for (let option of Array.from(htmlElement.getElementsByTagName("option"))) {
-=======
     const v = "" + value.data
     for (let option of htmlElement.getElementsByTagName("option")) {
->>>>>>> 3002e954
       if (option.value === v) {
         option.selected = true
         return
