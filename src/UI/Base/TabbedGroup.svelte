<script lang="ts">
  /**
   * Thin wrapper around 'TabGroup' which binds the state
   */

<<<<<<< HEAD
  import { Tab, TabGroup, TabList, TabPanel, TabPanels } from "@rgossiaux/svelte-headlessui";
  import { ImmutableStore, Store, UIEventSource } from "../../Logic/UIEventSource";
  import { twJoin } from "tailwind-merge";
=======
  import { Tab, TabGroup, TabList, TabPanel, TabPanels } from "@rgossiaux/svelte-headlessui"
  import { ImmutableStore, Store, UIEventSource } from "../../Logic/UIEventSource"
  import { twJoin } from "tailwind-merge"
>>>>>>> 7c6ebc95

  /**
   * If a condition is given for a certain tab, it will only be shown if this condition is true.
   * E.g.
   * condition3 = new ImmutableStore(false) will always hide tab3 (the fourth tab)
   */
<<<<<<< HEAD
  let tr = new ImmutableStore(true);
  export let condition0: Store<boolean> = tr;
  export let condition1: Store<boolean> = tr;
  export let condition2: Store<boolean> = tr;
  export let condition3: Store<boolean> = tr;
  export let condition4: Store<boolean> = tr;
  export let condition5: Store<boolean> = tr;

  export let condition6: Store<boolean> = tr;
  export let tab: UIEventSource<number> = new UIEventSource<number>(0);
  let tabElements: HTMLElement[] = [];
  $: tabElements[$tab]?.click();
  $: {
    if (tabElements[tab.data]) {
      window.setTimeout(() => tabElements[tab.data].click(), 50);
=======
  let tr = new ImmutableStore(true)
  export let condition0: Store<boolean> = tr
  export let condition1: Store<boolean> = tr
  export let condition2: Store<boolean> = tr
  export let condition3: Store<boolean> = tr
  export let condition4: Store<boolean> = tr

  export let tab: UIEventSource<number>
  let tabElements: HTMLElement[] = []
  $: tabElements[$tab]?.click()
  $: {
    if (tabElements[tab.data]) {
      window.setTimeout(() => tabElements[tab.data].click(), 50)
>>>>>>> 7c6ebc95
    }
  }
</script>

<div class="tabbedgroup flex h-full w-full">
  <TabGroup
    class="flex h-full w-full flex-col"
    defaultIndex={1}
    on:change={(e) => {
      if (e.detail >= 0) {
        tab.setData(e.detail)
      }
    }}
  >
    <div class="interactive sticky top-0 flex items-center justify-between">
      <TabList class="flex flex-wrap">
<<<<<<< HEAD
        {#if $$slots.title0}
          <Tab class={({ selected }) => twJoin("tab", selected && "primary", !$condition0 && "hidden")}>
            <div bind:this={tabElements[0]} class="flex">
              <slot name="title0">Tab 0</slot>
            </div>
          </Tab>
        {/if}
        {#if $$slots.title1}
          <Tab class={({ selected }) => twJoin("tab", selected && "primary", !$condition1 && "hidden")}>
            <div bind:this={tabElements[1]} class="flex">
              <slot name="title1" />
            </div>
          </Tab>
        {/if}
        {#if $$slots.title2}
          <Tab class={({ selected }) => twJoin("tab", selected && "primary", !$condition2 && "hidden")}>
            <div bind:this={tabElements[2]} class="flex">
              <slot name="title2" />
            </div>
          </Tab>
        {/if}
        {#if $$slots.title3}
          <Tab class={({ selected }) => twJoin("tab", selected && "primary", !$condition3 && "hidden")}>
            <div bind:this={tabElements[3]} class="flex">
              <slot name="title3" />
            </div>
          </Tab>
        {/if}
        {#if $$slots.title4}
          <Tab class={({ selected }) => twJoin("tab", selected && "primary", !$condition4 && "hidden")}>
            <div bind:this={tabElements[4]} class="flex">
              <slot name="title4" />
            </div>
          </Tab>
        {/if}
        {#if $$slots.title5}
          <Tab class={({ selected }) => twJoin("tab", selected && "primary", !$condition5 && "hidden")}>
            <div bind:this={tabElements[5]} class="flex">
              <slot name="title5" />
            </div>
          </Tab>
        {/if}
        {#if $$slots.title6}
          <Tab class={({ selected }) => twJoin("tab", selected && "primary", !$condition6 && "hidden")}>
            <div bind:this={tabElements[6]} class="flex">
              <slot name="title6" />
            </div>
          </Tab>
        {/if}
=======
        <Tab
          class={({ selected }) => twJoin("tab", selected && "primary", !$condition0 && "hidden")}
        >
          <div bind:this={tabElements[0]} class="flex">
            <slot name="title0">Tab 0</slot>
          </div>
        </Tab>
        <Tab
          class={({ selected }) => twJoin("tab", selected && "primary", !$condition1 && "hidden")}
        >
          <div bind:this={tabElements[1]} class="flex">
            <slot name="title1" />
          </div>
        </Tab>
        <Tab
          class={({ selected }) => twJoin("tab", selected && "primary", !$condition2 && "hidden")}
        >
          <div bind:this={tabElements[2]} class="flex">
            <slot name="title2" />
          </div>
        </Tab>
        <Tab
          class={({ selected }) => twJoin("tab", selected && "primary", !$condition3 && "hidden")}
        >
          <div bind:this={tabElements[3]} class="flex">
            <slot name="title3" />
          </div>
        </Tab>
        <Tab
          class={({ selected }) => twJoin("tab", selected && "primary", !$condition4 && "hidden")}
        >
          <div bind:this={tabElements[4]} class="flex">
            <slot name="title4" />
          </div>
        </Tab>
>>>>>>> 7c6ebc95
      </TabList>
      <slot name="post-tablist" />
    </div>
    <div class="normal-background h-full overflow-y-auto">
      <TabPanels class="tabpanels" defaultIndex={$tab}>
        <TabPanel class="tabpanel">
          <slot name="content0">
            <div>Empty</div>
          </slot>
        </TabPanel>
        <TabPanel class="tabpanel">
          <slot name="content1">
            <div />
          </slot>
        </TabPanel>
        <TabPanel class="tabpanel">
          <slot name="content2">
            <div />
          </slot>
        </TabPanel>
        <TabPanel class="tabpanel">
          <slot name="content3">
            <div />
          </slot>
        </TabPanel>
        <TabPanel class="tabpanel">
          <slot name="content4">
            <div />
          </slot>
        </TabPanel>
        <TabPanel class="tabpanel">
          <slot name="content5">
            <div />
          </slot>
        </TabPanel>
        <TabPanel class="tabpanel">
          <slot name="content6">
            <div />
          </slot>
        </TabPanel>
      </TabPanels>
    </div>
  </TabGroup>
</div>

<style>
  .tabbedgroup {
    max-height: 100vh;
    height: 100%;
  }

  :global(.tabpanel) {
    height: 100%;
  }

  :global(.tabpanels) {
    height: calc(100% - 2rem);
  }

  :global(.tab) {
    margin: 0.25rem;
    padding: 0.25rem;
    padding-left: 0.75rem;
    padding-right: 0.75rem;
    border-radius: 1rem;
  }

  :global(.tab .flex) {
    align-items: center;
    gap: 0.25rem;
  }

  :global(.tab span|div) {
    align-items: center;
    gap: 0.25rem;
    display: flex;
  }

  :global(.tab-selected svg) {
    fill: var(--catch-detail-color-contrast);
  }

  :global(.tab-unselected) {
    background-color: var(--background-color) !important;
    color: var(--foreground-color) !important;
  }
</style><|MERGE_RESOLUTION|>--- conflicted
+++ resolved
@@ -3,52 +3,29 @@
    * Thin wrapper around 'TabGroup' which binds the state
    */
 
-<<<<<<< HEAD
   import { Tab, TabGroup, TabList, TabPanel, TabPanels } from "@rgossiaux/svelte-headlessui";
   import { ImmutableStore, Store, UIEventSource } from "../../Logic/UIEventSource";
   import { twJoin } from "tailwind-merge";
-=======
-  import { Tab, TabGroup, TabList, TabPanel, TabPanels } from "@rgossiaux/svelte-headlessui"
-  import { ImmutableStore, Store, UIEventSource } from "../../Logic/UIEventSource"
-  import { twJoin } from "tailwind-merge"
->>>>>>> 7c6ebc95
 
   /**
    * If a condition is given for a certain tab, it will only be shown if this condition is true.
    * E.g.
    * condition3 = new ImmutableStore(false) will always hide tab3 (the fourth tab)
    */
-<<<<<<< HEAD
-  let tr = new ImmutableStore(true);
-  export let condition0: Store<boolean> = tr;
-  export let condition1: Store<boolean> = tr;
-  export let condition2: Store<boolean> = tr;
-  export let condition3: Store<boolean> = tr;
-  export let condition4: Store<boolean> = tr;
-  export let condition5: Store<boolean> = tr;
-
-  export let condition6: Store<boolean> = tr;
-  export let tab: UIEventSource<number> = new UIEventSource<number>(0);
-  let tabElements: HTMLElement[] = [];
-  $: tabElements[$tab]?.click();
-  $: {
-    if (tabElements[tab.data]) {
-      window.setTimeout(() => tabElements[tab.data].click(), 50);
-=======
-  let tr = new ImmutableStore(true)
+  const tr = new ImmutableStore(true)
   export let condition0: Store<boolean> = tr
   export let condition1: Store<boolean> = tr
   export let condition2: Store<boolean> = tr
   export let condition3: Store<boolean> = tr
   export let condition4: Store<boolean> = tr
-
-  export let tab: UIEventSource<number>
+  export let condition5: Store<boolean> = tr
+  export let condition6: Store<boolean> = tr
+  export let tab: UIEventSource<number> = new UIEventSource<number>(0)
   let tabElements: HTMLElement[] = []
   $: tabElements[$tab]?.click()
   $: {
     if (tabElements[tab.data]) {
       window.setTimeout(() => tabElements[tab.data].click(), 50)
->>>>>>> 7c6ebc95
     }
   }
 </script>
@@ -65,7 +42,6 @@
   >
     <div class="interactive sticky top-0 flex items-center justify-between">
       <TabList class="flex flex-wrap">
-<<<<<<< HEAD
         {#if $$slots.title0}
           <Tab class={({ selected }) => twJoin("tab", selected && "primary", !$condition0 && "hidden")}>
             <div bind:this={tabElements[0]} class="flex">
@@ -115,43 +91,6 @@
             </div>
           </Tab>
         {/if}
-=======
-        <Tab
-          class={({ selected }) => twJoin("tab", selected && "primary", !$condition0 && "hidden")}
-        >
-          <div bind:this={tabElements[0]} class="flex">
-            <slot name="title0">Tab 0</slot>
-          </div>
-        </Tab>
-        <Tab
-          class={({ selected }) => twJoin("tab", selected && "primary", !$condition1 && "hidden")}
-        >
-          <div bind:this={tabElements[1]} class="flex">
-            <slot name="title1" />
-          </div>
-        </Tab>
-        <Tab
-          class={({ selected }) => twJoin("tab", selected && "primary", !$condition2 && "hidden")}
-        >
-          <div bind:this={tabElements[2]} class="flex">
-            <slot name="title2" />
-          </div>
-        </Tab>
-        <Tab
-          class={({ selected }) => twJoin("tab", selected && "primary", !$condition3 && "hidden")}
-        >
-          <div bind:this={tabElements[3]} class="flex">
-            <slot name="title3" />
-          </div>
-        </Tab>
-        <Tab
-          class={({ selected }) => twJoin("tab", selected && "primary", !$condition4 && "hidden")}
-        >
-          <div bind:this={tabElements[4]} class="flex">
-            <slot name="title4" />
-          </div>
-        </Tab>
->>>>>>> 7c6ebc95
       </TabList>
       <slot name="post-tablist" />
     </div>
