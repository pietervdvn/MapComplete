<script lang="ts">
  import { createEventDispatcher, onMount } from "svelte"
  import { XCircleIcon } from "@rgossiaux/svelte-heroicons/solid"
  import { twMerge } from "tailwind-merge"
  import { Utils } from "../../Utils"
  import { trapFocus } from "trap-focus-svelte"
  /**
   * The slotted element will be shown on top, with a lower-opacity border
   */
  const dispatch = createEventDispatcher<{ close }>()

  export let extraClasses = "p-4 md:p-6"

<<<<<<< HEAD

=======
  let mainContent: HTMLElement
  onMount(() => {
    requestAnimationFrame(() => {
      Utils.focusOnFocusableChild(mainContent)
    })
  })
>>>>>>> 663b1942
</script>

<!-- Draw the background over the total screen -->
<div
  class="absolute top-0 left-0 h-screen w-screen"
  style="background-color: #00000088; z-index: 20"
  on:click={() => {
    dispatch("close")
  }}
/>
<!-- draw a _second_ absolute div, placed using 'bottom' which will be above the navigation bar on mobile browsers -->
<div
  class={twMerge("absolute bottom-0 right-0 h-full w-screen", extraClasses)}
  use:trapFocus
  style="z-index: 21"
>
<<<<<<< HEAD
  <div class="content normal-background" on:click|stopPropagation={() => {}}>
=======
  <div
    bind:this={mainContent}
    class="content normal-background"
    on:click|stopPropagation={() => {}}
  >
>>>>>>> 663b1942
    <div class="h-full rounded-xl">
      <slot />
    </div>
    <slot name="close-button">
      <!-- The close button is placed _after_ the default slot in order to always paint it on top -->
      <button
        class="absolute right-10 top-10 h-8 w-8 cursor-pointer border-none bg-white p-0"
        on:click={() => dispatch("close")}
      >
        <XCircleIcon />
      </button>
    </slot>
  </div>
</div>

<style>
  .content {
    height: 100%;
    border-radius: 0.5rem;
    overflow-x: hidden;
    box-shadow: 0 0 1rem #00000088;
  }
</style><|MERGE_RESOLUTION|>--- conflicted
+++ resolved
@@ -1,9 +1,9 @@
 <script lang="ts">
-  import { createEventDispatcher, onMount } from "svelte"
+  import { createEventDispatcher } from "svelte"
   import { XCircleIcon } from "@rgossiaux/svelte-heroicons/solid"
   import { twMerge } from "tailwind-merge"
-  import { Utils } from "../../Utils"
   import { trapFocus } from "trap-focus-svelte"
+
   /**
    * The slotted element will be shown on top, with a lower-opacity border
    */
@@ -11,41 +11,26 @@
 
   export let extraClasses = "p-4 md:p-6"
 
-<<<<<<< HEAD
-
-=======
-  let mainContent: HTMLElement
-  onMount(() => {
-    requestAnimationFrame(() => {
-      Utils.focusOnFocusableChild(mainContent)
-    })
-  })
->>>>>>> 663b1942
 </script>
 
 <!-- Draw the background over the total screen -->
 <div
   class="absolute top-0 left-0 h-screen w-screen"
-  style="background-color: #00000088; z-index: 20"
   on:click={() => {
     dispatch("close")
   }}
+  style="background-color: #00000088; z-index: 20"
 />
 <!-- draw a _second_ absolute div, placed using 'bottom' which will be above the navigation bar on mobile browsers -->
 <div
   class={twMerge("absolute bottom-0 right-0 h-full w-screen", extraClasses)}
+  style="z-index: 21"
   use:trapFocus
-  style="z-index: 21"
 >
-<<<<<<< HEAD
-  <div class="content normal-background" on:click|stopPropagation={() => {}}>
-=======
   <div
-    bind:this={mainContent}
     class="content normal-background"
     on:click|stopPropagation={() => {}}
   >
->>>>>>> 663b1942
     <div class="h-full rounded-xl">
       <slot />
     </div>
@@ -62,10 +47,10 @@
 </div>
 
 <style>
-  .content {
-    height: 100%;
-    border-radius: 0.5rem;
-    overflow-x: hidden;
-    box-shadow: 0 0 1rem #00000088;
-  }
+    .content {
+        height: 100%;
+        border-radius: 0.5rem;
+        overflow-x: hidden;
+        box-shadow: 0 0 1rem #00000088;
+    }
 </style>