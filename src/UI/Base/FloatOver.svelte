--- conflicted
+++ resolved
@@ -10,15 +10,10 @@
 
 <div
   class="absolute top-0 right-0 h-screen w-screen p-4 md:p-6"
-<<<<<<< HEAD
   style="background-color: #00000088; z-index: 20"
-  on:click={() => {dispatch("close")}}
-=======
-  style="background-color: #00000088"
   on:click={() => {
     dispatch("close")
   }}
->>>>>>> 7c6ebc95
 >
   <div class="content normal-background" on:click|stopPropagation={() => {}}>
     <div class="h-full rounded-xl">
