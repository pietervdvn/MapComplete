<script lang="ts">
  import { UIEventSource } from "../../Logic/UIEventSource"
  import { OsmConnection } from "../../Logic/Osm/OsmConnection"
  import LoginToggle from "../Base/LoginToggle.svelte"
  import { createEventDispatcher } from "svelte"
  import { XCircleIcon } from "@babeard/svelte-heroicons/solid"
  import AccordionSingle from "../Flowbite/AccordionSingle.svelte"
  import Translations from "../i18n/Translations"
  import Tr from "../Base/Tr.svelte"

  export let osmConnection: OsmConnection
  export let inspectedContributors: UIEventSource<
    {
      name: string
      visitedTime: string
      label: string
    }[]
  >
  let dispatch = createEventDispatcher<{ selectUser: string }>()

  let labels = UIEventSource.asObject<string[]>(
    osmConnection.getPreference("previously-spied-labels"),
    []
  )
  let labelField = ""

  function remove(user: string) {
    inspectedContributors.set(inspectedContributors.data.filter((entry) => entry.name !== user))
  }

  function addLabel() {
    if (labels.data.indexOf(labelField) >= 0) {
      return
    }
    labels.data.push(labelField)
    labels.ping()
    labelField = ""
  }

  function sort(key: string) {
    console.log("Sorting on", key)
    inspectedContributors.data.sort((a, b) => (a[key] ?? "").localeCompare(b[key] ?? ""))
    inspectedContributors.ping()
  }

  const t = Translations.t.inspector.previouslySpied
</script>

<LoginToggle ignoreLoading state={{ osmConnection }}>
  <table class="w-full">
    <tr>
      <td>
        <button class="as-link cursor-pointer" on:click={() => sort("name")}>
          <Tr t={t.username} />
        </button>
      </td>
      <td>
        <button class="as-link cursor-pointer" on:click={() => sort("visitedTime")}>
          <Tr t={t.time} />
        </button>
      </td>
      <td>
        <button class="as-link cursor-pointer" on:click={() => sort("label")}>
          <Tr t={t.label} />
        </button>
      </td>
      <td>
        <Tr t={t.remove} />
      </td>
    </tr>
    {#each $inspectedContributors as c}
      <tr>
        <td>
          <button class="as-link" on:click={() => dispatch("selectUser", c.name)}>{c.name}</button>
        </td>
        <td>
          {c.visitedTime}
        </td>
        <td>
          <select bind:value={c.label} on:change={() => inspectedContributors.ping()}>
            <option value={undefined}><i>No label</i></option>
            {#each $labels as l}
              <option value={l}>{l}</option>
            {/each}
          </select>
        </td>
        <td>
          <XCircleIcon class="h-6 w-6" on:click={() => remove(c.name)} />
        </td>
      </tr>
    {/each}
  </table>

  <AccordionSingle>
    <div slot="header">Labels</div>
    {#if $labels.length === 0}
      <Tr t={t.noLabels} />
    {:else}
      {#each $labels as label}
        <div class="mx-2">
          {label}
          <button
            class:disabled={!$inspectedContributors.some((c) => c.label === label)}
            on:click={() => {
              dispatch(
                "selectUser",
                inspectedContributors.data
                  .filter((c) => c.label === label)
                  .map((c) => c.name)
                  .join(";")
              )
            }}
          >
            <Tr t={t.allChanges} />
<<<<<<< HEAD

=======
>>>>>>> 524e679e
          </button>
        </div>
      {/each}
    {/if}
    <div class="interactive m-2 flex items-center gap-x-2 rounded-lg p-2">
      <div class="shrink-0">Create a new label</div>
      <input bind:value={labelField} type="text" />
      <button
        on:click={() => addLabel()}
        class:disabled={!(labelField?.length > 0)}
        class="disabled shrink-0"
      >
        <Tr t={t.addLabel} />
      </button>
    </div>
  </AccordionSingle>
</LoginToggle><|MERGE_RESOLUTION|>--- conflicted
+++ resolved
@@ -112,10 +112,6 @@
             }}
           >
             <Tr t={t.allChanges} />
-<<<<<<< HEAD
-
-=======
->>>>>>> 524e679e
           </button>
         </div>
       {/each}
