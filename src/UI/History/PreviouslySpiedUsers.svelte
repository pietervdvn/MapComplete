<script lang="ts">
  import { UIEventSource } from "../../Logic/UIEventSource"
  import { OsmConnection } from "../../Logic/Osm/OsmConnection"
  import LoginToggle from "../Base/LoginToggle.svelte"
  import { createEventDispatcher } from "svelte"
  import { XCircleIcon } from "@babeard/svelte-heroicons/solid"
  import AccordionSingle from "../Flowbite/AccordionSingle.svelte"
  import Translations from "../i18n/Translations"
  import Tr from "../Base/Tr.svelte"

  export let osmConnection: OsmConnection
  export let inspectedContributors: UIEventSource<
    {
      name: string
      visitedTime: string
      label: string
    }[]
  >
  let dispatch = createEventDispatcher<{ selectUser: string }>()

  let labels = UIEventSource.asObject<string[]>(
    osmConnection.getPreference("previously-spied-labels"),
    []
  )
  let labelField = ""

  function remove(user: string) {
    inspectedContributors.set(inspectedContributors.data.filter((entry) => entry.name !== user))
  }

  function addLabel() {
    if (labels.data.indexOf(labelField) >= 0) {
      return
    }
    labels.data.push(labelField)
    labels.ping()
    labelField = ""
  }

  function sort(key: string) {
    console.log("Sorting on", key)
    inspectedContributors.data.sort((a, b) => (a[key] ?? "").localeCompare(b[key] ?? ""))
    inspectedContributors.ping()
  }

  const t = Translations.t.inspector.previouslySpied
</script>

<LoginToggle ignoreLoading state={{ osmConnection }}>
  <table class="w-full">
    <tr>
      <td>
        <button class="as-link cursor-pointer" on:click={() => sort("name")}>
          <Tr t={t.username} />
        </button>
      </td>
      <td>
        <button class="as-link cursor-pointer" on:click={() => sort("visitedTime")}>
          <Tr t={t.time} />
<<<<<<< HEAD

=======
>>>>>>> e370a43e
        </button>
      </td>
      <td>
        <button class="as-link cursor-pointer" on:click={() => sort("label")}>
          <Tr t={t.label} />
        </button>
      </td>
      <td>
        <Tr t={t.remove} />
      </td>
    </tr>
    {#each $inspectedContributors as c}
      <tr>
        <td>
          <button class="as-link" on:click={() => dispatch("selectUser", c.name)}>{c.name}</button>
        </td>
        <td>
          {c.visitedTime}
        </td>
        <td>
          <select bind:value={c.label} on:change={() => inspectedContributors.ping()}>
            <option value={undefined}><i>No label</i></option>
            {#each $labels as l}
              <option value={l}>{l}</option>
            {/each}
          </select>
        </td>
        <td>
          <XCircleIcon class="h-6 w-6" on:click={() => remove(c.name)} />
        </td>
      </tr>
    {/each}
  </table>

  <AccordionSingle>
    <div slot="header">Labels</div>
    {#if $labels.length === 0}
      <Tr t={t.noLabels} />
<<<<<<< HEAD

=======
>>>>>>> e370a43e
    {:else}
      {#each $labels as label}
        <div class="mx-2">
          {label}
          <button
            class:disabled={!$inspectedContributors.some((c) => c.label === label)}
            on:click={() => {
              dispatch(
                "selectUser",
                inspectedContributors.data
                  .filter((c) => c.label === label)
                  .map((c) => c.name)
                  .join(";")
              )
            }}
          >
            <Tr t={t.allChanges} />
<<<<<<< HEAD

=======
>>>>>>> e370a43e
          </button>
        </div>
      {/each}
    {/if}
    <div class="interactive m-2 flex items-center gap-x-2 rounded-lg p-2">
      <div class="shrink-0">Create a new label</div>
      <input bind:value={labelField} type="text" />
      <button
        on:click={() => addLabel()}
        class:disabled={!(labelField?.length > 0)}
        class="disabled shrink-0"
      >
        <Tr t={t.addLabel} />
      </button>
    </div>
  </AccordionSingle>
</LoginToggle><|MERGE_RESOLUTION|>--- conflicted
+++ resolved
@@ -57,10 +57,7 @@
       <td>
         <button class="as-link cursor-pointer" on:click={() => sort("visitedTime")}>
           <Tr t={t.time} />
-<<<<<<< HEAD
 
-=======
->>>>>>> e370a43e
         </button>
       </td>
       <td>
@@ -99,10 +96,7 @@
     <div slot="header">Labels</div>
     {#if $labels.length === 0}
       <Tr t={t.noLabels} />
-<<<<<<< HEAD
 
-=======
->>>>>>> e370a43e
     {:else}
       {#each $labels as label}
         <div class="mx-2">
@@ -120,10 +114,6 @@
             }}
           >
             <Tr t={t.allChanges} />
-<<<<<<< HEAD
-
-=======
->>>>>>> e370a43e
           </button>
         </div>
       {/each}
