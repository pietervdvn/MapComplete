--- conflicted
+++ resolved
@@ -1,25 +1,4 @@
 <script lang="ts">
-
-<<<<<<< HEAD
-  
-  
-  
 </script>
 
-No tests
-=======
-  let tags = new UIEventSource({ _country: "Be" })
-</script>
-
-<LanguageElement
-  feature={undefined}
-  item_render={"{language()} is spoken here"}
-  key="language"
-  layer={undefined}
-  question="What languages are spoken here?"
-  render_all={"Following languages are spoken here: {list()}"}
-  single_render={"Only {language()} is spoken here"}
-  state={undefined}
-  {tags}
-/>
->>>>>>> 894c4852
+No tests