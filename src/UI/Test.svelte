--- conflicted
+++ resolved
@@ -1,45 +1,5 @@
 <script lang="ts">
-<<<<<<< HEAD
-  // Testing grounds
 
-  import { Stores } from "../Logic/UIEventSource"
-  import { Utils } from "../Utils"
-  import jsonld from "jsonld"
-  import SelectedElementView from "./BigComponents/SelectedElementView.svelte"
-  import * as shop from "../assets/generated/layers/shops.json"
-  import LayerConfig from "../Models/ThemeConfig/LayerConfig"
-  import type { OpeningHour } from "./OpeningHours/OpeningHours"
-  import { OH } from "./OpeningHours/OpeningHours"
-  import type { Geometry } from "geojson"
-
-  const shopLayer = new LayerConfig(<any>shop, "shops")
-
- 
-const colruytUrl = "https://www.colruyt.be/nl/winkelzoeker/colruyt-gent"
-const url = "https://stores.delhaize.be/nl/ad-delhaize-dok-noord"
-  let data = Stores.FromPromise(fetchJsonLd(url)).mapD(properties => ({
-    ...properties,
-    id: properties["website"],
-    shop: "supermarket",
-    _country: "be",
-  }))
-
-  let feature = data.mapD(properties => {
-    return <any>{
-      type: "Feature",
-      properties,
-      geometry: {
-        type: "Point",
-        coordinates: properties["geo"],
-      },
-    }
-  })
-</script>
-{#if $data}
-  <SelectedElementView layer={shopLayer} selectedElement={$feature} state={undefined} tags={data} />
-{/if}
-=======
 </script>
 
-No tests
->>>>>>> 60262498
+No tests