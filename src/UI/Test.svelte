--- conflicted
+++ resolved
@@ -1,25 +1,4 @@
 <script lang="ts">
-<<<<<<< HEAD
 
-=======
-  import MaplibreMap from "./Map/MaplibreMap.svelte"
-  import { UIEventSource } from "../Logic/UIEventSource"
-  import { MapLibreAdaptor } from "./Map/MapLibreAdaptor"
-  import { Map as MlMap } from "maplibre-gl"
-  import { AvailableRasterLayers } from "../Models/RasterLayers"
-  import { QueryParameters } from "../Logic/Web/QueryParameters"
-
-  const map = new UIEventSource<MlMap>(undefined)
-  const mla = new MapLibreAdaptor(map, {
-    location: new UIEventSource<{ lon: number; lat: number }>({
-     lat: 51.0323, lon: 3.7416
-    }),
-    zoom: UIEventSource.asFloat(QueryParameters.GetQueryParameter("z", 13+"")),
-    rasterLayer: new UIEventSource(AvailableRasterLayers.globalLayers.at(5))
-  })
->>>>>>> 073cd692
 </script>
 
-<div class="w-full h-screen">
-  <MaplibreMap {map} />
-</div>
