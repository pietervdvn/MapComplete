--- conflicted
+++ resolved
@@ -84,13 +84,10 @@
     readonly previewedImage: UIEventSource<ProvidedImage>
     readonly nearbyImageSearcher: CombinedFetcher
     readonly geolocation: GeoLocationHandler
-<<<<<<< HEAD
+    readonly geocodedImages : UIEventSource<Feature[]>
     readonly searchState: SearchState
 
     getMatchingLayer(properties: Record<string, string>);
-=======
-    readonly geocodedImages : UIEventSource<Feature[]>
->>>>>>> 03978631
 
     showCurrentLocationOn(map: Store<MlMap>): ShowDataLayer
 
