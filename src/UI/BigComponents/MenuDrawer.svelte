--- conflicted
+++ resolved
@@ -158,19 +158,11 @@
 
     <Page {onlyLink} shown={pg.about_theme}>
       <svelte:fragment slot="link">
-<<<<<<< HEAD
-        <Marker size="h-6 w-6 mr-2" icons={layout.icon} />
-        <Tr t={t.showIntroduction} />
-      </svelte:fragment>
-      <svelte:fragment slot="header">
-        <Marker size="h-8 w-8 mr-3" icons={layout.icon} />
-=======
         <Marker size="h-7 w-7" icons={layout.icon} />
         <Tr t={t.showIntroduction} />
       </svelte:fragment>
       <svelte:fragment slot="header">
-        <Marker size="h-8 w-8 mr-3"  icons={layout.icon} />
->>>>>>> 5c641f07
+        <Marker size="h-8 w-8 mr-3" icons={layout.icon} />
         <Tr t={layout.title} />
       </svelte:fragment>
       <ThemeIntroPanel {state} />
