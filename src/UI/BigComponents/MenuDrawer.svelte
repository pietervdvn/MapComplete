--- conflicted
+++ resolved
@@ -48,11 +48,8 @@
   import Pencil from "../../assets/svg/Pencil.svelte"
   import SidebarUnit from "../Base/SidebarUnit.svelte"
   import Squares2x2 from "@babeard/svelte-heroicons/mini/Squares2x2"
-<<<<<<< HEAD
   import EnvelopeOpen from "@babeard/svelte-heroicons/mini/EnvelopeOpen"
-=======
   import PanoramaxLink from "./PanoramaxLink.svelte"
->>>>>>> 494fbaa3
 
   export let state: ThemeViewState
   let userdetails = state.osmConnection.userDetails
