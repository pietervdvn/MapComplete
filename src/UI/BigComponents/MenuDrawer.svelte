<script lang="ts">
  // All the relevant links
  import ThemeViewState from "../../Models/ThemeViewState"
  import Translations from "../i18n/Translations"
  import { CogIcon, EyeIcon, HeartIcon } from "@rgossiaux/svelte-heroicons/solid"
  import Page from "../Base/Page.svelte"
  import PrivacyPolicy from "./PrivacyPolicy.svelte"
  import Tr from "../Base/Tr.svelte"
  import If from "../Base/If.svelte"
  import CommunityIndexView from "./CommunityIndexView.svelte"
  import Community from "../../assets/svg/Community.svelte"
  import LoginToggle from "../Base/LoginToggle.svelte"
  import { CloseButton } from "flowbite-svelte"
  import HotkeyTable from "./HotkeyTable.svelte"
  import { Utils } from "../../Utils"
  import Constants from "../../Models/Constants"
  import Mastodon from "../../assets/svg/Mastodon.svelte"
  import Liberapay from "../../assets/svg/Liberapay.svelte"
  import DocumentMagnifyingGlass from "@babeard/svelte-heroicons/outline/DocumentMagnifyingGlass"
  import DocumentChartBar from "@babeard/svelte-heroicons/outline/DocumentChartBar"
  import OpenIdEditor from "./OpenIdEditor.svelte"
  import OpenJosm from "../Base/OpenJosm.svelte"
  import MapillaryLink from "./MapillaryLink.svelte"
  import Github from "../../assets/svg/Github.svelte"
  import Bug from "../../assets/svg/Bug.svelte"
  import CopyrightPanel from "./CopyrightPanel.svelte"
  import CopyrightAllIcons from "./CopyrightAllIcons.svelte"
  import LanguagePicker from "../InputElement/LanguagePicker.svelte"
  import LoginButton from "../Base/LoginButton.svelte"
  import SelectedElementView from "./SelectedElementView.svelte"
  import LayerConfig from "../../Models/ThemeConfig/LayerConfig"
  import type { LayerConfigJson } from "../../Models/ThemeConfig/Json/LayerConfigJson"
  import usersettings from "../../assets/generated/layers/usersettings.json"
  import UserRelatedState from "../../Logic/State/UserRelatedState"
  import ArrowDownTray from "@babeard/svelte-heroicons/mini/ArrowDownTray"
  import DownloadPanel from "../DownloadFlow/DownloadPanel.svelte"
  import Favourites from "../Favourites/Favourites.svelte"
  import ReviewsOverview from "../Reviews/ReviewsOverview.svelte"
  import Share from "@babeard/svelte-heroicons/solid/Share"
  import ShareScreen from "./ShareScreen.svelte"
  import FilterPage from "./FilterPage.svelte"
  import RasterLayerOverview from "../Map/RasterLayerOverview.svelte"
  import ThemeIntroPanel from "./ThemeIntroPanel.svelte"
  import Marker from "../Map/Marker.svelte"
  import LogoutButton from "../Base/LogoutButton.svelte"
  import { BoltIcon } from "@babeard/svelte-heroicons/mini"
  import Copyright from "../../assets/svg/Copyright.svelte"
  import Pencil from "../../assets/svg/Pencil.svelte"
  import Squares2x2 from "@babeard/svelte-heroicons/mini/Squares2x2"
  import SidebarUnit from "../Base/SidebarUnit.svelte"

  export let state: ThemeViewState
  let userdetails = state.osmConnection.userDetails

  let usersettingslayer = new LayerConfig(<LayerConfigJson>usersettings, "usersettings", true)

  let layout = state.layout
  let featureSwitches = state.featureSwitches
  let showHome = featureSwitches.featureSwitchBackToThemeOverview
  let pg = state.guistate.pageStates
  export let onlyLink: boolean
  const t = Translations.t.general.menu
</script>

<div class="low-interaction flex h-screen flex-col gap-y-2 overflow-y-auto p-2 sm:gap-y-3 sm:p-3">
  <div class="flex justify-between">
    <h2>
      <Tr t={t.title} />
    </h2>
    <CloseButton
      on:click={() => {
        pg.menu.set(false)
      }}
    />
  </div>
  {#if $showHome}
    <a class="button primary flex" href={Utils.HomepageLink()}>
      <Squares2x2 class="h-10 w-10" />
      {#if Utils.isIframe}
        <Tr t={Translations.t.general.seeIndex} />
      {:else}
        <Tr t={Translations.t.general.backToIndex} />
      {/if}
    </a>
  {/if}

  <!-- User related: avatar, settings, favourits, logout -->
  <SidebarUnit>
    <LoginToggle {state}>
      <LoginButton osmConnection={state.osmConnection} slot="not-logged-in" />
      <div class="flex items-center gap-x-4">
        {#if $userdetails.img}
          <img src={$userdetails.img} class="h-14 w-14 rounded-full" />
        {/if}
        <b>{$userdetails.name}</b>
      </div>
    </LoginToggle>

    <Page {onlyLink} shown={pg.usersettings} bodyPadding="p-0">
      <svelte:fragment slot="header">
        <CogIcon />
        <Tr t={UserRelatedState.usersettingsConfig.title.GetRenderValue({})} />
      </svelte:fragment>

      <!-- All shown components are set by 'usersettings.json', which happily uses some special visualisations created specifically for it -->
      <LoginToggle {state}>
        <div class="flex flex-col" slot="not-logged-in">
          <LanguagePicker availableLanguages={layout.language} />
          <Tr cls="alert" t={Translations.t.userinfo.notLoggedIn} />
          <LoginButton clss="primary" osmConnection={state.osmConnection} />
        </div>
        <SelectedElementView
          highlightedRendering={state.guistate.highlightedUserSetting}
          layer={usersettingslayer}
          selectedElement={{
            type: "Feature",
            properties: { id: "settings" },
            geometry: { type: "Point", coordinates: [0, 0] },
          }}
          {state}
          tags={state.userRelatedState.preferencesAsTags}
        />
      </LoginToggle>
    </Page>

    <LoginToggle {state}>
      <Page {onlyLink} shown={pg.favourites}>
        <svelte:fragment slot="header">
          <HeartIcon />
          <Tr t={Translations.t.favouritePoi.tab} />
        </svelte:fragment>

        <h3>
          <Tr t={Translations.t.favouritePoi.title} />
        </h3>
        <div>
          <Favourites {state} />
          <h3>
            <Tr t={Translations.t.reviews.your_reviews} />
          </h3>
          <ReviewsOverview {state} />
        </div>
      </Page>
      <div class="self-end">
        <LogoutButton osmConnection={state.osmConnection} />
      </div>
    </LoginToggle>

    <LanguagePicker />
<<<<<<< HEAD

  </SidebarUnit>
=======
  </div>
>>>>>>> a0e47eb9

  <!-- Theme related: documentation links, download, ... -->
  <SidebarUnit>
    <h3>
      <Tr t={t.aboutCurrentThemeTitle} />
    </h3>

    <Page {onlyLink} shown={pg.about_theme}>
      <svelte:fragment slot="link">
        <Marker icons={layout.icon} />
        <Tr t={t.showIntroduction} />
      </svelte:fragment>
      <svelte:fragment slot="header">
        <Marker size="h-6 w-6 mr-2"  icons={layout.icon} />
        <Tr t={layout.title} />
      </svelte:fragment>
      <ThemeIntroPanel {state} />
    </Page>

    <FilterPage {onlyLink} {state} />

    <RasterLayerOverview {onlyLink} {state} />

    <Page {onlyLink} shown={pg.share}>
      <svelte:fragment slot="header">
        <Share />
        <Tr t={Translations.t.general.sharescreen.title} />
      </svelte:fragment>
      <ShareScreen {state} />
    </Page>

    {#if state.featureSwitches.featureSwitchEnableExport}
      <Page {onlyLink} shown={pg.download}>
        <svelte:fragment slot="header">
          <ArrowDownTray />
          <Tr t={Translations.t.general.download.title} />
        </svelte:fragment>
        <DownloadPanel {state} />
      </Page>
    {/if}

    {#if layout.official}
      <a
        class="flex"
        href={"https://github.com/pietervdvn/MapComplete/blob/develop/Docs/Themes/" +
          layout.id +
          ".md"}
        target="_blank"
      >
        <DocumentMagnifyingGlass class="h-6 w-6" />
        <Tr
          t={Translations.t.general.attribution.openThemeDocumentation.Subs({
            name: layout.title,
          })}
        />
      </a>

      <a class="flex" href={Utils.OsmChaLinkFor(31, layout.id)} target="_blank">
        <DocumentChartBar class="h-6 w-6" />
        <Tr t={Translations.t.general.attribution.openOsmcha.Subs({ theme: layout.title })} />
      </a>
    {/if}
  </SidebarUnit>

  <!-- Other links and tools for the given location: open iD/JOSM; community index, ... -->
<<<<<<< HEAD
  <SidebarUnit>

=======
  <div class="sidebar-unit">
>>>>>>> a0e47eb9
    <h3>
      <Tr t={t.moreUtilsTitle} />
    </h3>

    <Page {onlyLink} shown={pg.community_index}>
      <svelte:fragment slot="header">
        <Community />
        <Tr t={Translations.t.communityIndex.title} />
      </svelte:fragment>
      <CommunityIndexView location={state.mapProperties.location} />
    </Page>

    <If condition={featureSwitches.featureSwitchEnableLogin}>
      <OpenIdEditor mapProperties={state.mapProperties} />
      <OpenJosm {state} />
      <MapillaryLink large={false} mapProperties={state.mapProperties} />
    </If>
<<<<<<< HEAD

  </SidebarUnit>
=======
  </div>
>>>>>>> a0e47eb9

  <!-- About MC: various outward links, legal info, ... -->
<<<<<<< HEAD
  <SidebarUnit>

=======
  <div class="sidebar-unit">
>>>>>>> a0e47eb9
    <h3>
      <Tr t={Translations.t.general.menu.aboutMapComplete} />
    </h3>

    <a class="flex" href={window.location.protocol + "//" + window.location.host + "/studio.html"}>
      <Pencil class="mr-2 h-6 w-6" />
      <Tr t={Translations.t.general.morescreen.createYourOwnTheme} />
    </a>

    <div class="hidden-on-mobile w-full">
      <Page {onlyLink} shown={pg.hotkeys}>
        <svelte:fragment slot="header">
          <BoltIcon />
          <Tr t={Translations.t.hotkeyDocumentation.title} />
        </svelte:fragment>
        <HotkeyTable />
      </Page>
    </div>

    <a class="flex" href="https://github.com/pietervdvn/MapComplete/" target="_blank">
      <Github class="h-6 w-6" />
      <Tr t={Translations.t.general.attribution.gotoSourceCode} />
    </a>

    <a class="flex" href="https://github.com/pietervdvn/MapComplete/issues" target="_blank">
      <Bug class="h-6 w-6" />
      <Tr t={Translations.t.general.attribution.openIssueTracker} />
    </a>

    <a class="flex" href="https://en.osm.town/@MapComplete" target="_blank">
      <Mastodon class="h-6 w-6" />
      <Tr t={Translations.t.general.attribution.followOnMastodon} />
    </a>

    <a class="flex" href="https://liberapay.com/pietervdvn/" target="_blank">
      <Liberapay class="h-6 w-6" />
      <Tr t={Translations.t.general.attribution.donate} />
    </a>

    <Page {onlyLink} shown={pg.copyright}>
      <svelte:fragment slot="header">
        <Copyright />
        <Tr t={Translations.t.general.attribution.attributionTitle} />
      </svelte:fragment>
      <CopyrightPanel {state} />
    </Page>

    <Page {onlyLink} shown={pg.copyright_icons}>
      <svelte:fragment slot="header">
        <Copyright />
        <Tr t={Translations.t.general.attribution.iconAttribution.title} />
      </svelte:fragment>
      <CopyrightAllIcons {state} />
    </Page>

    <Page {onlyLink} shown={pg.privacy}>
      <svelte:fragment slot="header">
        <EyeIcon />
        <Tr t={Translations.t.privacy.title} />
      </svelte:fragment>
      <PrivacyPolicy {state} />
    </Page>

    <div class="subtle self-end">
      {Constants.vNumber}
    </div>
  </SidebarUnit>
</div>

<<<<<<< HEAD

=======
<style>
  :global(.sidebar-unit) {
    display: flex;
    flex-direction: column;
    row-gap: 0.25rem;
    background: var(--background-color);
    padding: 0.5rem;
    border-radius: 0.5rem;
  }

  :global(.sidebar-unit > h3) {
    margin-top: 0;
    margin-bottom: 0.5rem;
    padding: 0.25rem;
  }

  :global(.sidebar-button svg, .sidebar-button img) {
    width: 1.5rem;
    height: 1.5rem;
    margin-right: 0.5rem;
    flex-shrink: 0;
  }

  :global(.sidebar-button .weblate-link > svg) {
    width: 0.75rem;
    height: 0.75rem;
    flex-shrink: 0;
  }

  :global(.sidebar-button, .sidebar-unit > a) {
    display: flex;
    align-items: center;
    border-radius: 0.25rem !important;
    padding: 0.4rem 0.75rem !important;
    text-decoration: none !important;
    width: 100%;
    text-align: start;
  }

  :global(
      .sidebar-button > svg,
      .sidebar-button > img,
      .sidebar-unit a > img,
      .sidebar-unit > a svg
    ) {
    margin-right: 0.5rem;
    flex-shrink: 0;
  }

  :global(.sidebar-button:hover, .sidebar-unit > a:hover) {
    background: var(--low-interaction-background) !important;
  }
</style>
>>>>>>> a0e47eb9
<|MERGE_RESOLUTION|>--- conflicted
+++ resolved
@@ -147,12 +147,8 @@
     </LoginToggle>
 
     <LanguagePicker />
-<<<<<<< HEAD
 
   </SidebarUnit>
-=======
-  </div>
->>>>>>> a0e47eb9
 
   <!-- Theme related: documentation links, download, ... -->
   <SidebarUnit>
@@ -218,12 +214,8 @@
   </SidebarUnit>
 
   <!-- Other links and tools for the given location: open iD/JOSM; community index, ... -->
-<<<<<<< HEAD
   <SidebarUnit>
 
-=======
-  <div class="sidebar-unit">
->>>>>>> a0e47eb9
     <h3>
       <Tr t={t.moreUtilsTitle} />
     </h3>
@@ -241,20 +233,12 @@
       <OpenJosm {state} />
       <MapillaryLink large={false} mapProperties={state.mapProperties} />
     </If>
-<<<<<<< HEAD
 
   </SidebarUnit>
-=======
-  </div>
->>>>>>> a0e47eb9
 
   <!-- About MC: various outward links, legal info, ... -->
-<<<<<<< HEAD
   <SidebarUnit>
 
-=======
-  <div class="sidebar-unit">
->>>>>>> a0e47eb9
     <h3>
       <Tr t={Translations.t.general.menu.aboutMapComplete} />
     </h3>
@@ -324,60 +308,4 @@
   </SidebarUnit>
 </div>
 
-<<<<<<< HEAD
-
-=======
-<style>
-  :global(.sidebar-unit) {
-    display: flex;
-    flex-direction: column;
-    row-gap: 0.25rem;
-    background: var(--background-color);
-    padding: 0.5rem;
-    border-radius: 0.5rem;
-  }
-
-  :global(.sidebar-unit > h3) {
-    margin-top: 0;
-    margin-bottom: 0.5rem;
-    padding: 0.25rem;
-  }
-
-  :global(.sidebar-button svg, .sidebar-button img) {
-    width: 1.5rem;
-    height: 1.5rem;
-    margin-right: 0.5rem;
-    flex-shrink: 0;
-  }
-
-  :global(.sidebar-button .weblate-link > svg) {
-    width: 0.75rem;
-    height: 0.75rem;
-    flex-shrink: 0;
-  }
-
-  :global(.sidebar-button, .sidebar-unit > a) {
-    display: flex;
-    align-items: center;
-    border-radius: 0.25rem !important;
-    padding: 0.4rem 0.75rem !important;
-    text-decoration: none !important;
-    width: 100%;
-    text-align: start;
-  }
-
-  :global(
-      .sidebar-button > svg,
-      .sidebar-button > img,
-      .sidebar-unit a > img,
-      .sidebar-unit > a svg
-    ) {
-    margin-right: 0.5rem;
-    flex-shrink: 0;
-  }
-
-  :global(.sidebar-button:hover, .sidebar-unit > a:hover) {
-    background: var(--low-interaction-background) !important;
-  }
-</style>
->>>>>>> a0e47eb9
+
