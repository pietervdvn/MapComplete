<script lang="ts">
  // All the relevant links
  import ThemeViewState from "../../Models/ThemeViewState"
  import Translations from "../i18n/Translations"
  import { CogIcon, EyeIcon, HeartIcon } from "@rgossiaux/svelte-heroicons/solid"
  import Page from "../Base/Page.svelte"
  import PrivacyPolicy from "./PrivacyPolicy.svelte"
  import Tr from "../Base/Tr.svelte"
  import If from "../Base/If.svelte"
  import CommunityIndexView from "./CommunityIndexView.svelte"
  import Community from "../../assets/svg/Community.svelte"
  import LoginToggle from "../Base/LoginToggle.svelte"
  import { CloseButton, Sidebar } from "flowbite-svelte"
  import HotkeyTable from "./HotkeyTable.svelte"
  import { Utils } from "../../Utils"
  import Constants from "../../Models/Constants"
  import Mastodon from "../../assets/svg/Mastodon.svelte"
  import Liberapay from "../../assets/svg/Liberapay.svelte"
  import DocumentMagnifyingGlass from "@babeard/svelte-heroicons/outline/DocumentMagnifyingGlass"
  import DocumentChartBar from "@babeard/svelte-heroicons/outline/DocumentChartBar"
  import OpenIdEditor from "./OpenIdEditor.svelte"
  import OpenJosm from "../Base/OpenJosm.svelte"
  import MapillaryLink from "./MapillaryLink.svelte"
  import Github from "../../assets/svg/Github.svelte"
  import Bug from "../../assets/svg/Bug.svelte"
  import Add from "../../assets/svg/Add.svelte"
  import CopyrightPanel from "./CopyrightPanel.svelte"
  import CopyrightAllIcons from "./CopyrightAllIcons.svelte"
  import LanguagePicker from "../InputElement/LanguagePicker.svelte"
  import LoginButton from "../Base/LoginButton.svelte"
  import SelectedElementView from "./SelectedElementView.svelte"
  import LayerConfig from "../../Models/ThemeConfig/LayerConfig"
  import type { LayerConfigJson } from "../../Models/ThemeConfig/Json/LayerConfigJson"
  import usersettings from "../../assets/generated/layers/usersettings.json"
  import UserRelatedState from "../../Logic/State/UserRelatedState"
  import ArrowDownTray from "@babeard/svelte-heroicons/mini/ArrowDownTray"
  import DownloadPanel from "../DownloadFlow/DownloadPanel.svelte"
  import Favourites from "../Favourites/Favourites.svelte"
  import ReviewsOverview from "../Reviews/ReviewsOverview.svelte"
  import Share from "@babeard/svelte-heroicons/solid/Share"
  import ShareScreen from "./ShareScreen.svelte"
  import FilterPage from "./FilterPage.svelte"
  import RasterLayerOverview from "../Map/RasterLayerOverview.svelte"
  import ThemeIntroPanel from "./ThemeIntroPanel.svelte"
  import Marker from "../Map/Marker.svelte"
  import LogoutButton from "../Base/LogoutButton.svelte"
  import { BoltIcon } from "@babeard/svelte-heroicons/mini"
  import Copyright from "../../assets/svg/Copyright.svelte"
  import Pencil from "../../assets/svg/Pencil.svelte"
  import Squares2x2 from "@babeard/svelte-heroicons/mini/Squares2x2"

  export let state: ThemeViewState
  let userdetails = state.osmConnection.userDetails

  let usersettingslayer = new LayerConfig(<LayerConfigJson>usersettings, "usersettings", true)

  let layout = state.layout
  let featureSwitches = state.featureSwitches
  let showHome = featureSwitches.featureSwitchBackToThemeOverview
  let pg = state.guistate.pageStates
  export let onlyLink: boolean
  const t = Translations.t.general.menu
</script>

<div class="low-interaction flex h-screen flex-col gap-y-2 overflow-y-auto p-2 sm:gap-y-3 sm:p-3">
  <div class="flex justify-between">
    <h2>
      <Tr t={t.title} />
    </h2>
    <CloseButton
      on:click={() => {
        pg.menu.set(false)
      }}
    />
  </div>
  {#if $showHome}
    <a class="button primary flex" href={Utils.HomepageLink()}>
      <Squares2x2 class="h-10 w-10" />
      {#if Utils.isIframe}
        <Tr t={Translations.t.general.seeIndex} />
      {:else}
        <Tr t={Translations.t.general.backToIndex} />
      {/if}
    </a>
  {/if}

  <!-- User related: avatar, settings, favourits, logout -->
  <div class="sidebar-unit">
    <LoginToggle {state}>
      <LoginButton osmConnection={state.osmConnection} slot="not-logged-in" />
      <div class="flex items-center gap-x-4">
        {#if $userdetails.img}
          <img src={$userdetails.img} class="h-14 w-14 rounded-full" />
        {/if}
        <b>{$userdetails.name}</b>
      </div>
    </LoginToggle>

<<<<<<< HEAD

    <Page {onlyLink} shown={pg.usersettings} bodyPadding="p-0">
=======
    <Page {onlyLink} shown={pg.usersettings}>
>>>>>>> d74bda0c
      <svelte:fragment slot="header">
        <CogIcon />
        <Tr t={UserRelatedState.usersettingsConfig.title.GetRenderValue({})} />
      </svelte:fragment>

      <!-- All shown components are set by 'usersettings.json', which happily uses some special visualisations created specifically for it -->
      <LoginToggle {state}>
        <div class="flex flex-col" slot="not-logged-in">
          <LanguagePicker availableLanguages={layout.language} />
          <Tr cls="alert" t={Translations.t.userinfo.notLoggedIn} />
          <LoginButton clss="primary" osmConnection={state.osmConnection} />
        </div>
        <SelectedElementView
          highlightedRendering={state.guistate.highlightedUserSetting}
          layer={usersettingslayer}
          selectedElement={{
            type: "Feature",
            properties: { id: "settings" },
            geometry: { type: "Point", coordinates: [0, 0] },
          }}
          {state}
          tags={state.userRelatedState.preferencesAsTags}
        />
      </LoginToggle>
    </Page>

    <LoginToggle {state}>
      <Page {onlyLink} shown={pg.favourites}>
        <svelte:fragment slot="header">
          <HeartIcon />
          <Tr t={Translations.t.favouritePoi.tab} />
        </svelte:fragment>

        <h3>
          <Tr t={Translations.t.favouritePoi.title} />
        </h3>
        <div>
          <Favourites {state} />
          <h3>
            <Tr t={Translations.t.reviews.your_reviews} />
          </h3>
          <ReviewsOverview {state} />
        </div>
      </Page>
      <div class="self-end">
        <LogoutButton osmConnection={state.osmConnection} />
      </div>
    </LoginToggle>

    <LanguagePicker />
  </div>

  <!-- Theme related: documentation links, download, ... -->
  <div class="sidebar-unit">
    <h3>
      <Tr t={t.aboutCurrentThemeTitle} />
    </h3>

    <Page {onlyLink} shown={pg.about_theme}>
      <svelte:fragment slot="link">
        <Marker icons={layout.icon} />
        <Tr t={t.showIntroduction} />
      </svelte:fragment>
      <svelte:fragment slot="header">
        <Marker size="h-6 w-6 mr-2"  icons={layout.icon} />
        <Tr t={layout.title} />
      </svelte:fragment>
      <ThemeIntroPanel {state} />
    </Page>

    <FilterPage {onlyLink} {state} />

    <RasterLayerOverview {onlyLink} {state} />

    <Page {onlyLink} shown={pg.share}>
      <svelte:fragment slot="header">
        <Share />
        <Tr t={Translations.t.general.sharescreen.title} />
      </svelte:fragment>
      <ShareScreen {state} />
    </Page>

    {#if state.featureSwitches.featureSwitchEnableExport}
      <Page {onlyLink} shown={pg.download}>
        <svelte:fragment slot="header">
          <ArrowDownTray />
          <Tr t={Translations.t.general.download.title} />
        </svelte:fragment>
        <DownloadPanel {state} />
      </Page>
    {/if}

    {#if layout.official}
      <a
        class="flex"
        href={"https://github.com/pietervdvn/MapComplete/blob/develop/Docs/Themes/" +
          layout.id +
          ".md"}
        target="_blank"
      >
        <DocumentMagnifyingGlass class="h-6 w-6" />
        <Tr
          t={Translations.t.general.attribution.openThemeDocumentation.Subs({
            name: layout.title,
          })}
        />
      </a>

      <a class="flex" href={Utils.OsmChaLinkFor(31, layout.id)} target="_blank">
        <DocumentChartBar class="h-6 w-6" />
        <Tr t={Translations.t.general.attribution.openOsmcha.Subs({ theme: layout.title })} />
      </a>
    {/if}
  </div>

  <!-- Other links and tools for the given location: open iD/JOSM; community index, ... -->
  <div class="sidebar-unit">
    <h3>
      <Tr t={t.moreUtilsTitle} />
    </h3>

    <Page {onlyLink} shown={pg.community_index}>
      <svelte:fragment slot="header">
        <Community />
        <Tr t={Translations.t.communityIndex.title} />
      </svelte:fragment>
      <CommunityIndexView location={state.mapProperties.location} />
    </Page>

    <If condition={featureSwitches.featureSwitchEnableLogin}>
      <OpenIdEditor mapProperties={state.mapProperties} />
      <OpenJosm {state} />
      <MapillaryLink large={false} mapProperties={state.mapProperties} />
    </If>
  </div>

  <!-- About MC: various outward links, legal info, ... -->
  <div class="sidebar-unit">
    <h3>
      <Tr t={Translations.t.general.menu.aboutMapComplete} />
    </h3>

    <a class="flex" href={window.location.protocol + "//" + window.location.host + "/studio.html"}>
      <Pencil class="mr-2 h-6 w-6" />
      <Tr t={Translations.t.general.morescreen.createYourOwnTheme} />
    </a>

    <div class="hidden-on-mobile w-full">
      <Page {onlyLink} shown={pg.hotkeys}>
        <svelte:fragment slot="header">
          <BoltIcon />
          <Tr t={Translations.t.hotkeyDocumentation.title} />
        </svelte:fragment>
        <HotkeyTable />
      </Page>
    </div>

    <a class="flex" href="https://github.com/pietervdvn/MapComplete/" target="_blank">
      <Github class="h-6 w-6" />
      <Tr t={Translations.t.general.attribution.gotoSourceCode} />
    </a>

    <a class="flex" href="https://github.com/pietervdvn/MapComplete/issues" target="_blank">
      <Bug class="h-6 w-6" />
      <Tr t={Translations.t.general.attribution.openIssueTracker} />
    </a>

    <a class="flex" href="https://en.osm.town/@MapComplete" target="_blank">
      <Mastodon class="h-6 w-6" />
      <Tr t={Translations.t.general.attribution.followOnMastodon} />
    </a>

    <a class="flex" href="https://liberapay.com/pietervdvn/" target="_blank">
      <Liberapay class="h-6 w-6" />
      <Tr t={Translations.t.general.attribution.donate} />
    </a>

    <Page {onlyLink} shown={pg.copyright}>
      <svelte:fragment slot="header">
        <Copyright />
        <Tr t={Translations.t.general.attribution.attributionTitle} />
      </svelte:fragment>
      <CopyrightPanel {state} />
    </Page>

    <Page {onlyLink} shown={pg.copyright_icons}>
      <svelte:fragment slot="header">
        <Copyright />
        <Tr t={Translations.t.general.attribution.iconAttribution.title} />
      </svelte:fragment>
      <CopyrightAllIcons {state} />
    </Page>

    <Page {onlyLink} shown={pg.privacy}>
      <svelte:fragment slot="header">
        <EyeIcon />
        <Tr t={Translations.t.privacy.title} />
      </svelte:fragment>
      <PrivacyPolicy {state} />
    </Page>

    <div class="subtle self-end">
      {Constants.vNumber}
    </div>
  </div>
</div>

<style>
  :global(.sidebar-unit) {
    display: flex;
    flex-direction: column;
    row-gap: 0.25rem;
    background: var(--background-color);
    padding: 0.5rem;
    border-radius: 0.5rem;
  }

  :global(.sidebar-unit > h3) {
    margin-top: 0;
    margin-bottom: 0.5rem;
    padding: 0.25rem;
  }

  :global(.sidebar-button svg, .sidebar-button img) {
    width: 1.5rem;
    height: 1.5rem;
    margin-right: 0.5rem;
    flex-shrink: 0;
  }

  :global(.sidebar-button .weblate-link > svg) {
    width: 0.75rem;
    height: 0.75rem;
    flex-shrink: 0;
  }

  :global(.sidebar-button, .sidebar-unit > a) {
    display: flex;
    align-items: center;
    border-radius: 0.25rem !important;
    padding: 0.4rem 0.75rem !important;
    text-decoration: none !important;
    width: 100%;
    text-align: start;
  }

  :global(
      .sidebar-button > svg,
      .sidebar-button > img,
      .sidebar-unit a > img,
      .sidebar-unit > a svg
    ) {
    margin-right: 0.5rem;
    flex-shrink: 0;
  }

  :global(.sidebar-button:hover, .sidebar-unit > a:hover) {
    background: var(--low-interaction-background) !important;
  }
</style><|MERGE_RESOLUTION|>--- conflicted
+++ resolved
@@ -96,12 +96,7 @@
       </div>
     </LoginToggle>
 
-<<<<<<< HEAD
-
     <Page {onlyLink} shown={pg.usersettings} bodyPadding="p-0">
-=======
-    <Page {onlyLink} shown={pg.usersettings}>
->>>>>>> d74bda0c
       <svelte:fragment slot="header">
         <CogIcon />
         <Tr t={UserRelatedState.usersettingsConfig.title.GetRenderValue({})} />
