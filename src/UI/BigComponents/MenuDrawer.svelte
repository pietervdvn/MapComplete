--- conflicted
+++ resolved
@@ -50,11 +50,7 @@
   import Squares2x2 from "@babeard/svelte-heroicons/mini/Squares2x2"
   import EnvelopeOpen from "@babeard/svelte-heroicons/mini/EnvelopeOpen"
   import PanoramaxLink from "./PanoramaxLink.svelte"
-<<<<<<< HEAD
   import { UIEventSource } from "../../Logic/UIEventSource"
-=======
-  import MagnifyingGlassCircle from "@babeard/svelte-heroicons/outline/MagnifyingGlassCircle"
->>>>>>> 063a912c
 
   export let state: ThemeViewState
   let userdetails = state.osmConnection.userDetails
