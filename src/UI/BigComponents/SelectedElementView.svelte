<script lang="ts">
  import type { Feature } from "geojson"
  import { Store, UIEventSource } from "../../Logic/UIEventSource"
  import LayerConfig from "../../Models/ThemeConfig/LayerConfig"
  import type { SpecialVisualizationState } from "../SpecialVisualization"
  import TagRenderingEditable from "../Popup/TagRendering/TagRenderingEditable.svelte"
  import { onDestroy } from "svelte"
  import Translations from "../i18n/Translations"
  import Tr from "../Base/Tr.svelte"
  import TagRenderingConfig from "../../Models/ThemeConfig/TagRenderingConfig"
  import UserRelatedState from "../../Logic/State/UserRelatedState"
  import Delete_icon from "../../assets/svg/Delete_icon.svelte"
  import BackButton from "../Base/BackButton.svelte"

  export let state: SpecialVisualizationState
  export let selectedElement: Feature
  export let highlightedRendering: UIEventSource<string> = undefined

<<<<<<< HEAD
  export let tags: UIEventSource<Record<string, string>> = state?.featureProperties?.getStore(
    selectedElement.properties.id
=======
  export let tags: UIEventSource<Record<string, string>> = state.featureProperties.getStore(
    selectedElement.properties.id,
>>>>>>> 073cd692
  )

  let layer: LayerConfig = selectedElement.properties.id === "settings" ? UserRelatedState.usersettingsConfig : state.layout.getMatchingLayer(tags.data)


  let stillMatches = tags.map(tags => !layer?.source?.osmTags || layer.source.osmTags?.matchesProperties(tags))

  let _metatags: Record<string, string>
  if(state?.userRelatedState?.preferencesAsTags){
    
  onDestroy(
    state.userRelatedState.preferencesAsTags.addCallbackAndRun((tags) => {
      _metatags = tags
    }),
  )
  }

  let knownTagRenderings: Store<TagRenderingConfig[]> = tags.mapD((tgs) =>
    layer.tagRenderings.filter(
      (config) =>
        (config.condition?.matchesProperties(tgs) ?? true) &&
        (config.metacondition?.matchesProperties({ ...tgs, ..._metatags }) ?? true) &&
        config.IsKnown(tgs),
    ),
  )
</script>

{#if !$stillMatches}
  <div class="alert" aria-live="assertive">
    <Tr t={Translations.t.delete.isChanged} />
  </div>
{:else if $tags._deleted === "yes"}
  <div class="flex w-full flex-col p-2">
    <div aria-live="assertive" class="alert flex items-center justify-center self-stretch">
      <Delete_icon class="w-8 h-8 m-2" />
      <Tr t={Translations.t.delete.isDeleted} />
    </div>
    <BackButton clss="self-stretch mt-4" on:click={() => state.selectedElement.setData(undefined)}>
      <Tr t={Translations.t.general.returnToTheMap} />
    </BackButton>
    
  </div>
{:else}
  <div
    class="selected-element-view flex h-full w-full flex-col gap-y-2 overflow-y-auto p-1 px-4"
    tabindex="-1"
  >
    {#each $knownTagRenderings as config (config.id)}
      <TagRenderingEditable
        {tags}
        {config}
        {state}
        {selectedElement}
        {layer}
        {highlightedRendering}
        clss={$knownTagRenderings.length === 1
          ? "h-full"
          : "tr-length-" + $knownTagRenderings.length}
      />
    {/each}
  </div>
{/if}<|MERGE_RESOLUTION|>--- conflicted
+++ resolved
@@ -16,13 +16,8 @@
   export let selectedElement: Feature
   export let highlightedRendering: UIEventSource<string> = undefined
 
-<<<<<<< HEAD
   export let tags: UIEventSource<Record<string, string>> = state?.featureProperties?.getStore(
     selectedElement.properties.id
-=======
-  export let tags: UIEventSource<Record<string, string>> = state.featureProperties.getStore(
-    selectedElement.properties.id,
->>>>>>> 073cd692
   )
 
   let layer: LayerConfig = selectedElement.properties.id === "settings" ? UserRelatedState.usersettingsConfig : state.layout.getMatchingLayer(tags.data)
