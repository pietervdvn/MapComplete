--- conflicted
+++ resolved
@@ -66,7 +66,6 @@
 
   </div>
 
-<<<<<<< HEAD
     {#each layout.layers as layer}
       <Filterview
         zoomlevel={state.mapProperties.zoom}
@@ -84,31 +83,4 @@
       />
     {/each}
 
-</TitledPanel>
-=======
-  {#each layout.layers as layer}
-    <Filterview
-      zoomlevel={state.mapProperties.zoom}
-      filteredLayer={state.layerState.filteredLayers.get(layer.id)}
-      highlightedLayer={state.guistate.highlightedLayerInFilters}
-    />
-  {/each}
-  <div class="mt-1 flex self-end">
-    <button class="small" class:disabled={allEnabled} on:click={() => enableAll(true)}>
-      <Tr t={Translations.t.general.filterPanel.enableAll} />
-    </button>
-    <button class="small" class:disabled={allDisabled} on:click={() => enableAll(false)}>
-      <Tr t={Translations.t.general.filterPanel.disableAll} />
-    </button>
-  </div>
->>>>>>> 5afa1b0e
-
-  {#each layout.tileLayerSources as tilesource}
-    <OverlayToggle
-      layerproperties={tilesource}
-      state={state.overlayLayerStates.get(tilesource.id)}
-      highlightedLayer={state.guistate.highlightedLayerInFilters}
-      zoomlevel={state.mapProperties.zoom}
-    />
-  {/each}
 </TitledPanel>