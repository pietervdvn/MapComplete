<script lang="ts">
<<<<<<< HEAD
    import { Store, UIEventSource } from "../Logic/UIEventSource"
    import { Map as MlMap } from "maplibre-gl"
    import MaplibreMap from "./Map/MaplibreMap.svelte"
    import FeatureSwitchState from "../Logic/State/FeatureSwitchState"
    import MapControlButton from "./Base/MapControlButton.svelte"
    import ToSvelte from "./Base/ToSvelte.svelte"
    import If from "./Base/If.svelte"
    import { GeolocationControl } from "./BigComponents/GeolocationControl"
    import type { Feature } from "geojson"
    import SelectedElementView from "./BigComponents/SelectedElementView.svelte"
    import LayerConfig from "../Models/ThemeConfig/LayerConfig"
    import Filterview from "./BigComponents/Filterview.svelte"
    import ThemeViewState from "../Models/ThemeViewState"
    import type { MapProperties } from "../Models/MapProperties"
    import Geosearch from "./BigComponents/Geosearch.svelte"
    import Translations from "./i18n/Translations"
    import { CogIcon, EyeIcon, MenuIcon, XCircleIcon } from "@rgossiaux/svelte-heroicons/solid"

    import Tr from "./Base/Tr.svelte"
    import CommunityIndexView from "./BigComponents/CommunityIndexView.svelte"
    import FloatOver from "./Base/FloatOver.svelte"
    import PrivacyPolicy from "./BigComponents/PrivacyPolicy"
    import Constants from "../Models/Constants"
    import TabbedGroup from "./Base/TabbedGroup.svelte"
    import UserRelatedState from "../Logic/State/UserRelatedState"
    import LoginToggle from "./Base/LoginToggle.svelte"
    import LoginButton from "./Base/LoginButton.svelte"
    import CopyrightPanel from "./BigComponents/CopyrightPanel"
    import DownloadPanel from "./DownloadFlow/DownloadPanel.svelte"
    import ModalRight from "./Base/ModalRight.svelte"
    import { Utils } from "../Utils"
    import Hotkeys from "./Base/Hotkeys"
    import { VariableUiElement } from "./Base/VariableUIElement"
    import SvelteUIElement from "./Base/SvelteUIElement"
    import OverlayToggle from "./BigComponents/OverlayToggle.svelte"
    import LevelSelector from "./BigComponents/LevelSelector.svelte"
    import ExtraLinkButton from "./BigComponents/ExtraLinkButton"
    import SelectedElementTitle from "./BigComponents/SelectedElementTitle.svelte"
    import Svg from "../Svg"
    import ThemeIntroPanel from "./BigComponents/ThemeIntroPanel.svelte"
    import type { RasterLayerPolygon } from "../Models/RasterLayers"
    import { AvailableRasterLayers } from "../Models/RasterLayers"
    import RasterLayerOverview from "./Map/RasterLayerOverview.svelte"
    import IfHidden from "./Base/IfHidden.svelte"
    import { onDestroy } from "svelte"
    import { OpenJosm } from "./BigComponents/OpenJosm"
    import MapillaryLink from "./BigComponents/MapillaryLink.svelte"
    import OpenIdEditor from "./BigComponents/OpenIdEditor.svelte"
    import OpenBackgroundSelectorButton from "./BigComponents/OpenBackgroundSelectorButton.svelte"
    import StateIndicator from "./BigComponents/StateIndicator.svelte"
    import LanguagePicker from "./LanguagePicker"
    import Locale from "./i18n/Locale"
    import ShareScreen from "./BigComponents/ShareScreen.svelte"

    export let state: ThemeViewState
    let layout = state.layout

    let maplibremap: UIEventSource<MlMap> = state.map
    let selectedElement: UIEventSource<Feature> = state.selectedElement
    let selectedLayer: UIEventSource<LayerConfig> = state.selectedLayer
=======
    import { Store, UIEventSource } from "../Logic/UIEventSource";
    import { Map as MlMap } from "maplibre-gl";
    import MaplibreMap from "./Map/MaplibreMap.svelte";
    import FeatureSwitchState from "../Logic/State/FeatureSwitchState";
    import MapControlButton from "./Base/MapControlButton.svelte";
    import ToSvelte from "./Base/ToSvelte.svelte";
    import If from "./Base/If.svelte";
    import { GeolocationControl } from "./BigComponents/GeolocationControl";
    import type { Feature } from "geojson";
    import SelectedElementView from "./BigComponents/SelectedElementView.svelte";
    import LayerConfig from "../Models/ThemeConfig/LayerConfig";
    import Filterview from "./BigComponents/Filterview.svelte";
    import ThemeViewState from "../Models/ThemeViewState";
    import type { MapProperties } from "../Models/MapProperties";
    import Geosearch from "./BigComponents/Geosearch.svelte";
    import Translations from "./i18n/Translations";
    import { CogIcon, EyeIcon, MenuIcon, XCircleIcon } from "@rgossiaux/svelte-heroicons/solid";

    import Tr from "./Base/Tr.svelte";
    import CommunityIndexView from "./BigComponents/CommunityIndexView.svelte";
    import FloatOver from "./Base/FloatOver.svelte";
    import PrivacyPolicy from "./BigComponents/PrivacyPolicy";
    import Constants from "../Models/Constants";
    import TabbedGroup from "./Base/TabbedGroup.svelte";
    import UserRelatedState from "../Logic/State/UserRelatedState";
    import LoginToggle from "./Base/LoginToggle.svelte";
    import LoginButton from "./Base/LoginButton.svelte";
    import CopyrightPanel from "./BigComponents/CopyrightPanel";
    import DownloadPanel from "./DownloadFlow/DownloadPanel.svelte";
    import ModalRight from "./Base/ModalRight.svelte";
    import { Utils } from "../Utils";
    import Hotkeys from "./Base/Hotkeys";
    import { VariableUiElement } from "./Base/VariableUIElement";
    import SvelteUIElement from "./Base/SvelteUIElement";
    import OverlayToggle from "./BigComponents/OverlayToggle.svelte";
    import LevelSelector from "./BigComponents/LevelSelector.svelte";
    import ExtraLinkButton from "./BigComponents/ExtraLinkButton";
    import SelectedElementTitle from "./BigComponents/SelectedElementTitle.svelte";
    import Svg from "../Svg";
    import ThemeIntroPanel from "./BigComponents/ThemeIntroPanel.svelte";
    import type { RasterLayerPolygon } from "../Models/RasterLayers";
    import { AvailableRasterLayers } from "../Models/RasterLayers";
    import RasterLayerOverview from "./Map/RasterLayerOverview.svelte";
    import IfHidden from "./Base/IfHidden.svelte";
    import { onDestroy } from "svelte";
    import { OpenJosm } from "./BigComponents/OpenJosm";
    import MapillaryLink from "./BigComponents/MapillaryLink.svelte";
    import OpenIdEditor from "./BigComponents/OpenIdEditor.svelte";
    import OpenBackgroundSelectorButton from "./BigComponents/OpenBackgroundSelectorButton.svelte";
    import StateIndicator from "./BigComponents/StateIndicator.svelte";
    import LanguagePicker from "./LanguagePicker";
    import Locale from "./i18n/Locale";
    import ShareScreen from "./BigComponents/ShareScreen.svelte";
    import UploadingImageCounter from "./Image/UploadingImageCounter.svelte"
    import PendingChangesIndicator from "./BigComponents/PendingChangesIndicator.svelte"

    export let state: ThemeViewState;
    let layout = state.layout;

    let maplibremap: UIEventSource<MlMap> = state.map;
    let selectedElement: UIEventSource<Feature> = state.selectedElement;
    let selectedLayer: UIEventSource<LayerConfig> = state.selectedLayer;
>>>>>>> 52bebf4d

    const selectedElementView = selectedElement.map(
        (selectedElement) => {
            // Svelte doesn't properly reload some of the legacy UI-elements
            // As such, we _reconstruct_ the selectedElementView every time a new feature is selected
            // This is a bit wasteful, but until everything is a svelte-component, this should do the trick
            const layer = selectedLayer.data
            if (selectedElement === undefined || layer === undefined) {
                return undefined
            }

            if (!(layer.tagRenderings?.length > 0) || layer.title === undefined) {
                return undefined
            }

            const tags = state.featureProperties.getStore(selectedElement.properties.id)
            return new SvelteUIElement(SelectedElementView, { state, layer, selectedElement, tags })
        },
        [selectedLayer],
    )

    const selectedElementTitle = selectedElement.map(
        (selectedElement) => {
            // Svelte doesn't properly reload some of the legacy UI-elements
            // As such, we _reconstruct_ the selectedElementView every time a new feature is selected
            // This is a bit wasteful, but until everything is a svelte-component, this should do the trick
            const layer = selectedLayer.data
            if (selectedElement === undefined || layer === undefined) {
                return undefined
            }

            const tags = state.featureProperties.getStore(selectedElement.properties.id)
            return new SvelteUIElement(SelectedElementTitle, { state, layer, selectedElement, tags })
        },
        [selectedLayer],
    )

    let mapproperties: MapProperties = state.mapProperties
    let featureSwitches: FeatureSwitchState = state.featureSwitches
    let availableLayers = state.availableLayers
    let userdetails = state.osmConnection.userDetails
    let currentViewLayer = layout.layers.find((l) => l.id === "current_view")
    let rasterLayer: Store<RasterLayerPolygon> = state.mapProperties.rasterLayer
    let rasterLayerName =
        rasterLayer.data?.properties?.name ?? AvailableRasterLayers.maptilerDefaultLayer.properties.name
    onDestroy(
        rasterLayer.addCallbackAndRunD((l) => {
            rasterLayerName = l.properties.name
        }),
    )
</script>

<div class="absolute top-0 left-0 h-screen w-screen overflow-hidden">
  <MaplibreMap map={maplibremap} />
</div>

<div class="pointer-events-none absolute top-0 left-0 w-full">
  <!-- Top components -->
  <If condition={state.featureSwitches.featureSwitchSearch}>
    <div class="pointer-events-auto float-right mt-1 px-1 max-[480px]:w-full sm:m-2">
      <Geosearch
        bounds={state.mapProperties.bounds}
        perLayer={state.perLayer}
        {selectedElement}
        {selectedLayer}
      />
    </div>
  </If>
  <div class="float-left m-1 flex flex-col sm:mt-2">
    <MapControlButton on:click={() => state.guistate.themeIsOpened.setData(true)}>
      <div class="m-0.5 mx-1 flex cursor-pointer items-center max-[480px]:w-full sm:mx-1 md:mx-2">
        <img class="mr-0.5 block h-6 w-6 sm:mr-1 md:mr-2 md:h-8 md:w-8" src={layout.icon} />
        <b class="mr-1">
          <Tr t={layout.title} />
        </b>
      </div>
    </MapControlButton>
    <MapControlButton on:click={() => state.guistate.menuIsOpened.setData(true)}>
      <MenuIcon class="h-8 w-8 cursor-pointer" />
    </MapControlButton>
    {#if currentViewLayer?.tagRenderings && currentViewLayer.defaultIcon()}
      <MapControlButton
        on:click={() => {
          selectedLayer.setData(currentViewLayer)
          selectedElement.setData(state.currentView.features?.data?.[0])
        }}
      >
        <ToSvelte
          construct={() => currentViewLayer.defaultIcon().SetClass("w-8 h-8 cursor-pointer")}
        />
      </MapControlButton>
    {/if}
    <ToSvelte
      construct={() => new ExtraLinkButton(state, layout.extraLink).SetClass("pointer-events-auto")}
    />
    <UploadingImageCounter {state} featureId="*" showThankYou={false}/>
    <PendingChangesIndicator {state}/>
    <If condition={state.featureSwitchIsTesting}>
      <div class="alert w-fit">Testmode</div>
    </If>
  </div>
  <div class="flex w-full justify-center">
    <!-- Flex and w-full are needed for the positioning -->
    <!-- Centermessage -->
    <StateIndicator {state} />
  </div>
</div>

<div class="pointer-events-none absolute bottom-0 left-0 mb-4 w-screen">
  <!-- bottom controls -->
  <div class="flex w-full items-end justify-between px-4">
    <div class="flex flex-col">
      <If condition={featureSwitches.featureSwitchEnableLogin}>
        {#if state.lastClickObject.hasPresets || state.lastClickObject.hasNoteLayer}
          <button class="w-fit pointer-events-auto" on:click={() => {state.openNewDialog()}}>
            {#if state.lastClickObject.hasPresets}
              <Tr t={Translations.t.general.add.title} />
            {:else}
              <Tr t={Translations.t.notes.addAComment} />
            {/if}
          </button>
        {/if}
      </If>

      <div class="flex">
        <!-- bottom left elements -->
        <If condition={state.featureSwitches.featureSwitchFilter}>
          <MapControlButton on:click={() => state.guistate.openFilterView()}>
            <ToSvelte construct={Svg.filter_svg().SetClass("h-6 w-6")} />
          </MapControlButton>
        </If>
        <If condition={state.featureSwitches.featureSwitchBackgroundSelection}>
          <OpenBackgroundSelectorButton hideTooltip={true} {state} />
        </If>
        <a
          class="bg-black-transparent pointer-events-auto h-fit max-h-12 cursor-pointer self-end overflow-hidden rounded-2xl pl-1 pr-2 text-white opacity-50 hover:opacity-100"
          on:click={() => {
          state.guistate.themeViewTab.setData("copyright")
          state.guistate.themeIsOpened.setData(true)
        }}
        >
          © OpenStreetMap, <span class="w-24">{rasterLayerName}</span>
        </a>
      </div>
    </div>

    <div class="flex flex-col items-end">
      <!-- bottom right elements -->
      <If condition={state.floors.map((f) => f.length > 1)}>
        <div class="pointer-events-auto mr-0.5">
          <LevelSelector
            floors={state.floors}
            layerState={state.layerState}
            zoom={state.mapProperties.zoom}
          />
        </div>
      </If>
      <MapControlButton on:click={() => mapproperties.zoom.update((z) => z + 1)}>
        <ToSvelte construct={Svg.plus_svg().SetClass("w-8 h-8")} />
      </MapControlButton>
      <MapControlButton on:click={() => mapproperties.zoom.update((z) => z - 1)}>
        <ToSvelte construct={Svg.min_svg().SetClass("w-8 h-8")} />
      </MapControlButton>
      <If condition={featureSwitches.featureSwitchGeolocation}>
        <MapControlButton>
          <ToSvelte
            construct={new GeolocationControl(state.geolocation, mapproperties).SetClass(
              "block w-8 h-8"
            )}
          />
        </MapControlButton>
      </If>
    </div>
  </div>
</div>

<LoginToggle ignoreLoading={true} {state }>
  <If condition={state.userRelatedState.showCrosshair.map(s => s === "yes")}>
    <If condition={state.mapProperties.zoom.map(z  => z >= 17)}>
      <div class="absolute top-0 left-0 flex items-center justify-center pointer-events-none w-full h-full">
        <ToSvelte construct={Svg.cross_svg()} />
      </div>
    </If>
  </If>
</LoginToggle>


<If
  condition={selectedElementView.map(
    (v) =>
      v !== undefined && selectedLayer.data !== undefined && !selectedLayer.data.popupInFloatover,
    [selectedLayer]
  )}
>
  <!-- right modal with the selected element view -->
  <ModalRight
    on:close={() => {
      selectedElement.setData(undefined)
    }}
  >
    <div class="normal-background absolute flex h-full w-full flex-col">
      <ToSvelte construct={new VariableUiElement(selectedElementTitle)}>
        <!-- Title -->
      </ToSvelte>
      <ToSvelte construct={new VariableUiElement(selectedElementView).SetClass("overflow-auto")}>
        <!-- Main view -->
      </ToSvelte>
    </div>
  </ModalRight>
</If>


<If
  condition={selectedElementView.map(
    (v) =>
      v !== undefined && selectedLayer.data !== undefined && selectedLayer.data.popupInFloatover,
    [selectedLayer]
  )}
>
  <!-- Floatover with the selected element, if applicable -->
  <FloatOver
    on:close={() => {
      selectedElement.setData(undefined)
    }}
  >
    <ToSvelte construct={new VariableUiElement(selectedElementView)} />
  </FloatOver>
</If>

<If condition={state.guistate.themeIsOpened}>
  <!-- Theme menu -->
  <FloatOver on:close={() => state.guistate.themeIsOpened.setData(false)}>
    <span slot="close-button"><!-- Disable the close button --></span>
    <TabbedGroup condition1={state.featureSwitches.featureSwitchFilter} tab={state.guistate.themeViewTabIndex}>
      <div slot="post-tablist">
        <XCircleIcon
          class="mr-2 h-8 w-8"
          on:click={() => state.guistate.themeIsOpened.setData(false)}
        />
      </div>

      <div class="flex" slot="title0">
        <img class="block h-4 w-4" src={layout.icon} />
        <Tr t={layout.title} />
      </div>

      <div class="m-4 h-full" slot="content0">
        <ThemeIntroPanel {state} />
      </div>

      <div class="flex" slot="title1">
        <ToSvelte construct={Svg.filter_svg().SetClass("w-4 h-4")} />
        <Tr t={Translations.t.general.menu.filter} />
      </div>

      <div class="m-2 flex flex-col" slot="content1">
        {#each layout.layers as layer}
          <Filterview
            zoomlevel={state.mapProperties.zoom}
            filteredLayer={state.layerState.filteredLayers.get(layer.id)}
            highlightedLayer={state.guistate.highlightedLayerInFilters}
          />
        {/each}
        {#each layout.tileLayerSources as tilesource}
          <OverlayToggle
            layerproperties={tilesource}
            state={state.overlayLayerStates.get(tilesource.id)}
            highlightedLayer={state.guistate.highlightedLayerInFilters}
            zoomlevel={state.mapProperties.zoom}
          />
        {/each}
      </div>

      <div class="flex" slot="title2">
        <If condition={state.featureSwitches.featureSwitchEnableExport}>
          <ToSvelte construct={Svg.download_svg().SetClass("w-4 h-4")} />
          <Tr t={Translations.t.general.download.title} />
        </If>
      </div>
      <div class="m-4" slot="content2">
        <DownloadPanel {state} />
      </div>

      <div slot="title3">
        <Tr t={Translations.t.general.attribution.title} />
      </div>

      <ToSvelte construct={() => new CopyrightPanel(state)} slot="content3" />

      <div class="flex" slot="title4">
        <ToSvelte construct={Svg.share_svg().SetClass("w-4 h-4")} />
        <Tr t={Translations.t.general.sharescreen.title} />
      </div>
      <div class="m-2" slot="content4">
        <ShareScreen {state} />
      </div>
    </TabbedGroup>
  </FloatOver>
</If>

<IfHidden condition={state.guistate.backgroundLayerSelectionIsOpened}>
  <!-- background layer selector -->
  <FloatOver on:close={() => {state.guistate.backgroundLayerSelectionIsOpened.setData(false)}}>
    <div class="h-full p-2">
      <RasterLayerOverview
        {availableLayers}
        map={state.map}
        mapproperties={state.mapProperties}
        userstate={state.userRelatedState}
        visible={state.guistate.backgroundLayerSelectionIsOpened}
      />
    </div>
  </FloatOver>
</IfHidden>

<If condition={state.guistate.menuIsOpened}>
  <!-- Menu page -->
  <FloatOver on:close={() =>      state.guistate.menuIsOpened.setData(false)    }>
    <span slot="close-button"><!-- Hide the default close button --></span>
    <TabbedGroup condition1={featureSwitches.featureSwitchEnableLogin}
                 condition2={state.featureSwitches. featureSwitchCommunityIndex}
                 tab={state.guistate.menuViewTabIndex}>
      <div slot="post-tablist">
        <XCircleIcon
          class="mr-2 h-8 w-8"
          on:click={() => state.guistate.menuIsOpened.setData(false)}
        />
      </div>
      <div class="flex" slot="title0">
        <Tr t={Translations.t.general.menu.aboutMapComplete} />
      </div>

      <div class="links-as-button links-w-full m-2 flex flex-col gap-y-1" slot="content0">
        <Tr t={Translations.t.general.aboutMapComplete.intro} />

        <a class="flex" href={Utils.HomepageLink()}>
          <img class="h-6 w-6" src="./assets/svg/add.svg" />
          <Tr t={Translations.t.general.backToIndex} />
        </a>

        <a class="flex" href="https://github.com/pietervdvn/MapComplete/issues" target="_blank">
          <img class="h-6 w-6" src="./assets/svg/bug.svg" />
          <Tr t={Translations.t.general.attribution.openIssueTracker} />
        </a>

        <a class="flex" href="https://en.osm.town/@MapComplete" target="_blank">
          <img class="h-6 w-6" src="./assets/svg/mastodon.svg" />
          <Tr t={Translations.t.general.attribution.followOnMastodon} />
        </a>

        <a class="flex" href="https://liberapay.com/pietervdvn/" target="_blank">
          <img class="h-6 w-6" src="./assets/svg/liberapay.svg" />
          <Tr t={Translations.t.general.attribution.donate} />
        </a>

        <a class="flex" href={Utils.OsmChaLinkFor(7)} target="_blank">
          <img class="h-6 w-6" src="./assets/svg/statistics.svg" />
          <Tr t={Translations.t.general.attribution.openOsmcha.Subs({ theme: "MapComplete" })} />
        </a>
        {Constants.vNumber}
      </div>

      <div class="flex" slot="title1">
        <CogIcon class="h-6 w-6" />
        <Tr t={UserRelatedState.usersettingsConfig.title.GetRenderValue({})} />
      </div>

      <div class="links-as-button" slot="content1">
        <!-- All shown components are set by 'usersettings.json', which happily uses some special visualisations created specifically for it -->
        <LoginToggle {state}>
          <div class="flex flex-col" slot="not-logged-in">
            <ToSvelte construct={() => new LanguagePicker(layout.language, Locale.language)} />
            <Tr cls="alert" t={Translations.t.userinfo.notLoggedIn} />
            <LoginButton clss="primary" osmConnection={state.osmConnection} />
          </div>
          <SelectedElementView
            highlightedRendering={state.guistate.highlightedUserSetting}
            layer={UserRelatedState.usersettingsConfig}
            selectedElement={{
              type: "Feature",
              properties: {},
              geometry: { type: "Point", coordinates: [0, 0] },
            }}
            {state}
            tags={state.userRelatedState.preferencesAsTags}
          />
        </LoginToggle>
      </div>

      <div class="flex" slot="title2">
        <ToSvelte construct={Svg.community_svg().SetClass("w-6 h-6")} />
        <Tr t={Translations.t.communityIndex.title} />
      </div>
      <div class="m-2" slot="content2">
        <CommunityIndexView location={state.mapProperties.location} />
      </div>
      <div class="flex" slot="title3">
        <EyeIcon class="w-6" />
        <Tr t={Translations.t.privacy.title} />
      </div>
      <div class="m-2" slot="content3">
        <ToSvelte construct={() => new PrivacyPolicy()} />
      </div>

      <Tr slot="title4" t={Translations.t.advanced.title} />
      <div class="m-2 flex flex-col" slot="content4">
        <If condition={featureSwitches.featureSwitchEnableLogin}>
          <OpenIdEditor mapProperties={state.mapProperties} />
          <ToSvelte
            construct={() =>
            new OpenJosm(state.osmConnection, state.mapProperties.bounds).SetClass("w-full")}
          />
          <MapillaryLink mapProperties={state.mapProperties} />
        </If>

        <ToSvelte construct={Hotkeys.generateDocumentationDynamic} />
      </div>
    </TabbedGroup>
  </FloatOver>
</If>

<|MERGE_RESOLUTION|>--- conflicted
+++ resolved
@@ -1,5 +1,4 @@
 <script lang="ts">
-<<<<<<< HEAD
     import { Store, UIEventSource } from "../Logic/UIEventSource"
     import { Map as MlMap } from "maplibre-gl"
     import MaplibreMap from "./Map/MaplibreMap.svelte"
@@ -17,7 +16,6 @@
     import Geosearch from "./BigComponents/Geosearch.svelte"
     import Translations from "./i18n/Translations"
     import { CogIcon, EyeIcon, MenuIcon, XCircleIcon } from "@rgossiaux/svelte-heroicons/solid"
-
     import Tr from "./Base/Tr.svelte"
     import CommunityIndexView from "./BigComponents/CommunityIndexView.svelte"
     import FloatOver from "./Base/FloatOver.svelte"
@@ -53,6 +51,8 @@
     import LanguagePicker from "./LanguagePicker"
     import Locale from "./i18n/Locale"
     import ShareScreen from "./BigComponents/ShareScreen.svelte"
+    import UploadingImageCounter from "./Image/UploadingImageCounter.svelte"
+    import PendingChangesIndicator from "./BigComponents/PendingChangesIndicator.svelte"
 
     export let state: ThemeViewState
     let layout = state.layout
@@ -60,70 +60,6 @@
     let maplibremap: UIEventSource<MlMap> = state.map
     let selectedElement: UIEventSource<Feature> = state.selectedElement
     let selectedLayer: UIEventSource<LayerConfig> = state.selectedLayer
-=======
-    import { Store, UIEventSource } from "../Logic/UIEventSource";
-    import { Map as MlMap } from "maplibre-gl";
-    import MaplibreMap from "./Map/MaplibreMap.svelte";
-    import FeatureSwitchState from "../Logic/State/FeatureSwitchState";
-    import MapControlButton from "./Base/MapControlButton.svelte";
-    import ToSvelte from "./Base/ToSvelte.svelte";
-    import If from "./Base/If.svelte";
-    import { GeolocationControl } from "./BigComponents/GeolocationControl";
-    import type { Feature } from "geojson";
-    import SelectedElementView from "./BigComponents/SelectedElementView.svelte";
-    import LayerConfig from "../Models/ThemeConfig/LayerConfig";
-    import Filterview from "./BigComponents/Filterview.svelte";
-    import ThemeViewState from "../Models/ThemeViewState";
-    import type { MapProperties } from "../Models/MapProperties";
-    import Geosearch from "./BigComponents/Geosearch.svelte";
-    import Translations from "./i18n/Translations";
-    import { CogIcon, EyeIcon, MenuIcon, XCircleIcon } from "@rgossiaux/svelte-heroicons/solid";
-
-    import Tr from "./Base/Tr.svelte";
-    import CommunityIndexView from "./BigComponents/CommunityIndexView.svelte";
-    import FloatOver from "./Base/FloatOver.svelte";
-    import PrivacyPolicy from "./BigComponents/PrivacyPolicy";
-    import Constants from "../Models/Constants";
-    import TabbedGroup from "./Base/TabbedGroup.svelte";
-    import UserRelatedState from "../Logic/State/UserRelatedState";
-    import LoginToggle from "./Base/LoginToggle.svelte";
-    import LoginButton from "./Base/LoginButton.svelte";
-    import CopyrightPanel from "./BigComponents/CopyrightPanel";
-    import DownloadPanel from "./DownloadFlow/DownloadPanel.svelte";
-    import ModalRight from "./Base/ModalRight.svelte";
-    import { Utils } from "../Utils";
-    import Hotkeys from "./Base/Hotkeys";
-    import { VariableUiElement } from "./Base/VariableUIElement";
-    import SvelteUIElement from "./Base/SvelteUIElement";
-    import OverlayToggle from "./BigComponents/OverlayToggle.svelte";
-    import LevelSelector from "./BigComponents/LevelSelector.svelte";
-    import ExtraLinkButton from "./BigComponents/ExtraLinkButton";
-    import SelectedElementTitle from "./BigComponents/SelectedElementTitle.svelte";
-    import Svg from "../Svg";
-    import ThemeIntroPanel from "./BigComponents/ThemeIntroPanel.svelte";
-    import type { RasterLayerPolygon } from "../Models/RasterLayers";
-    import { AvailableRasterLayers } from "../Models/RasterLayers";
-    import RasterLayerOverview from "./Map/RasterLayerOverview.svelte";
-    import IfHidden from "./Base/IfHidden.svelte";
-    import { onDestroy } from "svelte";
-    import { OpenJosm } from "./BigComponents/OpenJosm";
-    import MapillaryLink from "./BigComponents/MapillaryLink.svelte";
-    import OpenIdEditor from "./BigComponents/OpenIdEditor.svelte";
-    import OpenBackgroundSelectorButton from "./BigComponents/OpenBackgroundSelectorButton.svelte";
-    import StateIndicator from "./BigComponents/StateIndicator.svelte";
-    import LanguagePicker from "./LanguagePicker";
-    import Locale from "./i18n/Locale";
-    import ShareScreen from "./BigComponents/ShareScreen.svelte";
-    import UploadingImageCounter from "./Image/UploadingImageCounter.svelte"
-    import PendingChangesIndicator from "./BigComponents/PendingChangesIndicator.svelte"
-
-    export let state: ThemeViewState;
-    let layout = state.layout;
-
-    let maplibremap: UIEventSource<MlMap> = state.map;
-    let selectedElement: UIEventSource<Feature> = state.selectedElement;
-    let selectedLayer: UIEventSource<LayerConfig> = state.selectedLayer;
->>>>>>> 52bebf4d
 
     const selectedElementView = selectedElement.map(
         (selectedElement) => {
