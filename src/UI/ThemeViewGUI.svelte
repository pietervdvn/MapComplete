<script lang="ts">
  import { Store, UIEventSource } from "../Logic/UIEventSource"
  import { Map as MlMap } from "maplibre-gl"
  import MaplibreMap from "./Map/MaplibreMap.svelte"
  import FeatureSwitchState from "../Logic/State/FeatureSwitchState"
  import MapControlButton from "./Base/MapControlButton.svelte"
  import ToSvelte from "./Base/ToSvelte.svelte"
  import If from "./Base/If.svelte"
  import type { Feature } from "geojson"
  import SelectedElementView from "./BigComponents/SelectedElementView.svelte"
  import LayerConfig from "../Models/ThemeConfig/LayerConfig"
  import ThemeViewState from "../Models/ThemeViewState"
  import type { MapProperties } from "../Models/MapProperties"
  import Geosearch from "./BigComponents/Geosearch.svelte"
  import Translations from "./i18n/Translations"
  import { CogIcon, EyeIcon, HeartIcon, MenuIcon, XCircleIcon } from "@rgossiaux/svelte-heroicons/solid"
  import Tr from "./Base/Tr.svelte"
  import CommunityIndexView from "./BigComponents/CommunityIndexView.svelte"
  import FloatOver from "./Base/FloatOver.svelte"
  import Constants from "../Models/Constants"
  import TabbedGroup from "./Base/TabbedGroup.svelte"
  import UserRelatedState from "../Logic/State/UserRelatedState"
  import LoginToggle from "./Base/LoginToggle.svelte"
  import LoginButton from "./Base/LoginButton.svelte"
  import CopyrightPanel from "./BigComponents/CopyrightPanel"
  import DownloadPanel from "./DownloadFlow/DownloadPanel.svelte"
  import ModalRight from "./Base/ModalRight.svelte"
  import { Utils } from "../Utils"
  import Hotkeys from "./Base/Hotkeys"
  import LevelSelector from "./BigComponents/LevelSelector.svelte"
  import ExtraLinkButton from "./BigComponents/ExtraLinkButton"
  import SelectedElementTitle from "./BigComponents/SelectedElementTitle.svelte"
  import ThemeIntroPanel from "./BigComponents/ThemeIntroPanel.svelte"
  import type { RasterLayerPolygon } from "../Models/RasterLayers"
  import { AvailableRasterLayers } from "../Models/RasterLayers"
  import RasterLayerOverview from "./Map/RasterLayerOverview.svelte"
  import IfHidden from "./Base/IfHidden.svelte"
  import { onDestroy } from "svelte"
  import MapillaryLink from "./BigComponents/MapillaryLink.svelte"
  import OpenIdEditor from "./BigComponents/OpenIdEditor.svelte"
  import OpenBackgroundSelectorButton from "./BigComponents/OpenBackgroundSelectorButton.svelte"
  import StateIndicator from "./BigComponents/StateIndicator.svelte"
  import ShareScreen from "./BigComponents/ShareScreen.svelte"
  import UploadingImageCounter from "./Image/UploadingImageCounter.svelte"
  import PendingChangesIndicator from "./BigComponents/PendingChangesIndicator.svelte"
  import Cross from "../assets/svg/Cross.svelte"
  import LanguagePicker from "./InputElement/LanguagePicker.svelte"
  import Mastodon from "../assets/svg/Mastodon.svelte"
  import Bug from "../assets/svg/Bug.svelte"
  import Liberapay from "../assets/svg/Liberapay.svelte"
  import OpenJosm from "./Base/OpenJosm.svelte"
  import Min from "../assets/svg/Min.svelte"
  import Plus from "../assets/svg/Plus.svelte"
  import Filter from "../assets/svg/Filter.svelte"
  import Add from "../assets/svg/Add.svelte"
  import Community from "../assets/svg/Community.svelte"
  import Download from "../assets/svg/Download.svelte"
  import Share from "../assets/svg/Share.svelte"
  import Favourites from "./Favourites/Favourites.svelte"
  import ImageOperations from "./Image/ImageOperations.svelte"
  import VisualFeedbackPanel from "./BigComponents/VisualFeedbackPanel.svelte"
  import { Orientation } from "../Sensors/Orientation"
  import GeolocationControl from "./BigComponents/GeolocationControl.svelte"
  import Compass_arrow from "../assets/svg/Compass_arrow.svelte"
  import ReverseGeocoding from "./BigComponents/ReverseGeocoding.svelte"
  import FilterPanel from "./BigComponents/FilterPanel.svelte"
  import PrivacyPolicy from "./BigComponents/PrivacyPolicy.svelte"
  import { BBox } from "../Logic/BBox"
  import ReviewsOverview from "./Reviews/ReviewsOverview.svelte"

  export let state: ThemeViewState
  let layout = state.layout
  let maplibremap: UIEventSource<MlMap> = state.map
  let selectedElement: UIEventSource<Feature> = new UIEventSource<Feature>(undefined)
  selectedElement.addCallbackAndRun(se => console.log("Selected element", se))
  let compass = Orientation.singleton.alpha
  let compassLoaded = Orientation.singleton.gotMeasurement
  Orientation.singleton.startMeasurements()

  state.selectedElement.addCallback((selected) => {
    if (!selected) {
      selectedElement.setData(selected)
      return
    }
    if (selected !== selectedElement.data) {
      // We first set the selected element to 'undefined' to force the popup to close...
      selectedElement.setData(undefined)
    }
    // ... we give svelte some time to update with requestAnimationFrame ...
    window.requestAnimationFrame(() => {
      // ... and we force a fresh popup window
      selectedElement.setData(selected)
    })
  })

  let selectedLayer: Store<LayerConfig> = state.selectedElement.mapD((element) => {
      if (element.properties.id.startsWith("current_view")) {
        return currentViewLayer
      }
      console.log(">>> selected:", element)
      if(element.properties.id === "new_point_dialog"){
        console.log(">>> searching last_click layer", layout)
        return layout.layers.find(l => l.id === "last_click")
      }
      if(element.properties.id === "location_track"){
        return layout.layers.find(l => l.id === "gps_track")
      }
      return state.layout.getMatchingLayer(element.properties)
    },
  )
  let currentZoom = state.mapProperties.zoom
  let showCrosshair = state.userRelatedState.showCrosshair
  let visualFeedback = state.visualFeedback
  let viewport: UIEventSource<HTMLDivElement> = new UIEventSource<HTMLDivElement>(undefined)
  let mapproperties: MapProperties = state.mapProperties
  state.mapProperties.installCustomKeyboardHandler(viewport)

  function updateViewport() {
    const rect = viewport.data?.getBoundingClientRect()
    if (!rect) {
      return
    }
    const mlmap = state.map.data
    if (!mlmap) {
      return undefined
    }
    const topLeft = mlmap.unproject([rect.left, rect.top])
    const bottomRight = mlmap.unproject([rect.right, rect.bottom])
    const bbox = new BBox([
      [topLeft.lng, topLeft.lat],
      [bottomRight.lng, bottomRight.lat],
    ])
    state.visualFeedbackViewportBounds.setData(bbox)
  }

  viewport.addCallbackAndRunD((_) => {
    updateViewport()
  })
  mapproperties.bounds.addCallbackAndRunD((_) => {
    updateViewport()
  })
  let featureSwitches: FeatureSwitchState = state.featureSwitches
  let availableLayers = state.availableLayers
  let currentViewLayer = layout.layers.find((l) => l.id === "current_view")
  let rasterLayer: Store<RasterLayerPolygon> = state.mapProperties.rasterLayer
  let rasterLayerName =
    rasterLayer.data?.properties?.name ?? AvailableRasterLayers.maptilerDefaultLayer.properties.name
  onDestroy(
    rasterLayer.addCallbackAndRunD((l) => {
      rasterLayerName = l.properties.name
    }),
  )
  let previewedImage = state.previewedImage

  let debug = state.featureSwitches.featureSwitchIsDebugging
  debug.addCallbackAndRun((dbg) => {
    if (dbg) {
      document.body.classList.add("debug")
    } else {
      document.body.classList.remove("debug")
    }
  })

  function forwardEventToMap(e: KeyboardEvent) {
    const mlmap = state.map.data
    if (!mlmap) {
      return
    }
    if (!mlmap.keyboard.isEnabled()) {
      return
    }
    const animation = mlmap.keyboard?.keydown(e)
    animation?.cameraAnimation(mlmap)
  }
</script>

<div class="absolute top-0 left-0 h-screen w-screen overflow-hidden">
  <MaplibreMap map={maplibremap} />
</div>

{#if $visualFeedback}
  <div
    class="pointer-events-none absolute top-0 left-0 flex h-screen w-screen items-center justify-center overflow-hidden"
  >
    <div
      bind:this={$viewport}
      class:border={$visualFeedback}
      style="border: 2px solid #ff000044; width: 300px; height: 300px"
    />
  </div>
{/if}

<div class="pointer-events-none absolute top-0 left-0 w-full">
  <!-- Top components -->

  <div class="pointer-events-auto float-right mt-1 flex flex-col px-1 max-[480px]:w-full sm:m-2">
    <If condition={state.visualFeedback}>
      {#if $selectedElement === undefined}
        <div class="w-fit">
          <VisualFeedbackPanel {state} />
        </div>
      {/if}
    </If>
    <If condition={state.featureSwitches.featureSwitchSearch}>
      <Geosearch
        bounds={state.mapProperties.bounds}
        on:searchCompleted={() => {
          state.map?.data?.getCanvas()?.focus()
        }}
        perLayer={state.perLayer}
        selectedElement={state.selectedElement}
        geolocationState={state.geolocation.geolocationState}

      />
    </If>
  </div>
  <div class="float-left m-1 flex flex-col sm:mt-2">
    <MapControlButton
      on:click={() => state.guistate.themeIsOpened.setData(true)}
      on:keydown={forwardEventToMap}
    >
      <div class="m-0.5 mx-1 flex cursor-pointer items-center max-[480px]:w-full sm:mx-1 md:mx-2">
        <img class="mr-0.5 block h-6 w-6 sm:mr-1 md:mr-2 md:h-8 md:w-8" src={layout.icon} />
        <b class="mr-1">
          <Tr t={layout.title} />
        </b>
      </div>
    </MapControlButton>
    <MapControlButton
      arialabel={Translations.t.general.labels.menu}
      on:click={() => state.guistate.menuIsOpened.setData(true)}
      on:keydown={forwardEventToMap}
    >
      <MenuIcon class="h-8 w-8 cursor-pointer" />
    </MapControlButton>
    {#if currentViewLayer?.tagRenderings && currentViewLayer.defaultIcon()}
      <MapControlButton
        on:click={() => {
          state.selectedElement.setData(state.currentView.features?.data?.[0])
        }}
        on:keydown={forwardEventToMap}
      >
        <ToSvelte
          construct={() => currentViewLayer.defaultIcon().SetClass("w-8 h-8 cursor-pointer")}
        />
      </MapControlButton>
    {/if}
    <ToSvelte
      construct={() => new ExtraLinkButton(state, layout.extraLink).SetClass("pointer-events-auto")}
    />
    <UploadingImageCounter featureId="*" showThankYou={false} {state} />
    <PendingChangesIndicator {state} />
    <If condition={state.featureSwitchIsTesting}>
      <div class="alert w-fit">Testmode</div>
    </If>
  </div>
  <div class="flex w-full flex-col items-center justify-center">
    <!-- Flex and w-full are needed for the positioning -->
    <!-- Centermessage -->
    <StateIndicator {state} />
    <ReverseGeocoding {state} />
  </div>
</div>

<div class="pointer-events-none absolute bottom-0 left-0 mb-4 w-screen">
  <!-- bottom controls -->
  <div class="flex w-full items-end justify-between px-4">
    <div class="flex flex-col">
      <If condition={featureSwitches.featureSwitchEnableLogin}>
        {#if state.layout.hasPresets() || state.layout.hasNoteLayer()}
          <button
            class="pointer-events-auto w-fit"
            class:disabled={$currentZoom < Constants.minZoomLevelToAddNewPoint}
            on:click={() => {
              state.openNewDialog()
            }}
            on:keydown={forwardEventToMap}
          >
<<<<<<< HEAD
            {#if state.layout.hasPresets()}
=======
            {#if $currentZoom < Constants.minZoomLevelToAddNewPoint}
              <Tr t={Translations.t.general.add.zoomInFurther}/>
            {:else if state.lastClickObject.hasPresets}
>>>>>>> 20df46a9
              <Tr t={Translations.t.general.add.title} />
            {:else}
              <Tr t={Translations.t.notes.addAComment} />
            {/if}
          </button>
        {/if}
      </If>

      <div class="flex">
        <!-- bottom left elements -->
        <If condition={state.featureSwitches.featureSwitchFilter}>
          <MapControlButton
            arialabel={Translations.t.general.labels.filter}
            on:click={() => state.guistate.openFilterView()}
            on:keydown={forwardEventToMap}
          >
            <Filter class="h-6 w-6" />
          </MapControlButton>
        </If>
        <If condition={state.featureSwitches.featureSwitchBackgroundSelection}>
          <OpenBackgroundSelectorButton hideTooltip={true} {state} />
        </If>
        <a
          class="bg-black-transparent pointer-events-auto h-fit max-h-12 cursor-pointer self-end overflow-hidden rounded-2xl pl-1 pr-2 text-white opacity-50 hover:opacity-100"
          on:click={() => {
            state.guistate.themeViewTab.setData("copyright")
            state.guistate.themeIsOpened.setData(true)
          }}
        >
          © OpenStreetMap, <span class="w-24">{rasterLayerName}</span>
        </a>
      </div>
    </div>

    <div class="flex flex-col items-end">
      <!-- bottom right elements -->
      <If condition={state.floors.map((f) => f.length > 1)}>
        <div class="pointer-events-auto mr-0.5">
          <LevelSelector
            floors={state.floors}
            layerState={state.layerState}
            zoom={state.mapProperties.zoom}
          />
        </div>
      </If>
      <MapControlButton
        arialabel={Translations.t.general.labels.zoomIn}
        on:click={() => mapproperties.zoom.update((z) => z + 1)}
        on:keydown={forwardEventToMap}
      >
        <Plus class="h-8 w-8" />
      </MapControlButton>
      <MapControlButton
        arialabel={Translations.t.general.labels.zoomOut}
        on:click={() => mapproperties.zoom.update((z) => z - 1)}
        on:keydown={forwardEventToMap}
      >
        <Min class="h-8 w-8" />
      </MapControlButton>
      <If condition={featureSwitches.featureSwitchGeolocation}>
        <div class="relative m-0">
          <MapControlButton
            arialabel={Translations.t.general.labels.jumpToLocation}
            on:click={() => state.geolocationControl.handleClick()}
            on:keydown={forwardEventToMap}
          >
            <GeolocationControl {state} />
            <!-- h-8 w-8 + p-0.5 sm:p-1 + 2px border => 9 sm: 10 in total-->
          </MapControlButton>
          {#if $compassLoaded}
            <div class="absolute top-0 left-0 m-0.5 h-0 w-0 sm:m-1">
              <Compass_arrow
                class="compass_arrow"
                style={`rotate: calc(${-$compass}deg + 45deg); transform-origin: 50% 50%;`}
              />
            </div>
          {/if}
        </div>
      </If>
    </div>
  </div>
</div>

<LoginToggle ignoreLoading={true} {state}>
  {#if ($showCrosshair === "yes" && $currentZoom >= 17) || $showCrosshair === "always" || $visualFeedback}
    <!-- Don't use h-full: h-full does _not_ include the area under the URL-bar, which offsets the crosshair a bit -->
    <div
      class="pointer-events-none absolute top-0 left-0 flex w-full items-center justify-center"
      style="height: 100vh" 
    >
      <Cross class="h-4 w-4" />
    </div>
  {/if}
  <!-- Add in an empty container to remove error messages if login fails -->
  <svelte:fragment slot="error" />
</LoginToggle>

<If condition={state.previewedImage.map((i) => i !== undefined)}>
  <FloatOver extraClasses="p-1" on:close={() => state.previewedImage.setData(undefined)}>
    <div
      class="absolute right-4 top-4 h-8 w-8 cursor-pointer rounded-full bg-white/50 transition-colors duration-200 hover:bg-white"
      on:click={() => previewedImage.setData(undefined)}
      slot="close-button"
    >
      <XCircleIcon />
    </div>
    <ImageOperations image={$previewedImage} />
  </FloatOver>
</If>

{#if $selectedElement !== undefined && $selectedLayer !== undefined && !$selectedLayer.popupInFloatover}
  <!-- right modal with the selected element view -->
  <ModalRight
    on:close={() => {
      selectedElement.setData(undefined)
    }}
  >
    <div slot="close-button" />
    <div class="normal-background absolute flex h-full w-full flex-col">
      <SelectedElementTitle {state} layer={$selectedLayer} selectedElement={$selectedElement} />
      <SelectedElementView {state} layer={$selectedLayer} selectedElement={$selectedElement} />
    </div>
  </ModalRight>
{/if}

{#if $selectedElement !== undefined && $selectedLayer !== undefined && $selectedLayer.popupInFloatover}
  <!-- Floatover with the selected element, if applicable -->
  <FloatOver
    on:close={() => {
      state.selectedElement.setData(undefined)
    }}
  >
    <div class="flex h-full w-full">
      <SelectedElementView {state} layer={$selectedLayer} selectedElement={$selectedElement} />
    </div>
  </FloatOver>
{/if}

<If condition={state.guistate.themeIsOpened}>
  <!-- Theme menu -->
  <FloatOver on:close={() => state.guistate.themeIsOpened.setData(false)}>
    <span slot="close-button"><!-- Disable the close button --></span>
    <TabbedGroup
      condition1={state.featureSwitches.featureSwitchFilter}
      tab={state.guistate.themeViewTabIndex}
    >
      <div slot="post-tablist">
        <XCircleIcon
          class="mr-2 h-8 w-8"
          on:click={() => state.guistate.themeIsOpened.setData(false)}
        />
      </div>

      <div class="flex" slot="title0">
        <img class="block h-4 w-4" src={layout.icon} />
        <Tr t={layout.title} />
      </div>

      <div class="m-4 h-full" slot="content0">
        <ThemeIntroPanel {state} />
      </div>

      <div class="flex" slot="title1">
        <If condition={state.featureSwitches.featureSwitchEnableExport}>
          <Download class="h-4 w-4" />
          <Tr t={Translations.t.general.download.title} />
        </If>
      </div>
      <div class="m-4" slot="content1">
        <DownloadPanel {state} />
      </div>

      <div slot="title2">
        <Tr t={Translations.t.general.attribution.title} />
      </div>

      <ToSvelte construct={() => new CopyrightPanel(state)} slot="content2" />

      <div class="flex" slot="title3">
        <Share class="h-4 w-4" />
        <Tr t={Translations.t.general.sharescreen.title} />
      </div>
      <div class="m-2" slot="content3">
        <ShareScreen {state} />
      </div>
    </TabbedGroup>
  </FloatOver>
</If>

<If condition={state.guistate.filtersPanelIsOpened}>
  <FloatOver on:close={() => state.guistate.filtersPanelIsOpened.setData(false)}>
    <FilterPanel {state} />
  </FloatOver>
</If>

<IfHidden condition={state.guistate.backgroundLayerSelectionIsOpened}>
  <!-- background layer selector -->
  <FloatOver
    on:close={() => {
      state.guistate.backgroundLayerSelectionIsOpened.setData(false)
    }}
  >
    <div class="h-full p-2">
      <RasterLayerOverview
        {availableLayers}
        map={state.map}
        mapproperties={state.mapProperties}
        userstate={state.userRelatedState}
        visible={state.guistate.backgroundLayerSelectionIsOpened}
      />
    </div>
  </FloatOver>
</IfHidden>

<If condition={state.guistate.menuIsOpened}>
  <!-- Menu page -->
  <FloatOver on:close={() => state.guistate.menuIsOpened.setData(false)}>
    <span slot="close-button"><!-- Hide the default close button --></span>
    <TabbedGroup
      condition1={featureSwitches.featureSwitchEnableLogin}
      condition2={state.featureSwitches.featureSwitchCommunityIndex}
      tab={state.guistate.menuViewTabIndex}
    >
      <div slot="post-tablist">
        <XCircleIcon
          class="mr-2 h-8 w-8"
          on:click={() => state.guistate.menuIsOpened.setData(false)}
        />
      </div>
      <div class="flex" slot="title0">
        <Tr t={Translations.t.general.menu.aboutMapComplete} />
      </div>

      <div class="links-as-button links-w-full m-2 flex flex-col gap-y-1" slot="content0">
        <Tr t={Translations.t.general.aboutMapComplete.intro} />

        <a class="flex" href={Utils.HomepageLink()}>
          <Add class="h-6 w-6" />
          <Tr t={Translations.t.general.backToIndex} />
        </a>

        <a class="flex" href="https://github.com/pietervdvn/MapComplete/issues" target="_blank">
          <Bug class="h-6 w-6" />
          <Tr t={Translations.t.general.attribution.openIssueTracker} />
        </a>

        <a class="flex" href="https://en.osm.town/@MapComplete" target="_blank">
          <Mastodon class="h-6 w-6" />
          <Tr t={Translations.t.general.attribution.followOnMastodon} />
        </a>

        <a class="flex" href="https://liberapay.com/pietervdvn/" target="_blank">
          <Liberapay class="h-6 w-6" />
          <Tr t={Translations.t.general.attribution.donate} />
        </a>

        <button
          class="small soft flex"
          on:click={() => state.guistate.communityIndexPanelIsOpened.setData(true)}
        >
          <Community class="h-6 w-6" />
          <Tr t={Translations.t.communityIndex.title} />
        </button>

        <If condition={featureSwitches.featureSwitchEnableLogin}>
          <OpenIdEditor mapProperties={state.mapProperties} />
          <OpenJosm {state} />
          <MapillaryLink large={false} mapProperties={state.mapProperties} />
        </If>

        <button
          class="small soft flex"
          on:click={() => state.guistate.privacyPanelIsOpened.setData(true)}
        >
          <EyeIcon class="h-6 w-6 pr-1" />
          <Tr t={Translations.t.privacy.title} />
        </button>
        <div class="m-2 flex flex-col">
          <ToSvelte construct={Hotkeys.generateDocumentationDynamic} />
        </div>
        {Constants.vNumber}
      </div>

      <div class="flex" slot="title1">
        <CogIcon class="h-6 w-6" />
        <Tr t={UserRelatedState.usersettingsConfig.title.GetRenderValue({})} />
      </div>

      <div class="links-as-button" slot="content1">
        <!-- All shown components are set by 'usersettings.json', which happily uses some special visualisations created specifically for it -->
        <LoginToggle {state}>
          <div class="flex flex-col" slot="not-logged-in">
            <LanguagePicker availableLanguages={layout.language} />
            <Tr cls="alert" t={Translations.t.userinfo.notLoggedIn} />
            <LoginButton clss="primary" osmConnection={state.osmConnection} />
          </div>
          <SelectedElementView
            highlightedRendering={state.guistate.highlightedUserSetting}
            layer={UserRelatedState.usersettingsConfig}
            selectedElement={{
              type: "Feature",
              properties: {},
              geometry: { type: "Point", coordinates: [0, 0] },
            }}
            {state}
            tags={state.userRelatedState.preferencesAsTags}
          />
        </LoginToggle>
      </div>

      <div class="flex" slot="title2">
        <HeartIcon class="h-6 w-6" />
        <Tr t={Translations.t.favouritePoi.tab} />
      </div>

      <div class="m-2 flex flex-col" slot="content2">
        <h3>
          <Tr t={Translations.t.favouritePoi.title} />
        </h3>
        <Favourites {state} />
        <h3>
          <Tr t={Translations.t.reviews.your_reviews} />
        </h3>
        <ReviewsOverview {state}/>
      </div>
    </TabbedGroup>
  </FloatOver>
</If>

<If condition={state.guistate.privacyPanelIsOpened}>
  <FloatOver on:close={() => state.guistate.privacyPanelIsOpened.setData(false)}>
    <div class="flex h-full flex-col overflow-hidden">
      <h2 class="low-interaction m-0 flex items-center p-4">
        <EyeIcon class="w-6 pr-2" />
        <Tr t={Translations.t.privacy.title} />
      </h2>
      <div class="overflow-auto p-4">
        <PrivacyPolicy />
      </div>
    </div>
  </FloatOver>
</If>

<If condition={state.guistate.communityIndexPanelIsOpened}>
  <FloatOver on:close={() => state.guistate.communityIndexPanelIsOpened.setData(false)}>
    <div class="flex h-full flex-col overflow-hidden">
      <h2 class="low-interaction m-0 flex items-center p-4">
        <Community class="h-6 w-6" />
        <Tr t={Translations.t.communityIndex.title} />
      </h2>
      <div class="overflow-auto p-4">
        <CommunityIndexView location={state.mapProperties.location} />
      </div>
    </div>
  </FloatOver>
</If><|MERGE_RESOLUTION|>--- conflicted
+++ resolved
@@ -276,13 +276,9 @@
             }}
             on:keydown={forwardEventToMap}
           >
-<<<<<<< HEAD
-            {#if state.layout.hasPresets()}
-=======
             {#if $currentZoom < Constants.minZoomLevelToAddNewPoint}
               <Tr t={Translations.t.general.add.zoomInFurther}/>
             {:else if state.lastClickObject.hasPresets}
->>>>>>> 20df46a9
               <Tr t={Translations.t.general.add.title} />
             {:else}
               <Tr t={Translations.t.notes.addAComment} />
