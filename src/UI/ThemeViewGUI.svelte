--- conflicted
+++ resolved
@@ -6,29 +6,14 @@
   import MapControlButton from "./Base/MapControlButton.svelte"
   import ToSvelte from "./Base/ToSvelte.svelte"
   import If from "./Base/If.svelte"
-<<<<<<< HEAD
-=======
-  import { GeolocationControl } from "./BigComponents/GeolocationControl"
->>>>>>> 663b1942
   import type { Feature } from "geojson"
   import SelectedElementView from "./BigComponents/SelectedElementView.svelte"
   import LayerConfig from "../Models/ThemeConfig/LayerConfig"
-  import Filterview from "./BigComponents/Filterview.svelte"
   import ThemeViewState from "../Models/ThemeViewState"
   import type { MapProperties } from "../Models/MapProperties"
   import Geosearch from "./BigComponents/Geosearch.svelte"
   import Translations from "./i18n/Translations"
-<<<<<<< HEAD
   import { CogIcon, EyeIcon, HeartIcon, MenuIcon, XCircleIcon } from "@rgossiaux/svelte-heroicons/solid"
-=======
-  import {
-    CogIcon,
-    EyeIcon,
-    HeartIcon,
-    MenuIcon,
-    XCircleIcon,
-  } from "@rgossiaux/svelte-heroicons/solid"
->>>>>>> 663b1942
   import Tr from "./Base/Tr.svelte"
   import CommunityIndexView from "./BigComponents/CommunityIndexView.svelte"
   import FloatOver from "./Base/FloatOver.svelte"
@@ -43,11 +28,6 @@
   import ModalRight from "./Base/ModalRight.svelte"
   import { Utils } from "../Utils"
   import Hotkeys from "./Base/Hotkeys"
-<<<<<<< HEAD
-=======
-  import SvelteUIElement from "./Base/SvelteUIElement"
->>>>>>> 663b1942
-  import OverlayToggle from "./BigComponents/OverlayToggle.svelte"
   import LevelSelector from "./BigComponents/LevelSelector.svelte"
   import ExtraLinkButton from "./BigComponents/ExtraLinkButton"
   import SelectedElementTitle from "./BigComponents/SelectedElementTitle.svelte"
@@ -65,10 +45,6 @@
   import UploadingImageCounter from "./Image/UploadingImageCounter.svelte"
   import PendingChangesIndicator from "./BigComponents/PendingChangesIndicator.svelte"
   import Cross from "../assets/svg/Cross.svelte"
-<<<<<<< HEAD
-=======
-  import Summary from "./BigComponents/Summary.svelte"
->>>>>>> 663b1942
   import LanguagePicker from "./InputElement/LanguagePicker.svelte"
   import Mastodon from "../assets/svg/Mastodon.svelte"
   import Bug from "../assets/svg/Bug.svelte"
@@ -84,7 +60,6 @@
   import Share from "../assets/svg/Share.svelte"
   import Favourites from "./Favourites/Favourites.svelte"
   import ImageOperations from "./Image/ImageOperations.svelte"
-<<<<<<< HEAD
   import VisualFeedbackPanel from "./BigComponents/VisualFeedbackPanel.svelte"
   import { Orientation } from "../Sensors/Orientation"
   import GeolocationControl from "./BigComponents/GeolocationControl.svelte"
@@ -97,20 +72,14 @@
   let maplibremap: UIEventSource<MlMap> = state.map
   let selectedElement: UIEventSource<Feature> = new UIEventSource<Feature>(undefined)
 
+
   let compass = Orientation.singleton.alpha
   let compassLoaded = Orientation.singleton.gotMeasurement
   Orientation.singleton.startMeasurements()
-  state.selectedElement.addCallback(selected => {
-=======
-
-  export let state: ThemeViewState
-  let layout = state.layout
-
-  let maplibremap: UIEventSource<MlMap> = state.map
-  let selectedElement: UIEventSource<Feature> = new UIEventSource<Feature>(undefined)
+
 
   state.selectedElement.addCallback((selected) => {
->>>>>>> 663b1942
+
     if (!selected) {
       selectedElement.setData(selected)
       return
@@ -121,41 +90,21 @@
     }
     // ... we give svelte some time to update with requestAnimationFrame ...
     window.requestAnimationFrame(() => {
-<<<<<<< HEAD
       // ... and we force a fresh popup window 
       selectedElement.setData(selected)
     })
-
   })
 
-  let selectedLayer: Store<LayerConfig> = state.selectedElement.mapD(element => state.layout.getMatchingLayer(element.properties))
-
+  let selectedLayer: Store<LayerConfig> = state.selectedElement.mapD((element) =>
+    state.layout.getMatchingLayer(element.properties),
+  )
   let currentZoom = state.mapProperties.zoom
   let showCrosshair = state.userRelatedState.showCrosshair
   let arrowKeysWereUsed = state.visualFeedback
-=======
-      // ... and we force a fresh popup window
-      selectedElement.setData(selected)
-    })
-  })
-
-  let selectedLayer: Store<LayerConfig> = state.selectedElement.mapD((element) =>
-    state.layout.getMatchingLayer(element.properties)
-  )
-
-  let currentZoom = state.mapProperties.zoom
-  let showCrosshair = state.userRelatedState.showCrosshair
-  let arrowKeysWereUsed = state.mapProperties.lastKeyNavigation
   let centerFeatures = state.closestFeatures.features
->>>>>>> 663b1942
-
   let mapproperties: MapProperties = state.mapProperties
   let featureSwitches: FeatureSwitchState = state.featureSwitches
   let availableLayers = state.availableLayers
-<<<<<<< HEAD
-=======
-  let userdetails = state.osmConnection.userDetails
->>>>>>> 663b1942
   let currentViewLayer = layout.layers.find((l) => l.id === "current_view")
   let rasterLayer: Store<RasterLayerPolygon> = state.mapProperties.rasterLayer
   let rasterLayerName =
@@ -163,7 +112,6 @@
   onDestroy(
     rasterLayer.addCallbackAndRunD((l) => {
       rasterLayerName = l.properties.name
-<<<<<<< HEAD
     }),
   )
   let previewedImage = state.previewedImage
@@ -179,11 +127,6 @@
     const animation = mlmap.keyboard?.keydown(e)
     animation?.cameraAnimation(mlmap)
   }
-=======
-    })
-  )
-  let previewedImage = state.previewedImage
->>>>>>> 663b1942
 </script>
 
 <div class="absolute top-0 left-0 h-screen w-screen overflow-hidden">
@@ -244,7 +187,7 @@
     <!-- Flex and w-full are needed for the positioning -->
     <!-- Centermessage -->
     <StateIndicator {state} />
-    <ReverseGeocoding mapProperties={mapproperties}/>
+    <ReverseGeocoding mapProperties={mapproperties} />
   </div>
 </div>
 
@@ -298,20 +241,6 @@
       <VisualFeedbackPanel {state} />
     </If>
 
-
-<<<<<<< HEAD
-=======
-    {#if $arrowKeysWereUsed !== undefined && $centerFeatures?.length > 0}
-      <div class="interactive pointer-events-auto p-1">
-        {#each $centerFeatures as feat, i (feat.properties.id)}
-          <div class="flex">
-            <b>{i + 1}.</b>
-            <Summary {state} feature={feat} />
-          </div>
-        {/each}
-      </div>
-    {/if}
->>>>>>> 663b1942
     <div class="flex flex-col items-end">
       <!-- bottom right elements -->
       <If condition={state.floors.map((f) => f.length > 1)}>
@@ -336,7 +265,6 @@
         <Min class="h-8 w-8" />
       </MapControlButton>
       <If condition={featureSwitches.featureSwitchGeolocation}>
-<<<<<<< HEAD
         <div class="relative m-0.5 md:m-1">
           <MapControlButton arialabel={Translations.t.general.labels.jumpToLocation}
                             on:click={() => state.geolocationControl.handleClick()}
@@ -346,20 +274,12 @@
           </MapControlButton>
           {#if $compassLoaded}
             <div class="absolute top-0 left-0 w-0 h-0 m-0.5 sm:m-1">
-              <Compass_arrow class="compass_arrow" style={`rotate: calc(${-$compass}deg + 45deg); transform-origin: 50% 50%;`} />
+              <Compass_arrow class="compass_arrow"
+                             style={`rotate: calc(${-$compass}deg + 45deg); transform-origin: 50% 50%;`} />
             </div>
           {/if}
         </div>
 
-=======
-        <MapControlButton>
-          <ToSvelte
-            construct={new GeolocationControl(state.geolocation, mapproperties).SetClass(
-              "block w-8 h-8"
-            )}
-          />
-        </MapControlButton>
->>>>>>> 663b1942
       </If>
 
     </div>
@@ -413,11 +333,7 @@
       selectedElement.setData(undefined)
     }}
   >
-<<<<<<< HEAD
     <div class="h-full w-full flex">
-=======
-    <div class="focusable flex h-full w-full">
->>>>>>> 663b1942
       <SelectedElementView {state} layer={$selectedLayer} selectedElement={$selectedElement} />
     </div>
   </FloatOver>
@@ -476,7 +392,7 @@
 
 <If condition={state.guistate.filtersPanelIsOpened}>
   <FloatOver on:close={() => state.guistate.filtersPanelIsOpened.setData(false)}>
-    <FilterPanel {state}/>
+    <FilterPanel {state} />
   </FloatOver>
 </If>
 
@@ -488,11 +404,7 @@
       state.guistate.backgroundLayerSelectionIsOpened.setData(false)
     }}
   >
-<<<<<<< HEAD
     <div class="h-full p-2">
-=======
-    <div class="focusable h-full p-2">
->>>>>>> 663b1942
       <RasterLayerOverview
         {availableLayers}
         map={state.map}
