--- conflicted
+++ resolved
@@ -1,5 +1,4 @@
 <script lang="ts">
-<<<<<<< HEAD
   import { Store, UIEventSource } from "../Logic/UIEventSource";
   import { Map as MlMap } from "maplibre-gl";
   import MaplibreMap from "./Map/MaplibreMap.svelte";
@@ -66,73 +65,6 @@
   import Download from "../assets/svg/Download.svelte";
   import Share from "../assets/svg/Share.svelte";
   import Favourites from "./Favourites/Favourites.svelte";
-
-  export let state: ThemeViewState;
-  let layout = state.layout;
-
-  let maplibremap: UIEventSource<MlMap> = state.map;
-  let selectedElement: UIEventSource<Feature> = state.selectedElement;
-  let selectedLayer: UIEventSource<LayerConfig> = state.selectedLayer;
-
-  let currentZoom = state.mapProperties.zoom;
-  let showCrosshair = state.userRelatedState.showCrosshair;
-  let arrowKeysWereUsed = state.mapProperties.lastKeyNavigation;
-  let centerFeatures = state.closestFeatures.features;
-  const selectedElementView = selectedElement.map(
-    (selectedElement) => {
-      // Svelte doesn't properly reload some of the legacy UI-elements
-      // As such, we _reconstruct_ the selectedElementView every time a new feature is selected
-      // This is a bit wasteful, but until everything is a svelte-component, this should do the trick
-      const layer = selectedLayer.data;
-      if (selectedElement === undefined || layer === undefined) {
-        return undefined;
-      }
-
-      if (!(layer.tagRenderings?.length > 0) || layer.title === undefined) {
-        return undefined;
-      }
-
-      const tags = state.featureProperties.getStore(selectedElement.properties.id);
-      return new SvelteUIElement(SelectedElementView, {
-        state,
-        layer,
-        selectedElement,
-        tags
-      }).SetClass("h-full w-full");
-    },
-    [selectedLayer]
-  );
-
-  const selectedElementTitle = selectedElement.map(
-    (selectedElement) => {
-      // Svelte doesn't properly reload some of the legacy UI-elements
-      // As such, we _reconstruct_ the selectedElementView every time a new feature is selected
-      // This is a bit wasteful, but until everything is a svelte-component, this should do the trick
-      const layer = selectedLayer.data;
-      if (selectedElement === undefined || layer === undefined) {
-        return undefined;
-      }
-
-      const tags = state.featureProperties.getStore(selectedElement.properties.id);
-      return new SvelteUIElement(SelectedElementTitle, { state, layer, selectedElement, tags });
-    },
-    [selectedLayer]
-  );
-
-  let mapproperties: MapProperties = state.mapProperties;
-  let featureSwitches: FeatureSwitchState = state.featureSwitches;
-  let availableLayers = state.availableLayers;
-  let userdetails = state.osmConnection.userDetails;
-  let currentViewLayer = layout.layers.find((l) => l.id === "current_view");
-  let rasterLayer: Store<RasterLayerPolygon> = state.mapProperties.rasterLayer;
-  let rasterLayerName =
-    rasterLayer.data?.properties?.name ?? AvailableRasterLayers.maptilerDefaultLayer.properties.name;
-  onDestroy(
-    rasterLayer.addCallbackAndRunD((l) => {
-      rasterLayerName = l.properties.name;
-    })
-  );
-=======
   import { Store, UIEventSource } from "../Logic/UIEventSource"
   import { Map as MlMap } from "maplibre-gl"
   import MaplibreMap from "./Map/MaplibreMap.svelte"
@@ -206,19 +138,19 @@
     let selectedElement: UIEventSource<Feature> = state.selectedElement
     let selectedLayer: UIEventSource<LayerConfig> = state.selectedLayer
 
-    let currentZoom = state.mapProperties.zoom
-    let showCrosshair = state.userRelatedState.showCrosshair
-    let arrowKeysWereUsed = state.mapProperties.lastKeyNavigation
-    let centerFeatures = state.closestFeatures.features
-    const selectedElementView = selectedElement.map(
-        (selectedElement) => {
-            // Svelte doesn't properly reload some of the legacy UI-elements
-            // As such, we _reconstruct_ the selectedElementView every time a new feature is selected
-            // This is a bit wasteful, but until everything is a svelte-component, this should do the trick
-            const layer = selectedLayer.data
-            if (selectedElement === undefined || layer === undefined) {
-                return undefined
-            }
+  let currentZoom = state.mapProperties.zoom;
+  let showCrosshair = state.userRelatedState.showCrosshair;
+  let arrowKeysWereUsed = state.mapProperties.lastKeyNavigation;
+  let centerFeatures = state.closestFeatures.features;
+  const selectedElementView = selectedElement.map(
+    (selectedElement) => {
+      // Svelte doesn't properly reload some of the legacy UI-elements
+      // As such, we _reconstruct_ the selectedElementView every time a new feature is selected
+      // This is a bit wasteful, but until everything is a svelte-component, this should do the trick
+      const layer = selectedLayer.data;
+      if (selectedElement === undefined || layer === undefined) {
+        return undefined;
+      }
 
             if (!(layer.tagRenderings?.length > 0) || layer.title === undefined) {
                 return undefined
@@ -264,7 +196,6 @@
             rasterLayerName = l.properties.name
         }),
     )
->>>>>>> e1ec2965
 </script>
 
 <div class="absolute top-0 left-0 h-screen w-screen overflow-hidden">
@@ -365,7 +296,6 @@
         </a>
       </div>
     </div>
-<<<<<<< HEAD
 
     {#if $arrowKeysWereUsed !== undefined && $centerFeatures?.length > 0}
       <div class="pointer-events-auto interactive p-1">
@@ -375,19 +305,6 @@
           </div>
         {/each}
       </div>
-=======
-    {#if $arrowKeysWereUsed !== undefined}
-      {#if $centerFeatures.length > 0}
-        <div class="interactive pointer-events-auto p-1">
-          {#each $centerFeatures as feat, i (feat.properties.id)}
-            <div class="flex">
-              <b>{i + 1}.</b>
-              <Summary {state} feature={feat} />
-            </div>
-          {/each}
-        </div>
-      {/if}
->>>>>>> e1ec2965
     {/if}
     <div class="flex flex-col items-end">
       <!-- bottom right elements -->
@@ -642,20 +559,16 @@
       </div>
 
       <div class="flex" slot="title2">
-<<<<<<< HEAD
         <HeartIcon class="h-6 w-6" />
-        Your favourites
+        <Tr t={Translations.t.favouritePoi.tab}/>
       </div>
 
       <div class="flex flex-col m-2" slot="content2">
-        <h3>Your favourite locations</h3>
+        <h3> <Tr t={Translations.t.favouritePoi.title}/></h3>
         <Favourites {state}/>
       </div>
       <div class="flex" slot="title3">
-        <Community class="w-6 h-6"/>
-=======
         <Community class="h-6 w-6" />
->>>>>>> e1ec2965
         <Tr t={Translations.t.communityIndex.title} />
       </div>
       <div class="m-2" slot="content3">
