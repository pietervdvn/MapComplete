--- conflicted
+++ resolved
@@ -14,15 +14,7 @@
   import Geosearch from "./Search/Geosearch.svelte"
   import Translations from "./i18n/Translations"
   import {
-<<<<<<< HEAD
-    CogIcon,
-    EyeIcon,
-    HeartIcon,
-    MenuIcon,
-    XCircleIcon
-=======
     MenuIcon
->>>>>>> c4640495
   } from "@rgossiaux/svelte-heroicons/solid"
   import Tr from "./Base/Tr.svelte"
   import FloatOver from "./Base/FloatOver.svelte"
@@ -52,13 +44,10 @@
   import { LastClickFeatureSource } from "../Logic/FeatureSource/Sources/LastClickFeatureSource"
   import Marker from "./Map/Marker.svelte"
   import SelectedElementPanel from "./Base/SelectedElementPanel.svelte"
-<<<<<<< HEAD
+  import MenuDrawer from "./BigComponents/MenuDrawer.svelte"
+  import DrawerLeft from "./Base/DrawerLeft.svelte"
   import type { LayerConfigJson } from "../Models/ThemeConfig/Json/LayerConfigJson"
   import { GeocodingUtils } from "../Logic/Geocoding/GeocodingProvider"
-=======
-  import MenuDrawer from "./BigComponents/MenuDrawer.svelte"
-  import DrawerLeft from "./Base/DrawerLeft.svelte"
->>>>>>> c4640495
 
   export let state: ThemeViewState
   let layout = state.layout
@@ -230,6 +219,8 @@
             perLayer={state.perLayer}
             selectedElement={state.selectedElement}
             geolocationState={state.geolocation.geolocationState}
+            searcher={state.geosearch}
+            {state}
           />
         </div>
       </If>
@@ -244,23 +235,7 @@
           </div>
         {/if}
       </If>
-<<<<<<< HEAD
-      <If condition={state.featureSwitches.featureSwitchSearch}>
-        <Geosearch
-          bounds={state.mapProperties.bounds}
-          on:searchCompleted={() => {
-            state.map?.data?.getCanvas()?.focus()
-          }}
-          perLayer={state.perLayer}
-          selectedElement={state.selectedElement}
-          geolocationState={state.geolocation.geolocationState}
-          searcher={state.geosearch}
-          {state}
-        />
-      </If>
-=======
-
->>>>>>> c4640495
+
     </div>
     <div class="float-left m-1 flex flex-col sm:mt-2">
       <If condition={state.featureSwitches.featureSwitchWelcomeMessage}>
