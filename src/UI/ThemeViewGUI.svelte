--- conflicted
+++ resolved
@@ -467,13 +467,4 @@
     {/if}
   {/if}
 
-<<<<<<< HEAD
-=======
-  <!-- Image preview -->
-  <If condition={state.previewedImage.map((i) => i !== undefined)}>
-    <FloatOver on:close={() => state.previewedImage.setData(undefined)}>
-      <ImageOperations image={$previewedImage} />
-    </FloatOver>
-  </If>
->>>>>>> d74bda0c
 </main>