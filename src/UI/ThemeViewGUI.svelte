--- conflicted
+++ resolved
@@ -69,15 +69,8 @@
   import ChevronRight from "@babeard/svelte-heroicons/solid/ChevronRight"
   import Marker from "./Map/Marker.svelte"
   import AboutMapComplete from "./BigComponents/AboutMapComplete.svelte"
-<<<<<<< HEAD
   import IfNot from "./Base/IfNot.svelte"
   import Hotkeys from "./Base/Hotkeys"
-  import OverlayOverview from "./Map/OverlayOverview.svelte"
-=======
-  import HotkeyTable from "./BigComponents/HotkeyTable.svelte"
-  import SelectedElementPanel from "./Base/SelectedElementPanel.svelte"
-  import type { LayerConfigJson } from "../Models/ThemeConfig/Json/LayerConfigJson"
->>>>>>> e3a0a1db
 
   export let state: ThemeViewState
   let layout = state.layout
@@ -219,13 +212,8 @@
 </script>
 
 <main>
-<<<<<<< HEAD
   <div class="absolute left-0 top-0 h-screen w-screen overflow-hidden">
     <MaplibreMap map={maplibremap} mapProperties={mapproperties} />
-=======
-  <div class="absolute top-0 left-0 h-screen w-screen overflow-hidden">
-    <MaplibreMap map={maplibremap} mapProperties={mapproperties} autorecovery={true} />
->>>>>>> e3a0a1db
   </div>
 
   {#if $visualFeedback}
@@ -535,11 +523,7 @@
         </div>
 
         <div slot="content2" class="m-2 flex flex-col">
-<<<<<<< HEAD
           <ToSvelte construct={() => new CopyrightPanel(state)} />
-=======
-          <CopyrightPanel {state} />
->>>>>>> e3a0a1db
         </div>
 
         <div class="flex" slot="title3">
@@ -567,7 +551,6 @@
         state.guistate.backgroundLayerSelectionIsOpened.setData(false)
       }}
     >
-<<<<<<< HEAD
       <div class="h-full p-2">
         <RasterLayerOverview
           {availableLayers}
@@ -575,45 +558,8 @@
           mapproperties={state.mapProperties}
           userstate={state.userRelatedState}
           visible={state.guistate.backgroundLayerSelectionIsOpened}
-          menuState={state.guistate}
         />
       </div>
-    </FloatOver>
-  </IfHidden>
-
-  <IfHidden condition={state.guistate.overlaySelectionIsOpened}>
-    <!-- overlay selector -->
-    <FloatOver
-      on:close={() => {
-        state.guistate.overlaySelectionIsOpened.setData(false)
-      }}
-    >
-      <div class="h-full p-2">
-        <!-- <OverlayOverview
-          {availableLayers}
-          map={state.map}
-          mapproperties={state.mapProperties}
-          userstate={state.userRelatedState}
-        /> -->
-        <RasterLayerOverview
-          {availableLayers}
-          map={state.map}
-          mapproperties={state.mapProperties}
-          userstate={state.userRelatedState}
-          visible={state.guistate.backgroundLayerSelectionIsOpened}
-          menuState={state.guistate}
-          layerType="overlay"
-        />
-      </div>
-=======
-      <RasterLayerOverview
-        {availableLayers}
-        map={state.map}
-        mapproperties={state.mapProperties}
-        userstate={state.userRelatedState}
-        visible={state.guistate.backgroundLayerSelectionIsOpened}
-      />
->>>>>>> e3a0a1db
     </FloatOver>
   </IfHidden>
 
@@ -716,11 +662,7 @@
             <Tr t={Translations.t.general.menu.aboutMapComplete} />
           </h2>
           <AboutMapComplete {state} />
-<<<<<<< HEAD
           <ToSvelte construct={() => new CopyrightPanel(state)} />
-=======
-          <CopyrightPanel {state} />
->>>>>>> e3a0a1db
         </div>
       </div>
     </FloatOver>
