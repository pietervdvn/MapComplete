<script lang="ts">
<<<<<<< HEAD
    import { Store, UIEventSource } from "../Logic/UIEventSource"
    import { Map as MlMap } from "maplibre-gl"
    import MaplibreMap from "./Map/MaplibreMap.svelte"
    import FeatureSwitchState from "../Logic/State/FeatureSwitchState"
    import MapControlButton from "./Base/MapControlButton.svelte"
    import ToSvelte from "./Base/ToSvelte.svelte"
    import If from "./Base/If.svelte"
    import { GeolocationControl } from "./BigComponents/GeolocationControl"
    import type { Feature } from "geojson"
    import SelectedElementView from "./BigComponents/SelectedElementView.svelte"
    import LayerConfig from "../Models/ThemeConfig/LayerConfig"
    import Filterview from "./BigComponents/Filterview.svelte"
    import ThemeViewState from "../Models/ThemeViewState"
    import type { MapProperties } from "../Models/MapProperties"
    import Geosearch from "./BigComponents/Geosearch.svelte"
    import Translations from "./i18n/Translations"
    import { CogIcon, EyeIcon, MenuIcon, XCircleIcon } from "@rgossiaux/svelte-heroicons/solid"
    import Tr from "./Base/Tr.svelte"
    import CommunityIndexView from "./BigComponents/CommunityIndexView.svelte"
    import FloatOver from "./Base/FloatOver.svelte"
    import PrivacyPolicy from "./BigComponents/PrivacyPolicy"
    import Constants from "../Models/Constants"
    import TabbedGroup from "./Base/TabbedGroup.svelte"
    import UserRelatedState from "../Logic/State/UserRelatedState"
    import LoginToggle from "./Base/LoginToggle.svelte"
    import LoginButton from "./Base/LoginButton.svelte"
    import CopyrightPanel from "./BigComponents/CopyrightPanel"
    import DownloadPanel from "./DownloadFlow/DownloadPanel.svelte"
    import ModalRight from "./Base/ModalRight.svelte"
    import { Utils } from "../Utils"
    import Hotkeys from "./Base/Hotkeys"
    import { VariableUiElement } from "./Base/VariableUIElement"
    import SvelteUIElement from "./Base/SvelteUIElement"
    import OverlayToggle from "./BigComponents/OverlayToggle.svelte"
    import LevelSelector from "./BigComponents/LevelSelector.svelte"
    import ExtraLinkButton from "./BigComponents/ExtraLinkButton"
    import SelectedElementTitle from "./BigComponents/SelectedElementTitle.svelte"
    import ThemeIntroPanel from "./BigComponents/ThemeIntroPanel.svelte"
    import type { RasterLayerPolygon } from "../Models/RasterLayers"
    import { AvailableRasterLayers } from "../Models/RasterLayers"
    import RasterLayerOverview from "./Map/RasterLayerOverview.svelte"
    import IfHidden from "./Base/IfHidden.svelte"
    import { onDestroy } from "svelte"
    import MapillaryLink from "./BigComponents/MapillaryLink.svelte"
    import OpenIdEditor from "./BigComponents/OpenIdEditor.svelte"
    import OpenBackgroundSelectorButton from "./BigComponents/OpenBackgroundSelectorButton.svelte"
    import StateIndicator from "./BigComponents/StateIndicator.svelte"
    import ShareScreen from "./BigComponents/ShareScreen.svelte"
    import UploadingImageCounter from "./Image/UploadingImageCounter.svelte"
    import PendingChangesIndicator from "./BigComponents/PendingChangesIndicator.svelte"
    import Cross from "../assets/svg/Cross.svelte"
    import Summary from "./BigComponents/Summary.svelte"
    import Mastodon from "../assets/svg/Mastodon.svelte"
    import Bug from "../assets/svg/Bug.svelte"
    import Liberapay from "../assets/svg/Liberapay.svelte"
    import Min from "../assets/svg/Min.svelte"
    import Plus from "../assets/svg/Plus.svelte"
    import Filter from "../assets/svg/Filter.svelte"
    import Add from "../assets/svg/Add.svelte"
    import Statistics from "../assets/svg/Statistics.svelte"
    import Community from "../assets/svg/Community.svelte"
    import Download from "../assets/svg/Download.svelte"
    import Share from "../assets/svg/Share.svelte"
    import LanguagePicker from "./InputElement/LanguagePicker.svelte"
    import OpenJosm from "./Base/OpenJosm.svelte"

    export let state: ThemeViewState
    let layout = state.layout

    let maplibremap: UIEventSource<MlMap> = state.map
    let selectedElement: UIEventSource<Feature> = state.selectedElement
    let selectedLayer: UIEventSource<LayerConfig> = state.selectedLayer

    let currentZoom = state.mapProperties.zoom
    let showCrosshair = state.userRelatedState.showCrosshair
    let arrowKeysWereUsed = state.mapProperties.lastKeyNavigation
    let centerFeatures = state.closestFeatures.features
    const selectedElementView = selectedElement.map(
        (selectedElement) => {
            // Svelte doesn't properly reload some of the legacy UI-elements
            // As such, we _reconstruct_ the selectedElementView every time a new feature is selected
            // This is a bit wasteful, but until everything is a svelte-component, this should do the trick
            const layer = selectedLayer.data
            if (selectedElement === undefined || layer === undefined) {
                return undefined
            }

            if (!(layer.tagRenderings?.length > 0) || layer.title === undefined) {
                return undefined
            }

            const tags = state.featureProperties.getStore(selectedElement.properties.id)
            return new SvelteUIElement(SelectedElementView, {
                state,
                layer,
                selectedElement,
                tags,
            }).SetClass("h-full w-full")
        },
        [selectedLayer],
    )

    const selectedElementTitle = selectedElement.map(
        (selectedElement) => {
            // Svelte doesn't properly reload some of the legacy UI-elements
            // As such, we _reconstruct_ the selectedElementView every time a new feature is selected
            // This is a bit wasteful, but until everything is a svelte-component, this should do the trick
            const layer = selectedLayer.data
            if (selectedElement === undefined || layer === undefined) {
                return undefined
            }

            const tags = state.featureProperties.getStore(selectedElement.properties.id)
            return new SvelteUIElement(SelectedElementTitle, { state, layer, selectedElement, tags })
        },
        [selectedLayer],
    )

    let mapproperties: MapProperties = state.mapProperties
    let featureSwitches: FeatureSwitchState = state.featureSwitches
    let availableLayers = state.availableLayers
    let userdetails = state.osmConnection.userDetails
    let currentViewLayer = layout.layers.find((l) => l.id === "current_view")
    let rasterLayer: Store<RasterLayerPolygon> = state.mapProperties.rasterLayer
    let rasterLayerName =
        rasterLayer.data?.properties?.name ?? AvailableRasterLayers.maptilerDefaultLayer.properties.name
    onDestroy(
        rasterLayer.addCallbackAndRunD((l) => {
            rasterLayerName = l.properties.name
        }),
    )
=======
  import { Store, UIEventSource } from "../Logic/UIEventSource"
  import { Map as MlMap } from "maplibre-gl"
  import MaplibreMap from "./Map/MaplibreMap.svelte"
  import FeatureSwitchState from "../Logic/State/FeatureSwitchState"
  import MapControlButton from "./Base/MapControlButton.svelte"
  import ToSvelte from "./Base/ToSvelte.svelte"
  import If from "./Base/If.svelte"
  import { GeolocationControl } from "./BigComponents/GeolocationControl"
  import type { Feature } from "geojson"
  import SelectedElementView from "./BigComponents/SelectedElementView.svelte"
  import LayerConfig from "../Models/ThemeConfig/LayerConfig"
  import Filterview from "./BigComponents/Filterview.svelte"
  import ThemeViewState from "../Models/ThemeViewState"
  import type { MapProperties } from "../Models/MapProperties"
  import Geosearch from "./BigComponents/Geosearch.svelte"
  import Translations from "./i18n/Translations"
  import { CogIcon, EyeIcon, MenuIcon, XCircleIcon } from "@rgossiaux/svelte-heroicons/solid"
  import Tr from "./Base/Tr.svelte"
  import CommunityIndexView from "./BigComponents/CommunityIndexView.svelte"
  import FloatOver from "./Base/FloatOver.svelte"
  import PrivacyPolicy from "./BigComponents/PrivacyPolicy"
  import Constants from "../Models/Constants"
  import TabbedGroup from "./Base/TabbedGroup.svelte"
  import UserRelatedState from "../Logic/State/UserRelatedState"
  import LoginToggle from "./Base/LoginToggle.svelte"
  import LoginButton from "./Base/LoginButton.svelte"
  import CopyrightPanel from "./BigComponents/CopyrightPanel"
  import DownloadPanel from "./DownloadFlow/DownloadPanel.svelte"
  import ModalRight from "./Base/ModalRight.svelte"
  import { Utils } from "../Utils"
  import Hotkeys from "./Base/Hotkeys"
  import { VariableUiElement } from "./Base/VariableUIElement"
  import SvelteUIElement from "./Base/SvelteUIElement"
  import OverlayToggle from "./BigComponents/OverlayToggle.svelte"
  import LevelSelector from "./BigComponents/LevelSelector.svelte"
  import ExtraLinkButton from "./BigComponents/ExtraLinkButton"
  import SelectedElementTitle from "./BigComponents/SelectedElementTitle.svelte"
  import ThemeIntroPanel from "./BigComponents/ThemeIntroPanel.svelte"
  import type { RasterLayerPolygon } from "../Models/RasterLayers"
  import { AvailableRasterLayers } from "../Models/RasterLayers"
  import RasterLayerOverview from "./Map/RasterLayerOverview.svelte"
  import IfHidden from "./Base/IfHidden.svelte"
  import { onDestroy } from "svelte"
  import MapillaryLink from "./BigComponents/MapillaryLink.svelte"
  import OpenIdEditor from "./BigComponents/OpenIdEditor.svelte"
  import OpenBackgroundSelectorButton from "./BigComponents/OpenBackgroundSelectorButton.svelte"
  import StateIndicator from "./BigComponents/StateIndicator.svelte"
  import ShareScreen from "./BigComponents/ShareScreen.svelte"
  import UploadingImageCounter from "./Image/UploadingImageCounter.svelte"
  import PendingChangesIndicator from "./BigComponents/PendingChangesIndicator.svelte"
  import Cross from "../assets/svg/Cross.svelte"
  import Summary from "./BigComponents/Summary.svelte"
  import Mastodon from "../assets/svg/Mastodon.svelte"
  import Bug from "../assets/svg/Bug.svelte"
  import Liberapay from "../assets/svg/Liberapay.svelte"
  import Min from "../assets/svg/Min.svelte"
  import Plus from "../assets/svg/Plus.svelte"
  import Filter from "../assets/svg/Filter.svelte"
  import Add from "../assets/svg/Add.svelte"
  import Statistics from "../assets/svg/Statistics.svelte"
  import Community from "../assets/svg/Community.svelte"
  import Download from "../assets/svg/Download.svelte"
  import Share from "../assets/svg/Share.svelte"
  import LanguagePicker from "./InputElement/LanguagePicker.svelte"
  import OpenJosm from "./Base/OpenJosm.svelte"

  export let state: ThemeViewState
  let layout = state.layout

  let maplibremap: UIEventSource<MlMap> = state.map
  let selectedElement: UIEventSource<Feature> = state.selectedElement
  let selectedLayer: UIEventSource<LayerConfig> = state.selectedLayer

  let currentZoom = state.mapProperties.zoom
  let showCrosshair = state.userRelatedState.showCrosshair
  let arrowKeysWereUsed = state.mapProperties.lastKeyNavigation
  let centerFeatures = state.closestFeatures.features
  $: console.log("Centerfeatures are", $centerFeatures)
  const selectedElementView = selectedElement.map(
    (selectedElement) => {
      // Svelte doesn't properly reload some of the legacy UI-elements
      // As such, we _reconstruct_ the selectedElementView every time a new feature is selected
      // This is a bit wasteful, but until everything is a svelte-component, this should do the trick
      const layer = selectedLayer.data
      if (selectedElement === undefined || layer === undefined) {
        return undefined
      }

      if (!(layer.tagRenderings?.length > 0) || layer.title === undefined) {
        return undefined
      }

      const tags = state.featureProperties.getStore(selectedElement.properties.id)
      return new SvelteUIElement(SelectedElementView, {
        state,
        layer,
        selectedElement,
        tags,
      }).SetClass("h-full w-full")
    },
    [selectedLayer]
  )

  const selectedElementTitle = selectedElement.map(
    (selectedElement) => {
      // Svelte doesn't properly reload some of the legacy UI-elements
      // As such, we _reconstruct_ the selectedElementView every time a new feature is selected
      // This is a bit wasteful, but until everything is a svelte-component, this should do the trick
      const layer = selectedLayer.data
      if (selectedElement === undefined || layer === undefined) {
        return undefined
      }

      const tags = state.featureProperties.getStore(selectedElement.properties.id)
      return new SvelteUIElement(SelectedElementTitle, { state, layer, selectedElement, tags })
    },
    [selectedLayer]
  )

  let mapproperties: MapProperties = state.mapProperties
  let featureSwitches: FeatureSwitchState = state.featureSwitches
  let availableLayers = state.availableLayers
  let userdetails = state.osmConnection.userDetails
  let currentViewLayer = layout.layers.find((l) => l.id === "current_view")
  let rasterLayer: Store<RasterLayerPolygon> = state.mapProperties.rasterLayer
  let rasterLayerName =
    rasterLayer.data?.properties?.name ?? AvailableRasterLayers.maptilerDefaultLayer.properties.name
  onDestroy(
    rasterLayer.addCallbackAndRunD((l) => {
      rasterLayerName = l.properties.name
    })
  )
>>>>>>> 60efd084
</script>

<div class="absolute top-0 left-0 h-screen w-screen overflow-hidden">
  <MaplibreMap map={maplibremap} />
</div>

<div class="pointer-events-none absolute top-0 left-0 w-full">
  <!-- Top components -->
  <If condition={state.featureSwitches.featureSwitchSearch}>
    <div class="pointer-events-auto float-right mt-1 px-1 max-[480px]:w-full sm:m-2">
      <Geosearch
        bounds={state.mapProperties.bounds}
        perLayer={state.perLayer}
        {selectedElement}
        {selectedLayer}
      />
    </div>
  </If>
  <div class="float-left m-1 flex flex-col sm:mt-2">
    <MapControlButton on:click={() => state.guistate.themeIsOpened.setData(true)}>
      <div class="m-0.5 mx-1 flex cursor-pointer items-center max-[480px]:w-full sm:mx-1 md:mx-2">
        <img class="mr-0.5 block h-6 w-6 sm:mr-1 md:mr-2 md:h-8 md:w-8" src={layout.icon} />
        <b class="mr-1">
          <Tr t={layout.title} />
        </b>
      </div>
    </MapControlButton>
    <MapControlButton on:click={() => state.guistate.menuIsOpened.setData(true)}>
      <MenuIcon class="h-8 w-8 cursor-pointer" />
    </MapControlButton>
    {#if currentViewLayer?.tagRenderings && currentViewLayer.defaultIcon()}
      <MapControlButton
        on:click={() => {
          selectedLayer.setData(currentViewLayer)
          selectedElement.setData(state.currentView.features?.data?.[0])
        }}
      >
        <ToSvelte
          construct={() => currentViewLayer.defaultIcon().SetClass("w-8 h-8 cursor-pointer")}
        />
      </MapControlButton>
    {/if}
    <ToSvelte
      construct={() => new ExtraLinkButton(state, layout.extraLink).SetClass("pointer-events-auto")}
    />
    <UploadingImageCounter featureId="*" showThankYou={false} {state} />
    <PendingChangesIndicator {state} />
    <If condition={state.featureSwitchIsTesting}>
      <div class="alert w-fit">Testmode</div>
    </If>
  </div>
  <div class="flex w-full justify-center">
    <!-- Flex and w-full are needed for the positioning -->
    <!-- Centermessage -->
    <StateIndicator {state} />
  </div>
</div>

<div class="pointer-events-none absolute bottom-0 left-0 mb-4 w-screen">
  <!-- bottom controls -->
  <div class="flex w-full items-end justify-between px-4">
    <div class="flex flex-col">
      <If condition={featureSwitches.featureSwitchEnableLogin}>
        {#if state.lastClickObject.hasPresets || state.lastClickObject.hasNoteLayer}
          <button
            class="pointer-events-auto w-fit"
            on:click={() => {
              state.openNewDialog()
            }}
          >
            {#if state.lastClickObject.hasPresets}
              <Tr t={Translations.t.general.add.title} />
            {:else}
              <Tr t={Translations.t.notes.addAComment} />
            {/if}
          </button>
        {/if}
      </If>

      <div class="flex">
        <!-- bottom left elements -->
        <If condition={state.featureSwitches.featureSwitchFilter}>
          <MapControlButton on:click={() => state.guistate.openFilterView()}>
            <Filter class="h-6 w-6" />
          </MapControlButton>
        </If>
        <If condition={state.featureSwitches.featureSwitchBackgroundSelection}>
          <OpenBackgroundSelectorButton hideTooltip={true} {state} />
        </If>
        <a
          class="bg-black-transparent pointer-events-auto h-fit max-h-12 cursor-pointer self-end overflow-hidden rounded-2xl pl-1 pr-2 text-white opacity-50 hover:opacity-100"
          on:click={() => {
            state.guistate.themeViewTab.setData("copyright")
            state.guistate.themeIsOpened.setData(true)
          }}
        >
          © OpenStreetMap, <span class="w-24">{rasterLayerName}</span>
        </a>
      </div>
    </div>
    {#if $arrowKeysWereUsed !== undefined}
      {#if $centerFeatures.length > 0}
        <div class="interactive pointer-events-auto p-1">
          {#each $centerFeatures as feat, i (feat.properties.id)}
            <div class="flex">
              <b>{i + 1}.</b>
              <Summary {state} feature={feat} />
            </div>
          {/each}
        </div>
      {/if}
    {/if}
    <div class="flex flex-col items-end">
      <!-- bottom right elements -->
      <If condition={state.floors.map((f) => f.length > 1)}>
        <div class="pointer-events-auto mr-0.5">
          <LevelSelector
            floors={state.floors}
            layerState={state.layerState}
            zoom={state.mapProperties.zoom}
          />
        </div>
      </If>
      <MapControlButton on:click={() => mapproperties.zoom.update((z) => z + 1)}>
        <Plus class="h-8 w-8" />
      </MapControlButton>
      <MapControlButton on:click={() => mapproperties.zoom.update((z) => z - 1)}>
<<<<<<< HEAD
        <Min class="w-8 h-8" />
=======
        <Min class="h-8 w-8" />
>>>>>>> 60efd084
      </MapControlButton>
      <If condition={featureSwitches.featureSwitchGeolocation}>
        <MapControlButton>
          <ToSvelte
            construct={new GeolocationControl(state.geolocation, mapproperties).SetClass(
              "block w-8 h-8"
            )}
          />
        </MapControlButton>
      </If>
    </div>
  </div>
</div>

<LoginToggle ignoreLoading={true} {state}>
  {#if ($showCrosshair === "yes" && $currentZoom >= 17) || $showCrosshair === "always" || $arrowKeysWereUsed !== undefined}
    <div
      class="pointer-events-none absolute top-0 left-0 flex h-full w-full items-center justify-center"
    >
      <Cross class="h-4 w-4" />
    </div>
  {/if}
</LoginToggle>

<If
  condition={selectedElementView.map(
    (v) =>
      v !== undefined && selectedLayer.data !== undefined && !selectedLayer.data.popupInFloatover,
    [selectedLayer]
  )}
>
  <!-- right modal with the selected element view -->
  <ModalRight
    on:close={() => {
      selectedElement.setData(undefined)
    }}
  >
    <div class="normal-background absolute flex h-full w-full flex-col">
      <ToSvelte construct={new VariableUiElement(selectedElementTitle)}>
        <!-- Title -->
      </ToSvelte>
      <ToSvelte construct={new VariableUiElement(selectedElementView).SetClass("overflow-auto")}>
        <!-- Main view -->
      </ToSvelte>
    </div>
  </ModalRight>
</If>

<If
  condition={selectedElementView.map(
    (v) =>
      v !== undefined && selectedLayer.data !== undefined && selectedLayer.data.popupInFloatover,
    [selectedLayer]
  )}
>
  <!-- Floatover with the selected element, if applicable -->
  <FloatOver
    on:close={() => {
      selectedElement.setData(undefined)
    }}
  >
    <ToSvelte
      construct={new VariableUiElement(selectedElementView).SetClass("h-full w-full flex")}
    />
  </FloatOver>
</If>

<If condition={state.guistate.themeIsOpened}>
  <!-- Theme menu -->
  <FloatOver on:close={() => state.guistate.themeIsOpened.setData(false)}>
    <span slot="close-button"><!-- Disable the close button --></span>
    <TabbedGroup
      condition1={state.featureSwitches.featureSwitchFilter}
      tab={state.guistate.themeViewTabIndex}
    >
      <div slot="post-tablist">
        <XCircleIcon
          class="mr-2 h-8 w-8"
          on:click={() => state.guistate.themeIsOpened.setData(false)}
        />
      </div>

      <div class="flex" slot="title0">
        <img class="block h-4 w-4" src={layout.icon} />
        <Tr t={layout.title} />
      </div>

      <div class="m-4 h-full" slot="content0">
        <ThemeIntroPanel {state} />
      </div>

      <div class="flex" slot="title1">
<<<<<<< HEAD
        <Filter class="w-4 h-4" />
=======
        <Filter class="h-4 w-4" />
>>>>>>> 60efd084
        <Tr t={Translations.t.general.menu.filter} />
      </div>

      <div class="m-2 flex flex-col" slot="content1">
        {#each layout.layers as layer}
          <Filterview
            zoomlevel={state.mapProperties.zoom}
            filteredLayer={state.layerState.filteredLayers.get(layer.id)}
            highlightedLayer={state.guistate.highlightedLayerInFilters}
          />
        {/each}
        {#each layout.tileLayerSources as tilesource}
          <OverlayToggle
            layerproperties={tilesource}
            state={state.overlayLayerStates.get(tilesource.id)}
            highlightedLayer={state.guistate.highlightedLayerInFilters}
            zoomlevel={state.mapProperties.zoom}
          />
        {/each}
      </div>

      <div class="flex" slot="title2">
        <If condition={state.featureSwitches.featureSwitchEnableExport}>
<<<<<<< HEAD
          <Download class="w-4 h-4" />
=======
          <Download class="h-4 w-4" />
>>>>>>> 60efd084
          <Tr t={Translations.t.general.download.title} />
        </If>
      </div>
      <div class="m-4" slot="content2">
        <DownloadPanel {state} />
      </div>

      <div slot="title3">
        <Tr t={Translations.t.general.attribution.title} />
      </div>

      <ToSvelte construct={() => new CopyrightPanel(state)} slot="content3" />

      <div class="flex" slot="title4">
<<<<<<< HEAD
        <Share class="w-4 h-4" />
=======
        <Share class="h-4 w-4" />
>>>>>>> 60efd084
        <Tr t={Translations.t.general.sharescreen.title} />
      </div>
      <div class="m-2" slot="content4">
        <ShareScreen {state} />
      </div>
    </TabbedGroup>
  </FloatOver>
</If>

<IfHidden condition={state.guistate.backgroundLayerSelectionIsOpened}>
  <!-- background layer selector -->
  <FloatOver
    on:close={() => {
      state.guistate.backgroundLayerSelectionIsOpened.setData(false)
    }}
  >
    <div class="h-full p-2">
      <RasterLayerOverview
        {availableLayers}
        map={state.map}
        mapproperties={state.mapProperties}
        userstate={state.userRelatedState}
        visible={state.guistate.backgroundLayerSelectionIsOpened}
      />
    </div>
  </FloatOver>
</IfHidden>

<If condition={state.guistate.menuIsOpened}>
  <!-- Menu page -->
  <FloatOver on:close={() => state.guistate.menuIsOpened.setData(false)}>
    <span slot="close-button"><!-- Hide the default close button --></span>
    <TabbedGroup
      condition1={featureSwitches.featureSwitchEnableLogin}
      condition2={state.featureSwitches.featureSwitchCommunityIndex}
      tab={state.guistate.menuViewTabIndex}
    >
      <div slot="post-tablist">
        <XCircleIcon
          class="mr-2 h-8 w-8"
          on:click={() => state.guistate.menuIsOpened.setData(false)}
        />
      </div>
      <div class="flex" slot="title0">
        <Tr t={Translations.t.general.menu.aboutMapComplete} />
      </div>

      <div class="links-as-button links-w-full m-2 flex flex-col gap-y-1" slot="content0">
        <Tr t={Translations.t.general.aboutMapComplete.intro} />

        <a class="flex" href={Utils.HomepageLink()}>
          <Add class="h-6 w-6" />
          <Tr t={Translations.t.general.backToIndex} />
        </a>

        <a class="flex" href="https://github.com/pietervdvn/MapComplete/issues" target="_blank">
          <Bug class="h-6 w-6" />
          <Tr t={Translations.t.general.attribution.openIssueTracker} />
        </a>

        <a class="flex" href="https://en.osm.town/@MapComplete" target="_blank">
          <Mastodon class="h-6 w-6" />
          <Tr t={Translations.t.general.attribution.followOnMastodon} />
        </a>

        <a class="flex" href="https://liberapay.com/pietervdvn/" target="_blank">
          <Liberapay class="h-6 w-6" />
          <Tr t={Translations.t.general.attribution.donate} />
        </a>

        <a class="flex" href={Utils.OsmChaLinkFor(7)} target="_blank">
          <Statistics class="h-6 w-6" />
          <Tr t={Translations.t.general.attribution.openOsmcha.Subs({ theme: "MapComplete" })} />
        </a>
        {Constants.vNumber}
      </div>

      <div class="flex" slot="title1">
        <CogIcon class="h-6 w-6" />
        <Tr t={UserRelatedState.usersettingsConfig.title.GetRenderValue({})} />
      </div>

      <div class="links-as-button" slot="content1">
        <!-- All shown components are set by 'usersettings.json', which happily uses some special visualisations created specifically for it -->
        <LoginToggle {state}>
          <div class="flex flex-col" slot="not-logged-in">
            <LanguagePicker availableLanguages={layout.language} />
            <Tr cls="alert" t={Translations.t.userinfo.notLoggedIn} />
            <LoginButton clss="primary" osmConnection={state.osmConnection} />
          </div>
          <SelectedElementView
            highlightedRendering={state.guistate.highlightedUserSetting}
            layer={UserRelatedState.usersettingsConfig}
            selectedElement={{
              type: "Feature",
              properties: {},
              geometry: { type: "Point", coordinates: [0, 0] },
            }}
            {state}
            tags={state.userRelatedState.preferencesAsTags}
          />
        </LoginToggle>
      </div>

      <div class="flex" slot="title2">
<<<<<<< HEAD
        <Community class="w-6 h-6" />
=======
        <Community class="h-6 w-6" />
>>>>>>> 60efd084
        <Tr t={Translations.t.communityIndex.title} />
      </div>
      <div class="m-2" slot="content2">
        <CommunityIndexView location={state.mapProperties.location} />
      </div>
      <div class="flex" slot="title3">
        <EyeIcon class="w-6" />
        <Tr t={Translations.t.privacy.title} />
      </div>
      <div class="m-2" slot="content3">
        <ToSvelte construct={() => new PrivacyPolicy()} />
      </div>

      <Tr slot="title4" t={Translations.t.advanced.title} />
      <div class="m-2 flex flex-col" slot="content4">
        <If condition={featureSwitches.featureSwitchEnableLogin}>
          <OpenIdEditor mapProperties={state.mapProperties} />
          <OpenJosm {state} />
          <MapillaryLink mapProperties={state.mapProperties} />
        </If>

        <ToSvelte construct={Hotkeys.generateDocumentationDynamic} />
      </div>
    </TabbedGroup>
  </FloatOver>
</If><|MERGE_RESOLUTION|>--- conflicted
+++ resolved
@@ -1,137 +1,4 @@
 <script lang="ts">
-<<<<<<< HEAD
-    import { Store, UIEventSource } from "../Logic/UIEventSource"
-    import { Map as MlMap } from "maplibre-gl"
-    import MaplibreMap from "./Map/MaplibreMap.svelte"
-    import FeatureSwitchState from "../Logic/State/FeatureSwitchState"
-    import MapControlButton from "./Base/MapControlButton.svelte"
-    import ToSvelte from "./Base/ToSvelte.svelte"
-    import If from "./Base/If.svelte"
-    import { GeolocationControl } from "./BigComponents/GeolocationControl"
-    import type { Feature } from "geojson"
-    import SelectedElementView from "./BigComponents/SelectedElementView.svelte"
-    import LayerConfig from "../Models/ThemeConfig/LayerConfig"
-    import Filterview from "./BigComponents/Filterview.svelte"
-    import ThemeViewState from "../Models/ThemeViewState"
-    import type { MapProperties } from "../Models/MapProperties"
-    import Geosearch from "./BigComponents/Geosearch.svelte"
-    import Translations from "./i18n/Translations"
-    import { CogIcon, EyeIcon, MenuIcon, XCircleIcon } from "@rgossiaux/svelte-heroicons/solid"
-    import Tr from "./Base/Tr.svelte"
-    import CommunityIndexView from "./BigComponents/CommunityIndexView.svelte"
-    import FloatOver from "./Base/FloatOver.svelte"
-    import PrivacyPolicy from "./BigComponents/PrivacyPolicy"
-    import Constants from "../Models/Constants"
-    import TabbedGroup from "./Base/TabbedGroup.svelte"
-    import UserRelatedState from "../Logic/State/UserRelatedState"
-    import LoginToggle from "./Base/LoginToggle.svelte"
-    import LoginButton from "./Base/LoginButton.svelte"
-    import CopyrightPanel from "./BigComponents/CopyrightPanel"
-    import DownloadPanel from "./DownloadFlow/DownloadPanel.svelte"
-    import ModalRight from "./Base/ModalRight.svelte"
-    import { Utils } from "../Utils"
-    import Hotkeys from "./Base/Hotkeys"
-    import { VariableUiElement } from "./Base/VariableUIElement"
-    import SvelteUIElement from "./Base/SvelteUIElement"
-    import OverlayToggle from "./BigComponents/OverlayToggle.svelte"
-    import LevelSelector from "./BigComponents/LevelSelector.svelte"
-    import ExtraLinkButton from "./BigComponents/ExtraLinkButton"
-    import SelectedElementTitle from "./BigComponents/SelectedElementTitle.svelte"
-    import ThemeIntroPanel from "./BigComponents/ThemeIntroPanel.svelte"
-    import type { RasterLayerPolygon } from "../Models/RasterLayers"
-    import { AvailableRasterLayers } from "../Models/RasterLayers"
-    import RasterLayerOverview from "./Map/RasterLayerOverview.svelte"
-    import IfHidden from "./Base/IfHidden.svelte"
-    import { onDestroy } from "svelte"
-    import MapillaryLink from "./BigComponents/MapillaryLink.svelte"
-    import OpenIdEditor from "./BigComponents/OpenIdEditor.svelte"
-    import OpenBackgroundSelectorButton from "./BigComponents/OpenBackgroundSelectorButton.svelte"
-    import StateIndicator from "./BigComponents/StateIndicator.svelte"
-    import ShareScreen from "./BigComponents/ShareScreen.svelte"
-    import UploadingImageCounter from "./Image/UploadingImageCounter.svelte"
-    import PendingChangesIndicator from "./BigComponents/PendingChangesIndicator.svelte"
-    import Cross from "../assets/svg/Cross.svelte"
-    import Summary from "./BigComponents/Summary.svelte"
-    import Mastodon from "../assets/svg/Mastodon.svelte"
-    import Bug from "../assets/svg/Bug.svelte"
-    import Liberapay from "../assets/svg/Liberapay.svelte"
-    import Min from "../assets/svg/Min.svelte"
-    import Plus from "../assets/svg/Plus.svelte"
-    import Filter from "../assets/svg/Filter.svelte"
-    import Add from "../assets/svg/Add.svelte"
-    import Statistics from "../assets/svg/Statistics.svelte"
-    import Community from "../assets/svg/Community.svelte"
-    import Download from "../assets/svg/Download.svelte"
-    import Share from "../assets/svg/Share.svelte"
-    import LanguagePicker from "./InputElement/LanguagePicker.svelte"
-    import OpenJosm from "./Base/OpenJosm.svelte"
-
-    export let state: ThemeViewState
-    let layout = state.layout
-
-    let maplibremap: UIEventSource<MlMap> = state.map
-    let selectedElement: UIEventSource<Feature> = state.selectedElement
-    let selectedLayer: UIEventSource<LayerConfig> = state.selectedLayer
-
-    let currentZoom = state.mapProperties.zoom
-    let showCrosshair = state.userRelatedState.showCrosshair
-    let arrowKeysWereUsed = state.mapProperties.lastKeyNavigation
-    let centerFeatures = state.closestFeatures.features
-    const selectedElementView = selectedElement.map(
-        (selectedElement) => {
-            // Svelte doesn't properly reload some of the legacy UI-elements
-            // As such, we _reconstruct_ the selectedElementView every time a new feature is selected
-            // This is a bit wasteful, but until everything is a svelte-component, this should do the trick
-            const layer = selectedLayer.data
-            if (selectedElement === undefined || layer === undefined) {
-                return undefined
-            }
-
-            if (!(layer.tagRenderings?.length > 0) || layer.title === undefined) {
-                return undefined
-            }
-
-            const tags = state.featureProperties.getStore(selectedElement.properties.id)
-            return new SvelteUIElement(SelectedElementView, {
-                state,
-                layer,
-                selectedElement,
-                tags,
-            }).SetClass("h-full w-full")
-        },
-        [selectedLayer],
-    )
-
-    const selectedElementTitle = selectedElement.map(
-        (selectedElement) => {
-            // Svelte doesn't properly reload some of the legacy UI-elements
-            // As such, we _reconstruct_ the selectedElementView every time a new feature is selected
-            // This is a bit wasteful, but until everything is a svelte-component, this should do the trick
-            const layer = selectedLayer.data
-            if (selectedElement === undefined || layer === undefined) {
-                return undefined
-            }
-
-            const tags = state.featureProperties.getStore(selectedElement.properties.id)
-            return new SvelteUIElement(SelectedElementTitle, { state, layer, selectedElement, tags })
-        },
-        [selectedLayer],
-    )
-
-    let mapproperties: MapProperties = state.mapProperties
-    let featureSwitches: FeatureSwitchState = state.featureSwitches
-    let availableLayers = state.availableLayers
-    let userdetails = state.osmConnection.userDetails
-    let currentViewLayer = layout.layers.find((l) => l.id === "current_view")
-    let rasterLayer: Store<RasterLayerPolygon> = state.mapProperties.rasterLayer
-    let rasterLayerName =
-        rasterLayer.data?.properties?.name ?? AvailableRasterLayers.maptilerDefaultLayer.properties.name
-    onDestroy(
-        rasterLayer.addCallbackAndRunD((l) => {
-            rasterLayerName = l.properties.name
-        }),
-    )
-=======
   import { Store, UIEventSource } from "../Logic/UIEventSource"
   import { Map as MlMap } from "maplibre-gl"
   import MaplibreMap from "./Map/MaplibreMap.svelte"
@@ -198,73 +65,71 @@
   import LanguagePicker from "./InputElement/LanguagePicker.svelte"
   import OpenJosm from "./Base/OpenJosm.svelte"
 
-  export let state: ThemeViewState
-  let layout = state.layout
-
-  let maplibremap: UIEventSource<MlMap> = state.map
-  let selectedElement: UIEventSource<Feature> = state.selectedElement
-  let selectedLayer: UIEventSource<LayerConfig> = state.selectedLayer
-
-  let currentZoom = state.mapProperties.zoom
-  let showCrosshair = state.userRelatedState.showCrosshair
-  let arrowKeysWereUsed = state.mapProperties.lastKeyNavigation
-  let centerFeatures = state.closestFeatures.features
-  $: console.log("Centerfeatures are", $centerFeatures)
-  const selectedElementView = selectedElement.map(
-    (selectedElement) => {
-      // Svelte doesn't properly reload some of the legacy UI-elements
-      // As such, we _reconstruct_ the selectedElementView every time a new feature is selected
-      // This is a bit wasteful, but until everything is a svelte-component, this should do the trick
-      const layer = selectedLayer.data
-      if (selectedElement === undefined || layer === undefined) {
-        return undefined
-      }
-
-      if (!(layer.tagRenderings?.length > 0) || layer.title === undefined) {
-        return undefined
-      }
-
-      const tags = state.featureProperties.getStore(selectedElement.properties.id)
-      return new SvelteUIElement(SelectedElementView, {
-        state,
-        layer,
-        selectedElement,
-        tags,
-      }).SetClass("h-full w-full")
-    },
-    [selectedLayer]
-  )
-
-  const selectedElementTitle = selectedElement.map(
-    (selectedElement) => {
-      // Svelte doesn't properly reload some of the legacy UI-elements
-      // As such, we _reconstruct_ the selectedElementView every time a new feature is selected
-      // This is a bit wasteful, but until everything is a svelte-component, this should do the trick
-      const layer = selectedLayer.data
-      if (selectedElement === undefined || layer === undefined) {
-        return undefined
-      }
-
-      const tags = state.featureProperties.getStore(selectedElement.properties.id)
-      return new SvelteUIElement(SelectedElementTitle, { state, layer, selectedElement, tags })
-    },
-    [selectedLayer]
-  )
-
-  let mapproperties: MapProperties = state.mapProperties
-  let featureSwitches: FeatureSwitchState = state.featureSwitches
-  let availableLayers = state.availableLayers
-  let userdetails = state.osmConnection.userDetails
-  let currentViewLayer = layout.layers.find((l) => l.id === "current_view")
-  let rasterLayer: Store<RasterLayerPolygon> = state.mapProperties.rasterLayer
-  let rasterLayerName =
-    rasterLayer.data?.properties?.name ?? AvailableRasterLayers.maptilerDefaultLayer.properties.name
-  onDestroy(
-    rasterLayer.addCallbackAndRunD((l) => {
-      rasterLayerName = l.properties.name
-    })
-  )
->>>>>>> 60efd084
+    export let state: ThemeViewState
+    let layout = state.layout
+
+    let maplibremap: UIEventSource<MlMap> = state.map
+    let selectedElement: UIEventSource<Feature> = state.selectedElement
+    let selectedLayer: UIEventSource<LayerConfig> = state.selectedLayer
+
+    let currentZoom = state.mapProperties.zoom
+    let showCrosshair = state.userRelatedState.showCrosshair
+    let arrowKeysWereUsed = state.mapProperties.lastKeyNavigation
+    let centerFeatures = state.closestFeatures.features
+    const selectedElementView = selectedElement.map(
+        (selectedElement) => {
+            // Svelte doesn't properly reload some of the legacy UI-elements
+            // As such, we _reconstruct_ the selectedElementView every time a new feature is selected
+            // This is a bit wasteful, but until everything is a svelte-component, this should do the trick
+            const layer = selectedLayer.data
+            if (selectedElement === undefined || layer === undefined) {
+                return undefined
+            }
+
+            if (!(layer.tagRenderings?.length > 0) || layer.title === undefined) {
+                return undefined
+            }
+
+            const tags = state.featureProperties.getStore(selectedElement.properties.id)
+            return new SvelteUIElement(SelectedElementView, {
+                state,
+                layer,
+                selectedElement,
+                tags,
+            }).SetClass("h-full w-full")
+        },
+        [selectedLayer],
+    )
+
+    const selectedElementTitle = selectedElement.map(
+        (selectedElement) => {
+            // Svelte doesn't properly reload some of the legacy UI-elements
+            // As such, we _reconstruct_ the selectedElementView every time a new feature is selected
+            // This is a bit wasteful, but until everything is a svelte-component, this should do the trick
+            const layer = selectedLayer.data
+            if (selectedElement === undefined || layer === undefined) {
+                return undefined
+            }
+
+            const tags = state.featureProperties.getStore(selectedElement.properties.id)
+            return new SvelteUIElement(SelectedElementTitle, { state, layer, selectedElement, tags })
+        },
+        [selectedLayer],
+    )
+
+    let mapproperties: MapProperties = state.mapProperties
+    let featureSwitches: FeatureSwitchState = state.featureSwitches
+    let availableLayers = state.availableLayers
+    let userdetails = state.osmConnection.userDetails
+    let currentViewLayer = layout.layers.find((l) => l.id === "current_view")
+    let rasterLayer: Store<RasterLayerPolygon> = state.mapProperties.rasterLayer
+    let rasterLayerName =
+        rasterLayer.data?.properties?.name ?? AvailableRasterLayers.maptilerDefaultLayer.properties.name
+    onDestroy(
+        rasterLayer.addCallbackAndRunD((l) => {
+            rasterLayerName = l.properties.name
+        }),
+    )
 </script>
 
 <div class="absolute top-0 left-0 h-screen w-screen overflow-hidden">
@@ -392,11 +257,7 @@
         <Plus class="h-8 w-8" />
       </MapControlButton>
       <MapControlButton on:click={() => mapproperties.zoom.update((z) => z - 1)}>
-<<<<<<< HEAD
-        <Min class="w-8 h-8" />
-=======
         <Min class="h-8 w-8" />
->>>>>>> 60efd084
       </MapControlButton>
       <If condition={featureSwitches.featureSwitchGeolocation}>
         <MapControlButton>
@@ -489,11 +350,7 @@
       </div>
 
       <div class="flex" slot="title1">
-<<<<<<< HEAD
-        <Filter class="w-4 h-4" />
-=======
         <Filter class="h-4 w-4" />
->>>>>>> 60efd084
         <Tr t={Translations.t.general.menu.filter} />
       </div>
 
@@ -517,11 +374,7 @@
 
       <div class="flex" slot="title2">
         <If condition={state.featureSwitches.featureSwitchEnableExport}>
-<<<<<<< HEAD
-          <Download class="w-4 h-4" />
-=======
           <Download class="h-4 w-4" />
->>>>>>> 60efd084
           <Tr t={Translations.t.general.download.title} />
         </If>
       </div>
@@ -536,11 +389,7 @@
       <ToSvelte construct={() => new CopyrightPanel(state)} slot="content3" />
 
       <div class="flex" slot="title4">
-<<<<<<< HEAD
-        <Share class="w-4 h-4" />
-=======
         <Share class="h-4 w-4" />
->>>>>>> 60efd084
         <Tr t={Translations.t.general.sharescreen.title} />
       </div>
       <div class="m-2" slot="content4">
@@ -646,11 +495,7 @@
       </div>
 
       <div class="flex" slot="title2">
-<<<<<<< HEAD
-        <Community class="w-6 h-6" />
-=======
         <Community class="h-6 w-6" />
->>>>>>> 60efd084
         <Tr t={Translations.t.communityIndex.title} />
       </div>
       <div class="m-2" slot="content2">
