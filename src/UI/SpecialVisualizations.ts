import Combine from "./Base/Combine"
import { FixedUiElement } from "./Base/FixedUiElement"
import BaseUIElement from "./BaseUIElement"
import Title from "./Base/Title"
import Table from "./Base/Table"
import { RenderingSpecification, SpecialVisualization, SpecialVisualizationState } from "./SpecialVisualization"
import { HistogramViz } from "./Popup/HistogramViz"
import { MinimapViz } from "./Popup/MinimapViz"
import { ShareLinkViz } from "./Popup/ShareLinkViz"
import { UploadToOsmViz } from "./Popup/UploadToOsmViz"
import { MultiApplyViz } from "./Popup/MultiApplyViz"
import { AddNoteCommentViz } from "./Popup/Notes/AddNoteCommentViz"
import { PlantNetDetectionViz } from "./Popup/PlantNetDetectionViz"
import TagApplyButton from "./Popup/TagApplyButton"
import { CloseNoteButton } from "./Popup/Notes/CloseNoteButton"
import { MapillaryLinkVis } from "./Popup/MapillaryLinkVis"
import { ImmutableStore, Store, Stores, UIEventSource } from "../Logic/UIEventSource"
import AllTagsPanel from "./Popup/AllTagsPanel.svelte"
import AllImageProviders from "../Logic/ImageProviders/AllImageProviders"
import { ImageCarousel } from "./Image/ImageCarousel"
import { VariableUiElement } from "./Base/VariableUIElement"
import { Utils } from "../Utils"
import Wikidata, { WikidataResponse } from "../Logic/Web/Wikidata"
import { Translation } from "./i18n/Translation"
import Translations from "./i18n/Translations"
import OpeningHoursVisualization from "./OpeningHours/OpeningHoursVisualization"
import { SubtleButton } from "./Base/SubtleButton"
import Svg from "../Svg"
import NoteCommentElement from "./Popup/Notes/NoteCommentElement"
import List from "./Base/List"
import StatisticsPanel from "./BigComponents/StatisticsPanel"
import AutoApplyButton from "./Popup/AutoApplyButton"
import { LanguageElement } from "./Popup/LanguageElement/LanguageElement"
import FeatureReviews from "../Logic/Web/MangroveReviews"
import Maproulette from "../Logic/Maproulette"
import SvelteUIElement from "./Base/SvelteUIElement"
import { BBoxFeatureSourceForLayer } from "../Logic/FeatureSource/Sources/TouchesBboxFeatureSource"
import { Feature } from "geojson"
import { GeoOperations } from "../Logic/GeoOperations"
import CreateNewNote from "./Popup/Notes/CreateNewNote.svelte"
import AddNewPoint from "./Popup/AddNewPoint/AddNewPoint.svelte"
import UserProfile from "./BigComponents/UserProfile.svelte"
import LayerConfig from "../Models/ThemeConfig/LayerConfig"
import TagRenderingConfig from "../Models/ThemeConfig/TagRenderingConfig"
import { ExportAsGpxViz } from "./Popup/ExportAsGpxViz"
import WikipediaPanel from "./Wikipedia/WikipediaPanel.svelte"
import TagRenderingEditable from "./Popup/TagRendering/TagRenderingEditable.svelte"
import { PointImportButtonViz } from "./Popup/ImportButtons/PointImportButtonViz"
import WayImportButtonViz from "./Popup/ImportButtons/WayImportButtonViz"
import ConflateImportButtonViz from "./Popup/ImportButtons/ConflateImportButtonViz"
import DeleteWizard from "./Popup/DeleteFlow/DeleteWizard.svelte"
import OpenIdEditor from "./BigComponents/OpenIdEditor.svelte"
import FediverseValidator from "./InputElement/Validators/FediverseValidator"
import SendEmail from "./Popup/SendEmail.svelte"
import UploadImage from "./Image/UploadImage.svelte"
import { Imgur } from "../Logic/ImageProviders/Imgur"
import Constants from "../Models/Constants"
import { MangroveReviews } from "mangrove-reviews-typescript"
import Wikipedia from "../Logic/Web/Wikipedia"
import NearbyImagesSearch from "../Logic/Web/NearbyImagesSearch"
import AllReviews from "./Reviews/AllReviews.svelte"
import StarsBarIcon from "./Reviews/StarsBarIcon.svelte"
import ReviewForm from "./Reviews/ReviewForm.svelte"
import Questionbox from "./Popup/TagRendering/Questionbox.svelte"
import { TagUtils } from "../Logic/Tags/TagUtils"
import Giggity from "./BigComponents/Giggity.svelte"
import ThemeViewState from "../Models/ThemeViewState"
import LanguagePicker from "./InputElement/LanguagePicker.svelte"
import LogoutButton from "./Base/LogoutButton.svelte"
import OpenJosm from "./Base/OpenJosm.svelte"
import MarkAsFavourite from "./Popup/MarkAsFavourite.svelte"
import MarkAsFavouriteMini from "./Popup/MarkAsFavouriteMini.svelte"
import NextChangeViz from "./OpeningHours/NextChangeViz.svelte"
import NearbyImages from "./Image/NearbyImages.svelte"
import NearbyImagesCollapsed from "./Image/NearbyImagesCollapsed.svelte"
import MoveWizard from "./Popup/MoveWizard.svelte"
import { Unit } from "../Models/Unit"
import Link from "./Base/Link.svelte"
import OrientationDebugPanel from "./Debug/OrientationDebugPanel.svelte"
import MaprouletteSetStatus from "./MapRoulette/MaprouletteSetStatus.svelte"
import DirectionIndicator from "./Base/DirectionIndicator.svelte"
import Img from "./Base/Img"
import Qr from "../Utils/Qr"
import ComparisonTool from "./Comparison/ComparisonTool.svelte"
import SpecialTranslation from "./Popup/TagRendering/SpecialTranslation.svelte"
import SpecialVisualisationUtils from "./SpecialVisualisationUtils"
import LoginButton from "./Base/LoginButton.svelte"
import Toggle from "./Input/Toggle"
import ImportReviewIdentity from "./Reviews/ImportReviewIdentity.svelte"
<<<<<<< HEAD
import LinkedDataLoader from "../Logic/Web/LinkedDataLoader"
=======
import SplitRoadWizard from "./Popup/SplitRoadWizard.svelte"
>>>>>>> 073cd692

class NearbyImageVis implements SpecialVisualization {
    // Class must be in SpecialVisualisations due to weird cyclical import that breaks the tests
    args: { name: string; defaultValue?: string; doc: string; required?: boolean }[] = [
        {
            name: "mode",
            defaultValue: "closed",
            doc: "Either `open` or `closed`. If `open`, then the image carousel will always be shown",
        },
        {
            name: "readonly",
            required: false,
            doc: "If 'readonly', will not show the 'link'-button",
        },
    ]
    docs =
        "A component showing nearby images loaded from various online services such as Mapillary. In edit mode and when used on a feature, the user can select an image to add to the feature"
    funcName = "nearby_images"
    needsUrls = NearbyImagesSearch.apiUrls
    svelteBased = true

    constr(
        state: SpecialVisualizationState,
        tags: UIEventSource<Record<string, string>>,
        args: string[],
        feature: Feature,
        layer: LayerConfig,
    ): BaseUIElement {
        const isOpen = args[0] === "open"
        const readonly = args[1] === "readonly"
        const [lon, lat] = GeoOperations.centerpointCoordinates(feature)
        return new SvelteUIElement(isOpen ? NearbyImages : NearbyImagesCollapsed, {
            tags,
            state,
            lon,
            lat,
            feature,
            layer,
            linkable: !readonly,
        })
    }
}

class StealViz implements SpecialVisualization {
    // Class must be in SpecialVisualisations due to weird cyclical import that breaks the tests

    funcName = "steal"
    docs = "Shows a tagRendering from a different object as if this was the object itself"
    args = [
        {
            name: "featureId",
            doc: "The key of the attribute which contains the id of the feature from which to use the tags",
            required: true,
        },
        {
            name: "tagRenderingId",
            doc: "The layer-id and tagRenderingId to render. Can be multiple value if ';'-separated (in which case every value must also contain the layerId, e.g. `layerId.tagRendering0; layerId.tagRendering1`). Note: this can cause layer injection",
            required: true,
        },
    ]
    needsUrls = []
    svelteBased = true

    constr(state: SpecialVisualizationState, featureTags, args) {
        const [featureIdKey, layerAndtagRenderingIds] = args
        const tagRenderings: [LayerConfig, TagRenderingConfig][] = []
        for (const layerAndTagRenderingId of layerAndtagRenderingIds.split(";")) {
            const [layerId, tagRenderingId] = layerAndTagRenderingId.trim().split(".")
            const layer = state.layout.layers.find((l) => l.id === layerId)
            const tagRendering = layer.tagRenderings.find((tr) => tr.id === tagRenderingId)
            tagRenderings.push([layer, tagRendering])
        }
        if (tagRenderings.length === 0) {
            throw "Could not create stolen tagrenddering: tagRenderings not found"
        }
        return new VariableUiElement(
            featureTags.map(
                (tags) => {
                    const featureId = tags[featureIdKey]
                    if (featureId === undefined) {
                        return undefined
                    }
                    const otherTags = state.featureProperties.getStore(featureId)
                    const otherFeature = state.indexedFeatures.featuresById.data.get(featureId)
                    const elements: BaseUIElement[] = []
                    for (const [layer, tagRendering] of tagRenderings) {
                        elements.push(
                            new SvelteUIElement(TagRenderingEditable, {
                                config: tagRendering,
                                tags: otherTags,
                                selectedElement: otherFeature,
                                state,
                                layer,
                            }),
                        )
                    }
                    if (elements.length === 1) {
                        return elements[0]
                    }
                    return new Combine(elements).SetClass("flex flex-col")
                },
                [state.indexedFeatures.featuresById],
            ),
        )
    }

    getLayerDependencies(args): string[] {
        const [_, tagRenderingId] = args
        if (tagRenderingId.indexOf(".") < 0) {
            throw "Error: argument 'layerId.tagRenderingId' of special visualisation 'steal' should contain a dot"
        }
        const [layerId, __] = tagRenderingId.split(".")
        return [layerId]
    }
}

/**
 * Thin wrapper around QuestionBox.svelte to include it into the special Visualisations
 */
export class QuestionViz implements SpecialVisualization {
    funcName = "questions"
    needsUrls = []
    docs =
        "The special element which shows the questions which are unkown. Added by default if not yet there"
    args = [
        {
            name: "labels",
            doc: "One or more ';'-separated labels. If these are given, only questions with these labels will be given. Use `unlabeled` for all questions that don't have an explicit label. If none given, all questions will be shown",
        },
        {
            name: "blacklisted-labels",
            doc: "One or more ';'-separated labels of questions which should _not_ be included",
        },
    ]
    svelteBased = true

    constr(
        state: SpecialVisualizationState,
        tags: UIEventSource<Record<string, string>>,
        args: string[],
        feature: Feature,
        layer: LayerConfig,
    ): BaseUIElement {
        const labels = args[0]
            ?.split(";")
            ?.map((s) => s.trim())
            ?.filter((s) => s !== "")
        const blacklist = args[1]
            ?.split(";")
            ?.map((s) => s.trim())
            ?.filter((s) => s !== "")
        return new SvelteUIElement(Questionbox, {
            layer,
            tags,
            selectedElement: feature,
            state,
            onlyForLabels: labels,
            notForLabels: blacklist,
        }).SetClass("w-full")
    }
}

export default class SpecialVisualizations {
    public static specialVisualizations: SpecialVisualization[] = SpecialVisualizations.initList()

    public static DocumentationFor(viz: string | SpecialVisualization): BaseUIElement | undefined {
        if (typeof viz === "string") {
            viz = SpecialVisualizations.specialVisualizations.find((sv) => sv.funcName === viz)
        }
        if (viz === undefined) {
            return undefined
        }
        return new Combine([
            new Title(viz.funcName, 3),
            viz.docs,
            viz.args.length > 0
                ? new Table(
                    ["name", "default", "description"],
                    viz.args.map((arg) => {
                        let defaultArg = arg.defaultValue ?? "_undefined_"
                        if (defaultArg == "") {
                            defaultArg = "_empty string_"
                        }
                        return [arg.name, defaultArg, arg.doc]
                    }),
                )
                : undefined,
            new Title("Example usage of " + viz.funcName, 4),
            new FixedUiElement(
                viz.example ??
                "`{" +
                viz.funcName +
                "(" +
                viz.args.map((arg) => arg.defaultValue).join(",") +
                ")}`",
            ).SetClass("literal-code"),
        ])
    }

    public static constructSpecification(
        template: string,
        extraMappings: SpecialVisualization[] = [],
    ): RenderingSpecification[] {
        return SpecialVisualisationUtils.constructSpecification(template, extraMappings)
    }

    public static HelpMessage() {
        const helpTexts = SpecialVisualizations.specialVisualizations.map((viz) =>
            SpecialVisualizations.DocumentationFor(viz),
        )

        return new Combine([
            new Combine([
                new Title("Special tag renderings", 1),

                "In a tagrendering, some special values are substituted by an advanced UI-element. This allows advanced features and visualizations to be reused by custom themes or even to query third-party API's.",
                "General usage is `{func_name()}`, `{func_name(arg, someotherarg)}` or `{func_name(args):cssStyle}`. Note that you _do not_ need to use quotes around your arguments, the comma is enough to separate them. This also implies you cannot use a comma in your args",
                new Title("Using expanded syntax", 4),
                `Instead of using \`{"render": {"en": "{some_special_visualisation(some_arg, some other really long message, more args)} , "nl": "{some_special_visualisation(some_arg, een boodschap in een andere taal, more args)}}\`, one can also write`,
                new FixedUiElement(
                    JSON.stringify(
                        {
                            render: {
                                special: {
                                    type: "some_special_visualisation",
                                    argname: "some_arg",
                                    message: {
                                        en: "some other really long message",
                                        nl: "een boodschap in een andere taal",
                                    },
                                    other_arg_name: "more args",
                                },
                                before: {
                                    en: "Some text to prefix before the special element (e.g. a title)",
                                    nl: "Een tekst om voor het element te zetten (bv. een titel)",
                                },
                                after: {
                                    en: "Some text to put after the element, e.g. a footer",
                                },
                            },
                        },
                        null,
                        "  ",
                    ),
                ).SetClass("code"),
                "In other words: use `{ \"before\": ..., \"after\": ..., \"special\": {\"type\": ..., \"argname\": ...argvalue...}`. The args are in the `special` block; an argvalue can be a string, a translation or another value. (Refer to class `RewriteSpecial` in case of problems)",
            ]).SetClass("flex flex-col"),
            ...helpTexts,
        ]).SetClass("flex flex-col")
    }

    // noinspection JSUnusedGlobalSymbols
    public static renderExampleOfSpecial(
        state: SpecialVisualizationState,
        s: SpecialVisualization,
    ): BaseUIElement {
        const examples =
            s.structuredExamples === undefined
                ? []
                : s.structuredExamples().map((e) => {
                    return s.constr(
                        state,
                        new UIEventSource<Record<string, string>>(e.feature.properties),
                        e.args,
                        e.feature,
                        undefined,
                    )
                })
        return new Combine([new Title(s.funcName), s.docs, ...examples])
    }

    private static initList(): SpecialVisualization[] {
        const specialVisualizations: SpecialVisualization[] = [
            new QuestionViz(),
            {
                funcName: "add_new_point",
                docs: "An element which allows to add a new point on the 'last_click'-location. Only makes sense in the layer `last_click`",
                args: [],

                constr(state: SpecialVisualizationState, _, __, feature): BaseUIElement {
                    let [lon, lat] = GeoOperations.centerpointCoordinates(feature)
                    return new SvelteUIElement(AddNewPoint, {
                        state,
                        coordinate: { lon, lat },
                    }).SetClass("w-full h-full overflow-auto")
                },
            },
            {
                funcName: "user_profile",
                args: [],

                docs: "A component showing information about the currently logged in user (username, profile description, profile picture + link to edit them). Mostly meant to be used in the 'user-settings'",
                constr(state: SpecialVisualizationState): BaseUIElement {
                    return new SvelteUIElement(UserProfile, {
                        osmConnection: state.osmConnection,
                    })
                },
            },
            {
                funcName: "language_picker",
                args: [],
                docs: "A component to set the language of the user interface",
                constr(state: SpecialVisualizationState): BaseUIElement {
                    return new SvelteUIElement(LanguagePicker, {
                        assignTo: state.userRelatedState.language,
                        availableLanguages: state.layout.language,
                        preferredLanguages: state.osmConnection.userDetails.map(
                            (ud) => ud.languages,
                        ),
                    })
                },
            },
            {
                funcName: "logout",
                args: [],
                needsUrls: [Constants.osmAuthConfig.url],
                docs: "Shows a button where the user can log out",

                constr(state: SpecialVisualizationState): BaseUIElement {
                    return new SvelteUIElement(LogoutButton, { osmConnection: state.osmConnection })
                },
            },
            new HistogramViz(),
            new StealViz(),
            new MinimapViz(),
            {
                funcName: "split_button",
                docs: "Adds a button which allows to split a way",
                args: [],

                constr(
                    state: SpecialVisualizationState,
                    tagSource: UIEventSource<Record<string, string>>,
                ): BaseUIElement {
                    return new VariableUiElement(
                        tagSource
                            .map((tags) => tags.id)
                            .map((id) => {
                                if (id.startsWith("way/")) {
                                    return new SvelteUIElement(SplitRoadWizard, { id, state })
                                }
                                return undefined
                            }),
                    )
                },
            },
            {
                funcName: "move_button",
                docs: "Adds a button which allows to move the object to another location. The config will be read from the layer config",
                args: [],

                constr(
                    state: SpecialVisualizationState,
                    tagSource: UIEventSource<Record<string, string>>,
                    argument: string[],
                    feature: Feature,
                    layer: LayerConfig,
                ): BaseUIElement {
                    if (feature.geometry.type !== "Point") {
                        return undefined
                    }

                    return new SvelteUIElement(MoveWizard, {
                        state,
                        featureToMove: feature,
                        layer,
                    })
                },
            },
            {
                funcName: "delete_button",
                docs: "Adds a button which allows to delete the object at this location. The config will be read from the layer config",
                args: [],

                constr(
                    state: SpecialVisualizationState,
                    tagSource: UIEventSource<Record<string, string>>,
                    argument: string[],
                    feature: Feature,
                    layer: LayerConfig,
                ): BaseUIElement {
                    if (!layer.deletion) {
                        return undefined
                    }
                    return new SvelteUIElement(DeleteWizard, {
                        tags: tagSource,
                        deleteConfig: layer.deletion,
                        state,
                        feature,
                        layer,
                    })
                },
            },
            new ShareLinkViz(),
            new ExportAsGpxViz(),
            new UploadToOsmViz(),
            new MultiApplyViz(),
            new AddNoteCommentViz(),
            {
                funcName: "open_note",
                args: [],
                needsUrls: [Constants.osmAuthConfig.url],
                docs: "Creates a new map note on the given location. This options is placed in the 'last_click'-popup automatically if the 'notes'-layer is enabled",
                constr(
                    state: SpecialVisualizationState,
                    tagSource: UIEventSource<Record<string, string>>,
                    argument: string[],
                    feature: Feature,
                ): BaseUIElement {
                    const [lon, lat] = GeoOperations.centerpointCoordinates(feature)
                    return new SvelteUIElement(CreateNewNote, {
                        state,
                        coordinate: new UIEventSource({ lon, lat }),
                    })
                },
            },
            new CloseNoteButton(),
            new PlantNetDetectionViz(),

            new TagApplyButton(),

            new PointImportButtonViz(),
            new WayImportButtonViz(),
            new ConflateImportButtonViz(),

            new NearbyImageVis(),

            {
                funcName: "wikipedia",
                docs: "A box showing the corresponding wikipedia article(s) - based on the **wikidata** tag.",
                args: [
                    {
                        name: "keyToShowWikipediaFor",
                        doc: "Use the wikidata entry from this key to show the wikipedia article for. Multiple keys can be given (separated by ';'), in which case the first matching value is used",
                        defaultValue: "wikidata;wikipedia",
                    },
                ],
                needsUrls: [...Wikidata.neededUrls, ...Wikipedia.neededUrls],

                example:
                    "`{wikipedia()}` is a basic example, `{wikipedia(name:etymology:wikidata)}` to show the wikipedia page of whom the feature was named after. Also remember that these can be styled, e.g. `{wikipedia():max-height: 10rem}` to limit the height",
                constr: (_, tagsSource, args) => {
                    const keys = args[0].split(";").map((k) => k.trim())
                    const wikiIds: Store<string[]> = tagsSource.map((tags) => {
                        const key = keys.find((k) => tags[k] !== undefined && tags[k] !== "")
                        return tags[key]?.split(";")?.map((id) => id.trim()) ?? []
                    })
                    return new SvelteUIElement(WikipediaPanel, {
                        wikiIds,
                    })
                },
            },
            {
                funcName: "wikidata_label",
                docs: "Shows the label of the corresponding wikidata-item",
                args: [
                    {
                        name: "keyToShowWikidataFor",
                        doc: "Use the wikidata entry from this key to show the label",
                        defaultValue: "wikidata",
                    },
                ],
                needsUrls: Wikidata.neededUrls,
                example:
                    "`{wikidata_label()}` is a basic example, `{wikipedia(name:etymology:wikidata)}` to show the label itself",
                constr: (_, tagsSource, args) =>
                    new VariableUiElement(
                        tagsSource
                            .map((tags) => tags[args[0]])
                            .map((wikidata) => {
                                wikidata = Utils.NoEmpty(
                                    wikidata?.split(";")?.map((wd) => wd.trim()) ?? [],
                                )[0]
                                const entry = Wikidata.LoadWikidataEntry(wikidata)
                                return new VariableUiElement(
                                    entry.map((e) => {
                                        if (e === undefined || e["success"] === undefined) {
                                            return wikidata
                                        }
                                        const response = <WikidataResponse>e["success"]
                                        return Translation.fromMap(response.labels)
                                    }),
                                )
                            }),
                    ),
            },
            new MapillaryLinkVis(),
            new LanguageElement(),
            {
                funcName: "all_tags",
                docs: "Prints all key-value pairs of the object - used for debugging",
                args: [],
                constr: (
                    state,
                    tags: UIEventSource<Record<string, string>>,
                    _,
                    __,
                    layer: LayerConfig,
                ) => new SvelteUIElement(AllTagsPanel, { tags, layer }),
            },
            {
                funcName: "image_carousel",
                docs: "Creates an image carousel for the given sources. An attempt will be made to guess what source is used. Supported: Wikidata identifiers, Wikipedia pages, Wikimedia categories, IMGUR (with attribution, direct links)",
                args: [
                    {
                        name: "image_key",
                        defaultValue: AllImageProviders.defaultKeys.join(","),
                        doc: "The keys given to the images, e.g. if <span class='literal-code'>image</span> is given, the first picture URL will be added as <span class='literal-code'>image</span>, the second as <span class='literal-code'>image:0</span>, the third as <span class='literal-code'>image:1</span>, etc... Multiple values are allowed if ';'-separated ",
                    },
                ],
                needsUrls: AllImageProviders.apiUrls,
                constr: (state, tags, args, feature) => {
                    let imagePrefixes: string[] = undefined
                    if (args.length > 0) {
                        imagePrefixes = [].concat(...args.map((a) => a.split(",")))
                    }
                    return new ImageCarousel(
                        AllImageProviders.LoadImagesFor(tags, imagePrefixes),
                        tags,
                        state,
                    )
                },
            },
            {
                funcName: "image_upload",
                docs: "Creates a button where a user can upload an image to IMGUR",
                needsUrls: [Imgur.apiUrl],
                args: [
                    {
                        name: "image-key",
                        doc: "Image tag to add the URL to (or image-tag:0, image-tag:1 when multiple images are added)",
                        required: false,
                    },
                    {
                        name: "label",
                        doc: "The text to show on the button",
                        required: false,
                    },
                ],
                constr: (state, tags, args) => {
                    const targetKey = args[0] === "" ? undefined : args[0]
                    return new SvelteUIElement(UploadImage, {
                        state,
                        tags,
                        targetKey,
                        labelText: args[1],
                        image: args[2],
                    })
                },
            },
            {
                funcName: "rating",
                docs: "Shows stars which represent the avarage rating on mangrove.reviews",
                needsUrls: [MangroveReviews.ORIGINAL_API],
                args: [
                    {
                        name: "subjectKey",
                        defaultValue: "name",
                        doc: "The key to use to determine the subject. If specified, the subject will be <b>tags[subjectKey]</b>",
                    },
                    {
                        name: "fallback",
                        doc: "The identifier to use, if <i>tags[subjectKey]</i> as specified above is not available. This is effectively a fallback value",
                    },
                ],
                constr: (state, tags, args, feature, layer) => {
                    const nameKey = args[0] ?? "name"
                    let fallbackName = args[1]
                    const reviews = FeatureReviews.construct(
                        feature,
                        tags,
                        state.userRelatedState.mangroveIdentity,
                        {
                            nameKey: nameKey,
                            fallbackName,
                        },
<<<<<<< HEAD
=======
                        state.featureSwitchIsTesting
>>>>>>> 073cd692
                    )
                    return new SvelteUIElement(StarsBarIcon, {
                        score: reviews.average,
                    })
                },
            },

            {
                funcName: "create_review",
                docs: "Invites the contributor to leave a review. Somewhat small UI-element until interacted",
                needsUrls: [MangroveReviews.ORIGINAL_API],
                args: [
                    {
                        name: "subjectKey",
                        defaultValue: "name",
                        doc: "The key to use to determine the subject. If specified, the subject will be <b>tags[subjectKey]</b>",
                    },
                    {
                        name: "fallback",
                        doc: "The identifier to use, if <i>tags[subjectKey]</i> as specified above is not available. This is effectively a fallback value",
                    },
                ],
                constr: (state, tags, args, feature, layer) => {
                    const nameKey = args[0] ?? "name"
                    let fallbackName = args[1]
                    const reviews = FeatureReviews.construct(
                        feature,
                        tags,
                        state.userRelatedState?.mangroveIdentity,
                        {
                            nameKey: nameKey,
                            fallbackName,
                        },
<<<<<<< HEAD
=======
                        state.featureSwitchIsTesting
>>>>>>> 073cd692
                    )
                    return new SvelteUIElement(ReviewForm, { reviews, state, tags, feature, layer })
                },
            },
            {
                funcName: "list_reviews",
                docs: "Adds an overview of the mangrove-reviews of this object. Mangrove.Reviews needs - in order to identify the reviewed object - a coordinate and a name. By default, the name of the object is given, but this can be overwritten",
                needsUrls: [MangroveReviews.ORIGINAL_API],
                example:
                    "`{reviews()}` for a vanilla review, `{reviews(name, play_forest)}` to review a play forest. If a name is known, the name will be used as identifier, otherwise 'play_forest' is used",
                args: [
                    {
                        name: "subjectKey",
                        defaultValue: "name",
                        doc: "The key to use to determine the subject. If specified, the subject will be <b>tags[subjectKey]</b>",
                    },
                    {
                        name: "fallback",
                        doc: "The identifier to use, if <i>tags[subjectKey]</i> as specified above is not available. This is effectively a fallback value",
                    },
                ],
                constr: (state, tags, args, feature, layer) => {
                    const nameKey = args[0] ?? "name"
                    let fallbackName = args[1]
                    const reviews = FeatureReviews.construct(
                        feature,
                        tags,
                        state.userRelatedState?.mangroveIdentity,
                        {
                            nameKey: nameKey,
                            fallbackName,
                        },
<<<<<<< HEAD
=======
                        state.featureSwitchIsTesting
>>>>>>> 073cd692
                    )
                    return new SvelteUIElement(AllReviews, { reviews, state, tags, feature, layer })
                },
            },
            {
                funcName: "import_mangrove_key",
                docs: "Only makes sense in the usersettings. Allows to import a mangrove public key and to use this to make reviews",
                args: [
                    {
                        name: "text",
                        doc: "The text that is shown on the button",
                    },
                ],
                needsUrls: [],
                constr(
                    state: SpecialVisualizationState,
                    tagSource: UIEventSource<Record<string, string>>,
                    argument: string[],
                    feature: Feature,
<<<<<<< HEAD
                    layer: LayerConfig,
=======
                    layer: LayerConfig
>>>>>>> 073cd692
                ): BaseUIElement {
                    const [text] = argument
                    return new SvelteUIElement(ImportReviewIdentity, { state, text })
                },
            },
            {
                funcName: "opening_hours_table",
                docs: "Creates an opening-hours table. Usage: {opening_hours_table(opening_hours)} to create a table of the tag 'opening_hours'.",
                args: [
                    {
                        name: "key",
                        defaultValue: "opening_hours",
                        doc: "The tagkey from which the table is constructed.",
                    },
                    {
                        name: "prefix",
                        defaultValue: "",
                        doc: "Remove this string from the start of the value before parsing. __Note: use `&LPARENs` to indicate `(` if needed__",
                    },
                    {
                        name: "postfix",
                        defaultValue: "",
                        doc: "Remove this string from the end of the value before parsing. __Note: use `&RPARENs` to indicate `)` if needed__",
                    },
                ],
                needsUrls: [Constants.countryCoderEndpoint],
                example:
                    "A normal opening hours table can be invoked with `{opening_hours_table()}`. A table for e.g. conditional access with opening hours can be `{opening_hours_table(access:conditional, no @ &LPARENS, &RPARENS)}`",
                constr: (state, tagSource: UIEventSource<any>, args) => {
                    const [key, prefix, postfix] = args
                    return new OpeningHoursVisualization(tagSource, state, key, prefix, postfix)
                },
            },
            {
                funcName: "opening_hours_state",
                docs: "A small element, showing if the POI is currently open and when the next change is",
                args: [
                    {
                        name: "key",
                        defaultValue: "opening_hours",
                        doc: "The tagkey from which the opening hours are read.",
                    },
                    {
                        name: "prefix",
                        defaultValue: "",
                        doc: "Remove this string from the start of the value before parsing. __Note: use `&LPARENs` to indicate `(` if needed__",
                    },
                    {
                        name: "postfix",
                        defaultValue: "",
                        doc: "Remove this string from the end of the value before parsing. __Note: use `&RPARENs` to indicate `)` if needed__",
                    },
                ],
                constr(
                    state: SpecialVisualizationState,
                    tags: UIEventSource<Record<string, string>>,
                    args: string[],
                    feature: Feature,
                    layer: LayerConfig,
                ): SvelteUIElement {
                    const keyToUse = args[0]
                    const prefix = args[1]
                    const postfix = args[2]
                    return new SvelteUIElement(NextChangeViz, {
                        state,
                        keyToUse,
                        tags,
                        prefix,
                        postfix,
                    })
                },
            },
            {
                funcName: "canonical",

                docs: "Converts a short, canonical value into the long, translated text including the unit. This only works if a `unit` is defined for the corresponding value. The unit specification will be included in the text. ",
                example:
                    "If the object has `length=42`, then `{canonical(length)}` will be shown as **42 meter** (in english), **42 metre** (in french), ...",
                args: [
                    {
                        name: "key",
                        doc: "The key of the tag to give the canonical text for",
                        required: true,
                    },
                ],
                constr: (state, tagSource, args) => {
                    const key = args[0]
                    return new VariableUiElement(
                        tagSource
                            .map((tags) => tags[key])
                            .map((value) => {
                                if (value === undefined) {
                                    return undefined
                                }
                                const allUnits: Unit[] = [].concat(
                                    ...(state?.layout?.layers?.map((lyr) => lyr.units) ?? []),
                                )
                                const unit = allUnits.filter((unit) =>
                                    unit.isApplicableToKey(key),
                                )[0]
                                if (unit === undefined) {
                                    return value
                                }
                                const getCountry = () => tagSource.data._country
                                return unit.asHumanLongValue(value, getCountry)
                            }),
                    )
                },
            },
            {
                funcName: "export_as_geojson",
                docs: "Exports the selected feature as GeoJson-file",
                args: [],

                constr: (state, tagSource, tagsSource, feature, layer) => {
                    const t = Translations.t.general.download

                    return new SubtleButton(
                        Svg.download_svg(),
                        new Combine([
                            t.downloadFeatureAsGeojson.SetClass("font-bold text-lg"),
                            t.downloadGeoJsonHelper.SetClass("subtle"),
                        ]).SetClass("flex flex-col"),
                    )
                        .onClick(() => {
                            console.log("Exporting as Geojson")
                            const tags = tagSource.data
                            const title =
                                layer?.title?.GetRenderValue(tags)?.Subs(tags)?.txt ?? "geojson"
                            const data = JSON.stringify(feature, null, "  ")
                            Utils.offerContentsAsDownloadableFile(
                                data,
                                title + "_mapcomplete_export.geojson",
                                {
                                    mimetype: "application/vnd.geo+json",
                                },
                            )
                        })
                        .SetClass("w-full")
                },
            },
            {
                funcName: "open_in_iD",
                docs: "Opens the current view in the iD-editor",
                args: [],

                constr: (state, feature) => {
                    return new SvelteUIElement(OpenIdEditor, {
                        mapProperties: state.mapProperties,
                        objectId: feature.data.id,
                    })
                },
            },
            {
                funcName: "open_in_josm",
                docs: "Opens the current view in the JOSM-editor",
                args: [],
                needsUrls: ["http://127.0.0.1:8111/load_and_zoom"],

                constr: (state) => {
                    return new SvelteUIElement(OpenJosm, { state })
                },
            },
            {
                funcName: "clear_location_history",
                docs: "A button to remove the travelled track information from the device",
                args: [],

                constr: (state) => {
                    return new SubtleButton(
                        Svg.delete_icon_svg().SetStyle("height: 1.5rem"),
                        Translations.t.general.removeLocationHistory,
                    ).onClick(() => {
                        state.historicalUserLocations.features.setData([])
                        state.selectedElement.setData(undefined)
                    })
                },
            },
            {
                funcName: "visualize_note_comments",
                docs: "Visualises the comments for notes",
                args: [
                    {
                        name: "commentsKey",
                        doc: "The property name of the comments, which should be stringified json",
                        defaultValue: "comments",
                    },
                    {
                        name: "start",
                        doc: "Drop the first 'start' comments",
                        defaultValue: "0",
                    },
                ],
                needsUrls: [Constants.osmAuthConfig.url],
                constr: (state, tags, args) =>
                    new VariableUiElement(
                        tags
                            .map((tags) => tags[args[0]])
                            .map((commentsStr) => {
                                const comments: any[] = JSON.parse(commentsStr)
                                const startLoc = Number(args[1] ?? 0)
                                if (!isNaN(startLoc) && startLoc > 0) {
                                    comments.splice(0, startLoc)
                                }
                                return new Combine(
                                    comments
                                        .filter((c) => c.text !== "")
                                        .map(
                                            (c, i) =>
                                                new NoteCommentElement(c, state, i, comments.length),
                                        ),
                                ).SetClass("flex flex-col")
                            }),
                    ),
            },
            {
                funcName: "add_image_to_note",
                docs: "Adds an image to a node",
                args: [
                    {
                        name: "Id-key",
                        doc: "The property name where the ID of the note to close can be found",
                        defaultValue: "id",
                    },
                ],
                needsUrls: [Imgur.apiUrl],

                constr: (state, tags, args) => {
                    const id = tags.data[args[0] ?? "id"]
                    tags = state.featureProperties.getStore(id)
                    console.log("Id is", id)
                    return new SvelteUIElement(UploadImage, { state, tags })
                },
            },
            {
                funcName: "title",
                args: [],

                docs: "Shows the title of the popup. Useful for some cases, e.g. 'What is phone number of {title()}?'",
                example:
                    "`What is the phone number of {title()}`, which might automatically become `What is the phone number of XYZ`.",
                constr: (
                    state: SpecialVisualizationState,
                    tagsSource: UIEventSource<Record<string, string>>,
                    _: string[],
                    feature: Feature,
                    layer: LayerConfig,
                ) =>
                    new VariableUiElement(
                        tagsSource.map((tags) => {
                            if (state.layout === undefined) {
                                return "<feature title>"
                            }
                            const title = layer?.title?.GetRenderValue(tags)
                            if (title === undefined) {
                                return undefined
                            }
                            return new SvelteUIElement(SpecialTranslation, {
                                t: title,
                                tags: tagsSource,
                                state,
                                feature,
                                layer,
                            }).SetClass("px-1")
                        }),
                    ),
            },
            {
                funcName: "maproulette_task",
                args: [],
                needsUrls: [Maproulette.defaultEndpoint],
                constr(state, tagSource) {
                    let parentId = tagSource.data.mr_challengeId
                    if (parentId === undefined) {
                        console.warn("Element ", tagSource.data.id, " has no mr_challengeId")
                        return undefined
                    }
                    let challenge = Stores.FromPromise(
                        Utils.downloadJsonCached(
                            `${Maproulette.defaultEndpoint}/challenge/${parentId}`,
                            24 * 60 * 60 * 1000,
                        ),
                    )

                    return new VariableUiElement(
                        challenge.map((challenge) => {
                            let listItems: BaseUIElement[] = []
                            let title: BaseUIElement

                            if (challenge?.name) {
                                title = new Title(challenge.name)
                            }

                            if (challenge?.description) {
                                listItems.push(new FixedUiElement(challenge.description))
                            }

                            if (challenge?.instruction) {
                                listItems.push(new FixedUiElement(challenge.instruction))
                            }

                            if (listItems.length === 0) {
                                return undefined
                            } else {
                                return [title, new List(listItems)]
                            }
                        }),
                    )
                },
                docs: "Fetches the metadata of MapRoulette campaign that this task is part of and shows those details (namely `title`, `description` and `instruction`).\n\nThis reads the property `mr_challengeId` to detect the parent campaign.",
            },
            {
                funcName: "maproulette_set_status",
                docs: "Change the status of the given MapRoulette task",
                needsUrls: [Maproulette.defaultEndpoint],
                example:
                    " The following example sets the status to '2' (false positive)\n" +
                    "\n" +
                    "```json\n" +
                    "{\n" +
                    "   \"id\": \"mark_duplicate\",\n" +
                    "   \"render\": {\n" +
                    "      \"special\": {\n" +
                    "         \"type\": \"maproulette_set_status\",\n" +
                    "         \"message\": {\n" +
                    "            \"en\": \"Mark as not found or false positive\"\n" +
                    "         },\n" +
                    "         \"status\": \"2\",\n" +
                    "         \"image\": \"close\"\n" +
                    "      }\n" +
                    "   }\n" +
                    "}\n" +
                    "```",
                args: [
                    {
                        name: "message",
                        doc: "A message to show to the user",
                    },
                    {
                        name: "image",
                        doc: "Image to show",
                        defaultValue: "confirm",
                    },
                    {
                        name: "message_confirm",
                        doc: "What to show when the task is closed, either by the user or was already closed.",
                    },
                    {
                        name: "status",
                        doc: "A statuscode to apply when the button is clicked. 1 = `close`, 2 = `false_positive`, 3 = `skip`, 4 = `deleted`, 5 = `already fixed` (on the map, e.g. for duplicates), 6 = `too hard`",
                        defaultValue: "1",
                    },
                    {
                        name: "maproulette_id",
                        doc: "The property name containing the maproulette id",
                        defaultValue: "mr_taskId",
                    },
                    {
                        name: "ask_feedback",
                        doc: "If not an empty string, this will be used as question to ask some additional feedback. A text field will be added",
                        defaultValue: "",
                    },
                ],

                constr: (state, tagsSource, args) => {
                    let [
                        message,
                        image,
                        message_closed,
                        statusToSet,
                        maproulette_id_key,
                        askFeedback,
                    ] = args
                    if (image === "") {
                        image = "confirm"
                    }
                    if (maproulette_id_key === "" || maproulette_id_key === undefined) {
                        maproulette_id_key = "mr_taskId"
                    }
                    statusToSet = statusToSet ?? "1"
                    return new SvelteUIElement(MaprouletteSetStatus, {
                        state,
                        tags: tagsSource,
                        message,
                        image,
                        message_closed,
                        statusToSet,
                        maproulette_id_key,
                        askFeedback,
                    })
                },
            },
            {
                funcName: "statistics",
                docs: "Show general statistics about the elements currently in view. Intended to use on the `current_view`-layer",
                args: [],

                constr: (state) => {
                    return new Combine(
                        state.layout.layers
                            .filter((l) => l.name !== null && l.title && state.perLayer.get(l.id) !== undefined )
                            .map(
                                (l) => {
                                    const fs = state.perLayer.get(l.id)
                                    console.log(">>>", l.id, fs)
                                    const bbox = state.mapProperties.bounds
                                    const fsBboxed = new BBoxFeatureSourceForLayer(fs, bbox)
                                    return new StatisticsPanel(fsBboxed)
                                },
                                [state.mapProperties.bounds],
                            ),
                    )
                },
            },
            {
                funcName: "send_email",
                docs: "Creates a `mailto`-link where some fields are already set and correctly escaped. The user will be promted to send the email",
                args: [
                    {
                        name: "to",
                        doc: "Who to send the email to?",
                        required: true,
                    },
                    {
                        name: "subject",
                        doc: "The subject of the email",
                        required: true,
                    },
                    {
                        name: "body",
                        doc: "The text in the email",
                        required: true,
                    },

                    {
                        name: "button_text",
                        doc: "The text shown on the button in the UI",
                        required: true,
                    },
                ],

                constr(__, tags, args) {
                    return new SvelteUIElement(SendEmail, { args, tags })
                },
            },
            {
                funcName: "link",
                docs: "Construct a link. By using the 'special' visualisation notation, translations should be easier",
                args: [
                    {
                        name: "text",
                        doc: "Text to be shown",
                        required: true,
                    },
                    {
                        name: "href",
                        doc: "The URL to link to. Note that this will be URI-encoded before ",
                        required: true,
                    },
                    {
                        name: "class",
                        doc: "CSS-classes to add to the element",
                    },
                    {
                        name: "download",
                        doc: "Expects a string which denotes the filename to download the contents of `href` into. If set, this link will act as a download-button.",
                    },
                    {
                        name: "arialabel",
                        doc: "If set, this text will be used as aria-label",
                    },
                ],

                constr(
                    state: SpecialVisualizationState,
                    tagSource: UIEventSource<Record<string, string>>,
                    args: string[],
                ): BaseUIElement {
                    let [text, href, classnames, download, ariaLabel] = args
                    if (download === "") {
                        download = undefined
                    }
                    const newTab = download === undefined && !href.startsWith("#")
                    return new VariableUiElement(
                        tagSource.map(
                            (tags) =>
                                new SvelteUIElement(Link, {
                                    text: Utils.SubstituteKeys(text, tags),
                                    href: Utils.SubstituteKeys(href, tags).replaceAll(
                                        / /g,
                                        "%20",
                                    ) /* Chromium based browsers eat the spaces */,
                                    classnames,
                                    download: Utils.SubstituteKeys(download, tags),
                                    ariaLabel: Utils.SubstituteKeys(ariaLabel, tags),
                                    newTab,
                                }),
                        ),
                    )
                },
            },
            {
                funcName: "multi",
                docs: "Given an embedded tagRendering (read only) and a key, will read the keyname as a JSON-list. Every element of this list will be considered as tags and rendered with the tagRendering",
                example:
                    "```json\n" +
                    JSON.stringify(
                        {
                            render: {
                                special: {
                                    type: "multi",
                                    key: "_doors_from_building_properties",
                                    tagrendering: {
                                        en: "The building containing this feature has a <a href='#{id}'>door</a> of width {entrance:width}",
                                    },
                                },
                            },
                        },
                        null,
                        "  ",
                    ) +
                    "\n```",
                args: [
                    {
                        name: "key",
                        doc: "The property to read and to interpret as a list of properties",
                        required: true,
                    },
                    {
                        name: "tagrendering",
                        doc: "An entire tagRenderingConfig",
                        required: true,
                    },
                    {
                        name: "classes",
                        doc: "CSS-classes to apply on every individual item. Seperated by `space`",
                    },
                ],
                constr(
                    state: SpecialVisualizationState,
                    featureTags: UIEventSource<Record<string, string>>,
                    args: string[],
                    feature: Feature,
                    layer: LayerConfig,
                ) {
                    const [key, tr, classesRaw] = args
                    let classes = classesRaw ?? ""
                    const translation = new Translation({ "*": tr })
                    return new VariableUiElement(
                        featureTags.map((tags) => {
                            let properties: object[]
                            if (typeof tags[key] === "string") {
                                properties = JSON.parse(tags[key])
                            } else {
                                properties = <any>tags[key]
                            }
                            const elements = []
                            for (const property of properties) {
                                const subsTr = new SvelteUIElement(SpecialTranslation, {
                                    t: translation,
                                    tags: new ImmutableStore(property),
                                    state,
                                    feature,
                                    layer,
                                }).SetClass(classes)
                                elements.push(subsTr)
                            }
                            return elements
                        }),
                    )
                },
            },
            {
                funcName: "translated",
                docs: "If the given key can be interpreted as a JSON, only show the key containing the current language (or 'en'). This specialRendering is meant to be used by MapComplete studio and is not useful in map themes",

                args: [
                    {
                        name: "key",
                        doc: "The attribute to interpret as json",
                        defaultValue: "value",
                    },
                ],
                constr(
                    state: SpecialVisualizationState,
                    tagSource: UIEventSource<Record<string, string>>,
                    argument: string[],
                    feature: Feature,
                    layer: LayerConfig,
                ): BaseUIElement {
                    return new VariableUiElement(
                        tagSource.map((tags) => {
                            const v = tags[argument[0] ?? "value"]
                            try {
                                const tr = typeof v === "string" ? JSON.parse(v) : v
                                return new Translation(tr).SetClass("font-bold")
                            } catch (e) {
                                console.error("Cannot create a translation for", v, "due to", e)
                                return JSON.stringify(v)
                            }
                        }),
                    )
                },
            },
            {
                funcName: "fediverse_link",
                docs: "Converts a fediverse username or link into a clickable link",
                args: [
                    {
                        name: "key",
                        doc: "The attribute-name containing the link",
                        required: true,
                    },
                ],

                constr(
                    state: SpecialVisualizationState,
                    tagSource: UIEventSource<Record<string, string>>,
                    argument: string[],
                    feature: Feature,
                    layer: LayerConfig,
                ): BaseUIElement {
                    const key = argument[0]
                    const validator = new FediverseValidator()
                    return new VariableUiElement(
                        tagSource
                            .map((tags) => tags[key])
                            .map((fediAccount) => {
                                fediAccount = validator.reformat(fediAccount)
                                const [_, username, host] = fediAccount.match(
                                    FediverseValidator.usernameAtServer,
                                )

                                const normalLink = new SvelteUIElement(Link, {
                                    text: fediAccount,
                                    href: "https://" + host + "/@" + username,
                                    newTab: true,
                                })

                                const loggedInContributorMastodon =
                                    state.userRelatedState?.preferencesAsTags?.data?.[
                                        "_mastodon_link"
                                        ]
                                console.log(
                                    "LoggedinContributorMastodon",
                                    loggedInContributorMastodon,
                                )
                                if (!loggedInContributorMastodon) {
                                    return normalLink
                                }
                                const homeUrl = new URL(loggedInContributorMastodon)
                                const homeHost = homeUrl.protocol + "//" + homeUrl.hostname

                                return new Combine([
                                    normalLink,
                                    new SvelteUIElement(Link, {
                                        href: homeHost + "/" + fediAccount,
                                        text: Translations.t.validation.fediverse.onYourServer,
                                        newTab: true,
                                    }).SetClass("button"),
                                ])
                            }),
                    )
                },
            },
            {
                funcName: "braced",
                docs: "Show a literal text within braces",

                args: [
                    {
                        name: "text",
                        required: true,
                        doc: "The value to show",
                    },
                ],
                constr(
                    state: SpecialVisualizationState,
                    tagSource: UIEventSource<Record<string, string>>,
                    args: string[],
                    feature: Feature,
                    layer: LayerConfig,
                ): BaseUIElement {
                    return new FixedUiElement("{" + args[0] + "}")
                },
            },
            {
                funcName: "tags",
                docs: "Shows a (json of) tags in a human-readable way + links to the wiki",

                args: [
                    {
                        name: "key",
                        defaultValue: "value",
                        doc: "The key to look for the tags",
                    },
                ],
                constr(
                    state: SpecialVisualizationState,
                    tagSource: UIEventSource<Record<string, string>>,
                    argument: string[],
                    feature: Feature,
                    layer: LayerConfig,
                ): BaseUIElement {
                    const key = argument[0] ?? "value"
                    return new VariableUiElement(
                        tagSource.map((tags) => {
                            let value = tags[key]
                            if (!value) {
                                return new FixedUiElement("No tags found").SetClass("font-bold")
                            }
                            if (typeof value === "string" && value.startsWith("{")) {
                                value = JSON.parse(value)
                            }
                            try {
                                const parsed = TagUtils.Tag(value)
                                return parsed.asHumanString(true, false, {})
                            } catch (e) {
                                return new FixedUiElement(
                                    "Could not parse this tag: " +
                                    JSON.stringify(value) +
                                    " due to " +
                                    e,
                                ).SetClass("alert")
                            }
                        }),
                    )
                },
            },
            {
                funcName: "giggity",
                args: [
                    {
                        name: "giggityUrl",
                        required: true,
                        doc: "The URL of the giggity-XML",
                    },
                ],
                docs: "Shows events that are happening based on a Giggity URL",
                needsUrls: (args) => args[0],

                constr(
                    state: SpecialVisualizationState,
                    tagSource: UIEventSource<Record<string, string>>,
                    argument: string[],
                    feature: Feature,
                    layer: LayerConfig,
                ): BaseUIElement {
                    const giggityUrl = argument[0]
                    return new SvelteUIElement(Giggity, { tags: tagSource, state, giggityUrl })
                },
            },
            {
                funcName: "gps_all_tags",

                docs: "Shows the current tags of the GPS-representing object, used for debugging",
                args: [],
                constr(
                    state: SpecialVisualizationState,
                    _: UIEventSource<Record<string, string>>,
                    argument: string[],
                    feature: Feature,
                    layer: LayerConfig,
                ): BaseUIElement {
                    const tags = (<ThemeViewState>(
                        state
                    )).geolocation.currentUserLocation.features.map(
                        (features) => features[0]?.properties,
                    )
                    return new Combine([
                        new SvelteUIElement(OrientationDebugPanel, {}),
                        new SvelteUIElement(AllTagsPanel, {
                            state,
                            tags,
                        }),
                    ])
                },
            },
            {
                funcName: "favourite_status",

                docs: "A button that allows a (logged in) contributor to mark a location as a favourite location",
                args: [],

                constr(
                    state: SpecialVisualizationState,
                    tagSource: UIEventSource<Record<string, string>>,
                    argument: string[],
                    feature: Feature,
                    layer: LayerConfig,
                ): BaseUIElement {
                    return new SvelteUIElement(MarkAsFavourite, {
                        tags: tagSource,
                        state,
                        layer,
                        feature,
                    })
                },
            },
            {
                funcName: "favourite_icon",

                docs: "A small button that allows a (logged in) contributor to mark a location as a favourite location, sized to fit a title-icon",
                args: [],
                constr(
                    state: SpecialVisualizationState,
                    tagSource: UIEventSource<Record<string, string>>,
                    argument: string[],
                    feature: Feature,
                    layer: LayerConfig,
                ): BaseUIElement {
                    return new SvelteUIElement(MarkAsFavouriteMini, {
                        tags: tagSource,
                        state,
                        layer,
                        feature,
                    }).SetClass("w-full h-full")
                },
            },
            {
                funcName: "direction_indicator",
                args: [],

                docs: "Gives a distance indicator and a compass pointing towards the location from your GPS-location. If clicked, centers the map on the object",
                constr(
                    state: SpecialVisualizationState,
                    tagSource: UIEventSource<Record<string, string>>,
                    argument: string[],
                    feature: Feature,
                    layer: LayerConfig,
                ): BaseUIElement {
                    return new SvelteUIElement(DirectionIndicator, { state, feature })
                },
            },
            {
                funcName: "qr_code",
                args: [],

                docs: "Generates a QR-code to share the selected object",
                constr(
                    state: SpecialVisualizationState,
                    tagSource: UIEventSource<Record<string, string>>,
                    argument: string[],
                    feature: Feature,
                    layer: LayerConfig,
                ): BaseUIElement {
                    const smallSize = 100
                    const bigSize = 200
                    const size = new UIEventSource(smallSize)
                    return new VariableUiElement(
                        tagSource
                            .map((tags) => tags.id)
                            .map((id) => {
                                if (id.startsWith("node/-")) {
                                    // Not yet uploaded
                                    return undefined
                                }
                                const [lon, lat] = GeoOperations.centerpointCoordinates(feature)
                                const includeLayout = window.location.pathname
                                    .split("/")
                                    .at(-1)
                                    .startsWith("theme")
                                const layout = includeLayout
                                    ? "layout=" + state.layout.id + "&"
                                    : ""
                                const url =
                                    `${window.location.protocol}//${window.location.host}${window.location.pathname}?${layout}lat=${lat}&lon=${lon}&z=15` +
                                    `#${id}`
<<<<<<< HEAD
                                return new Img(new Qr(url).toImageElement(75)).SetStyle(
                                    "width: 75px",
                                )
                            }),
                    )
=======
                                return new Img(new Qr(url).toImageElement(size.data)).SetStyle(
                                    `width: ${size.data}px`
                                )
                            }, [size])
                    ).onClick(()=> {
                        if(size.data !== bigSize){
                            size.setData(bigSize)
                        }else{
                            size.setData(smallSize)
                        }
                    })
>>>>>>> 073cd692
                },
            },
            {
                funcName: "direction_absolute",
                docs: "Converts compass degrees (with 0° being north, 90° being east, ...) into a human readable, translated direction such as 'north', 'northeast'",
                args: [
                    {
                        name: "key",
                        doc: "The attribute containing the degrees",
                        defaultValue: "_direction:centerpoint",
                    },
                ],

                constr(
                    state: SpecialVisualizationState,
                    tagSource: UIEventSource<Record<string, string>>,
                    args: string[],
                    feature: Feature,
                    layer: LayerConfig,
                ): BaseUIElement {
                    const key = args[0] === "" ? "_direction:centerpoint" : args[0]
                    return new VariableUiElement(
                        tagSource
                            .map((tags) => {
                                console.log("Direction value", tags[key], key)
                                return tags[key]
                            })
                            .mapD((value) => {
                                const dir = GeoOperations.bearingToHuman(
                                    GeoOperations.parseBearing(value),
                                )
                                console.log("Human dir", dir)
                                return Translations.t.general.visualFeedback.directionsAbsolute[dir]
                            }),
                    )
                },
            },
            {
                funcName: "compare_data",
                needsUrls: (args) => args[1].split(";"),
                args: [
                    {
                        name: "url",
                        required: true,
                        doc: "The attribute containing the url where to fetch more data",
                    },
                    {
                        name: "host",
                        required: true,
                        doc: "The domain name(s) where data might be fetched from - this is needed to set the CSP. A domain must include 'https', e.g. 'https://example.com'. For multiple domains, separate them with ';'. If you don't know the possible domains, use '*'. ",
                    },
                    {
                        name: "readonly",
                        required: false,
                        doc: "If 'yes', will not show 'apply'-buttons",
                    },
                ],
                docs: "Gives an interactive element which shows a tag comparison between the OSM-object and the upstream object. This allows to copy some or all tags into OSM",
                constr(
                    state: SpecialVisualizationState,
                    tagSource: UIEventSource<Record<string, string>>,
                    args: string[],
                    feature: Feature,
                    layer: LayerConfig,
                ): BaseUIElement {
                    const url = args[0]
                    const readonly = args[3] === "yes"
                    const externalData = Stores.FromPromiseWithErr(Utils.downloadJson(url))
                    return new SvelteUIElement(ComparisonTool, {
                        url,
                        state,
                        tags: tagSource,
                        layer,
                        feature,
                        readonly,
                        externalData,
                    })
                },
            },
            {
                funcName: "login_button",
                args: [],
                docs: "Show a login button",
                needsUrls: [],
                constr(
                    state: SpecialVisualizationState,
                    tagSource: UIEventSource<Record<string, string>>,
                    args: string[],
                    feature: Feature,
                    layer: LayerConfig,
                ): BaseUIElement {
                    return new Toggle(
                        undefined,
                        new SvelteUIElement(LoginButton),
                        state.osmConnection.isLoggedIn,
                    )
                },
            },
            {
                funcName: "linked_data_from_website",
                docs: "Attempts to load (via a proxy) the specified website and parsed ld+json from there. Suitable data will be offered to import into OSM",
                args: [
                    {
                        name: "key",
                        defaultValue: "website",
                        doc: "Attempt to load ld+json from the specified URL. This can be in an embedded <script type='ld+json'>",
                    },
                ],
                needsUrls: [Constants.linkedDataProxy, "http://www.schema.org"],
                constr(
                    state: SpecialVisualizationState,
                    tags: UIEventSource<Record<string, string>>,
                    argument: string[],
                    feature: Feature,
                    layer: LayerConfig,
                ): BaseUIElement {
                    const key = argument[0] ?? "website"
                    let url = tags.mapD(tags => {
                        if (!tags._country || !tags[key] || tags[key] === "undefined") {
                            return null
                        }
                        return ({ url: tags[key], country: tags._country })
                    })
                    const sourceUrl: Store<string | undefined> = url.mapD(url => url.url)
                    const externalData: Store<{ success: { content: any } } | {
                        error: string
                    } | undefined | null> = url.bindD(({
                                                           url,
                                                           country,
                                                       }) => Stores.FromPromiseWithErr(LinkedDataLoader.fetchJsonLdWithProxy(url, { country })))



                    return new Toggle(
                        new SvelteUIElement(ComparisonTool, {
                            feature,
                            state,
                            tags,
                            layer,
                            externalData,
                            sourceUrl
                        }), undefined, url.map(url => !!url),
                    )
                },
            },
        ]

        specialVisualizations.push(new AutoApplyButton(specialVisualizations))

        const invalid = specialVisualizations
            .map((sp, i) => ({ sp, i }))
            .filter((sp) => sp.sp.funcName === undefined)
        if (invalid.length > 0) {
            throw (
                "Invalid special visualisation found: funcName is undefined for " +
                invalid.map((sp) => sp.i).join(", ") +
                ". Did you perhaps type \n  funcName: \"funcname\" // type declaration uses COLON\ninstead of:\n  funcName = \"funcName\" // value definition uses EQUAL"
            )
        }

        SpecialVisualisationUtils.specialVisualizations = Utils.NoNull(specialVisualizations)
        return specialVisualizations
    }
}<|MERGE_RESOLUTION|>--- conflicted
+++ resolved
@@ -87,11 +87,8 @@
 import LoginButton from "./Base/LoginButton.svelte"
 import Toggle from "./Input/Toggle"
 import ImportReviewIdentity from "./Reviews/ImportReviewIdentity.svelte"
-<<<<<<< HEAD
 import LinkedDataLoader from "../Logic/Web/LinkedDataLoader"
-=======
 import SplitRoadWizard from "./Popup/SplitRoadWizard.svelte"
->>>>>>> 073cd692
 
 class NearbyImageVis implements SpecialVisualization {
     // Class must be in SpecialVisualisations due to weird cyclical import that breaks the tests
@@ -668,10 +665,7 @@
                             nameKey: nameKey,
                             fallbackName,
                         },
-<<<<<<< HEAD
-=======
-                        state.featureSwitchIsTesting
->>>>>>> 073cd692
+                state.featureSwitchIsTesting
                     )
                     return new SvelteUIElement(StarsBarIcon, {
                         score: reviews.average,
@@ -705,10 +699,7 @@
                             nameKey: nameKey,
                             fallbackName,
                         },
-<<<<<<< HEAD
-=======
                         state.featureSwitchIsTesting
->>>>>>> 073cd692
                     )
                     return new SvelteUIElement(ReviewForm, { reviews, state, tags, feature, layer })
                 },
@@ -741,10 +732,7 @@
                             nameKey: nameKey,
                             fallbackName,
                         },
-<<<<<<< HEAD
-=======
                         state.featureSwitchIsTesting
->>>>>>> 073cd692
                     )
                     return new SvelteUIElement(AllReviews, { reviews, state, tags, feature, layer })
                 },
@@ -764,11 +752,7 @@
                     tagSource: UIEventSource<Record<string, string>>,
                     argument: string[],
                     feature: Feature,
-<<<<<<< HEAD
-                    layer: LayerConfig,
-=======
                     layer: LayerConfig
->>>>>>> 073cd692
                 ): BaseUIElement {
                     const [text] = argument
                     return new SvelteUIElement(ImportReviewIdentity, { state, text })
@@ -1637,13 +1621,6 @@
                                 const url =
                                     `${window.location.protocol}//${window.location.host}${window.location.pathname}?${layout}lat=${lat}&lon=${lon}&z=15` +
                                     `#${id}`
-<<<<<<< HEAD
-                                return new Img(new Qr(url).toImageElement(75)).SetStyle(
-                                    "width: 75px",
-                                )
-                            }),
-                    )
-=======
                                 return new Img(new Qr(url).toImageElement(size.data)).SetStyle(
                                     `width: ${size.data}px`
                                 )
@@ -1655,7 +1632,6 @@
                             size.setData(smallSize)
                         }
                     })
->>>>>>> 073cd692
                 },
             },
             {
