import Combine from "./Base/Combine"
import {FixedUiElement} from "./Base/FixedUiElement"
import BaseUIElement from "./BaseUIElement"
import Title from "./Base/Title"
import Table from "./Base/Table"
import {RenderingSpecification, SpecialVisualization, SpecialVisualizationState,} from "./SpecialVisualization"
import {HistogramViz} from "./Popup/HistogramViz"
import {MinimapViz} from "./Popup/MinimapViz"
import {ShareLinkViz} from "./Popup/ShareLinkViz"
import {UploadToOsmViz} from "./Popup/UploadToOsmViz"
import {MultiApplyViz} from "./Popup/MultiApplyViz"
import {AddNoteCommentViz} from "./Popup/AddNoteCommentViz"
import {PlantNetDetectionViz} from "./Popup/PlantNetDetectionViz"
import TagApplyButton from "./Popup/TagApplyButton"
import {CloseNoteButton} from "./Popup/CloseNoteButton"
import {MapillaryLinkVis} from "./Popup/MapillaryLinkVis"
import {Store, Stores, UIEventSource} from "../Logic/UIEventSource"
import AllTagsPanel from "./Popup/AllTagsPanel.svelte"
import AllImageProviders from "../Logic/ImageProviders/AllImageProviders"
import {ImageCarousel} from "./Image/ImageCarousel"
import {ImageUploadFlow} from "./Image/ImageUploadFlow"
import {VariableUiElement} from "./Base/VariableUIElement"
import {Utils} from "../Utils"
import Wikidata, {WikidataResponse} from "../Logic/Web/Wikidata"
import {Translation} from "./i18n/Translation"
import Translations from "./i18n/Translations"
import ReviewForm from "./Reviews/ReviewForm"
import ReviewElement from "./Reviews/ReviewElement"
import OpeningHoursVisualization from "./OpeningHours/OpeningHoursVisualization"
import LiveQueryHandler from "../Logic/Web/LiveQueryHandler"
import {SubtleButton} from "./Base/SubtleButton"
import Svg from "../Svg"
import NoteCommentElement from "./Popup/NoteCommentElement"
import ImgurUploader from "../Logic/ImageProviders/ImgurUploader"
import FileSelectorButton from "./Input/FileSelectorButton"
import {LoginToggle} from "./Popup/LoginButton"
import Toggle from "./Input/Toggle"
import {SubstitutedTranslation} from "./SubstitutedTranslation"
import List from "./Base/List"
import StatisticsPanel from "./BigComponents/StatisticsPanel"
import AutoApplyButton from "./Popup/AutoApplyButton"
import {LanguageElement} from "./Popup/LanguageElement"
import FeatureReviews from "../Logic/Web/MangroveReviews"
import Maproulette from "../Logic/Maproulette"
import SvelteUIElement from "./Base/SvelteUIElement"
import {BBoxFeatureSourceForLayer} from "../Logic/FeatureSource/Sources/TouchesBboxFeatureSource"
import QuestionViz from "./Popup/QuestionViz"
import {Feature, Point} from "geojson"
import {GeoOperations} from "../Logic/GeoOperations"
import CreateNewNote from "./Popup/CreateNewNote.svelte"
import AddNewPoint from "./Popup/AddNewPoint/AddNewPoint.svelte"
import UserProfile from "./BigComponents/UserProfile.svelte"
import LanguagePicker from "./LanguagePicker"
import Link from "./Base/Link"
import LayerConfig from "../Models/ThemeConfig/LayerConfig"
import TagRenderingConfig from "../Models/ThemeConfig/TagRenderingConfig"
import NearbyImages, {NearbyImageOptions, P4CPicture, SelectOneNearbyImage,} from "./Popup/NearbyImages"
import {Tag} from "../Logic/Tags/Tag"
import ChangeTagAction from "../Logic/Osm/Actions/ChangeTagAction"
import {And} from "../Logic/Tags/And"
import {SaveButton} from "./Popup/SaveButton"
import Lazy from "./Base/Lazy"
import {CheckBox} from "./Input/Checkboxes"
import Slider from "./Input/Slider"
import {OsmTags, WayId} from "../Models/OsmFeature"
import MoveWizard from "./Popup/MoveWizard"
import SplitRoadWizard from "./Popup/SplitRoadWizard"
import {ExportAsGpxViz} from "./Popup/ExportAsGpxViz"
import WikipediaPanel from "./Wikipedia/WikipediaPanel.svelte"
import TagRenderingEditable from "./Popup/TagRendering/TagRenderingEditable.svelte"
import {PointImportButtonViz} from "./Popup/ImportButtons/PointImportButtonViz"
import WayImportButtonViz from "./Popup/ImportButtons/WayImportButtonViz"
import ConflateImportButtonViz from "./Popup/ImportButtons/ConflateImportButtonViz"
import DeleteWizard from "./Popup/DeleteFlow/DeleteWizard.svelte"
import {OpenJosm} from "./BigComponents/OpenJosm"
import OpenIdEditor from "./BigComponents/OpenIdEditor.svelte"
import FediverseValidator from "./InputElement/Validators/FediverseValidator";

class NearbyImageVis implements SpecialVisualization {
    // Class must be in SpecialVisualisations due to weird cyclical import that breaks the tests
    args: { name: string; defaultValue?: string; doc: string; required?: boolean }[] = [
        {
            name: "mode",
            defaultValue: "expandable",
            doc: "Indicates how this component is initialized. Options are: \n\n- `open`: always show and load the pictures\n- `collapsable`: show the pictures, but a user can collapse them\n- `expandable`: shown by default; but a user can collapse them.",
        },
        {
            name: "mapillary",
            defaultValue: "true",
            doc: "If 'true', includes a link to mapillary on this location.",
        },
    ]
    docs =
        "A component showing nearby images loaded from various online services such as Mapillary. In edit mode and when used on a feature, the user can select an image to add to the feature"
    funcName = "nearby_images"

    constr(
        state: SpecialVisualizationState,
        tagSource: UIEventSource<Record<string, string>>,
        args: string[],
        feature: Feature,
        layer: LayerConfig
    ): BaseUIElement {
        const t = Translations.t.image.nearbyPictures
        const mode: "open" | "expandable" | "collapsable" = <any>args[0]
        const [lon, lat] = GeoOperations.centerpointCoordinates(feature)
        const id: string = tagSource.data["id"]
        const canBeEdited: boolean = !!id?.match("(node|way|relation)/-?[0-9]+")
        const selectedImage = new UIEventSource<P4CPicture>(undefined)

        let saveButton: BaseUIElement = undefined
        if (canBeEdited) {
            const confirmText: BaseUIElement = new SubstitutedTranslation(
                t.confirm,
                tagSource,
                state
            )

            const onSave = async () => {
                console.log("Selected a picture...", selectedImage.data)
                const osmTags = selectedImage.data.osmTags
                const tags: Tag[] = []
                for (const key in osmTags) {
                    tags.push(new Tag(key, osmTags[key]))
                }
                await state?.changes?.applyAction(
                    new ChangeTagAction(id, new And(tags), tagSource.data, {
                        theme: state?.layout.id,
                        changeType: "link-image",
                    })
                )
            }
            saveButton = new SaveButton(selectedImage, state, confirmText, t.noImageSelected)
                .onClick(onSave)
                .SetClass("flex justify-end")
        }

        const nearby = new Lazy(() => {
            const towardsCenter = new CheckBox(t.onlyTowards, false)

            const maxSearchRadius = 100
            const stepSize = 10
            const defaultValue = Math.floor(maxSearchRadius / (2 * stepSize)) * stepSize
            const fromOsmPreferences = state?.osmConnection
                ?.GetPreference("nearby-images-radius", "" + defaultValue)
                .sync(
                    (s) => Number(s),
                    [],
                    (i) => "" + i
                )
            const radiusValue = new UIEventSource(fromOsmPreferences.data)
            radiusValue.addCallbackAndRunD((v) => fromOsmPreferences.setData(v))

            const radius = new Slider(stepSize, maxSearchRadius, {
                value: radiusValue,
                step: 10,
            })
            const alreadyInTheImage = AllImageProviders.LoadImagesFor(tagSource)
            const options: NearbyImageOptions & { value } = {
                lon,
                lat,
                searchRadius: maxSearchRadius,
                shownRadius: radius.GetValue(),
                value: selectedImage,
                blacklist: alreadyInTheImage,
                towardscenter: towardsCenter.GetValue(),
                maxDaysOld: 365 * 3,
            }
            const slideshow = canBeEdited
                ? new SelectOneNearbyImage(options, state.indexedFeatures)
                : new NearbyImages(options, state.indexedFeatures)
            const controls = new Combine([
                towardsCenter,
                new Combine([
                    new VariableUiElement(
                        radius.GetValue().map((radius) => t.withinRadius.Subs({radius}))
                    ),
                    radius,
                ]).SetClass("flex justify-between"),
            ]).SetClass("flex flex-col")
            return new Combine([
                slideshow,
                controls,
                saveButton,
                new MapillaryLinkVis().constr(state, tagSource, [], feature).SetClass("mt-6"),
            ])
        })

        let withEdit: BaseUIElement = nearby
        if (canBeEdited) {
            withEdit = new Combine([t.hasMatchingPicture, nearby]).SetClass("flex flex-col")
        }

        if (mode === "open") {
            return withEdit
        }
        const toggleState = new UIEventSource<boolean>(mode === "collapsable")
        return new Toggle(
            new Combine([new Title(t.title), withEdit]),
            new Title(t.browseNearby).onClick(() => toggleState.setData(true)),
            toggleState
        )
    }
}

class StealViz implements SpecialVisualization {
    // Class must be in SpecialVisualisations due to weird cyclical import that breaks the tests

    funcName = "steal"
    docs = "Shows a tagRendering from a different object as if this was the object itself"
    args = [
        {
            name: "featureId",
            doc: "The key of the attribute which contains the id of the feature from which to use the tags",
            required: true,
        },
        {
            name: "tagRenderingId",
            doc: "The layer-id and tagRenderingId to render. Can be multiple value if ';'-separated (in which case every value must also contain the layerId, e.g. `layerId.tagRendering0; layerId.tagRendering1`). Note: this can cause layer injection",
            required: true,
        },
    ]

    constr(state: SpecialVisualizationState, featureTags, args) {
        const [featureIdKey, layerAndtagRenderingIds] = args
        const tagRenderings: [LayerConfig, TagRenderingConfig][] = []
        for (const layerAndTagRenderingId of layerAndtagRenderingIds.split(";")) {
            const [layerId, tagRenderingId] = layerAndTagRenderingId.trim().split(".")
            const layer = state.layout.layers.find((l) => l.id === layerId)
            const tagRendering = layer.tagRenderings.find((tr) => tr.id === tagRenderingId)
            tagRenderings.push([layer, tagRendering])
        }
        if (tagRenderings.length === 0) {
            throw "Could not create stolen tagrenddering: tagRenderings not found"
        }
        return new VariableUiElement(
            featureTags.map(
                (tags) => {
                    const featureId = tags[featureIdKey]
                    if (featureId === undefined) {
                        return undefined
                    }
                    const otherTags = state.featureProperties.getStore(featureId)
                    const otherFeature = state.indexedFeatures.featuresById.data.get(featureId)
                    const elements: BaseUIElement[] = []
                    for (const [layer, tagRendering] of tagRenderings) {
                        elements.push(
                            new SvelteUIElement(TagRenderingEditable, {
                                config: tagRendering,
                                tags: otherTags,
                                selectedElement: otherFeature,
                                state,
                                layer,
                            })
                        )
                    }
                    if (elements.length === 1) {
                        return elements[0]
                    }
                    return new Combine(elements).SetClass("flex flex-col")
                },
                [state.indexedFeatures.featuresById]
            )
        )
    }

    getLayerDependencies(args): string[] {
        const [_, tagRenderingId] = args
        if (tagRenderingId.indexOf(".") < 0) {
            throw "Error: argument 'layerId.tagRenderingId' of special visualisation 'steal' should contain a dot"
        }
        const [layerId, __] = tagRenderingId.split(".")
        return [layerId]
    }
}

export default class SpecialVisualizations {
    public static specialVisualizations: SpecialVisualization[] = SpecialVisualizations.initList()

    static undoEncoding(str: string) {
        return str
            .trim()
            .replace(/&LPARENS/g, "(")
            .replace(/&RPARENS/g, ")")
            .replace(/&LBRACE/g, "{")
            .replace(/&RBRACE/g, "}")
            .replace(/&COMMA/g, ",")
    }

    /**
     *
     * For a given string, returns a specification what parts are fixed and what parts are special renderings.
     * Note that _normal_ substitutions are ignored.
     *
     * // Return empty list on empty input
     * SpecialVisualizations.constructSpecification("") // => []
     *
     * // Advanced cases with commas, braces and newlines should be handled without problem
     * const templates = SpecialVisualizations.constructSpecification("{send_email(&LBRACEemail&RBRACE,Broken bicycle pump,Hello&COMMA\n\nWith this email&COMMA I'd like to inform you that the bicycle pump located at https://mapcomplete.osm.be/cyclofix?lat=&LBRACE_lat&RBRACE&lon=&LBRACE_lon&RBRACE&z=18#&LBRACEid&RBRACE is broken.\n\n Kind regards,Report this bicycle pump as broken)}")
     * const templ = <Exclude<RenderingSpecification, string>> templates[0]
     * templ.func.funcName // => "send_email"
     * templ.args[0] = "{email}"
     */
    public static constructSpecification(
        template: string,
        extraMappings: SpecialVisualization[] = []
    ): RenderingSpecification[] {
        if (template === "") {
            return []
        }

        if (template["type"] !== undefined) {
            console.trace(
                "Got a non-expanded template while constructing the specification, it still has a 'special-key':",
                template
            )
            throw "Got a non-expanded template while constructing the specification"
        }
        const allKnownSpecials = extraMappings.concat(SpecialVisualizations.specialVisualizations)
        for (const knownSpecial of allKnownSpecials) {
            // Note: the '.*?' in the regex reads as 'any character, but in a non-greedy way'
            const matched = template.match(
                new RegExp(`(.*){${knownSpecial.funcName}\\((.*?)\\)(:.*)?}(.*)`, "s")
            )
            if (matched != null) {
                // We found a special component that should be brought to live
                const partBefore = SpecialVisualizations.constructSpecification(
                    matched[1],
                    extraMappings
                )
                const argument =
                    matched[2] /* .trim()  // We don't trim, as spaces might be relevant, e.g. "what is ... of {title()}"*/
                const style = matched[3]?.substring(1) ?? ""
                const partAfter = SpecialVisualizations.constructSpecification(
                    matched[4],
                    extraMappings
                )
                const args = knownSpecial.args.map((arg) => arg.defaultValue ?? "")
                if (argument.length > 0) {
                    const realArgs = argument.split(",").map((str) => this.undoEncoding(str))
                    for (let i = 0; i < realArgs.length; i++) {
                        if (args.length <= i) {
                            args.push(realArgs[i])
                        } else {
                            args[i] = realArgs[i]
                        }
                    }
                }

                const element: RenderingSpecification = {
                    args: args,
                    style: style,
                    func: knownSpecial,
                }
                return [...partBefore, element, ...partAfter]
            }
        }

        // Let's to a small sanity check to help the theme designers:
        if (template.search(/{[^}]+\([^}]*\)}/) >= 0) {
            // Hmm, we might have found an invalid rendering name

            let suggestion = ""
            if (SpecialVisualizations.specialVisualizations?.length > 0) {
                suggestion =
                    "did you mean one of: " +
                    SpecialVisualizations.specialVisualizations
                        .map((sp) => sp.funcName + "()")
                        .join(", ")
            }
        }

        // IF we end up here, no changes have to be made - except to remove any resting {}
        return [template]
    }

    public static DocumentationFor(viz: string | SpecialVisualization): BaseUIElement | undefined {
        if (typeof viz === "string") {
            viz = SpecialVisualizations.specialVisualizations.find((sv) => sv.funcName === viz)
        }
        if (viz === undefined) {
            return undefined
        }
        return new Combine([
            new Title(viz.funcName, 3),
            viz.docs,
            viz.args.length > 0
                ? new Table(
                    ["name", "default", "description"],
                    viz.args.map((arg) => {
                        let defaultArg = arg.defaultValue ?? "_undefined_"
                        if (defaultArg == "") {
                            defaultArg = "_empty string_"
                        }
                        return [arg.name, defaultArg, arg.doc]
                    })
                )
                : undefined,
            new Title("Example usage of " + viz.funcName, 4),
            new FixedUiElement(
                viz.example ??
                "`{" +
                viz.funcName +
                "(" +
                viz.args.map((arg) => arg.defaultValue).join(",") +
                ")}`"
            ).SetClass("literal-code"),
        ])
    }

    public static HelpMessage() {
        const helpTexts = SpecialVisualizations.specialVisualizations.map((viz) =>
            SpecialVisualizations.DocumentationFor(viz)
        )

        return new Combine([
            new Combine([
                new Title("Special tag renderings", 1),

                "In a tagrendering, some special values are substituted by an advanced UI-element. This allows advanced features and visualizations to be reused by custom themes or even to query third-party API's.",
                "General usage is `{func_name()}`, `{func_name(arg, someotherarg)}` or `{func_name(args):cssStyle}`. Note that you _do not_ need to use quotes around your arguments, the comma is enough to separate them. This also implies you cannot use a comma in your args",
                new Title("Using expanded syntax", 4),
                `Instead of using \`{"render": {"en": "{some_special_visualisation(some_arg, some other really long message, more args)} , "nl": "{some_special_visualisation(some_arg, een boodschap in een andere taal, more args)}}\`, one can also write`,
                new FixedUiElement(
                    JSON.stringify(
                        {
                            render: {
                                special: {
                                    type: "some_special_visualisation",
                                    argname: "some_arg",
                                    message: {
                                        en: "some other really long message",
                                        nl: "een boodschap in een andere taal",
                                    },
                                    other_arg_name: "more args",
                                },
                                before: {
                                    en: "Some text to prefix before the special element (e.g. a title)",
                                    nl: "Een tekst om voor het element te zetten (bv. een titel)",
                                },
                                after: {
                                    en: "Some text to put after the element, e.g. a footer",
                                },
                            },
                        },
                        null,
                        "  "
                    )
                ).SetClass("code"),
                'In other words: use `{ "before": ..., "after": ..., "special": {"type": ..., "argname": ...argvalue...}`. The args are in the `special` block; an argvalue can be a string, a translation or another value. (Refer to class `RewriteSpecial` in case of problems)',
            ]).SetClass("flex flex-col"),
            ...helpTexts,
        ]).SetClass("flex flex-col")
    }

    // noinspection JSUnusedGlobalSymbols
    public static renderExampleOfSpecial(
        state: SpecialVisualizationState,
        s: SpecialVisualization
    ): BaseUIElement {
        const examples =
            s.structuredExamples === undefined
                ? []
                : s.structuredExamples().map((e) => {
                    return s.constr(
                        state,
                        new UIEventSource<Record<string, string>>(e.feature.properties),
                        e.args,
                        e.feature,
                        undefined
                    )
                })
        return new Combine([new Title(s.funcName), s.docs, ...examples])
    }

    private static initList(): SpecialVisualization[] {
        const specialVisualizations: SpecialVisualization[] = [
            new QuestionViz(),
            {
                funcName: "add_new_point",
                docs: "An element which allows to add a new point on the 'last_click'-location. Only makes sense in the layer `last_click`",
                args: [],
                constr(state: SpecialVisualizationState, _, __, feature): BaseUIElement {
                    let [lon, lat] = GeoOperations.centerpointCoordinates(feature)
                    return new SvelteUIElement(AddNewPoint, {
                        state,
                        coordinate: {lon, lat},
                    })
                },
            },
            {
                funcName: "user_profile",
                args: [],
                docs: "A component showing information about the currently logged in user (username, profile description, profile picture + link to edit them). Mostly meant to be used in the 'user-settings'",
                constr(state: SpecialVisualizationState): BaseUIElement {
                    return new SvelteUIElement(UserProfile, {
                        osmConnection: state.osmConnection,
                    })
                },
            },
            {
                funcName: "language_picker",
                args: [],
                docs: "A component to set the language of the user interface",
                constr(state: SpecialVisualizationState): BaseUIElement {
                    return new LanguagePicker(
                        state.layout.language,
                        state.userRelatedState.language
                    )
                },
            },
            {
                funcName: "logout",
                args: [],
                docs: "Shows a button where the user can log out",
                constr(state: SpecialVisualizationState): BaseUIElement {
                    return new SubtleButton(Svg.logout_svg(), Translations.t.general.logout, {
                        imgSize: "w-6 h-6",
                    }).onClick(() => {
                        state.osmConnection.LogOut()
                    })
                },
            },
            new HistogramViz(),
            new StealViz(),
            new MinimapViz(),
            {
                funcName: "split_button",
                docs: "Adds a button which allows to split a way",
                args: [],
                constr(
                    state: SpecialVisualizationState,
                    tagSource: UIEventSource<Record<string, string>>
                ): BaseUIElement {
                    return new VariableUiElement(
                        tagSource
                            .map((tags) => tags.id)
                            .map((id) => {
                                if (id.startsWith("way/")) {
                                    return new SplitRoadWizard(<WayId>id, state)
                                }
                                return undefined
                            })
                    )
                },
            },
            {
                funcName: "move_button",
                docs: "Adds a button which allows to move the object to another location. The config will be read from the layer config",
                args: [],
                constr(
                    state: SpecialVisualizationState,
                    tagSource: UIEventSource<Record<string, string>>,
                    argument: string[],
                    feature: Feature,
                    layer: LayerConfig
                ): BaseUIElement {
                    if (feature.geometry.type !== "Point") {
                        return undefined
                    }

                    return new MoveWizard(
                        <Feature<Point>>feature,
                        <UIEventSource<OsmTags>>tagSource,
                        state,
                        layer.allowMove
                    )
                },
            },
            {
                funcName: "delete_button",
                docs: "Adds a button which allows to delete the object at this location. The config will be read from the layer config",
                args: [],
                constr(
                    state: SpecialVisualizationState,
                    tagSource: UIEventSource<Record<string, string>>,
                    argument: string[],
                    feature: Feature,
                    layer: LayerConfig
                ): BaseUIElement {
                    return new SvelteUIElement(DeleteWizard, {
                        tags: tagSource,
                        deleteConfig: layer.deletion,
                        state,
                        feature,
                        layer,
                    })
                },
            },
            new ShareLinkViz(),
            new ExportAsGpxViz(),
            new UploadToOsmViz(),
            new MultiApplyViz(),
            new AddNoteCommentViz(),
            {
                funcName: "open_note",
                args: [],
                docs: "Creates a new map note on the given location. This options is placed in the 'last_click'-popup automatically if the 'notes'-layer is enabled",
                constr(
                    state: SpecialVisualizationState,
                    tagSource: UIEventSource<Record<string, string>>,
                    argument: string[],
                    feature: Feature
                ): BaseUIElement {
                    const [lon, lat] = GeoOperations.centerpointCoordinates(feature)
                    return new SvelteUIElement(CreateNewNote, {state, coordinate: {lon, lat}})
                },
            },
            new CloseNoteButton(),
            new PlantNetDetectionViz(),

            new TagApplyButton(),

            new PointImportButtonViz(),
            new WayImportButtonViz(),
            new ConflateImportButtonViz(),

            new NearbyImageVis(),

            {
                funcName: "wikipedia",
                docs: "A box showing the corresponding wikipedia article(s) - based on the **wikidata** tag.",
                args: [
                    {
                        name: "keyToShowWikipediaFor",
                        doc: "Use the wikidata entry from this key to show the wikipedia article for. Multiple keys can be given (separated by ';'), in which case the first matching value is used",
                        defaultValue: "wikidata;wikipedia",
                    },
                ],
                example:
                    "`{wikipedia()}` is a basic example, `{wikipedia(name:etymology:wikidata)}` to show the wikipedia page of whom the feature was named after. Also remember that these can be styled, e.g. `{wikipedia():max-height: 10rem}` to limit the height",
                constr: (_, tagsSource, args) => {
                    const keys = args[0].split(";").map((k) => k.trim())
                    const wikiIds: Store<string[]> = tagsSource.map((tags) => {
                        const key = keys.find((k) => tags[k] !== undefined && tags[k] !== "")
                        return tags[key]?.split(";")?.map((id) => id.trim())
                    })
                    return new SvelteUIElement(WikipediaPanel, {
                        wikiIds,
                    })
                },
            },
            {
                funcName: "wikidata_label",
                docs: "Shows the label of the corresponding wikidata-item",
                args: [
                    {
                        name: "keyToShowWikidataFor",
                        doc: "Use the wikidata entry from this key to show the label",
                        defaultValue: "wikidata",
                    },
                ],
                example:
                    "`{wikidata_label()}` is a basic example, `{wikipedia(name:etymology:wikidata)}` to show the label itself",
                constr: (_, tagsSource, args) =>
                    new VariableUiElement(
                        tagsSource
                            .map((tags) => tags[args[0]])
                            .map((wikidata) => {
                                wikidata = Utils.NoEmpty(
                                    wikidata?.split(";")?.map((wd) => wd.trim()) ?? []
                                )[0]
                                const entry = Wikidata.LoadWikidataEntry(wikidata)
                                return new VariableUiElement(
                                    entry.map((e) => {
                                        if (e === undefined || e["success"] === undefined) {
                                            return wikidata
                                        }
                                        const response = <WikidataResponse>e["success"]
                                        return Translation.fromMap(response.labels)
                                    })
                                )
                            })
                    ),
            },
            new MapillaryLinkVis(),
            new LanguageElement(),
            {
                funcName: "all_tags",
                docs: "Prints all key-value pairs of the object - used for debugging",
                args: [],
                constr: (state, tags: UIEventSource<any>) =>
                    new SvelteUIElement(AllTagsPanel, {tags, state}),
            },
            {
                funcName: "image_carousel",
                docs: "Creates an image carousel for the given sources. An attempt will be made to guess what source is used. Supported: Wikidata identifiers, Wikipedia pages, Wikimedia categories, IMGUR (with attribution, direct links)",
                args: [
                    {
                        name: "image_key",
                        defaultValue: AllImageProviders.defaultKeys.join(","),
                        doc: "The keys given to the images, e.g. if <span class='literal-code'>image</span> is given, the first picture URL will be added as <span class='literal-code'>image</span>, the second as <span class='literal-code'>image:0</span>, the third as <span class='literal-code'>image:1</span>, etc... Multiple values are allowed if ';'-separated ",
                    },
                ],
                constr: (state, tags, args) => {
                    let imagePrefixes: string[] = undefined
                    if (args.length > 0) {
                        imagePrefixes = [].concat(...args.map((a) => a.split(",")))
                    }
                    return new ImageCarousel(
                        AllImageProviders.LoadImagesFor(tags, imagePrefixes),
                        tags,
                        state
                    )
                },
            },
            {
                funcName: "image_upload",
                docs: "Creates a button where a user can upload an image to IMGUR",
                args: [
                    {
                        name: "image-key",
                        doc: "Image tag to add the URL to (or image-tag:0, image-tag:1 when multiple images are added)",
                        defaultValue: "image",
                    },
                    {
                        name: "label",
                        doc: "The text to show on the button",
                        defaultValue: "Add image",
                    },
                ],
                constr: (state, tags, args) => {
                    return new ImageUploadFlow(tags, state, args[0], args[1])
                },
            },
            {
                funcName: "reviews",
                docs: "Adds an overview of the mangrove-reviews of this object. Mangrove.Reviews needs - in order to identify the reviewed object - a coordinate and a name. By default, the name of the object is given, but this can be overwritten",
                example:
                    "`{reviews()}` for a vanilla review, `{reviews(name, play_forest)}` to review a play forest. If a name is known, the name will be used as identifier, otherwise 'play_forest' is used",
                args: [
                    {
                        name: "subjectKey",
                        defaultValue: "name",
                        doc: "The key to use to determine the subject. If specified, the subject will be <b>tags[subjectKey]</b>",
                    },
                    {
                        name: "fallback",
                        doc: "The identifier to use, if <i>tags[subjectKey]</i> as specified above is not available. This is effectively a fallback value",
                    },
                ],
                constr: (state, tags, args, feature) => {
                    const nameKey = args[0] ?? "name"
                    let fallbackName = args[1]
                    const mangrove = FeatureReviews.construct(
                        feature,
                        tags,
                        state.userRelatedState.mangroveIdentity,
                        {
                            nameKey: nameKey,
                            fallbackName,
                        }
                    )

                    const form = new ReviewForm((r) => mangrove.createReview(r), state)
                    return new ReviewElement(mangrove, form)
                },
            },
            {
                funcName: "opening_hours_table",
                docs: "Creates an opening-hours table. Usage: {opening_hours_table(opening_hours)} to create a table of the tag 'opening_hours'.",
                args: [
                    {
                        name: "key",
                        defaultValue: "opening_hours",
                        doc: "The tagkey from which the table is constructed.",
                    },
                    {
                        name: "prefix",
                        defaultValue: "",
                        doc: "Remove this string from the start of the value before parsing. __Note: use `&LPARENs` to indicate `(` if needed__",
                    },
                    {
                        name: "postfix",
                        defaultValue: "",
                        doc: "Remove this string from the end of the value before parsing. __Note: use `&RPARENs` to indicate `)` if needed__",
                    },
                ],
                example:
                    "A normal opening hours table can be invoked with `{opening_hours_table()}`. A table for e.g. conditional access with opening hours can be `{opening_hours_table(access:conditional, no @ &LPARENS, &RPARENS)}`",
                constr: (state, tagSource: UIEventSource<any>, args) => {
                    return new OpeningHoursVisualization(
                        tagSource,
                        state,
                        args[0],
                        args[1],
                        args[2]
                    )
                },
            },
            {
                funcName: "live",
                docs: "Downloads a JSON from the given URL, e.g. '{live(example.org/data.json, shorthand:x.y.z, other:a.b.c, shorthand)}' will download the given file, will create an object {shorthand: json[x][y][z], other: json[a][b][c] out of it and will return 'other' or 'json[a][b][c]. This is made to use in combination with tags, e.g. {live({url}, {url:format}, needed_value)}",
                example:
                    "{live({url},{url:format},hour)} {live(https://data.mobility.brussels/bike/api/counts/?request=live&featureID=CB2105,hour:data.hour_cnt;day:data.day_cnt;year:data.year_cnt,hour)}",
                args: [
                    {
                        name: "Url",
                        doc: "The URL to load",
                        required: true,
                    },
                    {
                        name: "Shorthands",
                        doc: "A list of shorthands, of the format 'shorthandname:path.path.path'. separated by ;",
                    },
                    {
                        name: "path",
                        doc: "The path (or shorthand) that should be returned",
                    },
                ],
                constr: (_, tagSource: UIEventSource<any>, args) => {
                    const url = args[0]
                    const shorthands = args[1]
                    const neededValue = args[2]
                    const source = LiveQueryHandler.FetchLiveData(url, shorthands.split(";"))
                    return new VariableUiElement(
                        source.map((data) => data[neededValue] ?? "Loading...")
                    )
                },
            },
            {
                funcName: "canonical",
                docs: "Converts a short, canonical value into the long, translated text including the unit. This only works if a `unit` is defined for the corresponding value. The unit specification will be included in the text. ",
                example:
                    "If the object has `length=42`, then `{canonical(length)}` will be shown as **42 meter** (in english), **42 metre** (in french), ...",
                args: [
                    {
                        name: "key",
                        doc: "The key of the tag to give the canonical text for",
                        required: true,
                    },
                ],
                constr: (state, tagSource, args) => {
                    const key = args[0]
                    return new VariableUiElement(
                        tagSource
                            .map((tags) => tags[key])
                            .map((value) => {
                                if (value === undefined) {
                                    return undefined
                                }
                                const allUnits = [].concat(
                                    ...(state?.layout?.layers?.map((lyr) => lyr.units) ?? [])
                                )
                                const unit = allUnits.filter((unit) =>
                                    unit.isApplicableToKey(key)
                                )[0]
                                if (unit === undefined) {
                                    return value
                                }
                                return unit.asHumanLongValue(value)
                            })
                    )
                },
            },
            {
                funcName: "export_as_geojson",
                docs: "Exports the selected feature as GeoJson-file",
                args: [],
                constr: (state, tagSource, tagsSource, feature, layer) => {
                    const t = Translations.t.general.download

                    return new SubtleButton(
                        Svg.download_svg(),
                        new Combine([
                            t.downloadFeatureAsGeojson.SetClass("font-bold text-lg"),
                            t.downloadGeoJsonHelper.SetClass("subtle"),
                        ]).SetClass("flex flex-col")
                    ).onClick(() => {
                        console.log("Exporting as Geojson")
                        const tags = tagSource.data
                        const title =
                            layer?.title?.GetRenderValue(tags)?.Subs(tags)?.txt ?? "geojson"
                        const data = JSON.stringify(feature, null, "  ")
                        Utils.offerContentsAsDownloadableFile(
                            data,
                            title + "_mapcomplete_export.geojson",
                            {
                                mimetype: "application/vnd.geo+json",
                            }
                        )
                    })
                },
            },
            {
                funcName: "open_in_iD",
                docs: "Opens the current view in the iD-editor",
                args: [],
                constr: (state, feature) => {
                    return new SvelteUIElement(OpenIdEditor, {
                        mapProperties: state.mapProperties,
                        objectId: feature.data.id,
                    })
                },
            },
            {
                funcName: "open_in_josm",
                docs: "Opens the current view in the JOSM-editor",
                args: [],
                constr: (state) => {
                    return new OpenJosm(state.osmConnection, state.mapProperties.bounds)
                },
            },
            {
                funcName: "clear_location_history",
                docs: "A button to remove the travelled track information from the device",
                args: [],
                constr: (state) => {
                    return new SubtleButton(
                        Svg.delete_icon_svg().SetStyle("height: 1.5rem"),
                        Translations.t.general.removeLocationHistory
                    ).onClick(() => {
                        state.historicalUserLocations.features.setData([])
                        state.selectedElement.setData(undefined)
                    })
                },
            },
            {
                funcName: "visualize_note_comments",
                docs: "Visualises the comments for notes",
                args: [
                    {
                        name: "commentsKey",
                        doc: "The property name of the comments, which should be stringified json",
                        defaultValue: "comments",
                    },
                    {
                        name: "start",
                        doc: "Drop the first 'start' comments",
                        defaultValue: "0",
                    },
                ],
                constr: (state, tags, args) =>
                    new VariableUiElement(
                        tags
                            .map((tags) => tags[args[0]])
                            .map((commentsStr) => {
                                const comments: any[] = JSON.parse(commentsStr)
                                const startLoc = Number(args[1] ?? 0)
                                if (!isNaN(startLoc) && startLoc > 0) {
                                    comments.splice(0, startLoc)
                                }
                                return new Combine(
                                    comments
                                        .filter((c) => c.text !== "")
                                        .map((c) => new NoteCommentElement(c))
                                ).SetClass("flex flex-col")
                            })
                    ),
            },
            {
                funcName: "add_image_to_note",
                docs: "Adds an image to a node",
                args: [
                    {
                        name: "Id-key",
                        doc: "The property name where the ID of the note to close can be found",
                        defaultValue: "id",
                    },
                ],
                constr: (state, tags, args) => {
                    const isUploading = new UIEventSource(false)
                    const t = Translations.t.notes
                    const id = tags.data[args[0] ?? "id"]

                    const uploader = new ImgurUploader(async (url) => {
                        isUploading.setData(false)
                        await state.osmConnection.addCommentToNote(id, url)
                        NoteCommentElement.addCommentTo(url, tags, state)
                    })

                    const label = new Combine([
                        Svg.camera_plus_svg().SetClass("block w-12 h-12 p-1 text-4xl "),
                        Translations.t.image.addPicture,
                    ]).SetClass(
                        "p-2 border-4 border-black rounded-full font-bold h-full align-center w-full flex justify-center"
                    )

                    const fileSelector = new FileSelectorButton(label)
                    fileSelector.GetValue().addCallback((filelist) => {
                        isUploading.setData(true)
                        uploader.uploadMany("Image for osm.org/note/" + id, "CC0", filelist)
                    })
                    const ti = Translations.t.image
                    const uploadPanel = new Combine([
                        fileSelector,
                        ti.respectPrivacy.SetClass("text-sm"),
                    ]).SetClass("flex flex-col")
                    return new LoginToggle(
                        new Toggle(
                            Translations.t.image.uploadingPicture.SetClass("alert"),
                            uploadPanel,
                            isUploading
                        ),
                        t.loginToAddPicture,
                        state
                    )
                },
            },
            {
                funcName: "title",
                args: [],
                docs: "Shows the title of the popup. Useful for some cases, e.g. 'What is phone number of {title()}?'",
                example:
                    "`What is the phone number of {title()}`, which might automatically become `What is the phone number of XYZ`.",
                constr: (state, tagsSource) =>
                    new VariableUiElement(
                        tagsSource.map((tags) => {
                            const layer = state.layout.getMatchingLayer(tags)
                            const title = layer?.title?.GetRenderValue(tags)
                            if (title === undefined) {
                                return undefined
                            }
                            return new SubstitutedTranslation(title, tagsSource, state).SetClass(
                                "px-1"
                            )
                        })
                    ),
            },
            {
                funcName: "maproulette_task",
                args: [],
                constr(state, tagSource) {
                    let parentId = tagSource.data.mr_challengeId
                    if (parentId === undefined) {
                        console.warn("Element ", tagSource.data.id, " has no mr_challengeId")
                        return undefined
                    }
                    let challenge = Stores.FromPromise(
                        Utils.downloadJsonCached(
                            `https://maproulette.org/api/v2/challenge/${parentId}`,
                            24 * 60 * 60 * 1000
                        )
                    )

                    return new VariableUiElement(
                        challenge.map((challenge) => {
                            let listItems: BaseUIElement[] = []
                            let title: BaseUIElement

                            if (challenge?.name) {
                                title = new Title(challenge.name)
                            }

                            if (challenge?.description) {
                                listItems.push(new FixedUiElement(challenge.description))
                            }

                            if (challenge?.instruction) {
                                listItems.push(new FixedUiElement(challenge.instruction))
                            }

                            if (listItems.length === 0) {
                                return undefined
                            } else {
                                return [title, new List(listItems)]
                            }
                        })
                    )
                },
                docs: "Fetches the metadata of MapRoulette campaign that this task is part of and shows those details (namely `title`, `description` and `instruction`).\n\nThis reads the property `mr_challengeId` to detect the parent campaign.",
            },
            {
                funcName: "maproulette_set_status",
                docs: "Change the status of the given MapRoulette task",
                example:
                    " The following example sets the status to '2' (false positive)\n" +
                    "\n" +
                    "```json\n" +
                    "{\n" +
                    '   "id": "mark_duplicate",\n' +
                    '   "render": {\n' +
                    '      "special": {\n' +
                    '         "type": "maproulette_set_status",\n' +
                    '         "message": {\n' +
                    '            "en": "Mark as not found or false positive"\n' +
                    "         },\n" +
                    '         "status": "2",\n' +
                    '         "image": "close"\n' +
                    "      }\n" +
                    "   }\n" +
                    "}\n" +
                    "```",
                args: [
                    {
                        name: "message",
                        doc: "A message to show to the user",
                    },
                    {
                        name: "image",
                        doc: "Image to show",
                        defaultValue: "confirm",
                    },
                    {
                        name: "message_confirm",
                        doc: "What to show when the task is closed, either by the user or was already closed.",
                    },
                    {
                        name: "status",
                        doc: "A statuscode to apply when the button is clicked. 1 = `close`, 2 = `false_positive`, 3 = `skip`, 4 = `deleted`, 5 = `already fixed` (on the map, e.g. for duplicates), 6 = `too hard`",
                        defaultValue: "1",
                    },
                    {
                        name: "maproulette_id",
                        doc: "The property name containing the maproulette id",
                        defaultValue: "mr_taskId",
                    },
                ],
                constr: (state, tagsSource, args) => {
                    let [message, image, message_closed, status, maproulette_id_key] = args
                    if (image === "") {
                        image = "confirm"
                    }
                    if (maproulette_id_key === "" || maproulette_id_key === undefined) {
                        maproulette_id_key = "mr_taskId"
                    }
                    if (Svg.All[image] !== undefined || Svg.All[image + ".svg"] !== undefined) {
                        if (image.endsWith(".svg")) {
                            image = image.substring(0, image.length - 4)
                        }
                        image = Svg[image + "_svg"]()
                    }
                    const failed = new UIEventSource(false)

                    const closeButton = new SubtleButton(image, message).OnClickWithLoading(
                        Translations.t.general.loading,
                        async () => {
                            const maproulette_id =
                                tagsSource.data[maproulette_id_key] ??
                                tagsSource.data.mr_taskId ??
                                tagsSource.data.id
                            try {
                                await Maproulette.singleton.closeTask(
                                    Number(maproulette_id),
                                    Number(status),
                                    {
                                        tags: `MapComplete MapComplete:${state.layout.id}`,
                                    }
                                )
                                tagsSource.data["mr_taskStatus"] =
                                    Maproulette.STATUS_MEANING[Number(status)]
                                tagsSource.data.status = status
                                tagsSource.ping()
                            } catch (e) {
                                console.error(e)
                                failed.setData(true)
                            }
                        }
                    )

                    let message_closed_element = undefined
                    if (message_closed !== undefined && message_closed !== "") {
                        message_closed_element = new FixedUiElement(message_closed)
                    }

                    return new VariableUiElement(
                        tagsSource
                            .map((tgs) => {
                                if (tgs["status"]) {
                                    return tgs["status"]
                                }
                                const code = tgs["mr_taskStatus"]
                                console.log("Code is", code, Maproulette.codeToIndex(code))
                                return Maproulette.codeToIndex(code)
                            })
                            .map(Number)
                            .map(
                                (status) => {
                                    console.log("Close MR button: status is", status)
                                    if (failed.data) {
                                        return new FixedUiElement(
                                            "ERROR - could not close the MapRoulette task"
                                        ).SetClass("block alert")
                                    }
                                    if (status === Maproulette.STATUS_OPEN) {
                                        return closeButton
                                    }
                                    return message_closed_element ?? "Closed!"
                                },
                                [failed]
                            )
                    )
                },
            },
            {
                funcName: "statistics",
                docs: "Show general statistics about the elements currently in view. Intended to use on the `current_view`-layer",
                args: [],
                constr: (state) => {
                    return new Combine(
                        state.layout.layers
                            .filter((l) => l.name !== null)
                            .map(
                                (l) => {
                                    const fs = state.perLayer.get(l.id)
                                    const bbox = state.mapProperties.bounds
                                    const fsBboxed = new BBoxFeatureSourceForLayer(fs, bbox)
                                    return new StatisticsPanel(fsBboxed)
                                },
                                [state.mapProperties.bounds]
                            )
                    )
                },
            },
            {
                funcName: "send_email",
                docs: "Creates a `mailto`-link where some fields are already set and correctly escaped. The user will be promted to send the email",
                args: [
                    {
                        name: "to",
                        doc: "Who to send the email to?",
                        required: true,
                    },
                    {
                        name: "subject",
                        doc: "The subject of the email",
                        required: true,
                    },
                    {
                        name: "body",
                        doc: "The text in the email",
                        required: true,
                    },

                    {
                        name: "button_text",
                        doc: "The text shown on the button in the UI",
                        required: true,
                    },
                ],
                constr(__, tags, args) {
                    return new VariableUiElement(
                        tags.map((tags) => {
                            const [to, subject, body, button_text] = args.map((str) =>
                                Utils.SubstituteKeys(str, tags)
                            )
                            const url =
                                "mailto:" +
                                to +
                                "?subject=" +
                                encodeURIComponent(subject) +
                                "&body=" +
                                encodeURIComponent(body)
                            return new SubtleButton(Svg.envelope_svg(), button_text, {
                                url,
                            })
                        })
                    )
                },
            },
            {
                funcName: "link",
                docs: "Construct a link. By using the 'special' visualisation notation, translation should be easier",
                args: [
                    {
                        name: "text",
                        doc: "Text to be shown",
                        required: true,
                    },
                    {
                        name: "href",
                        doc: "The URL to link to",
                        required: true,
                    },
                    {
                        name: "class",
                        doc: "CSS-classes to add to the element",
                    },
                ],
                constr(
                    state: SpecialVisualizationState,
                    tagSource: UIEventSource<Record<string, string>>,
                    args: string[]
                ): BaseUIElement {
                    const [text, href, classnames] = args
                    return new VariableUiElement(
                        tagSource.map((tags) =>
                            new Link(
                                Utils.SubstituteKeys(text, tags),
                                Utils.SubstituteKeys(href, tags),
                                true
                            ).SetClass(classnames)
                        )
                    )
                },
            },
            {
                funcName: "multi",
                docs: "Given an embedded tagRendering (read only) and a key, will read the keyname as a JSON-list. Every element of this list will be considered as tags and rendered with the tagRendering",
                example:
                    "```json\n" +
                    JSON.stringify(
                        {
                            render: {
                                special: {
                                    type: "multi",
                                    key: "_doors_from_building_properties",
                                    tagrendering: {
                                        en: "The building containing this feature has a <a href='#{id}'>door</a> of width {entrance:width}",
                                    },
                                },
                            },
                        },
                        null,
                        "  "
                    ) +
                    "\n```",
                args: [
                    {
                        name: "key",
                        doc: "The property to read and to interpret as a list of properties",
                        required: true,
                    },
                    {
                        name: "tagrendering",
                        doc: "An entire tagRenderingConfig",
                        required: true,
                    },
                ],
                constr(state, featureTags, args) {
                    const [key, tr] = args
                    const translation = new Translation({"*": tr})
                    return new VariableUiElement(
                        featureTags.map((tags) => {
                            const properties: object[] = JSON.parse(tags[key])
                            const elements = []
                            for (const property of properties) {
                                const subsTr = new SubstitutedTranslation(
                                    translation,
                                    new UIEventSource<any>(property),
                                    state
                                )
                                elements.push(subsTr)
                            }
                            return new List(elements)
                        })
                    )
                },
            },
            {
<<<<<<< HEAD
                funcName: "translated",
                docs: "If the given key can be interpreted as a JSON, only show the key containing the current language (or 'en'). This specialRendering is meant to be used by MapComplete studio and is not useful in map themes",
                args: [
                    {
                        name: "key",
                        doc: "The attribute to interpret as json",
                        defaultValue: "value",
                    },
                ],
                constr(
                    state: SpecialVisualizationState,
                    tagSource: UIEventSource<Record<string, string>>,
                    argument: string[],
                    feature: Feature,
                    layer: LayerConfig
                ): BaseUIElement {
                    return new VariableUiElement(
                        tagSource.map((tags) => {
                            const v = tags[argument[0] ?? "value"]
                            try {
                                const tr = JSON.parse(v)
                                return new Translation(tr).SetClass("font-bold")
                            } catch (e) {
                                return v
                            }
                        })
                    )
                },
            },
=======
                funcName: "fediverse_link",
                docs: "Converts a fediverse username or link into a clickable link",
                args: [{
                    name: "key",
                    doc: "The attribute-name containing the link",
                    required: true
                }],
                constr(state: SpecialVisualizationState, tagSource: UIEventSource<Record<string, string>>, argument: string[], feature: Feature, layer: LayerConfig): BaseUIElement {
                    const key = argument[0]
                    const validator = new FediverseValidator()
                    return new VariableUiElement(tagSource.map(tags => tags[key]).map(fediAccount => {
                            fediAccount = validator.reformat(fediAccount)
                            const [_, username, host] = fediAccount.match(FediverseValidator.usernameAtServer)

                            return new Link(fediAccount, "https://" + host + "/@" + username, true)
                        }
                    ))
                }
            }
>>>>>>> 7bcefe52
        ]

        specialVisualizations.push(new AutoApplyButton(specialVisualizations))

        const invalid = specialVisualizations
            .map((sp, i) => ({sp, i}))
            .filter((sp) => sp.sp.funcName === undefined)
        if (invalid.length > 0) {
            throw (
                "Invalid special visualisation found: funcName is undefined for " +
                invalid.map((sp) => sp.i).join(", ") +
                '. Did you perhaps type \n  funcName: "funcname" // type declaration uses COLON\ninstead of:\n  funcName = "funcName" // value definition uses EQUAL'
            )
        }

        return specialVisualizations
    }
}<|MERGE_RESOLUTION|>--- conflicted
+++ resolved
@@ -1,52 +1,56 @@
 import Combine from "./Base/Combine"
-import {FixedUiElement} from "./Base/FixedUiElement"
+import { FixedUiElement } from "./Base/FixedUiElement"
 import BaseUIElement from "./BaseUIElement"
 import Title from "./Base/Title"
 import Table from "./Base/Table"
-import {RenderingSpecification, SpecialVisualization, SpecialVisualizationState,} from "./SpecialVisualization"
-import {HistogramViz} from "./Popup/HistogramViz"
-import {MinimapViz} from "./Popup/MinimapViz"
-import {ShareLinkViz} from "./Popup/ShareLinkViz"
-import {UploadToOsmViz} from "./Popup/UploadToOsmViz"
-import {MultiApplyViz} from "./Popup/MultiApplyViz"
-import {AddNoteCommentViz} from "./Popup/AddNoteCommentViz"
-import {PlantNetDetectionViz} from "./Popup/PlantNetDetectionViz"
+import {
+    RenderingSpecification,
+    SpecialVisualization,
+    SpecialVisualizationState,
+} from "./SpecialVisualization"
+import { HistogramViz } from "./Popup/HistogramViz"
+import { MinimapViz } from "./Popup/MinimapViz"
+import { ShareLinkViz } from "./Popup/ShareLinkViz"
+import { UploadToOsmViz } from "./Popup/UploadToOsmViz"
+import { MultiApplyViz } from "./Popup/MultiApplyViz"
+import { AddNoteCommentViz } from "./Popup/AddNoteCommentViz"
+import { PlantNetDetectionViz } from "./Popup/PlantNetDetectionViz"
 import TagApplyButton from "./Popup/TagApplyButton"
-import {CloseNoteButton} from "./Popup/CloseNoteButton"
-import {MapillaryLinkVis} from "./Popup/MapillaryLinkVis"
-import {Store, Stores, UIEventSource} from "../Logic/UIEventSource"
+import { CloseNoteButton } from "./Popup/CloseNoteButton"
+import { MapillaryLinkVis } from "./Popup/MapillaryLinkVis"
+import { Store, Stores, UIEventSource } from "../Logic/UIEventSource"
 import AllTagsPanel from "./Popup/AllTagsPanel.svelte"
 import AllImageProviders from "../Logic/ImageProviders/AllImageProviders"
-import {ImageCarousel} from "./Image/ImageCarousel"
-import {ImageUploadFlow} from "./Image/ImageUploadFlow"
-import {VariableUiElement} from "./Base/VariableUIElement"
-import {Utils} from "../Utils"
-import Wikidata, {WikidataResponse} from "../Logic/Web/Wikidata"
-import {Translation} from "./i18n/Translation"
+import { ImageCarousel } from "./Image/ImageCarousel"
+import { ImageUploadFlow } from "./Image/ImageUploadFlow"
+import { VariableUiElement } from "./Base/VariableUIElement"
+import { Utils } from "../Utils"
+import Wikidata, { WikidataResponse } from "../Logic/Web/Wikidata"
+import { Translation } from "./i18n/Translation"
 import Translations from "./i18n/Translations"
 import ReviewForm from "./Reviews/ReviewForm"
 import ReviewElement from "./Reviews/ReviewElement"
 import OpeningHoursVisualization from "./OpeningHours/OpeningHoursVisualization"
 import LiveQueryHandler from "../Logic/Web/LiveQueryHandler"
-import {SubtleButton} from "./Base/SubtleButton"
+import { SubtleButton } from "./Base/SubtleButton"
 import Svg from "../Svg"
 import NoteCommentElement from "./Popup/NoteCommentElement"
 import ImgurUploader from "../Logic/ImageProviders/ImgurUploader"
 import FileSelectorButton from "./Input/FileSelectorButton"
-import {LoginToggle} from "./Popup/LoginButton"
+import { LoginToggle } from "./Popup/LoginButton"
 import Toggle from "./Input/Toggle"
-import {SubstitutedTranslation} from "./SubstitutedTranslation"
+import { SubstitutedTranslation } from "./SubstitutedTranslation"
 import List from "./Base/List"
 import StatisticsPanel from "./BigComponents/StatisticsPanel"
 import AutoApplyButton from "./Popup/AutoApplyButton"
-import {LanguageElement} from "./Popup/LanguageElement"
+import { LanguageElement } from "./Popup/LanguageElement"
 import FeatureReviews from "../Logic/Web/MangroveReviews"
 import Maproulette from "../Logic/Maproulette"
 import SvelteUIElement from "./Base/SvelteUIElement"
-import {BBoxFeatureSourceForLayer} from "../Logic/FeatureSource/Sources/TouchesBboxFeatureSource"
+import { BBoxFeatureSourceForLayer } from "../Logic/FeatureSource/Sources/TouchesBboxFeatureSource"
 import QuestionViz from "./Popup/QuestionViz"
-import {Feature, Point} from "geojson"
-import {GeoOperations} from "../Logic/GeoOperations"
+import { Feature, Point } from "geojson"
+import { GeoOperations } from "../Logic/GeoOperations"
 import CreateNewNote from "./Popup/CreateNewNote.svelte"
 import AddNewPoint from "./Popup/AddNewPoint/AddNewPoint.svelte"
 import UserProfile from "./BigComponents/UserProfile.svelte"
@@ -54,27 +58,31 @@
 import Link from "./Base/Link"
 import LayerConfig from "../Models/ThemeConfig/LayerConfig"
 import TagRenderingConfig from "../Models/ThemeConfig/TagRenderingConfig"
-import NearbyImages, {NearbyImageOptions, P4CPicture, SelectOneNearbyImage,} from "./Popup/NearbyImages"
-import {Tag} from "../Logic/Tags/Tag"
+import NearbyImages, {
+    NearbyImageOptions,
+    P4CPicture,
+    SelectOneNearbyImage,
+} from "./Popup/NearbyImages"
+import { Tag } from "../Logic/Tags/Tag"
 import ChangeTagAction from "../Logic/Osm/Actions/ChangeTagAction"
-import {And} from "../Logic/Tags/And"
-import {SaveButton} from "./Popup/SaveButton"
+import { And } from "../Logic/Tags/And"
+import { SaveButton } from "./Popup/SaveButton"
 import Lazy from "./Base/Lazy"
-import {CheckBox} from "./Input/Checkboxes"
+import { CheckBox } from "./Input/Checkboxes"
 import Slider from "./Input/Slider"
-import {OsmTags, WayId} from "../Models/OsmFeature"
+import { OsmTags, WayId } from "../Models/OsmFeature"
 import MoveWizard from "./Popup/MoveWizard"
 import SplitRoadWizard from "./Popup/SplitRoadWizard"
-import {ExportAsGpxViz} from "./Popup/ExportAsGpxViz"
+import { ExportAsGpxViz } from "./Popup/ExportAsGpxViz"
 import WikipediaPanel from "./Wikipedia/WikipediaPanel.svelte"
 import TagRenderingEditable from "./Popup/TagRendering/TagRenderingEditable.svelte"
-import {PointImportButtonViz} from "./Popup/ImportButtons/PointImportButtonViz"
+import { PointImportButtonViz } from "./Popup/ImportButtons/PointImportButtonViz"
 import WayImportButtonViz from "./Popup/ImportButtons/WayImportButtonViz"
 import ConflateImportButtonViz from "./Popup/ImportButtons/ConflateImportButtonViz"
 import DeleteWizard from "./Popup/DeleteFlow/DeleteWizard.svelte"
-import {OpenJosm} from "./BigComponents/OpenJosm"
+import { OpenJosm } from "./BigComponents/OpenJosm"
 import OpenIdEditor from "./BigComponents/OpenIdEditor.svelte"
-import FediverseValidator from "./InputElement/Validators/FediverseValidator";
+import FediverseValidator from "./InputElement/Validators/FediverseValidator"
 
 class NearbyImageVis implements SpecialVisualization {
     // Class must be in SpecialVisualisations due to weird cyclical import that breaks the tests
@@ -173,7 +181,7 @@
                 towardsCenter,
                 new Combine([
                     new VariableUiElement(
-                        radius.GetValue().map((radius) => t.withinRadius.Subs({radius}))
+                        radius.GetValue().map((radius) => t.withinRadius.Subs({ radius }))
                     ),
                     radius,
                 ]).SetClass("flex justify-between"),
@@ -386,24 +394,24 @@
             viz.docs,
             viz.args.length > 0
                 ? new Table(
-                    ["name", "default", "description"],
-                    viz.args.map((arg) => {
-                        let defaultArg = arg.defaultValue ?? "_undefined_"
-                        if (defaultArg == "") {
-                            defaultArg = "_empty string_"
-                        }
-                        return [arg.name, defaultArg, arg.doc]
-                    })
-                )
+                      ["name", "default", "description"],
+                      viz.args.map((arg) => {
+                          let defaultArg = arg.defaultValue ?? "_undefined_"
+                          if (defaultArg == "") {
+                              defaultArg = "_empty string_"
+                          }
+                          return [arg.name, defaultArg, arg.doc]
+                      })
+                  )
                 : undefined,
             new Title("Example usage of " + viz.funcName, 4),
             new FixedUiElement(
                 viz.example ??
-                "`{" +
-                viz.funcName +
-                "(" +
-                viz.args.map((arg) => arg.defaultValue).join(",") +
-                ")}`"
+                    "`{" +
+                        viz.funcName +
+                        "(" +
+                        viz.args.map((arg) => arg.defaultValue).join(",") +
+                        ")}`"
             ).SetClass("literal-code"),
         ])
     }
@@ -462,14 +470,14 @@
             s.structuredExamples === undefined
                 ? []
                 : s.structuredExamples().map((e) => {
-                    return s.constr(
-                        state,
-                        new UIEventSource<Record<string, string>>(e.feature.properties),
-                        e.args,
-                        e.feature,
-                        undefined
-                    )
-                })
+                      return s.constr(
+                          state,
+                          new UIEventSource<Record<string, string>>(e.feature.properties),
+                          e.args,
+                          e.feature,
+                          undefined
+                      )
+                  })
         return new Combine([new Title(s.funcName), s.docs, ...examples])
     }
 
@@ -484,7 +492,7 @@
                     let [lon, lat] = GeoOperations.centerpointCoordinates(feature)
                     return new SvelteUIElement(AddNewPoint, {
                         state,
-                        coordinate: {lon, lat},
+                        coordinate: { lon, lat },
                     })
                 },
             },
@@ -603,7 +611,7 @@
                     feature: Feature
                 ): BaseUIElement {
                     const [lon, lat] = GeoOperations.centerpointCoordinates(feature)
-                    return new SvelteUIElement(CreateNewNote, {state, coordinate: {lon, lat}})
+                    return new SvelteUIElement(CreateNewNote, { state, coordinate: { lon, lat } })
                 },
             },
             new CloseNoteButton(),
@@ -680,7 +688,7 @@
                 docs: "Prints all key-value pairs of the object - used for debugging",
                 args: [],
                 constr: (state, tags: UIEventSource<any>) =>
-                    new SvelteUIElement(AllTagsPanel, {tags, state}),
+                    new SvelteUIElement(AllTagsPanel, { tags, state }),
             },
             {
                 funcName: "image_carousel",
@@ -1319,7 +1327,7 @@
                 ],
                 constr(state, featureTags, args) {
                     const [key, tr] = args
-                    const translation = new Translation({"*": tr})
+                    const translation = new Translation({ "*": tr })
                     return new VariableUiElement(
                         featureTags.map((tags) => {
                             const properties: object[] = JSON.parse(tags[key])
@@ -1338,7 +1346,6 @@
                 },
             },
             {
-<<<<<<< HEAD
                 funcName: "translated",
                 docs: "If the given key can be interpreted as a JSON, only show the key containing the current language (or 'en'). This specialRendering is meant to be used by MapComplete studio and is not useful in map themes",
                 args: [
@@ -1368,33 +1375,49 @@
                     )
                 },
             },
-=======
+            {
                 funcName: "fediverse_link",
                 docs: "Converts a fediverse username or link into a clickable link",
-                args: [{
-                    name: "key",
-                    doc: "The attribute-name containing the link",
-                    required: true
-                }],
-                constr(state: SpecialVisualizationState, tagSource: UIEventSource<Record<string, string>>, argument: string[], feature: Feature, layer: LayerConfig): BaseUIElement {
+                args: [
+                    {
+                        name: "key",
+                        doc: "The attribute-name containing the link",
+                        required: true,
+                    },
+                ],
+                constr(
+                    state: SpecialVisualizationState,
+                    tagSource: UIEventSource<Record<string, string>>,
+                    argument: string[],
+                    feature: Feature,
+                    layer: LayerConfig
+                ): BaseUIElement {
                     const key = argument[0]
                     const validator = new FediverseValidator()
-                    return new VariableUiElement(tagSource.map(tags => tags[key]).map(fediAccount => {
-                            fediAccount = validator.reformat(fediAccount)
-                            const [_, username, host] = fediAccount.match(FediverseValidator.usernameAtServer)
-
-                            return new Link(fediAccount, "https://" + host + "/@" + username, true)
-                        }
-                    ))
-                }
-            }
->>>>>>> 7bcefe52
+                    return new VariableUiElement(
+                        tagSource
+                            .map((tags) => tags[key])
+                            .map((fediAccount) => {
+                                fediAccount = validator.reformat(fediAccount)
+                                const [_, username, host] = fediAccount.match(
+                                    FediverseValidator.usernameAtServer
+                                )
+
+                                return new Link(
+                                    fediAccount,
+                                    "https://" + host + "/@" + username,
+                                    true
+                                )
+                            })
+                    )
+                },
+            },
         ]
 
         specialVisualizations.push(new AutoApplyButton(specialVisualizations))
 
         const invalid = specialVisualizations
-            .map((sp, i) => ({sp, i}))
+            .map((sp, i) => ({ sp, i }))
             .filter((sp) => sp.sp.funcName === undefined)
         if (invalid.length > 0) {
             throw (
