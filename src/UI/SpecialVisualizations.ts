--- conflicted
+++ resolved
@@ -1076,11 +1076,7 @@
                 constr: (state) => {
                     return new SubtleButton(
                         new SvelteUIElement(Trash),
-<<<<<<< HEAD
-                        Translations.t.general.removeLocationHistory
-=======
                         Translations.t.general.removeLocationHistory,
->>>>>>> 524e679e
                     ).onClick(() => {
                         state.historicalUserLocations.features.setData([])
                         state.selectedElement.setData(undefined)
@@ -1157,33 +1153,10 @@
                     tags: UIEventSource<Record<string, string>>,
                     _: string[],
                     feature: Feature,
-<<<<<<< HEAD
-                    layer: LayerConfig
-                ) =>
-                    new VariableUiElement(
-                        tagsSource.map((tags) => {
-                            if (state.theme === undefined) {
-                                return "<feature title>"
-                            }
-                            const title = layer?.title?.GetRenderValue(tags)
-                            if (title === undefined) {
-                                return undefined
-                            }
-                            return new SvelteUIElement(SpecialTranslation, {
-                                t: title,
-                                tags: tagsSource,
-                                state,
-                                feature,
-                                layer,
-                            })
-                        })
-                    ),
-=======
                     layer: LayerConfig,
                 ) => {
                     return new SvelteUIElement(FeatureTitle, { state, tags, feature, layer })
                 },
->>>>>>> 524e679e
             },
             {
                 funcName: "maproulette_task",
