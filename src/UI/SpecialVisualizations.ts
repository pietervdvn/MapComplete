--- conflicted
+++ resolved
@@ -87,12 +87,9 @@
 import DirectionIndicator from "./Base/DirectionIndicator.svelte"
 import Img from "./Base/Img"
 import Qr from "../Utils/Qr"
-<<<<<<< HEAD
 import ComparisonTool from "./Comparison/ComparisonTool.svelte"
-=======
 import SpecialTranslation from "./Popup/TagRendering/SpecialTranslation.svelte"
 import SpecialVisualisationUtils from "./SpecialVisualisationUtils"
->>>>>>> 466d3e70
 
 class NearbyImageVis implements SpecialVisualization {
     // Class must be in SpecialVisualisations due to weird cyclical import that breaks the tests
@@ -258,99 +255,6 @@
 export default class SpecialVisualizations {
     public static specialVisualizations: SpecialVisualization[] = SpecialVisualizations.initList()
 
-<<<<<<< HEAD
-    static undoEncoding(str: string) {
-        return str
-            .trim()
-            .replace(/&LPARENS/g, "(")
-            .replace(/&RPARENS/g, ")")
-            .replace(/&LBRACE/g, "{")
-            .replace(/&RBRACE/g, "}")
-            .replace(/&COMMA/g, ",")
-    }
-
-    /**
-     *
-     * For a given string, returns a specification what parts are fixed and what parts are special renderings.
-     * Note that _normal_ substitutions are ignored.
-     *
-     * // Return empty list on empty input
-     * SpecialVisualizations.constructSpecification("") // => []
-     *
-     * // Simple case
-     * const oh = SpecialVisualizations.constructSpecification("The opening hours with value {opening_hours} can be seen in the following table: <br/> {opening_hours_table()}")
-     * oh[0] // => "The opening hours with value {opening_hours} can be seen in the following table: <br/> "
-     * oh[1].func.funcName // => "opening_hours_table"
-     *
-     * // Advanced cases with commas, braces and newlines should be handled without problem
-     * const templates = SpecialVisualizations.constructSpecification("{send_email(&LBRACEemail&RBRACE,Broken bicycle pump,Hello&COMMA\n\nWith this email&COMMA I'd like to inform you that the bicycle pump located at https://mapcomplete.org/cyclofix?lat=&LBRACE_lat&RBRACE&lon=&LBRACE_lon&RBRACE&z=18#&LBRACEid&RBRACE is broken.\n\n Kind regards,Report this bicycle pump as broken)}")
-     * const templ = <Exclude<RenderingSpecification, string>> templates[0]
-     * templ.func.funcName // => "send_email"
-     * templ.args[0] = "{email}"
-     */
-    public static constructSpecification(
-        template:
-            | string
-            | { special: Record<string, string | Record<string, string>> & { type: string } },
-        extraMappings: SpecialVisualization[] = []
-    ): RenderingSpecification[] {
-        if (template === "") {
-            return []
-        }
-
-        if (typeof template !== "string") {
-            console.trace(
-                "Got a non-expanded template while constructing the specification, it still has a 'special-key':",
-                template
-            )
-            throw "Got a non-expanded template while constructing the specification"
-        }
-        const allKnownSpecials = extraMappings.concat(SpecialVisualizations.specialVisualizations)
-        for (const knownSpecial of allKnownSpecials) {
-            // Note: the '.*?' in the regex reads as 'any character, but in a non-greedy way'
-            const matched = template.match(
-                new RegExp(`(.*){${knownSpecial.funcName}\\((.*?)\\)(:.*)?}(.*)`, "s")
-            )
-            if (matched != null) {
-                // We found a special component that should be brought to live
-                const partBefore = SpecialVisualizations.constructSpecification(
-                    matched[1],
-                    extraMappings
-                )
-                const argument =
-                    matched[2] /* .trim()  // We don't trim, as spaces might be relevant, e.g. "what is ... of {title()}"*/
-                const style = matched[3]?.substring(1) ?? ""
-                const partAfter = SpecialVisualizations.constructSpecification(
-                    matched[4],
-                    extraMappings
-                )
-                const args = knownSpecial.args.map((arg) => arg.defaultValue ?? "")
-                if (argument.length > 0) {
-                    const realArgs = argument.split(",").map((str) => this.undoEncoding(str))
-                    for (let i = 0; i < realArgs.length; i++) {
-                        if (args.length <= i) {
-                            args.push(realArgs[i])
-                        } else {
-                            args[i] = realArgs[i]
-                        }
-                    }
-                }
-
-                const element: RenderingSpecification = {
-                    args: args,
-                    style: style,
-                    func: knownSpecial,
-                }
-                return [...partBefore, element, ...partAfter]
-            }
-        }
-
-        // IF we end up here, no changes have to be made - except to remove any resting {}
-        return [template]
-    }
-
-=======
->>>>>>> 466d3e70
     public static DocumentationFor(viz: string | SpecialVisualization): BaseUIElement | undefined {
         if (typeof viz === "string") {
             viz = SpecialVisualizations.specialVisualizations.find((sv) => sv.funcName === viz)
@@ -1352,32 +1256,6 @@
                     const translation = new Translation({ "*": tr })
                     return new VariableUiElement(
                         featureTags.map((tags) => {
-<<<<<<< HEAD
-                            try {
-                                const data = tags[key]
-                                const properties: object[] =
-                                    typeof data === "string" ? JSON.parse(tags[key]) : data
-                                const elements = []
-                                for (const property of properties) {
-                                    const subsTr = new SubstitutedTranslation(
-                                        translation,
-                                        new UIEventSource<any>(property),
-                                        state
-                                    )
-                                    elements.push(subsTr)
-                                }
-                                return new List(elements)
-                            } catch (e) {
-                                console.log(
-                                    "Something went wrong while generating the elements for a multi",
-                                    {
-                                        e,
-                                        tags,
-                                        key,
-                                        loaded: tags[key],
-                                    }
-                                )
-=======
                             const properties: object[] = JSON.parse(tags[key])
                             const elements = []
                             for (const property of properties) {
@@ -1389,8 +1267,8 @@
                                     layer,
                                 })
                                 elements.push(subsTr)
->>>>>>> 466d3e70
                             }
+                            return elements
                         })
                     )
                 },
