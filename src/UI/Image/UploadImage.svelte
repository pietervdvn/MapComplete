--- conflicted
+++ resolved
@@ -36,11 +36,7 @@
       const file = files.item(i)
       console.log("Got file", file.name)
       try {
-<<<<<<< HEAD
-        state.imageUploadManager?.uploadImageAndApply(file, tags)
-=======
-        state.imageUploadManager.uploadImageAndApply(file, tags, targetKey)
->>>>>>> 7c6ebc95
+        state?.imageUploadManager.uploadImageAndApply(file, tags, targetKey)
       } catch (e) {
         alert(e)
       }
