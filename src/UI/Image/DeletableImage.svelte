<script lang="ts">
  import ImageProvider from "../../Logic/ImageProviders/ImageProvider"
  import type { ProvidedImage } from "../../Logic/ImageProviders/ImageProvider"

  import Popup from "../Base/Popup.svelte"
  import AccordionSingle from "../Flowbite/AccordionSingle.svelte"
  import NextButton from "../Base/NextButton.svelte"
  import { UIEventSource } from "../../Logic/UIEventSource"
  import AttributedImage from "./AttributedImage.svelte"
  import type { SpecialVisualizationState } from "../SpecialVisualization"
  import Dropdown from "../Base/Dropdown.svelte"
  import { REPORT_REASONS, ReportReason } from "panoramax-js"
  import { onDestroy } from "svelte"
  import PanoramaxImageProvider from "../../Logic/ImageProviders/Panoramax"
  import Translations from "../i18n/Translations"
  import Tr from "../Base/Tr.svelte"
  import { TrashIcon } from "@babeard/svelte-heroicons/mini"
  import { DownloadIcon } from "@rgossiaux/svelte-heroicons/solid"
  import ChangeTagAction from "../../Logic/Osm/Actions/ChangeTagAction"
  import { Tag } from "../../Logic/Tags/Tag"

  export let image: ProvidedImage
  export let state: SpecialVisualizationState
  export let tags: UIEventSource<Record<string, string>>
  let showDeleteDialog = new UIEventSource(false)
  onDestroy(
    showDeleteDialog.addCallbackAndRunD((shown) => {
      if (shown) {
        state.previewedImage.set(undefined)
      }
    })
  )

  let reportReason = new UIEventSource<ReportReason>(REPORT_REASONS[0])
  let reportFreeText = new UIEventSource<string>(undefined)
  let reported = new UIEventSource<boolean>(false)

  async function requestDeletion() {
    if (reportReason.data === "other" && !reportFreeText.data) {
      return
    }
    const panoramax = PanoramaxImageProvider.getPanoramaxInstance(image.host)
    const url = window.location.href
    const imageInfo = await panoramax.imageInfo(image.id)
    let reporter_email: string = undefined
    const userdetails = state.userRelatedState.osmConnection.userDetails
<<<<<<< HEAD
    if (!userdetails.data) {
=======
    if (userdetails.data?.name) {
>>>>>>> 436b99a5
      reporter_email = userdetails.data.name + "@openstreetmap.org"
    }

    await panoramax.report({
      picture_id: image.id,
      issue: reportReason.data,
      sequence_id: imageInfo.collection,
      reporter_comments: (reportFreeText.data ?? "") + "\n\n" + "Reported from " + url,
      reporter_email,
    })
    reported.set(true)
  }

  async function unlink() {
    await state?.changes?.applyAction(
      new ChangeTagAction(tags.data.id, new Tag(image.key, ""), tags.data, {
        changeType: "delete-image",
        theme: state.theme.id,
      })
    )
  }

  const t = Translations.t.image.panoramax
  const tu = Translations.t.image.unlink
  const placeholder = t.placeholder.current
</script>

<Popup shown={showDeleteDialog}>
  <Tr slot="header" t={tu.title} />

  <div class="flex flex-col gap-x-4 sm:flex-row">
    <img class="w-32 sm:w-64" src={image.url} />
    <div>
      <div class="flex h-full flex-col justify-between">
        <Tr t={tu.explanation} />
        {#if $reported}
          <Tr cls="thanks p-2" t={t.deletionRequested} />
        {:else if image.provider.name === "panoramax"}
          <div class="my-4">
            <AccordionSingle noBorder>
              <div slot="header" class="flex text-sm">Report inappropriate picture</div>
              <div class="interactive flex flex-col p-2">
                <h3>
                  <Tr t={t.title} />
                </h3>

                <Dropdown value={reportReason} cls="w-full mt-2">
                  {#each REPORT_REASONS as reason}
                    <option value={reason}>
                      {#if t.report[reason]}
                        <Tr t={t.report[reason]} />
                      {:else}
                        {reason}
                      {/if}
                    </option>
                  {/each}
                </Dropdown>

                {#if $reportReason === "other" && !$reportFreeText}
                  <Tr cls="font-bold" t={t.otherFreeform} />
                {:else}
                  <Tr t={t.freeform} />
                {/if}

                <textarea
                  class="w-full"
                  bind:value={$reportFreeText}
                  inputmode={"text"}
                  placeholder={$placeholder}
                />

                <button
                  class="primary self-end"
                  class:disabled={$reportReason === "other" && !$reportFreeText}
                  on:click={() => requestDeletion()}
                >
                  <Tr t={t.requestDeletion} />
                </button>
              </div>
            </AccordionSingle>
          </div>
        {/if}
      </div>
    </div>
  </div>

  <div slot="footer" class="flex flex-wrap justify-end">
    <button on:click={() => showDeleteDialog.set(false)}>
      <Tr t={Translations.t.general.cancel} />
    </button>

    <NextButton clss={"primary " + ($reported ? "disabled" : "")} on:click={() => unlink()}>
      <TrashIcon class="mr-2 h-6 w-6" />
      <Tr t={tu.button} />
    </NextButton>
  </div>
</Popup>

<div class="relative w-fit shrink-0" style="scroll-snap-align: start">
  <div class="relative flex max-w-max items-center bg-gray-200">
    <AttributedImage
      imgClass="carousel-max-height"
      {image}
      {state}
      previewedImage={state?.previewedImage}
    >
      <svelte:fragment slot="dot-menu-actions">
        <button on:click={() => ImageProvider.offerImageAsDownload(image)}>
          <DownloadIcon />
          <Tr t={Translations.t.general.download.downloadImage} />
        </button>
        <button on:click={() => showDeleteDialog.set(true)} class="flex items-center">
          <TrashIcon />
          <Tr t={tu.button} />
        </button>
      </svelte:fragment>
    </AttributedImage>
  </div>
</div>

<style>
  :global(.carousel-max-height) {
    max-height: var(--image-carousel-height);
  }
</style><|MERGE_RESOLUTION|>--- conflicted
+++ resolved
@@ -44,11 +44,7 @@
     const imageInfo = await panoramax.imageInfo(image.id)
     let reporter_email: string = undefined
     const userdetails = state.userRelatedState.osmConnection.userDetails
-<<<<<<< HEAD
-    if (!userdetails.data) {
-=======
     if (userdetails.data?.name) {
->>>>>>> 436b99a5
       reporter_email = userdetails.data.name + "@openstreetmap.org"
     }
 
