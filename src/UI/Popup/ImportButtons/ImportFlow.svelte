<script lang="ts">
<<<<<<< HEAD
    import type { ImportFlowArguments } from "./ImportFlow"
    /**
     * The 'importflow' does some basic setup, e.g. validate that imports are allowed, that the user is logged-in, ...
     * They show some default components
     */
    import ImportFlow from "./ImportFlow"
    import LoginToggle from "../../Base/LoginToggle.svelte"
    import BackButton from "../../Base/BackButton.svelte"
    import Translations from "../../i18n/Translations"
    import Tr from "../../Base/Tr.svelte"
    import NextButton from "../../Base/NextButton.svelte"
    import { createEventDispatcher, onDestroy } from "svelte"
    import Loading from "../../Base/Loading.svelte"
    import { And } from "../../../Logic/Tags/And"
    import TagHint from "../TagHint.svelte"
    import { TagsFilter } from "../../../Logic/Tags/TagsFilter"
    import { Store } from "../../../Logic/UIEventSource"
    import Svg from "../../../Svg"
    import ToSvelte from "../../Base/ToSvelte.svelte"
    import { EyeIcon, EyeOffIcon } from "@rgossiaux/svelte-heroicons/solid"
    import FilteredLayer from "../../../Models/FilteredLayer"
=======
  /**
   * The 'importflow' does some basic setup, e.g. validate that imports are allowed, that the user is logged-in, ...
   * They show some default components
   */
  import ImportFlow from "./ImportFlow"
  import LoginToggle from "../../Base/LoginToggle.svelte"
  import BackButton from "../../Base/BackButton.svelte"
  import Translations from "../../i18n/Translations"
  import Tr from "../../Base/Tr.svelte"
  import NextButton from "../../Base/NextButton.svelte"
  import { createEventDispatcher } from "svelte"
  import Loading from "../../Base/Loading.svelte"
  import { And } from "../../../Logic/Tags/And"
  import TagHint from "../TagHint.svelte"
  import { TagsFilter } from "../../../Logic/Tags/TagsFilter"
  import { Store } from "../../../Logic/UIEventSource"
  import Svg from "../../../Svg"
  import ToSvelte from "../../Base/ToSvelte.svelte"
  import { EyeIcon, EyeOffIcon } from "@rgossiaux/svelte-heroicons/solid"
  import Confirm from "../../../assets/svg/Confirm.svelte"
>>>>>>> 876c7661

    export let importFlow: ImportFlow<ImportFlowArguments>
    let state = importFlow.state

    export let currentFlowStep: "start" | "confirm" | "importing" | "imported" = "start"

    const isLoading = state.dataIsLoading
    let dispatch = createEventDispatcher<{ confirm }>()
    let canBeImported = importFlow.canBeImported()
    let tags: Store<TagsFilter> = importFlow.tagsToApply.map((tags) => new And(tags))


    let targetLayers = importFlow.targetLayer
    let filteredLayer: FilteredLayer
    let undisplayedLayer: FilteredLayer

    function updateIsDisplayed() {
        filteredLayer = targetLayers.find(tl => tl.hasFilter.data)
        undisplayedLayer = targetLayers.find(tl => !tl.isDisplayed.data)
    }

    updateIsDisplayed()
    
    for (const tl of targetLayers) {
        onDestroy(
            tl.isDisplayed.addCallback(updateIsDisplayed),
        )
    }

    function abort() {
        state.selectedElement.setData(undefined)
    }
</script>

<LoginToggle {state}>
  {#if $canBeImported !== true && $canBeImported !== undefined}
    <Tr cls="alert w-full flex justify-center" t={$canBeImported.error} />
    {#if $canBeImported.extraHelp}
      <Tr t={$canBeImported.extraHelp} />
    {/if}
  {:else if undisplayedLayer !== undefined}
    <!-- Check that the layer is enabled, so that we don't add a duplicate -->
    <div class="alert flex items-center justify-center">
      <EyeOffIcon class="w-8" />
      <Tr
        t={Translations.t.general.add.layerNotEnabled.Subs({
          layer: undisplayedLayer.layerDef.name,
        })}
      />
    </div>

    <div class="flex flex-wrap-reverse md:flex-nowrap">
      <button
        class="flex w-full gap-x-1"
        on:click={() => {
          abort()
          state.guistate.openFilterView(filteredLayer.layerDef)
        }}
      >
        <ToSvelte construct={Svg.layers_svg().SetClass("w-12")} />
        <Tr t={Translations.t.general.add.openLayerControl} />
      </button>

      <button
        class="primary flex w-full gap-x-1"
        on:click={() => {
          undisplayedLayer.isDisplayed.setData(true)
          abort()
        }}
      >
        <EyeIcon class="w-12" />
        <Tr
          t={Translations.t.general.add.enableLayer.Subs({
            name: undisplayedLayer.layerDef.name,
          })}
        />
      </button>
    </div>
  {:else if filteredLayer !== undefined}
    <!-- Some filters are enabled. The feature to add might already be mapped, but hidden -->
    <div class="alert flex items-center justify-center">
      <EyeOffIcon class="w-8" />
      <Tr t={Translations.t.general.add.disableFiltersExplanation} />
    </div>
    <div class="flex flex-wrap-reverse md:flex-nowrap">
      <button
        class="primary flex w-full gap-x-1"
        on:click={() => {
          abort()
          filteredLayer.disableAllFilters()
        }}
      >
        <EyeOffIcon class="w-12" />
        <Tr t={Translations.t.general.add.disableFilters} />
      </button>
      <button
        class="flex w-full gap-x-1"
        on:click={() => {
          abort()
          state.guistate.openFilterView(filteredLayer.layerDef)
        }}
      >
        <ToSvelte construct={Svg.layers_svg().SetClass("w-12")} />
        <Tr t={Translations.t.general.add.openLayerControl} />
      </button>
    </div>
  {:else if $isLoading}
    <Loading>
      <Tr t={Translations.t.general.add.stillLoading} />
    </Loading>
  {:else if currentFlowStep === "start"}
    <NextButton clss="primary w-full" on:click={() => (currentFlowStep = "confirm")}>
      <slot name="start-flow-text">
        {#if importFlow?.args?.icon}
          <img class="h-8 w-8" src={importFlow.args.icon} />
        {/if}
        {importFlow.args.text}
      </slot>
    </NextButton>
  {:else if currentFlowStep === "confirm"}
    <div class="flex h-full w-full flex-col">
      <div class="h-full w-full">
        <slot name="map" />
      </div>
      <div class="flex flex-col-reverse md:flex-row">
        <BackButton clss="w-full" on:click={() => (currentFlowStep = "start")}>
          <Tr t={Translations.t.general.back} />
        </BackButton>
        <NextButton
          clss="primary w-full"
          on:click={() => {
            currentFlowStep = "imported"
            dispatch("confirm")
          }}
        >
          <span slot="image" class="h-8 w-8 pr-4">
            {#if importFlow.args.icon}
              <img src={importFlow.args.icon} />
            {:else}
              <Confirm class="w-8 h-8 pr-4"/>
            {/if}
          </span>
          <slot name="confirm-text">
            {importFlow.args.text}
          </slot>
        </NextButton>
      </div>

      <div class="subtle">
        <TagHint
          embedIn={(str) => Translations.t.general.add.import.importTags.Subs({ tags: str })}
          {state}
          tags={$tags}
        />
      </div>
    </div>
  {:else if currentFlowStep === "importing"}
    <Loading />
  {:else if currentFlowStep === "imported"}
    <div class="thanks w-full p-4">
      <Tr t={Translations.t.general.add.import.hasBeenImported} />
    </div>
  {/if}
</LoginToggle><|MERGE_RESOLUTION|>--- conflicted
+++ resolved
@@ -1,5 +1,4 @@
 <script lang="ts">
-<<<<<<< HEAD
     import type { ImportFlowArguments } from "./ImportFlow"
     /**
      * The 'importflow' does some basic setup, e.g. validate that imports are allowed, that the user is logged-in, ...
@@ -21,28 +20,7 @@
     import ToSvelte from "../../Base/ToSvelte.svelte"
     import { EyeIcon, EyeOffIcon } from "@rgossiaux/svelte-heroicons/solid"
     import FilteredLayer from "../../../Models/FilteredLayer"
-=======
-  /**
-   * The 'importflow' does some basic setup, e.g. validate that imports are allowed, that the user is logged-in, ...
-   * They show some default components
-   */
-  import ImportFlow from "./ImportFlow"
-  import LoginToggle from "../../Base/LoginToggle.svelte"
-  import BackButton from "../../Base/BackButton.svelte"
-  import Translations from "../../i18n/Translations"
-  import Tr from "../../Base/Tr.svelte"
-  import NextButton from "../../Base/NextButton.svelte"
-  import { createEventDispatcher } from "svelte"
-  import Loading from "../../Base/Loading.svelte"
-  import { And } from "../../../Logic/Tags/And"
-  import TagHint from "../TagHint.svelte"
-  import { TagsFilter } from "../../../Logic/Tags/TagsFilter"
-  import { Store } from "../../../Logic/UIEventSource"
-  import Svg from "../../../Svg"
-  import ToSvelte from "../../Base/ToSvelte.svelte"
-  import { EyeIcon, EyeOffIcon } from "@rgossiaux/svelte-heroicons/solid"
-  import Confirm from "../../../assets/svg/Confirm.svelte"
->>>>>>> 876c7661
+    import Confirm from "../../../assets/svg/Confirm.svelte"
 
     export let importFlow: ImportFlow<ImportFlowArguments>
     let state = importFlow.state
