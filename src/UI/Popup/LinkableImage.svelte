<script lang="ts">
  import { Store } from "../../Logic/UIEventSource"
  import type { OsmTags } from "../../Models/OsmFeature"
  import type { SpecialVisualizationState } from "../SpecialVisualization"
  import type { P4CPicture } from "../../Logic/Web/NearbyImagesSearch"
  import ToSvelte from "../Base/ToSvelte.svelte"
  import { AttributedImage } from "../Image/AttributedImage"
  import AllImageProviders from "../../Logic/ImageProviders/AllImageProviders"
  import LinkPicture from "../../Logic/Osm/Actions/LinkPicture"
  import ChangeTagAction from "../../Logic/Osm/Actions/ChangeTagAction"
  import { Tag } from "../../Logic/Tags/Tag"
  import { GeoOperations } from "../../Logic/GeoOperations"
  import type { Feature } from "geojson"
  import Translations from "../i18n/Translations"
  import SpecialTranslation from "./TagRendering/SpecialTranslation.svelte"
  import LayerConfig from "../../Models/ThemeConfig/LayerConfig"

  export let tags: Store<OsmTags>
  export let lon: number
  export let lat: number
  export let state: SpecialVisualizationState
  export let image: P4CPicture
  export let feature: Feature
  export let layer: LayerConfig

  export let linkable = true
  let isLinked = false

<<<<<<< HEAD
  export let linkable = true;
  let isLinked = Object.values(tags.data).some(v => image.pictureUrl === v);

  const t = Translations.t.image.nearby;
  const c = [lon, lat];
  let attributedImage = new AttributedImage({
    url: image.thumbUrl ?? image.pictureUrl,
    provider: AllImageProviders.byName(image.provider),
    date: new Date(image.date)
  });
  let distance = Math.round(GeoOperations.distanceBetween([image.coordinates.lng, image.coordinates.lat], c));
  
=======
  const t = Translations.t.image.nearby
  const c = [lon, lat]
  let attributedImage = new AttributedImage({
    url: image.thumbUrl ?? image.pictureUrl,
    provider: AllImageProviders.byName(image.provider),
    date: new Date(image.date),
  })
  let distance = Math.round(
    GeoOperations.distanceBetween([image.coordinates.lng, image.coordinates.lat], c)
  )
>>>>>>> badfbb60
  $: {
    const currentTags = tags.data
    const key = Object.keys(image.osmTags)[0]
    const url = image.osmTags[key]
    if (isLinked) {
      const action = new LinkPicture(currentTags.id, key, url, currentTags, {
        theme: state.layout.id,
        changeType: "link-image",
      })
      state.changes.applyAction(action)
    } else {
      for (const k in currentTags) {
        const v = currentTags[k]
        if (v === url) {
          const action = new ChangeTagAction(currentTags.id, new Tag(k, ""), currentTags, {
            theme: state.layout.id,
            changeType: "remove-image",
          })
          state.changes.applyAction(action)
        }
      }
    }
  }
</script>

<div class="flex w-fit shrink-0 flex-col">
  <ToSvelte construct={attributedImage.SetClass("h-48 w-fit")} />
  {#if linkable}
    <label>
      <input bind:checked={isLinked} type="checkbox" />
      <SpecialTranslation t={t.link} {tags} {state} {layer} {feature} />
    </label>
  {/if}
</div><|MERGE_RESOLUTION|>--- conflicted
+++ resolved
@@ -26,7 +26,6 @@
   export let linkable = true
   let isLinked = false
 
-<<<<<<< HEAD
   export let linkable = true;
   let isLinked = Object.values(tags.data).some(v => image.pictureUrl === v);
 
@@ -39,18 +38,6 @@
   });
   let distance = Math.round(GeoOperations.distanceBetween([image.coordinates.lng, image.coordinates.lat], c));
   
-=======
-  const t = Translations.t.image.nearby
-  const c = [lon, lat]
-  let attributedImage = new AttributedImage({
-    url: image.thumbUrl ?? image.pictureUrl,
-    provider: AllImageProviders.byName(image.provider),
-    date: new Date(image.date),
-  })
-  let distance = Math.round(
-    GeoOperations.distanceBetween([image.coordinates.lng, image.coordinates.lat], c)
-  )
->>>>>>> badfbb60
   $: {
     const currentTags = tags.data
     const key = Object.keys(image.osmTags)[0]
