--- conflicted
+++ resolved
@@ -2,12 +2,9 @@
   import { Store, UIEventSource } from "../../Logic/UIEventSource"
   import SimpleMetaTaggers from "../../Logic/SimpleMetaTagger"
   import LayerConfig from "../../Models/ThemeConfig/LayerConfig"
-<<<<<<< HEAD
   import Searchbar from "../Base/Searchbar.svelte"
   import Translations from "../i18n/Translations"
-=======
   import { Utils } from "../../Utils"
->>>>>>> 8f54ec10
 
   export let tags: UIEventSource<Record<string, any>>
   export let tagKeys = tags.map((tgs) => (tgs === undefined ? [] : Object.keys(tgs)))
@@ -37,13 +34,7 @@
 
   const metaKeys: string[] = [].concat(...SimpleMetaTaggers.metatags.map((k) => k.keys))
   let allCalculatedTags = new Set<string>([...calculatedTags, ...metaKeys])
-<<<<<<< HEAD
   let search = new UIEventSource<string>("")
-</script>
-
-<section>
-  <Searchbar value={search} placeholder={Translations.T("Search a key")}></Searchbar>
-=======
 
   function downloadAsJson(){
     Utils.offerContentsAsDownloadableFile(
@@ -53,10 +44,10 @@
 </script>
 
 <section>
+  <Searchbar value={search} placeholder={Translations.T("Search a key")}></Searchbar>
   <button class="as-link" on:click={() => downloadAsJson()}>
     Download as JSON
   </button>
->>>>>>> 8f54ec10
   <table class="zebra-table break-all">
     <tr>
       <th>Key</th>
