--- conflicted
+++ resolved
@@ -3,7 +3,6 @@
    * Shows all questions for which the answers are unknown.
    * The questions can either be shown all at once or one at a time (in which case they can be skipped)
    */
-<<<<<<< HEAD
   import TagRenderingConfig from "../../../Models/ThemeConfig/TagRenderingConfig";
   import { UIEventSource } from "../../../Logic/UIEventSource";
   import type { Feature } from "geojson";
@@ -13,18 +12,6 @@
   import Tr from "../../Base/Tr.svelte";
   import Translations from "../../i18n/Translations.js";
   import { Utils } from "../../../Utils";
-=======
-  import TagRenderingConfig from "../../../Models/ThemeConfig/TagRenderingConfig"
-  import { UIEventSource } from "../../../Logic/UIEventSource"
-  import type { Feature } from "geojson"
-  import type { SpecialVisualizationState } from "../../SpecialVisualization"
-  import LayerConfig from "../../../Models/ThemeConfig/LayerConfig"
-  import If from "../../Base/If.svelte"
-  import TagRenderingQuestion from "./TagRenderingQuestion.svelte"
-  import Tr from "../../Base/Tr.svelte"
-  import Translations from "../../i18n/Translations.js"
-  import { Utils } from "../../../Utils"
->>>>>>> e1ec2965
 
   export let layer: LayerConfig
   export let tags: UIEventSource<Record<string, string>>
