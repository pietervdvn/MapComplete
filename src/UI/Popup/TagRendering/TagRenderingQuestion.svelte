<script lang="ts">
  import { ImmutableStore, UIEventSource } from "../../../Logic/UIEventSource";
  import type { SpecialVisualizationState } from "../../SpecialVisualization";
  import Tr from "../../Base/Tr.svelte";
  import type { Feature } from "geojson";
  import type { Mapping } from "../../../Models/ThemeConfig/TagRenderingConfig";
  import TagRenderingConfig from "../../../Models/ThemeConfig/TagRenderingConfig";
  import { TagsFilter } from "../../../Logic/Tags/TagsFilter";
  import FreeformInput from "./FreeformInput.svelte";
  import Translations from "../../i18n/Translations.js";
  import ChangeTagAction from "../../../Logic/Osm/Actions/ChangeTagAction";
  import { createEventDispatcher, onDestroy } from "svelte";
  import LayerConfig from "../../../Models/ThemeConfig/LayerConfig";
  import SpecialTranslation from "./SpecialTranslation.svelte";
  import TagHint from "../TagHint.svelte";
  import LoginToggle from "../../Base/LoginToggle.svelte";
  import SubtleButton from "../../Base/SubtleButton.svelte";
  import Loading from "../../Base/Loading.svelte";
  import TagRenderingMappingInput from "./TagRenderingMappingInput.svelte";
  import { Translation } from "../../i18n/Translation";
  import Constants from "../../../Models/Constants";
  import { Unit } from "../../../Models/Unit";
  import UserRelatedState from "../../../Logic/State/UserRelatedState";
  import { twJoin } from "tailwind-merge";
  import { TagUtils } from "../../../Logic/Tags/TagUtils";

  export let config: TagRenderingConfig;
  export let tags: UIEventSource<Record<string, string>>;
  export let selectedElement: Feature;
  export let state: SpecialVisualizationState;
  export let layer: LayerConfig | undefined;

  let feedback: UIEventSource<Translation> = new UIEventSource<Translation>(undefined);

  let unit: Unit = layer?.units?.find((unit) => unit.appliesToKeys.has(config.freeform?.key));

  // Will be bound if a freeform is available
  let freeformInput = new UIEventSource<string>(tags?.[config.freeform?.key]);
  let selectedMapping: number = undefined;
  let checkedMappings: boolean[];

  /**
   * Prepares and fills the checkedMappings
   */
  function initialize(tgs: Record<string, string>, confg: TagRenderingConfig) {
    mappings = confg.mappings?.filter((m) => {
      if (typeof m.hideInAnswer === "boolean") {
        return !m.hideInAnswer;
      }
      return !m.hideInAnswer.matchesProperties(tgs);
    });
    // We received a new config -> reinit
    unit = layer?.units?.find((unit) => unit.appliesToKeys.has(config.freeform?.key));

    if (
      confg.mappings?.length > 0 &&
      confg.multiAnswer &&
      (checkedMappings === undefined ||
        checkedMappings?.length < confg.mappings.length + (confg.freeform ? 1 : 0))
    ) {
      const seenFreeforms = [];
      TagUtils.FlattenMultiAnswer();
      checkedMappings = [
        ...confg.mappings.map((mapping) => {
          const matches = TagUtils.MatchesMultiAnswer(mapping.if, tgs);
          if (matches && confg.freeform) {
            const newProps = TagUtils.changeAsProperties(mapping.if.asChange());
            seenFreeforms.push(newProps[confg.freeform.key]);
          }
          return matches;
        })
      ];

      if (tgs !== undefined && confg.freeform) {
        const unseenFreeformValues = tgs[confg.freeform.key]?.split(";") ?? [];
        for (const seenFreeform of seenFreeforms) {
          if (!seenFreeform) {
            continue;
          }
          const index = unseenFreeformValues.indexOf(seenFreeform);
          if (index < 0) {
            continue;
          }
          unseenFreeformValues.splice(index, 1);
        }
        // TODO this has _to much_ values
        freeformInput.setData(unseenFreeformValues.join(";"));
        checkedMappings.push(unseenFreeformValues.length > 0);
      }
    }
    if (confg.freeform?.key) {
      if (!confg.multiAnswer) {
        // Somehow, setting multi-answer freeform values is broken if this is not set
        freeformInput.setData(tgs[confg.freeform.key]);
      }
    } else {
      freeformInput.setData(undefined);
    }
    feedback.setData(undefined);
  }

  $: {
    // Even though 'config' is not declared as a store, Svelte uses it as one to update the component
    // We want to (re)-initialize whenever the 'tags' or 'config' change - but not when 'checkedConfig' changes
    initialize($tags, config);
  }
  export let selectedTags: TagsFilter = undefined;

  let mappings: Mapping[] = config?.mappings;
  let searchTerm: UIEventSource<string> = new UIEventSource("");

  $: {
    try {
      selectedTags = config?.constructChangeSpecification(
        $freeformInput,
        selectedMapping,
        checkedMappings,
        tags.data
      );
    } catch (e) {
      console.error("Could not calculate changeSpecification:", e);
      selectedTags = undefined;
    }
  }

  let dispatch = createEventDispatcher<{
    saved: {
      config: TagRenderingConfig
      applied: TagsFilter
    }
  }>();

  function onSave() {
    if (selectedTags === undefined) {
      return;
    }
    if (layer === undefined || layer?.source === null) {
      /**
       * This is a special, priviliged layer.
       * We simply apply the tags onto the records
       */
      const kv = selectedTags.asChange(tags.data);
      for (const { k, v } of kv) {
        if (v === undefined || v === "") {
          delete tags.data[k];
        } else {
          tags.data[k] = v;
        }
      }
      tags.ping();
      return;
    }

    dispatch("saved", { config, applied: selectedTags });
    const change = new ChangeTagAction(tags.data.id, selectedTags, tags.data, {
      theme: state.layout.id,
      changeType: "answer"
    });
    freeformInput.setData(undefined);
    selectedMapping = undefined;
    selectedTags = undefined;

    change
      .CreateChangeDescriptions()
      .then((changes) => state.changes.applyChanges(changes))
      .catch(console.error);
  }

  let featureSwitchIsTesting = state?.featureSwitchIsTesting ?? new ImmutableStore(false);
  let featureSwitchIsDebugging = state?.featureSwitches?.featureSwitchIsDebugging ?? new ImmutableStore(false);
  let showTags = state?.userRelatedState?.showTags ?? new ImmutableStore(undefined);
  let numberOfCs = state?.osmConnection?.userDetails?.data?.csCount ?? 0;
  if (state?.osmConnection) {
    onDestroy(
      state.osmConnection?.userDetails?.addCallbackAndRun((ud) => {
        numberOfCs = ud.csCount;
      })
    );
  }
</script>

{#if config.question !== undefined}
  <div
    class="interactive border-interactive relative flex flex-col overflow-y-auto p-1 px-2"
    style="max-height: 85vh"
  >
    <div class="sticky top-0" style="z-index: 11">
<<<<<<< HEAD

      <div class="flex justify-between sticky top-0 interactive">
      <span class="font-bold">
        <SpecialTranslation t={config.question} {tags} {state} {layer} feature={selectedElement} />
      </span>
=======
      <div class="interactive sticky top-0 flex justify-between">
        <span class="font-bold">
          <SpecialTranslation
            t={config.question}
            {tags}
            {state}
            {layer}
            feature={selectedElement}
          />
        </span>
>>>>>>> 7c6ebc95
        <slot name="upper-right" />
      </div>

      {#if config.questionhint}
        <div>
          <SpecialTranslation
            t={config.questionhint}
            {tags}
            {state}
            {layer}
            feature={selectedElement}
          />
        </div>
      {/if}
    </div>

    {#if config.mappings?.length >= 8}
      <div class="sticky flex w-full">
        <img src="./assets/svg/search.svg" class="h-6 w-6" />
        <input type="text" bind:value={$searchTerm} class="w-full" />
      </div>
    {/if}

    {#if config.freeform?.key && !(mappings?.length > 0)}
      <!-- There are no options to choose from, simply show the input element: fill out the text field -->
      <FreeformInput
        {config}
        {tags}
        {feedback}
        {unit}
        feature={selectedElement}
        value={freeformInput}
        on:submit={onSave}
      />
    {:else if mappings !== undefined && !config.multiAnswer}
      <!-- Simple radiobuttons as mapping -->
      <div class="flex flex-col">
        {#each config.mappings as mapping, i (mapping.then)}
          <!-- Even though we have a list of 'mappings' already, we still iterate over the list as to keep the original indices-->
          <TagRenderingMappingInput
            {mapping}
            {tags}
            {state}
            {selectedElement}
            {layer}
            {searchTerm}
            mappingIsSelected={selectedMapping === i}
          >
            <input
              type="radio"
              bind:group={selectedMapping}
              name={"mappings-radio-" + config.id}
              value={i}
              on:keypress={e => {if(e.key === "Enter") onSave()}}
            />
          </TagRenderingMappingInput>
        {/each}
        {#if config.freeform?.key}
          <label class="flex">
            <input
              type="radio"
              bind:group={selectedMapping}
              name={"mappings-radio-" + config.id}
              value={config.mappings?.length}
            />
            <FreeformInput
              {config}
              {tags}
              {feedback}
              {unit}
              feature={selectedElement}
              value={freeformInput}
              on:selected={() => (selectedMapping = config.mappings?.length)}
              on:submit={onSave}
            />
          </label>
        {/if}
      </div>
    {:else if mappings !== undefined && config.multiAnswer}
      <!-- Multiple answers can be chosen: checkboxes -->
      <div class="flex flex-col">
        {#each config.mappings as mapping, i (mapping.then)}
          <TagRenderingMappingInput
            {mapping}
            {tags}
            {state}
            {selectedElement}
            {layer}
            {searchTerm}
            mappingIsSelected={checkedMappings[i]}
          >
            <input
              type="checkbox"
              name={"mappings-checkbox-" + config.id + "-" + i}
              bind:checked={checkedMappings[i]}
            />
          </TagRenderingMappingInput>
        {/each}
        {#if config.freeform?.key}
          <label class="flex">
            <input
              type="checkbox"
              name={"mappings-checkbox-" + config.id + "-" + config.mappings?.length}
              bind:checked={checkedMappings[config.mappings.length]}
            />
            <FreeformInput
              {config}
              {tags}
              {feedback}
              {unit}
              feature={selectedElement}
              value={freeformInput}
              on:selected={() => (checkedMappings[config.mappings.length] = true)}
              on:submit={onSave}
            />
          </label>
        {/if}
      </div>
    {/if}

    <LoginToggle {state}>
      <Loading slot="loading" />
      <SubtleButton slot="not-logged-in" on:click={() => state?.osmConnection?.AttemptLogin()}>
        <img slot="image" src="./assets/svg/login.svg" class="h-8 w-8" />
        <Tr t={Translations.t.general.loginToStart} slot="message" />
      </SubtleButton>
      {#if $feedback !== undefined}
        <div class="alert">
          <Tr t={$feedback} />
        </div>
      {/if}
<<<<<<< HEAD
      <div class="flex flex-wrap-reverse items-stretch justify-end sm:flex-nowrap sticky bottom-0 interactive"
           style="z-index: 11">
=======
      <div
        class="interactive sticky bottom-0 flex flex-wrap-reverse items-stretch justify-end sm:flex-nowrap"
        style="z-index: 11"
      >
>>>>>>> 7c6ebc95
        <!-- TagRenderingQuestion-buttons -->
        <slot name="cancel" />
        <slot name="save-button" {selectedTags}>
          <button
            on:click={onSave}
            class={twJoin(selectedTags === undefined ? "disabled" : "button-shadow", "primary")}
          >
            <Tr t={Translations.t.general.save} />
          </button>
        </slot>
      </div>
      {#if UserRelatedState.SHOW_TAGS_VALUES.indexOf($showTags) >= 0 || ($showTags === "" && numberOfCs >= Constants.userJourney.tagsVisibleAt) || $featureSwitchIsTesting || $featureSwitchIsDebugging}
        <span class="flex flex-wrap justify-between">
          <TagHint {state} tags={selectedTags} currentProperties={$tags} />
          <span class="flex flex-wrap">
            {#if $featureSwitchIsTesting}
              Testmode &nbsp;
            {/if}
            {#if $featureSwitchIsTesting || $featureSwitchIsDebugging}
              <span class="subtle">{config.id}</span>
            {/if}
          </span>
        </span>
      {/if}
      <slot name="under-buttons" />
    </LoginToggle>
  </div>
{/if}<|MERGE_RESOLUTION|>--- conflicted
+++ resolved
@@ -185,13 +185,6 @@
     style="max-height: 85vh"
   >
     <div class="sticky top-0" style="z-index: 11">
-<<<<<<< HEAD
-
-      <div class="flex justify-between sticky top-0 interactive">
-      <span class="font-bold">
-        <SpecialTranslation t={config.question} {tags} {state} {layer} feature={selectedElement} />
-      </span>
-=======
       <div class="interactive sticky top-0 flex justify-between">
         <span class="font-bold">
           <SpecialTranslation
@@ -202,7 +195,6 @@
             feature={selectedElement}
           />
         </span>
->>>>>>> 7c6ebc95
         <slot name="upper-right" />
       </div>
 
@@ -334,15 +326,10 @@
           <Tr t={$feedback} />
         </div>
       {/if}
-<<<<<<< HEAD
-      <div class="flex flex-wrap-reverse items-stretch justify-end sm:flex-nowrap sticky bottom-0 interactive"
-           style="z-index: 11">
-=======
       <div
         class="interactive sticky bottom-0 flex flex-wrap-reverse items-stretch justify-end sm:flex-nowrap"
         style="z-index: 11"
       >
->>>>>>> 7c6ebc95
         <!-- TagRenderingQuestion-buttons -->
         <slot name="cancel" />
         <slot name="save-button" {selectedTags}>
