import DOMPurify from "dompurify"

export class Utils {
    /**
     * In the 'deploy'-step, some code needs to be run by ts-node.
     * However, ts-node crashes when it sees 'document'. When running from console, we flag this and disable all code where document is needed.
     * This is a workaround and yet another hack
     */
    public static runningFromConsole = typeof window === "undefined"
    public static externalDownloadFunction: (
        url: string,
        headers?: any
    ) => Promise<{ content: string } | { redirect: string }>
    public static Special_visualizations_tagsToApplyHelpText = `These can either be a tag to add, such as \`amenity=fast_food\` or can use a substitution, e.g. \`addr:housenumber=$number\`.
This new point will then have the tags \`amenity=fast_food\` and \`addr:housenumber\` with the value that was saved in \`number\` in the original feature.

If a value to substitute is undefined, empty string will be used instead.

This supports multiple values, e.g. \`ref=$source:geometry:type/$source:geometry:ref\`

Remark that the syntax is slightly different then expected; it uses '$' to note a value to copy, followed by a name (matched with \`[a-zA-Z0-9_:]*\`). Sadly, delimiting with \`{}\` as these already mark the boundaries of the special rendering...

Note that these values can be prepare with javascript in the theme by using a [calculatedTag](calculatedTags.md#calculating-tags-with-javascript)
 `
    public static readonly imageExtensions = new Set(["jpg", "png", "svg", "jpeg", ".gif"])
    public static readonly special_visualizations_importRequirementDocs = `#### Importing a dataset into OpenStreetMap: requirements

If you want to import a dataset, make sure that:

1. The dataset to import has a suitable license
2. The community has been informed of the import
3. All other requirements of the [import guidelines](https://wiki.openstreetmap.org/wiki/Import/Guidelines) have been followed

There are also some technicalities in your theme to keep in mind:

1. The new feature will be added and will flow through the program as any other new point as if it came from OSM.
    This means that there should be a layer which will match the new tags and which will display it.
2. The original feature from your geojson layer will gain the tag '_imported=yes'.
    This should be used to change the appearance or even to hide it (eg by changing the icon size to zero)
3. There should be a way for the theme to detect previously imported points, even after reloading.
    A reference number to the original dataset is an excellent way to do this
4. When importing ways, the theme creator is also responsible of avoiding overlapping ways.

#### Disabled in unofficial themes

The import button can be tested in an unofficial theme by adding \`test=true\` or \`backend=osm-test\` as [URL-paramter](URL_Parameters.md).
The import button will show up then. If in testmode, you can read the changeset-XML directly in the web console.
In the case that MapComplete is pointed to the testing grounds, the edit will be made on https://master.apis.dev.openstreetmap.org`
    private static knownKeys = [
        "addExtraTags",
        "and",
        "calculatedTags",
        "changesetmessage",
        "clustering",
        "color",
        "condition",
        "customCss",
        "dashArray",
        "defaultBackgroundId",
        "description",
        "descriptionTail",
        "doNotDownload",
        "enableAddNewPoints",
        "enableBackgroundLayerSelection",
        "enableGeolocation",
        "enableLayers",
        "enableMoreQuests",
        "enableSearch",
        "enableShareScreen",
        "enableUserBadge",
        "freeform",
        "hideFromOverview",
        "hideInAnswer",
        "icon",
        "iconOverlays",
        "iconSize",
        "id",
        "if",
        "ifnot",
        "isShown",
        "key",
        "language",
        "layers",
        "lockLocation",
        "maintainer",
        "mappings",
        "maxzoom",
        "maxZoom",
        "minNeededElements",
        "minzoom",
        "multiAnswer",
        "name",
        "or",
        "osmTags",
        "passAllFeatures",
        "presets",
        "question",
        "render",
        "roaming",
        "roamingRenderings",
        "rotation",
        "shortDescription",
        "socialImage",
        "source",
        "startLat",
        "startLon",
        "startZoom",
        "tagRenderings",
        "tags",
        "then",
        "title",
        "titleIcons",
        "type",
        "version",
        "wayHandling",
        "widenFactor",
        "width"
    ]
    private static extraKeys = [
        "nl",
        "en",
        "fr",
        "de",
        "pt",
        "es",
        "name",
        "phone",
        "email",
        "amenity",
        "leisure",
        "highway",
        "building",
        "yes",
        "no",
        "true",
        "false"
    ]
    private static injectedDownloads = {}
    private static _download_cache = new Map<
        string,
        {
            promise: Promise<any | { error: string; url: string; statuscode?: number }>
            timestamp: number
        }
    >()

    public static readonly isIframe = !Utils.runningFromConsole && window !== window.top

    public static initDomPurify() {
        if (Utils.runningFromConsole) {
            return
        }
        DOMPurify.addHook("afterSanitizeAttributes", function(node) {
            // set all elements owning target to target=_blank + add noopener noreferrer
            const target = node.getAttribute("target")
            if (target) {
                node.setAttribute("target", "_blank")
                node.setAttribute("rel", "noopener noreferrer")
            }
        })
    }

    public static purify(src: string): string {
        return DOMPurify.sanitize(src, {
            USE_PROFILES: { html: true },
            ADD_ATTR: ["target"] // Don't remove target='_blank'. Note that Utils.initDomPurify does add a hook which automatically adds 'rel=noopener'
        })
    }

    /**
     * Parses the arguments for special visualisations
     */
    public static ParseVisArgs<T extends Record<string, string>>(
        specs: { name: string; defaultValue?: string }[],
        args: string[]
    ): T {
        const parsed: Record<string, string> = {}
        if (args.length > specs.length) {
            throw (
                "To much arguments for special visualization: got " +
                args.join(",") +
                " but expected only " +
                args.length +
                " arguments"
            )
        }
        for (let i = 0; i < specs.length; i++) {
            const spec = specs[i]
            let arg = args[i]?.trim()
            if (arg === undefined || arg === "") {
                arg = spec.defaultValue
            }
            parsed[spec.name] = arg
        }

        return <T>parsed
    }

    static EncodeXmlValue(str) {
        if (typeof str !== "string") {
            str = "" + str
        }

        return str
            .replace(/&/g, "&amp;")
            .replace(/</g, "&lt;")
            .replace(/>/g, "&gt;")
            .replace(/"/g, "&quot;")
            .replace(/'/g, "&apos;")
    }

    /**
     * Gives a clean float, or undefined if parsing fails
     * @param str
     */
    static asFloat(str): number {
        if (str) {
            const i = parseFloat(str)
            if (isNaN(i)) {
                return undefined
            }
            return i
        }
        return undefined
    }

    public static Upper(str: string) {
        return str.substr(0, 1).toUpperCase() + str.substr(1)
    }

    public static TwoDigits(i: number) {
        if (i < 10) {
            return "0" + i
        }
        return "" + i
    }

    /**
     * Converts a number to a number with precisely 7 decimals
     *
     * Utils.Round7(12.123456789) // => 12.1234568
     */
    public static Round7(i: number): number {
        if (i == undefined) {
            return undefined
        }
        return Math.round(i * 10000000) / 10000000
    }

    public static Times(f: (i: number) => string, count: number): string {
        let res = ""
        for (let i = 0; i < count; i++) {
            res += f(i)
        }
        return res
    }

    public static TimesT<T>(count: number, f: (i: number) => T): T[] {
        const res: T[] = []
        for (let i = 0; i < count; i++) {
            res.push(f(i))
        }
        return res
    }

    public static NoNull<T>(array: ReadonlyArray<T> | undefined): T[] | undefined
    public static NoNull<T>(array: undefined): undefined
    public static NoNull<T>(array: ReadonlyArray<T>): T[]
    public static NoNull<T>(array: ReadonlyArray<T>): NonNullable<T>[] {
        return <any>array?.filter((o) => o !== undefined && o !== null)
    }

    public static Hist(array: ReadonlyArray<string>): Map<string, number> {
        const hist = new Map<string, number>()
        for (const s of array) {
            hist.set(s, 1 + (hist.get(s) ?? 0))
        }
        return hist
    }

    /**
     * Removes all empty strings from this list
     * If undefined or null is given, an empty list is returned
     *
     * Utils.NoEmpty(undefined) // => []
     * Utils.NoEmpty(["abc","","def", null]) // => ["abc","def", null]
     *
     */
    public static NoEmpty(array: string[]): string[] {
        const ls: string[] = []
        if (!array) {
            return ls
        }
        for (const t of array) {
            if (t === "") {
                continue
            }
            ls.push(t)
        }
        return ls
    }

    public static EllipsesAfter(str: string, l: number = 100) {
        if (str === undefined || str === null) {
            return undefined
        }
        if (typeof str !== "string") {
            console.error("Not a string:", str)
            return undefined
        }
        if (str.length <= l) {
            return str
        }
        return str.substr(0, l - 1) + "…"
    }

    /**
     * Adds a property to the given object, but the value will _only_ be calculated when it is actually requested.
     * This calculation will run once
     * @param object
     * @param name
     * @param init
     * @param whenDone: called when the value is updated. Note that this will be called at most once
     * @constructor
     */
    public static AddLazyProperty(
        object: any,
        name: string,
        init: () => any,
        whenDone?: () => void
    ) {
        Object.defineProperty(object, name, {
            enumerable: false,
            configurable: true,
            get: () => {
                delete object[name]
                try {
                    object[name] = init()
                    if (whenDone) {
                        whenDone()
                    }
                    return object[name]
                } catch (e) {
                    console.error("Error while calculating a lazy property", e)
                    return undefined
                }
            }
        })
    }

    /**
     * Adds a property to the given object, but the value will _only_ be calculated when it is actually requested
     */
    public static AddLazyPropertyAsync(
        object: any,
        name: string,
        init: () => Promise<any>,
        whenDone?: () => void
    ) {
        Object.defineProperty(object, name, {
            enumerable: false,
            configurable: true,
            get: () => {
                init().then((r) => {
                    delete object[name]
                    object[name] = r
                    if (whenDone) {
                        whenDone()
                    }
                })
            }
        })
    }

    public static FixedLength(str: string, l: number) {
        str = Utils.EllipsesAfter(str, l)
        while (str.length < l) {
            str = " " + str
        }
        return str
    }

    /**
     * Creates a new array with all elements from 'arr' in such a way that every element will be kept only once
     * Elements are returned in the same order as they appear in the lists.
     * Null/Undefined is returned as is. If an emtpy array is given, a new empty array will be returned
     */
    public static Dedup(arr: NonNullable<string[]>): NonNullable<string[]>
    public static Dedup(arr: undefined): undefined
    public static Dedup(arr: string[] | undefined): string[] | undefined
    public static Dedup(arr: string[]): string[] {
        if (arr === undefined || arr === null) {
            return arr
        }
        const newArr = []
        for (const string of arr) {
            if (newArr.indexOf(string) < 0) {
                newArr.push(string)
            }
        }
        return newArr
    }

    /**
     * Finds all duplicates in a list of strings
     *
     * Utils.Duplicates(["a", "b", "c"]) // => []
     * Utils.Duplicates(["a", "b","c","b"] // => ["b"]
     * Utils.Duplicates(["a", "b","c","b","b"] // => ["b"]
     *
     */
    public static Duplicates(arr: string[]): string[] {
        if (arr === undefined) {
            return undefined
        }
        const seen = new Set<string>()
        const duplicates = new Set<string>()
        for (const string of arr) {
            if (seen.has(string)) {
                duplicates.add(string)
            }
            seen.add(string)
        }
        return Array.from(duplicates)
    }

    /**
     * In the given list, all values which are lists will be merged with the values, e.g.
     *
     * Utils.Flatten([ [1,2], 3, [4, [5 ,6]] ]) // => [1, 2, 3, 4, [5, 6]]
     */
    public static Flatten<T>(list: (T | T[])[]): T[] {
        const result = []
        for (const value of list) {
            if (Array.isArray(value)) {
                result.push(...value)
            } else {
                result.push(value)
            }
        }
        return result
    }

    /**
     * Utils.Identical([1,2], [1,2]) // => true
     * Utils.Identical([1,2,3], [1,2,4}]) // => false
     * Utils.Identical([1,2], [1,2,3]) // => false
     */
    public static Identical<T>(t1: T[], t2: T[], eq?: (t: T, t0: T) => boolean): boolean {
        if (t1.length !== t2.length) {
            return false
        }
        eq = (a, b) => a === b
        for (let i = 0; i < t1.length; i++) {
            if (!eq(t1[i], t2[i])) {
                return false
            }
        }
        return true
    }

    /**
     * Utils.MergeTags({k0:"v0","common":"0"},{k1:"v1", common: "1"}) // => {k0: "v0", k1:"v1", common: "1"}
     */
    public static MergeTags(a: any, b: any) {
        const t = {}
        for (const k in a) {
            t[k] = a[k]
        }
        for (const k in b) {
            t[k] = b[k]
        }
        return t
    }

    public static SplitFirst(a: string, sep: string): string[] {
        const index = a.indexOf(sep)
        if (index < 0) {
            return [a]
        }
        return [a.substr(0, index), a.substr(index + sep.length)]
    }

    /**
     * Given a piece of text, will replace any key occuring in 'tags' by the corresponding value
     *
     * Utils.SubstituteKeys("abc{def}ghi", {def: 'XYZ'}) // => "abcXYZghi"
     * Utils.SubstituteKeys("abc{def}{def}ghi", {def: 'XYZ'}) // => "abcXYZXYZghi"
     * Utils.SubstituteKeys("abc{def}ghi", {def: '{XYZ}'}) // => "abc{XYZ}ghi"
     * Utils.SubstituteKeys("abc\n\n{def}ghi", {def: '{XYZ}'}) // => "abc\n\n{XYZ}ghi"
     *
     * @param txt
     * @param tags
     * @param useLang
     * @constructor
     */
    public static SubstituteKeys(
        txt: string | undefined,
        tags: Record<string, any> | undefined,
        useLang?: string
    ): string | undefined {
        if (txt === undefined) {
            return undefined
        }
        const regex = /(.*?){([^}]*)}(.*)/s

        let match = txt.match(regex)

        if (!match) {
            return txt
        }
        let result = ""
        while (match) {
            const [_, normal, key, leftover] = match
            let v = tags?.[key]
            if (v !== undefined && v !== null) {
                if (v["toISOString"] != undefined) {
                    // This is a date, probably the timestamp of the object
                    // @ts-ignore
                    const date: Date = el
                    v = date.toISOString()
                }

                if (useLang !== undefined && v?.translations !== undefined) {
                    v = v.translations[useLang] ?? v.translations["*"] ?? v?.textFor(useLang) ?? v
                }

                if (v.InnerConstructElement !== undefined) {
                    console.warn(
                        "SubstituteKeys received a BaseUIElement to substitute in - this is probably a bug and will be downcast to a string\nThe key is",
                        key,
                        "\nThe value is",
                        v
                    )
                    v = v.InnerConstructElement()?.textContent
                }

                if (typeof v !== "string") {
                    v = "" + v
                }
                v = v.replace(/\n/g, "<br/>")
            } else {
                // v === undefined
                v = ""
            }

            result += normal + v
            match = leftover.match(regex)
            if (!match) {
                result += leftover
            }
        }
        return result
    }

    public static LoadCustomCss(location: string) {
        const head = document.getElementsByTagName("head")[0]
        const link = document.createElement("link")
        link.id = "customCss"
        link.rel = "stylesheet"
        link.type = "text/css"
        link.href = location
        link.media = "all"
        head.appendChild(link)
        console.log("Added custom css file ", location)
    }

    public static PushList<T>(target: T[], source?: T[]) {
        if (source === undefined) {
            return
        }
        target.push(...source)
    }

    /**
     * Copies all key-value pairs of the source into the target. This will change the target
     * If the key starts with a '+', the values of the list will be appended to the target instead of overwritten
     * If the key starts with `=`, the property will be overwritten.
     *
     * 'Source' will not be modified, but 'Target' will be
     *
     * const obj = {someValue: 42};
     * const override = {someValue: null};
     * Utils.Merge(override, obj);
     * obj.someValue // => null
     *
     * const obj = {someValue: 42};
     * const override = {someValue: null};
     * const returned = Utils.Merge(override, obj);
     * returned == obj // => true
     *
     *  const source = {
     *                abc: "def",
     *                foo: "bar",
     *                list0: ["overwritten"],
     *                "list1+": ["appended"]
     *            }
     * const target = {
     *                "xyz": "omega",
     *                "list0": ["should-be-gone"],
     *                "list1": ["should-be-kept"],
     *                "list2": ["should-be-untouched"]
     *            }
     * const result = Utils.Merge(source, target)
     * result.abc // => "def"
     * result.foo // => "bar"
     * result.xyz // => "omega"
     * result.list0.length // =>  1
     * result.list0[0] // =>  "overwritten"
     * result.list1.length // =>  2
     * result.list1[0] // =>  "should-be-kept"
     * result.list1[1] // =>  "appended"
     * result.list2.length // =>  1
     * result.list2[0] // => "should-be-untouched"
     *
     * const source = {"condition":{"+and":["xyz"]}}
     * const target = {"id":"test"}
     * const result = Utils.Merge(source, target)
     * result // =>  {"id":"test","condition":{"and":["xyz"]}}
     *
     * const source = {"=name": {"en": "XYZ"}}
     * const target = {"name":null, "x":"y"}
     * const result = Utils.Merge(source, target)
     * result // => {"name": {"en": "XYZ"}, "x": "y"}
     */
    static Merge<T, S>(source: Readonly<S>, target: T): T & S {
        if (target === null) {
            return <T & S>Utils.CleanMergeObject(source)
        }

        for (const key in source) {
            if (key.startsWith("=")) {
                const trimmedKey = key.substring(1)
                target[trimmedKey] = source[key]
                continue
            }

            if (key.endsWith("=")) {
                const trimmedKey = key.substring(0, key.length - 1)
                target[trimmedKey] = source[key]
                continue
            }

            if (key.startsWith("+") || key.endsWith("+")) {
                const trimmedKey = key.replace("+", "")
                const sourceV = source[key]
                const targetV = target[trimmedKey] ?? []

                let newList: any[]
                if (key.startsWith("+")) {
                    if (!Array.isArray(targetV)) {
                        throw new Error(
                            "Cannot concatenate: value to add is not an array: " +
                            JSON.stringify(targetV)
                        )
                    }
                    if (Array.isArray(sourceV)) {
                        newList = sourceV.concat(targetV) ?? targetV
                    } else {
                        throw new Error(
                            "Could not merge concatenate " +
                            JSON.stringify(sourceV) +
                            " and " +
                            JSON.stringify(targetV)
                        )
                    }
                } else {
                    newList = targetV.concat(sourceV ?? [])
                }

                target[trimmedKey] = newList
                continue
            }

            const sourceV = source[key]
            // @ts-ignore
            const targetV = target[key]
            if (typeof sourceV === "object") {
                if (sourceV === null) {
                    // @ts-ignore
                    target[key] = null
                } else if (targetV === undefined) {
                    // @ts-ignore
                    target[key] = Utils.CleanMergeObject(sourceV)
                } else {
                    Utils.Merge(sourceV, targetV)
                }
            } else {
                // @ts-ignore
                target[key] = Utils.CleanMergeObject(sourceV)
            }
        }
        // @ts-ignore
        return target
    }

    /**
     * Walks the specified path into the object till the end.
     *
     * If a list is encountered, this is transparently walked recursively on every object.
     * If 'null' or 'undefined' is encountered, this method stops
     *
     * The leaf objects are replaced in the object itself by the specified function.
     */
    public static WalkPath(
        path: string[],
        object: any,
        replaceLeaf: (leaf: any, travelledPath: string[]) => any,
        travelledPath: string[] = []
    ): void {
        if (object == null) {
            return
        }

        const head = path[0]
        if (path.length === 1) {
            // We have reached the leaf
            const leaf = object[head]
            if (leaf !== undefined) {
                if (Array.isArray(leaf)) {
                    object[head] = leaf.map((o) => replaceLeaf(o, travelledPath))
                } else {
                    object[head] = replaceLeaf(leaf, travelledPath)
                    if (object[head] === undefined) {
                        delete object[head]
                    }
                }
            }
            return
        }
        const sub = object[head]
        if (sub === undefined) {
            return
        }
        if (typeof sub !== "object") {
            return
        }
        if (Array.isArray(sub)) {
            sub.forEach((el, i) =>
                Utils.WalkPath(path.slice(1), el, replaceLeaf, [...travelledPath, head, "" + i])
            )
            return
        }
        Utils.WalkPath(path.slice(1), sub, replaceLeaf, [...travelledPath, head])
    }

    /**
     * Walks the specified path into the object till the end.
     * If a list is encountered, this is tranparently walked recursively on every object.
     *
     * The leaf objects are collected in the list
     */
    public static CollectPath(
        path: string[],
        object: any,
        collectedList: { leaf: any; path: string[] }[] = [],
        travelledPath: string[] = []
    ): { leaf: any; path: string[] }[] {
        if (object === undefined || object === null) {
            return collectedList
        }
        const head = path[0]
        travelledPath = [...travelledPath, head]
        if (path.length === 1) {
            // We have reached the leaf
            const leaf = object[head]
            if (leaf === undefined || leaf === null) {
                return collectedList
            }
            if (Array.isArray(leaf)) {
                for (let i = 0; i < (<any[]>leaf).length; i++) {
                    const l = (<any[]>leaf)[i]
                    collectedList.push({ leaf: l, path: [...travelledPath, "" + i] })
                }
            } else {
                collectedList.push({ leaf, path: travelledPath })
            }
            return collectedList
        }
        const sub = object[head]
        if (sub === undefined || sub === null) {
            return collectedList
        }

        if (Array.isArray(sub)) {
            sub.forEach((el, i) =>
                Utils.CollectPath(path.slice(1), el, collectedList, [...travelledPath, "" + i])
            )
            return collectedList
        }
        if (typeof sub !== "object") {
            return collectedList
        }
        return Utils.CollectPath(path.slice(1), sub, collectedList, travelledPath)
    }

    /**
     * Apply a function on every leaf of the JSON; used to rewrite parts of the JSON.
     * Returns a modified copy of the original object.
     *
     * 'null' and 'undefined' are _always_ considered a leaf, even if 'isLeaf' says it isn't
     *
     * Hangs if the object contains a loop
     *
     * // should walk a json
     * const walked = Utils.WalkJson({
     *     key: "value"
     * }, (x: string) => x + "!")
     * walked // => {key: "value!"}
     *
     * // should preserve undefined and null:
     * const walked = Utils.WalkJson({
     *   u: undefined,
     *   n: null,
     *   v: "value"
     * }, (x) => {if(x !== undefined && x !== null){return x+"!}; return x})
     * walked // => {v: "value!", u: undefined, n: null}
     *
     * // should preserve undefined and null, also with a negative isLeaf:
     * const walked = Utils.WalkJson({
     *   u: undefined,
     *   n: null,
     *   v: "value"
     * }, (x) => return x}, _ => false)
     * walked // => {v: "value", u: undefined, n: null}
     */
    static WalkJson(
        json: any,
        f: (v: object | number | string | boolean | undefined, path: string[]) => any,
        isLeaf: (object) => boolean = undefined,
        path: string[] = []
    ) {
        if (json === undefined || json === null) {
            return f(json, path)
        }
        const jtp = typeof json
        if (isLeaf !== undefined) {
            if (jtp === "object") {
                if (isLeaf(json)) {
                    return f(json, path)
                }
            } else {
                return json
            }
        } else if (jtp === "boolean" || jtp === "string" || jtp === "number") {
            return f(json, path)
        }
        if (Array.isArray(json)) {
            return json.map((sub, i) => {
                return Utils.WalkJson(sub, f, isLeaf, [...path, "" + i])
            })
        }

        const cp = { ...json }
        for (const key in json) {
            cp[key] = Utils.WalkJson(json[key], f, isLeaf, [...path, key])
        }
        return cp
    }

    /**
     * Walks an object recursively, will execute the 'collect'-callback on every leaf.
     *
     * Will hang on objects with loops
     */
    static WalkObject(
        json: any,
        collect: (v: number | string | boolean | undefined, path: string[]) => any,
        isLeaf: (object) => boolean = undefined,
        path = []
    ): void {
        if (json === undefined) {
            return
        }
        const jtp = typeof json
        if (isLeaf !== undefined) {
            if (jtp !== "object") {
                return
            }

            if (isLeaf(json)) {
                return collect(json, path)
            }
        } else if (jtp === "boolean" || jtp === "string" || jtp === "number") {
            collect(json, path)
            return
        }
        if (Array.isArray(json)) {
            json.map((sub, i) => {
                return Utils.WalkObject(sub, collect, isLeaf, [...path, i])
            })
            return
        }

        for (const key in json) {
            Utils.WalkObject(json[key], collect, isLeaf, [...path, key])
        }
    }

    static getOrSetDefault<K, V>(dict: Map<K, V>, k: K, v: () => V) {
        const found = dict.get(k)
        if (found !== undefined) {
            return found
        }
        dict.set(k, v())
        return dict.get(k)
    }

    public static UnMinify(minified: string): string {
        if (minified === undefined || minified === null) {
            return undefined
        }

        const parts = minified.split("|")
        let result = parts.shift()
        const keys = Utils.knownKeys.concat(Utils.extraKeys)

        for (const part of parts) {
            if (part == "") {
                // Empty string => this was a || originally
                result += "|"
                continue
            }
            const i = part.charCodeAt(0)
            result += "\"" + keys[i] + "\":" + part.substring(1)
        }

        return result
    }

    public static injectJsonDownloadForTests(url: string, data) {
        Utils.injectedDownloads[url] = data
    }

    public static async download(
        url: string,
        headers?: Record<string, string>
    ): Promise<string | undefined> {
        const result = await Utils.downloadAdvanced(url, headers)
        if (result["error"] !== undefined) {
            throw result["error"]
        }
        return result["content"]
    }

    public static async downloadAdvanced(
        url: string,
        headers?: Record<string, string>,
        method: "POST" | "GET" | "PUT" | "UPDATE" | "DELETE" | "OPTIONS" = "GET",
        content?: string,
        maxAttempts: number = 3
    ): Promise<
        | { content: string }
        | { redirect: string }
        | { error: string; url: string; statuscode?: number }
    > {
        let result = undefined
        for (let i = 0; i < maxAttempts; i++) {
            result = await Utils.downloadAdvancedTryOnce(url, headers, method, content)
            if (!result["error"]) {
                return result
            }
<<<<<<< HEAD
            console.log(result)
            if(result["error"]?.statuscode === 410){
                // Gone permanently is not recoverable
=======
            const error = result.error
            if (error.statuscode === 429 || error.statuscode === 509) {
                // rate limited
>>>>>>> 9a194c69
                return result
            }
            console.log(
                `Request to ${url} failed, Trying again in a moment. Attempt ${
                    i + 1
                }/${maxAttempts}`
            )
            await Utils.waitFor((i + 1) * 500)
        }
        return result
    }

    /**
     * Download function which also indicates advanced options, such as redirects
     */
    private static downloadAdvancedTryOnce(
        url: string,
        headers?: Record<string, string>,
        method: "POST" | "GET" | "PUT" | "UPDATE" | "DELETE" | "OPTIONS" = "GET",
        content?: string
    ): Promise<
        | { content: string }
        | { redirect: string }
        | { error: string; url: string; statuscode?: number }
    > {
        if (this.externalDownloadFunction !== undefined) {
            return this.externalDownloadFunction(url, headers)
        }

        return new Promise((resolve, reject) => {
            const xhr = new XMLHttpRequest()
            xhr.onload = () => {
                if (xhr.status == 200) {
                    resolve({ content: xhr.response })
                } else if (xhr.status === 302) {
                    resolve({ redirect: xhr.getResponseHeader("location") })
                } else if (xhr.status === 509 || xhr.status === 429) {
                    resolve({ error: "rate limited", url, statuscode: xhr.status })
                } else {
                    resolve({
                        error: "other error: " + xhr.statusText + ", " + xhr.responseText,
                        url,
                        statuscode: xhr.status
                    })
                }
            }
            xhr.open(method, url)
            if (headers !== undefined) {
                for (const key in headers) {
                    xhr.setRequestHeader(key, headers[key])
                }
            }
            xhr.send(content)
            xhr.onerror = (ev: ProgressEvent<EventTarget>) =>
                reject(
                    "Could not get " +
                    url +
                    ", xhr status code is " +
                    xhr.status +
                    " (" +
                    xhr.statusText +
                    ")"
                )
        })
    }

    public static upload(
        url: string,
        data: string | Blob,
        headers?: Record<string, string>
    ): Promise<string> {
        return new Promise((resolve, reject) => {
            const xhr = new XMLHttpRequest()
            xhr.onload = () => {
                if (xhr.status == 200) {
                    resolve(xhr.response)
                } else if (xhr.status === 509 || xhr.status === 429) {
                    reject("rate limited")
                } else {
                    reject(xhr.statusText)
                }
            }
            xhr.open("POST", url)
            if (headers !== undefined) {
                for (const key in headers) {
                    xhr.setRequestHeader(key, headers[key])
                }
            }

            xhr.send(data)
            xhr.onerror = reject
        })
    }

    public static async downloadJsonCached<T = object | []>(
        url: string,
        maxCacheTimeMs: number,
        headers?: Record<string, string>
    ): Promise<T> {
        const result = await Utils.downloadJsonCachedAdvanced(url, maxCacheTimeMs, headers)
        if (result["content"]) {
            return result["content"]
        }
        throw result["error"]
    }

    public static async downloadJsonCachedAdvanced<T = object | []>(
        url: string,
        maxCacheTimeMs: number,
        headers?: Record<string, string>
    ): Promise<{ content: T } | { error: string; url: string; statuscode?: number }> {
        const cached = Utils._download_cache.get(url)
        if (cached !== undefined) {
            if (new Date().getTime() - cached.timestamp <= maxCacheTimeMs) {
                return cached.promise
            }
        }
        const promise =
            /*NO AWAIT as we work with the promise directly */ Utils.downloadJsonAdvanced<T>(
            url,
            headers
        )
        Utils._download_cache.set(url, { promise, timestamp: new Date().getTime() })
        return await promise
    }

    public static async downloadJson<T = object | []>(
        url: string,
        headers?: Record<string, string>
    ): Promise<T>
    public static async downloadJson<T>(url: string, headers?: Record<string, string>): Promise<T>
    public static async downloadJson(
        url: string,
        headers?: Record<string, string>
    ): Promise<object | []> {
        const result = await Utils.downloadJsonAdvanced(url, headers)
        if (result["content"]) {
            return result["content"]
        }
        throw result["error"]
    }

    public static awaitAnimationFrame(): Promise<void> {
        return new Promise<void>((resolve) => {
            window.requestAnimationFrame(() => {
                resolve()
            })
        })
    }

    public static async downloadJsonAdvanced<T = object | []>(
        url: string,
        headers?: Record<string, string>
    ): Promise<{ content: T } | { error: string; url: string; statuscode?: number }> {
        const injected = Utils.injectedDownloads[url]
        if (injected !== undefined) {
            console.debug("Using injected resource for test for URL", url)
            return { content: injected }
        }
        const result = await Utils.downloadAdvanced(
            url,
            Utils.Merge({ accept: "application/json" }, headers ?? {})
        )
        if (result["error"] !== undefined) {
            return <{ error: string; url: string; statuscode?: number }>result
        }
        const data = result["content"]
        try {
            if (typeof data === "string") {
                if (data === "") {
                    return { content: <T>{} }
                }
                return { content: JSON.parse(data) }
            }
            return { content: data }
        } catch (e) {
            console.error(
                "Could not parse the response of",
                url,
                "which contains",
                data,
                "due to",
                e,
                "\n",
                e.stack
            )
            return { error: "malformed", url }
        }
    }

    /**
     * Triggers a 'download file' popup which will download the contents
     */
    public static offerContentsAsDownloadableFile(
        contents: string | Blob,
        fileName: string = "download.txt",
        options?: {
            mimetype:
                | string
                | "text/plain"
                | "text/csv"
                | "application/vnd.geo+json"
                | "{gpx=application/gpx+xml}"
                | "application/json"
                | "image/png"
        }
    ) {
        const element = document.createElement("a")
        let file
        if (typeof contents === "string") {
            file = new Blob([contents], { type: options?.mimetype ?? "text/plain" })
        } else {
            file = contents
        }
        element.href = URL.createObjectURL(file)
        element.download = fileName
        document.body.appendChild(element) // Required for this to work in FireFox
        element.click()
    }

    public static async waitFor(timeMillis: number): Promise<void> {
        return new Promise((resolve) => {
            window.setTimeout(resolve, timeMillis)
        })
    }

    public static toHumanTime(seconds): string {
        seconds = Math.floor(seconds)
        let minutes = Math.floor(seconds / 60)
        seconds = seconds % 60
        let hours = Math.floor(minutes / 60)
        minutes = minutes % 60
        const days = Math.floor(hours / 24)
        hours = hours % 24
        if (days > 0) {
            return days + "days" + " " + hours + "h"
        }
        return hours + ":" + Utils.TwoDigits(minutes) + ":" + Utils.TwoDigits(seconds)
    }

    public static HomepageLink(): string {
        if (typeof window === "undefined") {
            return "https://mapcomplete.org"
        }
        const path = (
            window.location.protocol +
            "//" +
            window.location.host +
            window.location.pathname
        ).split("/")
        path.pop()
        path.push("index.html")
        return path.join("/")
    }

    public static OsmChaLinkFor(daysInThePast, theme = undefined): string {
        const now = new Date()
        const lastWeek = new Date(now.getTime() - daysInThePast * 24 * 60 * 60 * 1000)
        const date =
            lastWeek.getFullYear() +
            "-" +
            Utils.TwoDigits(lastWeek.getMonth() + 1) +
            "-" +
            Utils.TwoDigits(lastWeek.getDate())
        let osmcha_link = `"date__gte":[{"label":"${date}","value":"${date}"}],"editor":[{"label":"mapcomplete","value":"mapcomplete"}]`
        if (theme !== undefined) {
            osmcha_link =
                osmcha_link + "," + `"comment":[{"label":"#${theme}","value":"#${theme}"}]`
        }
        return "https://osmcha.org/?filters=" + encodeURIComponent("{" + osmcha_link + "}")
    }

    /**
     * Deepclone an object by serializing and deserializing it
     * @param x
     * @constructor
     */
    static Clone<T>(x: T): T {
        if (x === undefined) {
            return undefined
        }
        return JSON.parse(JSON.stringify(x))
    }

    public static ParseDate(str: string): Date {
        if (str.endsWith(" UTC")) {
            str = str.replace(" UTC", "+00")
        }
        return new Date(str)
    }

    public static selectTextIn(node) {
        if (document.body["createTextRange"]) {
            const range = document.body["createTextRange"]()
            range.moveToElementText(node)
            range.select()
        } else if (window.getSelection) {
            const selection = window.getSelection()
            const range = document.createRange()
            range.selectNodeContents(node)
            selection.removeAllRanges()
            selection.addRange(range)
        } else {
            console.warn("Could not select text in node: Unsupported browser.")
        }
    }

    public static sortedByLevenshteinDistance<T>(
        reference: string,
        ts: T[],
        getName: (t: T) => string
    ): T[] {
        const withDistance: [T, number][] = ts.map((t) => [
            t,
            Utils.levenshteinDistance(getName(t), reference)
        ])
        withDistance.sort(([_, a], [__, b]) => a - b)
        return withDistance.map((n) => n[0])
    }

    public static levenshteinDistance(str1: string, str2: string): number {
        const track: number[][] = Array(str2.length + 1)
            .fill(null)
            .map(() => Array(str1.length + 1).fill(null))
        for (let i = 0; i <= str1.length; i += 1) {
            track[0][i] = i
        }
        for (let j = 0; j <= str2.length; j += 1) {
            track[j][0] = j
        }
        for (let j = 1; j <= str2.length; j += 1) {
            for (let i = 1; i <= str1.length; i += 1) {
                const indicator = str1[i - 1] === str2[j - 1] ? 0 : 1
                track[j][i] = Math.min(
                    track[j][i - 1] + 1, // deletion
                    track[j - 1][i] + 1, // insertion
                    track[j - 1][i - 1] + indicator // substitution
                )
            }
        }
        return track[str2.length][str1.length]
    }

    public static MapToObj<V>(d: Map<string, V>): Record<string, V>
    public static MapToObj<V, T>(
        d: Map<string, V>,
        onValue: (t: V, key: string) => T
    ): Record<string, T>
    public static MapToObj<V, T>(
        d: Map<string, V>,
        onValue: (t: V, key: string) => T = undefined
    ): Record<string, T> {
        const o = {}
        const keys = Array.from(d.keys())
        keys.sort()
        onValue ??= (v) => <any>v
        for (const key of keys) {
            o[key] = onValue(d.get(key), key)
        }
        return o
    }

    /**
     * Switches keys and values around
     *
     * Utils.TransposeMap({"a" : ["b", "c"], "x" : ["b", "y"]}) // => {"b" : ["a", "x"], "c" : ["a"], "y" : ["x"]}
     */
    public static TransposeMap<K extends string, V extends string>(
        d: Record<K, V[]>
    ): Record<V, K[]> {
        const newD: Record<V, K[]> = <any>{}

        for (const k in d) {
            const vs = d[k]
            for (const v of vs) {
                const list = newD[v]
                if (list === undefined) {
                    newD[v] = [k] // Left: indexing; right: list with one element
                } else {
                    list.push(k)
                }
            }
        }
        return newD
    }

    /**
     * Utils.colorAsHex({r: 255, g: 128, b: 0}) // => "#ff8000"
     * Utils.colorAsHex(undefined) // => undefined
     */
    public static colorAsHex(c: { r: number; g: number; b: number }) {
        if (c === undefined) {
            return undefined
        }

        function componentToHex(n) {
            const hex = n.toString(16)
            return hex.length == 1 ? "0" + hex : hex
        }

        return "#" + componentToHex(c.r) + componentToHex(c.g) + componentToHex(c.b)
    }

    private static percentageToNumber(v: string) {
        v = v.trim()
        if (v.endsWith("%")) {
            return Math.round((parseInt(v) * 255) / 100)
        }
        const n = Number(v)
        if (!isNaN(n)) {
            return n
        }
    }

    /**
     *
     * Utils.color("#ff8000") // => {r: 255, g:128, b: 0}
     * Utils.color(" rgba  (12,34,56) ") // => {r: 12, g:34, b: 56}
     * Utils.color(" rgba  (12,34,56,0.5) ") // => {r: 12, g:34, b: 56}
     * Utils.color("rgb(100%,100%,100%)") // => {r: 255, g: 255, b: 255}
     * Utils.color(undefined) // => undefined
     */
    public static color(hex: string): { r: number; g: number; b: number } {
        if (hex === undefined) {
            return undefined
        }
        hex = hex.replace(/[ \t]/g, "")
        if (hex.startsWith("rgba(") || hex.startsWith("rgb(")) {
            const match = hex.match(/rgba?\(([0-9.]+%?),([0-9.]+%?),([0-9.]+%?)(,[0-9.]+%?)?\)/)
            if (match == undefined) {
                return undefined
            }

            return {
                r: Utils.percentageToNumber(match[1]),
                g: Utils.percentageToNumber(match[2]),
                b: Utils.percentageToNumber(match[3])
            }
        }

        if (!hex.startsWith("#")) {
            return undefined
        }
        if (hex.length === 4) {
            return {
                r: parseInt(hex.substr(1, 1), 16),
                g: parseInt(hex.substr(2, 1), 16),
                b: parseInt(hex.substr(3, 1), 16)
            }
        }

        return {
            r: parseInt(hex.substr(1, 2), 16),
            g: parseInt(hex.substr(3, 2), 16),
            b: parseInt(hex.substr(5, 2), 16)
        }
    }

    public static asDict(
        tags: { key: string; value: string | number }[]
    ): Map<string, string | number> {
        const d = new Map<string, string | number>()

        for (const tag of tags) {
            d.set(tag.key, tag.value)
        }

        return d
    }

    static toIdRecord<T extends { id: string }>(ts: T[]): Record<string, T> {
        const result: Record<string, T> = {}
        for (const t of ts) {
            result[t.id] = t
        }
        return result
    }

    public static SetMidnight(d: Date): void {
        d.setUTCHours(0)
        d.setUTCSeconds(0)
        d.setUTCMilliseconds(0)
        d.setUTCMinutes(0)
    }

    public static scrollIntoView(element: HTMLBaseElement | HTMLDivElement): void {
        if (!element) {
            return
        }
        // Is the element completely in the view?
        const parentRect = Utils.findParentWithScrolling(element)?.getBoundingClientRect()
        if (!parentRect) {
            return
        }
        const elementRect = element.getBoundingClientRect()

        // Check if the element is within the vertical bounds of the parent element
        const topIsVisible = elementRect.top >= parentRect.top
        const bottomIsVisible = elementRect.bottom <= parentRect.bottom
        const inView = topIsVisible && bottomIsVisible
        if (inView) {
            return
        }
        element.scrollIntoView({ behavior: "smooth", block: "nearest" })
    }

    /**
     * Returns true if the contents of `a` are the same (and in the same order) as `b`.
     * Might have false negatives in some cases
     * @param a
     * @param b
     */
    public static sameList<T>(a: ReadonlyArray<T>, b: ReadonlyArray<T>) {
        if (a == b) {
            return true
        }
        if (a === undefined || a === null || b === undefined || b === null) {
            return false
        }
        if (a.length !== b.length) {
            return false
        }
        for (let i = 0; i < a.length; i++) {
            const ai = a[i]
            const bi = b[i]
            if (ai == bi) {
                continue
            }
            if (ai === bi) {
                continue
            }
            return false
        }
        return true
    }

    public static SameObject<T>(a: T, b: T, ignoreKeys?: string[]): boolean {
        if (a === b) {
            return true
        }
        if (a === undefined || a === null || b === null || b === undefined) {
            return false
        }
        if (typeof a === "object" && typeof b === "object") {
            for (const aKey in a) {
                if (!(aKey in b)) {
                    return false
                }
            }

            for (const bKey in b) {
                if (!(bKey in a)) {
                    return false
                }
            }
            for (const k in a) {
                if (!Utils.SameObject(a[k], b[k])) {
                    return false
                }
            }
            return true
        }
        return false
    }

    /**
     *
     * Utils.splitIntoSubstitutionParts("abc") // => [{message: "abc"}]
     * Utils.splitIntoSubstitutionParts("abc {search} def") // => [{message: "abc "}, {subs: "search"}, {message: " def"}]
     *
     */
    public static splitIntoSubstitutionParts(
        template: string
    ): ({ message: string } | { subs: string })[] {
        const preparts = template.split("{")
        const spec: ({ message: string } | { subs: string })[] = []
        for (const prepart of preparts) {
            const postParts = prepart.split("}")
            if (postParts.length === 1) {
                // This was a normal part
                spec.push({ message: postParts[0] })
            } else {
                const [subs, message] = postParts
                spec.push({ subs })
                if (message !== "") {
                    spec.push({ message })
                }
            }
        }
        return spec
    }

    /**
     * Returns the file and line number of the code calling this
     */
    public static getLocationInCode(offset: number = 0): {
        path: string
        line: number
        column: number
        markdownLocation: string
        filename: string
        functionName: string
    } {
        const error = new Error("No error")
        const stack = error.stack.split("\n")
        stack.shift() // Remove "Error: No error"
        const regex = /at (.*) \(([a-zA-Z0-9/.]+):([0-9]+):([0-9]+)\)/
        const stackItem = stack[Math.abs(offset) + 1]

        let functionName: string
        let path: string
        let line: string
        let column: string
        let _: string
        const matchWithFuncName = stackItem.match(regex)
        if (matchWithFuncName) {
            ;[_, functionName, path, line, column] = matchWithFuncName
        } else {
            const regexNoFuncName: RegExp = new RegExp("at ([a-zA-Z0-9/.]+):([0-9]+):([0-9]+)")
            ;[_, path, line, column] = stackItem.match(regexNoFuncName)
        }

        const markdownLocation = path.substring(path.indexOf("MapComplete/src") + 11) + "#L" + line
        return {
            path,
            functionName,
            line: Number(line),
            column: Number(column),
            markdownLocation,
            filename: path.substring(path.lastIndexOf("/") + 1)
        }
    }

    /**
     * Removes accents from a string
     * @param str
     * @constructor
     *
     * Utils.RemoveDiacritics("bâtiments") // => "batiments"
     * Utils.RemoveDiacritics(undefined) // => undefined
     */
    public static RemoveDiacritics(str?: string): string {
        // See #1729
        if (!str) {
            return str
        }
        return str.normalize("NFD").replace(/\p{Diacritic}/gu, "")
    }

    /**
     * Simplifies a string to increase the chance of a match
     * @param str
     * Utils.simplifyStringForSearch("abc def; ghi 564") // => "abcdefghi564"
     * Utils.simplifyStringForSearch("âbc déf; ghi 564") // => "abcdefghi564"
     * Utils.simplifyStringForSearch(undefined) // => undefined
     */
    public static simplifyStringForSearch(str: string): string {
        return Utils.RemoveDiacritics(str)?.toLowerCase()?.replace(/[^a-z0-9]/g, "")
    }

    public static randomString(length: number): string {
        let result = ""
        for (let i = 0; i < length; i++) {
            const chr = Math.random().toString(36).substr(2, 3)
            result += chr
        }
        return result
    }

    /**
     * Recursively rewrites all keys from `+key`, `key+` and `=key` into `key
     *
     * Utils.CleanMergeObject({"condition":{"and+":["xyz"]}} // => {"condition":{"and":["xyz"]}}
     * @param obj
     * @constructor
     * @private
     */
    private static CleanMergeObject(obj: any) {
        if (Array.isArray(obj)) {
            const result = []
            for (const el of obj) {
                result.push(Utils.CleanMergeObject(el))
            }
            return result
        }
        if (typeof obj !== "object") {
            return obj
        }
        const newObj = {}
        for (let objKey in obj) {
            let cleanKey = objKey
            if (objKey.startsWith("+") || objKey.startsWith("=")) {
                cleanKey = objKey.substring(1)
            } else if (objKey.endsWith("+") || objKey.endsWith("=")) {
                cleanKey = objKey.substring(0, objKey.length - 1)
            }
            newObj[cleanKey] = Utils.CleanMergeObject(obj[objKey])
        }
        return newObj
    }

    public static focusOn(el: HTMLElement): void {
        if (!el) {
            return
        }
        requestAnimationFrame(() => {
            el.focus()
        })
    }

    /**
     * Searches a child that can be focused on, by first selecting a 'focusable', then a button, then a link
     *
     * Returns the focussed element
     * @param el
     */
    public static focusOnFocusableChild(el: HTMLElement): void {
        if (!el) {
            return
        }
        requestAnimationFrame(() => {
            let childs = el.getElementsByClassName("focusable")
            if (childs.length == 0) {
                childs = el.getElementsByTagName("button")
                if (childs.length === 0) {
                    childs = el.getElementsByTagName("a")
                }
            }
            const child = <HTMLElement>childs.item(0)
            if (child === null) {
                return undefined
            }
            if (
                child.tagName !== "button" &&
                child.tagName !== "a" &&
                child.hasAttribute("tabindex")
            ) {
                child.setAttribute("tabindex", "-1")
            }
            child?.focus()
        })
    }

    private static findParentWithScrolling(
        element: HTMLBaseElement | HTMLDivElement
    ): HTMLBaseElement | HTMLDivElement {
        // Check if the element itself has scrolling
        if (element.scrollHeight > element.clientHeight) {
            return element
        }

        // If the element does not have scrolling, check if it has a parent element
        if (!element.parentElement) {
            return null
        }

        // If the element has a parent, repeat the process for the parent element
        return Utils.findParentWithScrolling(<HTMLBaseElement>element.parentElement)
    }

    private static colorDiff(
        c0: { r: number; g: number; b: number },
        c1: { r: number; g: number; b: number }
    ) {
        return Math.abs(c0.r - c1.r) + Math.abs(c0.g - c1.g) + Math.abs(c0.b - c1.b)
    }

    private static readonly _metrixPrefixes = ["", "k", "M", "G", "T", "P", "E"]

    /**
     * Converts a big number (e.g. 1000000) into a rounded postfixed verion (e.g. 1M)
     *
     * Supported metric prefixes are: [k, M, G, T, P, E]
     */
    public static numberWithMetricPrefix(n: number) {
        let index = 0
        while (n > 1000) {
            n = Math.round(n / 1000)
            index++
        }
        return n + Utils._metrixPrefixes[index]
    }

    /**
     * Rounds to a human-number
     * @param number
     *
     * Utils.roundHuman(7) // => 7
     * Utils.roundHuman(147) // => 150
     * Utils.roundHuman(386) // => 375
     * Utils.roundHuman(521) // => 500
     */
    public static roundHuman(number: number) {
        if (number <= 25) {
            return number
        }
        if (number < 100) {
            return 5 * Math.round(number / 5)
        }
        if (number < 250) {
            return 10 * Math.round(number / 10)

        }
        if (number < 500) {
            return 25 * Math.round(number / 25)

        }
        return 50 * Math.round(number / 50)

    }

    static NoNullInplace<T>(items: T[]): T[] {
        for (let i = items.length - 1; i >= 0; i--) {
            if (items[i] === null || items[i] === undefined) {
                items.splice(i, 1)
            }
        }
        return items
    }

<<<<<<< HEAD
    private static emojiRegex = /[\p{Extended_Pictographic}🛰️]/u
=======
    /**
     * Removes or rewrites some characters in links, as some blink/chromium based browsers are picky about them
     *
     * Utils.prepareHref("tel:+32 123 456") // => "tel:+32123456"
     * Utils.prepareHref("https://osm.org/user/User Name") // => "https://osm.org/user/User%20Name"
     */
    static prepareHref(href: string): string {
        if (href.startsWith("tel:")) {
            // Telephone numbers are not allowed to contain spaces in chromium-based browsers
            href = "tel:" + href.replaceAll(/[^+0-9]/g, "")
        }

        /* Chromium based browsers eat the spaces */
        href = href.replaceAll(
            / /g,
            "%20"
        )
        return href
    }

    private static emojiRegex = /[\p{Extended_Pictographic}🛰️]$/u
>>>>>>> 9a194c69

    /**
     * Returns 'true' if the given string contains at least one and only emoji characters
     *
     * Utils.isEmoji("⛰\uFE0F") // => true
     * Utils.isEmoji("🇧🇪") // => true
     * Utils.isEmoji("🍕") // => true
     */
    public static isEmoji(string: string) {
        return Utils.emojiRegex.test(string) ||
           /[🇦-🇿]{2}/u.test(string) // flags, see https://stackoverflow.com/questions/53360006/detect-with-regex-if-emoji-is-country-flag
    }
}<|MERGE_RESOLUTION|>--- conflicted
+++ resolved
@@ -960,15 +960,13 @@
             if (!result["error"]) {
                 return result
             }
-<<<<<<< HEAD
-            console.log(result)
-            if(result["error"]?.statuscode === 410){
+            const error = result.error
+            if (error.statuscode === 410) {
                 // Gone permanently is not recoverable
-=======
-            const error = result.error
+                return result
+            }
             if (error.statuscode === 429 || error.statuscode === 509) {
                 // rate limited
->>>>>>> 9a194c69
                 return result
             }
             console.log(
@@ -1780,7 +1778,8 @@
 
     }
 
-    static NoNullInplace<T>(items: T[]): T[] {
+
+    public static NoNullInplace<T>(items: T[]): T[] {
         for (let i = items.length - 1; i >= 0; i--) {
             if (items[i] === null || items[i] === undefined) {
                 items.splice(i, 1)
@@ -1789,9 +1788,6 @@
         return items
     }
 
-<<<<<<< HEAD
-    private static emojiRegex = /[\p{Extended_Pictographic}🛰️]/u
-=======
     /**
      * Removes or rewrites some characters in links, as some blink/chromium based browsers are picky about them
      *
@@ -1812,8 +1808,8 @@
         return href
     }
 
-    private static emojiRegex = /[\p{Extended_Pictographic}🛰️]$/u
->>>>>>> 9a194c69
+
+    private static emojiRegex = /[\p{Extended_Pictographic}🛰️]/u
 
     /**
      * Returns 'true' if the given string contains at least one and only emoji characters
@@ -1823,7 +1819,15 @@
      * Utils.isEmoji("🍕") // => true
      */
     public static isEmoji(string: string) {
-        return Utils.emojiRegex.test(string) ||
-           /[🇦-🇿]{2}/u.test(string) // flags, see https://stackoverflow.com/questions/53360006/detect-with-regex-if-emoji-is-country-flag
+        return Utils.emojiRegex.test(string) || Utils.isEmojiFlag(string)
+    }
+
+    /**
+     * Utils.isEmoji("🍕") // => false
+     * Utils.isEmojiFlag("🇧🇪") // => true
+     */
+    public static isEmojiFlag(string: string) {
+        return /[🇦-🇿]{2}/u.test(string) // flags, see https://stackoverflow.com/questions/53360006/detect-with-regex-if-emoji-is-country-flag
+
     }
 }