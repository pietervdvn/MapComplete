import { OsmNode, OsmObject, OsmRelation, OsmWay } from "./OsmObject"
import { Store, UIEventSource } from "../UIEventSource"
import Constants from "../../Models/Constants"
import OsmChangeAction from "./Actions/OsmChangeAction"
import { ChangeDescription, ChangeDescriptionTools } from "./Actions/ChangeDescription"
import { Utils } from "../../Utils"
import { LocalStorageSource } from "../Web/LocalStorageSource"
import SimpleMetaTagger from "../SimpleMetaTagger"
import { FeatureSource, IndexedFeatureSource } from "../FeatureSource/FeatureSource"
import { GeoLocationPointProperties } from "../State/GeoLocationState"
import { GeoOperations } from "../GeoOperations"
import { ChangesetHandler, ChangesetTag } from "./ChangesetHandler"
import { OsmConnection } from "./OsmConnection"
import FeaturePropertiesStore from "../FeatureSource/Actors/FeaturePropertiesStore"
import OsmObjectDownloader from "./OsmObjectDownloader"
import ChangeLocationAction from "./Actions/ChangeLocationAction"
import ChangeTagAction from "./Actions/ChangeTagAction"
import FeatureSwitchState from "../State/FeatureSwitchState"
import DeleteAction from "./Actions/DeleteAction"
import MarkdownUtils from "../../Utils/MarkdownUtils"

/**
 * Handles all changes made to OSM.
 * Needs an authenticator via OsmConnection
 */
export class Changes {
    public readonly pendingChanges: UIEventSource<ChangeDescription[]> =
        LocalStorageSource.GetParsed<ChangeDescription[]>("pending-changes", [])
    public readonly allChanges = new UIEventSource<ChangeDescription[]>(undefined)
    public readonly state: {
        allElements?: IndexedFeatureSource
        osmConnection: OsmConnection
        featureSwitches?: FeatureSwitchState
    }
    public readonly extraComment: UIEventSource<string> = new UIEventSource(undefined)
    public readonly backend: string
    public readonly isUploading = new UIEventSource(false)
    public readonly errors = new UIEventSource<string[]>([], "upload-errors")
    private readonly historicalUserLocations?: FeatureSource
    private _nextId: number = 0 // Newly assigned ID's are negative
    private readonly previouslyCreated: OsmObject[] = []
    private readonly _leftRightSensitive: boolean
    public readonly _changesetHandler: ChangesetHandler
    private readonly _reportError?: (string: string | Error, extramessage?: string) => void

    constructor(
        state: {
            dryRun: Store<boolean>
            allElements?: IndexedFeatureSource
            featurePropertiesStore?: FeaturePropertiesStore
            osmConnection: OsmConnection
            historicalUserLocations?: FeatureSource
            featureSwitches?: FeatureSwitchState
        },
        leftRightSensitive: boolean = false,
        reportError?: (string: string | Error, extramessage?: string) => void,
    ) {
        this._leftRightSensitive = leftRightSensitive
        // We keep track of all changes just as well
        this.allChanges.setData([...this.pendingChanges.data])
        // If a pending change contains a negative ID, we save that
        this._nextId = Math.min(-1, ...(this.pendingChanges.data?.map((pch) => pch.id) ?? []))
        this.state = state
        this.backend = state.osmConnection.Backend()
        this._reportError = reportError
        this._changesetHandler = new ChangesetHandler(
            state.dryRun,
            state.osmConnection,
            state.featurePropertiesStore,
            this,
            (e, extramessage: string) => this._reportError(e, extramessage),
        )
        this.historicalUserLocations = state.historicalUserLocations

        // Note: a changeset might be reused which was opened just before and might have already used some ids
        // This doesn't matter however, as the '-1' is per piecewise upload, not global per changeset
    }

    static buildChangesetXML(
        csId: string,
        allChanges: {
            modifiedObjects: OsmObject[]
            newObjects: OsmObject[]
            deletedObjects: OsmObject[]
        },
    ): string {
        const changedElements = allChanges.modifiedObjects ?? []
        const newElements = allChanges.newObjects ?? []
        const deletedElements = allChanges.deletedObjects ?? []

        let changes = `<osmChange version='0.6' generator='Mapcomplete ${Constants.vNumber}'>`
        if (newElements.length > 0) {
            changes +=
                "\n<create>\n" +
                newElements.map((e) => e.ChangesetXML(csId)).join("\n") +
                "</create>"
        }
        if (changedElements.length > 0) {
            changes +=
                "\n<modify>\n" +
                changedElements.map((e) => e.ChangesetXML(csId)).join("\n") +
                "\n</modify>"
        }

        if (deletedElements.length > 0) {
            changes +=
                "\n<delete>\n" +
                deletedElements.map((e) => e.ChangesetXML(csId)).join("\n") +
                "\n</delete>"
        }

        changes += "</osmChange>"
        return changes
    }

    public static getDocs(): string {
        function addSource(items: any[], src: string) {
            items.forEach((i) => {
                i["source"] = src
            })
            return items
        }

        const metatagsDocs: {
            key?: string
            value?: string
            docs: string
            changeType?: string[]
            specialMotivation?: boolean
            source?: string
        }[] = [
            ...addSource(
                [
                    {
                        key: "comment",
                        docs: "The changeset comment. Will be a fixed string, mentioning the theme",
                    },
                    {
                        key: "theme",
                        docs: "The name of the theme that was used to create this change. ",
                    },
                    {
                        key: "source",
                        value: "survey",
                        docs: "The contributor had their geolocation enabled while making changes",
                    },
                    {
                        key: "change_within_{distance}",
                        docs: "If the contributor enabled their geolocation, this will hint how far away they were from the objects they edited. This gives an indication of proximity and if they truly surveyed or were armchair-mapping",
                    },
                    {
                        key: "change_over_{distance}",
                        docs: "If the contributor enabled their geolocation, this will hint how far away they were from the objects they edited. If they were over 5000m away, the might have been armchair-mapping",
                    },
                    {
                        key: "created_by",
                        value: "MapComplete <version>",
                        docs: "The piece of software used to create this changeset; will always start with MapComplete, followed by the version number",
                    },
                    {
                        key: "locale",
                        value: "en|nl|de|...",
                        docs: "The code of the language that the contributor used MapComplete in. Hints what language the user speaks.",
                    },
                    {
                        key: "host",
                        value: "https://mapcomplete.org/<theme>",
                        docs: "The URL that the contributor used to make changes. One can see the used instance with this",
                    },
                    {
                        key: "imagery",
                        docs: "The identifier of the used background layer, this will probably be an identifier from the [editor layer index](https://github.com/osmlab/editor-layer-index)",
                    },
                ],
                "default",
            ),
            ...addSource(ChangeTagAction.metatags, "ChangeTag"),
            ...addSource(ChangeLocationAction.metatags, "ChangeLocation"),
            ...addSource(DeleteAction.metatags, "DeleteAction"),
            // TODO
            /*
            ...DeleteAction.metatags,
            ...LinkImageAction.metatags,
            ...OsmChangeAction.metatags,
            ...RelationSplitHandler.metatags,
            ...ReplaceGeometryAction.metatags,
            ...SplitAction.metatags,*/
        ]
        return [
            "# Metatags on a changeset",
            "You might encounter the following metatags on a changeset:",
            MarkdownUtils.table(
                ["key", "value", "explanation", "source"],
                metatagsDocs.map(({ key, value, docs, source, changeType, specialMotivation }) => [
                    key ?? changeType?.join(", ") ?? "",
                    value,
                    [
                        docs,
                        specialMotivation
                            ? "This might give a reason per modified node or way"
                            : "",
                    ].join("\n"),
                    source,
                ]),
            ),
        ].join("\n\n")
    }

    public static GetNeededIds(changes: ChangeDescription[]) {
        return Utils.Dedup(changes.filter((c) => c.id >= 0).map((c) => c.type + "/" + c.id))
    }

    /**
     * Returns a new ID and updates the value for the next ID
     */
    public getNewID() {
        // See #2082. We check for previous rewritings, as a remapping might be from a previous session
        do {
            this._nextId--
        } while (this._changesetHandler._remappings.has("node/" + this._nextId) || this._changesetHandler._remappings.has("way/" + this._nextId) || this._changesetHandler._remappings.has("relation/" + this._nextId))
        return this._nextId
    }

    /**
     * Uploads all the pending changes in one go.
     * Triggered by the 'PendingChangeUploader'-actor in Actors
     */
    public async flushChanges(flushreason: string = undefined): Promise<void> {
        if (this.pendingChanges.data.length === 0) {
            return
        }
        if (this.isUploading.data) {
            console.log("Is already uploading... Abort")
            return
        }

        console.log("Uploading changes due to: ", flushreason)
        this.isUploading.setData(true)
        try {
            const csNumber = await this.flushChangesAsync()
            this.isUploading.setData(false)
            console.log("Changes flushed. Your changeset is " + csNumber)
            this.errors.setData([])
        } catch (e) {
            this._reportError(e)
            this.isUploading.setData(false)
            this.errors.data.push(e)
            this.errors.ping()
            console.error("Flushing changes failed due to", e)
        }
    }

    public async applyAction(action: OsmChangeAction): Promise<void> {
        const changeDescriptions = await action.Perform(this)
        const remapped = ChangeDescriptionTools.rewriteAllIds(
            changeDescriptions,
            this._changesetHandler._remappings,
        )

        remapped[0].meta.distanceToObject = this.calculateDistanceToChanges(action, remapped)
        this.applyChanges(remapped)
    }

    public applyChanges(changes: ChangeDescription[]) {
        this.pendingChanges.data.push(...changes)
        this.pendingChanges.ping()
        this.allChanges.data.push(...changes)
        this.allChanges.ping()
    }

    public CreateChangesetObjects(
        changes: ChangeDescription[],
        downloadedOsmObjects: OsmObject[],
<<<<<<< HEAD
=======
        ignoreNoCreate: boolean = false
>>>>>>> 3079bbb9
    ): {
        newObjects: OsmObject[]
        modifiedObjects: OsmObject[]
        deletedObjects: OsmObject[]
    } {
        /**
         * This is a rather complicated method which does a lot of stuff.
         *
         * Our main important data is `state` and `objects` which will determine what is returned.
         * First init all those states, then we actually apply the changes.
         * At last, we sort them for easy handling, which is rather boring
         */

        // ------------------ INIT -------------------------

        /**
         * Keeps track of every object what actually happened with it
         */
        const states: Map<string, "unchanged" | "created" | "modified" | "deleted"> = new Map()
        /**
         * Keeps track of the _new_ state of the objects, how they should end up on the database
         */
        const objects: Map<string, OsmObject> = new Map<string, OsmObject>()

        for (const o of downloadedOsmObjects) {
            objects.set(o.type + "/" + o.id, o)
            states.set(o.type + "/" + o.id, "unchanged")
        }

        for (const o of this.previouslyCreated) {
            objects.set(o.type + "/" + o.id, o)
            states.set(o.type + "/" + o.id, "unchanged")
        }

        // -------------- APPLY INTERMEDIATE CHANGES -----------------

        for (const change of changes) {
            let changed = false
            const id = change.type + "/" + change.id
            if (!objects.has(id)) {
                // The object hasn't been seen before, so it doesn't exist yet and is newly created by its very definition
                if (change.id >= 0) {
                    // Might be a failed fetch for simply this object
                    throw "Did not get an object that should be known: " + id
                }
                if (change.changes === undefined) {
                    // This object is a change to a newly created object. However, we have not seen the creation changedescription yet!
                    if(ignoreNoCreate){
                        continue
                    }
                    throw "Not a creation of the object: " + JSON.stringify(change)
                }
                // This is a new object that should be created
                states.set(id, "created")
                let osmObj: OsmObject = undefined
                switch (change.type) {
                    case "node":
                        const n = new OsmNode(change.id)
                        n.lat = change.changes["lat"]
                        n.lon = change.changes["lon"]
                        osmObj = n
                        break
                    case "way":
                        const w = new OsmWay(change.id)
                        w.nodes = change.changes["nodes"]
                        osmObj = w
                        break
                    case "relation":
                        const r = new OsmRelation(change.id)
                        r.members = change.changes["members"]
                        osmObj = r
                        break
                    default:
                        throw "Got an invalid change.type: " + change.type
                }
                if (osmObj === undefined) {
                    throw "Hmm? This is a bug"
                }
                objects.set(id, osmObj)
                this.previouslyCreated.push(osmObj)
            }

            const state = states.get(id)
            if (change.doDelete) {
                if (state === "created") {
                    states.set(id, "unchanged")
                } else {
                    states.set(id, "deleted")
                }
            }

            const obj = objects.get(id)
            // Apply tag changes
            for (const kv of change.tags ?? []) {
                const k = kv.k
                let v = kv.v

                if (v === "") {
                    v = undefined
                }

                const oldV = obj.tags[k]
                if (oldV === v) {
                    continue
                }

                obj.tags[k] = v
                changed = true
            }

            if (change.changes !== undefined) {
                switch (change.type) {
                    case "node":
                        // @ts-ignore
                        const nlat = Utils.Round7(change.changes.lat)
                        // @ts-ignore
                        const nlon = Utils.Round7(change.changes.lon)
                        const n = <OsmNode>obj
                        if (n.lat !== nlat || n.lon !== nlon) {
                            n.lat = nlat
                            n.lon = nlon
                            changed = true
                        }
                        break
                    case "way":
                        const nnodes = change.changes["nodes"]
                        const w = <OsmWay>obj
                        if (!Utils.Identical(nnodes, w.nodes)) {
                            w.nodes = nnodes
                            changed = true
                        }
                        break
                    case "relation":
                        const nmembers: {
                            type: "node" | "way" | "relation"
                            ref: number
                            role: string
                        }[] = change.changes["members"]
                        const r = <OsmRelation>obj
                        if (
                            !Utils.Identical(nmembers, r.members, (a, b) => {
                                return a.role === b.role && a.type === b.type && a.ref === b.ref
                            })
                        ) {
                            r.members = nmembers
                            changed = true
                        }
                        break
                }
            }

            if (changed && states.get(id) === "unchanged") {
                states.set(id, "modified")
            }
        }

        // ----------------- SORT OBJECTS -------------------
        const result = {
            newObjects: [],
            modifiedObjects: [],
            deletedObjects: [],
        }

        objects.forEach((v, id) => {
            const state = states.get(id)
            if (state === "created") {
                result.newObjects.push(v)
            }
            if (state === "modified") {
                result.modifiedObjects.push(v)
            }
            if (state === "deleted") {
                result.deletedObjects.push(v)
            }
        })

        if (
            !(
                result.newObjects.length === 0 &&
                result.modifiedObjects.length === 0 &&
                result.deletedObjects.length === 0
            )
        ) {
            console.debug(
                "Calculated the pending changes: ",
                result.newObjects.length,
                "new; ",
                result.modifiedObjects.length,
                "modified;",
                result.deletedObjects.length,
                "deleted",
            )
        }
        return result
    }

    private calculateDistanceToChanges(
        change: OsmChangeAction,
        changeDescriptions: ChangeDescription[],
    ) {
        const locations = this.historicalUserLocations?.features?.data
        if (locations === undefined) {
            // No state loaded or no locations -> we can't calculate...
            return
        }
        if (!change.trackStatistics) {
            // Probably irrelevant, such as a new helper node
            return
        }
        if (this.state.featureSwitches.featureSwitchMorePrivacy?.data) {
            return
        }

        const now = new Date()
        const recentLocationPoints = locations
            .filter((feat) => feat.geometry.type === "Point")
            .filter((feat) => {
                const visitTime = new Date(
                    (<GeoLocationPointProperties>(<any>feat.properties)).date,
                )
                // In seconds
                const diff = (now.getTime() - visitTime.getTime()) / 1000
                return diff < Constants.nearbyVisitTime
            })
        if (recentLocationPoints.length === 0) {
            // Probably no GPS enabled/no fix
            return
        }

        // The applicable points, contain information in their properties about location, time and GPS accuracy
        // They are all GeoLocationPointProperties
        // We walk every change and determine the closest distance possible
        // Only if the change itself does _not_ contain any coordinates, we fall back and search the original feature in the state

        const changedObjectCoordinates: [number, number][] = []

        {
            const feature = this.state.allElements?.featuresById?.data.get(change.mainObjectId)
            if (feature !== undefined) {
                changedObjectCoordinates.push(GeoOperations.centerpointCoordinates(feature))
            }
        }

        for (const changeDescription of changeDescriptions) {
            const chng:
                | { lat: number; lon: number }
                | { coordinates: [number, number][] }
                | { members } = changeDescription.changes
            if (chng === undefined) {
                continue
            }
            if (chng["lat"] !== undefined) {
                changedObjectCoordinates.push([chng["lat"], chng["lon"]])
            }
            if (chng["coordinates"] !== undefined) {
                changedObjectCoordinates.push(...chng["coordinates"])
            }
        }

        return Math.min(
            ...changedObjectCoordinates.map((coor) =>
                Math.min(
                    ...recentLocationPoints.map((gpsPoint) => {
                        const otherCoor = GeoOperations.centerpointCoordinates(gpsPoint)
                        return GeoOperations.distanceBetween(coor, otherCoor)
                    }),
                ),
            ),
        )
    }

    /**
     * Gets a single, fresh version of the requested osmObject with some error handling
     */
    private async getOsmObject(id: string, downloader: OsmObjectDownloader) {
        try {
            try {
                // Important: we do **not** cache this request, we _always_ need a fresh version!
                const osmObj = await downloader.DownloadObjectAsync(id, 0)
                return { id, osmObj }
            } catch (e) {
                const msg =
                    "Could not download OSM-object " +
                    id +
                    " trying again before dropping it from the changes (" +
                    e +
                    ")"
                this._reportError(msg)
                const osmObj = await downloader.DownloadObjectAsync(id, 0)
                return { id, osmObj }
            }
        } catch (e) {
            const msg =
                "Could not download OSM-object " + id + " dropping it from the changes (" + e + ")"
            this._reportError(msg)
            this.errors.data.push(e)
            this.errors.ping()
            return undefined
        }
    }

    public fragmentChanges(
        pending: ChangeDescription[],
        objects: OsmObject[],
    ): {
        refused: ChangeDescription[]
        toUpload: ChangeDescription[]
    } {
        const refused: ChangeDescription[] = []
        const toUpload: ChangeDescription[] = []

        // All ids which have an 'update'
        const createdIds = new Set(
            pending.filter((cd) => cd.changes !== undefined).map((cd) => cd.id),
        )
        pending.forEach((c) => {
            if (c.id < 0) {
                if (createdIds.has(c.id)) {
                    toUpload.push(c)
                } else {
                    this._reportError(
                        `Got an orphaned change. The 'creation'-change description for ${c.type}/${c.id} got lost. Permanently dropping this change:` +
                        JSON.stringify(c),
                    )
                }
                return
            }
            const matchFound = !!objects.find((o) => o.id === c.id && o.type === c.type)
            if (matchFound) {
                toUpload.push(c)
            } else {
                console.log(
                    "Refusing change about " +
                    c.type +
                    "/" +
                    c.id +
                    " as not in the objects. No internet?",
                )
                refused.push(c)
            }
        })

        return { refused, toUpload }
    }

    /**
     * Upload the selected changes to OSM. This is typically called with changes for a single theme
     * @return pending changes which could not be uploaded for some reason; undefined or empty array if successful
     */
    private async flushSelectChanges(
        pending: ChangeDescription[],
        openChangeset: UIEventSource<number>,
    ): Promise<ChangeDescription[]> {
        const neededIds = Changes.GetNeededIds(pending)
        /* Download the latest version of the OSM-objects
        *  We _do not_ pass in the Changes object itself - we want the data from OSM directly in order to apply the changes
        */
        const downloader = new OsmObjectDownloader(this.backend, undefined)
        const osmObjects = Utils.NoNull(await Promise.all<{ id: string; osmObj: OsmObject | "deleted" }>(
            neededIds.map((id) => this.getOsmObject(id, downloader)),
        ))

        // Drop changes to deleted items
        for (const { osmObj, id } of osmObjects) {
            if (osmObj === "deleted") {
                pending = pending.filter((ch) => ch.type + "/" + ch.id !== id)
            }
        }

        const objects = osmObjects
            .filter((obj) => obj.osmObj !== "deleted")
            .map((obj) => <OsmObject>obj.osmObj)

        if (this._leftRightSensitive) {
            objects.forEach((obj) => SimpleMetaTagger.removeBothTagging(obj.tags))
        }

        if (pending.length == 0) {
            console.log("No pending changes...")
            return undefined
        }

        const metatags = this.buildChangesetTags(pending)

        let { toUpload, refused } = this.fragmentChanges(pending, objects)

        if (toUpload.length === 0) {
            return refused
        }
        await this._changesetHandler.UploadChangeset(
            (csId, remappings) => {
                if (remappings.size > 0) {
                    toUpload = toUpload.map((ch) =>
                        ChangeDescriptionTools.rewriteIds(ch, remappings),
                    )
                }

                const changes: {
                    newObjects: OsmObject[]
                    modifiedObjects: OsmObject[]
                    deletedObjects: OsmObject[]
                } = this.CreateChangesetObjects(toUpload, objects)

                return Changes.buildChangesetXML("" + csId, changes)
            },
            metatags,
            openChangeset,
        )

        console.log("Upload successful! Refused changes are", refused)
        return refused
    }

    /**
     * Builds all the changeset tags, such as `theme=cyclofix; answer=42; add-image: 5`, ...
     */
    private buildChangesetTags(pending: ChangeDescription[]) {
        // Build statistics for the changeset tags
        const perType = Array.from(
            Utils.Hist(
                pending
                    .filter(
                        (descr) =>
                            descr.meta.changeType !== undefined && descr.meta.changeType !== null,
                    )
                    .map((descr) => descr.meta.changeType),
            ),
            ([key, count]) => ({
                key: key,
                value: count,
                aggregate: true,
            }),
        )
        const motivations = pending
            .filter((descr) => descr.meta.specialMotivation !== undefined)
            .map((descr) => ({
                key: descr.meta.changeType + ":" + descr.type + "/" + descr.id,
                value: descr.meta.specialMotivation,
            }))

        const distances = Utils.NoNull(pending.map((descr) => descr.meta.distanceToObject))
        distances.sort((a, b) => a - b)
        const perBinCount = Constants.distanceToChangeObjectBins.map(() => 0)

        let j = 0
        const maxDistances = Constants.distanceToChangeObjectBins
        for (let i = 0; i < maxDistances.length; i++) {
            const maxDistance = maxDistances[i]
            // distances is sorted in ascending order, so as soon as one is to big, all the resting elements will be bigger too
            while (j < distances.length && distances[j] < maxDistance) {
                perBinCount[i]++
                j++
            }
        }

        const perBinMessage = Utils.NoNull(
            perBinCount.map((count, i) => {
                if (count === 0) {
                    return undefined
                }
                const maxD = maxDistances[i]
                let key = `change_within_${maxD}m`
                if (maxD === Number.MAX_VALUE) {
                    key = `change_over_${maxDistances[i - 1]}m`
                }
                return {
                    key,
                    value: count,
                    aggregate: true,
                }
            }),
        )

        // This method is only called with changedescriptions for this theme
        const theme = pending[0].meta.theme
        let comment = "Adding data with #MapComplete for theme #" + theme
        if (this.extraComment.data !== undefined) {
            comment += "\n\n" + this.extraComment.data
        }

        const metatags: ChangesetTag[] = [
            {
                key: "comment",
                value: comment,
            },
            {
                key: "theme",
                value: theme,
            },
            ...perType,
            ...motivations,
            ...perBinMessage,
        ]
        return metatags
    }

    private async flushChangesAsync(): Promise<void> {
        const self = this
        try {
            // At last, we build the changeset and upload
            const pending = self.pendingChanges.data

            const pendingPerTheme = new Map<string, ChangeDescription[]>()
            for (const changeDescription of pending) {
                const theme = changeDescription.meta.theme
                if (!pendingPerTheme.has(theme)) {
                    pendingPerTheme.set(theme, [])
                }
                pendingPerTheme.get(theme).push(changeDescription)
            }

            const refusedChanges: ChangeDescription[][] = await Promise.all(
                Array.from(pendingPerTheme, async ([theme, pendingChanges]) => {
                    try {
                        const openChangeset = UIEventSource.asInt(
                            this.state.osmConnection.GetPreference(
                                "current-open-changeset-" + theme,
                            ),
                        )
                        console.log(
                            "Using current-open-changeset-" +
                            theme +
                            " from the preferences, got " +
                            openChangeset.data,
                        )

                        const refused = await self.flushSelectChanges(pendingChanges, openChangeset)
                        if (!refused) {
                            this.errors.setData([])
                        }
                        return refused
                    } catch (e) {
                        this._reportError(e)
                        console.error("Could not upload some changes:", e)
                        this.errors.data.push(e)
                        this.errors.ping()
                        return pendingChanges
                    }
                }),
            )

            // We keep all the refused changes to try them again
            this.pendingChanges.setData(refusedChanges.flatMap((c) => c))
        } catch (e) {
            console.error(
                "Could not handle changes - probably an old, pending changeset in localstorage with an invalid format; erasing those",
                e,
            )
            this.errors.data.push(e)
            this.errors.ping()
            self.pendingChanges.setData([])
        } finally {
            self.isUploading.setData(false)
        }
    }
}<|MERGE_RESOLUTION|>--- conflicted
+++ resolved
@@ -271,10 +271,7 @@
     public CreateChangesetObjects(
         changes: ChangeDescription[],
         downloadedOsmObjects: OsmObject[],
-<<<<<<< HEAD
-=======
         ignoreNoCreate: boolean = false
->>>>>>> 3079bbb9
     ): {
         newObjects: OsmObject[]
         modifiedObjects: OsmObject[]
