import { osmAuth } from "osm-auth"
import { Store, Stores, UIEventSource } from "../UIEventSource"
import { OsmPreferences } from "./OsmPreferences"
import { Utils } from "../../Utils"
import { LocalStorageSource } from "../Web/LocalStorageSource"
import { AuthConfig } from "./AuthConfig"
import Constants from "../../Models/Constants"
import { Feature, Point } from "geojson"

interface OsmUserInfo {
    id: number
    display_name: string
    account_created: string
    description: string
    contributor_terms: { agreed: boolean }
    roles: []
    changesets: { count: number }
    traces: { count: number }
    blocks: { received: { count: number; active: number } }
}

export default class UserDetails {
    public loggedIn = false
    public name = "Not logged in"
    public uid: number
    public csCount = 0
    public img?: string
    public unreadMessages = 0
    public totalMessages: number = 0
    public home: { lon: number; lat: number }
    public backend: string
    public account_created: string
    public tracesCount: number = 0
    public description: string
    public languages: string[]

    constructor(backend: string) {
        this.backend = backend
    }
}

export type OsmServiceState = "online" | "readonly" | "offline" | "unknown" | "unreachable"

interface CapabilityResult {
    "version": "0.6" | string,
    "generator": "OpenStreetMap server" | string,
    "copyright": "OpenStreetMap and contributors" | string,
    "attribution": "http://www.openstreetmap.org/copyright" | string,
    "license": "http://opendatacommons.org/licenses/odbl/1-0/" | string,
    "api": {
        "version": { "minimum": "0.6", "maximum": "0.6" },
        "area": { "maximum": 0.25 | number },
        "note_area": { "maximum": 25 | number },
        "tracepoints": { "per_page": 5000 | number },
        "waynodes": { "maximum": 2000 | number },
        "relationmembers": { "maximum": 32000 | number },
        "changesets": { "maximum_elements": 10000 | number,
            "default_query_limit": 100 | number,
            "maximum_query_limit": 100 |number},
        "notes": { "default_query_limit": 100 | number, "maximum_query_limit": 10000 |number},
        "timeout": { "seconds": 300 |number},
        "status": {
            "database": OsmServiceState,
            "api": OsmServiceState,
            "gpx": OsmServiceState }
    },
    "policy": {
        "imagery": {
            "blacklist":{regex: string}[]
        }
    }
}

export class OsmConnection {
    public auth: osmAuth
    public userDetails: UIEventSource<UserDetails>
    public isLoggedIn: Store<boolean>
    public gpxServiceIsOnline: UIEventSource<OsmServiceState> = new UIEventSource<OsmServiceState>(
        "unknown",
    )
    public apiIsOnline: UIEventSource<OsmServiceState> = new UIEventSource<OsmServiceState>(
        "unknown",
    )

    public loadingStatus = new UIEventSource<"not-attempted" | "loading" | "error" | "logged-in">(
        "not-attempted",
    )
    public preferencesHandler: OsmPreferences
    public readonly _oauth_config: AuthConfig
    private readonly _dryRun: Store<boolean>
    private readonly fakeUser: boolean
    private _onLoggedIn: ((userDetails: UserDetails) => void)[] = []
    private readonly _iframeMode: boolean
    private readonly _singlePage: boolean
    private isChecking = false
    private readonly _doCheckRegularly

    constructor(options?: {
        dryRun?: Store<boolean>
        fakeUser?: false | boolean
        oauth_token?: UIEventSource<string>
        // Used to keep multiple changesets open and to write to the correct changeset
        singlePage?: boolean
        attemptLogin?: true | boolean
        /**
         * If true: automatically check if we're still online every 5 minutes + fetch messages
         */
        checkOnlineRegularly?: true | boolean
    }) {
        options ??= {}
        this.fakeUser = options?.fakeUser ?? false
        this._singlePage = options?.singlePage ?? true
        this._oauth_config = Constants.osmAuthConfig
        this._doCheckRegularly = options?.checkOnlineRegularly ?? true
        console.debug("Using backend", this._oauth_config.url)
        this._iframeMode = Utils.runningFromConsole ? false : window !== window.top

        // Check if there are settings available in environment variables, and if so, use those
        if (
            import.meta.env.VITE_OSM_OAUTH_CLIENT_ID !== undefined &&
            import.meta.env.VITE_OSM_OAUTH_SECRET !== undefined
        ) {
            console.debug("Using environment variables for oauth config")
            this._oauth_config.oauth_client_id = import.meta.env.VITE_OSM_OAUTH_CLIENT_ID
            this._oauth_config.oauth_secret = import.meta.env.VITE_OSM_OAUTH_SECRET
        }

        this.userDetails = new UIEventSource<UserDetails>(
            new UserDetails(this._oauth_config.url),
            "userDetails",
        )
        if (options.fakeUser) {
            const ud = this.userDetails.data
            ud.csCount = 5678
            ud.uid = 42
            ud.loggedIn = true
            ud.unreadMessages = 0
            ud.name = "Fake user"
            ud.totalMessages = 42
            ud.languages = ["en"]
            ud.description =
                "The 'fake-user' is a URL-parameter which allows to test features without needing an OSM account or even internet connection."
            this.loadingStatus.setData("logged-in")
        }
        this.UpdateCapabilities()

        this.isLoggedIn = this.userDetails.map(
            (user) =>
                user.loggedIn &&
                (this.apiIsOnline.data === "unknown" || this.apiIsOnline.data === "online"),
            [this.apiIsOnline],
        )
        this.isLoggedIn.addCallback((isLoggedIn) => {
            if (this.userDetails.data.loggedIn == false && isLoggedIn == true) {
                // We have an inconsistency: the userdetails say we _didn't_ log in, but this actor says we do
                // This means someone attempted to toggle this; so we attempt to login!
                this.AttemptLogin()
            }
        })

        this._dryRun = options.dryRun ?? new UIEventSource<boolean>(false)

        this.updateAuthObject()
        if (!this.fakeUser) {
            this.CheckForMessagesContinuously()
        }

        this.preferencesHandler = new OsmPreferences(this.auth, this, this.fakeUser)

        if (options.oauth_token?.data !== undefined) {
            this.auth.bootstrapToken(options.oauth_token.data, (err, result) => {
                console.log("Bootstrap token called back", err, result)
                this.AttemptLogin()
            })

            options.oauth_token.setData(undefined)
        }
        if (
            !Utils.runningFromConsole &&
            this.auth.authenticated() &&
            options.attemptLogin !== false
        ) {
            this.AttemptLogin()
        } else {
            console.log("Not authenticated")
        }
    }

    public GetPreference<T extends string = string>(
        key: string,
        defaultValue: string = undefined,
        options?: {
            prefix?: string
        },
    ): UIEventSource<T | undefined> {
        const prefix = options?.prefix ?? "mapcomplete-"
        return <UIEventSource<T>>this.preferencesHandler.getPreference(key, defaultValue, prefix)
    }

    public getPreference<T extends string = string>(
        key: string,
        defaultValue: string = undefined,
        prefix: string = "mapcomplete-",
    ): UIEventSource<T | undefined> {
        return <UIEventSource<T>>this.preferencesHandler.getPreference(key, defaultValue, prefix)
    }

    public OnLoggedIn(action: (userDetails: UserDetails) => void) {
        this._onLoggedIn.push(action)
    }

    public LogOut() {
        this.auth.logout()
        this.userDetails.data.loggedIn = false
        this.userDetails.data.csCount = 0
        this.userDetails.data.name = ""
        this.userDetails.ping()
        console.log("Logged out")
        this.loadingStatus.setData("not-attempted")
    }

    /**
     * The backend host, without path or trailing '/'
     *
     * new OsmConnection().Backend() // => "https://www.openstreetmap.org"
     */
    public Backend(): string {
        return this._oauth_config.url
    }

    public AttemptLogin() {
        this.UpdateCapabilities()
        if (this.loadingStatus.data !== "logged-in") {
            // Stay 'logged-in' if we are already logged in; this simply means we are checking for messages
            this.loadingStatus.setData("loading")
        }
        if (this.fakeUser) {
            this.loadingStatus.setData("logged-in")
            console.log("AttemptLogin called, but ignored as fakeUser is set")
            return
        }

        console.log("Trying to log in...")
        this.updateAuthObject()

        LocalStorageSource.get("location_before_login").setData(
            Utils.runningFromConsole ? undefined : window.location.href,
        )
        this.auth.xhr(
            {
                method: "GET",
                path: "/api/0.6/user/details"
            },
            (err, details: XMLDocument) => {
                if (err != null) {
                    console.log("Could not login due to:", err)
                    this.loadingStatus.setData("error")
                    if (err.status == 401) {
                        console.log("Clearing tokens...")
                        // Not authorized - our token probably got revoked
                        this.auth.logout()
                        this.LogOut()
                    } else {
                        console.log("Other error. Status:", err.status)
                        this.apiIsOnline.setData("unreachable")
                    }
                    return
                }

                if (details == null) {
                    this.loadingStatus.setData("error")
                    return
                }

                // details is an XML DOM of user details
                const userInfo = details.getElementsByTagName("user")[0]

                const data = this.userDetails.data
                data.loggedIn = true
                console.log("Login completed, userinfo is ", userInfo)
                data.name = userInfo.getAttribute("display_name")
                data.account_created = userInfo.getAttribute("account_created")
                data.uid = Number(userInfo.getAttribute("id"))
                data.languages = Array.from(
                    userInfo.getElementsByTagName("languages")[0].getElementsByTagName("lang"),
                ).map((l) => l.textContent)
                data.csCount = Number.parseInt(
                    userInfo.getElementsByTagName("changesets")[0].getAttribute("count") ?? "0",
                )
                data.tracesCount = Number.parseInt(
                    userInfo.getElementsByTagName("traces")[0].getAttribute("count") ?? "0",
                )

                data.img = undefined
                const imgEl = userInfo.getElementsByTagName("img")
                if (imgEl !== undefined && imgEl[0] !== undefined) {
                    data.img = imgEl[0].getAttribute("href")
                }

                const description = userInfo.getElementsByTagName("description")
                if (description !== undefined && description[0] !== undefined) {
                    data.description = description[0]?.innerHTML
                }
                const homeEl = userInfo.getElementsByTagName("home")
                if (homeEl !== undefined && homeEl[0] !== undefined) {
                    const lat = parseFloat(homeEl[0].getAttribute("lat"))
                    const lon = parseFloat(homeEl[0].getAttribute("lon"))
                    data.home = { lat: lat, lon: lon }
                }

                this.loadingStatus.setData("logged-in")
                const messages = userInfo
                    .getElementsByTagName("messages")[0]
                    .getElementsByTagName("received")[0]
                data.unreadMessages = parseInt(messages.getAttribute("unread"))
                data.totalMessages = parseInt(messages.getAttribute("count"))

                this.userDetails.ping()
                for (const action of this._onLoggedIn) {
                    action(this.userDetails.data)
                }
                this._onLoggedIn = []
            },
        )
    }

    /**
     * Interact with the API.
     *
     * @param path the path to query, without host and without '/api/0.6'. Example 'notes/1234/close'
     * @param method
     * @param header
     * @param content
     * @param allowAnonymous if set, will use the anonymous-connection if the main connection is not authenticated
     */
    public async interact(
        path: string,
        method: "GET" | "POST" | "PUT" | "DELETE",
        header?: Record<string, string>,
        content?: string,
        allowAnonymous: boolean = false,
    ): Promise<string> {
        const connection: osmAuth = this.auth
        if (allowAnonymous && !this.auth.authenticated()) {
            const possibleResult = await Utils.downloadAdvanced(
                `${this.Backend()}/api/0.6/${path}`,
                header,
                method,
                content,
            )
            if (possibleResult["content"]) {
                return possibleResult["content"]
            }
            console.error(possibleResult)
            throw "Could not interact with OSM:" + possibleResult["error"]
        }

        return new Promise((ok, error) => {
            connection.xhr(
                {
                    method,
                    headers: header,
                    content,
                    path: `/api/0.6/${path}`
                },
                function(err, response) {
                    if (err !== null) {
                        error(err)
                    } else {
                        ok(response)
                    }
                },
            )
        })
    }

    public async post<T = string>(
        path: string,
        content?: string,
        header?: Record<string, string>,
        allowAnonymous: boolean = false,
    ): Promise<T> {
        return <T>await this.interact(path, "POST", header, content, allowAnonymous)
    }

    public async put<T extends string>(
        path: string,
        content?: string,
        header?: Record<string, string>,
    ): Promise<T> {
        return <T>await this.interact(path, "PUT", header, content)
    }

    public async get(
        path: string,
        header?: Record<string, string>,
        allowAnonymous: boolean = false,
    ): Promise<string> {
        return await this.interact(path, "GET", header, undefined, allowAnonymous)
    }

    public closeNote(id: number | string, text?: string): Promise<string> {
        let textSuffix = ""
        if ((text ?? "") !== "") {
            textSuffix = "?text=" + encodeURIComponent(text)
        }
        if (this._dryRun.data) {
            console.warn("Dryrun enabled - not actually closing note ", id, " with text ", text)
            return new Promise((ok) => {
                ok("")
            })
        }
        return this.post(`notes/${id}/close${textSuffix}`)
    }

    public reopenNote(id: number | string, text?: string): Promise<string> {
        if (this._dryRun.data) {
            console.warn("Dryrun enabled - not actually reopening note ", id, " with text ", text)
            return new Promise((resolve) => {
                resolve("")
            })
        }
        let textSuffix = ""
        if ((text ?? "") !== "") {
            textSuffix = "?text=" + encodeURIComponent(text)
        }
        return this.post(`notes/${id}/reopen${textSuffix}`)
    }

    public async openNote(lat: number, lon: number, text: string): Promise<{ id: number }> {
        if (this._dryRun.data) {
            console.warn("Dryrun enabled - not actually opening note with text ", text)
            return new Promise<{ id: number }>((ok) => {
                window.setTimeout(
                    () => ok({ id: Math.floor(Math.random() * 1000) }),
                    Math.random() * 5000,
                )
            })
        }
        // Lat and lon must be strings for the API to accept it
        const content = `lat=${lat}&lon=${lon}&text=${encodeURIComponent(text)}`
        const response = await this.post(
            "notes.json",
            content,
            {
                "Content-Type": "application/x-www-form-urlencoded; charset=UTF-8"
            },
            true,
        )
        const parsed = JSON.parse(response)
        console.log("Got result:", parsed)
        const id = parsed.properties
        console.log("OPENED NOTE", id)
        return id
    }

    public async getNote(id: number): Promise<Feature<Point>> {
        return JSON.parse(await this.get(
            "notes/" + id + ".json"
        ))
    }

    public static GpxTrackVisibility = ["private", "public", "trackable", "identifiable"] as const

    public async uploadGpxTrack(
        gpx: string,
        options: {
            description: string
            visibility: (typeof OsmConnection.GpxTrackVisibility)[number]
            filename?: string
            /**
             * Some words to give some properties;
             *
             * Note: these are called 'tags' on the wiki, but I opted to name them 'labels' instead as they aren't "key=value" tags, but just words.
             */
            labels: string[]
        },
    ): Promise<{ id: number }> {
        if (this._dryRun.data) {
            console.warn("Dryrun enabled - not actually uploading GPX ", gpx)
            return new Promise<{ id: number }>((ok) => {
                window.setTimeout(
                    () => ok({ id: Math.floor(Math.random() * 1000) }),
                    Math.random() * 5000,
                )
            })
        }

        const contents = {
            file: gpx,
            description: options.description,
            tags: options.labels?.join(",") ?? "",
            visibility: options.visibility
        }

        if (!contents.description) {
            throw "The description of a GPS-trace cannot be the empty string, undefined or null"
        }
        const extras = {
            file:
                "; filename=\"" +
                (options.filename ?? "gpx_track_mapcomplete_" + new Date().toISOString()) +
<<<<<<< HEAD
                "\"\r\nContent-Type: application/gpx+xml"
=======
                "\"\r\nContent-Type: application/gpx+xml",
>>>>>>> 0471fd77
        }

        const boundary = "987654"

        let body = ""
        for (const key in contents) {
            body += "--" + boundary + "\r\n"
            body += "Content-Disposition: form-data; name=\"" + key + "\""
            if (extras[key] !== undefined) {
                body += extras[key]
            }
            body += "\r\n\r\n"
            body += contents[key] + "\r\n"
        }
        body += "--" + boundary + "--\r\n"

        const response = await this.post("gpx/create", body, {
            "Content-Type": "multipart/form-data; boundary=" + boundary,
            "Content-Length": "" + body.length
        })
        const parsed = JSON.parse(response)
        console.log("Uploaded GPX track", parsed)
        return { id: parsed }
    }

    public addCommentToNote(id: number | string, text: string): Promise<void> {
        if (this._dryRun.data) {
            console.warn("Dryrun enabled - not actually adding comment ", text, "to  note ", id)
            return Utils.waitFor(1000)
        }
        if ((text ?? "") === "") {
            throw "Invalid text!"
        }

        return new Promise((ok, error) => {
            this.auth.xhr(
                {
                    method: "POST",

                    path: `/api/0.6/notes/${id}/comment?text=${encodeURIComponent(text)}`
                },
                function(err) {
                    if (err !== null) {
                        error(err)
                    } else {
                        ok()
                    }
                },
            )
        })
    }

    /**
     * To be called by land.html
     */
    public finishLogin(callback: (previousURL: string) => void) {
        this.auth.authenticate(function() {
            // Fully authed at this point
            console.log("Authentication successful!")
            const previousLocation = LocalStorageSource.get("location_before_login")
            callback(previousLocation.data)
        })
    }

    private updateAuthObject() {
        this.auth = new osmAuth({
            client_id: this._oauth_config.oauth_client_id,
            url: this._oauth_config.url,
            scope: "read_prefs write_prefs write_api write_gpx write_notes",
            redirect_uri: Utils.runningFromConsole
                ? "https://mapcomplete.org/land.html"
                : window.location.protocol + "//" + window.location.host + "/land.html",
            /* We use 'singlePage' as much as possible, it is the most stable - including in PWA.
             * However, this breaks in iframes so we open a popup in that case
             */
            singlepage: !this._iframeMode,
            auto: true,
            apiUrl: this._oauth_config.api_url ?? this._oauth_config.url
        })
    }

    private CheckForMessagesContinuously() {
        if (this.isChecking) {
            return
        }
        Stores.Chronic(3 * 1000).addCallback(() => {
            if (!(this.apiIsOnline.data === "unreachable" || this.apiIsOnline.data === "offline")) {
                return
            }
            try {
                console.log("Api is offline - trying to reconnect...")
                this.AttemptLogin()
            } catch (e) {
                console.log("Could not login due to", e)
            }
        })
        this.isChecking = true
        if (!this._doCheckRegularly) {
            return
        }
        Stores.Chronic(60 * 5 * 1000).addCallback(() => {
            if (this.isLoggedIn.data) {
                try {
                    this.AttemptLogin()
                } catch (e) {
                    console.log("Could not login due to", e)
                }
            }
        })
    }

    private UpdateCapabilities(): void {
        if (this.fakeUser) {
            return
        }
        this.FetchCapabilities().then(({ api, gpx }) => {
            this.apiIsOnline.setData(api)
            this.gpxServiceIsOnline.setData(gpx)
        })
    }

    private readonly _userInfoCache: Record<number, OsmUserInfo> = {}

    public async getInformationAboutUser(id: number): Promise<OsmUserInfo> {
        if (id === undefined) {
            return undefined
        }
        if (this._userInfoCache[id]) {
            return this._userInfoCache[id]
        }
        const info = await this.get("user/" + id + ".json", { accepts: "application/json" }, true)
        const parsed = JSON.parse(info)["user"]
        this._userInfoCache[id] = parsed
        return parsed
    }

    private async FetchCapabilities(): Promise<{ api: OsmServiceState; gpx: OsmServiceState; database: OsmServiceState }> {
        if (Utils.runningFromConsole) {
            return { api: "online", gpx: "online" , database: "online"}
        }
        try{

        const result = await Utils.downloadJson<CapabilityResult>(this.Backend() + "/api/0.6/capabilities.json")
        if (result?.api?.status === undefined) {
            console.log("Something went wrong:", result)
            return { api: "unreachable", gpx: "unreachable" , database: "unreachable"}
        }
        return result.api.status
        }catch (e) {
            console.error("Could not fetch capabilities")
            return { api: "offline", gpx: "offline" , database: "online"}

        }
    }
}<|MERGE_RESOLUTION|>--- conflicted
+++ resolved
@@ -500,13 +500,9 @@
             file:
                 "; filename=\"" +
                 (options.filename ?? "gpx_track_mapcomplete_" + new Date().toISOString()) +
-<<<<<<< HEAD
-                "\"\r\nContent-Type: application/gpx+xml"
-=======
-                "\"\r\nContent-Type: application/gpx+xml",
->>>>>>> 0471fd77
-        }
-
+                '"\r\nContent-Type: application/gpx+xml',
+        }
+user
         const boundary = "987654"
 
         let body = ""
