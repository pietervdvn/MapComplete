import { osmAuth } from "osm-auth"
import { Store, Stores, UIEventSource } from "../UIEventSource"
import { OsmPreferences } from "./OsmPreferences"
import { Utils } from "../../Utils"
import { LocalStorageSource } from "../Web/LocalStorageSource"
import { AuthConfig } from "./AuthConfig"
import Constants from "../../Models/Constants"
<<<<<<< HEAD
import { AndroidPolyfill } from "../Web/AndroidPolyfill"
=======
import { Feature, Point } from "geojson"
>>>>>>> 6cb16877

interface OsmUserInfo {
    id: number
    display_name: string
    account_created: string
    description: string
    contributor_terms: { agreed: boolean }
    roles: []
    changesets: { count: number }
    traces: { count: number }
    blocks: { received: { count: number; active: number } }
}

export default class UserDetails {
    public loggedIn = false
    public name = "Not logged in"
    public uid: number
    public csCount = 0
    public img?: string
    public unreadMessages = 0
    public totalMessages: number = 0
    public home: { lon: number; lat: number }
    public backend: string
    public account_created: string
    public tracesCount: number = 0
    public description: string
    public languages: string[]

    constructor(backend: string) {
        this.backend = backend
    }
}

export type OsmServiceState = "online" | "readonly" | "offline" | "unknown" | "unreachable"

interface CapabilityResult {
    version: "0.6" | string
    generator: "OpenStreetMap server" | string
    copyright: "OpenStreetMap and contributors" | string
    attribution: "http://www.openstreetmap.org/copyright" | string
    license: "http://opendatacommons.org/licenses/odbl/1-0/" | string
    api: {
        version: { minimum: "0.6"; maximum: "0.6" }
        area: { maximum: 0.25 | number }
        note_area: { maximum: 25 | number }
        tracepoints: { per_page: 5000 | number }
        waynodes: { maximum: 2000 | number }
        relationmembers: { maximum: 32000 | number }
        changesets: {
            maximum_elements: 10000 | number
            default_query_limit: 100 | number
            maximum_query_limit: 100 | number
        }
        notes: { default_query_limit: 100 | number; maximum_query_limit: 10000 | number }
        timeout: { seconds: 300 | number }
        status: {
            database: OsmServiceState
            api: OsmServiceState
            gpx: OsmServiceState
        }
    }
    policy: {
        imagery: {
            blacklist: { regex: string }[]
        }
    }
}

export class OsmConnection {
    public auth: osmAuth
    public userDetails: UIEventSource<UserDetails>
    public isLoggedIn: Store<boolean>
    public gpxServiceIsOnline: UIEventSource<OsmServiceState> = new UIEventSource<OsmServiceState>(
        "unknown",
    )
    public apiIsOnline: UIEventSource<OsmServiceState> = new UIEventSource<OsmServiceState>(
        "unknown",
    )

    public loadingStatus = new UIEventSource<"not-attempted" | "loading" | "error" | "logged-in">(
        "not-attempted",
    )
    public preferencesHandler: OsmPreferences
    public readonly _oauth_config: AuthConfig
    private readonly _dryRun: Store<boolean>
    private readonly fakeUser: boolean
    private _onLoggedIn: ((userDetails: UserDetails) => void)[] = []
    private readonly _iframeMode: boolean
    private readonly _singlePage: boolean
    private isChecking = false
    private readonly _doCheckRegularly

    constructor(options?: {
        dryRun?: Store<boolean>
        fakeUser?: false | boolean
        oauth_token?: UIEventSource<string>
        // Used to keep multiple changesets open and to write to the correct changeset
        singlePage?: boolean
        attemptLogin?: true | boolean
        /**
         * If true: automatically check if we're still online every 5 minutes + fetch messages
         */
        checkOnlineRegularly?: true | boolean
    }) {
        options ??= {}
        this.fakeUser = options?.fakeUser ?? false
        this._singlePage = options?.singlePage ?? true
        this._oauth_config = Constants.osmAuthConfig
        this._doCheckRegularly = options?.checkOnlineRegularly ?? true
        console.debug("Using backend", this._oauth_config.url)
        this._iframeMode = Utils.runningFromConsole ? false : window !== window.top

        // Check if there are settings available in environment variables, and if so, use those
        if (
            import.meta.env.VITE_OSM_OAUTH_CLIENT_ID !== undefined &&
            import.meta.env.VITE_OSM_OAUTH_SECRET !== undefined
        ) {
            console.debug("Using environment variables for oauth config")
            this._oauth_config.oauth_client_id = import.meta.env.VITE_OSM_OAUTH_CLIENT_ID
            this._oauth_config.oauth_secret = import.meta.env.VITE_OSM_OAUTH_SECRET
        }

        this.userDetails = new UIEventSource<UserDetails>(
            new UserDetails(this._oauth_config.url),
            "userDetails",
        )
        if (options.fakeUser) {
            const ud = this.userDetails.data
            ud.csCount = 5678
            ud.uid = 42
            ud.loggedIn = true
            ud.unreadMessages = 0
            ud.name = "Fake user"
            ud.totalMessages = 42
            ud.languages = ["en"]
            ud.description =
                "The 'fake-user' is a URL-parameter which allows to test features without needing an OSM account or even internet connection."
            this.loadingStatus.setData("logged-in")
        }
        this.UpdateCapabilities()

        this.isLoggedIn = this.userDetails.map(
            (user) =>
                user.loggedIn &&
                (this.apiIsOnline.data === "unknown" || this.apiIsOnline.data === "online"),
            [this.apiIsOnline],
        )
        this.isLoggedIn.addCallback((isLoggedIn) => {
            if (this.userDetails.data.loggedIn == false && isLoggedIn == true) {
                // We have an inconsistency: the userdetails say we _didn't_ log in, but this actor says we do
                // This means someone attempted to toggle this; so we attempt to login!
                this.AttemptLogin()
            }
        })

        this._dryRun = options.dryRun ?? new UIEventSource<boolean>(false)

        this.updateAuthObject()
        if (!this.fakeUser) {
            this.CheckForMessagesContinuously()
        }

        this.preferencesHandler = new OsmPreferences(this.auth, this, this.fakeUser)

        if (options.oauth_token?.data !== undefined) {
            this.auth.bootstrapToken(options.oauth_token.data, (err, result) => {
                console.log("Bootstrap token called back", err, result)
                this.AttemptLogin()
            })

            options.oauth_token.setData(undefined)
        }
        if (
            !Utils.runningFromConsole &&
            this.auth.authenticated() &&
            options.attemptLogin !== false
        ) {
            this.AttemptLogin()
        } else {
            console.log("Not authenticated")
        }
    }

    public GetPreference<T extends string = string>(
        key: string,
        defaultValue: string = undefined,
        options?: {
            prefix?: string
        },
    ): UIEventSource<T | undefined> {
        const prefix = options?.prefix ?? "mapcomplete-"
        return <UIEventSource<T>>this.preferencesHandler.getPreference(key, defaultValue, prefix)
    }

    public getPreference<T extends string = string>(
        key: string,
        defaultValue: string = undefined,
        prefix: string = "mapcomplete-",
    ): UIEventSource<T | undefined> {
        return <UIEventSource<T>>this.preferencesHandler.getPreference(key, defaultValue, prefix)
    }

    public OnLoggedIn(action: (userDetails: UserDetails) => void) {
        this._onLoggedIn.push(action)
    }

    public LogOut() {
        this.auth.logout()
        this.userDetails.data.loggedIn = false
        this.userDetails.data.csCount = 0
        this.userDetails.data.name = ""
        this.userDetails.ping()
        console.log("Logged out")
        this.loadingStatus.setData("not-attempted")
    }

    /**
     * The backend host, without path or trailing '/'
     *
     * new OsmConnection().Backend() // => "https://www.openstreetmap.org"
     */
    public Backend(): string {
        return this._oauth_config.url
    }

    public AttemptLogin() {
        this.UpdateCapabilities()
        if (this.loadingStatus.data !== "logged-in") {
            // Stay 'logged-in' if we are already logged in; this simply means we are checking for messages
            this.loadingStatus.setData("loading")
        }
        if (this.fakeUser) {
            this.loadingStatus.setData("logged-in")
            console.log("AttemptLogin called, but ignored as fakeUser is set")
            return
        }

        console.log("Trying to log in...")
        this.updateAuthObject()

        LocalStorageSource.get("location_before_login").setData(
            Utils.runningFromConsole ? undefined : window.location.href,
        )
        this.auth.xhr(
            {
                method: "GET",
                path: "/api/0.6/user/details",
            },
            (err, details: XMLDocument) => {
                if (err != null) {
                    console.log("Could not login due to:", err)
                    this.loadingStatus.setData("error")
                    if (err.status == 401) {
                        console.log("Clearing tokens...")
                        // Not authorized - our token probably got revoked
                        this.auth.logout()
                        this.LogOut()
                    } else {
                        console.log("Other error. Status:", err.status)
                        this.apiIsOnline.setData("unreachable")
                    }
                    return
                }

                if (details == null) {
                    this.loadingStatus.setData("error")
                    return
                }

                // details is an XML DOM of user details
                const userInfo = details.getElementsByTagName("user")[0]

                const data = this.userDetails.data
                data.loggedIn = true
                console.log("Login completed, userinfo is ", userInfo)
                data.name = userInfo.getAttribute("display_name")
                data.account_created = userInfo.getAttribute("account_created")
                data.uid = Number(userInfo.getAttribute("id"))
                data.languages = Array.from(
                    userInfo.getElementsByTagName("languages")[0].getElementsByTagName("lang"),
                ).map((l) => l.textContent)
                data.csCount = Number.parseInt(
                    userInfo.getElementsByTagName("changesets")[0].getAttribute("count") ?? "0",
                )
                data.tracesCount = Number.parseInt(
                    userInfo.getElementsByTagName("traces")[0].getAttribute("count") ?? "0",
                )

                data.img = undefined
                const imgEl = userInfo.getElementsByTagName("img")
                if (imgEl !== undefined && imgEl[0] !== undefined) {
                    data.img = imgEl[0].getAttribute("href")
                }

                const description = userInfo.getElementsByTagName("description")
                if (description !== undefined && description[0] !== undefined) {
                    data.description = description[0]?.innerHTML
                }
                const homeEl = userInfo.getElementsByTagName("home")
                if (homeEl !== undefined && homeEl[0] !== undefined) {
                    const lat = parseFloat(homeEl[0].getAttribute("lat"))
                    const lon = parseFloat(homeEl[0].getAttribute("lon"))
                    data.home = { lat: lat, lon: lon }
                }

                this.loadingStatus.setData("logged-in")
                const messages = userInfo
                    .getElementsByTagName("messages")[0]
                    .getElementsByTagName("received")[0]
                data.unreadMessages = parseInt(messages.getAttribute("unread"))
                data.totalMessages = parseInt(messages.getAttribute("count"))

                this.userDetails.ping()
                for (const action of this._onLoggedIn) {
                    action(this.userDetails.data)
                }
                this._onLoggedIn = []
            },
        )
    }

    /**
     * Interact with the API.
     *
     * @param path the path to query, without host and without '/api/0.6'. Example 'notes/1234/close'
     * @param method
     * @param header
     * @param content
     * @param allowAnonymous if set, will use the anonymous-connection if the main connection is not authenticated
     */
    public async interact(
        path: string,
        method: "GET" | "POST" | "PUT" | "DELETE",
        header?: Record<string, string>,
        content?: string,
        allowAnonymous: boolean = false,
    ): Promise<string> {
        const connection: osmAuth = this.auth
        if (allowAnonymous && !this.auth.authenticated()) {
            const possibleResult = await Utils.downloadAdvanced(
                `${this.Backend()}/api/0.6/${path}`,
                header,
                method,
                content,
            )
            if (possibleResult["content"]) {
                return possibleResult["content"]
            }
            console.error(possibleResult)
            throw "Could not interact with OSM:" + possibleResult["error"]
        }

        return new Promise((ok, error) => {
            connection.xhr(
                {
                    method,
                    headers: header,
                    content,
                    path: `/api/0.6/${path}`,
                },
                function(err, response) {
                    if (err !== null) {
                        error(err)
                    } else {
                        ok(response)
                    }
                },
            )
        })
    }

    public async post<T = string>(
        path: string,
        content?: string,
        header?: Record<string, string>,
        allowAnonymous: boolean = false,
    ): Promise<T> {
        return <T>await this.interact(path, "POST", header, content, allowAnonymous)
    }

    public async put<T extends string>(
        path: string,
        content?: string,
        header?: Record<string, string>,
    ): Promise<T> {
        return <T>await this.interact(path, "PUT", header, content)
    }

    public async get(
        path: string,
        header?: Record<string, string>,
        allowAnonymous: boolean = false,
    ): Promise<string> {
        return await this.interact(path, "GET", header, undefined, allowAnonymous)
    }

    public closeNote(id: number | string, text?: string): Promise<string> {
        let textSuffix = ""
        if ((text ?? "") !== "") {
            textSuffix = "?text=" + encodeURIComponent(text)
        }
        if (this._dryRun.data) {
            console.warn("Dryrun enabled - not actually closing note ", id, " with text ", text)
            return new Promise((ok) => {
                ok("")
            })
        }
        return this.post(`notes/${id}/close${textSuffix}`)
    }

    public reopenNote(id: number | string, text?: string): Promise<string> {
        if (this._dryRun.data) {
            console.warn("Dryrun enabled - not actually reopening note ", id, " with text ", text)
            return new Promise((resolve) => {
                resolve("")
            })
        }
        let textSuffix = ""
        if ((text ?? "") !== "") {
            textSuffix = "?text=" + encodeURIComponent(text)
        }
        return this.post(`notes/${id}/reopen${textSuffix}`)
    }

    public async openNote(lat: number, lon: number, text: string): Promise<{ id: number }> {
        if (this._dryRun.data) {
            console.warn("Dryrun enabled - not actually opening note with text ", text)
            return new Promise<{ id: number }>((ok) => {
                window.setTimeout(
                    () => ok({ id: Math.floor(Math.random() * 1000) }),
                    Math.random() * 5000,
                )
            })
        }
        // Lat and lon must be strings for the API to accept it
        const content = `lat=${lat}&lon=${lon}&text=${encodeURIComponent(text)}`
        const response = await this.post(
            "notes.json",
            content,
            {
                "Content-Type": "application/x-www-form-urlencoded; charset=UTF-8",
            },
            true,
        )
        const parsed = JSON.parse(response)
        console.log("Got result:", parsed)
        const id = parsed.properties
        console.log("OPENED NOTE", id)
        return id
    }

    public async getNote(id: number): Promise<Feature<Point>> {
        return JSON.parse(await this.get("notes/" + id + ".json"))
    }

    public static GpxTrackVisibility = ["private", "public", "trackable", "identifiable"] as const

    public async uploadGpxTrack(
        gpx: string,
        options: {
            description: string
            visibility: (typeof OsmConnection.GpxTrackVisibility)[number]
            filename?: string
            /**
             * Some words to give some properties;
             *
             * Note: these are called 'tags' on the wiki, but I opted to name them 'labels' instead as they aren't "key=value" tags, but just words.
             */
            labels: string[]
        },
    ): Promise<{ id: number }> {
        if (this._dryRun.data) {
            console.warn("Dryrun enabled - not actually uploading GPX ", gpx)
            return new Promise<{ id: number }>((ok) => {
                window.setTimeout(
                    () => ok({ id: Math.floor(Math.random() * 1000) }),
                    Math.random() * 5000,
                )
            })
        }

        const contents = {
            file: gpx,
            description: options.description,
            tags: options.labels?.join(",") ?? "",
            visibility: options.visibility,
        }

        if (!contents.description) {
            throw "The description of a GPS-trace cannot be the empty string, undefined or null"
        }
        const extras = {
            file:
                "; filename=\"" +
                (options.filename ?? "gpx_track_mapcomplete_" + new Date().toISOString()) +
                "\"\r\nContent-Type: application/gpx+xml",
        }
        user
        const boundary = "987654"

        let body = ""
        for (const key in contents) {
            body += "--" + boundary + "\r\n"
            body += "Content-Disposition: form-data; name=\"" + key + "\""
            if (extras[key] !== undefined) {
                body += extras[key]
            }
            body += "\r\n\r\n"
            body += contents[key] + "\r\n"
        }
        body += "--" + boundary + "--\r\n"

        const response = await this.post("gpx/create", body, {
            "Content-Type": "multipart/form-data; boundary=" + boundary,
            "Content-Length": "" + body.length,
        })
        const parsed = JSON.parse(response)
        console.log("Uploaded GPX track", parsed)
        return { id: parsed }
    }

    public addCommentToNote(id: number | string, text: string): Promise<void> {
        if (this._dryRun.data) {
            console.warn("Dryrun enabled - not actually adding comment ", text, "to  note ", id)
            return Utils.waitFor(1000)
        }
        if ((text ?? "") === "") {
            throw "Invalid text!"
        }

        return new Promise((ok, error) => {
            this.auth.xhr(
                {
                    method: "POST",

                    path: `/api/0.6/notes/${id}/comment?text=${encodeURIComponent(text)}`,
                },
                function(err) {
                    if (err !== null) {
                        error(err)
                    } else {
                        ok()
                    }
                },
            )
        })
    }

    /**
     * To be called by land.html
     */
    public finishLogin(callback: (previousURL: string, oauth_token: string) => void) {
        console.log(">>> authenticating")
        this.auth.authenticate(() => {
            // Fully authed at this point
            console.log("Authentication successful!")
            const oauth_token = window.localStorage.getItem(this._oauth_config.url + "oauth2_access_token")
            const previousLocation = LocalStorageSource.get("location_before_login")
            callback(previousLocation.data, oauth_token)
        })
    }

    private updateAuthObject() {
        let redirect_uri = Utils.runningFromConsole
            ? "https://mapcomplete.org/land.html"
            : window.location.protocol + "//" + window.location.host + "/land.html"
        if (AndroidPolyfill.inAndroid.data) {
            redirect_uri = "https://app.mapcomplete.org/land.html"
            AndroidPolyfill.requestLoginCodes(this)
        }
        this.auth = new osmAuth({
            client_id: this._oauth_config.oauth_client_id,
            url: this._oauth_config.url,
            scope: "read_prefs write_prefs write_api write_gpx write_notes",
            redirect_uri,
            /* We use 'singlePage' as much as possible, it is the most stable - including in PWA.
             * However, this breaks in iframes so we open a popup in that case
             */
            singlepage: !this._iframeMode && !AndroidPolyfill.inAndroid.data,
            auto: true,
            apiUrl: this._oauth_config.api_url ?? this._oauth_config.url,
        })
    }

    private CheckForMessagesContinuously() {
        if (this.isChecking) {
            return
        }
        Stores.Chronic(3 * 1000).addCallback(() => {
            if (!(this.apiIsOnline.data === "unreachable" || this.apiIsOnline.data === "offline")) {
                return
            }
            try {
                console.log("Api is offline - trying to reconnect...")
                this.AttemptLogin()
            } catch (e) {
                console.log("Could not login due to", e)
            }
        })
        this.isChecking = true
        if (!this._doCheckRegularly) {
            return
        }
        Stores.Chronic(60 * 5 * 1000).addCallback(() => {
            if (this.isLoggedIn.data) {
                try {
                    this.AttemptLogin()
                } catch (e) {
                    console.log("Could not login due to", e)
                }
            }
        })
    }

    private UpdateCapabilities(): void {
        if (this.fakeUser) {
            return
        }
        this.FetchCapabilities().then(({ api, gpx }) => {
            this.apiIsOnline.setData(api)
            this.gpxServiceIsOnline.setData(gpx)
        })
    }

    private readonly _userInfoCache: Record<number, OsmUserInfo> = {}

    public async getInformationAboutUser(id: number): Promise<OsmUserInfo> {
        if (id === undefined) {
            return undefined
        }
        if (this._userInfoCache[id]) {
            return this._userInfoCache[id]
        }
        const info = await this.get("user/" + id + ".json", { accepts: "application/json" }, true)
        const parsed = JSON.parse(info)["user"]
        this._userInfoCache[id] = parsed
        return parsed
    }

    private async FetchCapabilities(): Promise<{
        api: OsmServiceState
        gpx: OsmServiceState
        database: OsmServiceState
    }> {
        if (Utils.runningFromConsole) {
            return { api: "online", gpx: "online", database: "online" }
        }
        try {
            const result = await Utils.downloadJson<CapabilityResult>(
                this.Backend() + "/api/0.6/capabilities.json"
            )
            if (result?.api?.status === undefined) {
                console.log("Something went wrong:", result)
                return { api: "unreachable", gpx: "unreachable", database: "unreachable" }
            }
            return result.api.status
        } catch (e) {
            console.error("Could not fetch capabilities")
            return { api: "offline", gpx: "offline", database: "online" }
        }
    }
}<|MERGE_RESOLUTION|>--- conflicted
+++ resolved
@@ -5,11 +5,8 @@
 import { LocalStorageSource } from "../Web/LocalStorageSource"
 import { AuthConfig } from "./AuthConfig"
 import Constants from "../../Models/Constants"
-<<<<<<< HEAD
 import { AndroidPolyfill } from "../Web/AndroidPolyfill"
-=======
 import { Feature, Point } from "geojson"
->>>>>>> 6cb16877
 
 interface OsmUserInfo {
     id: number
