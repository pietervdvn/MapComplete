import { osmAuth } from "osm-auth"
import { Store, Stores, UIEventSource } from "../UIEventSource"
import { OsmPreferences } from "./OsmPreferences"
import { Utils } from "../../Utils"
import { LocalStorageSource } from "../Web/LocalStorageSource"
import { AuthConfig } from "./AuthConfig"
import Constants from "../../Models/Constants"
import { Feature, Point } from "geojson"
import { AndroidPolyfill } from "../Web/AndroidPolyfill"
import { QueryParameters } from "../Web/QueryParameters"

interface OsmUserInfo {

<<<<<<< HEAD
    "id": number,
    "display_name": string,
    "account_created": string,
    "description": string,
    "contributor_terms": {
        "agreed": boolean,
        "pd": boolean
    },
    "img": {
        "href": string,
    },
    "roles": string[],
    "changesets": {
        "count": number
    },
    "traces": {
        "count": number
    },
    "blocks": {
        "received": {
            "count": number,
            "active": number
        }
    },
    "home": {
        "lat": number,
        "lon": number,
        "zoom": number
    },
    "languages": string[],
    "messages": {
        "received": {
            "count": number,
            "unread": number
        },
        "sent": {
            "count": number
        }
=======
export default class UserDetails {
    public name = "Not logged in"
    public uid: number
    public csCount = 0
    public img?: string
    public unreadMessages = 0
    public totalMessages: number = 0
    public home: { lon: number; lat: number }
    public backend: string
    public account_created: string
    public tracesCount: number = 0
    public description: string
    public languages: string[]

    constructor(backend: string) {
        this.backend = backend
>>>>>>> 436b99a5
    }

}

export default interface UserDetails {
    name: string
    uid: number
    csCount: number
    img?: string
    unreadMessages: number
    totalMessages: number
    home?: { lon: number; lat: number }
    backend: string
    account_created: string
    tracesCount: number
    description?: string
    languages: string[]

}
export type OsmServiceState = "online" | "readonly" | "offline" | "unknown" | "unreachable"

interface CapabilityResult {
    version: "0.6" | string
    generator: "OpenStreetMap server" | string
    copyright: "OpenStreetMap and contributors" | string
    attribution: "http://www.openstreetmap.org/copyright" | string
    license: "http://opendatacommons.org/licenses/odbl/1-0/" | string
    api: {
        version: { minimum: "0.6"; maximum: "0.6" }
        area: { maximum: 0.25 | number }
        note_area: { maximum: 25 | number }
        tracepoints: { per_page: 5000 | number }
        waynodes: { maximum: 2000 | number }
        relationmembers: { maximum: 32000 | number }
        changesets: {
            maximum_elements: 10000 | number
            default_query_limit: 100 | number
            maximum_query_limit: 100 | number
        }
        notes: { default_query_limit: 100 | number; maximum_query_limit: 10000 | number }
        timeout: { seconds: 300 | number }
        status: {
            database: OsmServiceState
            api: OsmServiceState
            gpx: OsmServiceState
        }
    }
    policy: {
        imagery: {
            blacklist: { regex: string }[]
        }
    }
}

export class OsmConnection {
    public auth: osmAuth
    /**
     * Details of the currently logged-in user; undefined if not logged in
     */
    public userDetails: UIEventSource<UserDetails | undefined>
    public isLoggedIn: Store<boolean>
    public gpxServiceIsOnline: UIEventSource<OsmServiceState> = new UIEventSource<OsmServiceState>(
        "unknown",
    )
    public apiIsOnline: UIEventSource<OsmServiceState> = new UIEventSource<OsmServiceState>(
        "unknown",
    )

    public loadingStatus = new UIEventSource<"not-attempted" | "loading" | "error" | "logged-in">(
        "not-attempted",
    )
    public preferencesHandler: OsmPreferences
    public readonly _oauth_config: AuthConfig
    private readonly _dryRun: Store<boolean>
    private readonly fakeUser: boolean
    private readonly _iframeMode: boolean
    private readonly _singlePage: boolean
    private isChecking = false
    private readonly _doCheckRegularly

    constructor(options?: {
        dryRun?: Store<boolean>
        fakeUser?: false | boolean
        oauth_token?: UIEventSource<string>
        // Used to keep multiple changesets open and to write to the correct changeset
        singlePage?: boolean
        attemptLogin?: true | boolean
        /**
         * If true: automatically check if we're still online every 5 minutes + fetch messages
         */
        checkOnlineRegularly?: true | boolean
    }) {
        options ??= {}
        this.fakeUser = options?.fakeUser ?? false
        this._singlePage = options?.singlePage ?? true
        this._oauth_config = Constants.osmAuthConfig
        this._doCheckRegularly = options?.checkOnlineRegularly ?? true
        console.debug("Using backend", this._oauth_config.url)
        this._iframeMode = Utils.runningFromConsole ? false : window !== window.top

        // Check if there are settings available in environment variables, and if so, use those
        if (
            import.meta.env.VITE_OSM_OAUTH_CLIENT_ID !== undefined &&
            import.meta.env.VITE_OSM_OAUTH_SECRET !== undefined
        ) {
            console.debug("Using environment variables for oauth config")
            this._oauth_config.oauth_client_id = import.meta.env.VITE_OSM_OAUTH_CLIENT_ID
            this._oauth_config.oauth_secret = import.meta.env.VITE_OSM_OAUTH_SECRET
        }

        this.userDetails = new UIEventSource<UserDetails>(undefined, "userDetails")
        if (options.fakeUser) {
            const ud = this.userDetails.data
            ud.csCount = 5678
            ud.uid = 42
            ud.unreadMessages = 0
            ud.name = "Fake user"
            ud.totalMessages = 42
            ud.languages = ["en"]
            ud.description =
                "The 'fake-user' is a URL-parameter which allows to test features without needing an OSM account or even internet connection."
            this.loadingStatus.setData("logged-in")
        }
        this.updateCapabilities()

        this.isLoggedIn = this.userDetails.map(
<<<<<<< HEAD
            (user) =>
                !!user &&
                (this.apiIsOnline.data === "unknown" || this.apiIsOnline.data === "online"),
            [this.apiIsOnline],
=======
            (user) => user !== undefined && this.apiIsOnline.data === "online",
            [this.apiIsOnline]
>>>>>>> 436b99a5
        )

        this._dryRun = options.dryRun ?? new UIEventSource<boolean>(false)

        this.createAuthObject()
        AndroidPolyfill.inAndroid.addCallback(() => {
            this.createAuthObject()
        })
        if (!this.fakeUser) {
            this.CheckForMessagesContinuously()
        }

        this.preferencesHandler = new OsmPreferences(this.auth, this, this.fakeUser)

        if (options.oauth_token?.data !== undefined) {
            this.auth.bootstrapToken(options.oauth_token.data, (err, result) => {
                console.log("Bootstrap token called back", err, result)
                this.AttemptLogin()
            })

            options.oauth_token.setData(undefined)
        }
        if (
            !Utils.runningFromConsole &&
            this.auth.authenticated() &&
            options.attemptLogin !== false
        ) {
            this.AttemptLogin()
        } else {
            console.log("Not authenticated")
        }
    }

    public GetPreference<T extends string = string>(
        key: string,
        defaultValue: string = undefined,
        options?: {
            prefix?: string
        },
    ): UIEventSource<T | undefined> {
        const prefix = options?.prefix ?? "mapcomplete-"
        return <UIEventSource<T>>this.preferencesHandler.getPreference(key, defaultValue, prefix)
    }

    public getPreference<T extends string = string>(
        key: string,
        defaultValue: string = undefined,
        prefix: string = "mapcomplete-",
    ): UIEventSource<T | undefined> {
        return <UIEventSource<T>>this.preferencesHandler.getPreference(key, defaultValue, prefix)
    }


    public LogOut() {
        this.auth.logout()
        this.userDetails.data.csCount = 0
        this.userDetails.data.name = ""
        this.userDetails.ping()
        console.log("Logged out")
        this.loadingStatus.setData("not-attempted")
    }

    /**
     * The backend host, without path or trailing '/'
     *
     * new OsmConnection().Backend() // => "https://www.openstreetmap.org"
     */
    public Backend(): string {
        return this._oauth_config.url
    }

    public AttemptLogin() {
        this.updateCapabilities()
        if (this.loadingStatus.data !== "logged-in") {
            // Stay 'logged-in' if we are already logged in; this simply means we are checking for messages
            this.loadingStatus.setData("loading")
        }
        if (this.fakeUser) {
            this.loadingStatus.setData("logged-in")
            console.log("AttemptLogin called, but ignored as fakeUser is set")
            return
        }

        console.log("Trying to log in...")
        LocalStorageSource.get("location_before_login").setData(
            Utils.runningFromConsole ? undefined : window.location.href,
        )

<<<<<<< HEAD
        this.auth.authenticate((err, result) => {
            if (!err) {
                this.loadUserInfo()
            }
        })
=======
                // details is an XML DOM of user details
                const userInfo = details.getElementsByTagName("user")[0]

                const data = this.userDetails.data
                console.log("Login completed, userinfo is ", userInfo)
                data.name = userInfo.getAttribute("display_name")
                data.account_created = userInfo.getAttribute("account_created")
                data.uid = Number(userInfo.getAttribute("id"))
                data.languages = Array.from(
                    userInfo.getElementsByTagName("languages")[0].getElementsByTagName("lang")
                ).map((l) => l.textContent)
                data.csCount = Number.parseInt(
                    userInfo.getElementsByTagName("changesets")[0].getAttribute("count") ?? "0"
                )
                data.tracesCount = Number.parseInt(
                    userInfo.getElementsByTagName("traces")[0].getAttribute("count") ?? "0"
                )

                data.img = undefined
                const imgEl = userInfo.getElementsByTagName("img")
                if (imgEl !== undefined && imgEl[0] !== undefined) {
                    data.img = imgEl[0].getAttribute("href")
                }
>>>>>>> 436b99a5

    }

    private async loadUserInfo() {
        try {
            const result = await this.interact("user/details.json")
            if (result === null) {
                this.loadingStatus.setData("error")
                return
            }
            const data = <{
                "version": "0.6",
                "license": "http://opendatacommons.org/licenses/odbl/1-0/",
                "user": OsmUserInfo
            }>JSON.parse(result)
            const user = data.user
            const userdetails: UserDetails = {
                uid: user.id,
                name: user.display_name,
                csCount: user.changesets.count,
                description: user.description,
                backend: this.Backend(),
                home: user.home,
                languages: user.languages,
                totalMessages: user.messages.received?.count ?? 0,
                img: user.img?.href,
                account_created: user.account_created,
                tracesCount: user.traces.count,
                unreadMessages: user.messages.received?.unread ?? 0,
            }
            console.log("Login completed, userinfo is ", userdetails)
            this.userDetails.set(userdetails)
            this.loadingStatus.setData("logged-in")

        } catch (err) {
            console.log("Could not login due to:", err)
            this.loadingStatus.setData("error")
            if (err.status == 401) {
                console.log("Clearing tokens...")
                // Not authorized - our token probably got revoked
                this.auth.logout()
                this.LogOut()
            } else {
                console.log("Other error. Status:", err.status)
                this.apiIsOnline.setData("unreachable")
            }
        }
    }

    /**
     * Interact with the API.
     *
     * @param path the path to query, without host and without '/api/0.6'. Example 'notes/1234/close'
     * @param method
     * @param header
     * @param content
     * @param allowAnonymous if set, will use the anonymous-connection if the main connection is not authenticated
     */
    public async interact(
        path: string,
        method: "GET" | "POST" | "PUT" | "DELETE" = "GET",
        header?: Record<string, string>,
        content?: string,
        allowAnonymous: boolean = false,
    ): Promise<string> {
        const connection: osmAuth = this.auth
        if (allowAnonymous && !this.auth.authenticated()) {
            const possibleResult = await Utils.downloadAdvanced(
                `${this.Backend()}/api/0.6/${path}`,
                header,
                method,
                content,
            )
            if (possibleResult["content"]) {
                return possibleResult["content"]
            }
            console.error(possibleResult)
            throw "Could not interact with OSM:" + possibleResult["error"]
        }

        if (!this.auth.authenticated()) {
            console.trace("Not authenticated")
            await Utils.waitFor(10000)
        }

        return new Promise((ok, error) => {
            connection.xhr(
                {
                    method,
                    headers: header,
                    content,
                    path: `/api/0.6/${path}`,
                },
                function(err, response) {
                    if (err !== null) {
                        error(err)
                    } else {
                        ok(response)
                    }
                },
            )
        })
    }

    public async post<T = string>(
        path: string,
        content?: string,
        header?: Record<string, string>,
        allowAnonymous: boolean = false,
    ): Promise<T> {
        return <T>await this.interact(path, "POST", header, content, allowAnonymous)
    }

    public async put<T extends string>(
        path: string,
        content?: string,
        header?: Record<string, string>,
    ): Promise<T> {
        return <T>await this.interact(path, "PUT", header, content)
    }

    public async get(
        path: string,
        header?: Record<string, string>,
        allowAnonymous: boolean = false,
    ): Promise<string> {
        return await this.interact(path, "GET", header, undefined, allowAnonymous)
    }

    public closeNote(id: number | string, text?: string): Promise<string> {
        let textSuffix = ""
        if ((text ?? "") !== "") {
            textSuffix = "?text=" + encodeURIComponent(text)
        }
        if (this._dryRun.data) {
            console.warn("Dryrun enabled - not actually closing note ", id, " with text ", text)
            return new Promise((ok) => {
                ok("")
            })
        }
        return this.post(`notes/${id}/close${textSuffix}`)
    }

    public reopenNote(id: number | string, text?: string): Promise<string> {
        if (this._dryRun.data) {
            console.warn("Dryrun enabled - not actually reopening note ", id, " with text ", text)
            return new Promise((resolve) => {
                resolve("")
            })
        }
        let textSuffix = ""
        if ((text ?? "") !== "") {
            textSuffix = "?text=" + encodeURIComponent(text)
        }
        return this.post(`notes/${id}/reopen${textSuffix}`)
    }

    public async openNote(lat: number, lon: number, text: string): Promise<{ id: number }> {
        if (this._dryRun.data) {
            console.warn("Dryrun enabled - not actually opening note with text ", text)
            return new Promise<{ id: number }>((ok) => {
                window.setTimeout(
                    () => ok({ id: Math.floor(Math.random() * 1000) }),
                    Math.random() * 5000,
                )
            })
        }
        // Lat and lon must be strings for the API to accept it
        const content = `lat=${lat}&lon=${lon}&text=${encodeURIComponent(text)}`
        const response = await this.post(
            "notes.json",
            content,
            {
                "Content-Type": "application/x-www-form-urlencoded; charset=UTF-8",
            },
            true,
        )
        const parsed = JSON.parse(response)
        console.log("Got result:", parsed)
        const id = parsed.properties
        console.log("OPENED NOTE", id)
        return id
    }

    public async getNote(id: number): Promise<Feature<Point>> {
        return JSON.parse(await this.get("notes/" + id + ".json"))
    }

    public static GpxTrackVisibility = ["private", "public", "trackable", "identifiable"] as const

    public async uploadGpxTrack(
        gpx: string,
        options: {
            description: string
            visibility: (typeof OsmConnection.GpxTrackVisibility)[number]
            filename?: string
            /**
             * Some words to give some properties;
             *
             * Note: these are called 'tags' on the wiki, but I opted to name them 'labels' instead as they aren't "key=value" tags, but just words.
             */
            labels: string[]
        },
    ): Promise<{ id: number }> {
        if (this._dryRun.data) {
            console.warn("Dryrun enabled - not actually uploading GPX ", gpx)
            return new Promise<{ id: number }>((ok) => {
                window.setTimeout(
                    () => ok({ id: Math.floor(Math.random() * 1000) }),
                    Math.random() * 5000,
                )
            })
        }

        const contents = {
            file: gpx,
            description: options.description,
            tags: options.labels?.join(",") ?? "",
            visibility: options.visibility,
        }

        if (!contents.description) {
            throw "The description of a GPS-trace cannot be the empty string, undefined or null"
        }
        const extras = {
            file:
                "; filename=\"" +
                (options.filename ?? "gpx_track_mapcomplete_" + new Date().toISOString()) +
                "\"\r\nContent-Type: application/gpx+xml",
        }

        const boundary = "987654"

        let body = ""
        for (const key in contents) {
            body += "--" + boundary + "\r\n"
            body += "Content-Disposition: form-data; name=\"" + key + "\""
            if (extras[key] !== undefined) {
                body += extras[key]
            }
            body += "\r\n\r\n"
            body += contents[key] + "\r\n"
        }
        body += "--" + boundary + "--\r\n"

        const response = await this.post("gpx/create", body, {
            "Content-Type": "multipart/form-data; boundary=" + boundary,
            "Content-Length": "" + body.length,
        })
        const parsed = JSON.parse(response)
        console.log("Uploaded GPX track", parsed)
        return { id: parsed }
    }

    public addCommentToNote(id: number | string, text: string): Promise<void> {
        if (this._dryRun.data) {
            console.warn("Dryrun enabled - not actually adding comment ", text, "to  note ", id)
            return Utils.waitFor(1000)
        }
        if ((text ?? "") === "") {
            throw "Invalid text!"
        }

        return new Promise((ok, error) => {
            this.auth.xhr(
                {
                    method: "POST",

                    path: `/api/0.6/notes/${id}/comment?text=${encodeURIComponent(text)}`,
                },
                function(err) {
                    if (err !== null) {
                        error(err)
                    } else {
                        ok()
                    }
                },
            )
        })
    }

    /**
     * To be called by land.html
     */
    public finishLogin(callback: (previousURL: string, oauth_token: string) => void) {
        console.log(">>> authenticating")
        this.auth.authenticate(() => {
            // Fully authed at this point
            console.log("Authentication successful!")
            const oauth_token = QueryParameters.GetQueryParameter("oauth_token", undefined).data ?? window.localStorage.getItem(this._oauth_config.url + "oauth2_access_token")
            const previousLocation = LocalStorageSource.get("location_before_login")
            callback(previousLocation.data, oauth_token)
        })
    }

    private async loginAndroidPolyfill() {
        const token = await AndroidPolyfill.requestLoginCodes()
        console.log("Got login token!", token)
        localStorage.setItem("https://www.openstreetmap.orgoauth2_access_token", token)
        if (this.auth.authenticated()) {
            console.log("Logged in!")
        }
        await this.loadUserInfo()

    }

    private createAuthObject() {
        let redirect_uri = Utils.runningFromConsole
            ? "https://mapcomplete.org/land.html"
            : window.location.protocol + "//" + window.location.host + "/land.html"
        if (AndroidPolyfill.inAndroid.data) {
            redirect_uri = "https://app.mapcomplete.org/land.html"
        }
        this.auth = new osmAuth({
            client_id: this._oauth_config.oauth_client_id,
            url: this._oauth_config.url,
            scope: "read_prefs write_prefs write_api write_gpx write_notes",
            redirect_uri,
            /* We use 'singlePage' as much as possible, it is the most stable - including in PWA.
             * However, this breaks in iframes so we open a popup in that case
             */
            singlepage: !this._iframeMode && !AndroidPolyfill.inAndroid.data,
            auto: false,
            apiUrl: this._oauth_config.api_url ?? this._oauth_config.url,
        })
        if (AndroidPolyfill.inAndroid.data) {
            this.loginAndroidPolyfill() // NO AWAIT!
        }
    }

    private CheckForMessagesContinuously() {
        if (this.isChecking) {
            return
        }
        Stores.Chronic(3 * 1000).addCallback(() => {
            if (!(this.apiIsOnline.data === "unreachable" || this.apiIsOnline.data === "offline")) {
                return
            }
            if (!this.isLoggedIn.data) {
                return
            }
            try {
                this.AttemptLogin()
            } catch (e) {
                console.log("Could not login due to", e)
            }
        })
        this.isChecking = true
        if (!this._doCheckRegularly) {
            return
        }
        Stores.Chronic(60 * 5 * 1000).addCallback(() => {
            // Check for new messages every 5 minutes
            if (this.isLoggedIn.data) {
                try {
                    this.loadUserInfo()
                } catch (e) {
                    console.log("Could not login due to", e)
                }
            }
        })
    }

    private updateCapabilities(): void {
        if (this.fakeUser) {
            return
        }
        this.fetchCapabilities().then(({ api, gpx }) => {
            this.apiIsOnline.setData(api)
            this.gpxServiceIsOnline.setData(gpx)
        })
    }

    private readonly _userInfoCache: Record<number, OsmUserInfo> = {}

    public async getInformationAboutUser(id: number): Promise<OsmUserInfo> {
        if (id === undefined) {
            return undefined
        }
        if (this._userInfoCache[id]) {
            return this._userInfoCache[id]
        }
        const info = await this.get("user/" + id + ".json", { accepts: "application/json" }, true)
        const parsed = JSON.parse(info)["user"]
        this._userInfoCache[id] = parsed
        return parsed
    }

    /**Does not use the OSM-auth object*/
    private async fetchCapabilities(): Promise<{
        api: OsmServiceState
        gpx: OsmServiceState
        database: OsmServiceState
    }> {
        if (Utils.runningFromConsole) {
            return { api: "online", gpx: "online", database: "online" }
        }
        try {
            const result = await Utils.downloadJson<CapabilityResult>(
                this.Backend() + "/api/0.6/capabilities.json",
            )
            if (result?.api?.status === undefined) {
                console.log("Something went wrong:", result)
                return { api: "unreachable", gpx: "unreachable", database: "unreachable" }
            }
            return result.api.status
        } catch (e) {
            console.error("Could not fetch capabilities")
            return { api: "offline", gpx: "offline", database: "online" }
        }
    }
}<|MERGE_RESOLUTION|>--- conflicted
+++ resolved
@@ -11,7 +11,6 @@
 
 interface OsmUserInfo {
 
-<<<<<<< HEAD
     "id": number,
     "display_name": string,
     "account_created": string,
@@ -50,24 +49,6 @@
         "sent": {
             "count": number
         }
-=======
-export default class UserDetails {
-    public name = "Not logged in"
-    public uid: number
-    public csCount = 0
-    public img?: string
-    public unreadMessages = 0
-    public totalMessages: number = 0
-    public home: { lon: number; lat: number }
-    public backend: string
-    public account_created: string
-    public tracesCount: number = 0
-    public description: string
-    public languages: string[]
-
-    constructor(backend: string) {
-        this.backend = backend
->>>>>>> 436b99a5
     }
 
 }
@@ -194,15 +175,10 @@
         this.updateCapabilities()
 
         this.isLoggedIn = this.userDetails.map(
-<<<<<<< HEAD
             (user) =>
                 !!user &&
                 (this.apiIsOnline.data === "unknown" || this.apiIsOnline.data === "online"),
             [this.apiIsOnline],
-=======
-            (user) => user !== undefined && this.apiIsOnline.data === "online",
-            [this.apiIsOnline]
->>>>>>> 436b99a5
         )
 
         this._dryRun = options.dryRun ?? new UIEventSource<boolean>(false)
@@ -291,37 +267,11 @@
             Utils.runningFromConsole ? undefined : window.location.href,
         )
 
-<<<<<<< HEAD
         this.auth.authenticate((err, result) => {
             if (!err) {
                 this.loadUserInfo()
             }
         })
-=======
-                // details is an XML DOM of user details
-                const userInfo = details.getElementsByTagName("user")[0]
-
-                const data = this.userDetails.data
-                console.log("Login completed, userinfo is ", userInfo)
-                data.name = userInfo.getAttribute("display_name")
-                data.account_created = userInfo.getAttribute("account_created")
-                data.uid = Number(userInfo.getAttribute("id"))
-                data.languages = Array.from(
-                    userInfo.getElementsByTagName("languages")[0].getElementsByTagName("lang")
-                ).map((l) => l.textContent)
-                data.csCount = Number.parseInt(
-                    userInfo.getElementsByTagName("changesets")[0].getAttribute("count") ?? "0"
-                )
-                data.tracesCount = Number.parseInt(
-                    userInfo.getElementsByTagName("traces")[0].getAttribute("count") ?? "0"
-                )
-
-                data.img = undefined
-                const imgEl = userInfo.getElementsByTagName("img")
-                if (imgEl !== undefined && imgEl[0] !== undefined) {
-                    data.img = imgEl[0].getAttribute("href")
-                }
->>>>>>> 436b99a5
 
     }
 
