import { ImageUploader } from "./ImageUploader"
import { AuthorizedPanoramax, ImageData, Panoramax, PanoramaxXYZ } from "panoramax-js/dist"
import ExifReader from "exifreader"
import ImageProvider, { ProvidedImage } from "./ImageProvider"
import BaseUIElement from "../../UI/BaseUIElement"
import { LicenseInfo } from "./LicenseInfo"
import { GeoOperations } from "../GeoOperations"
import Constants from "../../Models/Constants"
import { Store, Stores, UIEventSource } from "../UIEventSource"
import SvelteUIElement from "../../UI/Base/SvelteUIElement"
import Panoramax_bw from "../../assets/svg/Panoramax_bw.svelte"
import Link from "../../UI/Base/Link"
import { Utils } from "../../Utils"

export default class PanoramaxImageProvider extends ImageProvider {
    public static readonly singleton = new PanoramaxImageProvider()
    private static readonly xyz = new PanoramaxXYZ()
<<<<<<< HEAD
    private static defaultPanoramax =  new AuthorizedPanoramax(Constants.panoramax.url, Constants.panoramax.token, 3000)
=======
    private static defaultPanoramax = new AuthorizedPanoramax(
        Constants.panoramax.url,
        Constants.panoramax.token
    )
>>>>>>> 3df0f9ca

    public defaultKeyPrefixes: string[] = ["panoramax"]
    public readonly name: string = "panoramax"

    private static knownMeta: Record<string, { data: ImageData; time: Date }> = {}

    public SourceIcon(
        img?: { id: string; url: string; host?: string },
        location?: {
            lon: number
            lat: number
        }
    ): BaseUIElement {
        const p = new Panoramax(img.host)
        return new Link(
            new SvelteUIElement(Panoramax_bw),
            p.createViewLink({
                imageId: img?.id,
                location,
            }),
            true
        )
    }

    public addKnownMeta(meta: ImageData) {
        PanoramaxImageProvider.knownMeta[meta.id] = { data: meta, time: new Date() }
    }

    /**
     * Tries to get the entry from the mapcomplete-panoramax instance. Might return undefined
     * @param id
     * @private
     */
    private async getInfoFromMapComplete(id: string): Promise<{ data: ImageData; url: string }> {
        const sequence = "6e702976-580b-419c-8fb3-cf7bd364e6f8" // We always reuse this sequence
        const url = `https://panoramax.mapcomplete.org/`
        const data = await PanoramaxImageProvider.defaultPanoramax.imageInfo(id, sequence)
        return { url, data }
    }

    private async getInfoFromXYZ(imageId: string): Promise<{ data: ImageData; url: string }> {
        const data = await PanoramaxImageProvider.xyz.imageInfo(imageId)
        return { data, url: "https://api.panoramax.xyz/" }
    }

    /**
     * Reads a geovisio-somewhat-looking-like-geojson object and converts it to a provided image
     * @param meta
     * @private
     */
    private featureToImage(info: { data: ImageData; url: string }) {
        const meta = info?.data
        if (!meta) {
            return undefined
        }

        const url = info.url

        function makeAbsolute(s: string) {
            if (!s.startsWith("https://") && !s.startsWith("http://")) {
                const parsed = new URL(url)
                return parsed.protocol + "//" + parsed.host + s
            }
            return s
        }

        const [lon, lat] = GeoOperations.centerpointCoordinates(meta)
        return <ProvidedImage>{
            id: meta.id,
            url: makeAbsolute(meta.assets.sd.href),
            url_hd: makeAbsolute(meta.assets.hd.href),
            host: meta["links"].find((l) => l.rel === "root")?.href,
            lon,
            lat,
            key: "panoramax",
            provider: this,
            status: meta.properties["geovisio:status"],
            rotation: Number(meta.properties["view:azimuth"]),
            date: new Date(meta.properties.datetime),
        }
    }

    private async getInfoFor(id: string): Promise<{ data: ImageData; url: string }> {
        if (!id.match(/^[a-zA-Z0-9-]+$/)) {
            return undefined
        }
        const cached = PanoramaxImageProvider.knownMeta[id]
        if (cached) {
            if (new Date().getTime() - cached.time.getTime() < 1000) {
                return { data: cached.data, url: undefined }
            }
        }
        try {
            return await this.getInfoFromMapComplete(id)
        } catch (e) {
            console.debug(e)
        }
        try {
            return await this.getInfoFromXYZ(id)
        } catch (e) {
            console.debug(e)
        }
        return undefined
    }

    public async ExtractUrls(key: string, value: string): Promise<ProvidedImage[]> {
        if (!Panoramax.isId(value)) {
            return undefined
        }
        return [await this.getInfoFor(value).then((r) => this.featureToImage(<any>r))]
    }

    getRelevantUrls(tags: Record<string, string>, prefixes: string[]): Store<ProvidedImage[]> {
        const source = UIEventSource.FromPromise(super.getRelevantUrlsFor(tags, prefixes))

        function hasLoading(data: ProvidedImage[]) {
            if (data === undefined) {
                return true
            }
            return data?.some(
                (img) =>
                    img?.status !== undefined && img?.status !== "ready" && img?.status !== "broken"
            )
        }

<<<<<<< HEAD
        Stores.Chronic(1500, () =>
            hasLoading(source.data),
        ).addCallback(_ => {
            super.getRelevantUrlsFor(tags, prefixes).then(data => {
=======
        Stores.Chronic(1500, () => hasLoading(source.data)).addCallback((_) => {
            console.log("UPdating... ")
            super.getRelevantUrlsFor(tags, prefixes).then((data) => {
                console.log("New panoramax data is", data, hasLoading(data))
>>>>>>> 3df0f9ca
                source.set(data)
                return !hasLoading(data)
            })
        })

        return Stores.ListStabilized( source)
    }

    public async DownloadAttribution(providedImage: {
        url: string
        id: string
    }): Promise<LicenseInfo> {
        const meta = await this.getInfoFor(providedImage.id)

        return {
            artist: meta.data.providers.at(-1).name, // We take the last provider, as that one probably contain the username of the uploader
            date: new Date(meta.data.properties["datetime"]),
            licenseShortName: meta.data.properties["geovisio:license"],
        }
    }

    public apiUrls(): string[] {
        return ["https://panoramax.mapcomplete.org", "https://panoramax.xyz"]
    }
}

export class PanoramaxUploader implements ImageUploader {
    private readonly _panoramax: AuthorizedPanoramax
    maxFileSizeInMegabytes = 100 * 1000 * 1000 // 100MB

    constructor(url: string, token: string) {
        this._panoramax = new AuthorizedPanoramax(url, token)
    }

    async uploadImage(
        blob: File,
        currentGps: [number, number],
        author: string,
        noblur: boolean = false
    ): Promise<{
        key: string
        value: string
        absoluteUrl: string
    }> {
        // https://panoramax.openstreetmap.fr/api/docs/swagger#/

        let hasDate = false
        let hasGPS = false
        let [lon, lat] = currentGps
        let datetime = new Date().toISOString()
        try {
            const tags = await ExifReader.load(blob)
<<<<<<< HEAD
            hasDate  = tags?.DateTime !== undefined
            const [[latD], [latM], [latS, latSDenom]]  =<[[number,number],[number,number],[number,number]]> tags?.GPSLatitude.value
            const [[lonD], [lonM], [lonS, lonSDenom]]  =<[[number,number],[number,number],[number,number]]> tags?.GPSLongitude.value
            lat = latD + latM / 60 + latS / (3600 * latSDenom)
            lon = lonD + lonM / 60 + lonS / ( 3600 * lonSDenom)

            const [date, time] = tags.DateTime.value[0].split(" ")
            datetime = new Date(date.replaceAll(":", "-")+"T"+time).toISOString()

            console.log("Tags are", tags)
=======
            hasDate = tags?.DateTime !== undefined
            hasGPS = tags?.GPSLatitude !== undefined && tags?.GPSLongitude !== undefined
>>>>>>> 3df0f9ca
        } catch (e) {
            console.error("Could not read EXIF-tags")
        }

<<<<<<< HEAD

        const p = this._panoramax
        const defaultSequence = (await p.mySequences())[0]
        console.log("Upload options are", lon, lat, datetime)
=======
        const [lon, lat] = currentGps

        const p = this._panoramax
        const defaultSequence = (await p.mySequences()).find(s => s.id === Constants.panoramax.sequence)
>>>>>>> 3df0f9ca
        const img = <ImageData>await p.addImage(blob, defaultSequence, {
            lon: Utils.Round7(lon),
            lat: Utils.Round7(lat),
            datetime,
            isBlurred: noblur,
            exifOverride: {
                Artist: author,
            },
        })
        PanoramaxImageProvider.singleton.addKnownMeta(img)
        return {
            key: "panoramax",
            value: img.id,
            absoluteUrl: img.assets.hd.href,
        }
    }
}<|MERGE_RESOLUTION|>--- conflicted
+++ resolved
@@ -15,14 +15,7 @@
 export default class PanoramaxImageProvider extends ImageProvider {
     public static readonly singleton = new PanoramaxImageProvider()
     private static readonly xyz = new PanoramaxXYZ()
-<<<<<<< HEAD
     private static defaultPanoramax =  new AuthorizedPanoramax(Constants.panoramax.url, Constants.panoramax.token, 3000)
-=======
-    private static defaultPanoramax = new AuthorizedPanoramax(
-        Constants.panoramax.url,
-        Constants.panoramax.token
-    )
->>>>>>> 3df0f9ca
 
     public defaultKeyPrefixes: string[] = ["panoramax"]
     public readonly name: string = "panoramax"
@@ -148,17 +141,10 @@
             )
         }
 
-<<<<<<< HEAD
         Stores.Chronic(1500, () =>
             hasLoading(source.data),
         ).addCallback(_ => {
             super.getRelevantUrlsFor(tags, prefixes).then(data => {
-=======
-        Stores.Chronic(1500, () => hasLoading(source.data)).addCallback((_) => {
-            console.log("UPdating... ")
-            super.getRelevantUrlsFor(tags, prefixes).then((data) => {
-                console.log("New panoramax data is", data, hasLoading(data))
->>>>>>> 3df0f9ca
                 source.set(data)
                 return !hasLoading(data)
             })
@@ -211,8 +197,7 @@
         let datetime = new Date().toISOString()
         try {
             const tags = await ExifReader.load(blob)
-<<<<<<< HEAD
-            hasDate  = tags?.DateTime !== undefined
+            hasDate = tags?.DateTime !== undefined
             const [[latD], [latM], [latS, latSDenom]]  =<[[number,number],[number,number],[number,number]]> tags?.GPSLatitude.value
             const [[lonD], [lonM], [lonS, lonSDenom]]  =<[[number,number],[number,number],[number,number]]> tags?.GPSLongitude.value
             lat = latD + latM / 60 + latS / (3600 * latSDenom)
@@ -222,25 +207,14 @@
             datetime = new Date(date.replaceAll(":", "-")+"T"+time).toISOString()
 
             console.log("Tags are", tags)
-=======
-            hasDate = tags?.DateTime !== undefined
-            hasGPS = tags?.GPSLatitude !== undefined && tags?.GPSLongitude !== undefined
->>>>>>> 3df0f9ca
         } catch (e) {
             console.error("Could not read EXIF-tags")
         }
 
-<<<<<<< HEAD
-
-        const p = this._panoramax
-        const defaultSequence = (await p.mySequences())[0]
-        console.log("Upload options are", lon, lat, datetime)
-=======
         const [lon, lat] = currentGps
 
         const p = this._panoramax
         const defaultSequence = (await p.mySequences()).find(s => s.id === Constants.panoramax.sequence)
->>>>>>> 3df0f9ca
         const img = <ImageData>await p.addImage(blob, defaultSequence, {
             lon: Utils.Round7(lon),
             lat: Utils.Round7(lat),
