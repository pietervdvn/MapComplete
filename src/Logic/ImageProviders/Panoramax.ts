import { ImageUploader } from "./ImageUploader"
import { AuthorizedPanoramax, ImageData, Panoramax, PanoramaxXYZ } from "panoramax-js/dist"
import ExifReader from "exifreader"
import ImageProvider, { ProvidedImage } from "./ImageProvider"
import BaseUIElement from "../../UI/BaseUIElement"
import { LicenseInfo } from "./LicenseInfo"
import { GeoOperations } from "../GeoOperations"
import Constants from "../../Models/Constants"
import { Store, Stores, UIEventSource } from "../UIEventSource"
import SvelteUIElement from "../../UI/Base/SvelteUIElement"
import Panoramax_bw from "../../assets/svg/Panoramax_bw.svelte"
import Link from "../../UI/Base/Link"

export default class PanoramaxImageProvider extends ImageProvider {
    public static readonly singleton = new PanoramaxImageProvider()
    private static readonly xyz = new PanoramaxXYZ()
    private static defaultPanoramax =  new AuthorizedPanoramax(Constants.panoramax.url, Constants.panoramax.token, 3000)

    public defaultKeyPrefixes: string[] = ["panoramax"]
    public readonly name: string = "panoramax"

    private static knownMeta: Record<string, { data: ImageData; time: Date }> = {}

    public SourceIcon(
        img?: { id: string; url: string; host?: string },
        location?: {
            lon: number
            lat: number
        }
    ): BaseUIElement {
        const p = new Panoramax(img.host)
        return new Link(
            new SvelteUIElement(Panoramax_bw),
            p.createViewLink({
                imageId: img?.id,
                location,
            }),
            true
        )
    }

    public addKnownMeta(meta: ImageData) {
        PanoramaxImageProvider.knownMeta[meta.id] = { data: meta, time: new Date() }
    }

    /**
     * Tries to get the entry from the mapcomplete-panoramax instance. Might return undefined
     * @param id
     * @private
     */
<<<<<<< HEAD
    private async getInfoFromMapComplete(id: string): Promise<{ data: ImageData, url: string }> {
=======
    private async getInfoFromMapComplete(id: string): Promise<{ data: ImageData; url: string }> {
        const sequence = "6e702976-580b-419c-8fb3-cf7bd364e6f8" // We always reuse this sequence
>>>>>>> 7139020b
        const url = `https://panoramax.mapcomplete.org/`
        const data = await PanoramaxImageProvider.defaultPanoramax.imageInfo(id)
        return { url, data }
    }

    private async getInfoFromXYZ(imageId: string): Promise<{ data: ImageData; url: string }> {
        const data = await PanoramaxImageProvider.xyz.imageInfo(imageId)
        return { data, url: "https://api.panoramax.xyz/" }
    }

    /**
     * Reads a geovisio-somewhat-looking-like-geojson object and converts it to a provided image
     * @param meta
     * @private
     */
    private featureToImage(info: { data: ImageData; url: string }) {
        const meta = info?.data
        if (!meta) {
            return undefined
        }

        const url = info.url

        function makeAbsolute(s: string) {
            if (!s.startsWith("https://") && !s.startsWith("http://")) {
                const parsed = new URL(url)
                return parsed.protocol + "//" + parsed.host + s
            }
            return s
        }

        const [lon, lat] = GeoOperations.centerpointCoordinates(meta)
        return <ProvidedImage>{
            id: meta.id,
            url: makeAbsolute(meta.assets.sd.href),
            url_hd: makeAbsolute(meta.assets.hd.href),
            host: meta["links"].find((l) => l.rel === "root")?.href,
            lon,
            lat,
            key: "panoramax",
            provider: this,
            status: meta.properties["geovisio:status"],
            rotation: Number(meta.properties["view:azimuth"]),
            date: new Date(meta.properties.datetime),
        }
    }

    private async getInfoFor(id: string): Promise<{ data: ImageData; url: string }> {
        if (!id.match(/^[a-zA-Z0-9-]+$/)) {
            return undefined
        }
        const cached = PanoramaxImageProvider.knownMeta[id]
        if (cached) {
            if (new Date().getTime() - cached.time.getTime() < 1000) {
                return { data: cached.data, url: undefined }
            }
        }
        try {
            return await this.getInfoFromMapComplete(id)
        } catch (e) {
            console.debug(e)
        }
        try {
            return await this.getInfoFromXYZ(id)
        } catch (e) {
            console.debug(e)
        }
        return undefined
    }

    public async ExtractUrls(key: string, value: string): Promise<ProvidedImage[]> {
        if (!Panoramax.isId(value)) {
            return undefined
        }
        return [await this.getInfoFor(value).then((r) => this.featureToImage(<any>r))]
    }

    getRelevantUrls(tags: Record<string, string>, prefixes: string[]): Store<ProvidedImage[]> {
        const source = UIEventSource.FromPromise(super.getRelevantUrlsFor(tags, prefixes))

        function hasLoading(data: ProvidedImage[]) {
            if (data === undefined) {
                return true
            }
            return data?.some(
                (img) =>
                    img?.status !== undefined && img?.status !== "ready" && img?.status !== "broken"
            )
        }

        Stores.Chronic(1500, () =>
            hasLoading(source.data),
        ).addCallback(_ => {
            super.getRelevantUrlsFor(tags, prefixes).then(data => {
                source.set(data)
                return !hasLoading(data)
            })
        })

        return Stores.ListStabilized( source)
    }

    public async DownloadAttribution(providedImage: {
        url: string
        id: string
    }): Promise<LicenseInfo> {
        const meta = await this.getInfoFor(providedImage.id)

        return {
            artist: meta.data.providers.at(-1).name, // We take the last provider, as that one probably contain the username of the uploader
            date: new Date(meta.data.properties["datetime"]),
            licenseShortName: meta.data.properties["geovisio:license"],
        }
    }

    public apiUrls(): string[] {
        return ["https://panoramax.mapcomplete.org", "https://panoramax.xyz"]
    }
}

export class PanoramaxUploader implements ImageUploader {
    public readonly panoramax: AuthorizedPanoramax
    maxFileSizeInMegabytes = 100 * 1000 * 1000 // 100MB

    constructor(url: string, token: string) {
        this.panoramax = new AuthorizedPanoramax(url, token)
    }

<<<<<<< HEAD
    async uploadImage(blob: File, currentGps: [number, number], author: string,  noblur: boolean = false, sequenceId?: string ): Promise<{
        key: string;
        value: string;
=======
    async uploadImage(
        blob: File,
        currentGps: [number, number],
        author: string,
        noblur: boolean = false
    ): Promise<{
        key: string
        value: string
>>>>>>> 7139020b
        absoluteUrl: string
    }> {
        // https://panoramax.openstreetmap.fr/api/docs/swagger#/

        let [lon, lat] = currentGps
        let datetime = new Date().toISOString()
        try {
            const tags = await ExifReader.load(blob)
            const [[latD], [latM], [latS, latSDenom]]  =<[[number,number],[number,number],[number,number]]> tags?.GPSLatitude.value
            const [[lonD], [lonM], [lonS, lonSDenom]]  =<[[number,number],[number,number],[number,number]]> tags?.GPSLongitude.value
            lat = latD + latM / 60 + latS / (3600 * latSDenom)
            lon = lonD + lonM / 60 + lonS / ( 3600 * lonSDenom)

            const [date, time] = tags.DateTime.value[0].split(" ")
            datetime = new Date(date.replaceAll(":", "-")+"T"+time).toISOString()

            console.log("Tags are", tags)
        } catch (e) {
            console.error("Could not read EXIF-tags")
        }


<<<<<<< HEAD
        const p = this.panoramax
        const defaultSequence: {id: string, "stats:items":{count:number}} = (await p.mySequences()).find(s => s.id === (sequenceId ?? "6e702976-580b-419c-8fb3-cf7bd364e6f8"))
        console.log("Upload options are", lon, lat, datetime, blob)
=======
        const p = this._panoramax
        const defaultSequence = (await p.mySequences()).find(s => s.id === Constants.panoramax.sequence)
>>>>>>> 7139020b
        const img = <ImageData>await p.addImage(blob, defaultSequence, {
            lon,
            lat,
            datetime,
            isBlurred: noblur,
            exifOverride: {
                Artist: author,
            },
        })
        PanoramaxImageProvider.singleton.addKnownMeta(img)
        return {
            key: "panoramax",
            value: img.id,
            absoluteUrl: img.assets.hd.href,
        }
    }
}<|MERGE_RESOLUTION|>--- conflicted
+++ resolved
@@ -48,12 +48,7 @@
      * @param id
      * @private
      */
-<<<<<<< HEAD
     private async getInfoFromMapComplete(id: string): Promise<{ data: ImageData, url: string }> {
-=======
-    private async getInfoFromMapComplete(id: string): Promise<{ data: ImageData; url: string }> {
-        const sequence = "6e702976-580b-419c-8fb3-cf7bd364e6f8" // We always reuse this sequence
->>>>>>> 7139020b
         const url = `https://panoramax.mapcomplete.org/`
         const data = await PanoramaxImageProvider.defaultPanoramax.imageInfo(id)
         return { url, data }
@@ -66,7 +61,6 @@
 
     /**
      * Reads a geovisio-somewhat-looking-like-geojson object and converts it to a provided image
-     * @param meta
      * @private
      */
     private featureToImage(info: { data: ImageData; url: string }) {
@@ -182,20 +176,15 @@
         this.panoramax = new AuthorizedPanoramax(url, token)
     }
 
-<<<<<<< HEAD
-    async uploadImage(blob: File, currentGps: [number, number], author: string,  noblur: boolean = false, sequenceId?: string ): Promise<{
-        key: string;
-        value: string;
-=======
     async uploadImage(
         blob: File,
         currentGps: [number, number],
         author: string,
-        noblur: boolean = false
+        noblur: boolean = false,
+        sequenceId?: string
     ): Promise<{
         key: string
         value: string
->>>>>>> 7139020b
         absoluteUrl: string
     }> {
         // https://panoramax.openstreetmap.fr/api/docs/swagger#/
@@ -218,14 +207,10 @@
         }
 
 
-<<<<<<< HEAD
         const p = this.panoramax
-        const defaultSequence: {id: string, "stats:items":{count:number}} = (await p.mySequences()).find(s => s.id === (sequenceId ?? "6e702976-580b-419c-8fb3-cf7bd364e6f8"))
+        const defaultSequence: {id: string, "stats:items":{count:number}}  =
+            (await p.mySequences()).find(s => s.id === Constants.panoramax.sequence)
         console.log("Upload options are", lon, lat, datetime, blob)
-=======
-        const p = this._panoramax
-        const defaultSequence = (await p.mySequences()).find(s => s.id === Constants.panoramax.sequence)
->>>>>>> 7139020b
         const img = <ImageData>await p.addImage(blob, defaultSequence, {
             lon,
             lat,
