--- conflicted
+++ resolved
@@ -1,30 +1,17 @@
-<<<<<<< HEAD
-import ImageProvider, { ProvidedImage } from "./ImageProvider";
-import BaseUIElement from "../../UI/BaseUIElement";
-import { Utils } from "../../Utils";
-import Constants from "../../Models/Constants";
-import { LicenseInfo } from "./LicenseInfo";
-import { ImageUploader } from "./ImageUploader";
-import Img from "../../UI/Base/Img";
-=======
 import ImageProvider, { ProvidedImage } from "./ImageProvider"
 import BaseUIElement from "../../UI/BaseUIElement"
 import { Utils } from "../../Utils"
 import Constants from "../../Models/Constants"
 import { LicenseInfo } from "./LicenseInfo"
 import { ImageUploader } from "./ImageUploader"
->>>>>>> 89fcaf82
 
 export class Imgur extends ImageProvider implements ImageUploader {
     public static readonly defaultValuePrefix = ["https://i.imgur.com"]
     public static readonly singleton = new Imgur()
     public readonly defaultKeyPrefixes: string[] = ["image"]
     public readonly maxFileSizeInMegabytes = 10
-<<<<<<< HEAD
     public static readonly apiUrl = "https://api.imgur.com/3/image"
 
-=======
->>>>>>> 89fcaf82
     private constructor() {
         super()
     }
@@ -44,11 +31,7 @@
         description: string,
         blob: File
     ): Promise<{ key: string; value: string }> {
-<<<<<<< HEAD
         const apiUrl = Imgur.apiUrl
-=======
-        const apiUrl = "https://api.imgur.com/3/image"
->>>>>>> 89fcaf82
         const apiKey = Constants.ImgurApiKey
 
         const formData = new FormData()
