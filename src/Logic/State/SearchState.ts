--- conflicted
+++ resolved
@@ -40,13 +40,9 @@
             new CoordinateSearch(),
             new OpenLocationCodeSearch(),
             new OpenStreetMapIdSearch(state),
-<<<<<<< HEAD
             new PhotonSearch(true, 2),
             new PhotonSearch(),
             // new NominatimGeocoding(),
-=======
-            new PhotonSearch(), // new NominatimGeocoding(),
->>>>>>> 3df0f9ca
         ]
 
         const bounds = state.mapProperties.bounds
