import LayoutConfig from "../../Models/ThemeConfig/LayoutConfig"
import { OsmConnection } from "../Osm/OsmConnection"
import { MangroveIdentity } from "../Web/MangroveReviews"
import { Store, Stores, UIEventSource } from "../UIEventSource"
import StaticFeatureSource from "../FeatureSource/Sources/StaticFeatureSource"
import { FeatureSource } from "../FeatureSource/FeatureSource"
import { Feature } from "geojson"
import { Utils } from "../../Utils"
import translators from "../../assets/translators.json"
import codeContributors from "../../assets/contributors.json"
import LayerConfig from "../../Models/ThemeConfig/LayerConfig"
import { LayerConfigJson } from "../../Models/ThemeConfig/Json/LayerConfigJson"
import usersettings from "../../../src/assets/generated/layers/usersettings.json"
import Locale from "../../UI/i18n/Locale"
import LinkToWeblate from "../../UI/Base/LinkToWeblate"
import FeatureSwitchState from "./FeatureSwitchState"
import Constants from "../../Models/Constants"
import { QueryParameters } from "../Web/QueryParameters"
import { ThemeMetaTagging } from "./UserSettingsMetaTagging"
import { MapProperties } from "../../Models/MapProperties"
import Showdown from "showdown"

/**
 * The part of the state which keeps track of user-related stuff, e.g. the OSM-connection,
 * which layers they enabled, ...
 */
export default class UserRelatedState {
    public static readonly usersettingsConfig = UserRelatedState.initUserSettingsState()
    public static readonly availableUserSettingsIds: string[] =
        UserRelatedState.usersettingsConfig?.tagRenderings?.map((tr) => tr.id) ?? []
    public static readonly SHOW_TAGS_VALUES = ["always", "yes", "full"] as const
    /**
     The user credentials
     */
    public osmConnection: OsmConnection
    /**
     * The key for mangrove
     */
    public readonly mangroveIdentity: MangroveIdentity
    public readonly installedUserThemes: Store<string[]>
    public readonly showAllQuestionsAtOnce: UIEventSource<boolean>
    public readonly showTags: UIEventSource<"no" | undefined | "always" | "yes" | "full">
    public readonly showCrosshair: UIEventSource<"yes" | "always" | "no" | undefined>
    public readonly fixateNorth: UIEventSource<undefined | "yes">
    public readonly a11y: UIEventSource<undefined | "always" | "never" | "default">
    public readonly homeLocation: FeatureSource
    public readonly morePrivacy: UIEventSource<undefined | "yes" | "no">
    /**
     * The language as saved into the preferences of the user, if logged in.
     * Note that this is _different_ from the languages a user can set via the osm.org interface here: https://www.openstreetmap.org/preferences
     */
    public readonly language: UIEventSource<string>
    public readonly preferredBackgroundLayer: UIEventSource<
        string | "photo" | "map" | "osmbasedmap" | undefined
    >
    public readonly imageLicense: UIEventSource<string>
    /**
     * The number of seconds that the GPS-locations are stored in memory.
     * Time in seconds
     */
    public readonly gpsLocationHistoryRetentionTime = new UIEventSource(
        7 * 24 * 60 * 60,
        "gps_location_retention"
    )

    public readonly addNewFeatureMode = new UIEventSource<
        "button" | "button_click_right" | "button_click" | "click" | "click_right"
    >("button_click_right")

    /**
     * Preferences as tags exposes many preferences and state properties as record.
     * This is used to bridge the internal state with the usersettings.json layerconfig file
     *
     * Some metainformation that should not be edited starts with a single underscore
     * Constants and query parameters start with two underscores
     * Note: these are linked via OsmConnection.preferences which exports all preferences as UIEventSource
     */
    public readonly preferencesAsTags: UIEventSource<Record<string, string>>
    private readonly _mapProperties: MapProperties

    private readonly _recentlyVisitedThemes: UIEventSource<string[]>
    public readonly recentlyVisitedThemes: Store<string[]>


    constructor(
        osmConnection: OsmConnection,
        layout?: LayoutConfig,
        featureSwitches?: FeatureSwitchState,
        mapProperties?: MapProperties
    ) {
        this.osmConnection = osmConnection
        this._mapProperties = mapProperties
        {
            const translationMode: UIEventSource<undefined | "true" | "false" | "mobile" | string> =
                this.osmConnection.GetPreference("translation-mode", "false")
            translationMode.addCallbackAndRunD((mode) => {
                mode = mode.toLowerCase()
                if (mode === "true" || mode === "yes") {
                    Locale.showLinkOnMobile.setData(false)
                    Locale.showLinkToWeblate.setData(true)
                } else if (mode === "false" || mode === "no") {
                    Locale.showLinkToWeblate.setData(false)
                } else if (mode === "mobile") {
                    Locale.showLinkOnMobile.setData(true)
                    Locale.showLinkToWeblate.setData(true)
                } else {
                    Locale.showLinkOnMobile.setData(false)
                    Locale.showLinkToWeblate.setData(false)
                }
            })
        }

        this.showAllQuestionsAtOnce = UIEventSource.asBoolean(
            this.osmConnection.GetPreference("show-all-questions", "false", {
                documentation:
                    "Either 'true' or 'false'. If set, all questions will be shown all at once"
            })
        )
        this.language = this.osmConnection.GetPreference("language")
        this.showTags = this.osmConnection.GetPreference("show_tags")
        this.showCrosshair = this.osmConnection.GetPreference("show_crosshair")
        this.fixateNorth = this.osmConnection.GetPreference("fixate-north")
        this.morePrivacy = this.osmConnection.GetPreference("more_privacy", "no")

        this.a11y = this.osmConnection.GetPreference("a11y")

        this.mangroveIdentity = new MangroveIdentity(
            this.osmConnection.GetLongPreference("identity", "mangrove"),
            this.osmConnection.GetPreference("identity-creation-date", "mangrove")
        )
        this.preferredBackgroundLayer = this.osmConnection.GetPreference(
            "preferred-background-layer",
            undefined,
            {
                documentation:
                    "The ID of a layer or layer category that MapComplete uses by default"
            }
        )

        this.addNewFeatureMode = this.osmConnection.GetPreference(
            "preferences-add-new-mode",
            "button_click_right",
            {
                documentation: "How adding a new feature is done"
            }
        )

        this.imageLicense = this.osmConnection.GetPreference("pictures-license", "CC0", {
            documentation: "The license under which new images are uploaded"
        })
        this.installedUserThemes = this.InitInstalledUserThemes()

        this.homeLocation = this.initHomeLocation()

        this.preferencesAsTags = this.initAmendedPrefs(layout, featureSwitches)

        const prefs = this.osmConnection
        this._recentlyVisitedThemes = UIEventSource.asObject(prefs.GetLongPreference("recently-visited-themes"), [])
        this.recentlyVisitedThemes = this._recentlyVisitedThemes
        if (layout) {
            const osmConn =this.osmConnection
            const recentlyVisited = this._recentlyVisitedThemes
            function update() {
                if (!osmConn.isLoggedIn.data) {
                    return
                }
                const previously = recentlyVisited.data
                if (previously[0] === layout.id) {
                    return true
                }
                const newThemes = Utils.Dedup([layout.id, ...previously]).slice(0, 30)
                recentlyVisited.set(newThemes)
                return true
            }


            this._recentlyVisitedThemes.addCallbackAndRun(() => update())
            this.osmConnection.isLoggedIn.addCallbackAndRun(() => update())
        }

        this.syncLanguage()
    }

    private syncLanguage() {
        if (QueryParameters.wasInitialized("language")) {
            return
        }

        this.language.syncWith(Locale.language)
    }

    private static initUserSettingsState(): LayerConfig {
        try {
            return new LayerConfig(<LayerConfigJson>usersettings, "userinformationpanel")
        } catch (e) {
            return undefined
        }
    }

    public GetUnofficialTheme(id: string):
        | {
        id: string
        icon: string
        title: any
        shortDescription: any
        definition?: any
        isOfficial: boolean
    }
        | undefined {
        console.log("GETTING UNOFFICIAL THEME")
        const pref = this.osmConnection.GetLongPreference("unofficial-theme-" + id)
        const str = pref.data

        if (str === undefined || str === "undefined" || str === "") {
            pref.setData(null)
            return undefined
        }

        try {
            const value: {
                id: string
                icon: string
                title: any
                shortDescription: any
                definition?: any
                isOfficial: boolean
            } = JSON.parse(str)
            value.isOfficial = false
            return value
        } catch (e) {
            console.warn(
                "Removing theme " +
                id +
                " as it could not be parsed from the preferences; the content is:",
                str
            )
            pref.setData(null)
            return undefined
        }
    }

    public markLayoutAsVisited(layout: LayoutConfig) {
        if (!layout) {
            console.error("Trying to mark a layout as visited, but ", layout, " got passed")
            return
        }
        if (layout.hideFromOverview) {
            this.osmConnection.isLoggedIn.addCallbackAndRunD((loggedIn) => {
                if (loggedIn) {
                    this.osmConnection
                        .GetPreference("hidden-theme-" + layout?.id + "-enabled")
                        .setData("true")
                    return true
                }
            })
        }
        if (!layout.official) {
            this.osmConnection.GetLongPreference("unofficial-theme-" + layout.id).setData(
                JSON.stringify({
                    id: layout.id,
                    icon: layout.icon,
                    title: layout.title.translations,
                    shortDescription: layout.shortDescription.translations,
                    definition: layout["definition"]
                })
            )
        }
    }

    private InitInstalledUserThemes(): Store<string[]> {
        const prefix = "mapcomplete-unofficial-theme-"
        const postfix = "-combined-length"
        return this.osmConnection.preferencesHandler.preferences.map((prefs) =>
            Object.keys(prefs)
                .filter((k) => k.startsWith(prefix) && k.endsWith(postfix))
                .map((k) => k.substring(prefix.length, k.length - postfix.length))
        )
    }

    private initHomeLocation(): FeatureSource {
        const empty = []
        const feature: Store<Feature[]> = Stores.ListStabilized(
            this.osmConnection.userDetails.map((userDetails) => {
                if (userDetails === undefined) {
                    return undefined
                }
                const home = userDetails.home
                if (home === undefined) {
                    return undefined
                }
                return [home.lon, home.lat]
            })
        ).map((homeLonLat) => {
            if (homeLonLat === undefined) {
                return empty
            }
            return [
                <Feature>{
                    type: "Feature",
                    properties: {
                        id: "home",
                        "user:home": "yes",
                        _lon: homeLonLat[0],
                        _lat: homeLonLat[1]
                    },
                    geometry: {
                        type: "Point",
                        coordinates: homeLonLat
                    }
                }
            ]
        })
        return new StaticFeatureSource(feature)
    }

    /**
     * Initialize the 'amended preferences'.
     * This is inherently a dirty and chaotic method, as it shoves many properties into this EventSource
     * */
    private initAmendedPrefs(
        layout?: LayoutConfig,
        featureSwitches?: FeatureSwitchState
    ): UIEventSource<Record<string, string>> {
        const amendedPrefs = new UIEventSource<Record<string, string>>({
            _theme: layout?.id,
            "_theme:backgroundLayer": layout?.defaultBackgroundId,
            _backend: this.osmConnection.Backend(),
            _applicationOpened: new Date().toISOString(),
            _supports_sharing:
                typeof window === "undefined" ? "no" : window.navigator.share ? "yes" : "no",
            _iframe: Utils.isIframe ? "yes" : "no"
        })

        for (const key in Constants.userJourney) {
            amendedPrefs.data["__userjourney_" + key] = Constants.userJourney[key]
        }

        for (const key of QueryParameters.initializedParameters()) {
            amendedPrefs.data["__url_parameter_initialized:" + key] = "yes"
        }

        const osmConnection = this.osmConnection
        osmConnection.preferencesHandler.preferences.addCallback((newPrefs) => {
            for (const k in newPrefs) {
                const v = newPrefs[k]
                if (v === "undefined" || !v) {
                    continue
                }
                if (k.endsWith("-combined-length")) {
                    const l = Number(v)
                    const key = k.substring(0, k.length - "length".length)
                    let combined = ""
                    for (let i = 0; i < l; i++) {
                        combined += newPrefs[key + i]
                    }
                    amendedPrefs.data[key.substring(0, key.length - "-combined-".length)] = combined
                } else {
                    amendedPrefs.data[k] = newPrefs[k]
                }
            }

            amendedPrefs.ping()
        })
        const translationMode = osmConnection.GetPreference("translation-mode")

        Locale.language.mapD(
            (language) => {
                amendedPrefs.data["_language"] = language
                const trmode = translationMode.data
                if ((trmode === "true" || trmode === "mobile") && layout !== undefined) {
                    const extraInspection = UserRelatedState.usersettingsConfig
                    const missing = layout.missingTranslations(extraInspection)
                    const total = missing.total

                    const untranslated = missing.untranslated.get(language) ?? []
                    const hasMissingTheme = untranslated.some((k) => k.startsWith("themes:"))
                    const missingLayers = Utils.Dedup(
                        untranslated
                            .filter((k) => k.startsWith("layers:"))
                            .map((k) => k.slice("layers:".length).split(".")[0])
                    )

                    const zenLinks: { link: string; id: string }[] = Utils.NoNull([
                        hasMissingTheme
                            ? {
                                id: "theme:" + layout.id,
                                link: LinkToWeblate.hrefToWeblateZen(
                                    language,
                                    "themes",
                                    layout.id
                                )
                            }
                            : undefined,
                        ...missingLayers.map((id) => ({
                            id: "layer:" + id,
                            link: LinkToWeblate.hrefToWeblateZen(language, "layers", id)
                        }))
                    ])
                    const untranslated_count = untranslated.length
                    amendedPrefs.data["_translation_total"] = "" + total
                    amendedPrefs.data["_translation_translated_count"] =
                        "" + (total - untranslated_count)
                    amendedPrefs.data["_translation_percentage"] =
                        "" + Math.floor((100 * (total - untranslated_count)) / total)
                    amendedPrefs.data["_translation_links"] = JSON.stringify(zenLinks)
                }
                amendedPrefs.ping()
            },
            [translationMode]
        )

        this.mangroveIdentity.getKeyId().addCallbackAndRun((kid) => {
            amendedPrefs.data["mangrove_kid"] = kid
            amendedPrefs.ping()
        })

        const usersettingMetaTagging = new ThemeMetaTagging()
        osmConnection.userDetails.addCallback((userDetails) => {
            for (const k in userDetails) {
                amendedPrefs.data["_" + k] = "" + userDetails[k]
            }
            if (userDetails.description) {
<<<<<<< HEAD
                amendedPrefs.data["_description_html"] = Utils.purify(new Showdown.Converter()
                    .makeHtml(userDetails.description)
                    ?.replace(/&gt;/g, ">")
                    ?.replace(/&lt;/g, "<")
                    ?.replace(/\n/g, ""))
=======
                amendedPrefs.data["_description_html"] = Utils.purify(
                    new Showdown.Converter()
                        .makeHtml(userDetails.description)
                        ?.replace(/&gt;/g, ">")
                        ?.replace(/&lt;/g, "<")
                        ?.replace(/\n/g, "")
                )
>>>>>>> c97c2c0e
            }

            usersettingMetaTagging.metaTaggging_for_usersettings({ properties: amendedPrefs.data })

            const simplifiedName = userDetails.name.toLowerCase().replace(/\s+/g, "")
            const isTranslator = translators.contributors.find(
                (c: { contributor: string; commits: number }) => {
                    const replaced = c.contributor.toLowerCase().replace(/\s+/g, "")
                    return replaced === simplifiedName
                }
            )
            if (isTranslator) {
                amendedPrefs.data["_translation_contributions"] = "" + isTranslator.commits
            }
            const isCodeContributor = codeContributors.contributors.find(
                (c: { contributor: string; commits: number }) => {
                    const replaced = c.contributor.toLowerCase().replace(/\s+/g, "")
                    return replaced === simplifiedName
                }
            )
            if (isCodeContributor) {
                amendedPrefs.data["_code_contributions"] = "" + isCodeContributor.commits
            }
            amendedPrefs.ping()
        })

        amendedPrefs.addCallbackD((tags) => {
            for (const key in tags) {
                if (key.startsWith("_") || key === "mapcomplete-language") {
                    // Language is managed seperately
                    continue
                }
                if (tags[key + "-combined-0"]) {
                    // A combined value exists
                    this.osmConnection.GetLongPreference(key, "").setData(tags[key])
                } else {
                    this.osmConnection
                        .GetPreference(key, undefined, { prefix: "" })
                        .setData(tags[key])
                }
            }
        })

        for (const key in featureSwitches) {
            if (featureSwitches[key].addCallbackAndRun) {
                featureSwitches[key].addCallbackAndRun((v) => {
                    const oldV = amendedPrefs.data["__" + key]
                    if (oldV === v) {
                        return
                    }
                    amendedPrefs.data["__" + key] = "" + v
                    amendedPrefs.ping()
                })
            }
        }

        this._mapProperties?.rasterLayer?.addCallbackAndRun((l) => {
            amendedPrefs.data["__current_background"] = l?.properties?.id
            amendedPrefs.ping()
        })

        return amendedPrefs
    }
}<|MERGE_RESOLUTION|>--- conflicted
+++ resolved
@@ -420,13 +420,6 @@
                 amendedPrefs.data["_" + k] = "" + userDetails[k]
             }
             if (userDetails.description) {
-<<<<<<< HEAD
-                amendedPrefs.data["_description_html"] = Utils.purify(new Showdown.Converter()
-                    .makeHtml(userDetails.description)
-                    ?.replace(/&gt;/g, ">")
-                    ?.replace(/&lt;/g, "<")
-                    ?.replace(/\n/g, ""))
-=======
                 amendedPrefs.data["_description_html"] = Utils.purify(
                     new Showdown.Converter()
                         .makeHtml(userDetails.description)
@@ -434,7 +427,6 @@
                         ?.replace(/&lt;/g, "<")
                         ?.replace(/\n/g, "")
                 )
->>>>>>> c97c2c0e
             }
 
             usersettingMetaTagging.metaTaggging_for_usersettings({ properties: amendedPrefs.data })
