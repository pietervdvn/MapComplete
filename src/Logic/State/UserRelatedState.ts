import LayoutConfig, { MinimalLayoutInformation } from "../../Models/ThemeConfig/LayoutConfig"
import { OsmConnection } from "../Osm/OsmConnection"
import { MangroveIdentity } from "../Web/MangroveReviews"
import { Store, Stores, UIEventSource } from "../UIEventSource"
import StaticFeatureSource from "../FeatureSource/Sources/StaticFeatureSource"
import { FeatureSource } from "../FeatureSource/FeatureSource"
import { Feature } from "geojson"
import { Utils } from "../../Utils"
import translators from "../../assets/translators.json"
import codeContributors from "../../assets/contributors.json"
import LayerConfig from "../../Models/ThemeConfig/LayerConfig"
import { LayerConfigJson } from "../../Models/ThemeConfig/Json/LayerConfigJson"
import usersettings from "../../../src/assets/generated/layers/usersettings.json"
import Locale from "../../UI/i18n/Locale"
import LinkToWeblate from "../../UI/Base/LinkToWeblate"
import FeatureSwitchState from "./FeatureSwitchState"
import Constants from "../../Models/Constants"
import { QueryParameters } from "../Web/QueryParameters"
import { ThemeMetaTagging } from "./UserSettingsMetaTagging"
import { MapProperties } from "../../Models/MapProperties"
import Showdown from "showdown"

/**
 * The part of the state which keeps track of user-related stuff, e.g. the OSM-connection,
 * which layers they enabled, ...
 */
export default class UserRelatedState {
    public static readonly usersettingsConfig = UserRelatedState.initUserSettingsState()
    public static readonly availableUserSettingsIds: string[] =
        UserRelatedState.usersettingsConfig?.tagRenderings?.map((tr) => tr.id) ?? []
    public static readonly SHOW_TAGS_VALUES = ["always", "yes", "full"] as const
    /**
     The user credentials
     */
    public osmConnection: OsmConnection
    /**
     * The key for mangrove
     */
    public readonly mangroveIdentity: MangroveIdentity
    public readonly installedUserThemes: Store<string[]>
    public readonly showAllQuestionsAtOnce: UIEventSource<boolean>
    public readonly showTags: UIEventSource<"no" | undefined | "always" | "yes" | "full">
    public readonly showCrosshair: UIEventSource<"yes" | "always" | "no" | undefined>
    public readonly translationMode: UIEventSource<"false" | "true" | "mobile" | undefined | string>

    public readonly fixateNorth: UIEventSource<undefined | "yes">
    public readonly a11y: UIEventSource<undefined | "always" | "never" | "default">
    public readonly homeLocation: FeatureSource
    public readonly morePrivacy: UIEventSource<undefined | "yes" | "no">
    /**
     * The language as saved into the preferences of the user, if logged in.
     * Note that this is _different_ from the languages a user can set via the osm.org interface here: https://www.openstreetmap.org/preferences
     */
    public readonly language: UIEventSource<string>
    public readonly preferredBackgroundLayer: UIEventSource<
        string | "photo" | "map" | "osmbasedmap" | undefined
    >
    public readonly imageLicense: UIEventSource<string>
    /**
     * The number of seconds that the GPS-locations are stored in memory.
     * Time in seconds
     */
    public readonly gpsLocationHistoryRetentionTime = new UIEventSource(
        7 * 24 * 60 * 60,
        "gps_location_retention"
    )

    public readonly addNewFeatureMode = new UIEventSource<
        "button" | "button_click_right" | "button_click" | "click" | "click_right"
    >("button_click_right")

    /**
     * Preferences as tags exposes many preferences and state properties as record.
     * This is used to bridge the internal state with the usersettings.json layerconfig file
     *
     * Some metainformation that should not be edited starts with a single underscore
     * Constants and query parameters start with two underscores
     * Note: these are linked via OsmConnection.preferences which exports all preferences as UIEventSource
     */
    public readonly preferencesAsTags: UIEventSource<Record<string, string>>
    private readonly _mapProperties: MapProperties

    public readonly recentlyVisitedThemes: UIEventSource<string[]>


    constructor(
        osmConnection: OsmConnection,
        layout?: LayoutConfig,
        featureSwitches?: FeatureSwitchState,
        mapProperties?: MapProperties
    ) {
        this.osmConnection = osmConnection
        this._mapProperties = mapProperties

        this.showAllQuestionsAtOnce = UIEventSource.asBoolean(
            this.osmConnection.GetPreference("show-all-questions", "false", {
                documentation:
                    "Either 'true' or 'false'. If set, all questions will be shown all at once",
            })
        )
        this.language = this.osmConnection.GetPreference("language")
        this.showTags = this.osmConnection.GetPreference("show_tags")
        this.showCrosshair = this.osmConnection.GetPreference("show_crosshair")
        this.fixateNorth = this.osmConnection.GetPreference("fixate-north")
        this.morePrivacy = this.osmConnection.GetPreference("more_privacy", "no")

        this.a11y = this.osmConnection.GetPreference("a11y")

        this.mangroveIdentity = new MangroveIdentity(
            this.osmConnection.GetLongPreference("identity", "mangrove"),
            this.osmConnection.GetPreference("identity-creation-date", "mangrove")
        )
        this.preferredBackgroundLayer = this.osmConnection.GetPreference(
            "preferred-background-layer",
            undefined,
            {
                documentation:
                    "The ID of a layer or layer category that MapComplete uses by default",
            }
        )

        this.addNewFeatureMode = this.osmConnection.GetPreference(
            "preferences-add-new-mode",
            "button_click_right",
            {
                documentation: "How adding a new feature is done",
            }
        )

        this.imageLicense = this.osmConnection.GetPreference("pictures-license", "CC0", {
            documentation: "The license under which new images are uploaded",
        })
        this.installedUserThemes = this.InitInstalledUserThemes()
        this.translationMode = this.initTranslationMode()
        this.homeLocation = this.initHomeLocation()

        this.preferencesAsTags = this.initAmendedPrefs(layout, featureSwitches)

        const prefs = this.osmConnection
        this.recentlyVisitedThemes = UIEventSource.asObject(prefs.GetLongPreference("recently-visited-themes"), [])
        if (layout) {
            const osmConn = this.osmConnection
            const recentlyVisited = this.recentlyVisitedThemes

            function update() {
                if (!osmConn.isLoggedIn.data) {
                    return
                }
                const previously = recentlyVisited.data
                if (previously[0] === layout.id) {
                    return true
                }
                const newThemes = Utils.Dedup([layout.id, ...previously]).slice(0, 30)
                recentlyVisited.set(newThemes)
                return true
            }


            this.recentlyVisitedThemes.addCallbackAndRun(() => update())
            this.osmConnection.isLoggedIn.addCallbackAndRun(() => update())
        }

        this.syncLanguage()
    }

    private syncLanguage() {
        if (QueryParameters.wasInitialized("language")) {
            return
        }

        this.language.syncWith(Locale.language)
    }

    private initTranslationMode(): UIEventSource<"false" | "true" | "mobile" | undefined | string> {
        const translationMode: UIEventSource<undefined | "true" | "false" | "mobile" | string> =
            this.osmConnection.GetPreference("translation-mode", "false")
        translationMode.addCallbackAndRunD((mode) => {
            mode = mode.toLowerCase()
            if (mode === "true" || mode === "yes") {
                Locale.showLinkOnMobile.setData(false)
                Locale.showLinkToWeblate.setData(true)
            } else if (mode === "false" || mode === "no") {
                Locale.showLinkToWeblate.setData(false)
            } else if (mode === "mobile") {
                Locale.showLinkOnMobile.setData(true)
                Locale.showLinkToWeblate.setData(true)
            } else {
                Locale.showLinkOnMobile.setData(false)
                Locale.showLinkToWeblate.setData(false)
            }
        })
        return translationMode
    }

    private static initUserSettingsState(): LayerConfig {
        try {
            return new LayerConfig(<LayerConfigJson>usersettings, "userinformationpanel")
        } catch (e) {
            return undefined
        }
    }

<<<<<<< HEAD
    public getUnofficialTheme(id: string): (MinimalLayoutInformation & { definition }) | undefined {
=======
    public GetUnofficialTheme(id: string):
        | {
              id: string
              icon: string
              title: any
              shortDescription: any
              definition?: any
              isOfficial: boolean
          }
        | undefined {
        console.log("GETTING UNOFFICIAL THEME")
>>>>>>> a0e47eb9
        const pref = this.osmConnection.GetLongPreference("unofficial-theme-" + id)
        const str = pref.data

        if (str === undefined || str === "undefined" || str === "") {
            pref.setData(null)
            return undefined
        }

        try {
            return <MinimalLayoutInformation & { definition: string }>JSON.parse(str)
        } catch (e) {
            console.warn(
                "Removing theme " +
                    id +
                    " as it could not be parsed from the preferences; the content is:",
                str
            )
            pref.setData(null)
            return undefined
        }
    }

    public markLayoutAsVisited(layout: LayoutConfig) {
        if (!layout) {
            console.error("Trying to mark a layout as visited, but ", layout, " got passed")
            return
        }
        if (layout.hideFromOverview) {
            this.osmConnection.isLoggedIn.addCallbackAndRunD((loggedIn) => {
                if (loggedIn) {
                    this.osmConnection
                        .GetPreference("hidden-theme-" + layout?.id + "-enabled")
                        .setData("true")
                    return true
                }
            })
        }
        if (!layout.official) {
            this.osmConnection.GetLongPreference("unofficial-theme-" + layout.id).setData(
                JSON.stringify({
                    id: layout.id,
                    icon: layout.icon,
                    title: layout.title.translations,
                    shortDescription: layout.shortDescription.translations,
                    definition: layout["definition"],
                })
            )
        }
    }

    private InitInstalledUserThemes(): Store<string[]> {
        const prefix = "mapcomplete-unofficial-theme-"
        const postfix = "-combined-length"
        return this.osmConnection.preferencesHandler.preferences.map((prefs) =>
            Object.keys(prefs)
                .filter((k) => k.startsWith(prefix) && k.endsWith(postfix))
                .map((k) => k.substring(prefix.length, k.length - postfix.length))
        )
    }

    private initHomeLocation(): FeatureSource {
        const empty = []
        const feature: Store<Feature[]> = Stores.ListStabilized(
            this.osmConnection.userDetails.map((userDetails) => {
                if (userDetails === undefined) {
                    return undefined
                }
                const home = userDetails.home
                if (home === undefined) {
                    return undefined
                }
                return [home.lon, home.lat]
            })
        ).map((homeLonLat) => {
            if (homeLonLat === undefined) {
                return empty
            }
            return [
                <Feature>{
                    type: "Feature",
                    properties: {
                        id: "home",
                        "user:home": "yes",
                        _lon: homeLonLat[0],
                        _lat: homeLonLat[1],
                    },
                    geometry: {
                        type: "Point",
                        coordinates: homeLonLat,
                    },
                },
            ]
        })
        return new StaticFeatureSource(feature)
    }

    /**
     * Initialize the 'amended preferences'.
     * This is inherently a dirty and chaotic method, as it shoves many properties into this EventSource
     * */
    private initAmendedPrefs(
        layout?: LayoutConfig,
        featureSwitches?: FeatureSwitchState
    ): UIEventSource<Record<string, string>> {
        const amendedPrefs = new UIEventSource<Record<string, string>>({
            _theme: layout?.id,
            "_theme:backgroundLayer": layout?.defaultBackgroundId,
            _backend: this.osmConnection.Backend(),
            _applicationOpened: new Date().toISOString(),
            _supports_sharing:
                typeof window === "undefined" ? "no" : window.navigator.share ? "yes" : "no",
            _iframe: Utils.isIframe ? "yes" : "no",
        })

        for (const key in Constants.userJourney) {
            amendedPrefs.data["__userjourney_" + key] = Constants.userJourney[key]
        }

        for (const key of QueryParameters.initializedParameters()) {
            amendedPrefs.data["__url_parameter_initialized:" + key] = "yes"
        }

        const osmConnection = this.osmConnection
        osmConnection.preferencesHandler.preferences.addCallback((newPrefs) => {
            for (const k in newPrefs) {
                const v = newPrefs[k]
                if (v === "undefined" || !v) {
                    continue
                }
                if (k.endsWith("-combined-length")) {
                    const l = Number(v)
                    const key = k.substring(0, k.length - "length".length)
                    let combined = ""
                    for (let i = 0; i < l; i++) {
                        combined += (newPrefs[key + i])
                    }
                    amendedPrefs.data[key.substring(0, key.length - "-combined-".length)] = combined
                } else {
                    amendedPrefs.data[k] = newPrefs[k]
                }
            }

            amendedPrefs.ping()
        })
        Locale.language.mapD(
            (language) => {
                amendedPrefs.data["_language"] = language
                const trmode = this.translationMode.data
                if ((trmode === "true" || trmode === "mobile") && layout !== undefined) {
                    const extraInspection = UserRelatedState.usersettingsConfig
                    const missing = layout.missingTranslations(extraInspection)
                    const total = missing.total

                    const untranslated = missing.untranslated.get(language) ?? []
                    const hasMissingTheme = untranslated.some((k) => k.startsWith("themes:"))
                    const missingLayers = Utils.Dedup(
                        untranslated
                            .filter((k) => k.startsWith("layers:"))
                            .map((k) => k.slice("layers:".length).split(".")[0])
                    )

                    const zenLinks: { link: string; id: string }[] = Utils.NoNull([
                        hasMissingTheme
                            ? {
                                  id: "theme:" + layout.id,
                                  link: LinkToWeblate.hrefToWeblateZen(
                                      language,
                                      "themes",
                                      layout.id
                                  ),
                              }
                            : undefined,
                        ...missingLayers.map((id) => ({
                            id: "layer:" + id,
                            link: LinkToWeblate.hrefToWeblateZen(language, "layers", id),
                        })),
                    ])
                    const untranslated_count = untranslated.length
                    amendedPrefs.data["_translation_total"] = "" + total
                    amendedPrefs.data["_translation_translated_count"] =
                        "" + (total - untranslated_count)
                    amendedPrefs.data["_translation_percentage"] =
                        "" + Math.floor((100 * (total - untranslated_count)) / total)
                    amendedPrefs.data["_translation_links"] = JSON.stringify(zenLinks)
                }
                amendedPrefs.ping()
            },
            [this.translationMode]
        )

        this.mangroveIdentity.getKeyId().addCallbackAndRun((kid) => {
            amendedPrefs.data["mangrove_kid"] = kid
            amendedPrefs.ping()
        })

        const usersettingMetaTagging = new ThemeMetaTagging()
        osmConnection.userDetails.addCallback((userDetails) => {
            for (const k in userDetails) {
                amendedPrefs.data["_" + k] = "" + userDetails[k]
            }
            if (userDetails.description) {
                amendedPrefs.data["_description_html"] = Utils.purify(
                    new Showdown.Converter()
                        .makeHtml(userDetails.description)
                        ?.replace(/&gt;/g, ">")
                        ?.replace(/&lt;/g, "<")
                        ?.replace(/\n/g, "")
                )
            }

            usersettingMetaTagging.metaTaggging_for_usersettings({ properties: amendedPrefs.data })

            const simplifiedName = userDetails.name.toLowerCase().replace(/\s+/g, "")
            const isTranslator = translators.contributors.find(
                (c: { contributor: string; commits: number }) => {
                    const replaced = c.contributor.toLowerCase().replace(/\s+/g, "")
                    return replaced === simplifiedName
                }
            )
            if (isTranslator) {
                amendedPrefs.data["_translation_contributions"] = "" + isTranslator.commits
            }
            const isCodeContributor = codeContributors.contributors.find(
                (c: { contributor: string; commits: number }) => {
                    const replaced = c.contributor.toLowerCase().replace(/\s+/g, "")
                    return replaced === simplifiedName
                }
            )
            if (isCodeContributor) {
                amendedPrefs.data["_code_contributions"] = "" + isCodeContributor.commits
            }
            amendedPrefs.ping()
        })

        amendedPrefs.addCallbackD((tags) => {
            for (const key in tags) {
                if (key.startsWith("_") || key === "mapcomplete-language") {
                    // Language is managed separately
                    continue
                }
                if (tags[key + "-combined-0"]) {
                    // A combined value exists
                    if (tags[key].startsWith("undefined")) {
                        // Sometimes, a long string of 'undefined' will show up, we ignore them
                        continue
                    }
                    this.osmConnection.GetLongPreference(key, "").setData(tags[key])
                } else {
                    this.osmConnection
                        .GetPreference(key, undefined, { prefix: "" })
                        .setData(tags[key])
                }
            }
        })

        for (const key in featureSwitches) {
            if (featureSwitches[key].addCallbackAndRun) {
                featureSwitches[key].addCallbackAndRun((v) => {
                    const oldV = amendedPrefs.data["__" + key]
                    if (oldV === v) {
                        return
                    }
                    amendedPrefs.data["__" + key] = "" + v
                    amendedPrefs.ping()
                })
            }
        }

        this._mapProperties?.rasterLayer?.addCallbackAndRun((l) => {
            amendedPrefs.data["__current_background"] = l?.properties?.id
            amendedPrefs.ping()
        })

        return amendedPrefs
    }
}<|MERGE_RESOLUTION|>--- conflicted
+++ resolved
@@ -200,21 +200,7 @@
         }
     }
 
-<<<<<<< HEAD
     public getUnofficialTheme(id: string): (MinimalLayoutInformation & { definition }) | undefined {
-=======
-    public GetUnofficialTheme(id: string):
-        | {
-              id: string
-              icon: string
-              title: any
-              shortDescription: any
-              definition?: any
-              isOfficial: boolean
-          }
-        | undefined {
-        console.log("GETTING UNOFFICIAL THEME")
->>>>>>> a0e47eb9
         const pref = this.osmConnection.GetLongPreference("unofficial-theme-" + id)
         const str = pref.data
 
