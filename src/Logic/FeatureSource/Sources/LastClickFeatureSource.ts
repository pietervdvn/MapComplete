import LayoutConfig from "../../../Models/ThemeConfig/LayoutConfig";
import { WritableFeatureSource } from "../FeatureSource";
import { ImmutableStore, Store, UIEventSource } from "../../UIEventSource";
import { Feature, Point } from "geojson";
import { TagUtils } from "../../Tags/TagUtils";
import BaseUIElement from "../../../UI/BaseUIElement";
import { Utils } from "../../../Utils";
import { OsmTags } from "../../../Models/OsmFeature";

/**
 * Highly specialized feature source.
 * Based on a lon/lat UIEVentSource, will generate the corresponding feature with the correct properties
 */
export class LastClickFeatureSource implements WritableFeatureSource {
    public readonly features: UIEventSource<Feature[]> = new UIEventSource<Feature[]>([]);
    public readonly hasNoteLayer: boolean;
    public readonly renderings: string[];
    public readonly hasPresets: boolean;
    private i: number = 0;

    constructor(location: Store<{ lon: number; lat: number }>, layout: LayoutConfig) {
        this.hasNoteLayer = layout.layers.some((l) => l.id === "note");
        this.hasPresets = layout.layers.some((l) => l.presets?.length > 0);
        const allPresets: BaseUIElement[] = [];
        for (const layer of layout.layers)
            for (let i = 0; i < (layer.presets ?? []).length; i++) {
<<<<<<< HEAD
                const preset = layer.presets[i]
                const tags = new ImmutableStore(TagUtils.KVtoProperties(preset.tags))
                const { html } = layer.mapRendering[0].RenderIcon(tags, {
=======
                const preset = layer.presets[i];
                const tags = new ImmutableStore(TagUtils.KVtoProperties(preset.tags));
                const { html } = layer.mapRendering[0].RenderIcon(tags, false, {
>>>>>>> 8f5ba215
                    noSize: true,
                    includeBadges: false
                });
                allPresets.push(html);
            }

        this.renderings = Utils.Dedup(
            allPresets.map((uiElem) =>
                Utils.runningFromConsole ? "" : uiElem.ConstructElement().innerHTML
            )
        );

        location.addCallbackAndRunD(({ lon, lat }) => {
            this.features.setData([this.createFeature(lon, lat)]);
        });
    }

    public createFeature(lon: number, lat: number): Feature<Point, OsmTags> {
        const properties: OsmTags = {
            lastclick: "yes",
            id: "last_click_" + this.i,
            has_note_layer: this.hasNoteLayer ? "yes" : "no",
            has_presets: this.hasPresets ? "yes" : "no",
            renderings: this.renderings.join(""),
            number_of_presets: "" + this.renderings.length,
            first_preset: this.renderings[0]
        };
        this.i++;

        return <Feature<Point, OsmTags>>{
            type: "Feature",
            properties,
            geometry: {
                type: "Point",
                coordinates: [lon, lat]
            }
        };
    }
}<|MERGE_RESOLUTION|>--- conflicted
+++ resolved
@@ -1,53 +1,47 @@
-import LayoutConfig from "../../../Models/ThemeConfig/LayoutConfig";
-import { WritableFeatureSource } from "../FeatureSource";
-import { ImmutableStore, Store, UIEventSource } from "../../UIEventSource";
-import { Feature, Point } from "geojson";
-import { TagUtils } from "../../Tags/TagUtils";
-import BaseUIElement from "../../../UI/BaseUIElement";
-import { Utils } from "../../../Utils";
-import { OsmTags } from "../../../Models/OsmFeature";
+import LayoutConfig from "../../../Models/ThemeConfig/LayoutConfig"
+import { WritableFeatureSource } from "../FeatureSource"
+import { ImmutableStore, Store, UIEventSource } from "../../UIEventSource"
+import { Feature, Point } from "geojson"
+import { TagUtils } from "../../Tags/TagUtils"
+import BaseUIElement from "../../../UI/BaseUIElement"
+import { Utils } from "../../../Utils"
+import { OsmTags } from "../../../Models/OsmFeature"
 
 /**
  * Highly specialized feature source.
  * Based on a lon/lat UIEVentSource, will generate the corresponding feature with the correct properties
  */
 export class LastClickFeatureSource implements WritableFeatureSource {
-    public readonly features: UIEventSource<Feature[]> = new UIEventSource<Feature[]>([]);
-    public readonly hasNoteLayer: boolean;
-    public readonly renderings: string[];
-    public readonly hasPresets: boolean;
-    private i: number = 0;
+    public readonly features: UIEventSource<Feature[]> = new UIEventSource<Feature[]>([])
+    public readonly hasNoteLayer: boolean
+    public readonly renderings: string[]
+    public readonly hasPresets: boolean
+    private i: number = 0
 
     constructor(location: Store<{ lon: number; lat: number }>, layout: LayoutConfig) {
-        this.hasNoteLayer = layout.layers.some((l) => l.id === "note");
-        this.hasPresets = layout.layers.some((l) => l.presets?.length > 0);
-        const allPresets: BaseUIElement[] = [];
+        this.hasNoteLayer = layout.layers.some((l) => l.id === "note")
+        this.hasPresets = layout.layers.some((l) => l.presets?.length > 0)
+        const allPresets: BaseUIElement[] = []
         for (const layer of layout.layers)
             for (let i = 0; i < (layer.presets ?? []).length; i++) {
-<<<<<<< HEAD
                 const preset = layer.presets[i]
                 const tags = new ImmutableStore(TagUtils.KVtoProperties(preset.tags))
                 const { html } = layer.mapRendering[0].RenderIcon(tags, {
-=======
-                const preset = layer.presets[i];
-                const tags = new ImmutableStore(TagUtils.KVtoProperties(preset.tags));
-                const { html } = layer.mapRendering[0].RenderIcon(tags, false, {
->>>>>>> 8f5ba215
                     noSize: true,
-                    includeBadges: false
-                });
-                allPresets.push(html);
+                    includeBadges: false,
+                })
+                allPresets.push(html)
             }
 
         this.renderings = Utils.Dedup(
             allPresets.map((uiElem) =>
                 Utils.runningFromConsole ? "" : uiElem.ConstructElement().innerHTML
             )
-        );
+        )
 
         location.addCallbackAndRunD(({ lon, lat }) => {
-            this.features.setData([this.createFeature(lon, lat)]);
-        });
+            this.features.setData([this.createFeature(lon, lat)])
+        })
     }
 
     public createFeature(lon: number, lat: number): Feature<Point, OsmTags> {
@@ -58,17 +52,17 @@
             has_presets: this.hasPresets ? "yes" : "no",
             renderings: this.renderings.join(""),
             number_of_presets: "" + this.renderings.length,
-            first_preset: this.renderings[0]
-        };
-        this.i++;
+            first_preset: this.renderings[0],
+        }
+        this.i++
 
         return <Feature<Point, OsmTags>>{
             type: "Feature",
             properties,
             geometry: {
                 type: "Point",
-                coordinates: [lon, lat]
-            }
-        };
+                coordinates: [lon, lat],
+            },
+        }
     }
 }