import { Changes } from "../../Osm/Changes"
import { OsmNode, OsmRelation, OsmWay } from "../../Osm/OsmObject"
import { IndexedFeatureSource, WritableFeatureSource } from "../FeatureSource"
import { UIEventSource } from "../../UIEventSource"
import { ChangeDescription } from "../../Osm/Actions/ChangeDescription"
import { OsmId, OsmTags } from "../../../Models/OsmFeature"
import { Feature, Point } from "geojson"
import { TagUtils } from "../../Tags/TagUtils"
import FeaturePropertiesStore from "../Actors/FeaturePropertiesStore"

export class NewGeometryFromChangesFeatureSource implements WritableFeatureSource {
    // This class name truly puts the 'Java' into 'Javascript'

    /**
     * A feature source containing exclusively new elements.
     *
     * These elements are probably created by the 'SimpleAddUi' which generates a new point, but the import functionality might create a line or polygon too.
     * Other sources of new points are e.g. imports from nodes
     *
     * Alternatively, an already existing point might suddenly match the layer, especially if a point in a wall is reused
     *
     * Note that the FeaturePropertiesStore will track a featuresource, such as this one
     */
    public readonly features: UIEventSource<Feature[]> = new UIEventSource<Feature[]>([])
    private readonly _seenChanges: Set<ChangeDescription>
    private readonly _features: Feature[]
    private readonly _backend: string
    private readonly _allElementStorage: IndexedFeatureSource
    private _featureProperties: FeaturePropertiesStore

    constructor(
        changes: Changes,
        allElementStorage: IndexedFeatureSource,
        featureProperties: FeaturePropertiesStore
    ) {
        this._allElementStorage = allElementStorage
        this._featureProperties = featureProperties
        this._seenChanges = new Set<ChangeDescription>()
        this._features = this.features.data
        this._backend = changes.backend
        const self = this
        changes.pendingChanges.addCallbackAndRunD((changes) => self.handleChanges(changes))
    }

    private addNewFeature(feature: Feature) {
        const features = this._features
        feature.id = feature.properties.id
        features.push(feature)
    }

    /**
     * Handles a single pending change
     * @returns true if something changed
     * @param change
     * @private
     */
    private handleChange(change: ChangeDescription): boolean {
<<<<<<< HEAD
        const allElementStorage = this._allElementStorage

=======
        if (change.changes === undefined) {
            // The geometry is not described - not a new point or geometry change, but probably a tagchange to a newly created point
            // Not something that should be handled here
            return false
        }

        const allElementStorage = this._allElementStorage
>>>>>>> a96a214c
        console.log("Handling pending change", change)
        if (change.id > 0) {
            // This is an already existing object
            // In _most_ of the cases, this means that this _isn't_ a new object
            // However, when a point is snapped to an already existing point, we have to create a representation for this point!
            // For this, we introspect the change
            if (allElementStorage.featuresById.data.has(change.type + "/" + change.id)) {
                // The current point already exists, we don't have to do anything here
                return false
            }
            console.debug("Detected a reused point, for", change)
            // The 'allElementsStore' does _not_ have this point yet, so we have to create it
            // However, we already create a store for it
            const { lon, lat } = <{ lon: number; lat: number }>change.changes
            const feature = <Feature<Point, OsmTags>>{
                type: "Feature",
                properties: {
                    id: <OsmId>change.type + "/" + change.id,
                    ...TagUtils.changeAsProperties(change.tags),
                },
                geometry: {
                    type: "Point",
                    coordinates: [lon, lat],
                },
            }
            this._featureProperties.trackFeature(feature)
            this.addNewFeature(feature)
            return true
        }

        try {
            const tags: OsmTags & { id: OsmId & string } = {
                id: <OsmId & string>(change.type + "/" + change.id),
            }
            for (const kv of change.tags) {
                tags[kv.k] = kv.v
            }

            tags["_backend"] = this._backend

            switch (change.type) {
                case "node":
                    const n = new OsmNode(change.id)
                    n.tags = tags
                    n.lat = change.changes["lat"]
                    n.lon = change.changes["lon"]
                    const geojson = n.asGeoJson()
                    this.addNewFeature(geojson)
                    break
                case "way":
                    const w = new OsmWay(change.id)
                    w.tags = tags
                    w.nodes = change.changes["nodes"]
                    w.coordinates = change.changes["coordinates"].map(([lon, lat]) => [lat, lon])
                    this.addNewFeature(w.asGeoJson())
                    break
                case "relation":
                    const r = new OsmRelation(change.id)
                    r.tags = tags
                    r.members = change.changes["members"]
                    this.addNewFeature(r.asGeoJson())
                    break
            }
            return true
        } catch (e) {
            console.error("Could not generate a new geometry to render on screen for:", e)
        }
    }

    private handleChanges(changes: ChangeDescription[]) {
        const seenChanges = this._seenChanges
        if (changes.length === 0) {
            return
        }

        let somethingChanged = false

        for (const change of changes) {
            if (seenChanges.has(change)) {
                // Already handled
                continue
            }
            seenChanges.add(change)

            if (change.tags === undefined) {
                // If tags is undefined, this is probably a new point that is part of a split road
                continue
            }

            somethingChanged = this.handleChange(change) || somethingChanged // important: _first_ evaluate the method, to avoid shortcutting
        }
        if (somethingChanged) {
            this.features.ping()
        }
    }
}<|MERGE_RESOLUTION|>--- conflicted
+++ resolved
@@ -55,10 +55,6 @@
      * @private
      */
     private handleChange(change: ChangeDescription): boolean {
-<<<<<<< HEAD
-        const allElementStorage = this._allElementStorage
-
-=======
         if (change.changes === undefined) {
             // The geometry is not described - not a new point or geometry change, but probably a tagchange to a newly created point
             // Not something that should be handled here
@@ -66,7 +62,6 @@
         }
 
         const allElementStorage = this._allElementStorage
->>>>>>> a96a214c
         console.log("Handling pending change", change)
         if (change.id > 0) {
             // This is an already existing object
