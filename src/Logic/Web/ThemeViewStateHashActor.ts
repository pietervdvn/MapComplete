--- conflicted
+++ resolved
@@ -119,18 +119,6 @@
      * 1. Selected element ID
      * 2. A selected 'page' from the menu
      *
-<<<<<<< HEAD
-     * returns 'true' if a hash was set
-     */
-    private setHash(): boolean {
-        this.isUpdatingHash = true
-        try {
-
-            const selectedElement = this._state.selectedElement.data
-            if (selectedElement) {
-                Hash.hash.set(selectedElement.properties.id)
-                return true
-=======
      */
     private setHash(): void {
         // Important ! This function is called by 'addCallback' and might thus never return 'true' or it will be unregistered
@@ -140,25 +128,16 @@
             if (selectedElement) {
                 Hash.hash.set(selectedElement.properties.id)
                 return
->>>>>>> fb46381d
             }
             for (const page in this._state.guistate.pageStates) {
                 const toggle = this._state.guistate.pageStates[page]
                 if (toggle.data) {
                     Hash.hash.set(page)
-<<<<<<< HEAD
-                    return true
-                }
-            }
-            Hash.hash.set(undefined)
-            return false
-=======
                     return
                 }
             }
             Hash.hash.set(undefined)
             return
->>>>>>> fb46381d
         } finally {
             this.isUpdatingHash = false
         }
