<<<<<<< HEAD
import ThemeViewState from "./src/Models/ThemeViewState"
import ThemeViewGUI from "./src/UI/ThemeViewGUI.svelte"
import ThemeConfig from "./src/Models/ThemeConfig/ThemeConfig";
import MetaTagging from "./src/Logic/MetaTagging";
import { FixedUiElement } from "./src/UI/Base/FixedUiElement";
import { Utils } from "./src/Utils"
import Constants from "./src/Models/Constants"
import { AndroidPolyfill } from "./src/Logic/Web/AndroidPolyfill"
=======
import MetaTagging from "./src/Logic/MetaTagging"
import SingleThemeGui from "./UI/SingleThemeGui.svelte"
>>>>>>> 96c39447


async function main() {
<<<<<<< HEAD
    if (!webgl_support()) {
         new FixedUiElement("WebGL is not supported or not enabled. This is essential for MapComplete to function, please enable this.").SetClass("block alert").AttachTo("maindiv")
    }else{
        new AndroidPolyfill().init().then(() => console.log("Android polyfill setup completed"))
        const availableLayers = await getAvailableLayers()
=======
>>>>>>> 96c39447
        MetaTagging.setThemeMetatagging(new ThemeMetaTagging())
        // LAYOUT.ADD_LAYERS
        // LAYOUT.ADD_CONFIG
        const target =  document.getElementById("maindiv")
        const childs = Array.from(target.children)
        new SingleThemeGui({
            target,
            props: { theme },
        })
        childs.forEach(ch => target.removeChild(ch))
        Array.from(document.getElementsByClassName("delete-on-load")).forEach(el => {
                    el.parentElement.removeChild(el)
                })
}
main()<|MERGE_RESOLUTION|>--- conflicted
+++ resolved
@@ -1,27 +1,8 @@
-<<<<<<< HEAD
-import ThemeViewState from "./src/Models/ThemeViewState"
-import ThemeViewGUI from "./src/UI/ThemeViewGUI.svelte"
-import ThemeConfig from "./src/Models/ThemeConfig/ThemeConfig";
-import MetaTagging from "./src/Logic/MetaTagging";
-import { FixedUiElement } from "./src/UI/Base/FixedUiElement";
-import { Utils } from "./src/Utils"
-import Constants from "./src/Models/Constants"
-import { AndroidPolyfill } from "./src/Logic/Web/AndroidPolyfill"
-=======
 import MetaTagging from "./src/Logic/MetaTagging"
 import SingleThemeGui from "./UI/SingleThemeGui.svelte"
->>>>>>> 96c39447
 
 
 async function main() {
-<<<<<<< HEAD
-    if (!webgl_support()) {
-         new FixedUiElement("WebGL is not supported or not enabled. This is essential for MapComplete to function, please enable this.").SetClass("block alert").AttachTo("maindiv")
-    }else{
-        new AndroidPolyfill().init().then(() => console.log("Android polyfill setup completed"))
-        const availableLayers = await getAvailableLayers()
-=======
->>>>>>> 96c39447
         MetaTagging.setThemeMetatagging(new ThemeMetaTagging())
         // LAYOUT.ADD_LAYERS
         // LAYOUT.ADD_CONFIG
