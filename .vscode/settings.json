--- conflicted
+++ resolved
@@ -1,29 +1,4 @@
 {
-<<<<<<< HEAD
-    "json.schemas": [
-        {
-            "fileMatch": [
-                "/assets/layers/*/*.json",
-                "!/assets/layers/*/license_info.json"
-            ],
-            "url": "./Docs/Schemas/LayerConfigJson.schema.json"
-        },
-        {
-            "fileMatch": [
-                "/assets/themes/*/*.json",
-                "!/assets/themes/*/license_info.json"
-            ],
-            "url": "./Docs/Schemas/LayoutConfigJson.schema.json"
-        }
-    ],
-    "editor.tabSize": 2,
-    "files.autoSave": "onFocusChange",
-    "search.useIgnoreFiles": true,
-    "files.associations": {
-        "*.protojson": "json"
-    }
-    }
-=======
   "json.schemas": [
     {
       "fileMatch": ["/assets/layers/*/*.json", "!/assets/layers/*/license_info.json"],
@@ -43,5 +18,4 @@
   "[svelte]": {
     "editor.defaultFormatter": "esbenp.prettier-vscode"
   }
-}
->>>>>>> e67e7d64
+}