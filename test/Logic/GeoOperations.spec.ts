--- conflicted
+++ resolved
@@ -1,10 +1,7 @@
 import * as turf from "@turf/turf"
 import { GeoOperations } from "../../Logic/GeoOperations"
-<<<<<<< HEAD
 import { Feature, LineString, Polygon } from "geojson"
-=======
 import { describe, expect, it } from "vitest"
->>>>>>> a67cca1e
 
 describe("GeoOperations", () => {
     describe("calculateOverlap", () => {
