import {Utils} from "../Utils";
import {equal} from "assert";
import T from "./TestHelper";
import {FromJSON} from "../Customizations/JSON/FromJSON";
import Locale from "../UI/i18n/Locale";
import Translations from "../UI/i18n/Translations";
import TagRenderingConfig from "../Customizations/JSON/TagRenderingConfig";
import {Translation} from "../UI/i18n/Translation";
import {OH, OpeningHour} from "../UI/OpeningHours/OpeningHours";
import {Tag} from "../Logic/Tags/Tag";
import {And} from "../Logic/Tags/And";
<<<<<<< HEAD
import {Overpass} from "../Logic/Osm/Overpass";
=======
import {centerOfMass} from "@turf/turf";
>>>>>>> d9cc99c4

Utils.runningFromConsole = true;

export default class TagSpec extends T {

    constructor() {
        super("Tags", [
            ["Tag replacement works in translation", () => {
                const tr = new Translation({
                    "en": "Test {key} abc"
                }).replace("{key}", "value");
                equal(tr.txt, "Test value abc");

            }],
            ["Parse tag config", (() => {
                const tag = FromJSON.Tag("key=value") as Tag;
                equal(tag.key, "key");
                equal(tag.value, "value");
                equal(tag.matchesProperties({"key": "value"}), true)
                equal(tag.matchesProperties({"key": "z"}), false)
                equal(tag.matchesProperties({"key": ""}), false)
                equal(tag.matchesProperties({"other_key": ""}), false)
                equal(tag.matchesProperties({"other_key": "value"}), false)

                const isEmpty = FromJSON.Tag("key=") as Tag;
                equal(isEmpty.matchesProperties({"key": "value"}), false)
                equal(isEmpty.matchesProperties({"key": ""}), true)
                equal(isEmpty.matchesProperties({"other_key": ""}), true)
                equal(isEmpty.matchesProperties({"other_key": "value"}), true)

                const isNotEmpty = FromJSON.Tag("key!=");
                equal(isNotEmpty.matchesProperties({"key": "value"}), true)
                equal(isNotEmpty.matchesProperties({"key": "other_value"}), true)
                equal(isNotEmpty.matchesProperties({"key": ""}), false)
                equal(isNotEmpty.matchesProperties({"other_key": ""}), false)
                equal(isNotEmpty.matchesProperties({"other_key": "value"}), false)


                const and = FromJSON.Tag({"and": ["key=value", "x=y"]}) as And;
                equal((and.and[0] as Tag).key, "key");
                equal((and.and[1] as Tag).value, "y");


                const notReg = FromJSON.Tag("x!~y") as And;
                equal(notReg.matchesProperties({"x": "y"}), false)
                equal(notReg.matchesProperties({"x": "z"}), true)
                equal(notReg.matchesProperties({"x": ""}), true)
                equal(notReg.matchesProperties({}), true)

                const noMatch = FromJSON.Tag("key!=value") as Tag;
                equal(noMatch.matchesProperties({"key": "value"}), false)
                equal(noMatch.matchesProperties({"key": "otherValue"}), true)
                equal(noMatch.matchesProperties({"key": ""}), true)
                equal(noMatch.matchesProperties({"otherKey": ""}), true)


                const multiMatch = FromJSON.Tag("vending~.*bicycle_tube.*") as Tag;
                equal(multiMatch.matchesProperties({"vending": "bicycle_tube"}), true)
                equal(multiMatch.matchesProperties({"vending": "something;bicycle_tube"}), true)
                equal(multiMatch.matchesProperties({"vending": "bicycle_tube;something"}), true)
                equal(multiMatch.matchesProperties({"vending": "xyz;bicycle_tube;something"}), true)

                const nameStartsWith = FromJSON.Tag("name~[sS]peelbos.*")
                equal(nameStartsWith.matchesProperties({"name": "Speelbos Sint-Anna"}), true)
                equal(nameStartsWith.matchesProperties({"name": "speelbos Sint-Anna"}), true)
                equal(nameStartsWith.matchesProperties({"name": "Sint-Anna"}), false)
                equal(nameStartsWith.matchesProperties({"name": ""}), false)


                const assign = FromJSON.Tag("survey:date:={_date:now}")
                equal(assign.matchesProperties({"survey:date": "2021-03-29", "_date:now": "2021-03-29"}), true);
                equal(assign.matchesProperties({"survey:date": "2021-03-29", "_date:now": "2021-01-01"}), false);
                equal(assign.matchesProperties({"survey:date": "2021-03-29"}), false);
                equal(assign.matchesProperties({"_date:now": "2021-03-29"}), false);
                equal(assign.matchesProperties({"some_key": "2021-03-29"}), false);

                const notEmptyList = FromJSON.Tag("xyz!~\\[\\]")
                equal(notEmptyList.matchesProperties({"xyz": undefined}), true);
                equal(notEmptyList.matchesProperties({"xyz": "[]"}), false);
                equal(notEmptyList.matchesProperties({"xyz": "[\"abc\"]"}), true);
<<<<<<< HEAD
=======
                
                let compare = FromJSON.Tag("key<=5")
                equal(compare.matchesProperties({"key": undefined}), false);
                equal(compare.matchesProperties({"key": "6"}), false);
                equal(compare.matchesProperties({"key": "5"}), true);
                equal(compare.matchesProperties({"key": "4"}), true);


                compare = FromJSON.Tag("key<5")
                equal(compare.matchesProperties({"key": undefined}), false);
                equal(compare.matchesProperties({"key": "6"}), false);
                equal(compare.matchesProperties({"key": "5"}), false);
                equal(compare.matchesProperties({"key": "4.2"}), true);

                compare = FromJSON.Tag("key>5")
                equal(compare.matchesProperties({"key": undefined}), false);
                equal(compare.matchesProperties({"key": "6"}), true);
                equal(compare.matchesProperties({"key": "5"}), false);
                equal(compare.matchesProperties({"key": "4.2"}), false);
                compare = FromJSON.Tag("key>=5")
                equal(compare.matchesProperties({"key": undefined}), false);
                equal(compare.matchesProperties({"key": "6"}), true);
                equal(compare.matchesProperties({"key": "5"}), true);
                equal(compare.matchesProperties({"key": "4.2"}), false);


>>>>>>> d9cc99c4


            })],
            ["Is equivalent test", (() => {

                const t0 = new And([
                    new Tag("valves:special", "A"),
                    new Tag("valves", "A")
                ])
                const t1 = new And([
                    new Tag("valves", "A")
                ])
                const t2 = new And([
                    new Tag("valves", "B")
                ])
                equal(true, t0.isEquivalent(t0))
                equal(true, t1.isEquivalent(t1))
                equal(true, t2.isEquivalent(t2))

                equal(false, t0.isEquivalent(t1))
                equal(false, t0.isEquivalent(t2))
                equal(false, t1.isEquivalent(t0))

                equal(false, t1.isEquivalent(t2))
                equal(false, t2.isEquivalent(t0))
                equal(false, t2.isEquivalent(t1))
            })],
            ["Parse translation map", (() => {

                const json: any = {"en": "English", "nl": "Nederlands"};
                const translation = Translations.WT(new Translation(json));
                Locale.language.setData("en");
                equal(translation.txt, "English");
                Locale.language.setData("nl");
                equal(translation.txt, "Nederlands");
            })],
            ["Parse tag rendering", (() => {
                Locale.language.setData("nl");
                const tr = new TagRenderingConfig({
                    render: ({"en": "Name is {name}", "nl": "Ook een {name}"} as any),
                    question: "Wat is de naam van dit object?",
                    freeform: {
                        key: "name",
                    },

                    mappings: [
                        {
                            if: "noname=yes",
                            "then": "Has no name"
                        }
                    ],
                    condition: "x="
                }, undefined, "");

                equal(undefined, tr.GetRenderValue({"foo": "bar"}));
                equal("Has no name", tr.GetRenderValue({"noname": "yes"})?.txt);
                equal("Ook een {name}", tr.GetRenderValue({"name": "xyz"})?.txt);
                equal(undefined, tr.GetRenderValue({"foo": "bar"}));

            })],

            [
                "Empty match test",
                () => {
                    const t = new Tag("key", "");
                    equal(false, t.matchesProperties({"key": "somevalue"}))
                }
            ],
            [
                "Test not with overpass",
                () => {
                    const t = {
                        and: [
                            "boundary=protected_area",
                            "protect_class!=98"
                        ]
                    }
                    const filter = FromJSON.Tag(t)
                    const overpass = filter.asOverpass();
                    console.log(overpass)
                    equal(overpass[0], "[\"boundary\"=\"protected_area\"][\"protect_class\"!~\"^98$\"]")

                    const or =  {
                        or: [
                            "leisure=nature_reserve",
                            t
                        ]
                    }
                    const overpassOr = FromJSON.Tag(or).asOverpass()
                    equal(2, overpassOr.length)
                    equal(overpassOr[1], "[\"boundary\"=\"protected_area\"][\"protect_class\"!~\"^98$\"]")

                   const orInOr = {or:[
                       "amenity=drinking_water",
                           or
                       ]}
                    const overpassOrInor = FromJSON.Tag(orInOr).asOverpass()
                    equal(3, overpassOrInor.length)
                }
            ],
            [
                "Tagrendering test",
                () => {

                    const def = {
                        "render": {
                            "nl": "De toegankelijkheid van dit gebied is: {access:description}"
                        },
                        "question": {
                            "nl": "Is dit gebied toegankelijk?"
                        },
                        "freeform": {
                            "key": "access:description"
                        },
                        "mappings": [
                            {
                                "if": {
                                    "and": [
                                        "access:description=",
                                        "access=",
                                        "leisure=park"
                                    ]
                                },
                                "then": {
                                    "nl": "Dit gebied is vrij toegankelijk"
                                },
                                "hideInAnswer": true
                            },
                            {
                                "if": "access=no",
                                "then": "Niet toegankelijk"
                            }
                        ]
                    };


                }
            ], [
                "Merge touching opening hours",
                () => {
                    const oh1: OpeningHour = {
                        weekday: 0,
                        startHour: 10,
                        startMinutes: 0,
                        endHour: 11,
                        endMinutes: 0
                    };
                    const oh0: OpeningHour = {
                        weekday: 0,
                        startHour: 11,
                        startMinutes: 0,
                        endHour: 12,
                        endMinutes: 0
                    };

                    const merged = OH.MergeTimes([oh0, oh1]);
                    const r = merged[0];
                    equal(merged.length, 1);
                    equal(r.startHour, 10);
                    equal(r.endHour, 12)

                }
            ], [
                "Merge overlapping opening hours",
                () => {
                    const oh1: OpeningHour = {
                        weekday: 0,
                        startHour: 10,
                        startMinutes: 0,
                        endHour: 11,
                        endMinutes: 0
                    };
                    const oh0: OpeningHour = {
                        weekday: 0,
                        startHour: 10,
                        startMinutes: 30,
                        endHour: 12,
                        endMinutes: 0
                    };

                    const merged = OH.MergeTimes([oh0, oh1]);
                    const r = merged[0];
                    equal(merged.length, 1);
                    equal(r.startHour, 10);
                    equal(r.endHour, 12)

                }],
            ["Parse OH 1", () => {
                const rules = OH.ParseRule("11:00-19:00");
                equal(rules.length, 7);
                equal(rules[0].weekday, 0);
                equal(rules[0].startHour, 11);
                equal(rules[3].endHour, 19);

            }],
            ["Parse OH 2", () => {
                const rules = OH.ParseRule("Mo-Th 11:00-19:00");
                equal(rules.length, 4);
                equal(rules[0].weekday, 0);
                equal(rules[0].startHour, 11);
                equal(rules[3].endHour, 19);
            }],
            ["JOIN OH 1", () => {
                const rules = OH.ToString([
                    {
                        weekday: 0,
                        endHour: 12,
                        endMinutes: 0,
                        startHour: 10,
                        startMinutes: 0
                    },
                    {
                        weekday: 0,
                        endHour: 17,
                        endMinutes: 0,
                        startHour: 13,
                        startMinutes: 0
                    },


                    {
                        weekday: 1,
                        endHour: 17,
                        endMinutes: 0,
                        startHour: 13,
                        startMinutes: 0
                    }, {
                        weekday: 1,
                        endHour: 12,
                        endMinutes: 0,
                        startHour: 10,
                        startMinutes: 0
                    },

                ]);
                equal(rules, "Mo-Tu 10:00-12:00, 13:00-17:00");
            }],
            ["JOIN OH 2", () => {
                const rules = OH.ToString([

                    {
                        weekday: 1,
                        endHour: 17,
                        endMinutes: 0,
                        startHour: 13,
                        startMinutes: 0
                    }, {
                        weekday: 1,
                        endHour: 12,
                        endMinutes: 0,
                        startHour: 10,
                        startMinutes: 0
                    },

                ]);
                equal(rules, "Tu 10:00-12:00, 13:00-17:00");
            }],
            ["JOIN OH 3", () => {
                const rules = OH.ToString([

                    {
                        weekday: 3,
                        endHour: 17,
                        endMinutes: 0,
                        startHour: 13,
                        startMinutes: 0
                    }, {
                        weekday: 1,
                        endHour: 12,
                        endMinutes: 0,
                        startHour: 10,
                        startMinutes: 0
                    },

                ]);
                equal(rules, "Tu 10:00-12:00; Th 13:00-17:00");
            }],
            ["JOIN OH 3", () => {
                const rules = OH.ToString([

                    {
                        weekday: 6,
                        endHour: 17,
                        endMinutes: 0,
                        startHour: 13,
                        startMinutes: 0
                    }, {
                        weekday: 1,
                        endHour: 12,
                        endMinutes: 0,
                        startHour: 10,
                        startMinutes: 0
                    },

                ]);
                equal(rules, "Tu 10:00-12:00; Su 13:00-17:00");
            }],
            ["JOIN OH with end hours", () => {
                const rules = OH.ToString(
                    OH.MergeTimes([

                        {
                            weekday: 1,
                            endHour: 23,
                            endMinutes: 30,
                            startHour: 23,
                            startMinutes: 0
                        }, {
                            weekday: 1,
                            endHour: 24,
                            endMinutes: 0,
                            startHour: 23,
                            startMinutes: 30
                        },

                    ]));
                equal(rules, "Tu 23:00-00:00");
            }], ["JOIN OH with overflowed hours", () => {
                const rules = OH.ToString(
                    OH.MergeTimes([

                        {
                            weekday: 1,
                            endHour: 23,
                            endMinutes: 30,
                            startHour: 23,
                            startMinutes: 0
                        }, {
                            weekday: 1,
                            endHour: 0,
                            endMinutes: 0,
                            startHour: 23,
                            startMinutes: 30
                        },

                    ]));
                equal(rules, "Tu 23:00-00:00");
            }],
            ["OH 24/7", () => {
                const rules = OH.Parse("24/7");
                equal(rules.length, 7);
                equal(rules[0].startHour, 0);
                const asStr = OH.ToString(rules);
                equal(asStr, "24/7");
            }],
            ["OH Th[-1] off", () => {
                const rules = OH.ParseRule("Th[-1] off");
                equal(rules, null);
            }],
            ["OHNo parsePH 12:00-17:00", () => {
                const rules = OH.ParseRule("PH 12:00-17:00");
                equal(rules, null);
            }],
            ["OH Parse PH 12:00-17:00", () => {
                const rules = OH.ParsePHRule("PH 12:00-17:00");
                equal(rules.mode, " ");
                equal(rules.start, "12:00")
                equal(rules.end, "17:00")
            }],
            ["Round", () => {
                equal(Utils.Round(15), "15.0")
                equal(Utils.Round(1), "1.0")
                equal(Utils.Round(1.5), "1.5")
                equal(Utils.Round(0.5), "0.5")
                equal(Utils.Round(1.6), "1.6")

                equal(Utils.Round(-15), "-15.0")
                equal(Utils.Round(-1), "-1.0")
                equal(Utils.Round(-1.5), "-1.5")
                equal(Utils.Round(-0.5), "-0.5")
                equal(Utils.Round(-1.6), "-1.6")

            }
            ],
            ["Regression", () => {

                const config = {
                    "#": "Bottle refill",
                    "question": {
                        "en": "How easy is it to fill water bottles?",
                        "nl": "Hoe gemakkelijk is het om drinkbussen bij te vullen?",
                        "de": "Wie einfach ist es, Wasserflaschen zu füllen?"
                    },
                    "mappings": [
                        {
                            "if": "bottle=yes",
                            "then": {
                                "en": "It is easy to refill water bottles",
                                "nl": "Een drinkbus bijvullen gaat makkelijk",
                                "de": "Es ist einfach, Wasserflaschen nachzufüllen"
                            }
                        },
                        {
                            "if": "bottle=no",
                            "then": {
                                "en": "Water bottles may not fit",
                                "nl": "Een drinkbus past moeilijk",
                                "de": "Wasserflaschen passen möglicherweise nicht"
                            }
                        }
                    ]
                };

                const tagRendering = new TagRenderingConfig(config, null, "test");
                equal(true, tagRendering.IsKnown({bottle: "yes"}))
                equal(false, tagRendering.IsKnown({}))
            }]]);
    }

}<|MERGE_RESOLUTION|>--- conflicted
+++ resolved
@@ -9,11 +9,7 @@
 import {OH, OpeningHour} from "../UI/OpeningHours/OpeningHours";
 import {Tag} from "../Logic/Tags/Tag";
 import {And} from "../Logic/Tags/And";
-<<<<<<< HEAD
-import {Overpass} from "../Logic/Osm/Overpass";
-=======
-import {centerOfMass} from "@turf/turf";
->>>>>>> d9cc99c4
+
 
 Utils.runningFromConsole = true;
 
@@ -94,8 +90,6 @@
                 equal(notEmptyList.matchesProperties({"xyz": undefined}), true);
                 equal(notEmptyList.matchesProperties({"xyz": "[]"}), false);
                 equal(notEmptyList.matchesProperties({"xyz": "[\"abc\"]"}), true);
-<<<<<<< HEAD
-=======
                 
                 let compare = FromJSON.Tag("key<=5")
                 equal(compare.matchesProperties({"key": undefined}), false);
@@ -120,10 +114,6 @@
                 equal(compare.matchesProperties({"key": "6"}), true);
                 equal(compare.matchesProperties({"key": "5"}), true);
                 equal(compare.matchesProperties({"key": "4.2"}), false);
-
-
->>>>>>> d9cc99c4
-
 
             })],
             ["Is equivalent test", (() => {
@@ -222,44 +212,6 @@
                     const overpassOrInor = FromJSON.Tag(orInOr).asOverpass()
                     equal(3, overpassOrInor.length)
                 }
-            ],
-            [
-                "Tagrendering test",
-                () => {
-
-                    const def = {
-                        "render": {
-                            "nl": "De toegankelijkheid van dit gebied is: {access:description}"
-                        },
-                        "question": {
-                            "nl": "Is dit gebied toegankelijk?"
-                        },
-                        "freeform": {
-                            "key": "access:description"
-                        },
-                        "mappings": [
-                            {
-                                "if": {
-                                    "and": [
-                                        "access:description=",
-                                        "access=",
-                                        "leisure=park"
-                                    ]
-                                },
-                                "then": {
-                                    "nl": "Dit gebied is vrij toegankelijk"
-                                },
-                                "hideInAnswer": true
-                            },
-                            {
-                                "if": "access=no",
-                                "then": "Niet toegankelijk"
-                            }
-                        ]
-                    };
-
-
-                }
             ], [
                 "Merge touching opening hours",
                 () => {
