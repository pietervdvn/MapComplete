import { exec } from "child_process"
import { describe, expect, it, test } from "vitest"
import { webcrypto } from "node:crypto"
import { parse as parse_html } from "node-html-parser"
import { readFileSync } from "fs"
import ScriptUtils from "../scripts/ScriptUtils"

function detectInCode(forbidden: string, reason: string) {
    return wrap(detectInCodeUnwrapped(forbidden, reason))
}

/**
 *
 * @param forbidden a GREP-regex. This means that '.' is a wildcard and should be escaped to match a literal dot
 * @param reason
 * @private
 */
function detectInCodeUnwrapped(forbidden: string, reason: string): Promise<void> {
    return new Promise<void>(() => {
        const excludedDirs = [
            ".git",
            "node_modules",
            "dist",
            ".cache",
            ".parcel-cache",
            "assets",
            "vendor",
            ".idea/",
        ]

        const command =
            "grep -n \"" +
            forbidden +
            "\" -r . " +
            excludedDirs.map((d) => "--exclude-dir=" + d).join(" ")
        console.log(command)
        exec(command, (error, stdout, stderr) => {
            if (error?.message?.startsWith("Command failed: grep")) {
                console.warn("Command failed!", error)
                throw error
            }
            if (error !== null) {
                throw error
            }
            if (stderr !== "") {
                throw stderr
            }

            const found = stdout
                .split("\n")
                .filter((s) => s !== "")
                .filter((s) => !s.startsWith("./test/"))
            if (found.length > 0) {
                const msg = `Found a '${forbidden}' at \n    ${found.join("\n     ")}.\n ${reason}`
                console.error(msg)
                console.error(found.length, "issues found")
                throw msg
            }
        })
    })
}

function wrap(promise: Promise<void>): (done: () => void) => void {
    return (done) => {
        promise.then(done)
    }
}

function _arrayBufferToBase64(buffer) {
    var binary = ""
    var bytes = new Uint8Array(buffer)
    var len = bytes.byteLength
    for (var i = 0; i < len; i++) {
        binary += String.fromCharCode(bytes[i])
    }
    return btoa(binary)
}

const cachedHashes: Record<string, string> = {}

async function validateScriptIntegrityOf(path: string): Promise<void> {
    const htmlContents = readFileSync(path, "utf8")
    const doc = parse_html(htmlContents)
    // @ts-ignore
    const scripts = Array.from(doc.getElementsByTagName("script"))
<<<<<<< HEAD
=======
    // Maps source URL onto hash
>>>>>>> 876c7661
    const failed = new Set<string>()
    for (const script of scripts) {
        let src = script.getAttribute("src")
        if (src === undefined) {
            continue
        }
        if (src.startsWith("./")) {
            // Local script - no check needed
            continue
        }
        const integrity = script.getAttribute("integrity")
        const ctx = "Script with source " + src + " in file " + path
        if (integrity === undefined) {
            throw new Error(ctx + " has no integrity value")
        }
        const crossorigin = script.getAttribute("crossorigin")
        if (crossorigin !== "anonymous") {
            throw new Error(ctx + " has crossorigin missing or not set to 'anonymous'")
        }
        if (src.startsWith("//")) {
            src = "https:" + src
        }
<<<<<<< HEAD
        // Using 'scriptUtils' actually fetches data from the internet, it is not prohibited by the testHooks
        const data: string = (await ScriptUtils.Download(src))["content"]
        const hashed = await webcrypto.subtle.digest("SHA-384", new TextEncoder().encode(data))
        const hashedStr = _arrayBufferToBase64(hashed)
=======
        if (cachedHashes[src] === undefined) {
            // Using 'scriptUtils' actually fetches data from the internet, it is not prohibited by the testHooks
            const data: string = (await ScriptUtils.Download(src))["content"]
            const hashed = await webcrypto.subtle.digest("SHA-384", new TextEncoder().encode(data))
            cachedHashes[src] = _arrayBufferToBase64(hashed)
        }
        const hashedStr = cachedHashes[src]
>>>>>>> 876c7661

        const expected = "sha384-" + hashedStr
        if (expected !== integrity) {
            const msg = "Loading a script from '" + src + "' in the file " + path + " has a mismatched checksum: expected " + expected + " but the HTML-file contains " + integrity
            failed.add(msg)
            console.warn(msg)
        }
    }
    expect(Array.from(failed).join("\n")).to.equal("")
}

describe("Code quality", () => {
    it(
        "should not contain reverse",
        detectInCode(
            "reverse()",
            "Reverse is stateful and changes the source list. This often causes subtle bugs",
        ),
    )

    it(
        "should not contain 'constructor.name'",
        detectInCode("constructor\\.name", "This is not allowed, as minification does erase names."),
    )

    it(
        "should not contain 'innerText'",
        detectInCode(
            "innerText",
            "innerText is not allowed as it is not testable with fakeDom. Use 'textContent' instead.",
        ),
    )

    test("scripts with external sources should have an integrity hash", async () => {
        const htmlFiles = ScriptUtils.readDirRecSync(".", 1).filter((f) => f.endsWith(".html"))
        for (const htmlFile of htmlFiles) {
            await validateScriptIntegrityOf(htmlFile)
        }
    })
    /*
  itAsync(
      "should not contain 'import * as name from \"xyz.json\"'",
      detectInCode(
          'import \\* as [a-zA-Z0-9_]\\+ from \\"[.-_/a-zA-Z0-9]\\+\\.json\\"',
          "With vite, json files have a default export. Use import name from file.json instead"
      )
  )
/*
  itAsync(
      "should not contain '[\"default\"]'",
      detectInCode('\\[\\"default\\"\\]', "Possible leftover of faulty default import")
  )*/
})<|MERGE_RESOLUTION|>--- conflicted
+++ resolved
@@ -83,10 +83,7 @@
     const doc = parse_html(htmlContents)
     // @ts-ignore
     const scripts = Array.from(doc.getElementsByTagName("script"))
-<<<<<<< HEAD
-=======
     // Maps source URL onto hash
->>>>>>> 876c7661
     const failed = new Set<string>()
     for (const script of scripts) {
         let src = script.getAttribute("src")
@@ -109,12 +106,6 @@
         if (src.startsWith("//")) {
             src = "https:" + src
         }
-<<<<<<< HEAD
-        // Using 'scriptUtils' actually fetches data from the internet, it is not prohibited by the testHooks
-        const data: string = (await ScriptUtils.Download(src))["content"]
-        const hashed = await webcrypto.subtle.digest("SHA-384", new TextEncoder().encode(data))
-        const hashedStr = _arrayBufferToBase64(hashed)
-=======
         if (cachedHashes[src] === undefined) {
             // Using 'scriptUtils' actually fetches data from the internet, it is not prohibited by the testHooks
             const data: string = (await ScriptUtils.Download(src))["content"]
@@ -122,7 +113,6 @@
             cachedHashes[src] = _arrayBufferToBase64(hashed)
         }
         const hashedStr = cachedHashes[src]
->>>>>>> 876c7661
 
         const expected = "sha384-" + hashedStr
         if (expected !== integrity) {
