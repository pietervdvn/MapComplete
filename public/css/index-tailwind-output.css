--- conflicted
+++ resolved
@@ -725,29 +725,6 @@
   left: 0px;
 }
 
-<<<<<<< HEAD
-.top-12 {
-  top: 3rem;
-}
-
-.left-3 {
-  left: 0.75rem;
-}
-
-.top-3 {
-  top: 0.75rem;
-}
-
-.right-2 {
-  right: 0.5rem;
-}
-
-.bottom-3 {
-  bottom: 0.75rem;
-}
-
-=======
->>>>>>> 9252aafa
 .top-2 {
   top: 0.5rem;
 }
@@ -796,16 +773,16 @@
   margin: 2rem;
 }
 
+.m-5 {
+  margin: 1.25rem;
+}
+
+.m-2 {
+  margin: 0.5rem;
+}
+
 .m-1 {
   margin: 0.25rem;
-}
-
-.m-5 {
-  margin: 1.25rem;
-}
-
-.m-2 {
-  margin: 0.5rem;
 }
 
 .m-0\.5 {
@@ -877,38 +854,38 @@
   margin-right: 3rem;
 }
 
+.mr-2 {
+  margin-right: 0.5rem;
+}
+
+.mr-4 {
+  margin-right: 1rem;
+}
+
+.mr-6 {
+  margin-right: 1.5rem;
+}
+
+.mt-1 {
+  margin-top: 0.25rem;
+}
+
+.mr-0\.5 {
+  margin-right: 0.125rem;
+}
+
+.mr-0 {
+  margin-right: 0px;
+}
+
+.mr-1 {
+  margin-right: 0.25rem;
+}
+
 .mb-4 {
   margin-bottom: 1rem;
 }
 
-.mr-2 {
-  margin-right: 0.5rem;
-}
-
-.mr-4 {
-  margin-right: 1rem;
-}
-
-.mr-6 {
-  margin-right: 1.5rem;
-}
-
-.mt-1 {
-  margin-top: 0.25rem;
-}
-
-.mr-0\.5 {
-  margin-right: 0.125rem;
-}
-
-.mr-0 {
-  margin-right: 0px;
-}
-
-.mr-1 {
-  margin-right: 0.25rem;
-}
-
 .ml-1 {
   margin-left: 0.25rem;
 }
@@ -1075,11 +1052,6 @@
 
 .h-32 {
   height: 8rem;
-}
-
-.h-min {
-  height: -webkit-min-content;
-  height: min-content;
 }
 
 .h-8 {
@@ -1476,13 +1448,10 @@
   overflow: hidden;
 }
 
-<<<<<<< HEAD
-=======
 .overflow-x-auto {
   overflow-x: auto;
 }
 
->>>>>>> 9252aafa
 .overflow-y-auto {
   overflow-y: auto;
 }
@@ -1514,8 +1483,8 @@
   word-break: break-all;
 }
 
-.rounded-3xl {
-  border-radius: 1.5rem;
+.rounded {
+  border-radius: 0.25rem;
 }
 
 .rounded-full {
@@ -1526,21 +1495,16 @@
   border-radius: 0.75rem;
 }
 
+.rounded-2xl {
+  border-radius: 1rem;
+}
+
+.rounded-md {
+  border-radius: 0.375rem;
+}
+
 .rounded-lg {
   border-radius: 0.5rem;
-}
-
-<<<<<<< HEAD
-.rounded {
-  border-radius: 0.25rem;
-=======
-.rounded-md {
-  border-radius: 0.375rem;
->>>>>>> 9252aafa
-}
-
-.rounded-2xl {
-  border-radius: 1rem;
 }
 
 .rounded-sm {
@@ -1672,16 +1636,16 @@
   background-color: rgb(248 113 113 / var(--tw-bg-opacity));
 }
 
+.bg-black {
+  --tw-bg-opacity: 1;
+  background-color: rgb(0 0 0 / var(--tw-bg-opacity));
+}
+
 .bg-white {
   --tw-bg-opacity: 1;
   background-color: rgb(255 255 255 / var(--tw-bg-opacity));
 }
 
-.bg-black {
-  --tw-bg-opacity: 1;
-  background-color: rgb(0 0 0 / var(--tw-bg-opacity));
-}
-
 .bg-gray-200 {
   --tw-bg-opacity: 1;
   background-color: rgb(229 231 235 / var(--tw-bg-opacity));
@@ -1705,10 +1669,6 @@
   padding: 2rem;
 }
 
-.p-3 {
-  padding: 0.75rem;
-}
-
 .p-1 {
   padding: 0.25rem;
 }
@@ -1751,10 +1711,6 @@
 .px-2 {
   padding-left: 0.5rem;
   padding-right: 0.5rem;
-}
-
-.pl-3 {
-  padding-left: 0.75rem;
 }
 
 .pl-1 {
@@ -2221,7 +2177,7 @@
   color: var(--foreground-color);
 }
 
-input[type="text"] {
+input[type=text] {
   width: 100%;
 }
 
@@ -2244,12 +2200,12 @@
 
 .low-interaction {
   background: var(--low-interaction-background);
-  color: var(--low-interaction-foreground);
+  color: var(--low-interaction-foreground)
 }
 
 .interactive {
   background: var(--interactive-background);
-  color: var(--interactive-foreground);
+  color: var(--interactive-foreground)
 }
 
 .border-interactive {
@@ -2268,8 +2224,7 @@
  * This very important section defines what the various input elements look like within the 'low-interaction' and 'interactive'-blocks
  */
 
-button,
-.button {
+button, .button {
   display: inline-flex;
   line-height: 1.25rem;
   margin: 0.2rem;
@@ -2292,8 +2247,7 @@
   box-shadow: 0 5px 10px #88888888;
 }
 
-button.small,
-.button.small {
+button.small, .button.small {
   line-height: 1rem;
   margin: 0;
   padding: 0.1rem;
@@ -2308,67 +2262,56 @@
   color: var(--low-interaction-foreground);
 }
 
-button.selected,
-.button.selected {
+button.selected, .button.selected {
   background-color: var(--catch-detail-color);
   border-color: var(--catch-detail-color);
   color: var(--catch-detail-foregroundcolor);
 }
 
-button.selected svg path,
-.button.selected svg path {
+button.selected svg path, .button.selected svg path {
   fill: var(--catch-detail-foregroundcolor) !important;
 }
 
-button:not(.no-image-background) svg path,
-.button:not(.no-image-background) svg path {
+button:not(.no-image-background) svg path, .button:not(.no-image-background) svg path {
   fill: var(--interactive-foreground) !important;
   transition: all 250ms;
 }
 
-.interactive button,
-.interactive .button {
+.interactive button, .interactive .button {
   background: var(--interactive-background);
   color: var(--interactive-foreground);
 }
 
-button:hover,
-.button:hover {
+button:hover, .button:hover {
   background-color: var(--catch-detail-color);
   color: var(--catch-detail-foregroundcolor);
   border: 2px solid var(--catch-detail-color-contrast);
 }
 
-button:hover:not(.no-image-background) img,
-.button:hover:not(.no-image-background) img {
+button:hover:not(.no-image-background) img, .button:hover:not(.no-image-background) img {
   background: var(--low-interaction-background);
   border-radius: 100rem;
 }
 
-button:hover:not(.no-image-background) svg path,
-.button:hover:not(.no-image-background) svg path {
+button:hover:not(.no-image-background) svg path, .button:hover:not(.no-image-background) svg path {
   fill: var(--catch-detail-foregroundcolor) !important;
 }
 
-button.disabled:hover:not(.no-image-background) svg path,
-.button.disabled:hover:not(.no-image-background) svg path {
+button.disabled:hover:not(.no-image-background) svg path, .button.disabled:hover:not(.no-image-background) svg path {
   fill: var(--low-interaction-foreground) !important;
 }
 
-button.primary,
-.button.primary {
+button.primary, .button.primary {
   color: var(--button-foreground);
   background: var(--button-background);
 }
 
-button.primary:not(.no-image-background) svg path,
-.button.primary:not(.no-image-background) svg path {
+button.primary:not(.no-image-background) svg path, .button.primary:not(.no-image-background) svg path {
   fill: var(--button-foreground) !important;
   transition: all 250ms;
 }
 
-button.disabled,
-.button.disabled {
+button.disabled, .button.disabled {
   cursor: default;
   border: 2px dashed var(--button-background);
   background: unset;
@@ -2376,31 +2319,26 @@
   box-shadow: none;
 }
 
-button.disabled:hover,
-.button.disabled:hover {
+button.disabled:hover, .button.disabled:hover {
   cursor: default;
   border: 2px dashed var(--button-background);
   background: unset;
   color: unset;
 }
 
-.interactive button.disabled svg path,
-.interactive .button.disabled svg path {
+.interactive button.disabled svg path, .interactive .button.disabled svg path {
   fill: var(--interactive-foreground) !important;
 }
 
-.low-interaction button.disabled svg path,
-.low-interaction .button.disabled svg path {
+.low-interaction button.disabled svg path, .low-interaction .button.disabled svg path {
   fill: var(--low-interaction-foreground) !important;
 }
 
-.normal-background button.disabled svg path,
-.normal-background .button.disabled svg path {
+.normal-background button.disabled svg path, .normal-background .button.disabled svg path {
   fill: var(--foreground-color) !important;
 }
 
-label,
-.label {
+label {
   /**
      * Label should _contain_ the input element
      */
@@ -2419,7 +2357,7 @@
 label:hover {
   background-color: var(--catch-detail-color);
   color: var(--catch-detail-foregroundcolor);
-  border: 2px solid var(--interactive-contrast);
+  border: 2px solid var(--interactive-contrast)
 }
 
 label:not(.no-image-background) img {
@@ -2867,13 +2805,6 @@
     height: 3rem;
   }
 
-<<<<<<< HEAD
-  .md\:w-1\/3 {
-    width: 33.333333%;
-  }
-
-=======
->>>>>>> 9252aafa
   .md\:w-8 {
     width: 2rem;
   }
@@ -2964,4 +2895,5 @@
   .xl\:w-4\/12 {
     width: 33.333333%;
   }
-}+}
+
