/*
    TailwindCSS JIT-Mode Input file.
    Use TailwindCSS functions and directives here – https://tailwindcss.com/docs/functions-and-directives
    About JIT-Mode: https://tailwindcss.com/docs/just-in-time-mode#styles-rebuild-in-an-infinite-loop

    TailwindCSS CLI generates the css/index-tailwind-output.css file based on this file.
    It is not used directly in the app.
*/

/*
    ! tailwindcss v3.2.4 | MIT License | https://tailwindcss.com
*/

/*
1. Prevent padding and border from affecting element width. (https://github.com/mozdevs/cssremedy/issues/4)
2. Allow adding a border to an element by just adding a border-width. (https://github.com/tailwindcss/tailwindcss/pull/116)
*/

*,
::before,
::after {
  box-sizing: border-box;
  /* 1 */
  border-width: 0;
  /* 2 */
  border-style: solid;
  /* 2 */
  border-color: #E5E7EB;
  /* 2 */
}

::before,
::after {
  --tw-content: '';
}

/*
1. Use a consistent sensible line-height in all browsers.
2. Prevent adjustments of font size after orientation changes in iOS.
3. Use a more readable tab size.
4. Use the user's configured `sans` font-family by default.
5. Use the user's configured `sans` font-feature-settings by default.
*/

html {
  line-height: 1.5;
  /* 1 */
  -webkit-text-size-adjust: 100%;
  /* 2 */
  /* 3 */
  tab-size: 4;
  /* 3 */
  font-family: ui-sans-serif, system-ui, -apple-system, BlinkMacSystemFont, "Segoe UI", Roboto, "Helvetica Neue", Arial, "Noto Sans", sans-serif, "Apple Color Emoji", "Segoe UI Emoji", "Segoe UI Symbol", "Noto Color Emoji";
  /* 4 */
  font-feature-settings: normal;
  /* 5 */
}

/*
1. Remove the margin in all browsers.
2. Inherit line-height from `html` so users can set them as a class directly on the `html` element.
*/

body {
  margin: 0;
  /* 1 */
  line-height: inherit;
  /* 2 */
}

/*
1. Add the correct height in Firefox.
2. Correct the inheritance of border color in Firefox. (https://bugzilla.mozilla.org/show_bug.cgi?id=190655)
3. Ensure horizontal rules are visible by default.
*/

hr {
  height: 0;
  /* 1 */
  color: inherit;
  /* 2 */
  border-top-width: 1px;
  /* 3 */
}

/*
Add the correct text decoration in Chrome, Edge, and Safari.
*/

abbr:where([title]) {
  -webkit-text-decoration: underline dotted;
          text-decoration: underline dotted;
}

/*
Remove the default font size and weight for headings.
*/

h1,
h2,
h3,
h4,
h5,
h6 {
  font-size: inherit;
  font-weight: inherit;
}

/*
Reset links to optimize for opt-in styling instead of opt-out.
*/

a {
  color: inherit;
  text-decoration: inherit;
}

/*
Add the correct font weight in Edge and Safari.
*/

b,
strong {
  font-weight: bolder;
}

/*
1. Use the user's configured `mono` font family by default.
2. Correct the odd `em` font sizing in all browsers.
*/

code,
kbd,
samp,
pre {
  font-family: ui-monospace, SFMono-Regular, Menlo, Monaco, Consolas, "Liberation Mono", "Courier New", monospace;
  /* 1 */
  font-size: 1em;
  /* 2 */
}

/*
Add the correct font size in all browsers.
*/

small {
  font-size: 80%;
}

/*
Prevent `sub` and `sup` elements from affecting the line height in all browsers.
*/

sub,
sup {
  font-size: 75%;
  line-height: 0;
  position: relative;
  vertical-align: baseline;
}

sub {
  bottom: -0.25em;
}

sup {
  top: -0.5em;
}

/*
1. Remove text indentation from table contents in Chrome and Safari. (https://bugs.chromium.org/p/chromium/issues/detail?id=999088, https://bugs.webkit.org/show_bug.cgi?id=201297)
2. Correct table border color inheritance in all Chrome and Safari. (https://bugs.chromium.org/p/chromium/issues/detail?id=935729, https://bugs.webkit.org/show_bug.cgi?id=195016)
3. Remove gaps between table borders by default.
*/

table {
  text-indent: 0;
  /* 1 */
  border-color: inherit;
  /* 2 */
  border-collapse: collapse;
  /* 3 */
}

/*
1. Change the font styles in all browsers.
2. Remove the margin in Firefox and Safari.
3. Remove default padding in all browsers.
*/

button,
input,
optgroup,
select,
textarea {
  font-family: inherit;
  /* 1 */
  font-size: 100%;
  /* 1 */
  font-weight: inherit;
  /* 1 */
  line-height: inherit;
  /* 1 */
  color: inherit;
  /* 1 */
  margin: 0;
  /* 2 */
  padding: 0;
  /* 3 */
}

/*
Remove the inheritance of text transform in Edge and Firefox.
*/

button,
select {
  text-transform: none;
}

/*
1. Correct the inability to style clickable types in iOS and Safari.
2. Remove default button styles.
*/

button,
[type='button'],
[type='reset'],
[type='submit'] {
  -webkit-appearance: button;
  /* 1 */
  background-color: transparent;
  /* 2 */
  background-image: none;
  /* 2 */
}

/*
Use the modern Firefox focus style for all focusable elements.
*/

:-moz-focusring {
  outline: auto;
}

/*
Remove the additional `:invalid` styles in Firefox. (https://github.com/mozilla/gecko-dev/blob/2f9eacd9d3d995c937b4251a5557d95d494c9be1/layout/style/res/forms.css#L728-L737)
*/

:-moz-ui-invalid {
  box-shadow: none;
}

/*
Add the correct vertical alignment in Chrome and Firefox.
*/

progress {
  vertical-align: baseline;
}

/*
Correct the cursor style of increment and decrement buttons in Safari.
*/

::-webkit-inner-spin-button,
::-webkit-outer-spin-button {
  height: auto;
}

/*
1. Correct the odd appearance in Chrome and Safari.
2. Correct the outline style in Safari.
*/

[type='search'] {
  -webkit-appearance: textfield;
  /* 1 */
  outline-offset: -2px;
  /* 2 */
}

/*
Remove the inner padding in Chrome and Safari on macOS.
*/

::-webkit-search-decoration {
  -webkit-appearance: none;
}

/*
1. Correct the inability to style clickable types in iOS and Safari.
2. Change font properties to `inherit` in Safari.
*/

::-webkit-file-upload-button {
  -webkit-appearance: button;
  /* 1 */
  font: inherit;
  /* 2 */
}

/*
Add the correct display in Chrome and Safari.
*/

summary {
  display: list-item;
}

/*
Removes the default spacing and border for appropriate elements.
*/

blockquote,
dl,
dd,
h1,
h2,
h3,
h4,
h5,
h6,
hr,
figure,
p,
pre {
  margin: 0;
}

fieldset {
  margin: 0;
  padding: 0;
}

legend {
  padding: 0;
}

ol,
ul,
menu {
  list-style: none;
  margin: 0;
  padding: 0;
}

/*
Prevent resizing textareas horizontally by default.
*/

textarea {
  resize: vertical;
}

/*
1. Reset the default placeholder opacity in Firefox. (https://github.com/tailwindlabs/tailwindcss/issues/3300)
2. Set the default placeholder color to the user's configured gray 400 color.
*/

input::placeholder,
textarea::placeholder {
  opacity: 1;
  /* 1 */
  color: #9CA3AF;
  /* 2 */
}

/*
Set the default cursor for buttons.
*/

button,
[role="button"] {
  cursor: pointer;
}

/*
Make sure disabled buttons don't get the pointer cursor.
*/

:disabled {
  cursor: default;
}

/*
1. Make replaced elements `display: block` by default. (https://github.com/mozdevs/cssremedy/issues/14)
2. Add `vertical-align: middle` to align replaced elements more sensibly by default. (https://github.com/jensimmons/cssremedy/issues/14#issuecomment-634934210)
   This can trigger a poorly considered lint error in some tools but is included by design.
*/

img,
svg,
video,
canvas,
audio,
iframe,
embed,
object {
  display: block;
  /* 1 */
  vertical-align: middle;
  /* 2 */
}

/*
Constrain images and videos to the parent width and preserve their intrinsic aspect ratio. (https://github.com/mozdevs/cssremedy/issues/14)
*/

img,
video {
  max-width: 100%;
  height: auto;
}

/* Make elements with the HTML hidden attribute stay hidden by default */

[hidden] {
  display: none;
}

[data-tooltip-style^='light'] + .tooltip > .tooltip-arrow:before {
  border-style: solid;
  border-color: #e5e7eb;
}

[data-tooltip-style^='light'] + .tooltip[data-popper-placement^='top'] > .tooltip-arrow:before {
  border-bottom-width: 1px;
  border-right-width: 1px;
}

[data-tooltip-style^='light'] + .tooltip[data-popper-placement^='right'] > .tooltip-arrow:before {
  border-bottom-width: 1px;
  border-left-width: 1px;
}

[data-tooltip-style^='light'] + .tooltip[data-popper-placement^='bottom'] > .tooltip-arrow:before {
  border-top-width: 1px;
  border-left-width: 1px;
}

[data-tooltip-style^='light'] + .tooltip[data-popper-placement^='left'] > .tooltip-arrow:before {
  border-top-width: 1px;
  border-right-width: 1px;
}

.tooltip[data-popper-placement^='top'] > .tooltip-arrow {
  bottom: -4px;
}

.tooltip[data-popper-placement^='bottom'] > .tooltip-arrow {
  top: -4px;
}

.tooltip[data-popper-placement^='left'] > .tooltip-arrow {
  right: -4px;
}

.tooltip[data-popper-placement^='right'] > .tooltip-arrow {
  left: -4px;
}

.tooltip.invisible > .tooltip-arrow:before {
  visibility: hidden;
}

[data-popper-arrow],[data-popper-arrow]:before {
  position: absolute;
  width: 8px;
  height: 8px;
  background: inherit;
}

[data-popper-arrow] {
  visibility: hidden;
}

[data-popper-arrow]:before {
  content: "";
  visibility: visible;
  transform: rotate(45deg);
}

[data-popper-arrow]:after {
  content: "";
  visibility: visible;
  transform: rotate(45deg);
  position: absolute;
  width: 9px;
  height: 9px;
  background: inherit;
}

[role="tooltip"] > [data-popper-arrow]:before {
  border-style: solid;
  border-color: #e5e7eb;
}

.dark [role="tooltip"] > [data-popper-arrow]:before {
  border-style: solid;
  border-color: #4b5563;
}

[role="tooltip"] > [data-popper-arrow]:after {
  border-style: solid;
  border-color: #e5e7eb;
}

.dark [role="tooltip"] > [data-popper-arrow]:after {
  border-style: solid;
  border-color: #4b5563;
}

[data-popover][role="tooltip"][data-popper-placement^='top'] > [data-popper-arrow]:before {
  border-bottom-width: 1px;
  border-right-width: 1px;
}

[data-popover][role="tooltip"][data-popper-placement^='top'] > [data-popper-arrow]:after {
  border-bottom-width: 1px;
  border-right-width: 1px;
}

[data-popover][role="tooltip"][data-popper-placement^='right'] > [data-popper-arrow]:before {
  border-bottom-width: 1px;
  border-left-width: 1px;
}

[data-popover][role="tooltip"][data-popper-placement^='right'] > [data-popper-arrow]:after {
  border-bottom-width: 1px;
  border-left-width: 1px;
}

[data-popover][role="tooltip"][data-popper-placement^='bottom'] > [data-popper-arrow]:before {
  border-top-width: 1px;
  border-left-width: 1px;
}

[data-popover][role="tooltip"][data-popper-placement^='bottom'] > [data-popper-arrow]:after {
  border-top-width: 1px;
  border-left-width: 1px;
}

[data-popover][role="tooltip"][data-popper-placement^='left'] > [data-popper-arrow]:before {
  border-top-width: 1px;
  border-right-width: 1px;
}

[data-popover][role="tooltip"][data-popper-placement^='left'] > [data-popper-arrow]:after {
  border-top-width: 1px;
  border-right-width: 1px;
}

[data-popover][role="tooltip"][data-popper-placement^='top'] > [data-popper-arrow] {
  bottom: -5px;
}

[data-popover][role="tooltip"][data-popper-placement^='bottom'] > [data-popper-arrow] {
  top: -5px;
}

[data-popover][role="tooltip"][data-popper-placement^='left'] > [data-popper-arrow] {
  right: -5px;
}

[data-popover][role="tooltip"][data-popper-placement^='right'] > [data-popper-arrow] {
  left: -5px;
}

[role="tooltip"].invisible > [data-popper-arrow]:before {
  visibility: hidden;
}

[role="tooltip"].invisible > [data-popper-arrow]:after {
  visibility: hidden;
}

[type='text'],[type='email'],[type='url'],[type='password'],[type='number'],[type='date'],[type='datetime-local'],[type='month'],[type='search'],[type='tel'],[type='time'],[type='week'],[multiple],textarea,select {
  -webkit-appearance: none;
          appearance: none;
  background-color: #fff;
  border-color: #6B7280;
  border-width: 1px;
  border-radius: 0px;
  padding-top: 0.5rem;
  padding-right: 0.75rem;
  padding-bottom: 0.5rem;
  padding-left: 0.75rem;
  font-size: 1rem;
  line-height: 1.5rem;
  --tw-shadow: 0 0 #0000;
}

[type='text']:focus, [type='email']:focus, [type='url']:focus, [type='password']:focus, [type='number']:focus, [type='date']:focus, [type='datetime-local']:focus, [type='month']:focus, [type='search']:focus, [type='tel']:focus, [type='time']:focus, [type='week']:focus, [multiple]:focus, textarea:focus, select:focus {
  outline: 2px solid transparent;
  outline-offset: 2px;
  --tw-ring-inset: var(--tw-empty,/*!*/ /*!*/);
  --tw-ring-offset-width: 0px;
  --tw-ring-offset-color: #fff;
  --tw-ring-color: #1C64F2;
  --tw-ring-offset-shadow: var(--tw-ring-inset) 0 0 0 var(--tw-ring-offset-width) var(--tw-ring-offset-color);
  --tw-ring-shadow: var(--tw-ring-inset) 0 0 0 calc(1px + var(--tw-ring-offset-width)) var(--tw-ring-color);
  box-shadow: var(--tw-ring-offset-shadow), var(--tw-ring-shadow), var(--tw-shadow);
  border-color: #1C64F2;
}

input::placeholder,textarea::placeholder {
  color: #6B7280;
  opacity: 1;
}

::-webkit-datetime-edit-fields-wrapper {
  padding: 0;
}

::-webkit-date-and-time-value {
  min-height: 1.5em;
}

select:not([size]) {
  background-image: url("data:image/svg+xml,%3csvg aria-hidden='true' xmlns='http://www.w3.org/2000/svg' fill='none' viewBox='0 0 10 6'%3e %3cpath stroke='%236B7280' stroke-linecap='round' stroke-linejoin='round' stroke-width='2' d='m1 1 4 4 4-4'/%3e %3c/svg%3e");
  background-position: right 0.75rem center;
  background-repeat: no-repeat;
  background-size: 0.75em 0.75em;
  padding-right: 2.5rem;
  -webkit-print-color-adjust: exact;
          print-color-adjust: exact;
}

:is([dir=rtl]) select:not([size]) {
  background-position: left 0.75rem center;
  padding-right: 0.75rem;
  padding-left: 0;
}

[multiple] {
  background-image: initial;
  background-position: initial;
  background-repeat: unset;
  background-size: initial;
  padding-right: 0.75rem;
  -webkit-print-color-adjust: unset;
          print-color-adjust: unset;
}

[type='checkbox'],[type='radio'] {
  -webkit-appearance: none;
          appearance: none;
  padding: 0;
  -webkit-print-color-adjust: exact;
          print-color-adjust: exact;
  display: inline-block;
  vertical-align: middle;
  background-origin: border-box;
  -webkit-user-select: none;
          user-select: none;
  flex-shrink: 0;
  height: 1rem;
  width: 1rem;
  color: #1C64F2;
  background-color: #fff;
  border-color: #6B7280;
  border-width: 1px;
  --tw-shadow: 0 0 #0000;
}

[type='checkbox'] {
  border-radius: 0px;
}

[type='radio'] {
  border-radius: 100%;
}

[type='checkbox']:focus,[type='radio']:focus {
  outline: 2px solid transparent;
  outline-offset: 2px;
  --tw-ring-inset: var(--tw-empty,/*!*/ /*!*/);
  --tw-ring-offset-width: 2px;
  --tw-ring-offset-color: #fff;
  --tw-ring-color: #1C64F2;
  --tw-ring-offset-shadow: var(--tw-ring-inset) 0 0 0 var(--tw-ring-offset-width) var(--tw-ring-offset-color);
  --tw-ring-shadow: var(--tw-ring-inset) 0 0 0 calc(2px + var(--tw-ring-offset-width)) var(--tw-ring-color);
  box-shadow: var(--tw-ring-offset-shadow), var(--tw-ring-shadow), var(--tw-shadow);
}

[type='checkbox']:checked,[type='radio']:checked,.dark [type='checkbox']:checked,.dark [type='radio']:checked {
  border-color: transparent;
  background-color: currentColor;
  background-size: 0.55em 0.55em;
  background-position: center;
  background-repeat: no-repeat;
}

[type='checkbox']:checked {
  background-image: url("data:image/svg+xml,%3csvg aria-hidden='true' xmlns='http://www.w3.org/2000/svg' fill='none' viewBox='0 0 16 12'%3e %3cpath stroke='white' stroke-linecap='round' stroke-linejoin='round' stroke-width='3' d='M1 5.917 5.724 10.5 15 1.5'/%3e %3c/svg%3e");
  background-repeat: no-repeat;
  background-size: 0.55em 0.55em;
  -webkit-print-color-adjust: exact;
          print-color-adjust: exact;
}

[type='radio']:checked {
  background-image: url("data:image/svg+xml,%3csvg viewBox='0 0 16 16' fill='white' xmlns='http://www.w3.org/2000/svg'%3e%3ccircle cx='8' cy='8' r='3'/%3e%3c/svg%3e");
  background-size: 1em 1em;
}

.dark [type='radio']:checked {
  background-image: url("data:image/svg+xml,%3csvg viewBox='0 0 16 16' fill='white' xmlns='http://www.w3.org/2000/svg'%3e%3ccircle cx='8' cy='8' r='3'/%3e%3c/svg%3e");
  background-size: 1em 1em;
}

[type='checkbox']:indeterminate {
  background-image: url("data:image/svg+xml,%3csvg aria-hidden='true' xmlns='http://www.w3.org/2000/svg' fill='none' viewBox='0 0 16 12'%3e %3cpath stroke='white' stroke-linecap='round' stroke-linejoin='round' stroke-width='3' d='M0.5 6h14'/%3e %3c/svg%3e");
  background-color: currentColor;
  border-color: transparent;
  background-position: center;
  background-repeat: no-repeat;
  background-size: 0.55em 0.55em;
  -webkit-print-color-adjust: exact;
          print-color-adjust: exact;
}

[type='checkbox']:indeterminate:hover,[type='checkbox']:indeterminate:focus {
  border-color: transparent;
  background-color: currentColor;
}

[type='file'] {
  background: unset;
  border-color: inherit;
  border-width: 0;
  border-radius: 0;
  padding: 0;
  font-size: unset;
  line-height: inherit;
}

[type='file']:focus {
  outline: 1px auto inherit;
}

input[type=file]::-webkit-file-upload-button {
  color: white;
  background: #1F2937;
  border: 0;
  font-weight: 500;
  font-size: 0.875rem;
  cursor: pointer;
  padding-top: 0.625rem;
  padding-bottom: 0.625rem;
  padding-left: 2rem;
  padding-right: 1rem;
  margin-inline-start: -1rem;
  margin-inline-end: 1rem;
}

input[type=file]::file-selector-button {
  color: white;
  background: #1F2937;
  border: 0;
  font-weight: 500;
  font-size: 0.875rem;
  cursor: pointer;
  padding-top: 0.625rem;
  padding-bottom: 0.625rem;
  padding-left: 2rem;
  padding-right: 1rem;
  margin-inline-start: -1rem;
  margin-inline-end: 1rem;
}

input[type=file]::-webkit-file-upload-button:hover {
  background: #374151;
}

input[type=file]::file-selector-button:hover {
  background: #374151;
}

:is([dir=rtl]) input[type=file]::-webkit-file-upload-button {
  padding-right: 2rem;
  padding-left: 1rem;
}

:is([dir=rtl]) input[type=file]::file-selector-button {
  padding-right: 2rem;
  padding-left: 1rem;
}

.dark input[type=file]::-webkit-file-upload-button {
  color: white;
  background: #4B5563;
}

.dark input[type=file]::file-selector-button {
  color: white;
  background: #4B5563;
}

.dark input[type=file]::-webkit-file-upload-button:hover {
  background: #6B7280;
}

.dark input[type=file]::file-selector-button:hover {
  background: #6B7280;
}

input[type="range"]::-webkit-slider-thumb {
  height: 1.25rem;
  width: 1.25rem;
  background: #1C64F2;
  border-radius: 9999px;
  border: 0;
  appearance: none;
  -moz-appearance: none;
  -webkit-appearance: none;
  cursor: pointer;
}

input[type="range"]:disabled::-webkit-slider-thumb {
  background: #9CA3AF;
}

.dark input[type="range"]:disabled::-webkit-slider-thumb {
  background: #6B7280;
}

input[type="range"]:focus::-webkit-slider-thumb {
  outline: 2px solid transparent;
  outline-offset: 2px;
  --tw-ring-offset-shadow: var(--tw-ring-inset) 0 0 0 var(--tw-ring-offset-width) var(--tw-ring-offset-color);
  --tw-ring-shadow: var(--tw-ring-inset) 0 0 0 calc(4px + var(--tw-ring-offset-width)) var(--tw-ring-color);
  box-shadow: var(--tw-ring-offset-shadow), var(--tw-ring-shadow), var(--tw-shadow, 0 0 #0000);
  --tw-ring-opacity: 1px;
  --tw-ring-color: rgb(164 202 254 / var(--tw-ring-opacity));
}

input[type="range"]::-moz-range-thumb {
  height: 1.25rem;
  width: 1.25rem;
  background: #1C64F2;
  border-radius: 9999px;
  border: 0;
  appearance: none;
  -moz-appearance: none;
  -webkit-appearance: none;
  cursor: pointer;
}

input[type="range"]:disabled::-moz-range-thumb {
  background: #9CA3AF;
}

.dark input[type="range"]:disabled::-moz-range-thumb {
  background: #6B7280;
}

input[type="range"]::-moz-range-progress {
  background: #3F83F8;
}

input[type="range"]::-ms-fill-lower {
  background: #3F83F8;
}

input[type="range"].range-sm::-webkit-slider-thumb {
  height: 1rem;
  width: 1rem;
}

input[type="range"].range-lg::-webkit-slider-thumb {
  height: 1.5rem;
  width: 1.5rem;
}

input[type="range"].range-sm::-moz-range-thumb {
  height: 1rem;
  width: 1rem;
}

input[type="range"].range-lg::-moz-range-thumb {
  height: 1.5rem;
  width: 1.5rem;
}

*, ::before, ::after {
  --tw-border-spacing-x: 0;
  --tw-border-spacing-y: 0;
  --tw-translate-x: 0;
  --tw-translate-y: 0;
  --tw-rotate: 0;
  --tw-skew-x: 0;
  --tw-skew-y: 0;
  --tw-scale-x: 1;
  --tw-scale-y: 1;
  --tw-pan-x:  ;
  --tw-pan-y:  ;
  --tw-pinch-zoom:  ;
  --tw-scroll-snap-strictness: proximity;
  --tw-ordinal:  ;
  --tw-slashed-zero:  ;
  --tw-numeric-figure:  ;
  --tw-numeric-spacing:  ;
  --tw-numeric-fraction:  ;
  --tw-ring-inset:  ;
  --tw-ring-offset-width: 0px;
  --tw-ring-offset-color: #fff;
  --tw-ring-color: rgb(63 131 248 / 0.5);
  --tw-ring-offset-shadow: 0 0 #0000;
  --tw-ring-shadow: 0 0 #0000;
  --tw-shadow: 0 0 #0000;
  --tw-shadow-colored: 0 0 #0000;
  --tw-blur:  ;
  --tw-brightness:  ;
  --tw-contrast:  ;
  --tw-grayscale:  ;
  --tw-hue-rotate:  ;
  --tw-invert:  ;
  --tw-saturate:  ;
  --tw-sepia:  ;
  --tw-drop-shadow:  ;
  --tw-backdrop-blur:  ;
  --tw-backdrop-brightness:  ;
  --tw-backdrop-contrast:  ;
  --tw-backdrop-grayscale:  ;
  --tw-backdrop-hue-rotate:  ;
  --tw-backdrop-invert:  ;
  --tw-backdrop-opacity:  ;
  --tw-backdrop-saturate:  ;
  --tw-backdrop-sepia:  ;
}

::backdrop {
  --tw-border-spacing-x: 0;
  --tw-border-spacing-y: 0;
  --tw-translate-x: 0;
  --tw-translate-y: 0;
  --tw-rotate: 0;
  --tw-skew-x: 0;
  --tw-skew-y: 0;
  --tw-scale-x: 1;
  --tw-scale-y: 1;
  --tw-pan-x:  ;
  --tw-pan-y:  ;
  --tw-pinch-zoom:  ;
  --tw-scroll-snap-strictness: proximity;
  --tw-ordinal:  ;
  --tw-slashed-zero:  ;
  --tw-numeric-figure:  ;
  --tw-numeric-spacing:  ;
  --tw-numeric-fraction:  ;
  --tw-ring-inset:  ;
  --tw-ring-offset-width: 0px;
  --tw-ring-offset-color: #fff;
  --tw-ring-color: rgb(63 131 248 / 0.5);
  --tw-ring-offset-shadow: 0 0 #0000;
  --tw-ring-shadow: 0 0 #0000;
  --tw-shadow: 0 0 #0000;
  --tw-shadow-colored: 0 0 #0000;
  --tw-blur:  ;
  --tw-brightness:  ;
  --tw-contrast:  ;
  --tw-grayscale:  ;
  --tw-hue-rotate:  ;
  --tw-invert:  ;
  --tw-saturate:  ;
  --tw-sepia:  ;
  --tw-drop-shadow:  ;
  --tw-backdrop-blur:  ;
  --tw-backdrop-brightness:  ;
  --tw-backdrop-contrast:  ;
  --tw-backdrop-grayscale:  ;
  --tw-backdrop-hue-rotate:  ;
  --tw-backdrop-invert:  ;
  --tw-backdrop-opacity:  ;
  --tw-backdrop-saturate:  ;
  --tw-backdrop-sepia:  ;
}

.container {
  width: 100%;
}

.\!container {
  width: 100% !important;
}

@media (min-width: 640px) {
  .container {
    max-width: 640px;
  }

  .\!container {
    max-width: 640px !important;
  }
}

@media (min-width: 768px) {
  .container {
    max-width: 768px;
  }

  .\!container {
    max-width: 768px !important;
  }
}

@media (min-width: 1024px) {
  .container {
    max-width: 1024px;
  }

  .\!container {
    max-width: 1024px !important;
  }
}

@media (min-width: 1280px) {
  .container {
    max-width: 1280px;
  }

  .\!container {
    max-width: 1280px !important;
  }
}

@media (min-width: 1536px) {
  .container {
    max-width: 1536px;
  }

  .\!container {
    max-width: 1536px !important;
  }
}

.sr-only {
  position: absolute;
  width: 1px;
  height: 1px;
  padding: 0;
  margin: -1px;
  overflow: hidden;
  clip: rect(0, 0, 0, 0);
  white-space: nowrap;
  border-width: 0;
}

.not-sr-only {
  position: static;
  width: auto;
  height: auto;
  padding: 0;
  margin: 0;
  overflow: visible;
  clip: auto;
  white-space: normal;
}

.pointer-events-none {
  pointer-events: none;
}

.pointer-events-auto {
  pointer-events: auto;
}

.visible {
  visibility: visible;
}

.\!visible {
  visibility: visible !important;
}

.invisible {
  visibility: hidden;
}

.collapse {
  visibility: collapse;
}

.static {
  position: static;
}

.fixed {
  position: fixed;
}

.\!fixed {
  position: fixed !important;
}

.absolute {
  position: absolute;
}

.relative {
  position: relative;
}

.\!relative {
  position: relative !important;
}

.sticky {
  position: -webkit-sticky;
  position: sticky;
}

.inset-0 {
  top: 0px;
  right: 0px;
  bottom: 0px;
  left: 0px;
}

.-inset-1 {
  top: -0.25rem;
  right: -0.25rem;
  bottom: -0.25rem;
  left: -0.25rem;
}

.inset-y-0 {
  top: 0px;
  bottom: 0px;
}

.inset-x-0 {
  left: 0px;
  right: 0px;
}

.left-24 {
  left: 6rem;
}

.right-24 {
  right: 6rem;
}

.top-56 {
  top: 14rem;
}

.bottom-0 {
  bottom: 0px;
}

.top-0 {
  top: 0px;
}

.left-0 {
  left: 0px;
}

.right-1\/3 {
  right: 33.333333%;
}

.right-0 {
  right: 0px;
}

.right-10 {
  right: 2.5rem;
}

.top-10 {
  top: 2.5rem;
}

.left-1\/4 {
  left: 25%;
}

.top-6 {
  top: 1.5rem;
}

.bottom-4 {
  bottom: 1rem;
}

.bottom-5 {
  bottom: 1.25rem;
}

.left-1\/2 {
  left: 50%;
}

.-left-\[17px\] {
  left: -17px;
}

.top-\[72px\] {
  top: 72px;
}

.top-\[124px\] {
  top: 124px;
}

.top-\[178px\] {
  top: 178px;
}

.-right-\[17px\] {
  right: -17px;
}

.top-\[142px\] {
  top: 142px;
}

.-right-\[16px\] {
  right: -16px;
}

.top-\[40px\] {
  top: 40px;
}

.top-\[88px\] {
  top: 88px;
}

.top-3 {
  top: 0.75rem;
}

.top-4 {
  top: 1rem;
}

.top-1 {
  top: 0.25rem;
}

.top-2 {
  top: 0.5rem;
}

.top-\[calc\(100\%\+1rem\)\] {
  top: calc(100% + 1rem);
}

.top-1\/2 {
  top: 50%;
}

.bottom-6 {
  bottom: 1.5rem;
}

.top-5 {
  top: 1.25rem;
}

.isolate {
  isolation: isolate;
}

.isolation-auto {
  isolation: auto;
}

.z-40 {
  z-index: 40;
}

.-z-10 {
  z-index: -10;
}

.z-50 {
  z-index: 50;
}

.z-10 {
  z-index: 10;
}

.z-30 {
  z-index: 30;
}

.z-0 {
  z-index: 0;
}

.col-span-2 {
  grid-column: span 2 / span 2;
}

.float-right {
  float: right;
}

.float-left {
  float: left;
}

.m-4 {
  margin: 1rem;
}

.m-3 {
  margin: 0.75rem;
}

.m-0 {
  margin: 0px;
}

.m-8 {
  margin: 2rem;
}

.m-2 {
  margin: 0.5rem;
}

.m-0\.5 {
  margin: 0.125rem;
}

.m-1 {
  margin: 0.25rem;
}

.m-11 {
  margin: 2.75rem;
}

.m-20 {
  margin: 5rem;
}

.m-9 {
  margin: 2.25rem;
}

.m-5 {
  margin: 1.25rem;
}

.m-14 {
  margin: 3.5rem;
}

.m-52 {
  margin: 13rem;
}

.m-36 {
  margin: 9rem;
}

.m-72 {
  margin: 18rem;
}

.m-6 {
  margin: 1.5rem;
}

.m-32 {
  margin: 8rem;
}

.m-44 {
  margin: 11rem;
}

.m-28 {
  margin: 7rem;
}

.m-7 {
  margin: 1.75rem;
}

.mx-2 {
  margin-left: 0.5rem;
  margin-right: 0.5rem;
}

.my-1 {
  margin-top: 0.25rem;
  margin-bottom: 0.25rem;
}

.my-2 {
  margin-top: 0.5rem;
  margin-bottom: 0.5rem;
}

.mx-1 {
  margin-left: 0.25rem;
  margin-right: 0.25rem;
}

.mx-auto {
  margin-left: auto;
  margin-right: auto;
}

.my-4 {
  margin-top: 1rem;
  margin-bottom: 1rem;
}

<<<<<<< HEAD
.my-8 {
  margin-top: 2rem;
  margin-bottom: 2rem;
}

.mx-4 {
  margin-left: 1rem;
  margin-right: 1rem;
}

.-my-1\.5 {
  margin-top: -0.375rem;
  margin-bottom: -0.375rem;
}

.-my-1 {
  margin-top: -0.25rem;
  margin-bottom: -0.25rem;
}

.-mx-1\.5 {
  margin-left: -0.375rem;
  margin-right: -0.375rem;
}

.-mx-1 {
  margin-left: -0.25rem;
  margin-right: -0.25rem;
=======
.mx-4 {
  margin-left: 1rem;
  margin-right: 1rem;
}

.-my-1\.5 {
  margin-top: -0.375rem;
  margin-bottom: -0.375rem;
}

.-my-1 {
  margin-top: -0.25rem;
  margin-bottom: -0.25rem;
}

.-mx-1\.5 {
  margin-left: -0.375rem;
  margin-right: -0.375rem;
}

.-mx-1 {
  margin-left: -0.25rem;
  margin-right: -0.25rem;
}

.my-8 {
  margin-top: 2rem;
  margin-bottom: 2rem;
>>>>>>> fb46381d
}

.mx-12 {
  margin-left: 3rem;
  margin-right: 3rem;
}

.mx-16 {
  margin-left: 4rem;
  margin-right: 4rem;
}

.mt-4 {
  margin-top: 1rem;
}

.mr-4 {
  margin-right: 1rem;
}

.mr-2 {
  margin-right: 0.5rem;
}

.mb-16 {
  margin-bottom: 4rem;
}

.mr-0\.5 {
  margin-right: 0.125rem;
}

.mr-0 {
  margin-right: 0px;
}

.mr-1 {
  margin-right: 0.25rem;
}

.mt-1 {
  margin-top: 0.25rem;
}

.mb-4 {
  margin-bottom: 1rem;
}

.ml-1 {
  margin-left: 0.25rem;
}

<<<<<<< HEAD
.ml-2 {
  margin-left: 0.5rem;
}

.mb-2 {
  margin-bottom: 0.5rem;
}

.mr-16 {
  margin-right: 4rem;
}

.mb-1\.5 {
  margin-bottom: 0.375rem;
}

.mb-1 {
  margin-bottom: 0.25rem;
}

.ml-4 {
  margin-left: 1rem;
}

.mt-2 {
  margin-top: 0.5rem;
=======
.mt-2 {
  margin-top: 0.5rem;
}

.ml-2 {
  margin-left: 0.5rem;
}

.ml-4 {
  margin-left: 1rem;
}

.mb-2 {
  margin-bottom: 0.5rem;
}

.mr-16 {
  margin-right: 4rem;
}

.mb-1\.5 {
  margin-bottom: 0.375rem;
}

.mb-1 {
  margin-bottom: 0.25rem;
>>>>>>> fb46381d
}

.mt-8 {
  margin-top: 2rem;
}

.mb-8 {
  margin-bottom: 2rem;
}

.-ml-6 {
  margin-left: -1.5rem;
}

.mb-3 {
  margin-bottom: 0.75rem;
}

.mb-5 {
  margin-bottom: 1.25rem;
}

.mt-3 {
  margin-top: 0.75rem;
}

.mb-6 {
  margin-bottom: 1.5rem;
}

.mt-6 {
  margin-top: 1.5rem;
}

.mb-2\.5 {
  margin-bottom: 0.625rem;
}

.mb-10 {
  margin-bottom: 2.5rem;
}

.mb-px {
  margin-bottom: 1px;
}

.-mt-px {
  margin-top: -1px;
}

.-mb-px {
  margin-bottom: -1px;
}

.mt-1\.5 {
  margin-top: 0.375rem;
}

.box-border {
  box-sizing: border-box;
}

.block {
  display: block;
}

.inline-block {
  display: inline-block;
}

.inline {
  display: inline;
}

.flex {
  display: flex;
}

.inline-flex {
  display: inline-flex;
}

.table {
  display: table;
}

.inline-table {
  display: inline-table;
}

.table-caption {
  display: table-caption;
}

.table-cell {
  display: table-cell;
}

.table-column {
  display: table-column;
}

.table-column-group {
  display: table-column-group;
}

.table-footer-group {
  display: table-footer-group;
}

.table-header-group {
  display: table-header-group;
}

.table-row-group {
  display: table-row-group;
}

.table-row {
  display: table-row;
}

.flow-root {
  display: flow-root;
}

.grid {
  display: grid;
}

.inline-grid {
  display: inline-grid;
}

.contents {
  display: contents;
}

.\!contents {
  display: contents !important;
}

.list-item {
  display: list-item;
}

.hidden {
  display: none;
}

.\!hidden {
  display: none !important;
}

.h-6 {
  height: 1.5rem;
}

.h-9 {
  height: 2.25rem;
}

.h-24 {
  height: 6rem;
}

.h-full {
  height: 100%;
}

.h-screen {
  height: 100vh;
}

.h-fit {
  height: -webkit-fit-content;
  height: -moz-fit-content;
  height: fit-content;
}

.h-32 {
  height: 8rem;
}

.h-min {
  height: -webkit-min-content;
  height: min-content;
}

.h-8 {
  height: 2rem;
}

.h-12 {
  height: 3rem;
}

.h-4 {
  height: 1rem;
}

.h-0 {
  height: 0px;
}

.h-1\/2 {
  height: 50%;
}

.h-3 {
  height: 0.75rem;
}

.h-modal {
  height: calc(100% - 2rem);
}

.h-7 {
  height: 1.75rem;
}

.h-11 {
  height: 2.75rem;
}

.h-5 {
  height: 1.25rem;
}

<<<<<<< HEAD
.h-14 {
  height: 3.5rem;
}

.h-16 {
  height: 4rem;
}

.h-48 {
  height: 12rem;
}

.h-40 {
  height: 10rem;
}

.h-64 {
  height: 16rem;
}

.h-80 {
  height: 20rem;
}

.h-10 {
  height: 2.5rem;
=======
.h-10 {
  height: 2.5rem;
}

.h-14 {
  height: 3.5rem;
}

.h-16 {
  height: 4rem;
}

.h-48 {
  height: 12rem;
}

.h-40 {
  height: 10rem;
}

.h-64 {
  height: 16rem;
}

.h-80 {
  height: 20rem;
>>>>>>> fb46381d
}

.h-20 {
  height: 5rem;
}

.h-36 {
  height: 9rem;
}

.h-96 {
  height: 24rem;
}

.h-56 {
  height: 14rem;
}

.h-\[600px\] {
  height: 600px;
}

.h-\[572px\] {
  height: 572px;
}

.h-\[18px\] {
  height: 18px;
}

.h-\[32px\] {
  height: 32px;
}

.h-\[46px\] {
  height: 46px;
}

.h-\[64px\] {
  height: 64px;
}

.h-\[140px\] {
  height: 140px;
}

.h-\[24px\] {
  height: 24px;
}

.h-\[55px\] {
  height: 55px;
}

.h-\[172px\] {
  height: 172px;
}

.h-\[156px\] {
  height: 156px;
}

.h-\[17px\] {
  height: 17px;
}

.h-\[5px\] {
  height: 5px;
}

.h-\[63px\] {
  height: 63px;
}

.h-\[193px\] {
  height: 193px;
}

.h-\[41px\] {
  height: 41px;
}

.h-\[213px\] {
  height: 213px;
}

.h-\[454px\] {
  height: 454px;
}

.h-\[426px\] {
  height: 426px;
}

.h-px {
  height: 1px;
}

.h-1 {
  height: 0.25rem;
}

.h-2 {
  height: 0.5rem;
}

.h-3\.5 {
  height: 0.875rem;
}

.h-auto {
  height: auto;
}

.h-2\.5 {
  height: 0.625rem;
}

.h-72 {
  height: 18rem;
}

.h-\[52px\] {
  height: 52px;
}

.h-\[10px\] {
  height: 10px;
}

.max-h-12 {
  max-height: 3rem;
}

<<<<<<< HEAD
.max-h-screen {
  max-height: 100vh;
}

.max-h-full {
  max-height: 100%;
}

.max-h-24 {
  max-height: 6rem;
}

.max-h-64 {
  max-height: 16rem;
}

.max-h-60 {
  max-height: 15rem;
}

.min-h-\[2\.4rem\] {
  min-height: 2.4rem;
}

.min-h-\[2\.7rem\] {
  min-height: 2.7rem;
}

.min-h-\[3\.2rem\] {
  min-height: 3.2rem;
}

.w-64 {
  width: 16rem;
}

.w-1\/2 {
  width: 50%;
}

.w-full {
  width: 100%;
}

.w-32 {
  width: 8rem;
}

.w-8 {
  width: 2rem;
}

.w-12 {
  width: 3rem;
}

.w-4 {
  width: 1rem;
}

.w-6 {
  width: 1.5rem;
}

.w-screen {
  width: 100vw;
}

.w-fit {
  width: -webkit-fit-content;
  width: -moz-fit-content;
  width: fit-content;
}

.w-24 {
  width: 6rem;
}

.w-0 {
  width: 0px;
}

.w-3 {
  width: 0.75rem;
}

.w-7 {
  width: 1.75rem;
}

.w-11 {
  width: 2.75rem;
}

.w-5 {
  width: 1.25rem;
=======
.max-h-full {
  max-height: 100%;
}

.max-h-24 {
  max-height: 6rem;
}

.max-h-64 {
  max-height: 16rem;
}

.max-h-60 {
  max-height: 15rem;
}

.min-h-\[2\.4rem\] {
  min-height: 2.4rem;
}

.min-h-\[2\.7rem\] {
  min-height: 2.7rem;
}

.min-h-\[3\.2rem\] {
  min-height: 3.2rem;
}

.w-64 {
  width: 16rem;
}

.w-1\/2 {
  width: 50%;
}

.w-full {
  width: 100%;
}

.w-32 {
  width: 8rem;
}

.w-8 {
  width: 2rem;
}

.w-12 {
  width: 3rem;
}

.w-4 {
  width: 1rem;
}

.w-6 {
  width: 1.5rem;
}

.w-screen {
  width: 100vw;
}

.w-fit {
  width: -webkit-fit-content;
  width: -moz-fit-content;
  width: fit-content;
}

.w-24 {
  width: 6rem;
}

.w-0 {
  width: 0px;
}

.w-3 {
  width: 0.75rem;
}

.w-7 {
  width: 1.75rem;
}

.w-11 {
  width: 2.75rem;
}

.w-5 {
  width: 1.25rem;
}

.w-10 {
  width: 2.5rem;
>>>>>>> fb46381d
}

.w-14 {
  width: 3.5rem;
}

.w-max {
  width: -webkit-max-content;
  width: max-content;
}

.w-auto {
  width: auto;
}

.w-16 {
  width: 4rem;
}

.w-min {
  width: -webkit-min-content;
  width: min-content;
}

<<<<<<< HEAD
.w-10 {
  width: 2.5rem;
}

.w-20 {
  width: 5rem;
}

.w-36 {
  width: 9rem;
}

.w-\[calc\(100\%-2rem\)\] {
  width: calc(100% - 2rem);
}

.\!w-full {
  width: 100% !important;
}

.w-\[300px\] {
  width: 300px;
}

.w-\[272px\] {
  width: 272px;
}

.w-\[148px\] {
  width: 148px;
}

.w-\[3px\] {
  width: 3px;
}

.w-\[56px\] {
  width: 56px;
}

.w-\[188px\] {
  width: 188px;
}

.w-\[6px\] {
  width: 6px;
}

.w-\[208px\] {
  width: 208px;
}

.w-80 {
  width: 20rem;
}

.w-\[1px\] {
  width: 1px;
}

.w-3\.5 {
  width: 0.875rem;
}

.w-9 {
  width: 2.25rem;
}

.w-2 {
  width: 0.5rem;
}

.w-2\.5 {
  width: 0.625rem;
}

.w-2\/4 {
  width: 50%;
}

.w-1 {
  width: 0.25rem;
}

.w-48 {
  width: 12rem;
}

.w-9\/12 {
  width: 75%;
}

.w-10\/12 {
  width: 83.333333%;
}

.w-11\/12 {
  width: 91.666667%;
}

.w-8\/12 {
  width: 66.666667%;
}

.w-\[52px\] {
  width: 52px;
}

.w-\[10px\] {
  width: 10px;
}

.min-w-full {
  min-width: 100%;
}

.max-w-full {
  max-width: 100%;
}

.max-w-fit {
  max-width: -webkit-fit-content;
  max-width: -moz-fit-content;
  max-width: fit-content;
}

.max-w-lg {
  max-width: 32rem;
}

.max-w-xs {
  max-width: 20rem;
}

.max-w-sm {
  max-width: 24rem;
}

.max-w-xl {
  max-width: 36rem;
}

.max-w-2xl {
  max-width: 42rem;
}

.max-w-screen-xl {
  max-width: 1280px;
}

.max-w-\[301px\] {
  max-width: 301px;
}

.max-w-\[83px\] {
  max-width: 83px;
}

.max-w-\[351px\] {
  max-width: 351px;
}

.max-w-\[133px\] {
  max-width: 133px;
}

.max-w-\[341px\] {
  max-width: 341px;
}

.max-w-screen-md {
  max-width: 768px;
}

.max-w-md {
  max-width: 28rem;
}

.max-w-4xl {
  max-width: 56rem;
}

.max-w-7xl {
  max-width: 80rem;
}

.max-w-\[640px\] {
  max-width: 640px;
}

.max-w-\[540px\] {
  max-width: 540px;
}

.flex-none {
  flex: none;
}

.flex-1 {
  flex: 1 1 0%;
}

.flex-shrink {
  flex-shrink: 1;
}

.flex-shrink-0 {
  flex-shrink: 0;
}

.shrink-0 {
  flex-shrink: 0;
}

.shrink {
  flex-shrink: 1;
}

.flex-grow {
  flex-grow: 1;
}

.grow {
  flex-grow: 1;
}

.border-collapse {
  border-collapse: collapse;
}

.origin-left {
  transform-origin: left;
}

.-translate-x-1\/2 {
  --tw-translate-x: -50%;
  transform: translate(var(--tw-translate-x), var(--tw-translate-y)) rotate(var(--tw-rotate)) skewX(var(--tw-skew-x)) skewY(var(--tw-skew-y)) scaleX(var(--tw-scale-x)) scaleY(var(--tw-scale-y));
}

.-translate-y-4 {
  --tw-translate-y: -1rem;
  transform: translate(var(--tw-translate-x), var(--tw-translate-y)) rotate(var(--tw-rotate)) skewX(var(--tw-skew-x)) skewY(var(--tw-skew-y)) scaleX(var(--tw-scale-x)) scaleY(var(--tw-scale-y));
}

.-translate-y-6 {
  --tw-translate-y: -1.5rem;
  transform: translate(var(--tw-translate-x), var(--tw-translate-y)) rotate(var(--tw-rotate)) skewX(var(--tw-skew-x)) skewY(var(--tw-skew-y)) scaleX(var(--tw-scale-x)) scaleY(var(--tw-scale-y));
}

.-translate-y-1\/2 {
  --tw-translate-y: -50%;
  transform: translate(var(--tw-translate-x), var(--tw-translate-y)) rotate(var(--tw-rotate)) skewX(var(--tw-skew-x)) skewY(var(--tw-skew-y)) scaleX(var(--tw-scale-x)) scaleY(var(--tw-scale-y));
}

.-translate-x-1\/3 {
  --tw-translate-x: -33.333333%;
  transform: translate(var(--tw-translate-x), var(--tw-translate-y)) rotate(var(--tw-rotate)) skewX(var(--tw-skew-x)) skewY(var(--tw-skew-y)) scaleX(var(--tw-scale-x)) scaleY(var(--tw-scale-y));
}

.-translate-y-1\/3 {
  --tw-translate-y: -33.333333%;
  transform: translate(var(--tw-translate-x), var(--tw-translate-y)) rotate(var(--tw-rotate)) skewX(var(--tw-skew-x)) skewY(var(--tw-skew-y)) scaleX(var(--tw-scale-x)) scaleY(var(--tw-scale-y));
}

.translate-x-1\/3 {
  --tw-translate-x: 33.333333%;
  transform: translate(var(--tw-translate-x), var(--tw-translate-y)) rotate(var(--tw-rotate)) skewX(var(--tw-skew-x)) skewY(var(--tw-skew-y)) scaleX(var(--tw-scale-x)) scaleY(var(--tw-scale-y));
}

.translate-y-1\/3 {
  --tw-translate-y: 33.333333%;
  transform: translate(var(--tw-translate-x), var(--tw-translate-y)) rotate(var(--tw-rotate)) skewX(var(--tw-skew-x)) skewY(var(--tw-skew-y)) scaleX(var(--tw-scale-x)) scaleY(var(--tw-scale-y));
}

.rotate-45 {
  --tw-rotate: 45deg;
  transform: translate(var(--tw-translate-x), var(--tw-translate-y)) rotate(var(--tw-rotate)) skewX(var(--tw-skew-x)) skewY(var(--tw-skew-y)) scaleX(var(--tw-scale-x)) scaleY(var(--tw-scale-y));
}

.scale-75 {
  --tw-scale-x: .75;
  --tw-scale-y: .75;
  transform: translate(var(--tw-translate-x), var(--tw-translate-y)) rotate(var(--tw-rotate)) skewX(var(--tw-skew-x)) skewY(var(--tw-skew-y)) scaleX(var(--tw-scale-x)) scaleY(var(--tw-scale-y));
}

.transform {
  transform: translate(var(--tw-translate-x), var(--tw-translate-y)) rotate(var(--tw-rotate)) skewX(var(--tw-skew-x)) skewY(var(--tw-skew-y)) scaleX(var(--tw-scale-x)) scaleY(var(--tw-scale-y));
}

.\!transform {
  transform: translate(var(--tw-translate-x), var(--tw-translate-y)) rotate(var(--tw-rotate)) skewX(var(--tw-skew-x)) skewY(var(--tw-skew-y)) scaleX(var(--tw-scale-x)) scaleY(var(--tw-scale-y)) !important;
}

@keyframes spin {
  to {
    transform: rotate(360deg);
  }
}

.animate-spin {
  animation: spin 1s linear infinite;
}

@keyframes pulse {
  50% {
    opacity: .5;
  }
}

.animate-pulse {
  animation: pulse 2s cubic-bezier(0.4, 0, 0.6, 1) infinite;
}

.cursor-pointer {
  cursor: pointer;
}

.cursor-zoom-in {
  cursor: zoom-in;
}

.cursor-not-allowed {
  cursor: not-allowed;
}

.touch-pinch-zoom {
  --tw-pinch-zoom: pinch-zoom;
  touch-action: var(--tw-pan-x) var(--tw-pan-y) var(--tw-pinch-zoom);
}

.resize {
  resize: both;
}

.list-inside {
  list-style-position: inside;
}

.list-outside {
  list-style-position: outside;
}

.list-none {
  list-style-type: none;
}

.list-disc {
  list-style-type: disc;
}

.list-decimal {
  list-style-type: decimal;
}

.appearance-none {
  -webkit-appearance: none;
          appearance: none;
}

.grid-flow-row {
  grid-auto-flow: row;
}

.grid-cols-4 {
  grid-template-columns: repeat(4, minmax(0, 1fr));
}

.grid-cols-7 {
  grid-template-columns: repeat(7, minmax(0, 1fr));
}

.grid-cols-3 {
  grid-template-columns: repeat(3, minmax(0, 1fr));
}

.grid-cols-2 {
  grid-template-columns: repeat(2, minmax(0, 1fr));
}

.grid-cols-1 {
  grid-template-columns: repeat(1, minmax(0, 1fr));
}

.flex-row {
  flex-direction: row;
}

.flex-col {
  flex-direction: column;
}

.flex-col-reverse {
  flex-direction: column-reverse;
}

.flex-wrap {
  flex-wrap: wrap;
}

.flex-wrap-reverse {
  flex-wrap: wrap-reverse;
}

.items-start {
  align-items: flex-start;
}

.items-end {
  align-items: flex-end;
}

.items-center {
  align-items: center;
}

.items-baseline {
  align-items: baseline;
}

.items-stretch {
  align-items: stretch;
}

.justify-start {
  justify-content: flex-start;
}

.justify-end {
  justify-content: flex-end;
}

.justify-center {
  justify-content: center;
}

.justify-between {
  justify-content: space-between;
}

.justify-around {
  justify-content: space-around;
}

.gap-1 {
  gap: 0.25rem;
}

.gap-4 {
  gap: 1rem;
}

.gap-3 {
  gap: 0.75rem;
}

.gap-2 {
  gap: 0.5rem;
}

.gap-8 {
  gap: 2rem;
}

.gap-y-1 {
  row-gap: 0.25rem;
}

.gap-y-2 {
  row-gap: 0.5rem;
}

.gap-y-4 {
  row-gap: 1rem;
}

.gap-x-2 {
  column-gap: 0.5rem;
}

.gap-x-1 {
  column-gap: 0.25rem;
}

.gap-x-4 {
  column-gap: 1rem;
}

.gap-x-0\.5 {
  column-gap: 0.125rem;
}

.gap-x-0 {
  column-gap: 0px;
}

.gap-y-8 {
  row-gap: 2rem;
}

.space-y-4 > :not([hidden]) ~ :not([hidden]) {
  --tw-space-y-reverse: 0;
  margin-top: calc(1rem * calc(1 - var(--tw-space-y-reverse)));
  margin-bottom: calc(1rem * var(--tw-space-y-reverse));
}

.space-x-0\.5 > :not([hidden]) ~ :not([hidden]) {
  --tw-space-x-reverse: 0;
  margin-right: calc(0.125rem * var(--tw-space-x-reverse));
  margin-left: calc(0.125rem * calc(1 - var(--tw-space-x-reverse)));
}

.space-x-0 > :not([hidden]) ~ :not([hidden]) {
  --tw-space-x-reverse: 0;
  margin-right: calc(0px * var(--tw-space-x-reverse));
  margin-left: calc(0px * calc(1 - var(--tw-space-x-reverse)));
}

.space-x-1 > :not([hidden]) ~ :not([hidden]) {
  --tw-space-x-reverse: 0;
  margin-right: calc(0.25rem * var(--tw-space-x-reverse));
  margin-left: calc(0.25rem * calc(1 - var(--tw-space-x-reverse)));
}

.space-y-0\.5 > :not([hidden]) ~ :not([hidden]) {
  --tw-space-y-reverse: 0;
  margin-top: calc(0.125rem * calc(1 - var(--tw-space-y-reverse)));
  margin-bottom: calc(0.125rem * var(--tw-space-y-reverse));
}

.space-y-0 > :not([hidden]) ~ :not([hidden]) {
  --tw-space-y-reverse: 0;
  margin-top: calc(0px * calc(1 - var(--tw-space-y-reverse)));
  margin-bottom: calc(0px * var(--tw-space-y-reverse));
}

.space-x-4 > :not([hidden]) ~ :not([hidden]) {
  --tw-space-x-reverse: 0;
  margin-right: calc(1rem * var(--tw-space-x-reverse));
  margin-left: calc(1rem * calc(1 - var(--tw-space-x-reverse)));
}

.space-x-2 > :not([hidden]) ~ :not([hidden]) {
  --tw-space-x-reverse: 0;
  margin-right: calc(0.5rem * var(--tw-space-x-reverse));
  margin-left: calc(0.5rem * calc(1 - var(--tw-space-x-reverse)));
}

.space-x-3 > :not([hidden]) ~ :not([hidden]) {
  --tw-space-x-reverse: 0;
  margin-right: calc(0.75rem * var(--tw-space-x-reverse));
  margin-left: calc(0.75rem * calc(1 - var(--tw-space-x-reverse)));
}

.-space-x-px > :not([hidden]) ~ :not([hidden]) {
  --tw-space-x-reverse: 0;
  margin-right: calc(-1px * var(--tw-space-x-reverse));
  margin-left: calc(-1px * calc(1 - var(--tw-space-x-reverse)));
}

.space-y-1 > :not([hidden]) ~ :not([hidden]) {
  --tw-space-y-reverse: 0;
  margin-top: calc(0.25rem * calc(1 - var(--tw-space-y-reverse)));
  margin-bottom: calc(0.25rem * var(--tw-space-y-reverse));
}

.space-y-2 > :not([hidden]) ~ :not([hidden]) {
  --tw-space-y-reverse: 0;
  margin-top: calc(0.5rem * calc(1 - var(--tw-space-y-reverse)));
  margin-bottom: calc(0.5rem * var(--tw-space-y-reverse));
}

.space-y-8 > :not([hidden]) ~ :not([hidden]) {
  --tw-space-y-reverse: 0;
  margin-top: calc(2rem * calc(1 - var(--tw-space-y-reverse)));
  margin-bottom: calc(2rem * var(--tw-space-y-reverse));
}

.space-y-2\.5 > :not([hidden]) ~ :not([hidden]) {
  --tw-space-y-reverse: 0;
  margin-top: calc(0.625rem * calc(1 - var(--tw-space-y-reverse)));
  margin-bottom: calc(0.625rem * var(--tw-space-y-reverse));
}

.space-x-6 > :not([hidden]) ~ :not([hidden]) {
  --tw-space-x-reverse: 0;
  margin-right: calc(1.5rem * var(--tw-space-x-reverse));
  margin-left: calc(1.5rem * calc(1 - var(--tw-space-x-reverse)));
}

.space-y-reverse > :not([hidden]) ~ :not([hidden]) {
  --tw-space-y-reverse: 1;
}

.space-x-reverse > :not([hidden]) ~ :not([hidden]) {
  --tw-space-x-reverse: 1;
}

.divide-y > :not([hidden]) ~ :not([hidden]) {
  --tw-divide-y-reverse: 0;
  border-top-width: calc(1px * calc(1 - var(--tw-divide-y-reverse)));
  border-bottom-width: calc(1px * var(--tw-divide-y-reverse));
}

.divide-x > :not([hidden]) ~ :not([hidden]) {
  --tw-divide-x-reverse: 0;
  border-right-width: calc(1px * var(--tw-divide-x-reverse));
  border-left-width: calc(1px * calc(1 - var(--tw-divide-x-reverse)));
}

.divide-y-reverse > :not([hidden]) ~ :not([hidden]) {
  --tw-divide-y-reverse: 1;
}

.divide-x-reverse > :not([hidden]) ~ :not([hidden]) {
  --tw-divide-x-reverse: 1;
}

.divide-gray-200 > :not([hidden]) ~ :not([hidden]) {
  --tw-divide-opacity: 1;
  border-color: rgb(229 231 235 / var(--tw-divide-opacity));
}

.divide-gray-100 > :not([hidden]) ~ :not([hidden]) {
  --tw-divide-opacity: 1;
  border-color: rgb(243 244 246 / var(--tw-divide-opacity));
}

.divide-gray-700 > :not([hidden]) ~ :not([hidden]) {
  --tw-divide-opacity: 1;
  border-color: rgb(55 65 81 / var(--tw-divide-opacity));
}

.divide-gray-300 > :not([hidden]) ~ :not([hidden]) {
  --tw-divide-opacity: 1;
  border-color: rgb(209 213 219 / var(--tw-divide-opacity));
}

.divide-red-300 > :not([hidden]) ~ :not([hidden]) {
  --tw-divide-opacity: 1;
  border-color: rgb(248 180 180 / var(--tw-divide-opacity));
}

.divide-yellow-300 > :not([hidden]) ~ :not([hidden]) {
  --tw-divide-opacity: 1;
  border-color: rgb(250 202 21 / var(--tw-divide-opacity));
}

.divide-green-300 > :not([hidden]) ~ :not([hidden]) {
  --tw-divide-opacity: 1;
  border-color: rgb(132 225 188 / var(--tw-divide-opacity));
}

.divide-indigo-300 > :not([hidden]) ~ :not([hidden]) {
  --tw-divide-opacity: 1;
  border-color: rgb(180 198 252 / var(--tw-divide-opacity));
}

.divide-purple-300 > :not([hidden]) ~ :not([hidden]) {
  --tw-divide-opacity: 1;
  border-color: rgb(202 191 253 / var(--tw-divide-opacity));
}

.divide-pink-300 > :not([hidden]) ~ :not([hidden]) {
  --tw-divide-opacity: 1;
  border-color: rgb(248 180 217 / var(--tw-divide-opacity));
}

.divide-blue-300 > :not([hidden]) ~ :not([hidden]) {
  --tw-divide-opacity: 1;
  border-color: rgb(164 202 254 / var(--tw-divide-opacity));
}

.divide-gray-500 > :not([hidden]) ~ :not([hidden]) {
  --tw-divide-opacity: 1;
  border-color: rgb(107 114 128 / var(--tw-divide-opacity));
}

.divide-primary-500 > :not([hidden]) ~ :not([hidden]) {
  --tw-divide-opacity: 1;
  border-color: rgb(254 121 93 / var(--tw-divide-opacity));
}

.divide-orange-300 > :not([hidden]) ~ :not([hidden]) {
  --tw-divide-opacity: 1;
  border-color: rgb(253 186 140 / var(--tw-divide-opacity));
}

.self-start {
  align-self: flex-start;
}

.self-end {
  align-self: flex-end;
}

.self-center {
  align-self: center;
}

.self-stretch {
  align-self: stretch;
}

.justify-self-end {
  justify-self: end;
}

.overflow-auto {
  overflow: auto;
}

.overflow-hidden {
  overflow: hidden;
}

.overflow-x-auto {
  overflow-x: auto;
}

.overflow-y-auto {
  overflow-y: auto;
}

.overflow-y-scroll {
  overflow-y: scroll;
}

.overscroll-contain {
  overscroll-behavior: contain;
}

.truncate {
  overflow: hidden;
  text-overflow: ellipsis;
  white-space: nowrap;
}

.overflow-ellipsis {
  text-overflow: ellipsis;
}

.text-ellipsis {
  text-overflow: ellipsis;
}

.text-clip {
  text-overflow: clip;
}

.whitespace-normal {
  white-space: normal;
}

.whitespace-nowrap {
  white-space: nowrap;
}

.whitespace-pre {
  white-space: pre;
}

.whitespace-pre-line {
  white-space: pre-line;
}

.whitespace-pre-wrap {
  white-space: pre-wrap;
}

.break-words {
  overflow-wrap: break-word;
}

.break-all {
  word-break: break-all;
}

.rounded {
  border-radius: 0.25rem;
}

.rounded-full {
  border-radius: 9999px;
}

.rounded-xl {
  border-radius: 0.75rem;
}

.rounded-2xl {
  border-radius: 1rem;
}

.rounded-lg {
  border-radius: 0.5rem;
}

.rounded-none {
  border-radius: 0px;
}

.\!rounded-md {
  border-radius: 0.375rem !important;
}

.rounded-\[2\.5rem\] {
  border-radius: 2.5rem;
}

.rounded-\[2rem\] {
  border-radius: 2rem;
}

.rounded-sm {
  border-radius: 0.125rem;
}

.rounded-l-lg {
  border-top-left-radius: 0.5rem;
  border-bottom-left-radius: 0.5rem;
}

.rounded-r-lg {
  border-top-right-radius: 0.5rem;
  border-bottom-right-radius: 0.5rem;
}

.rounded-t-lg {
  border-top-left-radius: 0.5rem;
  border-top-right-radius: 0.5rem;
}

.rounded-b {
  border-bottom-right-radius: 0.25rem;
  border-bottom-left-radius: 0.25rem;
}

.rounded-b-lg {
  border-bottom-right-radius: 0.5rem;
  border-bottom-left-radius: 0.5rem;
}

.rounded-b-\[1rem\] {
  border-bottom-right-radius: 1rem;
  border-bottom-left-radius: 1rem;
}

.rounded-b-xl {
  border-bottom-right-radius: 0.75rem;
  border-bottom-left-radius: 0.75rem;
}

.rounded-t-xl {
  border-top-left-radius: 0.75rem;
  border-top-right-radius: 0.75rem;
}

.rounded-t-sm {
  border-top-left-radius: 0.125rem;
  border-top-right-radius: 0.125rem;
}

.rounded-t-\[2\.5rem\] {
  border-top-left-radius: 2.5rem;
  border-top-right-radius: 2.5rem;
}

.rounded-b-\[2\.5rem\] {
  border-bottom-right-radius: 2.5rem;
  border-bottom-left-radius: 2.5rem;
}

.rounded-l {
  border-top-left-radius: 0.25rem;
  border-bottom-left-radius: 0.25rem;
}

.rounded-r {
  border-top-right-radius: 0.25rem;
  border-bottom-right-radius: 0.25rem;
}

.rounded-t-md {
  border-top-left-radius: 0.375rem;
  border-top-right-radius: 0.375rem;
}

.rounded-t {
  border-top-left-radius: 0.25rem;
  border-top-right-radius: 0.25rem;
}

.rounded-bl-full {
  border-bottom-left-radius: 9999px;
}

.rounded-tl {
  border-top-left-radius: 0.25rem;
}

.rounded-tr {
  border-top-right-radius: 0.25rem;
}

.rounded-br {
  border-bottom-right-radius: 0.25rem;
}

.rounded-bl {
  border-bottom-left-radius: 0.25rem;
}

.border {
  border-width: 1px;
}

.border-2 {
  border-width: 2px;
}

.border-0 {
  border-width: 0px;
}

.\!border-0 {
  border-width: 0px !important;
}

.border-\[14px\] {
  border-width: 14px;
}

.border-\[16px\] {
  border-width: 16px;
}

.border-\[8px\] {
  border-width: 8px;
}

.border-\[10px\] {
  border-width: 10px;
}

.border-x {
  border-left-width: 1px;
  border-right-width: 1px;
}

.border-y {
  border-top-width: 1px;
  border-bottom-width: 1px;
}

.border-b-2 {
  border-bottom-width: 2px;
}

.border-b {
  border-bottom-width: 1px;
}

.border-l-4 {
  border-left-width: 4px;
}

.border-l {
  border-left-width: 1px;
}

.border-t {
  border-top-width: 1px;
}

.border-r {
  border-right-width: 1px;
}

.border-dashed {
  border-style: dashed;
}

.border-dotted {
  border-style: dotted;
}

.border-none {
  border-style: none;
=======
.w-20 {
  width: 5rem;
}

.w-36 {
  width: 9rem;
}

.w-\[calc\(100\%-2rem\)\] {
  width: calc(100% - 2rem);
}

.\!w-full {
  width: 100% !important;
}

.w-\[300px\] {
  width: 300px;
}

.w-\[272px\] {
  width: 272px;
}

.w-\[148px\] {
  width: 148px;
}

.w-\[3px\] {
  width: 3px;
}

.w-\[56px\] {
  width: 56px;
}

.w-\[188px\] {
  width: 188px;
}

.w-\[6px\] {
  width: 6px;
}

.w-\[208px\] {
  width: 208px;
}

.w-80 {
  width: 20rem;
}

.w-\[1px\] {
  width: 1px;
}

.w-3\.5 {
  width: 0.875rem;
}

.w-9 {
  width: 2.25rem;
}

.w-2 {
  width: 0.5rem;
}

.w-2\.5 {
  width: 0.625rem;
}

.w-2\/4 {
  width: 50%;
}

.w-1 {
  width: 0.25rem;
}

.w-48 {
  width: 12rem;
}

.w-9\/12 {
  width: 75%;
}

.w-10\/12 {
  width: 83.333333%;
}

.w-11\/12 {
  width: 91.666667%;
}

.w-8\/12 {
  width: 66.666667%;
}

.w-\[52px\] {
  width: 52px;
}

.w-\[10px\] {
  width: 10px;
}

.min-w-full {
  min-width: 100%;
}

.max-w-full {
  max-width: 100%;
}

.max-w-fit {
  max-width: -webkit-fit-content;
  max-width: -moz-fit-content;
  max-width: fit-content;
}

.max-w-lg {
  max-width: 32rem;
}

.max-w-xs {
  max-width: 20rem;
}

.max-w-sm {
  max-width: 24rem;
}

.max-w-xl {
  max-width: 36rem;
}

.max-w-2xl {
  max-width: 42rem;
}

.max-w-screen-xl {
  max-width: 1280px;
}

.max-w-\[301px\] {
  max-width: 301px;
}

.max-w-\[83px\] {
  max-width: 83px;
}

.max-w-\[351px\] {
  max-width: 351px;
}

.max-w-\[133px\] {
  max-width: 133px;
}

.max-w-\[341px\] {
  max-width: 341px;
}

.max-w-screen-md {
  max-width: 768px;
}

.max-w-md {
  max-width: 28rem;
}

.max-w-4xl {
  max-width: 56rem;
}

.max-w-7xl {
  max-width: 80rem;
}

.max-w-\[640px\] {
  max-width: 640px;
}

.max-w-\[540px\] {
  max-width: 540px;
}

.flex-none {
  flex: none;
}

.flex-1 {
  flex: 1 1 0%;
}

.flex-shrink {
  flex-shrink: 1;
}

.flex-shrink-0 {
  flex-shrink: 0;
}

.shrink-0 {
  flex-shrink: 0;
}

.shrink {
  flex-shrink: 1;
}

.flex-grow {
  flex-grow: 1;
}

.grow {
  flex-grow: 1;
}

.border-collapse {
  border-collapse: collapse;
}

.origin-left {
  transform-origin: left;
}

.-translate-x-1\/2 {
  --tw-translate-x: -50%;
  transform: translate(var(--tw-translate-x), var(--tw-translate-y)) rotate(var(--tw-rotate)) skewX(var(--tw-skew-x)) skewY(var(--tw-skew-y)) scaleX(var(--tw-scale-x)) scaleY(var(--tw-scale-y));
}

.-translate-y-4 {
  --tw-translate-y: -1rem;
  transform: translate(var(--tw-translate-x), var(--tw-translate-y)) rotate(var(--tw-rotate)) skewX(var(--tw-skew-x)) skewY(var(--tw-skew-y)) scaleX(var(--tw-scale-x)) scaleY(var(--tw-scale-y));
}

.-translate-y-6 {
  --tw-translate-y: -1.5rem;
  transform: translate(var(--tw-translate-x), var(--tw-translate-y)) rotate(var(--tw-rotate)) skewX(var(--tw-skew-x)) skewY(var(--tw-skew-y)) scaleX(var(--tw-scale-x)) scaleY(var(--tw-scale-y));
}

.-translate-y-1\/2 {
  --tw-translate-y: -50%;
  transform: translate(var(--tw-translate-x), var(--tw-translate-y)) rotate(var(--tw-rotate)) skewX(var(--tw-skew-x)) skewY(var(--tw-skew-y)) scaleX(var(--tw-scale-x)) scaleY(var(--tw-scale-y));
}

.-translate-x-1\/3 {
  --tw-translate-x: -33.333333%;
  transform: translate(var(--tw-translate-x), var(--tw-translate-y)) rotate(var(--tw-rotate)) skewX(var(--tw-skew-x)) skewY(var(--tw-skew-y)) scaleX(var(--tw-scale-x)) scaleY(var(--tw-scale-y));
}

.-translate-y-1\/3 {
  --tw-translate-y: -33.333333%;
  transform: translate(var(--tw-translate-x), var(--tw-translate-y)) rotate(var(--tw-rotate)) skewX(var(--tw-skew-x)) skewY(var(--tw-skew-y)) scaleX(var(--tw-scale-x)) scaleY(var(--tw-scale-y));
}

.translate-x-1\/3 {
  --tw-translate-x: 33.333333%;
  transform: translate(var(--tw-translate-x), var(--tw-translate-y)) rotate(var(--tw-rotate)) skewX(var(--tw-skew-x)) skewY(var(--tw-skew-y)) scaleX(var(--tw-scale-x)) scaleY(var(--tw-scale-y));
}

.translate-y-1\/3 {
  --tw-translate-y: 33.333333%;
  transform: translate(var(--tw-translate-x), var(--tw-translate-y)) rotate(var(--tw-rotate)) skewX(var(--tw-skew-x)) skewY(var(--tw-skew-y)) scaleX(var(--tw-scale-x)) scaleY(var(--tw-scale-y));
}

.rotate-45 {
  --tw-rotate: 45deg;
  transform: translate(var(--tw-translate-x), var(--tw-translate-y)) rotate(var(--tw-rotate)) skewX(var(--tw-skew-x)) skewY(var(--tw-skew-y)) scaleX(var(--tw-scale-x)) scaleY(var(--tw-scale-y));
}

.scale-75 {
  --tw-scale-x: .75;
  --tw-scale-y: .75;
  transform: translate(var(--tw-translate-x), var(--tw-translate-y)) rotate(var(--tw-rotate)) skewX(var(--tw-skew-x)) skewY(var(--tw-skew-y)) scaleX(var(--tw-scale-x)) scaleY(var(--tw-scale-y));
}

.transform {
  transform: translate(var(--tw-translate-x), var(--tw-translate-y)) rotate(var(--tw-rotate)) skewX(var(--tw-skew-x)) skewY(var(--tw-skew-y)) scaleX(var(--tw-scale-x)) scaleY(var(--tw-scale-y));
}

.\!transform {
  transform: translate(var(--tw-translate-x), var(--tw-translate-y)) rotate(var(--tw-rotate)) skewX(var(--tw-skew-x)) skewY(var(--tw-skew-y)) scaleX(var(--tw-scale-x)) scaleY(var(--tw-scale-y)) !important;
}

@keyframes spin {
  to {
    transform: rotate(360deg);
  }
}

.animate-spin {
  animation: spin 1s linear infinite;
}

@keyframes pulse {
  50% {
    opacity: .5;
  }
}

.animate-pulse {
  animation: pulse 2s cubic-bezier(0.4, 0, 0.6, 1) infinite;
}

.cursor-pointer {
  cursor: pointer;
}

.cursor-zoom-in {
  cursor: zoom-in;
}

.cursor-not-allowed {
  cursor: not-allowed;
}

.touch-pinch-zoom {
  --tw-pinch-zoom: pinch-zoom;
  touch-action: var(--tw-pan-x) var(--tw-pan-y) var(--tw-pinch-zoom);
}

.resize {
  resize: both;
}

.list-inside {
  list-style-position: inside;
}

.list-outside {
  list-style-position: outside;
}

.list-none {
  list-style-type: none;
}

.list-disc {
  list-style-type: disc;
}

.list-decimal {
  list-style-type: decimal;
}

.appearance-none {
  -webkit-appearance: none;
          appearance: none;
}

.grid-flow-row {
  grid-auto-flow: row;
}

.grid-cols-4 {
  grid-template-columns: repeat(4, minmax(0, 1fr));
}

.grid-cols-7 {
  grid-template-columns: repeat(7, minmax(0, 1fr));
}

.grid-cols-3 {
  grid-template-columns: repeat(3, minmax(0, 1fr));
}

.grid-cols-2 {
  grid-template-columns: repeat(2, minmax(0, 1fr));
}

.grid-cols-1 {
  grid-template-columns: repeat(1, minmax(0, 1fr));
}

.flex-row {
  flex-direction: row;
}

.flex-col {
  flex-direction: column;
}

.flex-col-reverse {
  flex-direction: column-reverse;
}

.flex-wrap {
  flex-wrap: wrap;
}

.flex-wrap-reverse {
  flex-wrap: wrap-reverse;
}

.items-start {
  align-items: flex-start;
}

.items-end {
  align-items: flex-end;
}

.items-center {
  align-items: center;
}

.items-baseline {
  align-items: baseline;
}

.items-stretch {
  align-items: stretch;
}

.justify-start {
  justify-content: flex-start;
}

.justify-end {
  justify-content: flex-end;
}

.justify-center {
  justify-content: center;
}

.justify-between {
  justify-content: space-between;
}

.justify-around {
  justify-content: space-around;
}

.gap-1 {
  gap: 0.25rem;
}

.gap-4 {
  gap: 1rem;
}

.gap-3 {
  gap: 0.75rem;
}

.gap-2 {
  gap: 0.5rem;
}

.gap-8 {
  gap: 2rem;
}

.gap-y-1 {
  row-gap: 0.25rem;
}

.gap-y-2 {
  row-gap: 0.5rem;
}

.gap-y-4 {
  row-gap: 1rem;
}

.gap-x-2 {
  column-gap: 0.5rem;
}

.gap-x-1 {
  column-gap: 0.25rem;
}

.gap-x-4 {
  column-gap: 1rem;
}

.gap-x-0\.5 {
  column-gap: 0.125rem;
}

.gap-x-0 {
  column-gap: 0px;
}

.gap-y-8 {
  row-gap: 2rem;
}

.space-y-4 > :not([hidden]) ~ :not([hidden]) {
  --tw-space-y-reverse: 0;
  margin-top: calc(1rem * calc(1 - var(--tw-space-y-reverse)));
  margin-bottom: calc(1rem * var(--tw-space-y-reverse));
}

.space-x-0\.5 > :not([hidden]) ~ :not([hidden]) {
  --tw-space-x-reverse: 0;
  margin-right: calc(0.125rem * var(--tw-space-x-reverse));
  margin-left: calc(0.125rem * calc(1 - var(--tw-space-x-reverse)));
}

.space-x-0 > :not([hidden]) ~ :not([hidden]) {
  --tw-space-x-reverse: 0;
  margin-right: calc(0px * var(--tw-space-x-reverse));
  margin-left: calc(0px * calc(1 - var(--tw-space-x-reverse)));
}

.space-x-1 > :not([hidden]) ~ :not([hidden]) {
  --tw-space-x-reverse: 0;
  margin-right: calc(0.25rem * var(--tw-space-x-reverse));
  margin-left: calc(0.25rem * calc(1 - var(--tw-space-x-reverse)));
}

.space-y-0\.5 > :not([hidden]) ~ :not([hidden]) {
  --tw-space-y-reverse: 0;
  margin-top: calc(0.125rem * calc(1 - var(--tw-space-y-reverse)));
  margin-bottom: calc(0.125rem * var(--tw-space-y-reverse));
}

.space-y-0 > :not([hidden]) ~ :not([hidden]) {
  --tw-space-y-reverse: 0;
  margin-top: calc(0px * calc(1 - var(--tw-space-y-reverse)));
  margin-bottom: calc(0px * var(--tw-space-y-reverse));
}

.space-x-4 > :not([hidden]) ~ :not([hidden]) {
  --tw-space-x-reverse: 0;
  margin-right: calc(1rem * var(--tw-space-x-reverse));
  margin-left: calc(1rem * calc(1 - var(--tw-space-x-reverse)));
}

.space-x-2 > :not([hidden]) ~ :not([hidden]) {
  --tw-space-x-reverse: 0;
  margin-right: calc(0.5rem * var(--tw-space-x-reverse));
  margin-left: calc(0.5rem * calc(1 - var(--tw-space-x-reverse)));
}

.space-x-3 > :not([hidden]) ~ :not([hidden]) {
  --tw-space-x-reverse: 0;
  margin-right: calc(0.75rem * var(--tw-space-x-reverse));
  margin-left: calc(0.75rem * calc(1 - var(--tw-space-x-reverse)));
}

.-space-x-px > :not([hidden]) ~ :not([hidden]) {
  --tw-space-x-reverse: 0;
  margin-right: calc(-1px * var(--tw-space-x-reverse));
  margin-left: calc(-1px * calc(1 - var(--tw-space-x-reverse)));
}

.space-y-1 > :not([hidden]) ~ :not([hidden]) {
  --tw-space-y-reverse: 0;
  margin-top: calc(0.25rem * calc(1 - var(--tw-space-y-reverse)));
  margin-bottom: calc(0.25rem * var(--tw-space-y-reverse));
}

.space-y-2 > :not([hidden]) ~ :not([hidden]) {
  --tw-space-y-reverse: 0;
  margin-top: calc(0.5rem * calc(1 - var(--tw-space-y-reverse)));
  margin-bottom: calc(0.5rem * var(--tw-space-y-reverse));
}

.space-y-8 > :not([hidden]) ~ :not([hidden]) {
  --tw-space-y-reverse: 0;
  margin-top: calc(2rem * calc(1 - var(--tw-space-y-reverse)));
  margin-bottom: calc(2rem * var(--tw-space-y-reverse));
}

.space-y-2\.5 > :not([hidden]) ~ :not([hidden]) {
  --tw-space-y-reverse: 0;
  margin-top: calc(0.625rem * calc(1 - var(--tw-space-y-reverse)));
  margin-bottom: calc(0.625rem * var(--tw-space-y-reverse));
}

.space-x-6 > :not([hidden]) ~ :not([hidden]) {
  --tw-space-x-reverse: 0;
  margin-right: calc(1.5rem * var(--tw-space-x-reverse));
  margin-left: calc(1.5rem * calc(1 - var(--tw-space-x-reverse)));
}

.space-y-reverse > :not([hidden]) ~ :not([hidden]) {
  --tw-space-y-reverse: 1;
}

.space-x-reverse > :not([hidden]) ~ :not([hidden]) {
  --tw-space-x-reverse: 1;
}

.divide-y > :not([hidden]) ~ :not([hidden]) {
  --tw-divide-y-reverse: 0;
  border-top-width: calc(1px * calc(1 - var(--tw-divide-y-reverse)));
  border-bottom-width: calc(1px * var(--tw-divide-y-reverse));
}

.divide-x > :not([hidden]) ~ :not([hidden]) {
  --tw-divide-x-reverse: 0;
  border-right-width: calc(1px * var(--tw-divide-x-reverse));
  border-left-width: calc(1px * calc(1 - var(--tw-divide-x-reverse)));
}

.divide-y-reverse > :not([hidden]) ~ :not([hidden]) {
  --tw-divide-y-reverse: 1;
}

.divide-x-reverse > :not([hidden]) ~ :not([hidden]) {
  --tw-divide-x-reverse: 1;
}

.divide-gray-200 > :not([hidden]) ~ :not([hidden]) {
  --tw-divide-opacity: 1;
  border-color: rgb(229 231 235 / var(--tw-divide-opacity));
}

.divide-gray-100 > :not([hidden]) ~ :not([hidden]) {
  --tw-divide-opacity: 1;
  border-color: rgb(243 244 246 / var(--tw-divide-opacity));
}

.divide-gray-700 > :not([hidden]) ~ :not([hidden]) {
  --tw-divide-opacity: 1;
  border-color: rgb(55 65 81 / var(--tw-divide-opacity));
}

.divide-gray-300 > :not([hidden]) ~ :not([hidden]) {
  --tw-divide-opacity: 1;
  border-color: rgb(209 213 219 / var(--tw-divide-opacity));
}

.divide-red-300 > :not([hidden]) ~ :not([hidden]) {
  --tw-divide-opacity: 1;
  border-color: rgb(248 180 180 / var(--tw-divide-opacity));
}

.divide-yellow-300 > :not([hidden]) ~ :not([hidden]) {
  --tw-divide-opacity: 1;
  border-color: rgb(250 202 21 / var(--tw-divide-opacity));
}

.divide-green-300 > :not([hidden]) ~ :not([hidden]) {
  --tw-divide-opacity: 1;
  border-color: rgb(132 225 188 / var(--tw-divide-opacity));
}

.divide-indigo-300 > :not([hidden]) ~ :not([hidden]) {
  --tw-divide-opacity: 1;
  border-color: rgb(180 198 252 / var(--tw-divide-opacity));
}

.divide-purple-300 > :not([hidden]) ~ :not([hidden]) {
  --tw-divide-opacity: 1;
  border-color: rgb(202 191 253 / var(--tw-divide-opacity));
}

.divide-pink-300 > :not([hidden]) ~ :not([hidden]) {
  --tw-divide-opacity: 1;
  border-color: rgb(248 180 217 / var(--tw-divide-opacity));
}

.divide-blue-300 > :not([hidden]) ~ :not([hidden]) {
  --tw-divide-opacity: 1;
  border-color: rgb(164 202 254 / var(--tw-divide-opacity));
}

.divide-gray-500 > :not([hidden]) ~ :not([hidden]) {
  --tw-divide-opacity: 1;
  border-color: rgb(107 114 128 / var(--tw-divide-opacity));
}

.divide-primary-500 > :not([hidden]) ~ :not([hidden]) {
  --tw-divide-opacity: 1;
  border-color: rgb(254 121 93 / var(--tw-divide-opacity));
}

.divide-orange-300 > :not([hidden]) ~ :not([hidden]) {
  --tw-divide-opacity: 1;
  border-color: rgb(253 186 140 / var(--tw-divide-opacity));
}

.self-start {
  align-self: flex-start;
}

.self-end {
  align-self: flex-end;
}

.self-center {
  align-self: center;
}

.self-stretch {
  align-self: stretch;
}

.justify-self-end {
  justify-self: end;
}

.overflow-auto {
  overflow: auto;
}

.overflow-hidden {
  overflow: hidden;
}

.overflow-x-auto {
  overflow-x: auto;
}

.overflow-y-auto {
  overflow-y: auto;
}

.overflow-y-scroll {
  overflow-y: scroll;
}

.overscroll-contain {
  overscroll-behavior: contain;
}

.truncate {
  overflow: hidden;
  text-overflow: ellipsis;
  white-space: nowrap;
}

.overflow-ellipsis {
  text-overflow: ellipsis;
}

.text-ellipsis {
  text-overflow: ellipsis;
}

.text-clip {
  text-overflow: clip;
}

.whitespace-normal {
  white-space: normal;
}

.whitespace-nowrap {
  white-space: nowrap;
}

.whitespace-pre {
  white-space: pre;
}

.whitespace-pre-line {
  white-space: pre-line;
}

.whitespace-pre-wrap {
  white-space: pre-wrap;
}

.break-words {
  overflow-wrap: break-word;
}

.break-all {
  word-break: break-all;
}

.rounded {
  border-radius: 0.25rem;
}

.rounded-full {
  border-radius: 9999px;
}

.rounded-xl {
  border-radius: 0.75rem;
}

.rounded-2xl {
  border-radius: 1rem;
}

.rounded-lg {
  border-radius: 0.5rem;
}

.rounded-none {
  border-radius: 0px;
}

.\!rounded-md {
  border-radius: 0.375rem !important;
}

.rounded-\[2\.5rem\] {
  border-radius: 2.5rem;
}

.rounded-\[2rem\] {
  border-radius: 2rem;
}

.rounded-sm {
  border-radius: 0.125rem;
}

.rounded-l-lg {
  border-top-left-radius: 0.5rem;
  border-bottom-left-radius: 0.5rem;
}

.rounded-r-lg {
  border-top-right-radius: 0.5rem;
  border-bottom-right-radius: 0.5rem;
}

.rounded-t-lg {
  border-top-left-radius: 0.5rem;
  border-top-right-radius: 0.5rem;
}

.rounded-b {
  border-bottom-right-radius: 0.25rem;
  border-bottom-left-radius: 0.25rem;
}

.rounded-b-lg {
  border-bottom-right-radius: 0.5rem;
  border-bottom-left-radius: 0.5rem;
}

.rounded-b-\[1rem\] {
  border-bottom-right-radius: 1rem;
  border-bottom-left-radius: 1rem;
}

.rounded-b-xl {
  border-bottom-right-radius: 0.75rem;
  border-bottom-left-radius: 0.75rem;
}

.rounded-t-xl {
  border-top-left-radius: 0.75rem;
  border-top-right-radius: 0.75rem;
}

.rounded-t-sm {
  border-top-left-radius: 0.125rem;
  border-top-right-radius: 0.125rem;
}

.rounded-t-\[2\.5rem\] {
  border-top-left-radius: 2.5rem;
  border-top-right-radius: 2.5rem;
}

.rounded-b-\[2\.5rem\] {
  border-bottom-right-radius: 2.5rem;
  border-bottom-left-radius: 2.5rem;
}

.rounded-l {
  border-top-left-radius: 0.25rem;
  border-bottom-left-radius: 0.25rem;
}

.rounded-r {
  border-top-right-radius: 0.25rem;
  border-bottom-right-radius: 0.25rem;
}

.rounded-t-md {
  border-top-left-radius: 0.375rem;
  border-top-right-radius: 0.375rem;
}

.rounded-t {
  border-top-left-radius: 0.25rem;
  border-top-right-radius: 0.25rem;
}

.rounded-bl-full {
  border-bottom-left-radius: 9999px;
}

.rounded-tl {
  border-top-left-radius: 0.25rem;
}

.rounded-tr {
  border-top-right-radius: 0.25rem;
}

.rounded-br {
  border-bottom-right-radius: 0.25rem;
}

.rounded-bl {
  border-bottom-left-radius: 0.25rem;
}

.border {
  border-width: 1px;
}

.border-2 {
  border-width: 2px;
}

.\!border-0 {
  border-width: 0px !important;
}

.border-\[14px\] {
  border-width: 14px;
}

.border-\[16px\] {
  border-width: 16px;
}

.border-\[8px\] {
  border-width: 8px;
}

.border-\[10px\] {
  border-width: 10px;
}

.border-0 {
  border-width: 0px;
}

.border-x {
  border-left-width: 1px;
  border-right-width: 1px;
}

.border-y {
  border-top-width: 1px;
  border-bottom-width: 1px;
}

.border-b-2 {
  border-bottom-width: 2px;
}

.border-b {
  border-bottom-width: 1px;
}

.border-l-4 {
  border-left-width: 4px;
}

.border-l {
  border-left-width: 1px;
}

.border-t {
  border-top-width: 1px;
}

.border-r {
  border-right-width: 1px;
}

.border-dashed {
  border-style: dashed;
}

.border-dotted {
  border-style: dotted;
}

.border-none {
  border-style: none;
}

.border-gray-500 {
  --tw-border-opacity: 1;
  border-color: rgb(107 114 128 / var(--tw-border-opacity));
}

.border-subtle {
  --tw-border-opacity: 1;
  border-color: rgb(219 234 254 / var(--tw-border-opacity));
>>>>>>> fb46381d
}

.border-black {
  --tw-border-opacity: 1;
  border-color: rgb(0 0 0 / var(--tw-border-opacity));
}

<<<<<<< HEAD
.border-gray-500 {
  --tw-border-opacity: 1;
  border-color: rgb(107 114 128 / var(--tw-border-opacity));
}

.border-subtle {
  --tw-border-opacity: 1;
  border-color: rgb(219 234 254 / var(--tw-border-opacity));
}

.border-gray-200 {
  --tw-border-opacity: 1;
  border-color: rgb(229 231 235 / var(--tw-border-opacity));
}

.border-gray-300 {
  --tw-border-opacity: 1;
  border-color: rgb(209 213 219 / var(--tw-border-opacity));
}

.border-gray-800 {
  --tw-border-opacity: 1;
  border-color: rgb(31 41 55 / var(--tw-border-opacity));
}

.border-white {
  --tw-border-opacity: 1;
  border-color: rgb(255 255 255 / var(--tw-border-opacity));
}

.border-primary-400 {
  --tw-border-opacity: 1;
  border-color: rgb(255 188 173 / var(--tw-border-opacity));
}

.border-blue-400 {
  --tw-border-opacity: 1;
  border-color: rgb(118 169 250 / var(--tw-border-opacity));
}

.border-red-400 {
  --tw-border-opacity: 1;
  border-color: rgb(249 128 128 / var(--tw-border-opacity));
}

.border-green-400 {
  --tw-border-opacity: 1;
  border-color: rgb(49 196 141 / var(--tw-border-opacity));
}

.border-yellow-300 {
  --tw-border-opacity: 1;
  border-color: rgb(250 202 21 / var(--tw-border-opacity));
}

.border-indigo-400 {
  --tw-border-opacity: 1;
  border-color: rgb(141 162 251 / var(--tw-border-opacity));
}

.border-purple-400 {
  --tw-border-opacity: 1;
  border-color: rgb(172 148 250 / var(--tw-border-opacity));
}

.border-pink-400 {
  --tw-border-opacity: 1;
  border-color: rgb(241 126 184 / var(--tw-border-opacity));
}

.border-gray-100 {
  --tw-border-opacity: 1;
  border-color: rgb(243 244 246 / var(--tw-border-opacity));
}

.border-blue-700 {
  --tw-border-opacity: 1;
  border-color: rgb(26 86 219 / var(--tw-border-opacity));
}

.border-green-700 {
  --tw-border-opacity: 1;
  border-color: rgb(4 108 78 / var(--tw-border-opacity));
}

.border-primary-700 {
  --tw-border-opacity: 1;
  border-color: rgb(235 79 39 / var(--tw-border-opacity));
}

.border-purple-700 {
  --tw-border-opacity: 1;
  border-color: rgb(108 43 217 / var(--tw-border-opacity));
}

.border-red-700 {
  --tw-border-opacity: 1;
  border-color: rgb(200 30 30 / var(--tw-border-opacity));
}

.border-yellow-400 {
  --tw-border-opacity: 1;
  border-color: rgb(227 160 8 / var(--tw-border-opacity));
}

.border-gray-900 {
  --tw-border-opacity: 1;
  border-color: rgb(17 24 39 / var(--tw-border-opacity));
}

.border-green-600 {
  --tw-border-opacity: 1;
  border-color: rgb(5 122 85 / var(--tw-border-opacity));
}

.border-red-600 {
  --tw-border-opacity: 1;
  border-color: rgb(224 36 36 / var(--tw-border-opacity));
}

.border-green-500 {
  --tw-border-opacity: 1;
  border-color: rgb(14 159 110 / var(--tw-border-opacity));
}

.border-red-500 {
  --tw-border-opacity: 1;
  border-color: rgb(240 82 82 / var(--tw-border-opacity));
}

.border-gray-700 {
  --tw-border-opacity: 1;
  border-color: rgb(55 65 81 / var(--tw-border-opacity));
}

.border-primary-600 {
  --tw-border-opacity: 1;
  border-color: rgb(239 86 47 / var(--tw-border-opacity));
}

.border-transparent {
  border-color: transparent;
}

.border-red-300 {
  --tw-border-opacity: 1;
  border-color: rgb(248 180 180 / var(--tw-border-opacity));
}

.border-green-300 {
  --tw-border-opacity: 1;
  border-color: rgb(132 225 188 / var(--tw-border-opacity));
}

.border-indigo-300 {
  --tw-border-opacity: 1;
  border-color: rgb(180 198 252 / var(--tw-border-opacity));
}

.border-purple-300 {
  --tw-border-opacity: 1;
  border-color: rgb(202 191 253 / var(--tw-border-opacity));
}

.border-pink-300 {
  --tw-border-opacity: 1;
  border-color: rgb(248 180 217 / var(--tw-border-opacity));
}

.border-blue-300 {
  --tw-border-opacity: 1;
  border-color: rgb(164 202 254 / var(--tw-border-opacity));
}

.border-primary-500 {
  --tw-border-opacity: 1;
  border-color: rgb(254 121 93 / var(--tw-border-opacity));
}

.border-orange-300 {
  --tw-border-opacity: 1;
  border-color: rgb(253 186 140 / var(--tw-border-opacity));
}

.border-inherit {
  border-color: inherit;
}

.border-t-gray-300 {
  --tw-border-opacity: 1;
  border-top-color: rgb(209 213 219 / var(--tw-border-opacity));
}

.border-opacity-50 {
  --tw-border-opacity: 0.5;
}

.bg-gray-200 {
  --tw-bg-opacity: 1;
  background-color: rgb(229 231 235 / var(--tw-bg-opacity));
}

.bg-gray-500 {
  --tw-bg-opacity: 1;
  background-color: rgb(107 114 128 / var(--tw-bg-opacity));
}

.bg-white {
  --tw-bg-opacity: 1;
  background-color: rgb(255 255 255 / var(--tw-bg-opacity));
}

.bg-red-400 {
  --tw-bg-opacity: 1;
  background-color: rgb(249 128 128 / var(--tw-bg-opacity));
}

.bg-slate-400 {
  --tw-bg-opacity: 1;
  background-color: rgb(148 163 184 / var(--tw-bg-opacity));
}

.bg-black {
  --tw-bg-opacity: 1;
  background-color: rgb(0 0 0 / var(--tw-bg-opacity));
}

.bg-indigo-100 {
  --tw-bg-opacity: 1;
  background-color: rgb(229 237 255 / var(--tw-bg-opacity));
}

.bg-gray-100 {
  --tw-bg-opacity: 1;
  background-color: rgb(243 244 246 / var(--tw-bg-opacity));
}

.bg-primary-100 {
  --tw-bg-opacity: 1;
  background-color: rgb(255 241 238 / var(--tw-bg-opacity));
}

.bg-blue-100 {
  --tw-bg-opacity: 1;
  background-color: rgb(225 239 254 / var(--tw-bg-opacity));
}

.bg-red-100 {
  --tw-bg-opacity: 1;
  background-color: rgb(253 232 232 / var(--tw-bg-opacity));
}

.bg-green-100 {
  --tw-bg-opacity: 1;
  background-color: rgb(222 247 236 / var(--tw-bg-opacity));
}

.bg-yellow-100 {
  --tw-bg-opacity: 1;
  background-color: rgb(253 246 178 / var(--tw-bg-opacity));
}

.bg-purple-100 {
  --tw-bg-opacity: 1;
  background-color: rgb(237 235 254 / var(--tw-bg-opacity));
}

.bg-pink-100 {
  --tw-bg-opacity: 1;
  background-color: rgb(252 232 243 / var(--tw-bg-opacity));
}

.bg-gray-50 {
  --tw-bg-opacity: 1;
  background-color: rgb(249 250 251 / var(--tw-bg-opacity));
}

.bg-gray-900 {
  --tw-bg-opacity: 1;
  background-color: rgb(17 24 39 / var(--tw-bg-opacity));
}

.bg-blue-700 {
  --tw-bg-opacity: 1;
  background-color: rgb(26 86 219 / var(--tw-bg-opacity));
}

.bg-gray-800 {
  --tw-bg-opacity: 1;
  background-color: rgb(31 41 55 / var(--tw-bg-opacity));
}

.bg-green-700 {
  --tw-bg-opacity: 1;
  background-color: rgb(4 108 78 / var(--tw-bg-opacity));
}

.bg-primary-700 {
  --tw-bg-opacity: 1;
  background-color: rgb(235 79 39 / var(--tw-bg-opacity));
}

.bg-purple-700 {
  --tw-bg-opacity: 1;
  background-color: rgb(108 43 217 / var(--tw-bg-opacity));
}

.bg-red-700 {
  --tw-bg-opacity: 1;
  background-color: rgb(200 30 30 / var(--tw-bg-opacity));
}

.bg-yellow-400 {
  --tw-bg-opacity: 1;
  background-color: rgb(227 160 8 / var(--tw-bg-opacity));
}

.bg-blue-400 {
  --tw-bg-opacity: 1;
  background-color: rgb(118 169 250 / var(--tw-bg-opacity));
}

.bg-green-400 {
  --tw-bg-opacity: 1;
  background-color: rgb(49 196 141 / var(--tw-bg-opacity));
}

.bg-primary-400 {
  --tw-bg-opacity: 1;
  background-color: rgb(255 188 173 / var(--tw-bg-opacity));
}

.bg-purple-400 {
  --tw-bg-opacity: 1;
  background-color: rgb(172 148 250 / var(--tw-bg-opacity));
}

.bg-yellow-300 {
  --tw-bg-opacity: 1;
  background-color: rgb(250 202 21 / var(--tw-bg-opacity));
}

.bg-white\/30 {
  background-color: rgb(255 255 255 / 0.3);
}

.bg-transparent {
  background-color: transparent;
}

.bg-green-50 {
  --tw-bg-opacity: 1;
  background-color: rgb(243 250 247 / var(--tw-bg-opacity));
}

.bg-red-50 {
  --tw-bg-opacity: 1;
  background-color: rgb(253 242 242 / var(--tw-bg-opacity));
}

.bg-gray-300 {
  --tw-bg-opacity: 1;
  background-color: rgb(209 213 219 / var(--tw-bg-opacity));
}

.bg-inherit {
  background-color: inherit;
}

.bg-blue-600 {
  --tw-bg-opacity: 1;
  background-color: rgb(28 100 242 / var(--tw-bg-opacity));
}

.bg-orange-600 {
  --tw-bg-opacity: 1;
  background-color: rgb(208 56 1 / var(--tw-bg-opacity));
}

.bg-green-500 {
  --tw-bg-opacity: 1;
  background-color: rgb(14 159 110 / var(--tw-bg-opacity));
}

.bg-red-500 {
  --tw-bg-opacity: 1;
  background-color: rgb(240 82 82 / var(--tw-bg-opacity));
}

.bg-purple-500 {
  --tw-bg-opacity: 1;
  background-color: rgb(144 97 249 / var(--tw-bg-opacity));
}

.bg-indigo-500 {
  --tw-bg-opacity: 1;
  background-color: rgb(104 117 245 / var(--tw-bg-opacity));
}

.bg-teal-500 {
  --tw-bg-opacity: 1;
  background-color: rgb(6 148 162 / var(--tw-bg-opacity));
}

.bg-blue-50 {
  --tw-bg-opacity: 1;
  background-color: rgb(235 245 255 / var(--tw-bg-opacity));
}

.bg-primary-600 {
  --tw-bg-opacity: 1;
  background-color: rgb(239 86 47 / var(--tw-bg-opacity));
}

.bg-gray-600 {
  --tw-bg-opacity: 1;
  background-color: rgb(75 85 99 / var(--tw-bg-opacity));
}

.bg-red-600 {
  --tw-bg-opacity: 1;
  background-color: rgb(224 36 36 / var(--tw-bg-opacity));
}

.bg-green-600 {
  --tw-bg-opacity: 1;
  background-color: rgb(5 122 85 / var(--tw-bg-opacity));
}

.bg-purple-600 {
  --tw-bg-opacity: 1;
  background-color: rgb(126 58 242 / var(--tw-bg-opacity));
}

.bg-indigo-600 {
  --tw-bg-opacity: 1;
  background-color: rgb(88 80 236 / var(--tw-bg-opacity));
}

.bg-primary-50 {
  --tw-bg-opacity: 1;
  background-color: rgb(255 245 242 / var(--tw-bg-opacity));
}

.bg-primary-500 {
  --tw-bg-opacity: 1;
  background-color: rgb(254 121 93 / var(--tw-bg-opacity));
}

.bg-gray-400 {
  --tw-bg-opacity: 1;
  background-color: rgb(156 163 175 / var(--tw-bg-opacity));
}

.bg-pink-500 {
  --tw-bg-opacity: 1;
  background-color: rgb(231 70 148 / var(--tw-bg-opacity));
}

.bg-blue-500 {
  --tw-bg-opacity: 1;
  background-color: rgb(63 131 248 / var(--tw-bg-opacity));
}

.bg-primary-800 {
  --tw-bg-opacity: 1;
  background-color: rgb(204 69 34 / var(--tw-bg-opacity));
}

.bg-gray-700 {
  --tw-bg-opacity: 1;
  background-color: rgb(55 65 81 / var(--tw-bg-opacity));
}

.bg-red-900 {
  --tw-bg-opacity: 1;
  background-color: rgb(119 29 29 / var(--tw-bg-opacity));
}

.bg-yellow-600 {
  --tw-bg-opacity: 1;
  background-color: rgb(159 88 10 / var(--tw-bg-opacity));
}

.bg-green-800 {
  --tw-bg-opacity: 1;
  background-color: rgb(3 84 63 / var(--tw-bg-opacity));
}

.bg-indigo-800 {
  --tw-bg-opacity: 1;
  background-color: rgb(66 56 157 / var(--tw-bg-opacity));
}

.bg-purple-800 {
  --tw-bg-opacity: 1;
  background-color: rgb(85 33 181 / var(--tw-bg-opacity));
}

.bg-pink-800 {
  --tw-bg-opacity: 1;
  background-color: rgb(153 21 75 / var(--tw-bg-opacity));
}

.bg-blue-800 {
  --tw-bg-opacity: 1;
  background-color: rgb(30 66 159 / var(--tw-bg-opacity));
}

.bg-yellow-500 {
  --tw-bg-opacity: 1;
  background-color: rgb(194 120 3 / var(--tw-bg-opacity));
}

.bg-blue-200 {
  --tw-bg-opacity: 1;
  background-color: rgb(195 221 253 / var(--tw-bg-opacity));
}

.bg-primary-200 {
  --tw-bg-opacity: 1;
  background-color: rgb(255 228 222 / var(--tw-bg-opacity));
}

.bg-orange-100 {
  --tw-bg-opacity: 1;
  background-color: rgb(254 236 220 / var(--tw-bg-opacity));
}

.bg-yellow-50 {
  --tw-bg-opacity: 1;
  background-color: rgb(253 253 234 / var(--tw-bg-opacity));
}

.bg-indigo-50 {
  --tw-bg-opacity: 1;
  background-color: rgb(240 245 255 / var(--tw-bg-opacity));
}

.bg-purple-50 {
  --tw-bg-opacity: 1;
  background-color: rgb(246 245 255 / var(--tw-bg-opacity));
}

.bg-pink-50 {
  --tw-bg-opacity: 1;
  background-color: rgb(253 242 248 / var(--tw-bg-opacity));
}

.bg-orange-50 {
  --tw-bg-opacity: 1;
  background-color: rgb(255 248 241 / var(--tw-bg-opacity));
}

.bg-opacity-75 {
  --tw-bg-opacity: 0.75;
}

.bg-opacity-50 {
  --tw-bg-opacity: 0.5;
}

.bg-gradient-to-r {
  background-image: linear-gradient(to right, var(--tw-gradient-stops));
}

.bg-gradient-to-br {
  background-image: linear-gradient(to bottom right, var(--tw-gradient-stops));
}

.from-blue-500 {
  --tw-gradient-from: #3F83F8;
  --tw-gradient-to: rgb(63 131 248 / 0);
  --tw-gradient-stops: var(--tw-gradient-from), var(--tw-gradient-to);
}

.from-green-400 {
  --tw-gradient-from: #31C48D;
  --tw-gradient-to: rgb(49 196 141 / 0);
  --tw-gradient-stops: var(--tw-gradient-from), var(--tw-gradient-to);
}

.from-cyan-400 {
  --tw-gradient-from: #22d3ee;
  --tw-gradient-to: rgb(34 211 238 / 0);
  --tw-gradient-stops: var(--tw-gradient-from), var(--tw-gradient-to);
}

.from-teal-400 {
  --tw-gradient-from: #16BDCA;
  --tw-gradient-to: rgb(22 189 202 / 0);
  --tw-gradient-stops: var(--tw-gradient-from), var(--tw-gradient-to);
}

.from-lime-200 {
  --tw-gradient-from: #d9f99d;
  --tw-gradient-to: rgb(217 249 157 / 0);
  --tw-gradient-stops: var(--tw-gradient-from), var(--tw-gradient-to);
}

.from-red-400 {
  --tw-gradient-from: #F98080;
  --tw-gradient-to: rgb(249 128 128 / 0);
  --tw-gradient-stops: var(--tw-gradient-from), var(--tw-gradient-to);
}

.from-pink-400 {
  --tw-gradient-from: #F17EB8;
  --tw-gradient-to: rgb(241 126 184 / 0);
  --tw-gradient-stops: var(--tw-gradient-from), var(--tw-gradient-to);
}

.from-purple-500 {
  --tw-gradient-from: #9061F9;
  --tw-gradient-to: rgb(144 97 249 / 0);
  --tw-gradient-stops: var(--tw-gradient-from), var(--tw-gradient-to);
}

.from-purple-600 {
  --tw-gradient-from: #7E3AF2;
  --tw-gradient-to: rgb(126 58 242 / 0);
  --tw-gradient-stops: var(--tw-gradient-from), var(--tw-gradient-to);
}

.from-cyan-500 {
  --tw-gradient-from: #06b6d4;
  --tw-gradient-to: rgb(6 182 212 / 0);
  --tw-gradient-stops: var(--tw-gradient-from), var(--tw-gradient-to);
}

.from-pink-500 {
  --tw-gradient-from: #E74694;
  --tw-gradient-to: rgb(231 70 148 / 0);
  --tw-gradient-stops: var(--tw-gradient-from), var(--tw-gradient-to);
}

.from-teal-200 {
  --tw-gradient-from: #AFECEF;
  --tw-gradient-to: rgb(175 236 239 / 0);
  --tw-gradient-stops: var(--tw-gradient-from), var(--tw-gradient-to);
}

.from-red-200 {
  --tw-gradient-from: #FBD5D5;
  --tw-gradient-to: rgb(251 213 213 / 0);
  --tw-gradient-stops: var(--tw-gradient-from), var(--tw-gradient-to);
}

.from-sky-400 {
  --tw-gradient-from: #38bdf8;
  --tw-gradient-to: rgb(56 189 248 / 0);
  --tw-gradient-stops: var(--tw-gradient-from), var(--tw-gradient-to);
}

.via-blue-600 {
  --tw-gradient-to: rgb(28 100 242 / 0);
  --tw-gradient-stops: var(--tw-gradient-from), #1C64F2, var(--tw-gradient-to);
}

.via-green-500 {
  --tw-gradient-to: rgb(14 159 110 / 0);
  --tw-gradient-stops: var(--tw-gradient-from), #0E9F6E, var(--tw-gradient-to);
}

.via-cyan-500 {
  --tw-gradient-to: rgb(6 182 212 / 0);
  --tw-gradient-stops: var(--tw-gradient-from), #06b6d4, var(--tw-gradient-to);
}

.via-teal-500 {
  --tw-gradient-to: rgb(6 148 162 / 0);
  --tw-gradient-stops: var(--tw-gradient-from), #0694A2, var(--tw-gradient-to);
}

.via-lime-400 {
  --tw-gradient-to: rgb(163 230 53 / 0);
  --tw-gradient-stops: var(--tw-gradient-from), #a3e635, var(--tw-gradient-to);
}

.via-red-500 {
  --tw-gradient-to: rgb(240 82 82 / 0);
  --tw-gradient-stops: var(--tw-gradient-from), #F05252, var(--tw-gradient-to);
}

.via-pink-500 {
  --tw-gradient-to: rgb(231 70 148 / 0);
  --tw-gradient-stops: var(--tw-gradient-from), #E74694, var(--tw-gradient-to);
}

.via-purple-600 {
  --tw-gradient-to: rgb(126 58 242 / 0);
  --tw-gradient-stops: var(--tw-gradient-from), #7E3AF2, var(--tw-gradient-to);
}

.via-red-300 {
  --tw-gradient-to: rgb(248 180 180 / 0);
  --tw-gradient-stops: var(--tw-gradient-from), #F8B4B4, var(--tw-gradient-to);
}

.to-blue-700 {
  --tw-gradient-to: #1A56DB;
}

.to-green-600 {
  --tw-gradient-to: #057A55;
}

.to-cyan-600 {
  --tw-gradient-to: #0891b2;
}

.to-teal-600 {
  --tw-gradient-to: #047481;
}

.to-lime-500 {
  --tw-gradient-to: #84cc16;
}

.to-red-600 {
  --tw-gradient-to: #E02424;
}

.to-pink-600 {
  --tw-gradient-to: #D61F69;
}

.to-purple-700 {
  --tw-gradient-to: #6C2BD9;
}

.to-blue-500 {
  --tw-gradient-to: #3F83F8;
}

.to-blue-600 {
  --tw-gradient-to: #1C64F2;
}

.to-pink-500 {
  --tw-gradient-to: #E74694;
}

.to-orange-400 {
  --tw-gradient-to: #FF8A4C;
}

.to-lime-200 {
  --tw-gradient-to: #d9f99d;
}

.to-yellow-200 {
  --tw-gradient-to: #FCE96A;
}

.to-emerald-600 {
  --tw-gradient-to: #059669;
}

.bg-clip-text {
  -webkit-background-clip: text;
          background-clip: text;
}

.bg-repeat {
  background-repeat: repeat;
}

.fill-primary-600 {
  fill: #EF562F;
}

.fill-blue-600 {
  fill: #1C64F2;
}

.fill-gray-600 {
  fill: #4B5563;
}

.fill-green-500 {
  fill: #0E9F6E;
}

.fill-red-600 {
  fill: #E02424;
}

.fill-yellow-400 {
  fill: #E3A008;
}

.fill-pink-600 {
  fill: #D61F69;
}

.fill-purple-600 {
  fill: #7E3AF2;
}

.fill-white {
  fill: #ffffff;
}

.object-cover {
  object-fit: cover;
}

.p-8 {
  padding: 2rem;
}

.p-4 {
  padding: 1rem;
}

.p-0 {
  padding: 0px;
}

.p-2 {
  padding: 0.5rem;
}

.p-1 {
  padding: 0.25rem;
}

.p-0\.5 {
  padding: 0.125rem;
}

.p-5 {
  padding: 1.25rem;
}

.p-2\.5 {
  padding: 0.625rem;
}

.p-3 {
  padding: 0.75rem;
}

.\!p-0 {
  padding: 0px !important;
}

.p-1\.5 {
  padding: 0.375rem;
}

.\!p-3 {
  padding: 0.75rem !important;
}

.\!p-2 {
  padding: 0.5rem !important;
}

.p-12 {
  padding: 3rem;
}

.px-2 {
  padding-left: 0.5rem;
  padding-right: 0.5rem;
}

.px-4 {
  padding-left: 1rem;
  padding-right: 1rem;
}

.px-1 {
  padding-left: 0.25rem;
  padding-right: 0.25rem;
}

.py-1 {
  padding-top: 0.25rem;
  padding-bottom: 0.25rem;
}

.px-3 {
  padding-left: 0.75rem;
  padding-right: 0.75rem;
}

.py-5 {
  padding-top: 1.25rem;
  padding-bottom: 1.25rem;
}

.px-2\.5 {
  padding-left: 0.625rem;
  padding-right: 0.625rem;
}

.py-0\.5 {
  padding-top: 0.125rem;
  padding-bottom: 0.125rem;
}

.py-0 {
  padding-top: 0px;
  padding-bottom: 0px;
}

.px-8 {
  padding-left: 2rem;
  padding-right: 2rem;
}

.px-5 {
  padding-left: 1.25rem;
  padding-right: 1.25rem;
}

.py-1\.5 {
  padding-top: 0.375rem;
  padding-bottom: 0.375rem;
}

.py-3 {
  padding-top: 0.75rem;
  padding-bottom: 0.75rem;
}

.py-2 {
  padding-top: 0.5rem;
  padding-bottom: 0.5rem;
}

.py-2\.5 {
  padding-top: 0.625rem;
  padding-bottom: 0.625rem;
}

.px-6 {
  padding-left: 1.5rem;
  padding-right: 1.5rem;
}

.py-3\.5 {
  padding-top: 0.875rem;
  padding-bottom: 0.875rem;
}

.px-0 {
  padding-left: 0px;
  padding-right: 0px;
}

.\!px-0 {
  padding-left: 0px !important;
  padding-right: 0px !important;
}

.py-4 {
  padding-top: 1rem;
  padding-bottom: 1rem;
}

.pr-2 {
  padding-right: 0.5rem;
}

.pr-12 {
  padding-right: 3rem;
}

.pl-2 {
  padding-left: 0.5rem;
}

.pr-1 {
  padding-right: 0.25rem;
}

.pt-0\.5 {
  padding-top: 0.125rem;
}

.pt-0 {
  padding-top: 0px;
}

.pl-3 {
  padding-left: 0.75rem;
}

.pb-3 {
  padding-bottom: 0.75rem;
}

.pl-4 {
  padding-left: 1rem;
}

.pr-4 {
  padding-right: 1rem;
}

.pl-1 {
  padding-left: 0.25rem;
}

.pb-1\.5 {
  padding-bottom: 0.375rem;
}

.pt-4 {
  padding-top: 1rem;
}

.pb-1 {
  padding-bottom: 0.25rem;
}

.pb-2\.5 {
  padding-bottom: 0.625rem;
}

.pt-5 {
  padding-top: 1.25rem;
}

.pb-2 {
  padding-bottom: 0.5rem;
}

.pt-3 {
  padding-top: 0.75rem;
}

.pt-1 {
  padding-top: 0.25rem;
}

.pb-10 {
  padding-bottom: 2.5rem;
}

.text-left {
  text-align: left;
}

.text-center {
  text-align: center;
}

.text-right {
  text-align: right;
}

.text-justify {
  text-align: justify;
}

.text-xl {
  font-size: 1.25rem;
  line-height: 1.75rem;
}

.text-xs {
  font-size: 0.75rem;
  line-height: 1rem;
}

.text-lg {
  font-size: 1.125rem;
  line-height: 1.75rem;
}

.text-base {
  font-size: 1rem;
  line-height: 1.5rem;
}

.text-3xl {
  font-size: 1.875rem;
  line-height: 2.25rem;
}

.text-2xl {
  font-size: 1.5rem;
  line-height: 2rem;
}

.text-sm {
  font-size: 0.875rem;
  line-height: 1.25rem;
}

.text-4xl {
  font-size: 2.25rem;
  line-height: 2.5rem;
}

.text-5xl {
  font-size: 3rem;
  line-height: 1;
}

.text-6xl {
  font-size: 3.75rem;
  line-height: 1;
}

.text-7xl {
  font-size: 4.5rem;
  line-height: 1;
}

.text-8xl {
  font-size: 6rem;
  line-height: 1;
}

.text-9xl {
  font-size: 8rem;
  line-height: 1;
}

.font-bold {
  font-weight: 700;
}

.font-extrabold {
  font-weight: 800;
}

.font-semibold {
  font-weight: 600;
}

.font-normal {
  font-weight: 400;
}

.font-medium {
  font-weight: 500;
}

.font-thin {
  font-weight: 100;
}

.font-extralight {
  font-weight: 200;
}

.font-light {
  font-weight: 300;
}

.font-black {
  font-weight: 900;
}

.uppercase {
  text-transform: uppercase;
}

.lowercase {
  text-transform: lowercase;
}

.capitalize {
  text-transform: capitalize;
}

.normal-case {
  text-transform: none;
}

.italic {
  font-style: italic;
}

.not-italic {
  font-style: normal;
}

.normal-nums {
  font-variant-numeric: normal;
}

.ordinal {
  --tw-ordinal: ordinal;
  font-variant-numeric: var(--tw-ordinal) var(--tw-slashed-zero) var(--tw-numeric-figure) var(--tw-numeric-spacing) var(--tw-numeric-fraction);
}

.slashed-zero {
  --tw-slashed-zero: slashed-zero;
  font-variant-numeric: var(--tw-ordinal) var(--tw-slashed-zero) var(--tw-numeric-figure) var(--tw-numeric-spacing) var(--tw-numeric-fraction);
}

.lining-nums {
  --tw-numeric-figure: lining-nums;
  font-variant-numeric: var(--tw-ordinal) var(--tw-slashed-zero) var(--tw-numeric-figure) var(--tw-numeric-spacing) var(--tw-numeric-fraction);
}

.oldstyle-nums {
  --tw-numeric-figure: oldstyle-nums;
  font-variant-numeric: var(--tw-ordinal) var(--tw-slashed-zero) var(--tw-numeric-figure) var(--tw-numeric-spacing) var(--tw-numeric-fraction);
}

.proportional-nums {
  --tw-numeric-spacing: proportional-nums;
  font-variant-numeric: var(--tw-ordinal) var(--tw-slashed-zero) var(--tw-numeric-figure) var(--tw-numeric-spacing) var(--tw-numeric-fraction);
}

.tabular-nums {
  --tw-numeric-spacing: tabular-nums;
  font-variant-numeric: var(--tw-ordinal) var(--tw-slashed-zero) var(--tw-numeric-figure) var(--tw-numeric-spacing) var(--tw-numeric-fraction);
}

.diagonal-fractions {
  --tw-numeric-fraction: diagonal-fractions;
  font-variant-numeric: var(--tw-ordinal) var(--tw-slashed-zero) var(--tw-numeric-figure) var(--tw-numeric-spacing) var(--tw-numeric-fraction);
}

.leading-6 {
  line-height: 1.5rem;
}

.leading-9 {
  line-height: 2.25rem;
}

.leading-none {
  line-height: 1;
}

.leading-normal {
  line-height: 1.5;
}

.leading-relaxed {
  line-height: 1.625;
}

.leading-loose {
  line-height: 2;
}

.tracking-tight {
  letter-spacing: -0.025em;
}

.tracking-tighter {
  letter-spacing: -0.05em;
}

.tracking-normal {
  letter-spacing: 0em;
}

.tracking-wide {
  letter-spacing: 0.025em;
=======
.border-gray-200 {
  --tw-border-opacity: 1;
  border-color: rgb(229 231 235 / var(--tw-border-opacity));
}

.border-gray-300 {
  --tw-border-opacity: 1;
  border-color: rgb(209 213 219 / var(--tw-border-opacity));
}

.border-gray-800 {
  --tw-border-opacity: 1;
  border-color: rgb(31 41 55 / var(--tw-border-opacity));
}

.border-white {
  --tw-border-opacity: 1;
  border-color: rgb(255 255 255 / var(--tw-border-opacity));
}

.border-primary-400 {
  --tw-border-opacity: 1;
  border-color: rgb(255 188 173 / var(--tw-border-opacity));
}

.border-blue-400 {
  --tw-border-opacity: 1;
  border-color: rgb(118 169 250 / var(--tw-border-opacity));
}

.border-red-400 {
  --tw-border-opacity: 1;
  border-color: rgb(249 128 128 / var(--tw-border-opacity));
}

.border-green-400 {
  --tw-border-opacity: 1;
  border-color: rgb(49 196 141 / var(--tw-border-opacity));
}

.border-yellow-300 {
  --tw-border-opacity: 1;
  border-color: rgb(250 202 21 / var(--tw-border-opacity));
}

.border-indigo-400 {
  --tw-border-opacity: 1;
  border-color: rgb(141 162 251 / var(--tw-border-opacity));
}

.border-purple-400 {
  --tw-border-opacity: 1;
  border-color: rgb(172 148 250 / var(--tw-border-opacity));
}

.border-pink-400 {
  --tw-border-opacity: 1;
  border-color: rgb(241 126 184 / var(--tw-border-opacity));
}

.border-gray-100 {
  --tw-border-opacity: 1;
  border-color: rgb(243 244 246 / var(--tw-border-opacity));
}

.border-blue-700 {
  --tw-border-opacity: 1;
  border-color: rgb(26 86 219 / var(--tw-border-opacity));
}

.border-green-700 {
  --tw-border-opacity: 1;
  border-color: rgb(4 108 78 / var(--tw-border-opacity));
}

.border-primary-700 {
  --tw-border-opacity: 1;
  border-color: rgb(235 79 39 / var(--tw-border-opacity));
}

.border-purple-700 {
  --tw-border-opacity: 1;
  border-color: rgb(108 43 217 / var(--tw-border-opacity));
}

.border-red-700 {
  --tw-border-opacity: 1;
  border-color: rgb(200 30 30 / var(--tw-border-opacity));
}

.border-yellow-400 {
  --tw-border-opacity: 1;
  border-color: rgb(227 160 8 / var(--tw-border-opacity));
}

.border-gray-900 {
  --tw-border-opacity: 1;
  border-color: rgb(17 24 39 / var(--tw-border-opacity));
}

.border-green-600 {
  --tw-border-opacity: 1;
  border-color: rgb(5 122 85 / var(--tw-border-opacity));
}

.border-red-600 {
  --tw-border-opacity: 1;
  border-color: rgb(224 36 36 / var(--tw-border-opacity));
}

.border-green-500 {
  --tw-border-opacity: 1;
  border-color: rgb(14 159 110 / var(--tw-border-opacity));
}

.border-red-500 {
  --tw-border-opacity: 1;
  border-color: rgb(240 82 82 / var(--tw-border-opacity));
}

.border-gray-700 {
  --tw-border-opacity: 1;
  border-color: rgb(55 65 81 / var(--tw-border-opacity));
}

.border-primary-600 {
  --tw-border-opacity: 1;
  border-color: rgb(239 86 47 / var(--tw-border-opacity));
}

.border-transparent {
  border-color: transparent;
}

.border-red-300 {
  --tw-border-opacity: 1;
  border-color: rgb(248 180 180 / var(--tw-border-opacity));
}

.border-green-300 {
  --tw-border-opacity: 1;
  border-color: rgb(132 225 188 / var(--tw-border-opacity));
}

.border-indigo-300 {
  --tw-border-opacity: 1;
  border-color: rgb(180 198 252 / var(--tw-border-opacity));
}

.border-purple-300 {
  --tw-border-opacity: 1;
  border-color: rgb(202 191 253 / var(--tw-border-opacity));
}

.border-pink-300 {
  --tw-border-opacity: 1;
  border-color: rgb(248 180 217 / var(--tw-border-opacity));
}

.border-blue-300 {
  --tw-border-opacity: 1;
  border-color: rgb(164 202 254 / var(--tw-border-opacity));
}

.border-primary-500 {
  --tw-border-opacity: 1;
  border-color: rgb(254 121 93 / var(--tw-border-opacity));
}

.border-orange-300 {
  --tw-border-opacity: 1;
  border-color: rgb(253 186 140 / var(--tw-border-opacity));
}

.border-inherit {
  border-color: inherit;
}

.border-t-gray-300 {
  --tw-border-opacity: 1;
  border-top-color: rgb(209 213 219 / var(--tw-border-opacity));
}

.border-opacity-50 {
  --tw-border-opacity: 0.5;
}

.bg-gray-200 {
  --tw-bg-opacity: 1;
  background-color: rgb(229 231 235 / var(--tw-bg-opacity));
}

.bg-gray-500 {
  --tw-bg-opacity: 1;
  background-color: rgb(107 114 128 / var(--tw-bg-opacity));
}

.bg-white {
  --tw-bg-opacity: 1;
  background-color: rgb(255 255 255 / var(--tw-bg-opacity));
}

.bg-red-400 {
  --tw-bg-opacity: 1;
  background-color: rgb(249 128 128 / var(--tw-bg-opacity));
}

.bg-slate-400 {
  --tw-bg-opacity: 1;
  background-color: rgb(148 163 184 / var(--tw-bg-opacity));
}

.bg-black {
  --tw-bg-opacity: 1;
  background-color: rgb(0 0 0 / var(--tw-bg-opacity));
}

.bg-indigo-100 {
  --tw-bg-opacity: 1;
  background-color: rgb(229 237 255 / var(--tw-bg-opacity));
}

.bg-gray-100 {
  --tw-bg-opacity: 1;
  background-color: rgb(243 244 246 / var(--tw-bg-opacity));
}

.bg-primary-100 {
  --tw-bg-opacity: 1;
  background-color: rgb(255 241 238 / var(--tw-bg-opacity));
}

.bg-blue-100 {
  --tw-bg-opacity: 1;
  background-color: rgb(225 239 254 / var(--tw-bg-opacity));
}

.bg-red-100 {
  --tw-bg-opacity: 1;
  background-color: rgb(253 232 232 / var(--tw-bg-opacity));
}

.bg-green-100 {
  --tw-bg-opacity: 1;
  background-color: rgb(222 247 236 / var(--tw-bg-opacity));
}

.bg-yellow-100 {
  --tw-bg-opacity: 1;
  background-color: rgb(253 246 178 / var(--tw-bg-opacity));
}

.bg-purple-100 {
  --tw-bg-opacity: 1;
  background-color: rgb(237 235 254 / var(--tw-bg-opacity));
}

.bg-pink-100 {
  --tw-bg-opacity: 1;
  background-color: rgb(252 232 243 / var(--tw-bg-opacity));
}

.bg-gray-50 {
  --tw-bg-opacity: 1;
  background-color: rgb(249 250 251 / var(--tw-bg-opacity));
}

.bg-gray-900 {
  --tw-bg-opacity: 1;
  background-color: rgb(17 24 39 / var(--tw-bg-opacity));
}

.bg-blue-700 {
  --tw-bg-opacity: 1;
  background-color: rgb(26 86 219 / var(--tw-bg-opacity));
}

.bg-gray-800 {
  --tw-bg-opacity: 1;
  background-color: rgb(31 41 55 / var(--tw-bg-opacity));
}

.bg-green-700 {
  --tw-bg-opacity: 1;
  background-color: rgb(4 108 78 / var(--tw-bg-opacity));
}

.bg-primary-700 {
  --tw-bg-opacity: 1;
  background-color: rgb(235 79 39 / var(--tw-bg-opacity));
}

.bg-purple-700 {
  --tw-bg-opacity: 1;
  background-color: rgb(108 43 217 / var(--tw-bg-opacity));
}

.bg-red-700 {
  --tw-bg-opacity: 1;
  background-color: rgb(200 30 30 / var(--tw-bg-opacity));
}

.bg-yellow-400 {
  --tw-bg-opacity: 1;
  background-color: rgb(227 160 8 / var(--tw-bg-opacity));
}

.bg-blue-400 {
  --tw-bg-opacity: 1;
  background-color: rgb(118 169 250 / var(--tw-bg-opacity));
}

.bg-green-400 {
  --tw-bg-opacity: 1;
  background-color: rgb(49 196 141 / var(--tw-bg-opacity));
}

.bg-primary-400 {
  --tw-bg-opacity: 1;
  background-color: rgb(255 188 173 / var(--tw-bg-opacity));
}

.bg-purple-400 {
  --tw-bg-opacity: 1;
  background-color: rgb(172 148 250 / var(--tw-bg-opacity));
}

.bg-yellow-300 {
  --tw-bg-opacity: 1;
  background-color: rgb(250 202 21 / var(--tw-bg-opacity));
}

.bg-white\/30 {
  background-color: rgb(255 255 255 / 0.3);
}

.bg-transparent {
  background-color: transparent;
}

.bg-green-50 {
  --tw-bg-opacity: 1;
  background-color: rgb(243 250 247 / var(--tw-bg-opacity));
}

.bg-red-50 {
  --tw-bg-opacity: 1;
  background-color: rgb(253 242 242 / var(--tw-bg-opacity));
}

.bg-gray-300 {
  --tw-bg-opacity: 1;
  background-color: rgb(209 213 219 / var(--tw-bg-opacity));
}

.bg-inherit {
  background-color: inherit;
}

.bg-blue-600 {
  --tw-bg-opacity: 1;
  background-color: rgb(28 100 242 / var(--tw-bg-opacity));
}

.bg-orange-600 {
  --tw-bg-opacity: 1;
  background-color: rgb(208 56 1 / var(--tw-bg-opacity));
}

.bg-green-500 {
  --tw-bg-opacity: 1;
  background-color: rgb(14 159 110 / var(--tw-bg-opacity));
}

.bg-red-500 {
  --tw-bg-opacity: 1;
  background-color: rgb(240 82 82 / var(--tw-bg-opacity));
}

.bg-purple-500 {
  --tw-bg-opacity: 1;
  background-color: rgb(144 97 249 / var(--tw-bg-opacity));
}

.bg-indigo-500 {
  --tw-bg-opacity: 1;
  background-color: rgb(104 117 245 / var(--tw-bg-opacity));
}

.bg-teal-500 {
  --tw-bg-opacity: 1;
  background-color: rgb(6 148 162 / var(--tw-bg-opacity));
}

.bg-blue-50 {
  --tw-bg-opacity: 1;
  background-color: rgb(235 245 255 / var(--tw-bg-opacity));
}

.bg-primary-600 {
  --tw-bg-opacity: 1;
  background-color: rgb(239 86 47 / var(--tw-bg-opacity));
}

.bg-gray-600 {
  --tw-bg-opacity: 1;
  background-color: rgb(75 85 99 / var(--tw-bg-opacity));
}

.bg-red-600 {
  --tw-bg-opacity: 1;
  background-color: rgb(224 36 36 / var(--tw-bg-opacity));
}

.bg-green-600 {
  --tw-bg-opacity: 1;
  background-color: rgb(5 122 85 / var(--tw-bg-opacity));
}

.bg-purple-600 {
  --tw-bg-opacity: 1;
  background-color: rgb(126 58 242 / var(--tw-bg-opacity));
}

.bg-indigo-600 {
  --tw-bg-opacity: 1;
  background-color: rgb(88 80 236 / var(--tw-bg-opacity));
}

.bg-primary-50 {
  --tw-bg-opacity: 1;
  background-color: rgb(255 245 242 / var(--tw-bg-opacity));
}

.bg-primary-500 {
  --tw-bg-opacity: 1;
  background-color: rgb(254 121 93 / var(--tw-bg-opacity));
}

.bg-gray-400 {
  --tw-bg-opacity: 1;
  background-color: rgb(156 163 175 / var(--tw-bg-opacity));
}

.bg-pink-500 {
  --tw-bg-opacity: 1;
  background-color: rgb(231 70 148 / var(--tw-bg-opacity));
}

.bg-blue-500 {
  --tw-bg-opacity: 1;
  background-color: rgb(63 131 248 / var(--tw-bg-opacity));
}

.bg-primary-800 {
  --tw-bg-opacity: 1;
  background-color: rgb(204 69 34 / var(--tw-bg-opacity));
}

.bg-gray-700 {
  --tw-bg-opacity: 1;
  background-color: rgb(55 65 81 / var(--tw-bg-opacity));
}

.bg-red-900 {
  --tw-bg-opacity: 1;
  background-color: rgb(119 29 29 / var(--tw-bg-opacity));
}

.bg-yellow-600 {
  --tw-bg-opacity: 1;
  background-color: rgb(159 88 10 / var(--tw-bg-opacity));
}

.bg-green-800 {
  --tw-bg-opacity: 1;
  background-color: rgb(3 84 63 / var(--tw-bg-opacity));
}

.bg-indigo-800 {
  --tw-bg-opacity: 1;
  background-color: rgb(66 56 157 / var(--tw-bg-opacity));
}

.bg-purple-800 {
  --tw-bg-opacity: 1;
  background-color: rgb(85 33 181 / var(--tw-bg-opacity));
}

.bg-pink-800 {
  --tw-bg-opacity: 1;
  background-color: rgb(153 21 75 / var(--tw-bg-opacity));
}

.bg-blue-800 {
  --tw-bg-opacity: 1;
  background-color: rgb(30 66 159 / var(--tw-bg-opacity));
}

.bg-yellow-500 {
  --tw-bg-opacity: 1;
  background-color: rgb(194 120 3 / var(--tw-bg-opacity));
}

.bg-blue-200 {
  --tw-bg-opacity: 1;
  background-color: rgb(195 221 253 / var(--tw-bg-opacity));
}

.bg-primary-200 {
  --tw-bg-opacity: 1;
  background-color: rgb(255 228 222 / var(--tw-bg-opacity));
}

.bg-orange-100 {
  --tw-bg-opacity: 1;
  background-color: rgb(254 236 220 / var(--tw-bg-opacity));
}

.bg-yellow-50 {
  --tw-bg-opacity: 1;
  background-color: rgb(253 253 234 / var(--tw-bg-opacity));
}

.bg-indigo-50 {
  --tw-bg-opacity: 1;
  background-color: rgb(240 245 255 / var(--tw-bg-opacity));
}

.bg-purple-50 {
  --tw-bg-opacity: 1;
  background-color: rgb(246 245 255 / var(--tw-bg-opacity));
}

.bg-pink-50 {
  --tw-bg-opacity: 1;
  background-color: rgb(253 242 248 / var(--tw-bg-opacity));
}

.bg-orange-50 {
  --tw-bg-opacity: 1;
  background-color: rgb(255 248 241 / var(--tw-bg-opacity));
}

.bg-opacity-75 {
  --tw-bg-opacity: 0.75;
}

.bg-opacity-50 {
  --tw-bg-opacity: 0.5;
}

.bg-gradient-to-r {
  background-image: linear-gradient(to right, var(--tw-gradient-stops));
}

.bg-gradient-to-br {
  background-image: linear-gradient(to bottom right, var(--tw-gradient-stops));
}

.from-blue-500 {
  --tw-gradient-from: #3F83F8;
  --tw-gradient-to: rgb(63 131 248 / 0);
  --tw-gradient-stops: var(--tw-gradient-from), var(--tw-gradient-to);
}

.from-green-400 {
  --tw-gradient-from: #31C48D;
  --tw-gradient-to: rgb(49 196 141 / 0);
  --tw-gradient-stops: var(--tw-gradient-from), var(--tw-gradient-to);
}

.from-cyan-400 {
  --tw-gradient-from: #22d3ee;
  --tw-gradient-to: rgb(34 211 238 / 0);
  --tw-gradient-stops: var(--tw-gradient-from), var(--tw-gradient-to);
}

.from-teal-400 {
  --tw-gradient-from: #16BDCA;
  --tw-gradient-to: rgb(22 189 202 / 0);
  --tw-gradient-stops: var(--tw-gradient-from), var(--tw-gradient-to);
}

.from-lime-200 {
  --tw-gradient-from: #d9f99d;
  --tw-gradient-to: rgb(217 249 157 / 0);
  --tw-gradient-stops: var(--tw-gradient-from), var(--tw-gradient-to);
}

.from-red-400 {
  --tw-gradient-from: #F98080;
  --tw-gradient-to: rgb(249 128 128 / 0);
  --tw-gradient-stops: var(--tw-gradient-from), var(--tw-gradient-to);
}

.from-pink-400 {
  --tw-gradient-from: #F17EB8;
  --tw-gradient-to: rgb(241 126 184 / 0);
  --tw-gradient-stops: var(--tw-gradient-from), var(--tw-gradient-to);
}

.from-purple-500 {
  --tw-gradient-from: #9061F9;
  --tw-gradient-to: rgb(144 97 249 / 0);
  --tw-gradient-stops: var(--tw-gradient-from), var(--tw-gradient-to);
}

.from-purple-600 {
  --tw-gradient-from: #7E3AF2;
  --tw-gradient-to: rgb(126 58 242 / 0);
  --tw-gradient-stops: var(--tw-gradient-from), var(--tw-gradient-to);
}

.from-cyan-500 {
  --tw-gradient-from: #06b6d4;
  --tw-gradient-to: rgb(6 182 212 / 0);
  --tw-gradient-stops: var(--tw-gradient-from), var(--tw-gradient-to);
}

.from-pink-500 {
  --tw-gradient-from: #E74694;
  --tw-gradient-to: rgb(231 70 148 / 0);
  --tw-gradient-stops: var(--tw-gradient-from), var(--tw-gradient-to);
}

.from-teal-200 {
  --tw-gradient-from: #AFECEF;
  --tw-gradient-to: rgb(175 236 239 / 0);
  --tw-gradient-stops: var(--tw-gradient-from), var(--tw-gradient-to);
}

.from-red-200 {
  --tw-gradient-from: #FBD5D5;
  --tw-gradient-to: rgb(251 213 213 / 0);
  --tw-gradient-stops: var(--tw-gradient-from), var(--tw-gradient-to);
}

.from-sky-400 {
  --tw-gradient-from: #38bdf8;
  --tw-gradient-to: rgb(56 189 248 / 0);
  --tw-gradient-stops: var(--tw-gradient-from), var(--tw-gradient-to);
}

.via-blue-600 {
  --tw-gradient-to: rgb(28 100 242 / 0);
  --tw-gradient-stops: var(--tw-gradient-from), #1C64F2, var(--tw-gradient-to);
}

.via-green-500 {
  --tw-gradient-to: rgb(14 159 110 / 0);
  --tw-gradient-stops: var(--tw-gradient-from), #0E9F6E, var(--tw-gradient-to);
}

.via-cyan-500 {
  --tw-gradient-to: rgb(6 182 212 / 0);
  --tw-gradient-stops: var(--tw-gradient-from), #06b6d4, var(--tw-gradient-to);
}

.via-teal-500 {
  --tw-gradient-to: rgb(6 148 162 / 0);
  --tw-gradient-stops: var(--tw-gradient-from), #0694A2, var(--tw-gradient-to);
}

.via-lime-400 {
  --tw-gradient-to: rgb(163 230 53 / 0);
  --tw-gradient-stops: var(--tw-gradient-from), #a3e635, var(--tw-gradient-to);
}

.via-red-500 {
  --tw-gradient-to: rgb(240 82 82 / 0);
  --tw-gradient-stops: var(--tw-gradient-from), #F05252, var(--tw-gradient-to);
}

.via-pink-500 {
  --tw-gradient-to: rgb(231 70 148 / 0);
  --tw-gradient-stops: var(--tw-gradient-from), #E74694, var(--tw-gradient-to);
}

.via-purple-600 {
  --tw-gradient-to: rgb(126 58 242 / 0);
  --tw-gradient-stops: var(--tw-gradient-from), #7E3AF2, var(--tw-gradient-to);
}

.via-red-300 {
  --tw-gradient-to: rgb(248 180 180 / 0);
  --tw-gradient-stops: var(--tw-gradient-from), #F8B4B4, var(--tw-gradient-to);
}

.to-blue-700 {
  --tw-gradient-to: #1A56DB;
}

.to-green-600 {
  --tw-gradient-to: #057A55;
}

.to-cyan-600 {
  --tw-gradient-to: #0891b2;
}

.to-teal-600 {
  --tw-gradient-to: #047481;
}

.to-lime-500 {
  --tw-gradient-to: #84cc16;
}

.to-red-600 {
  --tw-gradient-to: #E02424;
}

.to-pink-600 {
  --tw-gradient-to: #D61F69;
}

.to-purple-700 {
  --tw-gradient-to: #6C2BD9;
}

.to-blue-500 {
  --tw-gradient-to: #3F83F8;
}

.to-blue-600 {
  --tw-gradient-to: #1C64F2;
}

.to-pink-500 {
  --tw-gradient-to: #E74694;
}

.to-orange-400 {
  --tw-gradient-to: #FF8A4C;
}

.to-lime-200 {
  --tw-gradient-to: #d9f99d;
}

.to-yellow-200 {
  --tw-gradient-to: #FCE96A;
}

.to-emerald-600 {
  --tw-gradient-to: #059669;
}

.bg-clip-text {
  -webkit-background-clip: text;
          background-clip: text;
}

.bg-repeat {
  background-repeat: repeat;
}

.fill-primary-600 {
  fill: #EF562F;
}

.fill-blue-600 {
  fill: #1C64F2;
}

.fill-gray-600 {
  fill: #4B5563;
}

.fill-green-500 {
  fill: #0E9F6E;
}

.fill-red-600 {
  fill: #E02424;
}

.fill-yellow-400 {
  fill: #E3A008;
}

.fill-pink-600 {
  fill: #D61F69;
}

.fill-purple-600 {
  fill: #7E3AF2;
}

.fill-white {
  fill: #ffffff;
}

.object-cover {
  object-fit: cover;
}

.p-8 {
  padding: 2rem;
}

.p-4 {
  padding: 1rem;
}

.p-0 {
  padding: 0px;
}

.p-2 {
  padding: 0.5rem;
}

.p-1 {
  padding: 0.25rem;
}

.p-0\.5 {
  padding: 0.125rem;
}

.p-5 {
  padding: 1.25rem;
}

.p-2\.5 {
  padding: 0.625rem;
}

.p-3 {
  padding: 0.75rem;
}

.\!p-0 {
  padding: 0px !important;
}

.p-1\.5 {
  padding: 0.375rem;
}

.\!p-3 {
  padding: 0.75rem !important;
}

.\!p-2 {
  padding: 0.5rem !important;
}

.p-12 {
  padding: 3rem;
}

.px-2 {
  padding-left: 0.5rem;
  padding-right: 0.5rem;
}

.px-4 {
  padding-left: 1rem;
  padding-right: 1rem;
}

.px-1 {
  padding-left: 0.25rem;
  padding-right: 0.25rem;
}

.py-1 {
  padding-top: 0.25rem;
  padding-bottom: 0.25rem;
}

.px-3 {
  padding-left: 0.75rem;
  padding-right: 0.75rem;
}

.py-5 {
  padding-top: 1.25rem;
  padding-bottom: 1.25rem;
}

.px-2\.5 {
  padding-left: 0.625rem;
  padding-right: 0.625rem;
}

.py-0\.5 {
  padding-top: 0.125rem;
  padding-bottom: 0.125rem;
}

.py-0 {
  padding-top: 0px;
  padding-bottom: 0px;
}

.px-8 {
  padding-left: 2rem;
  padding-right: 2rem;
}

.px-5 {
  padding-left: 1.25rem;
  padding-right: 1.25rem;
}

.py-1\.5 {
  padding-top: 0.375rem;
  padding-bottom: 0.375rem;
}

.py-3 {
  padding-top: 0.75rem;
  padding-bottom: 0.75rem;
}

.py-2 {
  padding-top: 0.5rem;
  padding-bottom: 0.5rem;
}

.py-2\.5 {
  padding-top: 0.625rem;
  padding-bottom: 0.625rem;
}

.px-6 {
  padding-left: 1.5rem;
  padding-right: 1.5rem;
}

.py-3\.5 {
  padding-top: 0.875rem;
  padding-bottom: 0.875rem;
}

.px-0 {
  padding-left: 0px;
  padding-right: 0px;
}

.\!px-0 {
  padding-left: 0px !important;
  padding-right: 0px !important;
}

.py-4 {
  padding-top: 1rem;
  padding-bottom: 1rem;
}

.pr-2 {
  padding-right: 0.5rem;
}

.pr-12 {
  padding-right: 3rem;
}

.pl-2 {
  padding-left: 0.5rem;
}

.pl-1 {
  padding-left: 0.25rem;
}

.pr-1 {
  padding-right: 0.25rem;
}

.pt-0\.5 {
  padding-top: 0.125rem;
}

.pt-0 {
  padding-top: 0px;
}

.pl-3 {
  padding-left: 0.75rem;
}

.pb-3 {
  padding-bottom: 0.75rem;
}

.pl-4 {
  padding-left: 1rem;
}

.pr-4 {
  padding-right: 1rem;
}

.pb-1\.5 {
  padding-bottom: 0.375rem;
}

.pt-4 {
  padding-top: 1rem;
}

.pb-1 {
  padding-bottom: 0.25rem;
}

.pb-2\.5 {
  padding-bottom: 0.625rem;
}

.pt-5 {
  padding-top: 1.25rem;
}

.pb-2 {
  padding-bottom: 0.5rem;
}

.pt-3 {
  padding-top: 0.75rem;
}

.pt-1 {
  padding-top: 0.25rem;
}

.pb-10 {
  padding-bottom: 2.5rem;
}

.text-left {
  text-align: left;
}

.text-center {
  text-align: center;
}

.text-right {
  text-align: right;
}

.text-justify {
  text-align: justify;
}

.text-xl {
  font-size: 1.25rem;
  line-height: 1.75rem;
}

.text-xs {
  font-size: 0.75rem;
  line-height: 1rem;
}

.text-lg {
  font-size: 1.125rem;
  line-height: 1.75rem;
}

.text-base {
  font-size: 1rem;
  line-height: 1.5rem;
}

.text-3xl {
  font-size: 1.875rem;
  line-height: 2.25rem;
}

.text-2xl {
  font-size: 1.5rem;
  line-height: 2rem;
}

.text-sm {
  font-size: 0.875rem;
  line-height: 1.25rem;
}

.text-4xl {
  font-size: 2.25rem;
  line-height: 2.5rem;
}

.text-5xl {
  font-size: 3rem;
  line-height: 1;
}

.text-6xl {
  font-size: 3.75rem;
  line-height: 1;
}

.text-7xl {
  font-size: 4.5rem;
  line-height: 1;
}

.text-8xl {
  font-size: 6rem;
  line-height: 1;
}

.text-9xl {
  font-size: 8rem;
  line-height: 1;
}

.font-bold {
  font-weight: 700;
}

.font-extrabold {
  font-weight: 800;
}

.font-semibold {
  font-weight: 600;
}

.font-normal {
  font-weight: 400;
}

.font-medium {
  font-weight: 500;
}

.font-thin {
  font-weight: 100;
}

.font-extralight {
  font-weight: 200;
}

.font-light {
  font-weight: 300;
}

.font-black {
  font-weight: 900;
}

.uppercase {
  text-transform: uppercase;
}

.lowercase {
  text-transform: lowercase;
}

.capitalize {
  text-transform: capitalize;
}

.normal-case {
  text-transform: none;
}

.italic {
  font-style: italic;
}

.not-italic {
  font-style: normal;
}

.normal-nums {
  font-variant-numeric: normal;
}

.ordinal {
  --tw-ordinal: ordinal;
  font-variant-numeric: var(--tw-ordinal) var(--tw-slashed-zero) var(--tw-numeric-figure) var(--tw-numeric-spacing) var(--tw-numeric-fraction);
}

.slashed-zero {
  --tw-slashed-zero: slashed-zero;
  font-variant-numeric: var(--tw-ordinal) var(--tw-slashed-zero) var(--tw-numeric-figure) var(--tw-numeric-spacing) var(--tw-numeric-fraction);
}

.lining-nums {
  --tw-numeric-figure: lining-nums;
  font-variant-numeric: var(--tw-ordinal) var(--tw-slashed-zero) var(--tw-numeric-figure) var(--tw-numeric-spacing) var(--tw-numeric-fraction);
}

.oldstyle-nums {
  --tw-numeric-figure: oldstyle-nums;
  font-variant-numeric: var(--tw-ordinal) var(--tw-slashed-zero) var(--tw-numeric-figure) var(--tw-numeric-spacing) var(--tw-numeric-fraction);
}

.proportional-nums {
  --tw-numeric-spacing: proportional-nums;
  font-variant-numeric: var(--tw-ordinal) var(--tw-slashed-zero) var(--tw-numeric-figure) var(--tw-numeric-spacing) var(--tw-numeric-fraction);
}

.tabular-nums {
  --tw-numeric-spacing: tabular-nums;
  font-variant-numeric: var(--tw-ordinal) var(--tw-slashed-zero) var(--tw-numeric-figure) var(--tw-numeric-spacing) var(--tw-numeric-fraction);
}

.diagonal-fractions {
  --tw-numeric-fraction: diagonal-fractions;
  font-variant-numeric: var(--tw-ordinal) var(--tw-slashed-zero) var(--tw-numeric-figure) var(--tw-numeric-spacing) var(--tw-numeric-fraction);
}

.leading-6 {
  line-height: 1.5rem;
}

.leading-9 {
  line-height: 2.25rem;
}

.leading-none {
  line-height: 1;
}

.leading-normal {
  line-height: 1.5;
}

.leading-relaxed {
  line-height: 1.625;
}

.leading-loose {
  line-height: 2;
}

.tracking-tight {
  letter-spacing: -0.025em;
}

.tracking-tighter {
  letter-spacing: -0.05em;
}

.tracking-normal {
  letter-spacing: 0em;
}

.tracking-wide {
  letter-spacing: 0.025em;
}

.tracking-wider {
  letter-spacing: 0.05em;
}

.tracking-widest {
  letter-spacing: 0.1em;
}

.text-white {
  --tw-text-opacity: 1;
  color: rgb(255 255 255 / var(--tw-text-opacity));
}

.text-black {
  --tw-text-opacity: 1;
  color: rgb(0 0 0 / var(--tw-text-opacity));
}

.text-gray-900 {
  --tw-text-opacity: 1;
  color: rgb(17 24 39 / var(--tw-text-opacity));
}

.text-gray-500 {
  --tw-text-opacity: 1;
  color: rgb(107 114 128 / var(--tw-text-opacity));
}

.text-gray-800 {
  --tw-text-opacity: 1;
  color: rgb(31 41 55 / var(--tw-text-opacity));
}

.text-gray-600 {
  --tw-text-opacity: 1;
  color: rgb(75 85 99 / var(--tw-text-opacity));
}

.text-primary-800 {
  --tw-text-opacity: 1;
  color: rgb(204 69 34 / var(--tw-text-opacity));
}

.text-blue-800 {
  --tw-text-opacity: 1;
  color: rgb(30 66 159 / var(--tw-text-opacity));
}

.text-red-800 {
  --tw-text-opacity: 1;
  color: rgb(155 28 28 / var(--tw-text-opacity));
}

.text-green-800 {
  --tw-text-opacity: 1;
  color: rgb(3 84 63 / var(--tw-text-opacity));
}

.text-yellow-800 {
  --tw-text-opacity: 1;
  color: rgb(114 59 19 / var(--tw-text-opacity));
}

.text-indigo-800 {
  --tw-text-opacity: 1;
  color: rgb(66 56 157 / var(--tw-text-opacity));
}

.text-purple-800 {
  --tw-text-opacity: 1;
  color: rgb(85 33 181 / var(--tw-text-opacity));
}

.text-pink-800 {
  --tw-text-opacity: 1;
  color: rgb(153 21 75 / var(--tw-text-opacity));
}

.text-primary-400 {
  --tw-text-opacity: 1;
  color: rgb(255 188 173 / var(--tw-text-opacity));
}

.text-blue-400 {
  --tw-text-opacity: 1;
  color: rgb(118 169 250 / var(--tw-text-opacity));
}

.text-gray-400 {
  --tw-text-opacity: 1;
  color: rgb(156 163 175 / var(--tw-text-opacity));
}

.text-red-400 {
  --tw-text-opacity: 1;
  color: rgb(249 128 128 / var(--tw-text-opacity));
}

.text-green-400 {
  --tw-text-opacity: 1;
  color: rgb(49 196 141 / var(--tw-text-opacity));
}

.text-yellow-400 {
  --tw-text-opacity: 1;
  color: rgb(227 160 8 / var(--tw-text-opacity));
}

.text-indigo-400 {
  --tw-text-opacity: 1;
  color: rgb(141 162 251 / var(--tw-text-opacity));
}

.text-purple-400 {
  --tw-text-opacity: 1;
  color: rgb(172 148 250 / var(--tw-text-opacity));
}

.text-pink-400 {
  --tw-text-opacity: 1;
  color: rgb(241 126 184 / var(--tw-text-opacity));
}

.text-primary-700 {
  --tw-text-opacity: 1;
  color: rgb(235 79 39 / var(--tw-text-opacity));
}

.text-gray-700 {
  --tw-text-opacity: 1;
  color: rgb(55 65 81 / var(--tw-text-opacity));
}

.text-blue-900 {
  --tw-text-opacity: 1;
  color: rgb(35 56 118 / var(--tw-text-opacity));
}

.text-green-900 {
  --tw-text-opacity: 1;
  color: rgb(1 71 55 / var(--tw-text-opacity));
}

.text-primary-900 {
  --tw-text-opacity: 1;
  color: rgb(165 55 27 / var(--tw-text-opacity));
}

.text-purple-900 {
  --tw-text-opacity: 1;
  color: rgb(74 29 150 / var(--tw-text-opacity));
}

.text-red-900 {
  --tw-text-opacity: 1;
  color: rgb(119 29 29 / var(--tw-text-opacity));
}

.text-yellow-900 {
  --tw-text-opacity: 1;
  color: rgb(99 49 18 / var(--tw-text-opacity));
}

.text-blue-700 {
  --tw-text-opacity: 1;
  color: rgb(26 86 219 / var(--tw-text-opacity));
}

.text-green-700 {
  --tw-text-opacity: 1;
  color: rgb(4 108 78 / var(--tw-text-opacity));
}

.text-purple-700 {
  --tw-text-opacity: 1;
  color: rgb(108 43 217 / var(--tw-text-opacity));
}

.text-red-700 {
  --tw-text-opacity: 1;
  color: rgb(200 30 30 / var(--tw-text-opacity));
}

.\!text-gray-900 {
  --tw-text-opacity: 1 !important;
  color: rgb(17 24 39 / var(--tw-text-opacity)) !important;
}

.text-green-600 {
  --tw-text-opacity: 1;
  color: rgb(5 122 85 / var(--tw-text-opacity));
}

.text-red-600 {
  --tw-text-opacity: 1;
  color: rgb(224 36 36 / var(--tw-text-opacity));
}

.text-primary-500 {
  --tw-text-opacity: 1;
  color: rgb(254 121 93 / var(--tw-text-opacity));
}

.text-primary-600 {
  --tw-text-opacity: 1;
  color: rgb(239 86 47 / var(--tw-text-opacity));
}

.text-purple-600 {
  --tw-text-opacity: 1;
  color: rgb(126 58 242 / var(--tw-text-opacity));
}

.text-teal-600 {
  --tw-text-opacity: 1;
  color: rgb(4 116 129 / var(--tw-text-opacity));
}

.text-orange-500 {
  --tw-text-opacity: 1;
  color: rgb(255 90 31 / var(--tw-text-opacity));
}

.text-blue-600 {
  --tw-text-opacity: 1;
  color: rgb(28 100 242 / var(--tw-text-opacity));
}

.text-primary-100 {
  --tw-text-opacity: 1;
  color: rgb(255 241 238 / var(--tw-text-opacity));
}

.text-gray-200 {
  --tw-text-opacity: 1;
  color: rgb(229 231 235 / var(--tw-text-opacity));
}

.text-gray-300 {
  --tw-text-opacity: 1;
  color: rgb(209 213 219 / var(--tw-text-opacity));
}

.text-blue-100 {
  --tw-text-opacity: 1;
  color: rgb(225 239 254 / var(--tw-text-opacity));
}

.text-green-100 {
  --tw-text-opacity: 1;
  color: rgb(222 247 236 / var(--tw-text-opacity));
}

.text-red-100 {
  --tw-text-opacity: 1;
  color: rgb(253 232 232 / var(--tw-text-opacity));
}

.text-yellow-100 {
  --tw-text-opacity: 1;
  color: rgb(253 246 178 / var(--tw-text-opacity));
}

.text-purple-100 {
  --tw-text-opacity: 1;
  color: rgb(237 235 254 / var(--tw-text-opacity));
}

.text-indigo-100 {
  --tw-text-opacity: 1;
  color: rgb(229 237 255 / var(--tw-text-opacity));
}

.text-pink-100 {
  --tw-text-opacity: 1;
  color: rgb(252 232 243 / var(--tw-text-opacity));
}

.text-blue-50 {
  --tw-text-opacity: 1;
  color: rgb(235 245 255 / var(--tw-text-opacity));
}

.text-red-500 {
  --tw-text-opacity: 1;
  color: rgb(240 82 82 / var(--tw-text-opacity));
}

.text-yellow-500 {
  --tw-text-opacity: 1;
  color: rgb(194 120 3 / var(--tw-text-opacity));
}

.text-green-500 {
  --tw-text-opacity: 1;
  color: rgb(14 159 110 / var(--tw-text-opacity));
}

.text-blue-500 {
  --tw-text-opacity: 1;
  color: rgb(63 131 248 / var(--tw-text-opacity));
}

.text-indigo-500 {
  --tw-text-opacity: 1;
  color: rgb(104 117 245 / var(--tw-text-opacity));
}

.text-purple-500 {
  --tw-text-opacity: 1;
  color: rgb(144 97 249 / var(--tw-text-opacity));
}

.text-pink-500 {
  --tw-text-opacity: 1;
  color: rgb(231 70 148 / var(--tw-text-opacity));
}

.text-transparent {
  color: transparent;
}

.text-orange-800 {
  --tw-text-opacity: 1;
  color: rgb(138 44 13 / var(--tw-text-opacity));
}

.underline {
  text-decoration-line: underline;
}

.overline {
  text-decoration-line: overline;
}

.line-through {
  text-decoration-line: line-through;
}

.no-underline {
  text-decoration-line: none;
}

.decoration-blue-400 {
  text-decoration-color: #76A9FA;
}

.decoration-2 {
  text-decoration-thickness: 2px;
}

.antialiased {
  -webkit-font-smoothing: antialiased;
  -moz-osx-font-smoothing: grayscale;
}

.subpixel-antialiased {
  -webkit-font-smoothing: auto;
  -moz-osx-font-smoothing: auto;
}

.placeholder-green-700::placeholder {
  --tw-placeholder-opacity: 1;
  color: rgb(4 108 78 / var(--tw-placeholder-opacity));
}

.placeholder-red-700::placeholder {
  --tw-placeholder-opacity: 1;
  color: rgb(200 30 30 / var(--tw-placeholder-opacity));
}

.opacity-50 {
  opacity: 0.5;
}

.opacity-100 {
  opacity: 1;
}

.opacity-60 {
  opacity: 0.6;
}

.opacity-30 {
  opacity: 0.3;
}

.shadow-lg {
  --tw-shadow: 0 10px 15px -3px rgb(0 0 0 / 0.1), 0 4px 6px -4px rgb(0 0 0 / 0.1);
  --tw-shadow-colored: 0 10px 15px -3px var(--tw-shadow-color), 0 4px 6px -4px var(--tw-shadow-color);
  box-shadow: var(--tw-ring-offset-shadow, 0 0 #0000), var(--tw-ring-shadow, 0 0 #0000), var(--tw-shadow);
}

.shadow {
  --tw-shadow: 0 1px 3px 0 rgb(0 0 0 / 0.1), 0 1px 2px -1px rgb(0 0 0 / 0.1);
  --tw-shadow-colored: 0 1px 3px 0 var(--tw-shadow-color), 0 1px 2px -1px var(--tw-shadow-color);
  box-shadow: var(--tw-ring-offset-shadow, 0 0 #0000), var(--tw-ring-shadow, 0 0 #0000), var(--tw-shadow);
}

.shadow-md {
  --tw-shadow: 0 4px 6px -1px rgb(0 0 0 / 0.1), 0 2px 4px -2px rgb(0 0 0 / 0.1);
  --tw-shadow-colored: 0 4px 6px -1px var(--tw-shadow-color), 0 2px 4px -2px var(--tw-shadow-color);
  box-shadow: var(--tw-ring-offset-shadow, 0 0 #0000), var(--tw-ring-shadow, 0 0 #0000), var(--tw-shadow);
}

.shadow-sm {
  --tw-shadow: 0 1px 2px 0 rgb(0 0 0 / 0.05);
  --tw-shadow-colored: 0 1px 2px 0 var(--tw-shadow-color);
  box-shadow: var(--tw-ring-offset-shadow, 0 0 #0000), var(--tw-ring-shadow, 0 0 #0000), var(--tw-shadow);
}

.shadow-inner {
  --tw-shadow: inset 0 2px 4px 0 rgb(0 0 0 / 0.05);
  --tw-shadow-colored: inset 0 2px 4px 0 var(--tw-shadow-color);
  box-shadow: var(--tw-ring-offset-shadow, 0 0 #0000), var(--tw-ring-shadow, 0 0 #0000), var(--tw-shadow);
}

.shadow-xl {
  --tw-shadow: 0 20px 25px -5px rgb(0 0 0 / 0.1), 0 8px 10px -6px rgb(0 0 0 / 0.1);
  --tw-shadow-colored: 0 20px 25px -5px var(--tw-shadow-color), 0 8px 10px -6px var(--tw-shadow-color);
  box-shadow: var(--tw-ring-offset-shadow, 0 0 #0000), var(--tw-ring-shadow, 0 0 #0000), var(--tw-shadow);
}

.shadow-gray-300 {
  --tw-shadow-color: #D1D5DB;
  --tw-shadow: var(--tw-shadow-colored);
}

.shadow-blue-700 {
  --tw-shadow-color: #1A56DB;
  --tw-shadow: var(--tw-shadow-colored);
}

.shadow-gray-800 {
  --tw-shadow-color: #1F2937;
  --tw-shadow: var(--tw-shadow-colored);
}

.shadow-green-700 {
  --tw-shadow-color: #046C4E;
  --tw-shadow: var(--tw-shadow-colored);
}

.shadow-primary-700 {
  --tw-shadow-color: #EB4F27;
  --tw-shadow: var(--tw-shadow-colored);
}

.shadow-purple-700 {
  --tw-shadow-color: #6C2BD9;
  --tw-shadow: var(--tw-shadow-colored);
}

.shadow-red-700 {
  --tw-shadow-color: #C81E1E;
  --tw-shadow: var(--tw-shadow-colored);
}

.shadow-yellow-500 {
  --tw-shadow-color: #C27803;
  --tw-shadow: var(--tw-shadow-colored);
}

.shadow-gray-500\/50 {
  --tw-shadow-color: rgb(107 114 128 / 0.5);
  --tw-shadow: var(--tw-shadow-colored);
}

.shadow-blue-500\/50 {
  --tw-shadow-color: rgb(63 131 248 / 0.5);
  --tw-shadow: var(--tw-shadow-colored);
}

.shadow-green-500\/50 {
  --tw-shadow-color: rgb(14 159 110 / 0.5);
  --tw-shadow: var(--tw-shadow-colored);
}

.shadow-primary-500\/50 {
  --tw-shadow-color: rgb(254 121 93 / 0.5);
  --tw-shadow: var(--tw-shadow-colored);
}

.shadow-purple-500\/50 {
  --tw-shadow-color: rgb(144 97 249 / 0.5);
  --tw-shadow: var(--tw-shadow-colored);
}

.shadow-red-500\/50 {
  --tw-shadow-color: rgb(240 82 82 / 0.5);
  --tw-shadow: var(--tw-shadow-colored);
}

.shadow-yellow-500\/50 {
  --tw-shadow-color: rgb(194 120 3 / 0.5);
  --tw-shadow: var(--tw-shadow-colored);
}

.shadow-cyan-500\/50 {
  --tw-shadow-color: rgb(6 182 212 / 0.5);
  --tw-shadow: var(--tw-shadow-colored);
}

.shadow-teal-500\/50 {
  --tw-shadow-color: rgb(6 148 162 / 0.5);
  --tw-shadow: var(--tw-shadow-colored);
}

.shadow-lime-500\/50 {
  --tw-shadow-color: rgb(132 204 22 / 0.5);
  --tw-shadow: var(--tw-shadow-colored);
}

.shadow-pink-500\/50 {
  --tw-shadow-color: rgb(231 70 148 / 0.5);
  --tw-shadow: var(--tw-shadow-colored);
}

.outline-none {
  outline: 2px solid transparent;
  outline-offset: 2px;
}

.outline {
  outline-style: solid;
}

.\!outline {
  outline-style: solid !important;
}

.ring {
  --tw-ring-offset-shadow: var(--tw-ring-inset) 0 0 0 var(--tw-ring-offset-width) var(--tw-ring-offset-color);
  --tw-ring-shadow: var(--tw-ring-inset) 0 0 0 calc(3px + var(--tw-ring-offset-width)) var(--tw-ring-color);
  box-shadow: var(--tw-ring-offset-shadow), var(--tw-ring-shadow), var(--tw-shadow, 0 0 #0000);
}

.ring-2 {
  --tw-ring-offset-shadow: var(--tw-ring-inset) 0 0 0 var(--tw-ring-offset-width) var(--tw-ring-offset-color);
  --tw-ring-shadow: var(--tw-ring-inset) 0 0 0 calc(2px + var(--tw-ring-offset-width)) var(--tw-ring-color);
  box-shadow: var(--tw-ring-offset-shadow), var(--tw-ring-shadow), var(--tw-shadow, 0 0 #0000);
}

.ring-8 {
  --tw-ring-offset-shadow: var(--tw-ring-inset) 0 0 0 var(--tw-ring-offset-width) var(--tw-ring-offset-color);
  --tw-ring-shadow: var(--tw-ring-inset) 0 0 0 calc(8px + var(--tw-ring-offset-width)) var(--tw-ring-color);
  box-shadow: var(--tw-ring-offset-shadow), var(--tw-ring-shadow), var(--tw-shadow, 0 0 #0000);
}

.ring-inset {
  --tw-ring-inset: inset;
>>>>>>> fb46381d
}

.tracking-wider {
  letter-spacing: 0.05em;
}

<<<<<<< HEAD
.tracking-widest {
  letter-spacing: 0.1em;
=======
.ring-primary-500 {
  --tw-ring-opacity: 1;
  --tw-ring-color: rgb(254 121 93 / var(--tw-ring-opacity));
}

.ring-white {
  --tw-ring-opacity: 1;
  --tw-ring-color: rgb(255 255 255 / var(--tw-ring-opacity));
>>>>>>> fb46381d
}

.text-white {
  --tw-text-opacity: 1;
  color: rgb(255 255 255 / var(--tw-text-opacity));
}

<<<<<<< HEAD
.text-black {
  --tw-text-opacity: 1;
  color: rgb(0 0 0 / var(--tw-text-opacity));
}

.text-gray-900 {
  --tw-text-opacity: 1;
  color: rgb(17 24 39 / var(--tw-text-opacity));
=======
.drop-shadow-2xl {
  --tw-drop-shadow: drop-shadow(0 25px 25px rgb(0 0 0 / 0.15));
  filter: var(--tw-blur) var(--tw-brightness) var(--tw-contrast) var(--tw-grayscale) var(--tw-hue-rotate) var(--tw-invert) var(--tw-saturate) var(--tw-sepia) var(--tw-drop-shadow);
}

.drop-shadow-md {
  --tw-drop-shadow: drop-shadow(0 4px 3px rgb(0 0 0 / 0.07)) drop-shadow(0 2px 2px rgb(0 0 0 / 0.06));
  filter: var(--tw-blur) var(--tw-brightness) var(--tw-contrast) var(--tw-grayscale) var(--tw-hue-rotate) var(--tw-invert) var(--tw-saturate) var(--tw-sepia) var(--tw-drop-shadow);
>>>>>>> fb46381d
}

.text-gray-500 {
  --tw-text-opacity: 1;
  color: rgb(107 114 128 / var(--tw-text-opacity));
}

.text-gray-800 {
  --tw-text-opacity: 1;
  color: rgb(31 41 55 / var(--tw-text-opacity));
}

.text-gray-600 {
  --tw-text-opacity: 1;
  color: rgb(75 85 99 / var(--tw-text-opacity));
}

.text-primary-800 {
  --tw-text-opacity: 1;
  color: rgb(204 69 34 / var(--tw-text-opacity));
}

.text-blue-800 {
  --tw-text-opacity: 1;
  color: rgb(30 66 159 / var(--tw-text-opacity));
}

.text-red-800 {
  --tw-text-opacity: 1;
  color: rgb(155 28 28 / var(--tw-text-opacity));
}

.text-green-800 {
  --tw-text-opacity: 1;
  color: rgb(3 84 63 / var(--tw-text-opacity));
}

.text-yellow-800 {
  --tw-text-opacity: 1;
  color: rgb(114 59 19 / var(--tw-text-opacity));
}

.text-indigo-800 {
  --tw-text-opacity: 1;
  color: rgb(66 56 157 / var(--tw-text-opacity));
}

.text-purple-800 {
  --tw-text-opacity: 1;
  color: rgb(85 33 181 / var(--tw-text-opacity));
}

.text-pink-800 {
  --tw-text-opacity: 1;
  color: rgb(153 21 75 / var(--tw-text-opacity));
}

.text-primary-400 {
  --tw-text-opacity: 1;
  color: rgb(255 188 173 / var(--tw-text-opacity));
}

.text-blue-400 {
  --tw-text-opacity: 1;
  color: rgb(118 169 250 / var(--tw-text-opacity));
}

.text-gray-400 {
  --tw-text-opacity: 1;
  color: rgb(156 163 175 / var(--tw-text-opacity));
}

.text-red-400 {
  --tw-text-opacity: 1;
  color: rgb(249 128 128 / var(--tw-text-opacity));
}

.text-green-400 {
  --tw-text-opacity: 1;
  color: rgb(49 196 141 / var(--tw-text-opacity));
}

.text-yellow-400 {
  --tw-text-opacity: 1;
  color: rgb(227 160 8 / var(--tw-text-opacity));
}

.text-indigo-400 {
  --tw-text-opacity: 1;
  color: rgb(141 162 251 / var(--tw-text-opacity));
}

.text-purple-400 {
  --tw-text-opacity: 1;
  color: rgb(172 148 250 / var(--tw-text-opacity));
}

.text-pink-400 {
  --tw-text-opacity: 1;
  color: rgb(241 126 184 / var(--tw-text-opacity));
}

.text-primary-700 {
  --tw-text-opacity: 1;
  color: rgb(235 79 39 / var(--tw-text-opacity));
}

.text-gray-700 {
  --tw-text-opacity: 1;
  color: rgb(55 65 81 / var(--tw-text-opacity));
}

.text-blue-900 {
  --tw-text-opacity: 1;
  color: rgb(35 56 118 / var(--tw-text-opacity));
}

.text-green-900 {
  --tw-text-opacity: 1;
  color: rgb(1 71 55 / var(--tw-text-opacity));
}

.text-primary-900 {
  --tw-text-opacity: 1;
  color: rgb(165 55 27 / var(--tw-text-opacity));
}

.text-purple-900 {
  --tw-text-opacity: 1;
  color: rgb(74 29 150 / var(--tw-text-opacity));
}

.text-red-900 {
  --tw-text-opacity: 1;
  color: rgb(119 29 29 / var(--tw-text-opacity));
}

.text-yellow-900 {
  --tw-text-opacity: 1;
  color: rgb(99 49 18 / var(--tw-text-opacity));
}

.text-blue-700 {
  --tw-text-opacity: 1;
  color: rgb(26 86 219 / var(--tw-text-opacity));
}

.text-green-700 {
  --tw-text-opacity: 1;
  color: rgb(4 108 78 / var(--tw-text-opacity));
}

.text-purple-700 {
  --tw-text-opacity: 1;
  color: rgb(108 43 217 / var(--tw-text-opacity));
}

.text-red-700 {
  --tw-text-opacity: 1;
  color: rgb(200 30 30 / var(--tw-text-opacity));
}

.\!text-gray-900 {
  --tw-text-opacity: 1 !important;
  color: rgb(17 24 39 / var(--tw-text-opacity)) !important;
}

.text-green-600 {
  --tw-text-opacity: 1;
  color: rgb(5 122 85 / var(--tw-text-opacity));
}

.text-red-600 {
  --tw-text-opacity: 1;
  color: rgb(224 36 36 / var(--tw-text-opacity));
}

.text-primary-500 {
  --tw-text-opacity: 1;
  color: rgb(254 121 93 / var(--tw-text-opacity));
}

.text-primary-600 {
  --tw-text-opacity: 1;
  color: rgb(239 86 47 / var(--tw-text-opacity));
}

.text-purple-600 {
  --tw-text-opacity: 1;
  color: rgb(126 58 242 / var(--tw-text-opacity));
}

.text-teal-600 {
  --tw-text-opacity: 1;
  color: rgb(4 116 129 / var(--tw-text-opacity));
}

.text-orange-500 {
  --tw-text-opacity: 1;
  color: rgb(255 90 31 / var(--tw-text-opacity));
}

.text-blue-600 {
  --tw-text-opacity: 1;
  color: rgb(28 100 242 / var(--tw-text-opacity));
}

<<<<<<< HEAD
.text-primary-100 {
  --tw-text-opacity: 1;
  color: rgb(255 241 238 / var(--tw-text-opacity));
}
=======
.box-shadow {
  box-shadow: 0 2px 5px rgba(0, 0, 0, 0.2);
}

/******************* Styling of input elements **********************/
>>>>>>> fb46381d

.text-gray-200 {
  --tw-text-opacity: 1;
  color: rgb(229 231 235 / var(--tw-text-opacity));
}

.text-gray-300 {
  --tw-text-opacity: 1;
  color: rgb(209 213 219 / var(--tw-text-opacity));
}

.text-blue-100 {
  --tw-text-opacity: 1;
  color: rgb(225 239 254 / var(--tw-text-opacity));
}

.text-green-100 {
  --tw-text-opacity: 1;
  color: rgb(222 247 236 / var(--tw-text-opacity));
}

.text-red-100 {
  --tw-text-opacity: 1;
  color: rgb(253 232 232 / var(--tw-text-opacity));
}

.text-yellow-100 {
  --tw-text-opacity: 1;
  color: rgb(253 246 178 / var(--tw-text-opacity));
}

.text-purple-100 {
  --tw-text-opacity: 1;
  color: rgb(237 235 254 / var(--tw-text-opacity));
}

.text-indigo-100 {
  --tw-text-opacity: 1;
  color: rgb(229 237 255 / var(--tw-text-opacity));
}

.text-pink-100 {
  --tw-text-opacity: 1;
  color: rgb(252 232 243 / var(--tw-text-opacity));
}

.text-blue-50 {
  --tw-text-opacity: 1;
  color: rgb(235 245 255 / var(--tw-text-opacity));
}

.text-red-500 {
  --tw-text-opacity: 1;
  color: rgb(240 82 82 / var(--tw-text-opacity));
}

.text-yellow-500 {
  --tw-text-opacity: 1;
  color: rgb(194 120 3 / var(--tw-text-opacity));
}

.text-green-500 {
  --tw-text-opacity: 1;
  color: rgb(14 159 110 / var(--tw-text-opacity));
}

.text-blue-500 {
  --tw-text-opacity: 1;
  color: rgb(63 131 248 / var(--tw-text-opacity));
}

.text-indigo-500 {
  --tw-text-opacity: 1;
  color: rgb(104 117 245 / var(--tw-text-opacity));
}

.text-purple-500 {
  --tw-text-opacity: 1;
  color: rgb(144 97 249 / var(--tw-text-opacity));
}

.text-pink-500 {
  --tw-text-opacity: 1;
  color: rgb(231 70 148 / var(--tw-text-opacity));
}

.text-transparent {
  color: transparent;
}

.text-orange-800 {
  --tw-text-opacity: 1;
  color: rgb(138 44 13 / var(--tw-text-opacity));
}

.underline {
  text-decoration-line: underline;
}

.overline {
  text-decoration-line: overline;
}

.line-through {
  text-decoration-line: line-through;
}

.no-underline {
  text-decoration-line: none;
}

.decoration-blue-400 {
  text-decoration-color: #76A9FA;
}

.decoration-2 {
  text-decoration-thickness: 2px;
}

.antialiased {
  -webkit-font-smoothing: antialiased;
  -moz-osx-font-smoothing: grayscale;
}

.subpixel-antialiased {
  -webkit-font-smoothing: auto;
  -moz-osx-font-smoothing: auto;
}

.placeholder-green-700::placeholder {
  --tw-placeholder-opacity: 1;
  color: rgb(4 108 78 / var(--tw-placeholder-opacity));
}

.placeholder-red-700::placeholder {
  --tw-placeholder-opacity: 1;
  color: rgb(200 30 30 / var(--tw-placeholder-opacity));
}

.opacity-50 {
  opacity: 0.5;
}

.opacity-100 {
  opacity: 1;
}

.opacity-60 {
  opacity: 0.6;
}

.opacity-30 {
  opacity: 0.3;
}

.shadow-lg {
  --tw-shadow: 0 10px 15px -3px rgb(0 0 0 / 0.1), 0 4px 6px -4px rgb(0 0 0 / 0.1);
  --tw-shadow-colored: 0 10px 15px -3px var(--tw-shadow-color), 0 4px 6px -4px var(--tw-shadow-color);
  box-shadow: var(--tw-ring-offset-shadow, 0 0 #0000), var(--tw-ring-shadow, 0 0 #0000), var(--tw-shadow);
}

.shadow {
  --tw-shadow: 0 1px 3px 0 rgb(0 0 0 / 0.1), 0 1px 2px -1px rgb(0 0 0 / 0.1);
  --tw-shadow-colored: 0 1px 3px 0 var(--tw-shadow-color), 0 1px 2px -1px var(--tw-shadow-color);
  box-shadow: var(--tw-ring-offset-shadow, 0 0 #0000), var(--tw-ring-shadow, 0 0 #0000), var(--tw-shadow);
}

.shadow-md {
  --tw-shadow: 0 4px 6px -1px rgb(0 0 0 / 0.1), 0 2px 4px -2px rgb(0 0 0 / 0.1);
  --tw-shadow-colored: 0 4px 6px -1px var(--tw-shadow-color), 0 2px 4px -2px var(--tw-shadow-color);
  box-shadow: var(--tw-ring-offset-shadow, 0 0 #0000), var(--tw-ring-shadow, 0 0 #0000), var(--tw-shadow);
}

.shadow-sm {
  --tw-shadow: 0 1px 2px 0 rgb(0 0 0 / 0.05);
  --tw-shadow-colored: 0 1px 2px 0 var(--tw-shadow-color);
  box-shadow: var(--tw-ring-offset-shadow, 0 0 #0000), var(--tw-ring-shadow, 0 0 #0000), var(--tw-shadow);
}

.shadow-inner {
  --tw-shadow: inset 0 2px 4px 0 rgb(0 0 0 / 0.05);
  --tw-shadow-colored: inset 0 2px 4px 0 var(--tw-shadow-color);
  box-shadow: var(--tw-ring-offset-shadow, 0 0 #0000), var(--tw-ring-shadow, 0 0 #0000), var(--tw-shadow);
}

.shadow-xl {
  --tw-shadow: 0 20px 25px -5px rgb(0 0 0 / 0.1), 0 8px 10px -6px rgb(0 0 0 / 0.1);
  --tw-shadow-colored: 0 20px 25px -5px var(--tw-shadow-color), 0 8px 10px -6px var(--tw-shadow-color);
  box-shadow: var(--tw-ring-offset-shadow, 0 0 #0000), var(--tw-ring-shadow, 0 0 #0000), var(--tw-shadow);
}

.shadow-gray-300 {
  --tw-shadow-color: #D1D5DB;
  --tw-shadow: var(--tw-shadow-colored);
}

.shadow-blue-700 {
  --tw-shadow-color: #1A56DB;
  --tw-shadow: var(--tw-shadow-colored);
}

.shadow-gray-800 {
  --tw-shadow-color: #1F2937;
  --tw-shadow: var(--tw-shadow-colored);
}

.shadow-green-700 {
  --tw-shadow-color: #046C4E;
  --tw-shadow: var(--tw-shadow-colored);
}

<<<<<<< HEAD
.shadow-primary-700 {
  --tw-shadow-color: #EB4F27;
  --tw-shadow: var(--tw-shadow-colored);
}

.shadow-purple-700 {
  --tw-shadow-color: #6C2BD9;
  --tw-shadow: var(--tw-shadow-colored);
=======
.h-full-child > div {
  height: 100%;
}

.bg-black-transparent {
  background-color: #00000088;
}

.bg-black-light-transparent {
  background-color: #00000044;
}

.block-ruby {
  display: block ruby;
>>>>>>> fb46381d
}

.shadow-red-700 {
  --tw-shadow-color: #C81E1E;
  --tw-shadow: var(--tw-shadow-colored);
}

.shadow-yellow-500 {
  --tw-shadow-color: #C27803;
  --tw-shadow: var(--tw-shadow-colored);
}

.shadow-gray-500\/50 {
  --tw-shadow-color: rgb(107 114 128 / 0.5);
  --tw-shadow: var(--tw-shadow-colored);
}

.shadow-blue-500\/50 {
  --tw-shadow-color: rgb(63 131 248 / 0.5);
  --tw-shadow: var(--tw-shadow-colored);
}

.shadow-green-500\/50 {
  --tw-shadow-color: rgb(14 159 110 / 0.5);
  --tw-shadow: var(--tw-shadow-colored);
}

.shadow-primary-500\/50 {
  --tw-shadow-color: rgb(254 121 93 / 0.5);
  --tw-shadow: var(--tw-shadow-colored);
}

.shadow-purple-500\/50 {
  --tw-shadow-color: rgb(144 97 249 / 0.5);
  --tw-shadow: var(--tw-shadow-colored);
}

.shadow-red-500\/50 {
  --tw-shadow-color: rgb(240 82 82 / 0.5);
  --tw-shadow: var(--tw-shadow-colored);
}

.shadow-yellow-500\/50 {
  --tw-shadow-color: rgb(194 120 3 / 0.5);
  --tw-shadow: var(--tw-shadow-colored);
}

.shadow-cyan-500\/50 {
  --tw-shadow-color: rgb(6 182 212 / 0.5);
  --tw-shadow: var(--tw-shadow-colored);
}

.shadow-teal-500\/50 {
  --tw-shadow-color: rgb(6 148 162 / 0.5);
  --tw-shadow: var(--tw-shadow-colored);
}

.shadow-lime-500\/50 {
  --tw-shadow-color: rgb(132 204 22 / 0.5);
  --tw-shadow: var(--tw-shadow-colored);
}

<<<<<<< HEAD
.shadow-pink-500\/50 {
  --tw-shadow-color: rgb(231 70 148 / 0.5);
  --tw-shadow: var(--tw-shadow-colored);
=======
.no-bold b {
  font-weight: normal;
}

/************************* MISC ELEMENTS *************************/

.selected svg:not(.noselect *) path.selectable {
  /* A marker on the map gets the 'selected' class when it's properties are displayed
    */
  stroke: white !important;
  stroke-width: 20px !important;
  overflow: visible !important;
  animation: glowing-drop-shadow 1s ease-in-out infinite alternate;
>>>>>>> fb46381d
}

.outline-none {
  outline: 2px solid transparent;
  outline-offset: 2px;
}

.outline {
  outline-style: solid;
}

.\!outline {
  outline-style: solid !important;
}

.ring {
  --tw-ring-offset-shadow: var(--tw-ring-inset) 0 0 0 var(--tw-ring-offset-width) var(--tw-ring-offset-color);
  --tw-ring-shadow: var(--tw-ring-inset) 0 0 0 calc(3px + var(--tw-ring-offset-width)) var(--tw-ring-color);
  box-shadow: var(--tw-ring-offset-shadow), var(--tw-ring-shadow), var(--tw-shadow, 0 0 #0000);
}

.ring-2 {
  --tw-ring-offset-shadow: var(--tw-ring-inset) 0 0 0 var(--tw-ring-offset-width) var(--tw-ring-offset-color);
  --tw-ring-shadow: var(--tw-ring-inset) 0 0 0 calc(2px + var(--tw-ring-offset-width)) var(--tw-ring-color);
  box-shadow: var(--tw-ring-offset-shadow), var(--tw-ring-shadow), var(--tw-shadow, 0 0 #0000);
}

.ring-8 {
  --tw-ring-offset-shadow: var(--tw-ring-inset) 0 0 0 var(--tw-ring-offset-width) var(--tw-ring-offset-color);
  --tw-ring-shadow: var(--tw-ring-inset) 0 0 0 calc(8px + var(--tw-ring-offset-width)) var(--tw-ring-color);
  box-shadow: var(--tw-ring-offset-shadow), var(--tw-ring-shadow), var(--tw-shadow, 0 0 #0000);
}

.ring-inset {
  --tw-ring-inset: inset;
}

.ring-gray-300 {
  --tw-ring-opacity: 1;
  --tw-ring-color: rgb(209 213 219 / var(--tw-ring-opacity));
}

.ring-primary-500 {
  --tw-ring-opacity: 1;
  --tw-ring-color: rgb(254 121 93 / var(--tw-ring-opacity));
}

.ring-white {
  --tw-ring-opacity: 1;
  --tw-ring-color: rgb(255 255 255 / var(--tw-ring-opacity));
}

<<<<<<< HEAD
.blur {
  --tw-blur: blur(8px);
  filter: var(--tw-blur) var(--tw-brightness) var(--tw-contrast) var(--tw-grayscale) var(--tw-hue-rotate) var(--tw-invert) var(--tw-saturate) var(--tw-sepia) var(--tw-drop-shadow);
=======
.max-w-screen {
  max-width: 100vw;
}

/************************* Experimental support for foldable devices ********************************/

@media (horizontal-viewport-segments: 2) {
  .theme-list {
    display: grid;
    grid-auto-flow: row;
    grid-template-columns: repeat(2, minmax(0, 1fr));
  }
>>>>>>> fb46381d
}

.drop-shadow-2xl {
  --tw-drop-shadow: drop-shadow(0 25px 25px rgb(0 0 0 / 0.15));
  filter: var(--tw-blur) var(--tw-brightness) var(--tw-contrast) var(--tw-grayscale) var(--tw-hue-rotate) var(--tw-invert) var(--tw-saturate) var(--tw-sepia) var(--tw-drop-shadow);
}

.drop-shadow-md {
  --tw-drop-shadow: drop-shadow(0 4px 3px rgb(0 0 0 / 0.07)) drop-shadow(0 2px 2px rgb(0 0 0 / 0.06));
  filter: var(--tw-blur) var(--tw-brightness) var(--tw-contrast) var(--tw-grayscale) var(--tw-hue-rotate) var(--tw-invert) var(--tw-saturate) var(--tw-sepia) var(--tw-drop-shadow);
}

.drop-shadow {
  --tw-drop-shadow: drop-shadow(0 1px 2px rgb(0 0 0 / 0.1)) drop-shadow(0 1px 1px rgb(0 0 0 / 0.06));
  filter: var(--tw-blur) var(--tw-brightness) var(--tw-contrast) var(--tw-grayscale) var(--tw-hue-rotate) var(--tw-invert) var(--tw-saturate) var(--tw-sepia) var(--tw-drop-shadow);
}

.grayscale {
  --tw-grayscale: grayscale(100%);
  filter: var(--tw-blur) var(--tw-brightness) var(--tw-contrast) var(--tw-grayscale) var(--tw-hue-rotate) var(--tw-invert) var(--tw-saturate) var(--tw-sepia) var(--tw-drop-shadow);
}

.invert {
  --tw-invert: invert(100%);
  filter: var(--tw-blur) var(--tw-brightness) var(--tw-contrast) var(--tw-grayscale) var(--tw-hue-rotate) var(--tw-invert) var(--tw-saturate) var(--tw-sepia) var(--tw-drop-shadow);
}

.sepia {
  --tw-sepia: sepia(100%);
  filter: var(--tw-blur) var(--tw-brightness) var(--tw-contrast) var(--tw-grayscale) var(--tw-hue-rotate) var(--tw-invert) var(--tw-saturate) var(--tw-sepia) var(--tw-drop-shadow);
}

.filter {
  filter: var(--tw-blur) var(--tw-brightness) var(--tw-contrast) var(--tw-grayscale) var(--tw-hue-rotate) var(--tw-invert) var(--tw-saturate) var(--tw-sepia) var(--tw-drop-shadow);
}

.\!filter {
  filter: var(--tw-blur) var(--tw-brightness) var(--tw-contrast) var(--tw-grayscale) var(--tw-hue-rotate) var(--tw-invert) var(--tw-saturate) var(--tw-sepia) var(--tw-drop-shadow) !important;
}

.backdrop-blur {
  --tw-backdrop-blur: blur(8px);
  -webkit-backdrop-filter: var(--tw-backdrop-blur) var(--tw-backdrop-brightness) var(--tw-backdrop-contrast) var(--tw-backdrop-grayscale) var(--tw-backdrop-hue-rotate) var(--tw-backdrop-invert) var(--tw-backdrop-opacity) var(--tw-backdrop-saturate) var(--tw-backdrop-sepia);
          backdrop-filter: var(--tw-backdrop-blur) var(--tw-backdrop-brightness) var(--tw-backdrop-contrast) var(--tw-backdrop-grayscale) var(--tw-backdrop-hue-rotate) var(--tw-backdrop-invert) var(--tw-backdrop-opacity) var(--tw-backdrop-saturate) var(--tw-backdrop-sepia);
}

.backdrop-grayscale {
  --tw-backdrop-grayscale: grayscale(100%);
  -webkit-backdrop-filter: var(--tw-backdrop-blur) var(--tw-backdrop-brightness) var(--tw-backdrop-contrast) var(--tw-backdrop-grayscale) var(--tw-backdrop-hue-rotate) var(--tw-backdrop-invert) var(--tw-backdrop-opacity) var(--tw-backdrop-saturate) var(--tw-backdrop-sepia);
          backdrop-filter: var(--tw-backdrop-blur) var(--tw-backdrop-brightness) var(--tw-backdrop-contrast) var(--tw-backdrop-grayscale) var(--tw-backdrop-hue-rotate) var(--tw-backdrop-invert) var(--tw-backdrop-opacity) var(--tw-backdrop-saturate) var(--tw-backdrop-sepia);
}

.backdrop-invert {
  --tw-backdrop-invert: invert(100%);
  -webkit-backdrop-filter: var(--tw-backdrop-blur) var(--tw-backdrop-brightness) var(--tw-backdrop-contrast) var(--tw-backdrop-grayscale) var(--tw-backdrop-hue-rotate) var(--tw-backdrop-invert) var(--tw-backdrop-opacity) var(--tw-backdrop-saturate) var(--tw-backdrop-sepia);
          backdrop-filter: var(--tw-backdrop-blur) var(--tw-backdrop-brightness) var(--tw-backdrop-contrast) var(--tw-backdrop-grayscale) var(--tw-backdrop-hue-rotate) var(--tw-backdrop-invert) var(--tw-backdrop-opacity) var(--tw-backdrop-saturate) var(--tw-backdrop-sepia);
}

.backdrop-sepia {
  --tw-backdrop-sepia: sepia(100%);
  -webkit-backdrop-filter: var(--tw-backdrop-blur) var(--tw-backdrop-brightness) var(--tw-backdrop-contrast) var(--tw-backdrop-grayscale) var(--tw-backdrop-hue-rotate) var(--tw-backdrop-invert) var(--tw-backdrop-opacity) var(--tw-backdrop-saturate) var(--tw-backdrop-sepia);
          backdrop-filter: var(--tw-backdrop-blur) var(--tw-backdrop-brightness) var(--tw-backdrop-contrast) var(--tw-backdrop-grayscale) var(--tw-backdrop-hue-rotate) var(--tw-backdrop-invert) var(--tw-backdrop-opacity) var(--tw-backdrop-saturate) var(--tw-backdrop-sepia);
}

.backdrop-filter {
  -webkit-backdrop-filter: var(--tw-backdrop-blur) var(--tw-backdrop-brightness) var(--tw-backdrop-contrast) var(--tw-backdrop-grayscale) var(--tw-backdrop-hue-rotate) var(--tw-backdrop-invert) var(--tw-backdrop-opacity) var(--tw-backdrop-saturate) var(--tw-backdrop-sepia);
          backdrop-filter: var(--tw-backdrop-blur) var(--tw-backdrop-brightness) var(--tw-backdrop-contrast) var(--tw-backdrop-grayscale) var(--tw-backdrop-hue-rotate) var(--tw-backdrop-invert) var(--tw-backdrop-opacity) var(--tw-backdrop-saturate) var(--tw-backdrop-sepia);
}

.transition {
  transition-property: color, background-color, border-color, text-decoration-color, fill, stroke, opacity, box-shadow, transform, filter, -webkit-backdrop-filter;
  transition-property: color, background-color, border-color, text-decoration-color, fill, stroke, opacity, box-shadow, transform, filter, backdrop-filter;
  transition-property: color, background-color, border-color, text-decoration-color, fill, stroke, opacity, box-shadow, transform, filter, backdrop-filter, -webkit-backdrop-filter;
  transition-timing-function: cubic-bezier(0.4, 0, 0.2, 1);
  transition-duration: 150ms;
}

.transition-colors {
  transition-property: color, background-color, border-color, text-decoration-color, fill, stroke;
  transition-timing-function: cubic-bezier(0.4, 0, 0.2, 1);
  transition-duration: 150ms;
}

.transition-all {
  transition-property: all;
  transition-timing-function: cubic-bezier(0.4, 0, 0.2, 1);
  transition-duration: 150ms;
}

.transition-transform {
  transition-property: transform;
  transition-timing-function: cubic-bezier(0.4, 0, 0.2, 1);
  transition-duration: 150ms;
}

.duration-200 {
  transition-duration: 200ms;
}

.duration-75 {
  transition-duration: 75ms;
}

.duration-300 {
  transition-duration: 300ms;
}

.ease-in-out {
  transition-timing-function: cubic-bezier(0.4, 0, 0.2, 1);
}

.ease-in {
  transition-timing-function: cubic-bezier(0.4, 0, 1, 1);
}

.\[key\:string\] {
  key: string;
}

.\[_\:string\] {
  _: string;
}

.\[a-zA-Z0-9\:_\] {
  a-z-a--z0-9: ;
}

:root {
  /*
      * The main colour scheme of mapcomplete is configured here.
      * For a custom styling, set 'customCss' in your layoutConfig and overwrite some of these.
      */
  /* No support for dark mode yet, we disable it to prevent some elements to suddenly toggle */
  color-scheme: only light;
  /* Main color of the application: the background and text colours */
  --background-color: white;
  /* Main text colour. Also styles some elements, such as the 'close popup'-button or 'back-arrow' (in mobile) */
  --foreground-color: black;
  /* A colour scheme to indicate an error or warning */
  --alert-color: #fee4d1;
  --alert-foreground-color: var(--foreground-color);
  --low-interaction-background: #eeeeee;
  --low-interaction-background-50: #eeeeee90;
  --low-interaction-foreground: black;
  --low-interaction-contrast: #ff00ff;
  --interactive-background: #dddddd;
  --interactive-foreground: black;
  --interactive-contrast: #ff00ff;
  --button-background: #282828;
  --button-background-hover: #484848;
  --button-primary-background-hover: #353535;
  --button-foreground: white;
  --button-border-color: #F7F7F7;
  --disabled: #B8B8B8;
  --disabled-font: #B8B8B8;
  /**
       * Base colour of interactive elements, mainly the 'subtle button'
       * @deprecated
       */
  --subtle-detail-color: #dbeafe;
  --subtle-detail-color-contrast: black;
  --subtle-detail-color-light-contrast: lightgrey;
  --catch-detail-color: black;
  /*#3a3aeb;*/
  --catch-detail-foregroundcolor: white;
  --catch-detail-color-contrast: #fb3afb;
  --image-carousel-height: 350px;
  /** Technical value, used by icon.svelte
       */
  --svg-color: #000000;
}

@font-face {
  font-family: "Source Sans Pro";

  src: url("/assets/source-sans-pro.regular.ttf") format("woff");
}

/***********************************************************************\
* Various tweaks and settings to make some behaviours more predictable *
\***********************************************************************/

html,
body {
  height: 100%;
  min-height: 100vh;
  min-height: -webkit-fill-available;
  margin: 0;
  padding: 0;
  background-color: var(--background-color);
  color: var(--foreground-color);
  font-family: 'Source Sans Pro';
  font-style: normal;
  font-weight: 400;
  font-size: 16px;
  line-height: 150%;
}

svg,
img {
  box-sizing: content-box;
  width: 100%;
  height: 100%;
}

li {
  margin-left: 0.5em;
  padding-left: 0.2em;
  margin-top: 0.1em;
}

li::marker {
  content: "•";
}

h1 {
  font-size: xx-large;
  margin-top: 0.6em;
  margin-bottom: 0.4em;
  font-weight: bold;
}

h2 {
  font-size: x-large;
  margin-top: 0.5em;
  margin-bottom: 0;
  /*Disable margin bottom to play nicely with accordeons from flowbite*/
  font-weight: bold;
}

h3 {
  font-size: larger;
  margin-top: 0.6em;
  margin-bottom: 0;
  font-weight: bold;
}

p {
  padding-top: 0.1em;
}

input {
  color: var(--foreground-color);
}

input[type="text"] {
  width: 100%;
}

/************************* BIG CATEGORIES ********************************/

/**
 * The main classes that dictate the structure of the entire app,
 * and some interactive elements
 */

.subtle-background {
  background: var(--subtle-detail-color);
  color: var(--subtle-detail-color-contrast);
}

.normal-background {
  background: var(--background-color);
  color: var(--foreground-color);
}

.low-interaction {
  background: var(--low-interaction-background);
  color: var(--low-interaction-foreground);
}

.interactive {
  background: var(--interactive-background);
  color: var(--interactive-foreground);
}

.border-interactive {
  border: 2px dashed var(--catch-detail-color-contrast);
  border-radius: 0.5rem;
}

.border-region {
  border: 2px dashed var(--interactive-background);
  border-radius: 0.5rem;
}

/******************* Styling of input elements **********************/

/**
 * This very important section defines what the various input elements look like within the 'low-interaction' and 'interactive'-blocks
 */

/********* BUTTONS ***********/

button, .button {
  box-sizing: border-box;
  /* Auto layout */
  display: flex;
  column-gap: 0.25rem;
  justify-content: center;
  align-items: center;
  padding: 0.25rem 1rem;
  margin: 0.25rem;
  border: 1px solid var(--button-background-hover);
  box-shadow: 0 2px 5px rgba(0, 0, 0, 0.2);
  border-radius: 15px;
  background: var(--background-color);
  transition: all 200ms;
}

.group > button {
  padding-right: 1rem !important;
  /*Flowbite workaround */
}

button.w-full {
  margin-left: 0;
}

button:hover:not(.disabled):not(.as-link), .button:hover:not(.disabled):not(.as-link) {
  background-color: var(--low-interaction-background);
}

button:focus, .button:focus {
  border-color: var(--interactive-contrast);
}

.focus {
  border: 2px solid var(--interactive-contrast);
}

button.primary, .button.primary {
  color: var(--button-foreground);
  background-color: var(--button-background);
  border-color: var(--button-border-color);
}

button.primary:hover:not(.disabled), .button.primary:hover:not(.disabled) {
  background-color: var(--button-primary-background-hover);
}

button.disabled {
  border-color: var(--disabled-font);
  color: var(--disabled-font);
  cursor: unset;
}

button.disabled svg path {
  transition: all 200ms;
  fill: var(--disabled-font);
  stroke: var(--disabled-font);
}

button.primary.disabled, .button.primary.disabled {
  color: var(--button-foreground);
  background-color: var(--disabled);
}

.low-interaction button:hover:not(.disabled):not(.as-link), .low-interaction .button:hover:not(.disabled):not(.as-link) {
  box-sizing: border-box;
  background-color: var(--interactive-background);
}

button.as-link {
  background-color: unset;
  display: inline-flex;
  justify-content: start;
  border: none;
  border-radius: 0;
  text-decoration: underline;
  -webkite-text-decoration: underline;
  box-shadow: none;
  margin: 0;
  padding: 0;
}

button.unstyled, .button-unstyled button {
  background-color: unset;
  display: inline-flex;
  justify-content: start;
  border: none;
  box-shadow: none !important;
  margin: 0;
  padding: 0;
}

/******* Other input elements ******/

.hover-alert:hover {
  color: var(--catch-detail-color-contrast)
}

.links-w-full a:not(.weblate-link), .links-w-full button.as-link {
  display: flex;
  column-gap: 0.25rem;
  padding-left: 0.5rem;
  padding-right: 0.5rem;
  width: 100%;
}

select {
  border: 2px solid #00000000;
  color: var(--foreground-color) !important;
  background-color: var(--low-interaction-background) !important;
}

select:hover {
  border-color: var(--catch-detail-color-contrast);
}

.neutral-label {
  /** This label styles as normal text. It's power comes from the many :not(.neutral-label) entries.
       * Placed here for autocompletion
       */
}

label:not(.neutral-label):not(.button) {
  /**
       * Label should _contain_ the input element
       */
  padding: 0.25rem;
  padding-right: 0.5rem;
  padding-left: 0.5rem;
  margin: 0.25rem;
  border-radius: 0.5rem;
  width: 100%;
  box-sizing: border-box;
  transition: all 250ms;
}

label.button {
  width: 100%;
}

label:hover:not(.neutral-label) {
  background-color: var(--low-interaction-background);
}

label.checked:not(.neutral-label) {
  color: var(--foreground-color);
  background-color: var(--low-interaction-background);
}

textarea {
  color: black;
}

h2.group {
  /* For flowbite accordions */
  margin: 0;
}

.group button {
  /* For flowbite accordions */
  border-radius: 0;
}

/************************* OTHER CATEGORIES ********************************/

/**
 * Smaller categories which convey some semantic information but don't define bigger blocks.
 * As they are _semantic_ categories, they can be styled
 */

.thanks {
  /* The class to indicate 'operation successful' or 'thank you for contributing' */
  font-weight: bold;
  border-radius: 1em;
  margin: 0.25em;
  text-align: center;
  padding: 0.25rem;
  padding-left: 0.5rem;
  padding-right: 0.5rem;
  border: 3px dotted #58cd27;
  background-color: #58cd2722;
}

.badge {
  display: flex;
  align-items: center;
  white-space: nowrap;
  border-radius: 999rem;
  padding-left: 0.5rem;
  padding-right: 0.5rem;
  border: 1px solid var(--subtle-detail-color-light-contrast);
  background-color: var(--low-interaction-background);
}

.alert {
  /* The class to convey important information, e.g. 'invalid', 'something went wrong', 'warning: testmode', ... */
  background-color: var(--alert-color);
  color: var(--alert-foreground-color);
  font-weight: bold;
  border-radius: 1em;
  margin: 0.25em;
  text-align: center;
  padding: 0.15em 0.3em;
  border: 2px dotted #ff9143;
}

.warning {
  /* The class to convey important information, but not as grave as 'alert' */
  background-color: var(--low-interaction-background);
  color: var(--alert-foreground-color);
  font-weight: bold;
  border-radius: 1em;
  margin: 0.25em;
  text-align: center;
  padding: 0.15em 0.3em;
  border: 3px dotted #ff9143;
}

.low-interaction .warning {
  background-color: var(--interactive-background);
}

.information {
  /* The class to convey important information which does _not_ denote an error... */
  background-color: var(--low-interaction-background);
  color: var(--alert-foreground-color);
  border-radius: 1em;
  margin: 0.25em;
  text-align: center;
  padding: 0.15em 0.3em;
  border: 3px dotted var(--catch-detail-color-contrast);
}

.low-interaction .interactive {
  background-color: var(--interactive-background);
}

.subtle {
  /* For all information that is not important for 99% of the users */
  color: #666;
  font-weight: normal;
}

.low-interaction .subtle {
  color: #444;
}

.interactive .subtle {
  color: #333;
}

.link-underline .subtle a {
  text-decoration: underline 1px #7193bb88;
  -webkit-text-decoration: underline;
  color: #7193bb;
}

.literal-code,
code {
  /* A codeblock */
  display: inline-block;
  background-color: lightgray;
  padding: 0.1rem;
  padding-left: 0.35rem;
  padding-right: 0.35rem;
  word-break: break-word;
  color: black;
  box-sizing: border-box;
  font-family: monospace;
}

.interactive .literal-code {
  background-color: #b3b3b3;
}

/************************** UTILITY ************************/

/** 
 * Utility classes are there for a specific function to pin down browser behaviour (and cannot be changed)
 */

.text-white a {
  /* Used solely in 'imageAttribution'  and in many themes*/
  color: var(--background-color);
}

.h-full-child > div {
  height: 100%;
}

.bg-black-transparent {
  background-color: #00000088;
}

.bg-black-light-transparent {
  background-color: #00000044;
}

.block-ruby {
  display: block ruby;
}

.rounded-left-full {
  border-bottom-left-radius: 999rem;
  border-top-left-radius: 999rem;
}

.rounded-right-full {
  border-bottom-right-radius: 999rem;
  border-top-right-radius: 999rem;
}

.no-images img {
  /* Used solely in 'imageAttribution' and in many themes for the label*/
  display: none;
}

.weblate-link {
  display: inline-block;
  flex-shrink: 0;
  margin: 0;
  padding: 0.25rem;
  width: 1.2rem;
  height: 1.2rem;
  border: unset;
  border-radius: 5rem;
  -webkit-backdrop-filter: var(--low-interaction-background);
          backdrop-filter: var(--low-interaction-background);
}

.no-weblate .weblate-link {
  display: none !important;
}

.link-underline a {
  text-decoration: underline 1px var(--foreground-color);
  -webkit-text-decoration: underline;
}

a.link-underline {
  text-decoration: underline 1px var(--foreground-color);
  -webkit-text-decoration: underline;
}

.link-no-underline a, a.link-no-underline {
  text-decoration: none;
}

.disable-links a {
  pointer-events: none;
  text-decoration: none !important;
  color: var(--subtle-detail-color-contrast) !important;
}

.enable-links a {
  pointer-events: unset;
  text-decoration: underline !important;
  -webkit-text-decoration: underline !important;
  color: unset !important;
}

a:hover {
  background-color: var(--low-interaction-background);
}

.disable-links a.must-link,
.disable-links .must-link a {
  /* Hide links if they are disabled */
  display: none;
}

.zebra-table tr:nth-child(even) {
  background-color: #f2f2f2;
}

.no-bold b {
  font-weight: normal;
}

/************************* MISC ELEMENTS *************************/

.selected svg:not(.noselect *) path.selectable {
  /* A marker on the map gets the 'selected' class when it's properties are displayed
      */
  stroke: white !important;
  stroke-width: 20px !important;
  overflow: visible !important;
  animation: glowing-drop-shadow 1s ease-in-out infinite alternate;
}

.selected .light-icon svg:not(.noselect *) path.selectable {
  stroke: #4a4a4a !important;
  stroke-width: 10px !important;
}

.selected svg {
  /* A marker on the map gets the 'selected' class when it's properties are displayed
      */
  overflow: visible !important;
}

svg.apply-fill path {
  fill: var(--svg-color);
}

.compass_arrow {
  width: calc(2.5rem - 1px);
  height: calc(2.5rem - 1px);
}

@media (min-width: 640px) {
  .compass_arrow {
    width: calc(2.75rem - 1px);
    height: calc(2.75rem - 1px);
  }
}

@keyframes slide {
  /* This is the animation on the marker to add a new point - it slides through all the possible presets */

  from {
    transform: translateX(0%);
  }

  to {
    transform: translateX(calc(-100% + 42px));
  }
}

/************************* LEGACY MARKER - CLEANUP BELOW ********************************/

.slideshow-item img {
  /* Legacy: should be replace when the image element is ported to Svelte*/
  height: var(--image-carousel-height);
  width: unset;
}

.animate-height {
  /* Legacy: should be replaced by headlessui disclosure in time */
  transition: max-height 0.5s ease-in-out;
  overflow-y: hidden;
}

.min-h-32 {
  min-height: 8rem;
}

.max-w-full {
  max-width: 100%;
}

.max-w-screen {
  max-width: 100vw;
}

/************************* Experimental support for foldable devices ********************************/

@media (horizontal-viewport-segments: 2) {
  .theme-list {
    display: grid;
    grid-auto-flow: row;
    grid-template-columns: repeat(2, minmax(0, 1fr));
  }
}

.first-letter\:float-left::first-letter {
  float: left;
}

.first-letter\:text-7xl::first-letter {
  font-size: 4.5rem;
  line-height: 1;
}

.first-letter\:font-bold::first-letter {
  font-weight: 700;
}

.first-letter\:text-gray-900::first-letter {
  --tw-text-opacity: 1;
  color: rgb(17 24 39 / var(--tw-text-opacity));
}

.first-line\:uppercase::first-line {
  text-transform: uppercase;
}

.first-line\:tracking-widest::first-line {
  letter-spacing: 0.1em;
}

.before\:absolute::before {
  content: var(--tw-content);
  position: absolute;
}

.before\:z-10::before {
  content: var(--tw-content);
  z-index: 10;
}

.before\:block::before {
  content: var(--tw-content);
  display: block;
}

.before\:h-full::before {
  content: var(--tw-content);
  height: 100%;
}

.before\:shadow-\[-10px_0_50px_65px_rgba\(256\2c 256\2c 256\2c 1\)\]::before {
  content: var(--tw-content);
  --tw-shadow: -10px 0 50px 65px rgba(256,256,256,1);
  --tw-shadow-colored: -10px 0 50px 65px var(--tw-shadow-color);
  box-shadow: var(--tw-ring-offset-shadow, 0 0 #0000), var(--tw-ring-shadow, 0 0 #0000), var(--tw-shadow);
}

.before\:content-\[\'\'\]::before {
  --tw-content: '';
  content: var(--tw-content);
}

.after\:absolute::after {
  content: var(--tw-content);
  position: absolute;
}

.after\:top-\[2px\]::after {
  content: var(--tw-content);
  top: 2px;
}

.after\:top-0\.5::after {
  content: var(--tw-content);
  top: 0.125rem;
}

.after\:top-0::after {
  content: var(--tw-content);
  top: 0px;
}

.after\:z-10::after {
  content: var(--tw-content);
  z-index: 10;
}

.after\:block::after {
  content: var(--tw-content);
  display: block;
}

.after\:h-4::after {
  content: var(--tw-content);
  height: 1rem;
}

.after\:h-5::after {
  content: var(--tw-content);
  height: 1.25rem;
}

.after\:h-6::after {
  content: var(--tw-content);
  height: 1.5rem;
}

.after\:h-full::after {
  content: var(--tw-content);
  height: 100%;
}

.after\:w-4::after {
  content: var(--tw-content);
  width: 1rem;
}

.after\:w-5::after {
  content: var(--tw-content);
  width: 1.25rem;
}

.after\:w-6::after {
  content: var(--tw-content);
  width: 1.5rem;
}

.after\:rounded-full::after {
  content: var(--tw-content);
  border-radius: 9999px;
}

.after\:border::after {
  content: var(--tw-content);
  border-width: 1px;
}

.after\:border-gray-300::after {
  content: var(--tw-content);
  --tw-border-opacity: 1;
  border-color: rgb(209 213 219 / var(--tw-border-opacity));
}

.after\:bg-white::after {
  content: var(--tw-content);
  --tw-bg-opacity: 1;
  background-color: rgb(255 255 255 / var(--tw-bg-opacity));
}

.after\:shadow-\[10px_0_50px_65px_rgba\(256\2c 256\2c 256\2c 1\)\]::after {
  content: var(--tw-content);
  --tw-shadow: 10px 0 50px 65px rgba(256,256,256,1);
  --tw-shadow-colored: 10px 0 50px 65px var(--tw-shadow-color);
  box-shadow: var(--tw-ring-offset-shadow, 0 0 #0000), var(--tw-ring-shadow, 0 0 #0000), var(--tw-shadow);
}

.after\:transition-all::after {
  content: var(--tw-content);
  transition-property: all;
  transition-timing-function: cubic-bezier(0.4, 0, 0.2, 1);
  transition-duration: 150ms;
}

.after\:content-\[\'\'\]::after {
  --tw-content: '';
  content: var(--tw-content);
}

.first\:rounded-t-lg:first-child {
  border-top-left-radius: 0.5rem;
  border-top-right-radius: 0.5rem;
}

.last\:rounded-b-lg:last-child {
  border-bottom-right-radius: 0.5rem;
  border-bottom-left-radius: 0.5rem;
}

.last\:border-b-0:last-child {
  border-bottom-width: 0px;
}

.odd\:bg-white:nth-child(odd) {
  --tw-bg-opacity: 1;
  background-color: rgb(255 255 255 / var(--tw-bg-opacity));
}

.odd\:bg-blue-800:nth-child(odd) {
  --tw-bg-opacity: 1;
  background-color: rgb(30 66 159 / var(--tw-bg-opacity));
}

.odd\:bg-green-800:nth-child(odd) {
  --tw-bg-opacity: 1;
  background-color: rgb(3 84 63 / var(--tw-bg-opacity));
}

.odd\:bg-red-800:nth-child(odd) {
  --tw-bg-opacity: 1;
  background-color: rgb(155 28 28 / var(--tw-bg-opacity));
}

.odd\:bg-yellow-800:nth-child(odd) {
  --tw-bg-opacity: 1;
  background-color: rgb(114 59 19 / var(--tw-bg-opacity));
}

.odd\:bg-purple-800:nth-child(odd) {
  --tw-bg-opacity: 1;
  background-color: rgb(85 33 181 / var(--tw-bg-opacity));
}

.even\:bg-gray-50:nth-child(even) {
  --tw-bg-opacity: 1;
  background-color: rgb(249 250 251 / var(--tw-bg-opacity));
}

.even\:bg-blue-700:nth-child(even) {
  --tw-bg-opacity: 1;
  background-color: rgb(26 86 219 / var(--tw-bg-opacity));
}

.even\:bg-green-700:nth-child(even) {
  --tw-bg-opacity: 1;
  background-color: rgb(4 108 78 / var(--tw-bg-opacity));
}

.even\:bg-red-700:nth-child(even) {
  --tw-bg-opacity: 1;
  background-color: rgb(200 30 30 / var(--tw-bg-opacity));
}

.even\:bg-yellow-700:nth-child(even) {
  --tw-bg-opacity: 1;
  background-color: rgb(142 75 16 / var(--tw-bg-opacity));
}

.even\:bg-purple-700:nth-child(even) {
  --tw-bg-opacity: 1;
  background-color: rgb(108 43 217 / var(--tw-bg-opacity));
}

.focus-within\:z-10:focus-within {
  z-index: 10;
}

.focus-within\:border-primary-500:focus-within {
  --tw-border-opacity: 1;
  border-color: rgb(254 121 93 / var(--tw-border-opacity));
}

.focus-within\:bg-gray-900:focus-within {
  --tw-bg-opacity: 1;
  background-color: rgb(17 24 39 / var(--tw-bg-opacity));
}

.focus-within\:text-primary-700:focus-within {
  --tw-text-opacity: 1;
  color: rgb(235 79 39 / var(--tw-text-opacity));
}

.focus-within\:text-white:focus-within {
  --tw-text-opacity: 1;
  color: rgb(255 255 255 / var(--tw-text-opacity));
}

.focus-within\:outline-none:focus-within {
  outline: 2px solid transparent;
  outline-offset: 2px;
}

.focus-within\:ring-2:focus-within {
  --tw-ring-offset-shadow: var(--tw-ring-inset) 0 0 0 var(--tw-ring-offset-width) var(--tw-ring-offset-color);
  --tw-ring-shadow: var(--tw-ring-inset) 0 0 0 calc(2px + var(--tw-ring-offset-width)) var(--tw-ring-color);
  box-shadow: var(--tw-ring-offset-shadow), var(--tw-ring-shadow), var(--tw-shadow, 0 0 #0000);
}

.focus-within\:ring-4:focus-within {
  --tw-ring-offset-shadow: var(--tw-ring-inset) 0 0 0 var(--tw-ring-offset-width) var(--tw-ring-offset-color);
  --tw-ring-shadow: var(--tw-ring-inset) 0 0 0 calc(4px + var(--tw-ring-offset-width)) var(--tw-ring-color);
  box-shadow: var(--tw-ring-offset-shadow), var(--tw-ring-shadow), var(--tw-shadow, 0 0 #0000);
}

.focus-within\:ring-1:focus-within {
  --tw-ring-offset-shadow: var(--tw-ring-inset) 0 0 0 var(--tw-ring-offset-width) var(--tw-ring-offset-color);
  --tw-ring-shadow: var(--tw-ring-inset) 0 0 0 calc(1px + var(--tw-ring-offset-width)) var(--tw-ring-color);
  box-shadow: var(--tw-ring-offset-shadow), var(--tw-ring-shadow), var(--tw-shadow, 0 0 #0000);
}

.focus-within\:ring-gray-200:focus-within {
  --tw-ring-opacity: 1;
  --tw-ring-color: rgb(229 231 235 / var(--tw-ring-opacity));
}

.focus-within\:ring-blue-300:focus-within {
  --tw-ring-opacity: 1;
  --tw-ring-color: rgb(164 202 254 / var(--tw-ring-opacity));
}

.focus-within\:ring-gray-300:focus-within {
  --tw-ring-opacity: 1;
  --tw-ring-color: rgb(209 213 219 / var(--tw-ring-opacity));
}

.focus-within\:ring-green-300:focus-within {
  --tw-ring-opacity: 1;
  --tw-ring-color: rgb(132 225 188 / var(--tw-ring-opacity));
}

.focus-within\:ring-primary-300:focus-within {
  --tw-ring-opacity: 1;
  --tw-ring-color: rgb(255 213 204 / var(--tw-ring-opacity));
}

.focus-within\:ring-purple-300:focus-within {
  --tw-ring-opacity: 1;
  --tw-ring-color: rgb(202 191 253 / var(--tw-ring-opacity));
}

.focus-within\:ring-red-300:focus-within {
  --tw-ring-opacity: 1;
  --tw-ring-color: rgb(248 180 180 / var(--tw-ring-opacity));
}

.focus-within\:ring-yellow-300:focus-within {
  --tw-ring-opacity: 1;
  --tw-ring-color: rgb(250 202 21 / var(--tw-ring-opacity));
}

.hover\:border-gray-300:hover {
  --tw-border-opacity: 1;
  border-color: rgb(209 213 219 / var(--tw-border-opacity));
}

.hover\:bg-indigo-200:hover {
  --tw-bg-opacity: 1;
  background-color: rgb(205 219 254 / var(--tw-bg-opacity));
}

.hover\:bg-gray-100:hover {
  --tw-bg-opacity: 1;
  background-color: rgb(243 244 246 / var(--tw-bg-opacity));
}

.hover\:bg-primary-200:hover {
  --tw-bg-opacity: 1;
  background-color: rgb(255 228 222 / var(--tw-bg-opacity));
}

.hover\:bg-blue-200:hover {
  --tw-bg-opacity: 1;
  background-color: rgb(195 221 253 / var(--tw-bg-opacity));
}

.hover\:bg-gray-200:hover {
  --tw-bg-opacity: 1;
  background-color: rgb(229 231 235 / var(--tw-bg-opacity));
}

.hover\:bg-red-200:hover {
  --tw-bg-opacity: 1;
  background-color: rgb(251 213 213 / var(--tw-bg-opacity));
}

.hover\:bg-green-200:hover {
  --tw-bg-opacity: 1;
  background-color: rgb(188 240 218 / var(--tw-bg-opacity));
}

.hover\:bg-yellow-200:hover {
  --tw-bg-opacity: 1;
  background-color: rgb(252 233 106 / var(--tw-bg-opacity));
}

.hover\:bg-purple-200:hover {
  --tw-bg-opacity: 1;
  background-color: rgb(220 215 254 / var(--tw-bg-opacity));
}

.hover\:bg-pink-200:hover {
  --tw-bg-opacity: 1;
  background-color: rgb(250 209 232 / var(--tw-bg-opacity));
}

.hover\:bg-gray-600:hover {
  --tw-bg-opacity: 1;
  background-color: rgb(75 85 99 / var(--tw-bg-opacity));
}

.hover\:bg-gray-50:hover {
  --tw-bg-opacity: 1;
  background-color: rgb(249 250 251 / var(--tw-bg-opacity));
}

.hover\:bg-blue-800:hover {
  --tw-bg-opacity: 1;
  background-color: rgb(30 66 159 / var(--tw-bg-opacity));
}

.hover\:bg-gray-900:hover {
  --tw-bg-opacity: 1;
  background-color: rgb(17 24 39 / var(--tw-bg-opacity));
}

.hover\:bg-green-800:hover {
  --tw-bg-opacity: 1;
  background-color: rgb(3 84 63 / var(--tw-bg-opacity));
}

.hover\:bg-primary-800:hover {
  --tw-bg-opacity: 1;
  background-color: rgb(204 69 34 / var(--tw-bg-opacity));
}

.hover\:bg-purple-800:hover {
  --tw-bg-opacity: 1;
  background-color: rgb(85 33 181 / var(--tw-bg-opacity));
}

.hover\:bg-red-800:hover {
  --tw-bg-opacity: 1;
  background-color: rgb(155 28 28 / var(--tw-bg-opacity));
}

.hover\:bg-yellow-500:hover {
  --tw-bg-opacity: 1;
  background-color: rgb(194 120 3 / var(--tw-bg-opacity));
}

.hover\:bg-primary-700:hover {
  --tw-bg-opacity: 1;
  background-color: rgb(235 79 39 / var(--tw-bg-opacity));
}

.hover\:bg-transparent:hover {
  background-color: transparent;
}

.hover\:bg-gray-300:hover {
  --tw-bg-opacity: 1;
  background-color: rgb(209 213 219 / var(--tw-bg-opacity));
}

.hover\:bg-primary-100:hover {
  --tw-bg-opacity: 1;
  background-color: rgb(255 241 238 / var(--tw-bg-opacity));
}

.hover\:bg-blue-100:hover {
  --tw-bg-opacity: 1;
  background-color: rgb(225 239 254 / var(--tw-bg-opacity));
}

.hover\:bg-blue-400:hover {
  --tw-bg-opacity: 1;
  background-color: rgb(118 169 250 / var(--tw-bg-opacity));
}

.hover\:bg-green-400:hover {
  --tw-bg-opacity: 1;
  background-color: rgb(49 196 141 / var(--tw-bg-opacity));
}

.hover\:bg-red-400:hover {
  --tw-bg-opacity: 1;
  background-color: rgb(249 128 128 / var(--tw-bg-opacity));
}

.hover\:bg-yellow-400:hover {
  --tw-bg-opacity: 1;
  background-color: rgb(227 160 8 / var(--tw-bg-opacity));
}

.hover\:bg-purple-400:hover {
  --tw-bg-opacity: 1;
  background-color: rgb(172 148 250 / var(--tw-bg-opacity));
}

.hover\:bg-gradient-to-br:hover {
  background-image: linear-gradient(to bottom right, var(--tw-gradient-stops));
}

.hover\:bg-gradient-to-bl:hover {
  background-image: linear-gradient(to bottom left, var(--tw-gradient-stops));
}

.hover\:bg-gradient-to-l:hover {
  background-image: linear-gradient(to left, var(--tw-gradient-stops));
}

.hover\:text-blue-800:hover {
  --tw-text-opacity: 1;
  color: rgb(30 66 159 / var(--tw-text-opacity));
}

.hover\:text-primary-900:hover {
  --tw-text-opacity: 1;
  color: rgb(165 55 27 / var(--tw-text-opacity));
}

.hover\:text-blue-900:hover {
  --tw-text-opacity: 1;
  color: rgb(35 56 118 / var(--tw-text-opacity));
}

.hover\:text-gray-400:hover {
  --tw-text-opacity: 1;
  color: rgb(156 163 175 / var(--tw-text-opacity));
}

.hover\:text-red-900:hover {
  --tw-text-opacity: 1;
  color: rgb(119 29 29 / var(--tw-text-opacity));
}

.hover\:text-green-900:hover {
  --tw-text-opacity: 1;
  color: rgb(1 71 55 / var(--tw-text-opacity));
}

.hover\:text-yellow-900:hover {
  --tw-text-opacity: 1;
  color: rgb(99 49 18 / var(--tw-text-opacity));
}

.hover\:text-indigo-900:hover {
  --tw-text-opacity: 1;
  color: rgb(54 47 120 / var(--tw-text-opacity));
}

.hover\:text-purple-900:hover {
  --tw-text-opacity: 1;
  color: rgb(74 29 150 / var(--tw-text-opacity));
}

.hover\:text-pink-900:hover {
  --tw-text-opacity: 1;
  color: rgb(117 26 61 / var(--tw-text-opacity));
}

.hover\:text-gray-900:hover {
  --tw-text-opacity: 1;
  color: rgb(17 24 39 / var(--tw-text-opacity));
}

.hover\:text-primary-700:hover {
  --tw-text-opacity: 1;
  color: rgb(235 79 39 / var(--tw-text-opacity));
}

.hover\:text-white:hover {
  --tw-text-opacity: 1;
  color: rgb(255 255 255 / var(--tw-text-opacity));
}

.hover\:\!text-inherit:hover {
  color: inherit !important;
}

.hover\:text-gray-600:hover {
  --tw-text-opacity: 1;
  color: rgb(75 85 99 / var(--tw-text-opacity));
}

.hover\:text-black:hover {
  --tw-text-opacity: 1;
  color: rgb(0 0 0 / var(--tw-text-opacity));
}

.hover\:text-primary-600:hover {
  --tw-text-opacity: 1;
  color: rgb(239 86 47 / var(--tw-text-opacity));
}

.hover\:text-blue-700:hover {
  --tw-text-opacity: 1;
  color: rgb(26 86 219 / var(--tw-text-opacity));
}

.hover\:text-gray-700:hover {
  --tw-text-opacity: 1;
  color: rgb(55 65 81 / var(--tw-text-opacity));
}

.hover\:underline:hover {
  text-decoration-line: underline;
}

.hover\:opacity-100:hover {
  opacity: 1;
}

.focus\:z-40:focus {
  z-index: 40;
}

.focus\:border-blue-500:focus {
  --tw-border-opacity: 1;
  border-color: rgb(63 131 248 / var(--tw-border-opacity));
}

.focus\:border-primary-600:focus {
  --tw-border-opacity: 1;
  border-color: rgb(239 86 47 / var(--tw-border-opacity));
}

.focus\:border-green-600:focus {
  --tw-border-opacity: 1;
  border-color: rgb(5 122 85 / var(--tw-border-opacity));
}

.focus\:border-red-600:focus {
  --tw-border-opacity: 1;
  border-color: rgb(224 36 36 / var(--tw-border-opacity));
}

.focus\:border-primary-500:focus {
  --tw-border-opacity: 1;
  border-color: rgb(254 121 93 / var(--tw-border-opacity));
}

.focus\:border-green-500:focus {
  --tw-border-opacity: 1;
  border-color: rgb(14 159 110 / var(--tw-border-opacity));
}

.focus\:border-red-500:focus {
  --tw-border-opacity: 1;
  border-color: rgb(240 82 82 / var(--tw-border-opacity));
}

.focus\:border-gray-200:focus {
  --tw-border-opacity: 1;
  border-color: rgb(229 231 235 / var(--tw-border-opacity));
}

.focus\:text-primary-700:focus {
  --tw-text-opacity: 1;
  color: rgb(235 79 39 / var(--tw-text-opacity));
}

.focus\:outline-none:focus {
  outline: 2px solid transparent;
  outline-offset: 2px;
}

.focus\:ring-4:focus {
  --tw-ring-offset-shadow: var(--tw-ring-inset) 0 0 0 var(--tw-ring-offset-width) var(--tw-ring-offset-color);
  --tw-ring-shadow: var(--tw-ring-inset) 0 0 0 calc(4px + var(--tw-ring-offset-width)) var(--tw-ring-color);
  box-shadow: var(--tw-ring-offset-shadow), var(--tw-ring-shadow), var(--tw-shadow, 0 0 #0000);
}

.focus\:ring-0:focus {
  --tw-ring-offset-shadow: var(--tw-ring-inset) 0 0 0 var(--tw-ring-offset-width) var(--tw-ring-offset-color);
  --tw-ring-shadow: var(--tw-ring-inset) 0 0 0 calc(0px + var(--tw-ring-offset-width)) var(--tw-ring-color);
  box-shadow: var(--tw-ring-offset-shadow), var(--tw-ring-shadow), var(--tw-shadow, 0 0 #0000);
}

.focus\:ring-2:focus {
  --tw-ring-offset-shadow: var(--tw-ring-inset) 0 0 0 var(--tw-ring-offset-width) var(--tw-ring-offset-color);
  --tw-ring-shadow: var(--tw-ring-inset) 0 0 0 calc(2px + var(--tw-ring-offset-width)) var(--tw-ring-color);
  box-shadow: var(--tw-ring-offset-shadow), var(--tw-ring-shadow), var(--tw-shadow, 0 0 #0000);
}

.focus\:ring-1:focus {
  --tw-ring-offset-shadow: var(--tw-ring-inset) 0 0 0 var(--tw-ring-offset-width) var(--tw-ring-offset-color);
  --tw-ring-shadow: var(--tw-ring-inset) 0 0 0 calc(1px + var(--tw-ring-offset-width)) var(--tw-ring-color);
  box-shadow: var(--tw-ring-offset-shadow), var(--tw-ring-shadow), var(--tw-shadow, 0 0 #0000);
}

.focus\:ring-gray-200:focus {
  --tw-ring-opacity: 1;
  --tw-ring-color: rgb(229 231 235 / var(--tw-ring-opacity));
}

.focus\:ring-blue-300:focus {
  --tw-ring-opacity: 1;
  --tw-ring-color: rgb(164 202 254 / var(--tw-ring-opacity));
}

.focus\:ring-green-300:focus {
  --tw-ring-opacity: 1;
  --tw-ring-color: rgb(132 225 188 / var(--tw-ring-opacity));
}

.focus\:ring-cyan-300:focus {
  --tw-ring-opacity: 1;
  --tw-ring-color: rgb(103 232 249 / var(--tw-ring-opacity));
}

.focus\:ring-teal-300:focus {
  --tw-ring-opacity: 1;
  --tw-ring-color: rgb(126 220 226 / var(--tw-ring-opacity));
}

.focus\:ring-lime-300:focus {
  --tw-ring-opacity: 1;
  --tw-ring-color: rgb(190 242 100 / var(--tw-ring-opacity));
}

.focus\:ring-red-300:focus {
  --tw-ring-opacity: 1;
  --tw-ring-color: rgb(248 180 180 / var(--tw-ring-opacity));
}

.focus\:ring-pink-300:focus {
  --tw-ring-opacity: 1;
  --tw-ring-color: rgb(248 180 217 / var(--tw-ring-opacity));
}

.focus\:ring-purple-300:focus {
  --tw-ring-opacity: 1;
  --tw-ring-color: rgb(202 191 253 / var(--tw-ring-opacity));
}

.focus\:ring-green-200:focus {
  --tw-ring-opacity: 1;
  --tw-ring-color: rgb(188 240 218 / var(--tw-ring-opacity));
}

.focus\:ring-purple-200:focus {
  --tw-ring-opacity: 1;
  --tw-ring-color: rgb(220 215 254 / var(--tw-ring-opacity));
}

.focus\:ring-pink-200:focus {
  --tw-ring-opacity: 1;
  --tw-ring-color: rgb(250 209 232 / var(--tw-ring-opacity));
}

.focus\:ring-lime-200:focus {
  --tw-ring-opacity: 1;
  --tw-ring-color: rgb(217 249 157 / var(--tw-ring-opacity));
}

.focus\:ring-red-100:focus {
  --tw-ring-opacity: 1;
  --tw-ring-color: rgb(253 232 232 / var(--tw-ring-opacity));
}

.focus\:ring-blue-500:focus {
  --tw-ring-opacity: 1;
  --tw-ring-color: rgb(63 131 248 / var(--tw-ring-opacity));
}

.focus\:ring-primary-500:focus {
  --tw-ring-opacity: 1;
  --tw-ring-color: rgb(254 121 93 / var(--tw-ring-opacity));
}

.focus\:ring-green-500:focus {
  --tw-ring-opacity: 1;
  --tw-ring-color: rgb(14 159 110 / var(--tw-ring-opacity));
}

.focus\:ring-red-500:focus {
  --tw-ring-opacity: 1;
  --tw-ring-color: rgb(240 82 82 / var(--tw-ring-opacity));
}

.focus\:ring-gray-400:focus {
  --tw-ring-opacity: 1;
  --tw-ring-color: rgb(156 163 175 / var(--tw-ring-opacity));
}

.focus\:ring-purple-500:focus {
  --tw-ring-opacity: 1;
  --tw-ring-color: rgb(144 97 249 / var(--tw-ring-opacity));
}

.focus\:ring-teal-500:focus {
  --tw-ring-opacity: 1;
  --tw-ring-color: rgb(6 148 162 / var(--tw-ring-opacity));
}

.focus\:ring-yellow-500:focus {
  --tw-ring-opacity: 1;
  --tw-ring-color: rgb(194 120 3 / var(--tw-ring-opacity));
}

.focus\:ring-orange-500:focus {
  --tw-ring-opacity: 1;
  --tw-ring-color: rgb(255 90 31 / var(--tw-ring-opacity));
}

.focus\:ring-primary-700:focus {
  --tw-ring-opacity: 1;
  --tw-ring-color: rgb(235 79 39 / var(--tw-ring-opacity));
}

.focus\:ring-primary-300:focus {
  --tw-ring-opacity: 1;
  --tw-ring-color: rgb(255 213 204 / var(--tw-ring-opacity));
}

.focus\:\!ring-gray-300:focus {
  --tw-ring-opacity: 1 !important;
  --tw-ring-color: rgb(209 213 219 / var(--tw-ring-opacity)) !important;
}

.focus\:ring-red-400:focus {
  --tw-ring-opacity: 1;
  --tw-ring-color: rgb(249 128 128 / var(--tw-ring-opacity));
}

.focus\:ring-yellow-400:focus {
  --tw-ring-opacity: 1;
  --tw-ring-color: rgb(227 160 8 / var(--tw-ring-opacity));
}

.focus\:ring-green-400:focus {
  --tw-ring-opacity: 1;
  --tw-ring-color: rgb(49 196 141 / var(--tw-ring-opacity));
}

.focus\:ring-indigo-400:focus {
  --tw-ring-opacity: 1;
  --tw-ring-color: rgb(141 162 251 / var(--tw-ring-opacity));
}

.focus\:ring-purple-400:focus {
  --tw-ring-opacity: 1;
  --tw-ring-color: rgb(172 148 250 / var(--tw-ring-opacity));
}

.focus\:ring-pink-400:focus {
  --tw-ring-opacity: 1;
  --tw-ring-color: rgb(241 126 184 / var(--tw-ring-opacity));
}

.focus\:ring-blue-400:focus {
  --tw-ring-opacity: 1;
  --tw-ring-color: rgb(118 169 250 / var(--tw-ring-opacity));
}

.focus\:ring-primary-400:focus {
  --tw-ring-opacity: 1;
  --tw-ring-color: rgb(255 188 173 / var(--tw-ring-opacity));
}

.focus-visible\:outline-none:focus-visible {
  outline: 2px solid transparent;
  outline-offset: 2px;
}

.disabled\:cursor-not-allowed:disabled {
  cursor: not-allowed;
}

.disabled\:text-gray-400:disabled {
  --tw-text-opacity: 1;
  color: rgb(156 163 175 / var(--tw-text-opacity));
}

.disabled\:opacity-50:disabled {
  opacity: 0.5;
}

.group:first-child .group-first\:rounded-t-xl {
  border-top-left-radius: 0.75rem;
  border-top-right-radius: 0.75rem;
}

.group:first-child .group-first\:border-t {
  border-top-width: 1px;
}

.group:hover .group-hover\:rotate-45 {
  --tw-rotate: 45deg;
  transform: translate(var(--tw-translate-x), var(--tw-translate-y)) rotate(var(--tw-rotate)) skewX(var(--tw-skew-x)) skewY(var(--tw-skew-y)) scaleX(var(--tw-scale-x)) scaleY(var(--tw-scale-y));
}

.group:hover .group-hover\:bg-white\/50 {
  background-color: rgb(255 255 255 / 0.5);
}

.group:hover .group-hover\:\!bg-opacity-0 {
  --tw-bg-opacity: 0 !important;
}

.group:hover .group-hover\:text-primary-600 {
  --tw-text-opacity: 1;
  color: rgb(239 86 47 / var(--tw-text-opacity));
}

.group:hover .group-hover\:\!text-inherit {
  color: inherit !important;
}

.group:focus .group-focus\:outline-none {
  outline: 2px solid transparent;
  outline-offset: 2px;
}

.group:focus .group-focus\:ring-4 {
  --tw-ring-offset-shadow: var(--tw-ring-inset) 0 0 0 var(--tw-ring-offset-width) var(--tw-ring-offset-color);
  --tw-ring-shadow: var(--tw-ring-inset) 0 0 0 calc(4px + var(--tw-ring-offset-width)) var(--tw-ring-color);
  box-shadow: var(--tw-ring-offset-shadow), var(--tw-ring-shadow), var(--tw-shadow, 0 0 #0000);
}

.group:focus .group-focus\:ring-white {
  --tw-ring-opacity: 1;
  --tw-ring-color: rgb(255 255 255 / var(--tw-ring-opacity));
}

.peer:checked ~ .peer-checked\:bg-primary-600 {
  --tw-bg-opacity: 1;
  background-color: rgb(239 86 47 / var(--tw-bg-opacity));
}

.peer:checked ~ .peer-checked\:bg-red-600 {
  --tw-bg-opacity: 1;
  background-color: rgb(224 36 36 / var(--tw-bg-opacity));
}

.peer:checked ~ .peer-checked\:bg-green-600 {
  --tw-bg-opacity: 1;
  background-color: rgb(5 122 85 / var(--tw-bg-opacity));
}

.peer:checked ~ .peer-checked\:bg-purple-600 {
  --tw-bg-opacity: 1;
  background-color: rgb(126 58 242 / var(--tw-bg-opacity));
}

.peer:checked ~ .peer-checked\:bg-yellow-400 {
  --tw-bg-opacity: 1;
  background-color: rgb(227 160 8 / var(--tw-bg-opacity));
}

.peer:checked ~ .peer-checked\:bg-teal-600 {
  --tw-bg-opacity: 1;
  background-color: rgb(4 116 129 / var(--tw-bg-opacity));
}

.peer:checked ~ .peer-checked\:bg-orange-500 {
  --tw-bg-opacity: 1;
  background-color: rgb(255 90 31 / var(--tw-bg-opacity));
}

.peer:checked ~ .peer-checked\:bg-blue-600 {
  --tw-bg-opacity: 1;
  background-color: rgb(28 100 242 / var(--tw-bg-opacity));
}

.peer:checked ~ .peer-checked\:after\:translate-x-full::after {
  content: var(--tw-content);
  --tw-translate-x: 100%;
  transform: translate(var(--tw-translate-x), var(--tw-translate-y)) rotate(var(--tw-rotate)) skewX(var(--tw-skew-x)) skewY(var(--tw-skew-y)) scaleX(var(--tw-scale-x)) scaleY(var(--tw-scale-y));
}

.peer:checked ~ .peer-checked\:after\:border-white::after {
  content: var(--tw-content);
  --tw-border-opacity: 1;
  border-color: rgb(255 255 255 / var(--tw-border-opacity));
}

.peer:placeholder-shown ~ .peer-placeholder-shown\:top-1\/2 {
  top: 50%;
}

.peer:placeholder-shown ~ .peer-placeholder-shown\:translate-y-0 {
  --tw-translate-y: 0px;
  transform: translate(var(--tw-translate-x), var(--tw-translate-y)) rotate(var(--tw-rotate)) skewX(var(--tw-skew-x)) skewY(var(--tw-skew-y)) scaleX(var(--tw-scale-x)) scaleY(var(--tw-scale-y));
}

.peer:placeholder-shown ~ .peer-placeholder-shown\:-translate-y-1\/2 {
  --tw-translate-y: -50%;
  transform: translate(var(--tw-translate-x), var(--tw-translate-y)) rotate(var(--tw-rotate)) skewX(var(--tw-skew-x)) skewY(var(--tw-skew-y)) scaleX(var(--tw-scale-x)) scaleY(var(--tw-scale-y));
}

.peer:placeholder-shown ~ .peer-placeholder-shown\:scale-100 {
  --tw-scale-x: 1;
  --tw-scale-y: 1;
  transform: translate(var(--tw-translate-x), var(--tw-translate-y)) rotate(var(--tw-rotate)) skewX(var(--tw-skew-x)) skewY(var(--tw-skew-y)) scaleX(var(--tw-scale-x)) scaleY(var(--tw-scale-y));
}

.peer:focus ~ .peer-focus\:top-2 {
  top: 0.5rem;
}

.peer:focus ~ .peer-focus\:-translate-y-4 {
  --tw-translate-y: -1rem;
  transform: translate(var(--tw-translate-x), var(--tw-translate-y)) rotate(var(--tw-rotate)) skewX(var(--tw-skew-x)) skewY(var(--tw-skew-y)) scaleX(var(--tw-scale-x)) scaleY(var(--tw-scale-y));
}

.peer:focus ~ .peer-focus\:-translate-y-6 {
  --tw-translate-y: -1.5rem;
  transform: translate(var(--tw-translate-x), var(--tw-translate-y)) rotate(var(--tw-rotate)) skewX(var(--tw-skew-x)) skewY(var(--tw-skew-y)) scaleX(var(--tw-scale-x)) scaleY(var(--tw-scale-y));
}

.peer:focus ~ .peer-focus\:scale-75 {
  --tw-scale-x: .75;
  --tw-scale-y: .75;
  transform: translate(var(--tw-translate-x), var(--tw-translate-y)) rotate(var(--tw-rotate)) skewX(var(--tw-skew-x)) skewY(var(--tw-skew-y)) scaleX(var(--tw-scale-x)) scaleY(var(--tw-scale-y));
}

.peer:focus ~ .peer-focus\:px-2 {
  padding-left: 0.5rem;
  padding-right: 0.5rem;
}

.peer:focus ~ .peer-focus\:text-primary-600 {
  --tw-text-opacity: 1;
  color: rgb(239 86 47 / var(--tw-text-opacity));
}

.peer:focus ~ .peer-focus\:ring-4 {
  --tw-ring-offset-shadow: var(--tw-ring-inset) 0 0 0 var(--tw-ring-offset-width) var(--tw-ring-offset-color);
  --tw-ring-shadow: var(--tw-ring-inset) 0 0 0 calc(4px + var(--tw-ring-offset-width)) var(--tw-ring-color);
  box-shadow: var(--tw-ring-offset-shadow), var(--tw-ring-shadow), var(--tw-shadow, 0 0 #0000);
}

.peer:focus ~ .peer-focus\:ring-primary-300 {
  --tw-ring-opacity: 1;
  --tw-ring-color: rgb(255 213 204 / var(--tw-ring-opacity));
}

.peer:focus ~ .peer-focus\:ring-red-300 {
  --tw-ring-opacity: 1;
  --tw-ring-color: rgb(248 180 180 / var(--tw-ring-opacity));
}

.peer:focus ~ .peer-focus\:ring-green-300 {
  --tw-ring-opacity: 1;
  --tw-ring-color: rgb(132 225 188 / var(--tw-ring-opacity));
}

.peer:focus ~ .peer-focus\:ring-purple-300 {
  --tw-ring-opacity: 1;
  --tw-ring-color: rgb(202 191 253 / var(--tw-ring-opacity));
}

.peer:focus ~ .peer-focus\:ring-yellow-300 {
  --tw-ring-opacity: 1;
  --tw-ring-color: rgb(250 202 21 / var(--tw-ring-opacity));
}

.peer:focus ~ .peer-focus\:ring-teal-300 {
  --tw-ring-opacity: 1;
  --tw-ring-color: rgb(126 220 226 / var(--tw-ring-opacity));
}

.peer:focus ~ .peer-focus\:ring-orange-300 {
  --tw-ring-opacity: 1;
  --tw-ring-color: rgb(253 186 140 / var(--tw-ring-opacity));
}

.peer:focus ~ .peer-focus\:ring-blue-300 {
  --tw-ring-opacity: 1;
  --tw-ring-color: rgb(164 202 254 / var(--tw-ring-opacity));
}

[dir="rtl"] .rtl\:origin-right {
  transform-origin: right;
}

[dir="rtl"] .rtl\:translate-x-1\/2 {
  --tw-translate-x: 50%;
  transform: translate(var(--tw-translate-x), var(--tw-translate-y)) rotate(var(--tw-rotate)) skewX(var(--tw-skew-x)) skewY(var(--tw-skew-y)) scaleX(var(--tw-scale-x)) scaleY(var(--tw-scale-y));
}

[dir="rtl"] .rtl\:translate-x-1\/3 {
  --tw-translate-x: 33.333333%;
  transform: translate(var(--tw-translate-x), var(--tw-translate-y)) rotate(var(--tw-rotate)) skewX(var(--tw-skew-x)) skewY(var(--tw-skew-y)) scaleX(var(--tw-scale-x)) scaleY(var(--tw-scale-y));
}

[dir="rtl"] .rtl\:-translate-x-1\/3 {
  --tw-translate-x: -33.333333%;
  transform: translate(var(--tw-translate-x), var(--tw-translate-y)) rotate(var(--tw-rotate)) skewX(var(--tw-skew-x)) skewY(var(--tw-skew-y)) scaleX(var(--tw-scale-x)) scaleY(var(--tw-scale-y));
}

[dir="rtl"] .rtl\:-scale-x-100 {
  --tw-scale-x: -1;
  transform: translate(var(--tw-translate-x), var(--tw-translate-y)) rotate(var(--tw-rotate)) skewX(var(--tw-skew-x)) skewY(var(--tw-skew-y)) scaleX(var(--tw-scale-x)) scaleY(var(--tw-scale-y));
}

[dir="rtl"] .rtl\:space-x-reverse > :not([hidden]) ~ :not([hidden]) {
  --tw-space-x-reverse: 1;
}

[dir="rtl"] .rtl\:divide-x-reverse > :not([hidden]) ~ :not([hidden]) {
  --tw-divide-x-reverse: 1;
}

[dir="rtl"] .rtl\:text-right {
  text-align: right;
}

[dir="rtl"] .peer:checked ~ .rtl\:peer-checked\:after\:-translate-x-full::after {
  content: var(--tw-content);
  --tw-translate-x: -100%;
  transform: translate(var(--tw-translate-x), var(--tw-translate-y)) rotate(var(--tw-rotate)) skewX(var(--tw-skew-x)) skewY(var(--tw-skew-y)) scaleX(var(--tw-scale-x)) scaleY(var(--tw-scale-y));
}

.dark .dark\:block {
  display: block;
}

.dark .dark\:hidden {
  display: none;
}

.dark .dark\:divide-gray-700 > :not([hidden]) ~ :not([hidden]) {
  --tw-divide-opacity: 1;
  border-color: rgb(55 65 81 / var(--tw-divide-opacity));
}

.dark .dark\:divide-gray-600 > :not([hidden]) ~ :not([hidden]) {
  --tw-divide-opacity: 1;
  border-color: rgb(75 85 99 / var(--tw-divide-opacity));
}

.dark .dark\:divide-gray-800 > :not([hidden]) ~ :not([hidden]) {
  --tw-divide-opacity: 1;
  border-color: rgb(31 41 55 / var(--tw-divide-opacity));
}

.dark .dark\:divide-red-800 > :not([hidden]) ~ :not([hidden]) {
  --tw-divide-opacity: 1;
  border-color: rgb(155 28 28 / var(--tw-divide-opacity));
}

.dark .dark\:divide-yellow-800 > :not([hidden]) ~ :not([hidden]) {
  --tw-divide-opacity: 1;
  border-color: rgb(114 59 19 / var(--tw-divide-opacity));
}

.dark .dark\:divide-green-800 > :not([hidden]) ~ :not([hidden]) {
  --tw-divide-opacity: 1;
  border-color: rgb(3 84 63 / var(--tw-divide-opacity));
}

.dark .dark\:divide-indigo-800 > :not([hidden]) ~ :not([hidden]) {
  --tw-divide-opacity: 1;
  border-color: rgb(66 56 157 / var(--tw-divide-opacity));
}

.dark .dark\:divide-purple-800 > :not([hidden]) ~ :not([hidden]) {
  --tw-divide-opacity: 1;
  border-color: rgb(85 33 181 / var(--tw-divide-opacity));
}

.dark .dark\:divide-pink-800 > :not([hidden]) ~ :not([hidden]) {
  --tw-divide-opacity: 1;
  border-color: rgb(153 21 75 / var(--tw-divide-opacity));
}

.dark .dark\:divide-blue-800 > :not([hidden]) ~ :not([hidden]) {
  --tw-divide-opacity: 1;
  border-color: rgb(30 66 159 / var(--tw-divide-opacity));
}

.dark .dark\:divide-primary-200 > :not([hidden]) ~ :not([hidden]) {
  --tw-divide-opacity: 1;
  border-color: rgb(255 228 222 / var(--tw-divide-opacity));
}

.dark .dark\:divide-orange-800 > :not([hidden]) ~ :not([hidden]) {
  --tw-divide-opacity: 1;
  border-color: rgb(138 44 13 / var(--tw-divide-opacity));
}

.dark .dark\:border-gray-700 {
  --tw-border-opacity: 1;
  border-color: rgb(55 65 81 / var(--tw-border-opacity));
}

.dark .dark\:border-gray-800 {
  --tw-border-opacity: 1;
  border-color: rgb(31 41 55 / var(--tw-border-opacity));
}

.dark .dark\:border-primary-400 {
  --tw-border-opacity: 1;
  border-color: rgb(255 188 173 / var(--tw-border-opacity));
}

.dark .dark\:border-blue-400 {
  --tw-border-opacity: 1;
  border-color: rgb(118 169 250 / var(--tw-border-opacity));
}

.dark .dark\:border-gray-500 {
  --tw-border-opacity: 1;
  border-color: rgb(107 114 128 / var(--tw-border-opacity));
}

.dark .dark\:border-red-400 {
  --tw-border-opacity: 1;
  border-color: rgb(249 128 128 / var(--tw-border-opacity));
}

.dark .dark\:border-green-400 {
  --tw-border-opacity: 1;
  border-color: rgb(49 196 141 / var(--tw-border-opacity));
}

.dark .dark\:border-yellow-300 {
  --tw-border-opacity: 1;
  border-color: rgb(250 202 21 / var(--tw-border-opacity));
}

.dark .dark\:border-indigo-400 {
  --tw-border-opacity: 1;
  border-color: rgb(141 162 251 / var(--tw-border-opacity));
}

.dark .dark\:border-purple-400 {
  --tw-border-opacity: 1;
  border-color: rgb(172 148 250 / var(--tw-border-opacity));
}

.dark .dark\:border-pink-400 {
  --tw-border-opacity: 1;
  border-color: rgb(241 126 184 / var(--tw-border-opacity));
}

.dark .dark\:border-gray-600 {
  --tw-border-opacity: 1;
  border-color: rgb(75 85 99 / var(--tw-border-opacity));
}

.dark .dark\:border-blue-500 {
  --tw-border-opacity: 1;
  border-color: rgb(63 131 248 / var(--tw-border-opacity));
}

.dark .dark\:border-green-500 {
  --tw-border-opacity: 1;
  border-color: rgb(14 159 110 / var(--tw-border-opacity));
}

.dark .dark\:border-primary-500 {
  --tw-border-opacity: 1;
  border-color: rgb(254 121 93 / var(--tw-border-opacity));
}

.dark .dark\:border-red-500 {
  --tw-border-opacity: 1;
  border-color: rgb(240 82 82 / var(--tw-border-opacity));
}

.dark .dark\:border-gray-900 {
  --tw-border-opacity: 1;
  border-color: rgb(17 24 39 / var(--tw-border-opacity));
}

.dark .dark\:border-white {
  --tw-border-opacity: 1;
  border-color: rgb(255 255 255 / var(--tw-border-opacity));
}

.dark .dark\:\!border-gray-600 {
  --tw-border-opacity: 1 !important;
  border-color: rgb(75 85 99 / var(--tw-border-opacity)) !important;
}

.dark .dark\:border-red-800 {
  --tw-border-opacity: 1;
  border-color: rgb(155 28 28 / var(--tw-border-opacity));
}

.dark .dark\:border-yellow-800 {
  --tw-border-opacity: 1;
  border-color: rgb(114 59 19 / var(--tw-border-opacity));
}

.dark .dark\:border-green-800 {
  --tw-border-opacity: 1;
  border-color: rgb(3 84 63 / var(--tw-border-opacity));
}

.dark .dark\:border-indigo-800 {
  --tw-border-opacity: 1;
  border-color: rgb(66 56 157 / var(--tw-border-opacity));
}

.dark .dark\:border-purple-800 {
  --tw-border-opacity: 1;
  border-color: rgb(85 33 181 / var(--tw-border-opacity));
}

.dark .dark\:border-pink-800 {
  --tw-border-opacity: 1;
  border-color: rgb(153 21 75 / var(--tw-border-opacity));
}

.dark .dark\:border-blue-800 {
  --tw-border-opacity: 1;
  border-color: rgb(30 66 159 / var(--tw-border-opacity));
}

.dark .dark\:border-primary-200 {
  --tw-border-opacity: 1;
  border-color: rgb(255 228 222 / var(--tw-border-opacity));
}

.dark .dark\:border-orange-800 {
  --tw-border-opacity: 1;
  border-color: rgb(138 44 13 / var(--tw-border-opacity));
}

.dark .dark\:bg-gray-800 {
  --tw-bg-opacity: 1;
  background-color: rgb(31 41 55 / var(--tw-bg-opacity));
}

.dark .dark\:bg-gray-600 {
  --tw-bg-opacity: 1;
  background-color: rgb(75 85 99 / var(--tw-bg-opacity));
}

.dark .dark\:bg-primary-900 {
  --tw-bg-opacity: 1;
  background-color: rgb(165 55 27 / var(--tw-bg-opacity));
}

.dark .dark\:bg-blue-900 {
  --tw-bg-opacity: 1;
  background-color: rgb(35 56 118 / var(--tw-bg-opacity));
}

.dark .dark\:bg-gray-700 {
  --tw-bg-opacity: 1;
  background-color: rgb(55 65 81 / var(--tw-bg-opacity));
}

.dark .dark\:bg-red-900 {
  --tw-bg-opacity: 1;
  background-color: rgb(119 29 29 / var(--tw-bg-opacity));
}

.dark .dark\:bg-green-900 {
  --tw-bg-opacity: 1;
  background-color: rgb(1 71 55 / var(--tw-bg-opacity));
}

.dark .dark\:bg-yellow-900 {
  --tw-bg-opacity: 1;
  background-color: rgb(99 49 18 / var(--tw-bg-opacity));
}

.dark .dark\:bg-indigo-900 {
  --tw-bg-opacity: 1;
  background-color: rgb(54 47 120 / var(--tw-bg-opacity));
}

.dark .dark\:bg-purple-900 {
  --tw-bg-opacity: 1;
  background-color: rgb(74 29 150 / var(--tw-bg-opacity));
}

.dark .dark\:bg-pink-900 {
  --tw-bg-opacity: 1;
  background-color: rgb(117 26 61 / var(--tw-bg-opacity));
}

.dark .dark\:bg-gray-300 {
  --tw-bg-opacity: 1;
  background-color: rgb(209 213 219 / var(--tw-bg-opacity));
}

.dark .dark\:bg-blue-600 {
  --tw-bg-opacity: 1;
  background-color: rgb(28 100 242 / var(--tw-bg-opacity));
}

.dark .dark\:bg-green-600 {
  --tw-bg-opacity: 1;
  background-color: rgb(5 122 85 / var(--tw-bg-opacity));
}

.dark .dark\:bg-primary-600 {
  --tw-bg-opacity: 1;
  background-color: rgb(239 86 47 / var(--tw-bg-opacity));
}

.dark .dark\:bg-purple-600 {
  --tw-bg-opacity: 1;
  background-color: rgb(126 58 242 / var(--tw-bg-opacity));
}

.dark .dark\:bg-red-600 {
  --tw-bg-opacity: 1;
  background-color: rgb(224 36 36 / var(--tw-bg-opacity));
}

.dark .dark\:bg-blue-500 {
  --tw-bg-opacity: 1;
  background-color: rgb(63 131 248 / var(--tw-bg-opacity));
}

.dark .dark\:bg-green-500 {
  --tw-bg-opacity: 1;
  background-color: rgb(14 159 110 / var(--tw-bg-opacity));
}

.dark .dark\:bg-gray-500 {
  --tw-bg-opacity: 1;
  background-color: rgb(107 114 128 / var(--tw-bg-opacity));
}

.dark .dark\:bg-primary-500 {
  --tw-bg-opacity: 1;
  background-color: rgb(254 121 93 / var(--tw-bg-opacity));
}

.dark .dark\:bg-purple-500 {
  --tw-bg-opacity: 1;
  background-color: rgb(144 97 249 / var(--tw-bg-opacity));
}

.dark .dark\:bg-red-500 {
  --tw-bg-opacity: 1;
  background-color: rgb(240 82 82 / var(--tw-bg-opacity));
}

.dark .dark\:bg-yellow-400 {
  --tw-bg-opacity: 1;
  background-color: rgb(227 160 8 / var(--tw-bg-opacity));
}

.dark .dark\:bg-transparent {
  background-color: transparent;
}

.dark .dark\:bg-gray-900 {
  --tw-bg-opacity: 1;
  background-color: rgb(17 24 39 / var(--tw-bg-opacity));
}

.dark .dark\:bg-gray-800\/30 {
  background-color: rgb(31 41 55 / 0.3);
}

.dark .dark\:bg-inherit {
  background-color: inherit;
}

.dark .dark\:bg-indigo-500 {
  --tw-bg-opacity: 1;
  background-color: rgb(104 117 245 / var(--tw-bg-opacity));
}

.dark .dark\:bg-primary-200 {
  --tw-bg-opacity: 1;
  background-color: rgb(255 228 222 / var(--tw-bg-opacity));
}

.dark .dark\:bg-yellow-600 {
  --tw-bg-opacity: 1;
  background-color: rgb(159 88 10 / var(--tw-bg-opacity));
}

.dark .dark\:bg-primary-400 {
  --tw-bg-opacity: 1;
  background-color: rgb(255 188 173 / var(--tw-bg-opacity));
}

.dark .dark\:bg-gray-200 {
  --tw-bg-opacity: 1;
  background-color: rgb(229 231 235 / var(--tw-bg-opacity));
}

.dark .dark\:bg-green-400 {
  --tw-bg-opacity: 1;
  background-color: rgb(49 196 141 / var(--tw-bg-opacity));
}

.dark .dark\:bg-indigo-400 {
  --tw-bg-opacity: 1;
  background-color: rgb(141 162 251 / var(--tw-bg-opacity));
}

.dark .dark\:bg-purple-400 {
  --tw-bg-opacity: 1;
  background-color: rgb(172 148 250 / var(--tw-bg-opacity));
}

.dark .dark\:bg-pink-400 {
  --tw-bg-opacity: 1;
  background-color: rgb(241 126 184 / var(--tw-bg-opacity));
}

.dark .dark\:bg-blue-400 {
  --tw-bg-opacity: 1;
  background-color: rgb(118 169 250 / var(--tw-bg-opacity));
}

.dark .dark\:bg-primary-800 {
  --tw-bg-opacity: 1;
  background-color: rgb(204 69 34 / var(--tw-bg-opacity));
}

.dark .dark\:bg-red-800 {
  --tw-bg-opacity: 1;
  background-color: rgb(155 28 28 / var(--tw-bg-opacity));
}

.dark .dark\:bg-yellow-800 {
  --tw-bg-opacity: 1;
  background-color: rgb(114 59 19 / var(--tw-bg-opacity));
}

.dark .dark\:bg-green-800 {
  --tw-bg-opacity: 1;
  background-color: rgb(3 84 63 / var(--tw-bg-opacity));
}

.dark .dark\:bg-blue-800 {
  --tw-bg-opacity: 1;
  background-color: rgb(30 66 159 / var(--tw-bg-opacity));
}

.dark .dark\:bg-indigo-800 {
  --tw-bg-opacity: 1;
  background-color: rgb(66 56 157 / var(--tw-bg-opacity));
}

.dark .dark\:bg-purple-800 {
  --tw-bg-opacity: 1;
  background-color: rgb(85 33 181 / var(--tw-bg-opacity));
}

.dark .dark\:bg-orange-700 {
  --tw-bg-opacity: 1;
  background-color: rgb(180 52 3 / var(--tw-bg-opacity));
}

.dark .dark\:bg-orange-800 {
  --tw-bg-opacity: 1;
  background-color: rgb(138 44 13 / var(--tw-bg-opacity));
}

.dark .dark\:bg-opacity-80 {
  --tw-bg-opacity: 0.8;
}

.dark .dark\:fill-gray-300 {
  fill: #D1D5DB;
}

.dark .dark\:text-white {
  --tw-text-opacity: 1;
  color: rgb(255 255 255 / var(--tw-text-opacity));
}

.dark .dark\:text-gray-400 {
  --tw-text-opacity: 1;
  color: rgb(156 163 175 / var(--tw-text-opacity));
}

.dark .dark\:text-gray-300 {
  --tw-text-opacity: 1;
  color: rgb(209 213 219 / var(--tw-text-opacity));
}

.dark .dark\:text-primary-300 {
  --tw-text-opacity: 1;
  color: rgb(255 213 204 / var(--tw-text-opacity));
}

.dark .dark\:text-blue-300 {
  --tw-text-opacity: 1;
  color: rgb(164 202 254 / var(--tw-text-opacity));
}

.dark .dark\:text-red-300 {
  --tw-text-opacity: 1;
  color: rgb(248 180 180 / var(--tw-text-opacity));
}

.dark .dark\:text-green-300 {
  --tw-text-opacity: 1;
  color: rgb(132 225 188 / var(--tw-text-opacity));
}

.dark .dark\:text-yellow-300 {
  --tw-text-opacity: 1;
  color: rgb(250 202 21 / var(--tw-text-opacity));
}

.dark .dark\:text-indigo-300 {
  --tw-text-opacity: 1;
  color: rgb(180 198 252 / var(--tw-text-opacity));
}

.dark .dark\:text-purple-300 {
  --tw-text-opacity: 1;
  color: rgb(202 191 253 / var(--tw-text-opacity));
}

.dark .dark\:text-pink-300 {
  --tw-text-opacity: 1;
  color: rgb(248 180 217 / var(--tw-text-opacity));
}

.dark .dark\:text-primary-400 {
  --tw-text-opacity: 1;
  color: rgb(255 188 173 / var(--tw-text-opacity));
}

.dark .dark\:text-blue-400 {
  --tw-text-opacity: 1;
  color: rgb(118 169 250 / var(--tw-text-opacity));
}

.dark .dark\:text-red-400 {
  --tw-text-opacity: 1;
  color: rgb(249 128 128 / var(--tw-text-opacity));
}

.dark .dark\:text-green-400 {
  --tw-text-opacity: 1;
  color: rgb(49 196 141 / var(--tw-text-opacity));
}

.dark .dark\:text-indigo-400 {
  --tw-text-opacity: 1;
  color: rgb(141 162 251 / var(--tw-text-opacity));
}

.dark .dark\:text-purple-400 {
  --tw-text-opacity: 1;
  color: rgb(172 148 250 / var(--tw-text-opacity));
}

.dark .dark\:text-pink-400 {
  --tw-text-opacity: 1;
  color: rgb(241 126 184 / var(--tw-text-opacity));
}

.dark .dark\:text-primary-700 {
  --tw-text-opacity: 1;
  color: rgb(235 79 39 / var(--tw-text-opacity));
}

.dark .dark\:text-gray-900 {
  --tw-text-opacity: 1;
  color: rgb(17 24 39 / var(--tw-text-opacity));
}

.dark .dark\:text-primary-500 {
  --tw-text-opacity: 1;
  color: rgb(254 121 93 / var(--tw-text-opacity));
}

.dark .dark\:text-blue-500 {
  --tw-text-opacity: 1;
  color: rgb(63 131 248 / var(--tw-text-opacity));
}

.dark .dark\:text-green-500 {
  --tw-text-opacity: 1;
  color: rgb(14 159 110 / var(--tw-text-opacity));
}

.dark .dark\:text-red-500 {
  --tw-text-opacity: 1;
  color: rgb(240 82 82 / var(--tw-text-opacity));
}

.dark .dark\:\!text-white {
  --tw-text-opacity: 1 !important;
  color: rgb(255 255 255 / var(--tw-text-opacity)) !important;
}

.dark .dark\:text-gray-500 {
  --tw-text-opacity: 1;
  color: rgb(107 114 128 / var(--tw-text-opacity));
}

.dark .dark\:text-primary-100 {
  --tw-text-opacity: 1;
  color: rgb(255 241 238 / var(--tw-text-opacity));
}

.dark .dark\:text-gray-100 {
  --tw-text-opacity: 1;
  color: rgb(243 244 246 / var(--tw-text-opacity));
}

.dark .dark\:text-primary-800 {
  --tw-text-opacity: 1;
  color: rgb(204 69 34 / var(--tw-text-opacity));
}

.dark .dark\:text-primary-900 {
  --tw-text-opacity: 1;
  color: rgb(165 55 27 / var(--tw-text-opacity));
}

.dark .dark\:text-gray-600 {
  --tw-text-opacity: 1;
  color: rgb(75 85 99 / var(--tw-text-opacity));
}

.dark .dark\:text-gray-700 {
  --tw-text-opacity: 1;
  color: rgb(55 65 81 / var(--tw-text-opacity));
}

.dark .dark\:text-blue-100 {
  --tw-text-opacity: 1;
  color: rgb(225 239 254 / var(--tw-text-opacity));
}

.dark .dark\:text-green-100 {
  --tw-text-opacity: 1;
  color: rgb(222 247 236 / var(--tw-text-opacity));
}

.dark .dark\:text-red-100 {
  --tw-text-opacity: 1;
  color: rgb(253 232 232 / var(--tw-text-opacity));
}

.dark .dark\:text-yellow-100 {
  --tw-text-opacity: 1;
  color: rgb(253 246 178 / var(--tw-text-opacity));
}

.dark .dark\:text-purple-100 {
  --tw-text-opacity: 1;
  color: rgb(237 235 254 / var(--tw-text-opacity));
}

.dark .dark\:text-indigo-100 {
  --tw-text-opacity: 1;
  color: rgb(229 237 255 / var(--tw-text-opacity));
}

.dark .dark\:text-pink-100 {
  --tw-text-opacity: 1;
  color: rgb(252 232 243 / var(--tw-text-opacity));
}

.dark .dark\:text-primary-200 {
  --tw-text-opacity: 1;
  color: rgb(255 228 222 / var(--tw-text-opacity));
}

.dark .dark\:text-gray-200 {
  --tw-text-opacity: 1;
  color: rgb(229 231 235 / var(--tw-text-opacity));
}

.dark .dark\:text-red-200 {
  --tw-text-opacity: 1;
  color: rgb(251 213 213 / var(--tw-text-opacity));
}

.dark .dark\:text-yellow-200 {
  --tw-text-opacity: 1;
  color: rgb(252 233 106 / var(--tw-text-opacity));
}

.dark .dark\:text-green-200 {
  --tw-text-opacity: 1;
  color: rgb(188 240 218 / var(--tw-text-opacity));
}

.dark .dark\:text-blue-200 {
  --tw-text-opacity: 1;
  color: rgb(195 221 253 / var(--tw-text-opacity));
}

.dark .dark\:text-indigo-200 {
  --tw-text-opacity: 1;
  color: rgb(205 219 254 / var(--tw-text-opacity));
}

.dark .dark\:text-purple-200 {
  --tw-text-opacity: 1;
  color: rgb(220 215 254 / var(--tw-text-opacity));
}

.dark .dark\:text-orange-200 {
  --tw-text-opacity: 1;
  color: rgb(252 217 189 / var(--tw-text-opacity));
}

.dark .dark\:text-orange-400 {
  --tw-text-opacity: 1;
  color: rgb(255 138 76 / var(--tw-text-opacity));
}

.dark .dark\:decoration-blue-600 {
  text-decoration-color: #1C64F2;
}

.dark .dark\:placeholder-gray-400::placeholder {
  --tw-placeholder-opacity: 1;
  color: rgb(156 163 175 / var(--tw-placeholder-opacity));
}

.dark .dark\:placeholder-green-500::placeholder {
  --tw-placeholder-opacity: 1;
  color: rgb(14 159 110 / var(--tw-placeholder-opacity));
}

.dark .dark\:placeholder-red-500::placeholder {
  --tw-placeholder-opacity: 1;
  color: rgb(240 82 82 / var(--tw-placeholder-opacity));
}

.dark .dark\:opacity-25 {
  opacity: 0.25;
}

.dark .dark\:shadow-gray-800 {
  --tw-shadow-color: #1F2937;
  --tw-shadow: var(--tw-shadow-colored);
}

.dark .dark\:shadow-blue-800 {
  --tw-shadow-color: #1E429F;
  --tw-shadow: var(--tw-shadow-colored);
}

.dark .dark\:shadow-gray-900 {
  --tw-shadow-color: #111827;
  --tw-shadow: var(--tw-shadow-colored);
}

.dark .dark\:shadow-green-800 {
  --tw-shadow-color: #03543F;
  --tw-shadow: var(--tw-shadow-colored);
}

.dark .dark\:shadow-gray-700 {
  --tw-shadow-color: #374151;
  --tw-shadow: var(--tw-shadow-colored);
}

.dark .dark\:shadow-primary-800 {
  --tw-shadow-color: #CC4522;
  --tw-shadow: var(--tw-shadow-colored);
}

.dark .dark\:shadow-purple-800 {
  --tw-shadow-color: #5521B5;
  --tw-shadow: var(--tw-shadow-colored);
}

.dark .dark\:shadow-red-800 {
  --tw-shadow-color: #9B1C1C;
  --tw-shadow: var(--tw-shadow-colored);
}

.dark .dark\:shadow-yellow-700 {
  --tw-shadow-color: #8E4B10;
  --tw-shadow: var(--tw-shadow-colored);
}

.dark .dark\:shadow-gray-800\/80 {
  --tw-shadow-color: rgb(31 41 55 / 0.8);
  --tw-shadow: var(--tw-shadow-colored);
}

.dark .dark\:shadow-blue-800\/80 {
  --tw-shadow-color: rgb(30 66 159 / 0.8);
  --tw-shadow: var(--tw-shadow-colored);
}

.dark .dark\:shadow-green-800\/80 {
  --tw-shadow-color: rgb(3 84 63 / 0.8);
  --tw-shadow: var(--tw-shadow-colored);
}

.dark .dark\:shadow-primary-800\/80 {
  --tw-shadow-color: rgb(204 69 34 / 0.8);
  --tw-shadow: var(--tw-shadow-colored);
}

.dark .dark\:shadow-purple-800\/80 {
  --tw-shadow-color: rgb(85 33 181 / 0.8);
  --tw-shadow: var(--tw-shadow-colored);
}

.dark .dark\:shadow-red-800\/80 {
  --tw-shadow-color: rgb(155 28 28 / 0.8);
  --tw-shadow: var(--tw-shadow-colored);
}

.dark .dark\:shadow-yellow-800\/80 {
  --tw-shadow-color: rgb(114 59 19 / 0.8);
  --tw-shadow: var(--tw-shadow-colored);
}

.dark .dark\:shadow-cyan-800\/80 {
  --tw-shadow-color: rgb(21 94 117 / 0.8);
  --tw-shadow: var(--tw-shadow-colored);
}

.dark .dark\:shadow-teal-800\/80 {
  --tw-shadow-color: rgb(5 80 92 / 0.8);
  --tw-shadow: var(--tw-shadow-colored);
}

.dark .dark\:shadow-lime-800\/80 {
  --tw-shadow-color: rgb(63 98 18 / 0.8);
  --tw-shadow: var(--tw-shadow-colored);
}

.dark .dark\:shadow-pink-800\/80 {
  --tw-shadow-color: rgb(153 21 75 / 0.8);
  --tw-shadow: var(--tw-shadow-colored);
}

.dark .dark\:ring-gray-500 {
  --tw-ring-opacity: 1;
  --tw-ring-color: rgb(107 114 128 / var(--tw-ring-opacity));
}

.dark .dark\:ring-primary-500 {
  --tw-ring-opacity: 1;
  --tw-ring-color: rgb(254 121 93 / var(--tw-ring-opacity));
}

.dark .dark\:ring-gray-900 {
  --tw-ring-opacity: 1;
  --tw-ring-color: rgb(17 24 39 / var(--tw-ring-opacity));
}

.dark .dark\:ring-offset-gray-800 {
  --tw-ring-offset-color: #1F2937;
}

.dark .dark\:first-letter\:text-gray-100::first-letter {
  --tw-text-opacity: 1;
  color: rgb(243 244 246 / var(--tw-text-opacity));
}

.dark .dark\:before\:shadow-\[-10px_0_50px_65px_rgba\(16\2c 24\2c 39\2c 1\)\]::before {
  content: var(--tw-content);
  --tw-shadow: -10px 0 50px 65px rgba(16,24,39,1);
  --tw-shadow-colored: -10px 0 50px 65px var(--tw-shadow-color);
  box-shadow: var(--tw-ring-offset-shadow, 0 0 #0000), var(--tw-ring-shadow, 0 0 #0000), var(--tw-shadow);
}

.dark .dark\:after\:shadow-\[10px_0_50px_65px_rgba\(16\2c 24\2c 39\2c 1\)\]::after {
  content: var(--tw-content);
  --tw-shadow: 10px 0 50px 65px rgba(16,24,39,1);
  --tw-shadow-colored: 10px 0 50px 65px var(--tw-shadow-color);
  box-shadow: var(--tw-ring-offset-shadow, 0 0 #0000), var(--tw-ring-shadow, 0 0 #0000), var(--tw-shadow);
}

.dark .odd\:dark\:bg-gray-800:nth-child(odd) {
  --tw-bg-opacity: 1;
  background-color: rgb(31 41 55 / var(--tw-bg-opacity));
}

.dark .odd\:dark\:bg-blue-800:nth-child(odd) {
  --tw-bg-opacity: 1;
  background-color: rgb(30 66 159 / var(--tw-bg-opacity));
}

.dark .odd\:dark\:bg-green-800:nth-child(odd) {
  --tw-bg-opacity: 1;
  background-color: rgb(3 84 63 / var(--tw-bg-opacity));
}

.dark .odd\:dark\:bg-red-800:nth-child(odd) {
  --tw-bg-opacity: 1;
  background-color: rgb(155 28 28 / var(--tw-bg-opacity));
}

.dark .odd\:dark\:bg-yellow-800:nth-child(odd) {
  --tw-bg-opacity: 1;
  background-color: rgb(114 59 19 / var(--tw-bg-opacity));
}

.dark .odd\:dark\:bg-purple-800:nth-child(odd) {
  --tw-bg-opacity: 1;
  background-color: rgb(85 33 181 / var(--tw-bg-opacity));
}

.dark .even\:dark\:bg-gray-700:nth-child(even) {
  --tw-bg-opacity: 1;
  background-color: rgb(55 65 81 / var(--tw-bg-opacity));
}

.dark .even\:dark\:bg-blue-700:nth-child(even) {
  --tw-bg-opacity: 1;
  background-color: rgb(26 86 219 / var(--tw-bg-opacity));
}

.dark .even\:dark\:bg-green-700:nth-child(even) {
  --tw-bg-opacity: 1;
  background-color: rgb(4 108 78 / var(--tw-bg-opacity));
}

.dark .even\:dark\:bg-red-700:nth-child(even) {
  --tw-bg-opacity: 1;
  background-color: rgb(200 30 30 / var(--tw-bg-opacity));
}

.dark .even\:dark\:bg-yellow-700:nth-child(even) {
  --tw-bg-opacity: 1;
  background-color: rgb(142 75 16 / var(--tw-bg-opacity));
}

.dark .even\:dark\:bg-purple-700:nth-child(even) {
  --tw-bg-opacity: 1;
  background-color: rgb(108 43 217 / var(--tw-bg-opacity));
}

.dark .dark\:focus-within\:border-primary-500:focus-within {
  --tw-border-opacity: 1;
  border-color: rgb(254 121 93 / var(--tw-border-opacity));
}

.dark .dark\:focus-within\:text-white:focus-within {
  --tw-text-opacity: 1;
  color: rgb(255 255 255 / var(--tw-text-opacity));
}

.dark .dark\:focus-within\:ring-gray-700:focus-within {
  --tw-ring-opacity: 1;
  --tw-ring-color: rgb(55 65 81 / var(--tw-ring-opacity));
}

.dark .dark\:focus-within\:ring-blue-800:focus-within {
  --tw-ring-opacity: 1;
  --tw-ring-color: rgb(30 66 159 / var(--tw-ring-opacity));
}

.dark .dark\:focus-within\:ring-green-800:focus-within {
  --tw-ring-opacity: 1;
  --tw-ring-color: rgb(3 84 63 / var(--tw-ring-opacity));
}

.dark .dark\:focus-within\:ring-primary-800:focus-within {
  --tw-ring-opacity: 1;
  --tw-ring-color: rgb(204 69 34 / var(--tw-ring-opacity));
}

.dark .dark\:focus-within\:ring-purple-900:focus-within {
  --tw-ring-opacity: 1;
  --tw-ring-color: rgb(74 29 150 / var(--tw-ring-opacity));
}

.dark .dark\:focus-within\:ring-red-900:focus-within {
  --tw-ring-opacity: 1;
  --tw-ring-color: rgb(119 29 29 / var(--tw-ring-opacity));
}

.dark .dark\:focus-within\:ring-yellow-900:focus-within {
  --tw-ring-opacity: 1;
  --tw-ring-color: rgb(99 49 18 / var(--tw-ring-opacity));
}

.dark .dark\:focus-within\:ring-gray-800:focus-within {
  --tw-ring-opacity: 1;
  --tw-ring-color: rgb(31 41 55 / var(--tw-ring-opacity));
}

.dark .dark\:hover\:border-gray-600:hover {
  --tw-border-opacity: 1;
  border-color: rgb(75 85 99 / var(--tw-border-opacity));
}

.dark .dark\:hover\:border-gray-500:hover {
  --tw-border-opacity: 1;
  border-color: rgb(107 114 128 / var(--tw-border-opacity));
}

.dark .hover\:dark\:bg-gray-800:hover {
  --tw-bg-opacity: 1;
  background-color: rgb(31 41 55 / var(--tw-bg-opacity));
}

.dark .dark\:hover\:bg-gray-700:hover {
  --tw-bg-opacity: 1;
  background-color: rgb(55 65 81 / var(--tw-bg-opacity));
}

.dark .dark\:hover\:bg-primary-800:hover {
  --tw-bg-opacity: 1;
  background-color: rgb(204 69 34 / var(--tw-bg-opacity));
}

.dark .dark\:hover\:bg-blue-800:hover {
  --tw-bg-opacity: 1;
  background-color: rgb(30 66 159 / var(--tw-bg-opacity));
}

.dark .dark\:hover\:bg-red-800:hover {
  --tw-bg-opacity: 1;
  background-color: rgb(155 28 28 / var(--tw-bg-opacity));
}

.dark .dark\:hover\:bg-green-800:hover {
  --tw-bg-opacity: 1;
  background-color: rgb(3 84 63 / var(--tw-bg-opacity));
}

.dark .dark\:hover\:bg-yellow-800:hover {
  --tw-bg-opacity: 1;
  background-color: rgb(114 59 19 / var(--tw-bg-opacity));
}

.dark .dark\:hover\:bg-indigo-800:hover {
  --tw-bg-opacity: 1;
  background-color: rgb(66 56 157 / var(--tw-bg-opacity));
}

.dark .dark\:hover\:bg-purple-800:hover {
  --tw-bg-opacity: 1;
  background-color: rgb(85 33 181 / var(--tw-bg-opacity));
}

.dark .dark\:hover\:bg-pink-800:hover {
  --tw-bg-opacity: 1;
  background-color: rgb(153 21 75 / var(--tw-bg-opacity));
}

.dark .dark\:hover\:bg-gray-800:hover {
  --tw-bg-opacity: 1;
  background-color: rgb(31 41 55 / var(--tw-bg-opacity));
}

.dark .dark\:hover\:bg-blue-700:hover {
  --tw-bg-opacity: 1;
  background-color: rgb(26 86 219 / var(--tw-bg-opacity));
}

.dark .dark\:hover\:bg-green-700:hover {
  --tw-bg-opacity: 1;
  background-color: rgb(4 108 78 / var(--tw-bg-opacity));
}

.dark .dark\:hover\:bg-primary-700:hover {
  --tw-bg-opacity: 1;
  background-color: rgb(235 79 39 / var(--tw-bg-opacity));
}

.dark .dark\:hover\:bg-purple-700:hover {
  --tw-bg-opacity: 1;
  background-color: rgb(108 43 217 / var(--tw-bg-opacity));
}

.dark .dark\:hover\:bg-red-700:hover {
  --tw-bg-opacity: 1;
  background-color: rgb(200 30 30 / var(--tw-bg-opacity));
}

.dark .dark\:hover\:bg-gray-600:hover {
  --tw-bg-opacity: 1;
  background-color: rgb(75 85 99 / var(--tw-bg-opacity));
}

.dark .dark\:hover\:bg-blue-600:hover {
  --tw-bg-opacity: 1;
  background-color: rgb(28 100 242 / var(--tw-bg-opacity));
}

.dark .dark\:hover\:bg-green-600:hover {
  --tw-bg-opacity: 1;
  background-color: rgb(5 122 85 / var(--tw-bg-opacity));
}

.dark .dark\:hover\:bg-primary-600:hover {
  --tw-bg-opacity: 1;
  background-color: rgb(239 86 47 / var(--tw-bg-opacity));
}

.dark .dark\:hover\:bg-purple-500:hover {
  --tw-bg-opacity: 1;
  background-color: rgb(144 97 249 / var(--tw-bg-opacity));
}

.dark .dark\:hover\:bg-red-600:hover {
  --tw-bg-opacity: 1;
  background-color: rgb(224 36 36 / var(--tw-bg-opacity));
}

.dark .dark\:hover\:bg-yellow-400:hover {
  --tw-bg-opacity: 1;
  background-color: rgb(227 160 8 / var(--tw-bg-opacity));
}

.dark .dark\:hover\:bg-primary-500:hover {
  --tw-bg-opacity: 1;
  background-color: rgb(254 121 93 / var(--tw-bg-opacity));
}

.dark .dark\:hover\:text-primary-300:hover {
  --tw-text-opacity: 1;
  color: rgb(255 213 204 / var(--tw-text-opacity));
}

.dark .dark\:hover\:text-blue-300:hover {
  --tw-text-opacity: 1;
  color: rgb(164 202 254 / var(--tw-text-opacity));
}

.dark .dark\:hover\:text-gray-300:hover {
  --tw-text-opacity: 1;
  color: rgb(209 213 219 / var(--tw-text-opacity));
}

.dark .dark\:hover\:text-red-300:hover {
  --tw-text-opacity: 1;
  color: rgb(248 180 180 / var(--tw-text-opacity));
}

.dark .dark\:hover\:text-green-300:hover {
  --tw-text-opacity: 1;
  color: rgb(132 225 188 / var(--tw-text-opacity));
}

.dark .dark\:hover\:text-yellow-300:hover {
  --tw-text-opacity: 1;
  color: rgb(250 202 21 / var(--tw-text-opacity));
}

.dark .dark\:hover\:text-indigo-300:hover {
  --tw-text-opacity: 1;
  color: rgb(180 198 252 / var(--tw-text-opacity));
}

.dark .dark\:hover\:text-purple-300:hover {
  --tw-text-opacity: 1;
  color: rgb(202 191 253 / var(--tw-text-opacity));
}

.dark .dark\:hover\:text-pink-300:hover {
  --tw-text-opacity: 1;
  color: rgb(248 180 217 / var(--tw-text-opacity));
}

.dark .dark\:hover\:text-primary-900:hover {
  --tw-text-opacity: 1;
  color: rgb(165 55 27 / var(--tw-text-opacity));
}

.dark .dark\:hover\:text-white:hover {
  --tw-text-opacity: 1;
  color: rgb(255 255 255 / var(--tw-text-opacity));
}

.dark .dark\:hover\:text-primary-100:hover {
  --tw-text-opacity: 1;
  color: rgb(255 241 238 / var(--tw-text-opacity));
}

.dark .dark\:focus\:border-blue-500:focus {
  --tw-border-opacity: 1;
  border-color: rgb(63 131 248 / var(--tw-border-opacity));
}

.dark .dark\:focus\:border-primary-500:focus {
  --tw-border-opacity: 1;
  border-color: rgb(254 121 93 / var(--tw-border-opacity));
}

.dark .dark\:focus\:border-green-500:focus {
  --tw-border-opacity: 1;
  border-color: rgb(14 159 110 / var(--tw-border-opacity));
}

.dark .dark\:focus\:border-red-500:focus {
  --tw-border-opacity: 1;
  border-color: rgb(240 82 82 / var(--tw-border-opacity));
}

.dark .dark\:focus\:text-white:focus {
  --tw-text-opacity: 1;
  color: rgb(255 255 255 / var(--tw-text-opacity));
}

.dark .dark\:focus\:ring-gray-800:focus {
  --tw-ring-opacity: 1;
  --tw-ring-color: rgb(31 41 55 / var(--tw-ring-opacity));
}

.dark .dark\:focus\:ring-blue-800:focus {
  --tw-ring-opacity: 1;
  --tw-ring-color: rgb(30 66 159 / var(--tw-ring-opacity));
}

.dark .dark\:focus\:ring-green-800:focus {
  --tw-ring-opacity: 1;
  --tw-ring-color: rgb(3 84 63 / var(--tw-ring-opacity));
}

.dark .dark\:focus\:ring-cyan-800:focus {
  --tw-ring-opacity: 1;
  --tw-ring-color: rgb(21 94 117 / var(--tw-ring-opacity));
}

.dark .dark\:focus\:ring-teal-800:focus {
  --tw-ring-opacity: 1;
  --tw-ring-color: rgb(5 80 92 / var(--tw-ring-opacity));
}

.dark .dark\:focus\:ring-lime-800:focus {
  --tw-ring-opacity: 1;
  --tw-ring-color: rgb(63 98 18 / var(--tw-ring-opacity));
}

.dark .dark\:focus\:ring-red-800:focus {
  --tw-ring-opacity: 1;
  --tw-ring-color: rgb(155 28 28 / var(--tw-ring-opacity));
}

.dark .dark\:focus\:ring-pink-800:focus {
  --tw-ring-opacity: 1;
  --tw-ring-color: rgb(153 21 75 / var(--tw-ring-opacity));
}

.dark .dark\:focus\:ring-purple-800:focus {
  --tw-ring-opacity: 1;
  --tw-ring-color: rgb(85 33 181 / var(--tw-ring-opacity));
}

.dark .dark\:focus\:ring-teal-700:focus {
  --tw-ring-opacity: 1;
  --tw-ring-color: rgb(3 102 114 / var(--tw-ring-opacity));
}

.dark .dark\:focus\:ring-red-400:focus {
  --tw-ring-opacity: 1;
  --tw-ring-color: rgb(249 128 128 / var(--tw-ring-opacity));
}

.dark .dark\:focus\:ring-blue-500:focus {
  --tw-ring-opacity: 1;
  --tw-ring-color: rgb(63 131 248 / var(--tw-ring-opacity));
}

.dark .dark\:focus\:ring-primary-500:focus {
  --tw-ring-opacity: 1;
  --tw-ring-color: rgb(254 121 93 / var(--tw-ring-opacity));
}

.dark .dark\:focus\:ring-green-500:focus {
  --tw-ring-opacity: 1;
  --tw-ring-color: rgb(14 159 110 / var(--tw-ring-opacity));
}

.dark .dark\:focus\:ring-red-500:focus {
  --tw-ring-opacity: 1;
  --tw-ring-color: rgb(240 82 82 / var(--tw-ring-opacity));
}

.dark .dark\:focus\:ring-primary-600:focus {
  --tw-ring-opacity: 1;
  --tw-ring-color: rgb(239 86 47 / var(--tw-ring-opacity));
}

.dark .dark\:focus\:ring-red-600:focus {
  --tw-ring-opacity: 1;
  --tw-ring-color: rgb(224 36 36 / var(--tw-ring-opacity));
}

.dark .dark\:focus\:ring-green-600:focus {
  --tw-ring-opacity: 1;
  --tw-ring-color: rgb(5 122 85 / var(--tw-ring-opacity));
}

.dark .dark\:focus\:ring-purple-600:focus {
  --tw-ring-opacity: 1;
  --tw-ring-color: rgb(126 58 242 / var(--tw-ring-opacity));
}

.dark .dark\:focus\:ring-teal-600:focus {
  --tw-ring-opacity: 1;
  --tw-ring-color: rgb(4 116 129 / var(--tw-ring-opacity));
}

.dark .dark\:focus\:ring-yellow-600:focus {
  --tw-ring-opacity: 1;
  --tw-ring-color: rgb(159 88 10 / var(--tw-ring-opacity));
}

.dark .dark\:focus\:ring-orange-600:focus {
  --tw-ring-opacity: 1;
  --tw-ring-color: rgb(208 56 1 / var(--tw-ring-opacity));
}

.dark .dark\:focus\:ring-blue-600:focus {
  --tw-ring-opacity: 1;
  --tw-ring-color: rgb(28 100 242 / var(--tw-ring-opacity));
}

.dark .dark\:focus\:ring-gray-500:focus {
  --tw-ring-opacity: 1;
  --tw-ring-color: rgb(107 114 128 / var(--tw-ring-opacity));
}

.dark .dark\:disabled\:text-gray-500:disabled {
  --tw-text-opacity: 1;
  color: rgb(107 114 128 / var(--tw-text-opacity));
}

.dark .group:hover .dark\:group-hover\:bg-gray-800\/60 {
  background-color: rgb(31 41 55 / 0.6);
}

.dark .group:hover .dark\:group-hover\:text-primary-500 {
  --tw-text-opacity: 1;
  color: rgb(254 121 93 / var(--tw-text-opacity));
}

.dark .group:focus .dark\:group-focus\:ring-gray-800\/70 {
  --tw-ring-color: rgb(31 41 55 / 0.7);
}

.peer:focus ~ .dark .peer-focus\:dark\:text-primary-500 {
  --tw-text-opacity: 1;
  color: rgb(254 121 93 / var(--tw-text-opacity));
}

.dark .peer:focus ~ .dark\:peer-focus\:ring-primary-800 {
  --tw-ring-opacity: 1;
  --tw-ring-color: rgb(204 69 34 / var(--tw-ring-opacity));
}

.dark .peer:focus ~ .dark\:peer-focus\:ring-red-800 {
  --tw-ring-opacity: 1;
  --tw-ring-color: rgb(155 28 28 / var(--tw-ring-opacity));
}

.dark .peer:focus ~ .dark\:peer-focus\:ring-green-800 {
  --tw-ring-opacity: 1;
  --tw-ring-color: rgb(3 84 63 / var(--tw-ring-opacity));
}

.dark .peer:focus ~ .dark\:peer-focus\:ring-purple-800 {
  --tw-ring-opacity: 1;
  --tw-ring-color: rgb(85 33 181 / var(--tw-ring-opacity));
}

.dark .peer:focus ~ .dark\:peer-focus\:ring-yellow-800 {
  --tw-ring-opacity: 1;
  --tw-ring-color: rgb(114 59 19 / var(--tw-ring-opacity));
}

.dark .peer:focus ~ .dark\:peer-focus\:ring-teal-800 {
  --tw-ring-opacity: 1;
  --tw-ring-color: rgb(5 80 92 / var(--tw-ring-opacity));
}

.dark .peer:focus ~ .dark\:peer-focus\:ring-orange-800 {
  --tw-ring-opacity: 1;
  --tw-ring-color: rgb(138 44 13 / var(--tw-ring-opacity));
}

.dark .peer:focus ~ .dark\:peer-focus\:ring-blue-800 {
  --tw-ring-opacity: 1;
  --tw-ring-color: rgb(30 66 159 / var(--tw-ring-opacity));
}

@media (max-width: 480px) {
  .max-\[480px\]\:w-full {
    width: 100%;
  }
}

@media (min-width: 640px) {
  .sm\:order-last {
    order: 9999;
  }

  .sm\:m-2 {
    margin: 0.5rem;
  }

  .sm\:m-1 {
    margin: 0.25rem;
  }

  .sm\:mx-1 {
    margin-left: 0.25rem;
    margin-right: 0.25rem;
  }

  .sm\:mx-2 {
    margin-left: 0.5rem;
    margin-right: 0.5rem;
  }

  .sm\:mr-1 {
    margin-right: 0.25rem;
  }

  .sm\:mt-0 {
    margin-top: 0px;
  }

  .sm\:mt-2 {
    margin-top: 0.5rem;
  }

  .sm\:mb-0 {
    margin-bottom: 0px;
  }

  .sm\:inline {
    display: inline;
  }

  .sm\:flex {
    display: flex;
  }

  .sm\:grid {
    display: grid;
  }

  .sm\:h-24 {
    height: 6rem;
  }

  .sm\:h-11 {
    height: 2.75rem;
  }

  .sm\:h-64 {
    height: 16rem;
  }

  .sm\:h-10 {
    height: 2.5rem;
  }

  .sm\:h-6 {
    height: 1.5rem;
  }

  .sm\:h-7 {
    height: 1.75rem;
  }

  .sm\:w-24 {
    width: 6rem;
  }

  .sm\:w-1\/2 {
    width: 50%;
  }

  .sm\:w-64 {
    width: 16rem;
  }

<<<<<<< HEAD
  .sm\:w-80 {
    width: 20rem;
  }

=======
>>>>>>> fb46381d
  .sm\:w-11 {
    width: 2.75rem;
  }

  .sm\:w-auto {
    width: auto;
  }

  .sm\:w-10 {
    width: 2.5rem;
  }

  .sm\:w-6 {
    width: 1.5rem;
  }

  .sm\:w-96 {
    width: 24rem;
  }

  .sm\:grid-cols-2 {
    grid-template-columns: repeat(2, minmax(0, 1fr));
  }

  .sm\:flex-row {
    flex-direction: row;
  }

  .sm\:flex-nowrap {
    flex-wrap: nowrap;
  }

  .sm\:gap-y-3 {
    row-gap: 0.75rem;
  }

  .sm\:divide-x > :not([hidden]) ~ :not([hidden]) {
    --tw-divide-x-reverse: 0;
    border-right-width: calc(1px * var(--tw-divide-x-reverse));
    border-left-width: calc(1px * calc(1 - var(--tw-divide-x-reverse)));
  }

  .sm\:rounded-lg {
    border-radius: 0.5rem;
  }

  .sm\:p-1 {
    padding: 0.25rem;
  }

  .sm\:p-3 {
    padding: 0.75rem;
  }

  .sm\:p-2 {
    padding: 0.5rem;
  }

  .sm\:p-5 {
    padding: 1.25rem;
  }

  .sm\:p-6 {
    padding: 1.5rem;
  }

  .sm\:p-8 {
    padding: 2rem;
  }

  .sm\:px-4 {
    padding-left: 1rem;
    padding-right: 1rem;
  }

  .sm\:pr-2 {
    padding-right: 0.5rem;
  }

  .sm\:pt-1 {
    padding-top: 0.25rem;
  }

  .sm\:text-center {
    text-align: center;
  }

  .sm\:text-lg {
    font-size: 1.125rem;
    line-height: 1.75rem;
  }

  .sm\:text-sm {
    font-size: 0.875rem;
    line-height: 1.25rem;
  }

  .sm\:text-xs {
    font-size: 0.75rem;
    line-height: 1rem;
  }

  .sm\:text-base {
    font-size: 1rem;
    line-height: 1.5rem;
  }
}

@media (min-width: 768px) {
  .md\:inset-0 {
    top: 0px;
    right: 0px;
    bottom: 0px;
    left: 0px;
  }

  .md\:m-1 {
    margin: 0.25rem;
  }

  .md\:mx-4 {
    margin-left: 1rem;
    margin-right: 1rem;
  }

  .md\:mt-5 {
    margin-top: 1.25rem;
  }

  .md\:mr-2 {
    margin-right: 0.5rem;
  }

  .md\:mb-0 {
    margin-bottom: 0px;
  }

  .md\:mt-0 {
    margin-top: 0px;
  }

  .md\:block {
    display: block;
  }

  .md\:inline {
    display: inline;
  }

  .md\:flex {
    display: flex;
  }

  .md\:grid {
    display: grid;
  }

  .md\:hidden {
    display: none;
  }

  .md\:h-auto {
    height: auto;
  }

  .md\:h-\[262px\] {
    height: 262px;
  }

  .md\:h-\[42px\] {
    height: 42px;
  }

  .md\:h-\[95px\] {
    height: 95px;
  }

  .md\:h-\[294px\] {
    height: 294px;
  }

  .md\:h-\[278px\] {
    height: 278px;
  }

  .md\:h-\[21px\] {
    height: 21px;
  }

  .md\:h-\[8px\] {
    height: 8px;
  }

  .md\:h-\[682px\] {
    height: 682px;
  }

  .md\:h-\[654px\] {
    height: 654px;
  }

  .md\:h-full {
    height: 100%;
  }

<<<<<<< HEAD
  .md\:w-96 {
    width: 24rem;
  }

=======
>>>>>>> fb46381d
  .md\:w-6\/12 {
    width: 50%;
  }

  .md\:w-48 {
    width: 12rem;
  }

  .md\:w-\[96px\] {
    width: 96px;
  }

  .md\:w-2\/3 {
    width: 66.666667%;
  }

  .md\:w-1\/3 {
    width: 33.333333%;
  }

  .md\:w-auto {
    width: auto;
  }

  .md\:max-w-\[512px\] {
    max-width: 512px;
  }

  .md\:max-w-\[142px\] {
    max-width: 142px;
  }

  .md\:max-w-\[597px\] {
    max-width: 597px;
  }

  .md\:grid-flow-row {
    grid-auto-flow: row;
  }

  .md\:grid-cols-2 {
    grid-template-columns: repeat(2, minmax(0, 1fr));
  }

  .md\:grid-cols-3 {
    grid-template-columns: repeat(3, minmax(0, 1fr));
  }

  .md\:flex-row {
    flex-direction: row;
  }

  .md\:flex-row-reverse {
    flex-direction: row-reverse;
  }

  .md\:flex-nowrap {
    flex-wrap: nowrap;
  }

  .md\:items-center {
    align-items: center;
  }

  .md\:justify-between {
    justify-content: space-between;
  }

  .md\:gap-8 {
    gap: 2rem;
  }

  .md\:gap-x-0 {
    column-gap: 0px;
  }

  .md\:space-x-3 > :not([hidden]) ~ :not([hidden]) {
    --tw-space-x-reverse: 0;
    margin-right: calc(0.75rem * var(--tw-space-x-reverse));
    margin-left: calc(0.75rem * calc(1 - var(--tw-space-x-reverse)));
  }

  .md\:space-x-8 > :not([hidden]) ~ :not([hidden]) {
    --tw-space-x-reverse: 0;
    margin-right: calc(2rem * var(--tw-space-x-reverse));
    margin-left: calc(2rem * calc(1 - var(--tw-space-x-reverse)));
  }

  .md\:space-y-0 > :not([hidden]) ~ :not([hidden]) {
    --tw-space-y-reverse: 0;
    margin-top: calc(0px * calc(1 - var(--tw-space-y-reverse)));
    margin-bottom: calc(0px * var(--tw-space-y-reverse));
  }

  .md\:divide-y-0 > :not([hidden]) ~ :not([hidden]) {
    --tw-divide-y-reverse: 0;
    border-top-width: calc(0px * calc(1 - var(--tw-divide-y-reverse)));
    border-bottom-width: calc(0px * var(--tw-divide-y-reverse));
  }

  .md\:rounded-none {
    border-radius: 0px;
  }

  .md\:border-0 {
    border-width: 0px;
  }

  .md\:bg-transparent {
    background-color: transparent;
  }

  .md\:p-6 {
    padding: 1.5rem;
  }

  .md\:p-5 {
    padding: 1.25rem;
  }

  .md\:p-0 {
    padding: 0px;
  }

  .md\:px-5 {
    padding-left: 1.25rem;
    padding-right: 1.25rem;
  }

  .md\:px-6 {
    padding-left: 1.5rem;
    padding-right: 1.5rem;
  }

  .md\:py-8 {
    padding-top: 2rem;
    padding-bottom: 2rem;
  }

  .md\:pr-2 {
    padding-right: 0.5rem;
  }

  .md\:text-6xl {
    font-size: 3.75rem;
    line-height: 1;
  }

  .md\:text-xl {
    font-size: 1.25rem;
    line-height: 1.75rem;
  }

  .md\:text-sm {
    font-size: 0.875rem;
    line-height: 1.25rem;
  }

  .md\:text-lg {
    font-size: 1.125rem;
    line-height: 1.75rem;
  }

  .md\:font-medium {
    font-weight: 500;
  }

  .md\:text-primary-700 {
    --tw-text-opacity: 1;
    color: rgb(235 79 39 / var(--tw-text-opacity));
  }

  .md\:hover\:bg-transparent:hover {
    background-color: transparent;
  }

  .md\:hover\:text-primary-700:hover {
    --tw-text-opacity: 1;
    color: rgb(235 79 39 / var(--tw-text-opacity));
  }

  .dark .md\:dark\:bg-transparent {
    background-color: transparent;
  }

  .dark .md\:dark\:text-white {
    --tw-text-opacity: 1;
    color: rgb(255 255 255 / var(--tw-text-opacity));
  }

  .dark .md\:dark\:hover\:bg-transparent:hover {
    background-color: transparent;
  }

  .dark .md\:dark\:hover\:text-white:hover {
    --tw-text-opacity: 1;
    color: rgb(255 255 255 / var(--tw-text-opacity));
  }
}

@media (min-width: 1024px) {
  .lg\:mx-0 {
    margin-left: 0px;
    margin-right: 0px;
  }

  .lg\:w-5\/12 {
    width: 41.666667%;
  }

  .lg\:w-1\/3 {
    width: 33.333333%;
  }

  .lg\:max-w-7xl {
    max-width: 80rem;
  }

  .lg\:grid-cols-3 {
    grid-template-columns: repeat(3, minmax(0, 1fr));
  }

  .lg\:flex-row {
    flex-direction: row;
  }
}

@media (min-width: 1280px) {
  .xl\:h-80 {
    height: 20rem;
  }

  .xl\:w-4\/12 {
    width: 33.333333%;
  }
}

@media (min-width: 1536px) {
  .\32xl\:h-96 {
    height: 24rem;
  }
}<|MERGE_RESOLUTION|>--- conflicted
+++ resolved
@@ -1418,7 +1418,6 @@
   margin-bottom: 1rem;
 }
 
-<<<<<<< HEAD
 .my-8 {
   margin-top: 2rem;
   margin-bottom: 2rem;
@@ -1447,36 +1446,6 @@
 .-mx-1 {
   margin-left: -0.25rem;
   margin-right: -0.25rem;
-=======
-.mx-4 {
-  margin-left: 1rem;
-  margin-right: 1rem;
-}
-
-.-my-1\.5 {
-  margin-top: -0.375rem;
-  margin-bottom: -0.375rem;
-}
-
-.-my-1 {
-  margin-top: -0.25rem;
-  margin-bottom: -0.25rem;
-}
-
-.-mx-1\.5 {
-  margin-left: -0.375rem;
-  margin-right: -0.375rem;
-}
-
-.-mx-1 {
-  margin-left: -0.25rem;
-  margin-right: -0.25rem;
-}
-
-.my-8 {
-  margin-top: 2rem;
-  margin-bottom: 2rem;
->>>>>>> fb46381d
 }
 
 .mx-12 {
@@ -1529,11 +1498,18 @@
   margin-left: 0.25rem;
 }
 
-<<<<<<< HEAD
+.mt-2 {
+  margin-top: 0.5rem;
+}
+
 .ml-2 {
   margin-left: 0.5rem;
 }
 
+.ml-4 {
+  margin-left: 1rem;
+}
+
 .mb-2 {
   margin-bottom: 0.5rem;
 }
@@ -1548,42 +1524,6 @@
 
 .mb-1 {
   margin-bottom: 0.25rem;
-}
-
-.ml-4 {
-  margin-left: 1rem;
-}
-
-.mt-2 {
-  margin-top: 0.5rem;
-=======
-.mt-2 {
-  margin-top: 0.5rem;
-}
-
-.ml-2 {
-  margin-left: 0.5rem;
-}
-
-.ml-4 {
-  margin-left: 1rem;
-}
-
-.mb-2 {
-  margin-bottom: 0.5rem;
-}
-
-.mr-16 {
-  margin-right: 4rem;
-}
-
-.mb-1\.5 {
-  margin-bottom: 0.375rem;
-}
-
-.mb-1 {
-  margin-bottom: 0.25rem;
->>>>>>> fb46381d
 }
 
 .mt-8 {
@@ -1813,7 +1753,10 @@
   height: 1.25rem;
 }
 
-<<<<<<< HEAD
+.h-10 {
+  height: 2.5rem;
+}
+
 .h-14 {
   height: 3.5rem;
 }
@@ -1838,38 +1781,6 @@
   height: 20rem;
 }
 
-.h-10 {
-  height: 2.5rem;
-=======
-.h-10 {
-  height: 2.5rem;
-}
-
-.h-14 {
-  height: 3.5rem;
-}
-
-.h-16 {
-  height: 4rem;
-}
-
-.h-48 {
-  height: 12rem;
-}
-
-.h-40 {
-  height: 10rem;
-}
-
-.h-64 {
-  height: 16rem;
-}
-
-.h-80 {
-  height: 20rem;
->>>>>>> fb46381d
-}
-
 .h-20 {
   height: 5rem;
 }
@@ -2002,7 +1913,6 @@
   max-height: 3rem;
 }
 
-<<<<<<< HEAD
 .max-h-screen {
   max-height: 100vh;
 }
@@ -2099,104 +2009,10 @@
 
 .w-5 {
   width: 1.25rem;
-=======
-.max-h-full {
-  max-height: 100%;
-}
-
-.max-h-24 {
-  max-height: 6rem;
-}
-
-.max-h-64 {
-  max-height: 16rem;
-}
-
-.max-h-60 {
-  max-height: 15rem;
-}
-
-.min-h-\[2\.4rem\] {
-  min-height: 2.4rem;
-}
-
-.min-h-\[2\.7rem\] {
-  min-height: 2.7rem;
-}
-
-.min-h-\[3\.2rem\] {
-  min-height: 3.2rem;
-}
-
-.w-64 {
-  width: 16rem;
-}
-
-.w-1\/2 {
-  width: 50%;
-}
-
-.w-full {
-  width: 100%;
-}
-
-.w-32 {
-  width: 8rem;
-}
-
-.w-8 {
-  width: 2rem;
-}
-
-.w-12 {
-  width: 3rem;
-}
-
-.w-4 {
-  width: 1rem;
-}
-
-.w-6 {
-  width: 1.5rem;
-}
-
-.w-screen {
-  width: 100vw;
-}
-
-.w-fit {
-  width: -webkit-fit-content;
-  width: -moz-fit-content;
-  width: fit-content;
-}
-
-.w-24 {
-  width: 6rem;
-}
-
-.w-0 {
-  width: 0px;
-}
-
-.w-3 {
-  width: 0.75rem;
-}
-
-.w-7 {
-  width: 1.75rem;
-}
-
-.w-11 {
-  width: 2.75rem;
-}
-
-.w-5 {
-  width: 1.25rem;
 }
 
 .w-10 {
   width: 2.5rem;
->>>>>>> fb46381d
 }
 
 .w-14 {
@@ -2219,11 +2035,6 @@
 .w-min {
   width: -webkit-min-content;
   width: min-content;
-}
-
-<<<<<<< HEAD
-.w-10 {
-  width: 2.5rem;
 }
 
 .w-20 {
@@ -3142,28 +2953,28 @@
   border-width: 2px;
 }
 
+.\!border-0 {
+  border-width: 0px !important;
+}
+
+.border-\[14px\] {
+  border-width: 14px;
+}
+
+.border-\[16px\] {
+  border-width: 16px;
+}
+
+.border-\[8px\] {
+  border-width: 8px;
+}
+
+.border-\[10px\] {
+  border-width: 10px;
+}
+
 .border-0 {
   border-width: 0px;
-}
-
-.\!border-0 {
-  border-width: 0px !important;
-}
-
-.border-\[14px\] {
-  border-width: 14px;
-}
-
-.border-\[16px\] {
-  border-width: 16px;
-}
-
-.border-\[8px\] {
-  border-width: 8px;
-}
-
-.border-\[10px\] {
-  border-width: 10px;
 }
 
 .border-x {
@@ -3210,991 +3021,6 @@
 
 .border-none {
   border-style: none;
-=======
-.w-20 {
-  width: 5rem;
-}
-
-.w-36 {
-  width: 9rem;
-}
-
-.w-\[calc\(100\%-2rem\)\] {
-  width: calc(100% - 2rem);
-}
-
-.\!w-full {
-  width: 100% !important;
-}
-
-.w-\[300px\] {
-  width: 300px;
-}
-
-.w-\[272px\] {
-  width: 272px;
-}
-
-.w-\[148px\] {
-  width: 148px;
-}
-
-.w-\[3px\] {
-  width: 3px;
-}
-
-.w-\[56px\] {
-  width: 56px;
-}
-
-.w-\[188px\] {
-  width: 188px;
-}
-
-.w-\[6px\] {
-  width: 6px;
-}
-
-.w-\[208px\] {
-  width: 208px;
-}
-
-.w-80 {
-  width: 20rem;
-}
-
-.w-\[1px\] {
-  width: 1px;
-}
-
-.w-3\.5 {
-  width: 0.875rem;
-}
-
-.w-9 {
-  width: 2.25rem;
-}
-
-.w-2 {
-  width: 0.5rem;
-}
-
-.w-2\.5 {
-  width: 0.625rem;
-}
-
-.w-2\/4 {
-  width: 50%;
-}
-
-.w-1 {
-  width: 0.25rem;
-}
-
-.w-48 {
-  width: 12rem;
-}
-
-.w-9\/12 {
-  width: 75%;
-}
-
-.w-10\/12 {
-  width: 83.333333%;
-}
-
-.w-11\/12 {
-  width: 91.666667%;
-}
-
-.w-8\/12 {
-  width: 66.666667%;
-}
-
-.w-\[52px\] {
-  width: 52px;
-}
-
-.w-\[10px\] {
-  width: 10px;
-}
-
-.min-w-full {
-  min-width: 100%;
-}
-
-.max-w-full {
-  max-width: 100%;
-}
-
-.max-w-fit {
-  max-width: -webkit-fit-content;
-  max-width: -moz-fit-content;
-  max-width: fit-content;
-}
-
-.max-w-lg {
-  max-width: 32rem;
-}
-
-.max-w-xs {
-  max-width: 20rem;
-}
-
-.max-w-sm {
-  max-width: 24rem;
-}
-
-.max-w-xl {
-  max-width: 36rem;
-}
-
-.max-w-2xl {
-  max-width: 42rem;
-}
-
-.max-w-screen-xl {
-  max-width: 1280px;
-}
-
-.max-w-\[301px\] {
-  max-width: 301px;
-}
-
-.max-w-\[83px\] {
-  max-width: 83px;
-}
-
-.max-w-\[351px\] {
-  max-width: 351px;
-}
-
-.max-w-\[133px\] {
-  max-width: 133px;
-}
-
-.max-w-\[341px\] {
-  max-width: 341px;
-}
-
-.max-w-screen-md {
-  max-width: 768px;
-}
-
-.max-w-md {
-  max-width: 28rem;
-}
-
-.max-w-4xl {
-  max-width: 56rem;
-}
-
-.max-w-7xl {
-  max-width: 80rem;
-}
-
-.max-w-\[640px\] {
-  max-width: 640px;
-}
-
-.max-w-\[540px\] {
-  max-width: 540px;
-}
-
-.flex-none {
-  flex: none;
-}
-
-.flex-1 {
-  flex: 1 1 0%;
-}
-
-.flex-shrink {
-  flex-shrink: 1;
-}
-
-.flex-shrink-0 {
-  flex-shrink: 0;
-}
-
-.shrink-0 {
-  flex-shrink: 0;
-}
-
-.shrink {
-  flex-shrink: 1;
-}
-
-.flex-grow {
-  flex-grow: 1;
-}
-
-.grow {
-  flex-grow: 1;
-}
-
-.border-collapse {
-  border-collapse: collapse;
-}
-
-.origin-left {
-  transform-origin: left;
-}
-
-.-translate-x-1\/2 {
-  --tw-translate-x: -50%;
-  transform: translate(var(--tw-translate-x), var(--tw-translate-y)) rotate(var(--tw-rotate)) skewX(var(--tw-skew-x)) skewY(var(--tw-skew-y)) scaleX(var(--tw-scale-x)) scaleY(var(--tw-scale-y));
-}
-
-.-translate-y-4 {
-  --tw-translate-y: -1rem;
-  transform: translate(var(--tw-translate-x), var(--tw-translate-y)) rotate(var(--tw-rotate)) skewX(var(--tw-skew-x)) skewY(var(--tw-skew-y)) scaleX(var(--tw-scale-x)) scaleY(var(--tw-scale-y));
-}
-
-.-translate-y-6 {
-  --tw-translate-y: -1.5rem;
-  transform: translate(var(--tw-translate-x), var(--tw-translate-y)) rotate(var(--tw-rotate)) skewX(var(--tw-skew-x)) skewY(var(--tw-skew-y)) scaleX(var(--tw-scale-x)) scaleY(var(--tw-scale-y));
-}
-
-.-translate-y-1\/2 {
-  --tw-translate-y: -50%;
-  transform: translate(var(--tw-translate-x), var(--tw-translate-y)) rotate(var(--tw-rotate)) skewX(var(--tw-skew-x)) skewY(var(--tw-skew-y)) scaleX(var(--tw-scale-x)) scaleY(var(--tw-scale-y));
-}
-
-.-translate-x-1\/3 {
-  --tw-translate-x: -33.333333%;
-  transform: translate(var(--tw-translate-x), var(--tw-translate-y)) rotate(var(--tw-rotate)) skewX(var(--tw-skew-x)) skewY(var(--tw-skew-y)) scaleX(var(--tw-scale-x)) scaleY(var(--tw-scale-y));
-}
-
-.-translate-y-1\/3 {
-  --tw-translate-y: -33.333333%;
-  transform: translate(var(--tw-translate-x), var(--tw-translate-y)) rotate(var(--tw-rotate)) skewX(var(--tw-skew-x)) skewY(var(--tw-skew-y)) scaleX(var(--tw-scale-x)) scaleY(var(--tw-scale-y));
-}
-
-.translate-x-1\/3 {
-  --tw-translate-x: 33.333333%;
-  transform: translate(var(--tw-translate-x), var(--tw-translate-y)) rotate(var(--tw-rotate)) skewX(var(--tw-skew-x)) skewY(var(--tw-skew-y)) scaleX(var(--tw-scale-x)) scaleY(var(--tw-scale-y));
-}
-
-.translate-y-1\/3 {
-  --tw-translate-y: 33.333333%;
-  transform: translate(var(--tw-translate-x), var(--tw-translate-y)) rotate(var(--tw-rotate)) skewX(var(--tw-skew-x)) skewY(var(--tw-skew-y)) scaleX(var(--tw-scale-x)) scaleY(var(--tw-scale-y));
-}
-
-.rotate-45 {
-  --tw-rotate: 45deg;
-  transform: translate(var(--tw-translate-x), var(--tw-translate-y)) rotate(var(--tw-rotate)) skewX(var(--tw-skew-x)) skewY(var(--tw-skew-y)) scaleX(var(--tw-scale-x)) scaleY(var(--tw-scale-y));
-}
-
-.scale-75 {
-  --tw-scale-x: .75;
-  --tw-scale-y: .75;
-  transform: translate(var(--tw-translate-x), var(--tw-translate-y)) rotate(var(--tw-rotate)) skewX(var(--tw-skew-x)) skewY(var(--tw-skew-y)) scaleX(var(--tw-scale-x)) scaleY(var(--tw-scale-y));
-}
-
-.transform {
-  transform: translate(var(--tw-translate-x), var(--tw-translate-y)) rotate(var(--tw-rotate)) skewX(var(--tw-skew-x)) skewY(var(--tw-skew-y)) scaleX(var(--tw-scale-x)) scaleY(var(--tw-scale-y));
-}
-
-.\!transform {
-  transform: translate(var(--tw-translate-x), var(--tw-translate-y)) rotate(var(--tw-rotate)) skewX(var(--tw-skew-x)) skewY(var(--tw-skew-y)) scaleX(var(--tw-scale-x)) scaleY(var(--tw-scale-y)) !important;
-}
-
-@keyframes spin {
-  to {
-    transform: rotate(360deg);
-  }
-}
-
-.animate-spin {
-  animation: spin 1s linear infinite;
-}
-
-@keyframes pulse {
-  50% {
-    opacity: .5;
-  }
-}
-
-.animate-pulse {
-  animation: pulse 2s cubic-bezier(0.4, 0, 0.6, 1) infinite;
-}
-
-.cursor-pointer {
-  cursor: pointer;
-}
-
-.cursor-zoom-in {
-  cursor: zoom-in;
-}
-
-.cursor-not-allowed {
-  cursor: not-allowed;
-}
-
-.touch-pinch-zoom {
-  --tw-pinch-zoom: pinch-zoom;
-  touch-action: var(--tw-pan-x) var(--tw-pan-y) var(--tw-pinch-zoom);
-}
-
-.resize {
-  resize: both;
-}
-
-.list-inside {
-  list-style-position: inside;
-}
-
-.list-outside {
-  list-style-position: outside;
-}
-
-.list-none {
-  list-style-type: none;
-}
-
-.list-disc {
-  list-style-type: disc;
-}
-
-.list-decimal {
-  list-style-type: decimal;
-}
-
-.appearance-none {
-  -webkit-appearance: none;
-          appearance: none;
-}
-
-.grid-flow-row {
-  grid-auto-flow: row;
-}
-
-.grid-cols-4 {
-  grid-template-columns: repeat(4, minmax(0, 1fr));
-}
-
-.grid-cols-7 {
-  grid-template-columns: repeat(7, minmax(0, 1fr));
-}
-
-.grid-cols-3 {
-  grid-template-columns: repeat(3, minmax(0, 1fr));
-}
-
-.grid-cols-2 {
-  grid-template-columns: repeat(2, minmax(0, 1fr));
-}
-
-.grid-cols-1 {
-  grid-template-columns: repeat(1, minmax(0, 1fr));
-}
-
-.flex-row {
-  flex-direction: row;
-}
-
-.flex-col {
-  flex-direction: column;
-}
-
-.flex-col-reverse {
-  flex-direction: column-reverse;
-}
-
-.flex-wrap {
-  flex-wrap: wrap;
-}
-
-.flex-wrap-reverse {
-  flex-wrap: wrap-reverse;
-}
-
-.items-start {
-  align-items: flex-start;
-}
-
-.items-end {
-  align-items: flex-end;
-}
-
-.items-center {
-  align-items: center;
-}
-
-.items-baseline {
-  align-items: baseline;
-}
-
-.items-stretch {
-  align-items: stretch;
-}
-
-.justify-start {
-  justify-content: flex-start;
-}
-
-.justify-end {
-  justify-content: flex-end;
-}
-
-.justify-center {
-  justify-content: center;
-}
-
-.justify-between {
-  justify-content: space-between;
-}
-
-.justify-around {
-  justify-content: space-around;
-}
-
-.gap-1 {
-  gap: 0.25rem;
-}
-
-.gap-4 {
-  gap: 1rem;
-}
-
-.gap-3 {
-  gap: 0.75rem;
-}
-
-.gap-2 {
-  gap: 0.5rem;
-}
-
-.gap-8 {
-  gap: 2rem;
-}
-
-.gap-y-1 {
-  row-gap: 0.25rem;
-}
-
-.gap-y-2 {
-  row-gap: 0.5rem;
-}
-
-.gap-y-4 {
-  row-gap: 1rem;
-}
-
-.gap-x-2 {
-  column-gap: 0.5rem;
-}
-
-.gap-x-1 {
-  column-gap: 0.25rem;
-}
-
-.gap-x-4 {
-  column-gap: 1rem;
-}
-
-.gap-x-0\.5 {
-  column-gap: 0.125rem;
-}
-
-.gap-x-0 {
-  column-gap: 0px;
-}
-
-.gap-y-8 {
-  row-gap: 2rem;
-}
-
-.space-y-4 > :not([hidden]) ~ :not([hidden]) {
-  --tw-space-y-reverse: 0;
-  margin-top: calc(1rem * calc(1 - var(--tw-space-y-reverse)));
-  margin-bottom: calc(1rem * var(--tw-space-y-reverse));
-}
-
-.space-x-0\.5 > :not([hidden]) ~ :not([hidden]) {
-  --tw-space-x-reverse: 0;
-  margin-right: calc(0.125rem * var(--tw-space-x-reverse));
-  margin-left: calc(0.125rem * calc(1 - var(--tw-space-x-reverse)));
-}
-
-.space-x-0 > :not([hidden]) ~ :not([hidden]) {
-  --tw-space-x-reverse: 0;
-  margin-right: calc(0px * var(--tw-space-x-reverse));
-  margin-left: calc(0px * calc(1 - var(--tw-space-x-reverse)));
-}
-
-.space-x-1 > :not([hidden]) ~ :not([hidden]) {
-  --tw-space-x-reverse: 0;
-  margin-right: calc(0.25rem * var(--tw-space-x-reverse));
-  margin-left: calc(0.25rem * calc(1 - var(--tw-space-x-reverse)));
-}
-
-.space-y-0\.5 > :not([hidden]) ~ :not([hidden]) {
-  --tw-space-y-reverse: 0;
-  margin-top: calc(0.125rem * calc(1 - var(--tw-space-y-reverse)));
-  margin-bottom: calc(0.125rem * var(--tw-space-y-reverse));
-}
-
-.space-y-0 > :not([hidden]) ~ :not([hidden]) {
-  --tw-space-y-reverse: 0;
-  margin-top: calc(0px * calc(1 - var(--tw-space-y-reverse)));
-  margin-bottom: calc(0px * var(--tw-space-y-reverse));
-}
-
-.space-x-4 > :not([hidden]) ~ :not([hidden]) {
-  --tw-space-x-reverse: 0;
-  margin-right: calc(1rem * var(--tw-space-x-reverse));
-  margin-left: calc(1rem * calc(1 - var(--tw-space-x-reverse)));
-}
-
-.space-x-2 > :not([hidden]) ~ :not([hidden]) {
-  --tw-space-x-reverse: 0;
-  margin-right: calc(0.5rem * var(--tw-space-x-reverse));
-  margin-left: calc(0.5rem * calc(1 - var(--tw-space-x-reverse)));
-}
-
-.space-x-3 > :not([hidden]) ~ :not([hidden]) {
-  --tw-space-x-reverse: 0;
-  margin-right: calc(0.75rem * var(--tw-space-x-reverse));
-  margin-left: calc(0.75rem * calc(1 - var(--tw-space-x-reverse)));
-}
-
-.-space-x-px > :not([hidden]) ~ :not([hidden]) {
-  --tw-space-x-reverse: 0;
-  margin-right: calc(-1px * var(--tw-space-x-reverse));
-  margin-left: calc(-1px * calc(1 - var(--tw-space-x-reverse)));
-}
-
-.space-y-1 > :not([hidden]) ~ :not([hidden]) {
-  --tw-space-y-reverse: 0;
-  margin-top: calc(0.25rem * calc(1 - var(--tw-space-y-reverse)));
-  margin-bottom: calc(0.25rem * var(--tw-space-y-reverse));
-}
-
-.space-y-2 > :not([hidden]) ~ :not([hidden]) {
-  --tw-space-y-reverse: 0;
-  margin-top: calc(0.5rem * calc(1 - var(--tw-space-y-reverse)));
-  margin-bottom: calc(0.5rem * var(--tw-space-y-reverse));
-}
-
-.space-y-8 > :not([hidden]) ~ :not([hidden]) {
-  --tw-space-y-reverse: 0;
-  margin-top: calc(2rem * calc(1 - var(--tw-space-y-reverse)));
-  margin-bottom: calc(2rem * var(--tw-space-y-reverse));
-}
-
-.space-y-2\.5 > :not([hidden]) ~ :not([hidden]) {
-  --tw-space-y-reverse: 0;
-  margin-top: calc(0.625rem * calc(1 - var(--tw-space-y-reverse)));
-  margin-bottom: calc(0.625rem * var(--tw-space-y-reverse));
-}
-
-.space-x-6 > :not([hidden]) ~ :not([hidden]) {
-  --tw-space-x-reverse: 0;
-  margin-right: calc(1.5rem * var(--tw-space-x-reverse));
-  margin-left: calc(1.5rem * calc(1 - var(--tw-space-x-reverse)));
-}
-
-.space-y-reverse > :not([hidden]) ~ :not([hidden]) {
-  --tw-space-y-reverse: 1;
-}
-
-.space-x-reverse > :not([hidden]) ~ :not([hidden]) {
-  --tw-space-x-reverse: 1;
-}
-
-.divide-y > :not([hidden]) ~ :not([hidden]) {
-  --tw-divide-y-reverse: 0;
-  border-top-width: calc(1px * calc(1 - var(--tw-divide-y-reverse)));
-  border-bottom-width: calc(1px * var(--tw-divide-y-reverse));
-}
-
-.divide-x > :not([hidden]) ~ :not([hidden]) {
-  --tw-divide-x-reverse: 0;
-  border-right-width: calc(1px * var(--tw-divide-x-reverse));
-  border-left-width: calc(1px * calc(1 - var(--tw-divide-x-reverse)));
-}
-
-.divide-y-reverse > :not([hidden]) ~ :not([hidden]) {
-  --tw-divide-y-reverse: 1;
-}
-
-.divide-x-reverse > :not([hidden]) ~ :not([hidden]) {
-  --tw-divide-x-reverse: 1;
-}
-
-.divide-gray-200 > :not([hidden]) ~ :not([hidden]) {
-  --tw-divide-opacity: 1;
-  border-color: rgb(229 231 235 / var(--tw-divide-opacity));
-}
-
-.divide-gray-100 > :not([hidden]) ~ :not([hidden]) {
-  --tw-divide-opacity: 1;
-  border-color: rgb(243 244 246 / var(--tw-divide-opacity));
-}
-
-.divide-gray-700 > :not([hidden]) ~ :not([hidden]) {
-  --tw-divide-opacity: 1;
-  border-color: rgb(55 65 81 / var(--tw-divide-opacity));
-}
-
-.divide-gray-300 > :not([hidden]) ~ :not([hidden]) {
-  --tw-divide-opacity: 1;
-  border-color: rgb(209 213 219 / var(--tw-divide-opacity));
-}
-
-.divide-red-300 > :not([hidden]) ~ :not([hidden]) {
-  --tw-divide-opacity: 1;
-  border-color: rgb(248 180 180 / var(--tw-divide-opacity));
-}
-
-.divide-yellow-300 > :not([hidden]) ~ :not([hidden]) {
-  --tw-divide-opacity: 1;
-  border-color: rgb(250 202 21 / var(--tw-divide-opacity));
-}
-
-.divide-green-300 > :not([hidden]) ~ :not([hidden]) {
-  --tw-divide-opacity: 1;
-  border-color: rgb(132 225 188 / var(--tw-divide-opacity));
-}
-
-.divide-indigo-300 > :not([hidden]) ~ :not([hidden]) {
-  --tw-divide-opacity: 1;
-  border-color: rgb(180 198 252 / var(--tw-divide-opacity));
-}
-
-.divide-purple-300 > :not([hidden]) ~ :not([hidden]) {
-  --tw-divide-opacity: 1;
-  border-color: rgb(202 191 253 / var(--tw-divide-opacity));
-}
-
-.divide-pink-300 > :not([hidden]) ~ :not([hidden]) {
-  --tw-divide-opacity: 1;
-  border-color: rgb(248 180 217 / var(--tw-divide-opacity));
-}
-
-.divide-blue-300 > :not([hidden]) ~ :not([hidden]) {
-  --tw-divide-opacity: 1;
-  border-color: rgb(164 202 254 / var(--tw-divide-opacity));
-}
-
-.divide-gray-500 > :not([hidden]) ~ :not([hidden]) {
-  --tw-divide-opacity: 1;
-  border-color: rgb(107 114 128 / var(--tw-divide-opacity));
-}
-
-.divide-primary-500 > :not([hidden]) ~ :not([hidden]) {
-  --tw-divide-opacity: 1;
-  border-color: rgb(254 121 93 / var(--tw-divide-opacity));
-}
-
-.divide-orange-300 > :not([hidden]) ~ :not([hidden]) {
-  --tw-divide-opacity: 1;
-  border-color: rgb(253 186 140 / var(--tw-divide-opacity));
-}
-
-.self-start {
-  align-self: flex-start;
-}
-
-.self-end {
-  align-self: flex-end;
-}
-
-.self-center {
-  align-self: center;
-}
-
-.self-stretch {
-  align-self: stretch;
-}
-
-.justify-self-end {
-  justify-self: end;
-}
-
-.overflow-auto {
-  overflow: auto;
-}
-
-.overflow-hidden {
-  overflow: hidden;
-}
-
-.overflow-x-auto {
-  overflow-x: auto;
-}
-
-.overflow-y-auto {
-  overflow-y: auto;
-}
-
-.overflow-y-scroll {
-  overflow-y: scroll;
-}
-
-.overscroll-contain {
-  overscroll-behavior: contain;
-}
-
-.truncate {
-  overflow: hidden;
-  text-overflow: ellipsis;
-  white-space: nowrap;
-}
-
-.overflow-ellipsis {
-  text-overflow: ellipsis;
-}
-
-.text-ellipsis {
-  text-overflow: ellipsis;
-}
-
-.text-clip {
-  text-overflow: clip;
-}
-
-.whitespace-normal {
-  white-space: normal;
-}
-
-.whitespace-nowrap {
-  white-space: nowrap;
-}
-
-.whitespace-pre {
-  white-space: pre;
-}
-
-.whitespace-pre-line {
-  white-space: pre-line;
-}
-
-.whitespace-pre-wrap {
-  white-space: pre-wrap;
-}
-
-.break-words {
-  overflow-wrap: break-word;
-}
-
-.break-all {
-  word-break: break-all;
-}
-
-.rounded {
-  border-radius: 0.25rem;
-}
-
-.rounded-full {
-  border-radius: 9999px;
-}
-
-.rounded-xl {
-  border-radius: 0.75rem;
-}
-
-.rounded-2xl {
-  border-radius: 1rem;
-}
-
-.rounded-lg {
-  border-radius: 0.5rem;
-}
-
-.rounded-none {
-  border-radius: 0px;
-}
-
-.\!rounded-md {
-  border-radius: 0.375rem !important;
-}
-
-.rounded-\[2\.5rem\] {
-  border-radius: 2.5rem;
-}
-
-.rounded-\[2rem\] {
-  border-radius: 2rem;
-}
-
-.rounded-sm {
-  border-radius: 0.125rem;
-}
-
-.rounded-l-lg {
-  border-top-left-radius: 0.5rem;
-  border-bottom-left-radius: 0.5rem;
-}
-
-.rounded-r-lg {
-  border-top-right-radius: 0.5rem;
-  border-bottom-right-radius: 0.5rem;
-}
-
-.rounded-t-lg {
-  border-top-left-radius: 0.5rem;
-  border-top-right-radius: 0.5rem;
-}
-
-.rounded-b {
-  border-bottom-right-radius: 0.25rem;
-  border-bottom-left-radius: 0.25rem;
-}
-
-.rounded-b-lg {
-  border-bottom-right-radius: 0.5rem;
-  border-bottom-left-radius: 0.5rem;
-}
-
-.rounded-b-\[1rem\] {
-  border-bottom-right-radius: 1rem;
-  border-bottom-left-radius: 1rem;
-}
-
-.rounded-b-xl {
-  border-bottom-right-radius: 0.75rem;
-  border-bottom-left-radius: 0.75rem;
-}
-
-.rounded-t-xl {
-  border-top-left-radius: 0.75rem;
-  border-top-right-radius: 0.75rem;
-}
-
-.rounded-t-sm {
-  border-top-left-radius: 0.125rem;
-  border-top-right-radius: 0.125rem;
-}
-
-.rounded-t-\[2\.5rem\] {
-  border-top-left-radius: 2.5rem;
-  border-top-right-radius: 2.5rem;
-}
-
-.rounded-b-\[2\.5rem\] {
-  border-bottom-right-radius: 2.5rem;
-  border-bottom-left-radius: 2.5rem;
-}
-
-.rounded-l {
-  border-top-left-radius: 0.25rem;
-  border-bottom-left-radius: 0.25rem;
-}
-
-.rounded-r {
-  border-top-right-radius: 0.25rem;
-  border-bottom-right-radius: 0.25rem;
-}
-
-.rounded-t-md {
-  border-top-left-radius: 0.375rem;
-  border-top-right-radius: 0.375rem;
-}
-
-.rounded-t {
-  border-top-left-radius: 0.25rem;
-  border-top-right-radius: 0.25rem;
-}
-
-.rounded-bl-full {
-  border-bottom-left-radius: 9999px;
-}
-
-.rounded-tl {
-  border-top-left-radius: 0.25rem;
-}
-
-.rounded-tr {
-  border-top-right-radius: 0.25rem;
-}
-
-.rounded-br {
-  border-bottom-right-radius: 0.25rem;
-}
-
-.rounded-bl {
-  border-bottom-left-radius: 0.25rem;
-}
-
-.border {
-  border-width: 1px;
-}
-
-.border-2 {
-  border-width: 2px;
-}
-
-.\!border-0 {
-  border-width: 0px !important;
-}
-
-.border-\[14px\] {
-  border-width: 14px;
-}
-
-.border-\[16px\] {
-  border-width: 16px;
-}
-
-.border-\[8px\] {
-  border-width: 8px;
-}
-
-.border-\[10px\] {
-  border-width: 10px;
-}
-
-.border-0 {
-  border-width: 0px;
-}
-
-.border-x {
-  border-left-width: 1px;
-  border-right-width: 1px;
-}
-
-.border-y {
-  border-top-width: 1px;
-  border-bottom-width: 1px;
-}
-
-.border-b-2 {
-  border-bottom-width: 2px;
-}
-
-.border-b {
-  border-bottom-width: 1px;
-}
-
-.border-l-4 {
-  border-left-width: 4px;
-}
-
-.border-l {
-  border-left-width: 1px;
-}
-
-.border-t {
-  border-top-width: 1px;
-}
-
-.border-r {
-  border-right-width: 1px;
-}
-
-.border-dashed {
-  border-style: dashed;
-}
-
-.border-dotted {
-  border-style: dotted;
-}
-
-.border-none {
-  border-style: none;
 }
 
 .border-gray-500 {
@@ -4205,23 +3031,11 @@
 .border-subtle {
   --tw-border-opacity: 1;
   border-color: rgb(219 234 254 / var(--tw-border-opacity));
->>>>>>> fb46381d
 }
 
 .border-black {
   --tw-border-opacity: 1;
   border-color: rgb(0 0 0 / var(--tw-border-opacity));
-}
-
-<<<<<<< HEAD
-.border-gray-500 {
-  --tw-border-opacity: 1;
-  border-color: rgb(107 114 128 / var(--tw-border-opacity));
-}
-
-.border-subtle {
-  --tw-border-opacity: 1;
-  border-color: rgb(219 234 254 / var(--tw-border-opacity));
 }
 
 .border-gray-200 {
@@ -5190,1259 +4004,6 @@
   padding-left: 0.5rem;
 }
 
-.pr-1 {
-  padding-right: 0.25rem;
-}
-
-.pt-0\.5 {
-  padding-top: 0.125rem;
-}
-
-.pt-0 {
-  padding-top: 0px;
-}
-
-.pl-3 {
-  padding-left: 0.75rem;
-}
-
-.pb-3 {
-  padding-bottom: 0.75rem;
-}
-
-.pl-4 {
-  padding-left: 1rem;
-}
-
-.pr-4 {
-  padding-right: 1rem;
-}
-
-.pl-1 {
-  padding-left: 0.25rem;
-}
-
-.pb-1\.5 {
-  padding-bottom: 0.375rem;
-}
-
-.pt-4 {
-  padding-top: 1rem;
-}
-
-.pb-1 {
-  padding-bottom: 0.25rem;
-}
-
-.pb-2\.5 {
-  padding-bottom: 0.625rem;
-}
-
-.pt-5 {
-  padding-top: 1.25rem;
-}
-
-.pb-2 {
-  padding-bottom: 0.5rem;
-}
-
-.pt-3 {
-  padding-top: 0.75rem;
-}
-
-.pt-1 {
-  padding-top: 0.25rem;
-}
-
-.pb-10 {
-  padding-bottom: 2.5rem;
-}
-
-.text-left {
-  text-align: left;
-}
-
-.text-center {
-  text-align: center;
-}
-
-.text-right {
-  text-align: right;
-}
-
-.text-justify {
-  text-align: justify;
-}
-
-.text-xl {
-  font-size: 1.25rem;
-  line-height: 1.75rem;
-}
-
-.text-xs {
-  font-size: 0.75rem;
-  line-height: 1rem;
-}
-
-.text-lg {
-  font-size: 1.125rem;
-  line-height: 1.75rem;
-}
-
-.text-base {
-  font-size: 1rem;
-  line-height: 1.5rem;
-}
-
-.text-3xl {
-  font-size: 1.875rem;
-  line-height: 2.25rem;
-}
-
-.text-2xl {
-  font-size: 1.5rem;
-  line-height: 2rem;
-}
-
-.text-sm {
-  font-size: 0.875rem;
-  line-height: 1.25rem;
-}
-
-.text-4xl {
-  font-size: 2.25rem;
-  line-height: 2.5rem;
-}
-
-.text-5xl {
-  font-size: 3rem;
-  line-height: 1;
-}
-
-.text-6xl {
-  font-size: 3.75rem;
-  line-height: 1;
-}
-
-.text-7xl {
-  font-size: 4.5rem;
-  line-height: 1;
-}
-
-.text-8xl {
-  font-size: 6rem;
-  line-height: 1;
-}
-
-.text-9xl {
-  font-size: 8rem;
-  line-height: 1;
-}
-
-.font-bold {
-  font-weight: 700;
-}
-
-.font-extrabold {
-  font-weight: 800;
-}
-
-.font-semibold {
-  font-weight: 600;
-}
-
-.font-normal {
-  font-weight: 400;
-}
-
-.font-medium {
-  font-weight: 500;
-}
-
-.font-thin {
-  font-weight: 100;
-}
-
-.font-extralight {
-  font-weight: 200;
-}
-
-.font-light {
-  font-weight: 300;
-}
-
-.font-black {
-  font-weight: 900;
-}
-
-.uppercase {
-  text-transform: uppercase;
-}
-
-.lowercase {
-  text-transform: lowercase;
-}
-
-.capitalize {
-  text-transform: capitalize;
-}
-
-.normal-case {
-  text-transform: none;
-}
-
-.italic {
-  font-style: italic;
-}
-
-.not-italic {
-  font-style: normal;
-}
-
-.normal-nums {
-  font-variant-numeric: normal;
-}
-
-.ordinal {
-  --tw-ordinal: ordinal;
-  font-variant-numeric: var(--tw-ordinal) var(--tw-slashed-zero) var(--tw-numeric-figure) var(--tw-numeric-spacing) var(--tw-numeric-fraction);
-}
-
-.slashed-zero {
-  --tw-slashed-zero: slashed-zero;
-  font-variant-numeric: var(--tw-ordinal) var(--tw-slashed-zero) var(--tw-numeric-figure) var(--tw-numeric-spacing) var(--tw-numeric-fraction);
-}
-
-.lining-nums {
-  --tw-numeric-figure: lining-nums;
-  font-variant-numeric: var(--tw-ordinal) var(--tw-slashed-zero) var(--tw-numeric-figure) var(--tw-numeric-spacing) var(--tw-numeric-fraction);
-}
-
-.oldstyle-nums {
-  --tw-numeric-figure: oldstyle-nums;
-  font-variant-numeric: var(--tw-ordinal) var(--tw-slashed-zero) var(--tw-numeric-figure) var(--tw-numeric-spacing) var(--tw-numeric-fraction);
-}
-
-.proportional-nums {
-  --tw-numeric-spacing: proportional-nums;
-  font-variant-numeric: var(--tw-ordinal) var(--tw-slashed-zero) var(--tw-numeric-figure) var(--tw-numeric-spacing) var(--tw-numeric-fraction);
-}
-
-.tabular-nums {
-  --tw-numeric-spacing: tabular-nums;
-  font-variant-numeric: var(--tw-ordinal) var(--tw-slashed-zero) var(--tw-numeric-figure) var(--tw-numeric-spacing) var(--tw-numeric-fraction);
-}
-
-.diagonal-fractions {
-  --tw-numeric-fraction: diagonal-fractions;
-  font-variant-numeric: var(--tw-ordinal) var(--tw-slashed-zero) var(--tw-numeric-figure) var(--tw-numeric-spacing) var(--tw-numeric-fraction);
-}
-
-.leading-6 {
-  line-height: 1.5rem;
-}
-
-.leading-9 {
-  line-height: 2.25rem;
-}
-
-.leading-none {
-  line-height: 1;
-}
-
-.leading-normal {
-  line-height: 1.5;
-}
-
-.leading-relaxed {
-  line-height: 1.625;
-}
-
-.leading-loose {
-  line-height: 2;
-}
-
-.tracking-tight {
-  letter-spacing: -0.025em;
-}
-
-.tracking-tighter {
-  letter-spacing: -0.05em;
-}
-
-.tracking-normal {
-  letter-spacing: 0em;
-}
-
-.tracking-wide {
-  letter-spacing: 0.025em;
-=======
-.border-gray-200 {
-  --tw-border-opacity: 1;
-  border-color: rgb(229 231 235 / var(--tw-border-opacity));
-}
-
-.border-gray-300 {
-  --tw-border-opacity: 1;
-  border-color: rgb(209 213 219 / var(--tw-border-opacity));
-}
-
-.border-gray-800 {
-  --tw-border-opacity: 1;
-  border-color: rgb(31 41 55 / var(--tw-border-opacity));
-}
-
-.border-white {
-  --tw-border-opacity: 1;
-  border-color: rgb(255 255 255 / var(--tw-border-opacity));
-}
-
-.border-primary-400 {
-  --tw-border-opacity: 1;
-  border-color: rgb(255 188 173 / var(--tw-border-opacity));
-}
-
-.border-blue-400 {
-  --tw-border-opacity: 1;
-  border-color: rgb(118 169 250 / var(--tw-border-opacity));
-}
-
-.border-red-400 {
-  --tw-border-opacity: 1;
-  border-color: rgb(249 128 128 / var(--tw-border-opacity));
-}
-
-.border-green-400 {
-  --tw-border-opacity: 1;
-  border-color: rgb(49 196 141 / var(--tw-border-opacity));
-}
-
-.border-yellow-300 {
-  --tw-border-opacity: 1;
-  border-color: rgb(250 202 21 / var(--tw-border-opacity));
-}
-
-.border-indigo-400 {
-  --tw-border-opacity: 1;
-  border-color: rgb(141 162 251 / var(--tw-border-opacity));
-}
-
-.border-purple-400 {
-  --tw-border-opacity: 1;
-  border-color: rgb(172 148 250 / var(--tw-border-opacity));
-}
-
-.border-pink-400 {
-  --tw-border-opacity: 1;
-  border-color: rgb(241 126 184 / var(--tw-border-opacity));
-}
-
-.border-gray-100 {
-  --tw-border-opacity: 1;
-  border-color: rgb(243 244 246 / var(--tw-border-opacity));
-}
-
-.border-blue-700 {
-  --tw-border-opacity: 1;
-  border-color: rgb(26 86 219 / var(--tw-border-opacity));
-}
-
-.border-green-700 {
-  --tw-border-opacity: 1;
-  border-color: rgb(4 108 78 / var(--tw-border-opacity));
-}
-
-.border-primary-700 {
-  --tw-border-opacity: 1;
-  border-color: rgb(235 79 39 / var(--tw-border-opacity));
-}
-
-.border-purple-700 {
-  --tw-border-opacity: 1;
-  border-color: rgb(108 43 217 / var(--tw-border-opacity));
-}
-
-.border-red-700 {
-  --tw-border-opacity: 1;
-  border-color: rgb(200 30 30 / var(--tw-border-opacity));
-}
-
-.border-yellow-400 {
-  --tw-border-opacity: 1;
-  border-color: rgb(227 160 8 / var(--tw-border-opacity));
-}
-
-.border-gray-900 {
-  --tw-border-opacity: 1;
-  border-color: rgb(17 24 39 / var(--tw-border-opacity));
-}
-
-.border-green-600 {
-  --tw-border-opacity: 1;
-  border-color: rgb(5 122 85 / var(--tw-border-opacity));
-}
-
-.border-red-600 {
-  --tw-border-opacity: 1;
-  border-color: rgb(224 36 36 / var(--tw-border-opacity));
-}
-
-.border-green-500 {
-  --tw-border-opacity: 1;
-  border-color: rgb(14 159 110 / var(--tw-border-opacity));
-}
-
-.border-red-500 {
-  --tw-border-opacity: 1;
-  border-color: rgb(240 82 82 / var(--tw-border-opacity));
-}
-
-.border-gray-700 {
-  --tw-border-opacity: 1;
-  border-color: rgb(55 65 81 / var(--tw-border-opacity));
-}
-
-.border-primary-600 {
-  --tw-border-opacity: 1;
-  border-color: rgb(239 86 47 / var(--tw-border-opacity));
-}
-
-.border-transparent {
-  border-color: transparent;
-}
-
-.border-red-300 {
-  --tw-border-opacity: 1;
-  border-color: rgb(248 180 180 / var(--tw-border-opacity));
-}
-
-.border-green-300 {
-  --tw-border-opacity: 1;
-  border-color: rgb(132 225 188 / var(--tw-border-opacity));
-}
-
-.border-indigo-300 {
-  --tw-border-opacity: 1;
-  border-color: rgb(180 198 252 / var(--tw-border-opacity));
-}
-
-.border-purple-300 {
-  --tw-border-opacity: 1;
-  border-color: rgb(202 191 253 / var(--tw-border-opacity));
-}
-
-.border-pink-300 {
-  --tw-border-opacity: 1;
-  border-color: rgb(248 180 217 / var(--tw-border-opacity));
-}
-
-.border-blue-300 {
-  --tw-border-opacity: 1;
-  border-color: rgb(164 202 254 / var(--tw-border-opacity));
-}
-
-.border-primary-500 {
-  --tw-border-opacity: 1;
-  border-color: rgb(254 121 93 / var(--tw-border-opacity));
-}
-
-.border-orange-300 {
-  --tw-border-opacity: 1;
-  border-color: rgb(253 186 140 / var(--tw-border-opacity));
-}
-
-.border-inherit {
-  border-color: inherit;
-}
-
-.border-t-gray-300 {
-  --tw-border-opacity: 1;
-  border-top-color: rgb(209 213 219 / var(--tw-border-opacity));
-}
-
-.border-opacity-50 {
-  --tw-border-opacity: 0.5;
-}
-
-.bg-gray-200 {
-  --tw-bg-opacity: 1;
-  background-color: rgb(229 231 235 / var(--tw-bg-opacity));
-}
-
-.bg-gray-500 {
-  --tw-bg-opacity: 1;
-  background-color: rgb(107 114 128 / var(--tw-bg-opacity));
-}
-
-.bg-white {
-  --tw-bg-opacity: 1;
-  background-color: rgb(255 255 255 / var(--tw-bg-opacity));
-}
-
-.bg-red-400 {
-  --tw-bg-opacity: 1;
-  background-color: rgb(249 128 128 / var(--tw-bg-opacity));
-}
-
-.bg-slate-400 {
-  --tw-bg-opacity: 1;
-  background-color: rgb(148 163 184 / var(--tw-bg-opacity));
-}
-
-.bg-black {
-  --tw-bg-opacity: 1;
-  background-color: rgb(0 0 0 / var(--tw-bg-opacity));
-}
-
-.bg-indigo-100 {
-  --tw-bg-opacity: 1;
-  background-color: rgb(229 237 255 / var(--tw-bg-opacity));
-}
-
-.bg-gray-100 {
-  --tw-bg-opacity: 1;
-  background-color: rgb(243 244 246 / var(--tw-bg-opacity));
-}
-
-.bg-primary-100 {
-  --tw-bg-opacity: 1;
-  background-color: rgb(255 241 238 / var(--tw-bg-opacity));
-}
-
-.bg-blue-100 {
-  --tw-bg-opacity: 1;
-  background-color: rgb(225 239 254 / var(--tw-bg-opacity));
-}
-
-.bg-red-100 {
-  --tw-bg-opacity: 1;
-  background-color: rgb(253 232 232 / var(--tw-bg-opacity));
-}
-
-.bg-green-100 {
-  --tw-bg-opacity: 1;
-  background-color: rgb(222 247 236 / var(--tw-bg-opacity));
-}
-
-.bg-yellow-100 {
-  --tw-bg-opacity: 1;
-  background-color: rgb(253 246 178 / var(--tw-bg-opacity));
-}
-
-.bg-purple-100 {
-  --tw-bg-opacity: 1;
-  background-color: rgb(237 235 254 / var(--tw-bg-opacity));
-}
-
-.bg-pink-100 {
-  --tw-bg-opacity: 1;
-  background-color: rgb(252 232 243 / var(--tw-bg-opacity));
-}
-
-.bg-gray-50 {
-  --tw-bg-opacity: 1;
-  background-color: rgb(249 250 251 / var(--tw-bg-opacity));
-}
-
-.bg-gray-900 {
-  --tw-bg-opacity: 1;
-  background-color: rgb(17 24 39 / var(--tw-bg-opacity));
-}
-
-.bg-blue-700 {
-  --tw-bg-opacity: 1;
-  background-color: rgb(26 86 219 / var(--tw-bg-opacity));
-}
-
-.bg-gray-800 {
-  --tw-bg-opacity: 1;
-  background-color: rgb(31 41 55 / var(--tw-bg-opacity));
-}
-
-.bg-green-700 {
-  --tw-bg-opacity: 1;
-  background-color: rgb(4 108 78 / var(--tw-bg-opacity));
-}
-
-.bg-primary-700 {
-  --tw-bg-opacity: 1;
-  background-color: rgb(235 79 39 / var(--tw-bg-opacity));
-}
-
-.bg-purple-700 {
-  --tw-bg-opacity: 1;
-  background-color: rgb(108 43 217 / var(--tw-bg-opacity));
-}
-
-.bg-red-700 {
-  --tw-bg-opacity: 1;
-  background-color: rgb(200 30 30 / var(--tw-bg-opacity));
-}
-
-.bg-yellow-400 {
-  --tw-bg-opacity: 1;
-  background-color: rgb(227 160 8 / var(--tw-bg-opacity));
-}
-
-.bg-blue-400 {
-  --tw-bg-opacity: 1;
-  background-color: rgb(118 169 250 / var(--tw-bg-opacity));
-}
-
-.bg-green-400 {
-  --tw-bg-opacity: 1;
-  background-color: rgb(49 196 141 / var(--tw-bg-opacity));
-}
-
-.bg-primary-400 {
-  --tw-bg-opacity: 1;
-  background-color: rgb(255 188 173 / var(--tw-bg-opacity));
-}
-
-.bg-purple-400 {
-  --tw-bg-opacity: 1;
-  background-color: rgb(172 148 250 / var(--tw-bg-opacity));
-}
-
-.bg-yellow-300 {
-  --tw-bg-opacity: 1;
-  background-color: rgb(250 202 21 / var(--tw-bg-opacity));
-}
-
-.bg-white\/30 {
-  background-color: rgb(255 255 255 / 0.3);
-}
-
-.bg-transparent {
-  background-color: transparent;
-}
-
-.bg-green-50 {
-  --tw-bg-opacity: 1;
-  background-color: rgb(243 250 247 / var(--tw-bg-opacity));
-}
-
-.bg-red-50 {
-  --tw-bg-opacity: 1;
-  background-color: rgb(253 242 242 / var(--tw-bg-opacity));
-}
-
-.bg-gray-300 {
-  --tw-bg-opacity: 1;
-  background-color: rgb(209 213 219 / var(--tw-bg-opacity));
-}
-
-.bg-inherit {
-  background-color: inherit;
-}
-
-.bg-blue-600 {
-  --tw-bg-opacity: 1;
-  background-color: rgb(28 100 242 / var(--tw-bg-opacity));
-}
-
-.bg-orange-600 {
-  --tw-bg-opacity: 1;
-  background-color: rgb(208 56 1 / var(--tw-bg-opacity));
-}
-
-.bg-green-500 {
-  --tw-bg-opacity: 1;
-  background-color: rgb(14 159 110 / var(--tw-bg-opacity));
-}
-
-.bg-red-500 {
-  --tw-bg-opacity: 1;
-  background-color: rgb(240 82 82 / var(--tw-bg-opacity));
-}
-
-.bg-purple-500 {
-  --tw-bg-opacity: 1;
-  background-color: rgb(144 97 249 / var(--tw-bg-opacity));
-}
-
-.bg-indigo-500 {
-  --tw-bg-opacity: 1;
-  background-color: rgb(104 117 245 / var(--tw-bg-opacity));
-}
-
-.bg-teal-500 {
-  --tw-bg-opacity: 1;
-  background-color: rgb(6 148 162 / var(--tw-bg-opacity));
-}
-
-.bg-blue-50 {
-  --tw-bg-opacity: 1;
-  background-color: rgb(235 245 255 / var(--tw-bg-opacity));
-}
-
-.bg-primary-600 {
-  --tw-bg-opacity: 1;
-  background-color: rgb(239 86 47 / var(--tw-bg-opacity));
-}
-
-.bg-gray-600 {
-  --tw-bg-opacity: 1;
-  background-color: rgb(75 85 99 / var(--tw-bg-opacity));
-}
-
-.bg-red-600 {
-  --tw-bg-opacity: 1;
-  background-color: rgb(224 36 36 / var(--tw-bg-opacity));
-}
-
-.bg-green-600 {
-  --tw-bg-opacity: 1;
-  background-color: rgb(5 122 85 / var(--tw-bg-opacity));
-}
-
-.bg-purple-600 {
-  --tw-bg-opacity: 1;
-  background-color: rgb(126 58 242 / var(--tw-bg-opacity));
-}
-
-.bg-indigo-600 {
-  --tw-bg-opacity: 1;
-  background-color: rgb(88 80 236 / var(--tw-bg-opacity));
-}
-
-.bg-primary-50 {
-  --tw-bg-opacity: 1;
-  background-color: rgb(255 245 242 / var(--tw-bg-opacity));
-}
-
-.bg-primary-500 {
-  --tw-bg-opacity: 1;
-  background-color: rgb(254 121 93 / var(--tw-bg-opacity));
-}
-
-.bg-gray-400 {
-  --tw-bg-opacity: 1;
-  background-color: rgb(156 163 175 / var(--tw-bg-opacity));
-}
-
-.bg-pink-500 {
-  --tw-bg-opacity: 1;
-  background-color: rgb(231 70 148 / var(--tw-bg-opacity));
-}
-
-.bg-blue-500 {
-  --tw-bg-opacity: 1;
-  background-color: rgb(63 131 248 / var(--tw-bg-opacity));
-}
-
-.bg-primary-800 {
-  --tw-bg-opacity: 1;
-  background-color: rgb(204 69 34 / var(--tw-bg-opacity));
-}
-
-.bg-gray-700 {
-  --tw-bg-opacity: 1;
-  background-color: rgb(55 65 81 / var(--tw-bg-opacity));
-}
-
-.bg-red-900 {
-  --tw-bg-opacity: 1;
-  background-color: rgb(119 29 29 / var(--tw-bg-opacity));
-}
-
-.bg-yellow-600 {
-  --tw-bg-opacity: 1;
-  background-color: rgb(159 88 10 / var(--tw-bg-opacity));
-}
-
-.bg-green-800 {
-  --tw-bg-opacity: 1;
-  background-color: rgb(3 84 63 / var(--tw-bg-opacity));
-}
-
-.bg-indigo-800 {
-  --tw-bg-opacity: 1;
-  background-color: rgb(66 56 157 / var(--tw-bg-opacity));
-}
-
-.bg-purple-800 {
-  --tw-bg-opacity: 1;
-  background-color: rgb(85 33 181 / var(--tw-bg-opacity));
-}
-
-.bg-pink-800 {
-  --tw-bg-opacity: 1;
-  background-color: rgb(153 21 75 / var(--tw-bg-opacity));
-}
-
-.bg-blue-800 {
-  --tw-bg-opacity: 1;
-  background-color: rgb(30 66 159 / var(--tw-bg-opacity));
-}
-
-.bg-yellow-500 {
-  --tw-bg-opacity: 1;
-  background-color: rgb(194 120 3 / var(--tw-bg-opacity));
-}
-
-.bg-blue-200 {
-  --tw-bg-opacity: 1;
-  background-color: rgb(195 221 253 / var(--tw-bg-opacity));
-}
-
-.bg-primary-200 {
-  --tw-bg-opacity: 1;
-  background-color: rgb(255 228 222 / var(--tw-bg-opacity));
-}
-
-.bg-orange-100 {
-  --tw-bg-opacity: 1;
-  background-color: rgb(254 236 220 / var(--tw-bg-opacity));
-}
-
-.bg-yellow-50 {
-  --tw-bg-opacity: 1;
-  background-color: rgb(253 253 234 / var(--tw-bg-opacity));
-}
-
-.bg-indigo-50 {
-  --tw-bg-opacity: 1;
-  background-color: rgb(240 245 255 / var(--tw-bg-opacity));
-}
-
-.bg-purple-50 {
-  --tw-bg-opacity: 1;
-  background-color: rgb(246 245 255 / var(--tw-bg-opacity));
-}
-
-.bg-pink-50 {
-  --tw-bg-opacity: 1;
-  background-color: rgb(253 242 248 / var(--tw-bg-opacity));
-}
-
-.bg-orange-50 {
-  --tw-bg-opacity: 1;
-  background-color: rgb(255 248 241 / var(--tw-bg-opacity));
-}
-
-.bg-opacity-75 {
-  --tw-bg-opacity: 0.75;
-}
-
-.bg-opacity-50 {
-  --tw-bg-opacity: 0.5;
-}
-
-.bg-gradient-to-r {
-  background-image: linear-gradient(to right, var(--tw-gradient-stops));
-}
-
-.bg-gradient-to-br {
-  background-image: linear-gradient(to bottom right, var(--tw-gradient-stops));
-}
-
-.from-blue-500 {
-  --tw-gradient-from: #3F83F8;
-  --tw-gradient-to: rgb(63 131 248 / 0);
-  --tw-gradient-stops: var(--tw-gradient-from), var(--tw-gradient-to);
-}
-
-.from-green-400 {
-  --tw-gradient-from: #31C48D;
-  --tw-gradient-to: rgb(49 196 141 / 0);
-  --tw-gradient-stops: var(--tw-gradient-from), var(--tw-gradient-to);
-}
-
-.from-cyan-400 {
-  --tw-gradient-from: #22d3ee;
-  --tw-gradient-to: rgb(34 211 238 / 0);
-  --tw-gradient-stops: var(--tw-gradient-from), var(--tw-gradient-to);
-}
-
-.from-teal-400 {
-  --tw-gradient-from: #16BDCA;
-  --tw-gradient-to: rgb(22 189 202 / 0);
-  --tw-gradient-stops: var(--tw-gradient-from), var(--tw-gradient-to);
-}
-
-.from-lime-200 {
-  --tw-gradient-from: #d9f99d;
-  --tw-gradient-to: rgb(217 249 157 / 0);
-  --tw-gradient-stops: var(--tw-gradient-from), var(--tw-gradient-to);
-}
-
-.from-red-400 {
-  --tw-gradient-from: #F98080;
-  --tw-gradient-to: rgb(249 128 128 / 0);
-  --tw-gradient-stops: var(--tw-gradient-from), var(--tw-gradient-to);
-}
-
-.from-pink-400 {
-  --tw-gradient-from: #F17EB8;
-  --tw-gradient-to: rgb(241 126 184 / 0);
-  --tw-gradient-stops: var(--tw-gradient-from), var(--tw-gradient-to);
-}
-
-.from-purple-500 {
-  --tw-gradient-from: #9061F9;
-  --tw-gradient-to: rgb(144 97 249 / 0);
-  --tw-gradient-stops: var(--tw-gradient-from), var(--tw-gradient-to);
-}
-
-.from-purple-600 {
-  --tw-gradient-from: #7E3AF2;
-  --tw-gradient-to: rgb(126 58 242 / 0);
-  --tw-gradient-stops: var(--tw-gradient-from), var(--tw-gradient-to);
-}
-
-.from-cyan-500 {
-  --tw-gradient-from: #06b6d4;
-  --tw-gradient-to: rgb(6 182 212 / 0);
-  --tw-gradient-stops: var(--tw-gradient-from), var(--tw-gradient-to);
-}
-
-.from-pink-500 {
-  --tw-gradient-from: #E74694;
-  --tw-gradient-to: rgb(231 70 148 / 0);
-  --tw-gradient-stops: var(--tw-gradient-from), var(--tw-gradient-to);
-}
-
-.from-teal-200 {
-  --tw-gradient-from: #AFECEF;
-  --tw-gradient-to: rgb(175 236 239 / 0);
-  --tw-gradient-stops: var(--tw-gradient-from), var(--tw-gradient-to);
-}
-
-.from-red-200 {
-  --tw-gradient-from: #FBD5D5;
-  --tw-gradient-to: rgb(251 213 213 / 0);
-  --tw-gradient-stops: var(--tw-gradient-from), var(--tw-gradient-to);
-}
-
-.from-sky-400 {
-  --tw-gradient-from: #38bdf8;
-  --tw-gradient-to: rgb(56 189 248 / 0);
-  --tw-gradient-stops: var(--tw-gradient-from), var(--tw-gradient-to);
-}
-
-.via-blue-600 {
-  --tw-gradient-to: rgb(28 100 242 / 0);
-  --tw-gradient-stops: var(--tw-gradient-from), #1C64F2, var(--tw-gradient-to);
-}
-
-.via-green-500 {
-  --tw-gradient-to: rgb(14 159 110 / 0);
-  --tw-gradient-stops: var(--tw-gradient-from), #0E9F6E, var(--tw-gradient-to);
-}
-
-.via-cyan-500 {
-  --tw-gradient-to: rgb(6 182 212 / 0);
-  --tw-gradient-stops: var(--tw-gradient-from), #06b6d4, var(--tw-gradient-to);
-}
-
-.via-teal-500 {
-  --tw-gradient-to: rgb(6 148 162 / 0);
-  --tw-gradient-stops: var(--tw-gradient-from), #0694A2, var(--tw-gradient-to);
-}
-
-.via-lime-400 {
-  --tw-gradient-to: rgb(163 230 53 / 0);
-  --tw-gradient-stops: var(--tw-gradient-from), #a3e635, var(--tw-gradient-to);
-}
-
-.via-red-500 {
-  --tw-gradient-to: rgb(240 82 82 / 0);
-  --tw-gradient-stops: var(--tw-gradient-from), #F05252, var(--tw-gradient-to);
-}
-
-.via-pink-500 {
-  --tw-gradient-to: rgb(231 70 148 / 0);
-  --tw-gradient-stops: var(--tw-gradient-from), #E74694, var(--tw-gradient-to);
-}
-
-.via-purple-600 {
-  --tw-gradient-to: rgb(126 58 242 / 0);
-  --tw-gradient-stops: var(--tw-gradient-from), #7E3AF2, var(--tw-gradient-to);
-}
-
-.via-red-300 {
-  --tw-gradient-to: rgb(248 180 180 / 0);
-  --tw-gradient-stops: var(--tw-gradient-from), #F8B4B4, var(--tw-gradient-to);
-}
-
-.to-blue-700 {
-  --tw-gradient-to: #1A56DB;
-}
-
-.to-green-600 {
-  --tw-gradient-to: #057A55;
-}
-
-.to-cyan-600 {
-  --tw-gradient-to: #0891b2;
-}
-
-.to-teal-600 {
-  --tw-gradient-to: #047481;
-}
-
-.to-lime-500 {
-  --tw-gradient-to: #84cc16;
-}
-
-.to-red-600 {
-  --tw-gradient-to: #E02424;
-}
-
-.to-pink-600 {
-  --tw-gradient-to: #D61F69;
-}
-
-.to-purple-700 {
-  --tw-gradient-to: #6C2BD9;
-}
-
-.to-blue-500 {
-  --tw-gradient-to: #3F83F8;
-}
-
-.to-blue-600 {
-  --tw-gradient-to: #1C64F2;
-}
-
-.to-pink-500 {
-  --tw-gradient-to: #E74694;
-}
-
-.to-orange-400 {
-  --tw-gradient-to: #FF8A4C;
-}
-
-.to-lime-200 {
-  --tw-gradient-to: #d9f99d;
-}
-
-.to-yellow-200 {
-  --tw-gradient-to: #FCE96A;
-}
-
-.to-emerald-600 {
-  --tw-gradient-to: #059669;
-}
-
-.bg-clip-text {
-  -webkit-background-clip: text;
-          background-clip: text;
-}
-
-.bg-repeat {
-  background-repeat: repeat;
-}
-
-.fill-primary-600 {
-  fill: #EF562F;
-}
-
-.fill-blue-600 {
-  fill: #1C64F2;
-}
-
-.fill-gray-600 {
-  fill: #4B5563;
-}
-
-.fill-green-500 {
-  fill: #0E9F6E;
-}
-
-.fill-red-600 {
-  fill: #E02424;
-}
-
-.fill-yellow-400 {
-  fill: #E3A008;
-}
-
-.fill-pink-600 {
-  fill: #D61F69;
-}
-
-.fill-purple-600 {
-  fill: #7E3AF2;
-}
-
-.fill-white {
-  fill: #ffffff;
-}
-
-.object-cover {
-  object-fit: cover;
-}
-
-.p-8 {
-  padding: 2rem;
-}
-
-.p-4 {
-  padding: 1rem;
-}
-
-.p-0 {
-  padding: 0px;
-}
-
-.p-2 {
-  padding: 0.5rem;
-}
-
-.p-1 {
-  padding: 0.25rem;
-}
-
-.p-0\.5 {
-  padding: 0.125rem;
-}
-
-.p-5 {
-  padding: 1.25rem;
-}
-
-.p-2\.5 {
-  padding: 0.625rem;
-}
-
-.p-3 {
-  padding: 0.75rem;
-}
-
-.\!p-0 {
-  padding: 0px !important;
-}
-
-.p-1\.5 {
-  padding: 0.375rem;
-}
-
-.\!p-3 {
-  padding: 0.75rem !important;
-}
-
-.\!p-2 {
-  padding: 0.5rem !important;
-}
-
-.p-12 {
-  padding: 3rem;
-}
-
-.px-2 {
-  padding-left: 0.5rem;
-  padding-right: 0.5rem;
-}
-
-.px-4 {
-  padding-left: 1rem;
-  padding-right: 1rem;
-}
-
-.px-1 {
-  padding-left: 0.25rem;
-  padding-right: 0.25rem;
-}
-
-.py-1 {
-  padding-top: 0.25rem;
-  padding-bottom: 0.25rem;
-}
-
-.px-3 {
-  padding-left: 0.75rem;
-  padding-right: 0.75rem;
-}
-
-.py-5 {
-  padding-top: 1.25rem;
-  padding-bottom: 1.25rem;
-}
-
-.px-2\.5 {
-  padding-left: 0.625rem;
-  padding-right: 0.625rem;
-}
-
-.py-0\.5 {
-  padding-top: 0.125rem;
-  padding-bottom: 0.125rem;
-}
-
-.py-0 {
-  padding-top: 0px;
-  padding-bottom: 0px;
-}
-
-.px-8 {
-  padding-left: 2rem;
-  padding-right: 2rem;
-}
-
-.px-5 {
-  padding-left: 1.25rem;
-  padding-right: 1.25rem;
-}
-
-.py-1\.5 {
-  padding-top: 0.375rem;
-  padding-bottom: 0.375rem;
-}
-
-.py-3 {
-  padding-top: 0.75rem;
-  padding-bottom: 0.75rem;
-}
-
-.py-2 {
-  padding-top: 0.5rem;
-  padding-bottom: 0.5rem;
-}
-
-.py-2\.5 {
-  padding-top: 0.625rem;
-  padding-bottom: 0.625rem;
-}
-
-.px-6 {
-  padding-left: 1.5rem;
-  padding-right: 1.5rem;
-}
-
-.py-3\.5 {
-  padding-top: 0.875rem;
-  padding-bottom: 0.875rem;
-}
-
-.px-0 {
-  padding-left: 0px;
-  padding-right: 0px;
-}
-
-.\!px-0 {
-  padding-left: 0px !important;
-  padding-right: 0px !important;
-}
-
-.py-4 {
-  padding-top: 1rem;
-  padding-bottom: 1rem;
-}
-
-.pr-2 {
-  padding-right: 0.5rem;
-}
-
-.pr-12 {
-  padding-right: 3rem;
-}
-
-.pl-2 {
-  padding-left: 0.5rem;
-}
-
 .pl-1 {
   padding-left: 0.25rem;
 }
@@ -7282,17 +4843,13 @@
 
 .ring-inset {
   --tw-ring-inset: inset;
->>>>>>> fb46381d
-}
-
-.tracking-wider {
-  letter-spacing: 0.05em;
-}
-
-<<<<<<< HEAD
-.tracking-widest {
-  letter-spacing: 0.1em;
-=======
+}
+
+.ring-gray-300 {
+  --tw-ring-opacity: 1;
+  --tw-ring-color: rgb(209 213 219 / var(--tw-ring-opacity));
+}
+
 .ring-primary-500 {
   --tw-ring-opacity: 1;
   --tw-ring-color: rgb(254 121 93 / var(--tw-ring-opacity));
@@ -7301,639 +4858,11 @@
 .ring-white {
   --tw-ring-opacity: 1;
   --tw-ring-color: rgb(255 255 255 / var(--tw-ring-opacity));
->>>>>>> fb46381d
-}
-
-.text-white {
-  --tw-text-opacity: 1;
-  color: rgb(255 255 255 / var(--tw-text-opacity));
-}
-
-<<<<<<< HEAD
-.text-black {
-  --tw-text-opacity: 1;
-  color: rgb(0 0 0 / var(--tw-text-opacity));
-}
-
-.text-gray-900 {
-  --tw-text-opacity: 1;
-  color: rgb(17 24 39 / var(--tw-text-opacity));
-=======
-.drop-shadow-2xl {
-  --tw-drop-shadow: drop-shadow(0 25px 25px rgb(0 0 0 / 0.15));
-  filter: var(--tw-blur) var(--tw-brightness) var(--tw-contrast) var(--tw-grayscale) var(--tw-hue-rotate) var(--tw-invert) var(--tw-saturate) var(--tw-sepia) var(--tw-drop-shadow);
-}
-
-.drop-shadow-md {
-  --tw-drop-shadow: drop-shadow(0 4px 3px rgb(0 0 0 / 0.07)) drop-shadow(0 2px 2px rgb(0 0 0 / 0.06));
-  filter: var(--tw-blur) var(--tw-brightness) var(--tw-contrast) var(--tw-grayscale) var(--tw-hue-rotate) var(--tw-invert) var(--tw-saturate) var(--tw-sepia) var(--tw-drop-shadow);
->>>>>>> fb46381d
-}
-
-.text-gray-500 {
-  --tw-text-opacity: 1;
-  color: rgb(107 114 128 / var(--tw-text-opacity));
-}
-
-.text-gray-800 {
-  --tw-text-opacity: 1;
-  color: rgb(31 41 55 / var(--tw-text-opacity));
-}
-
-.text-gray-600 {
-  --tw-text-opacity: 1;
-  color: rgb(75 85 99 / var(--tw-text-opacity));
-}
-
-.text-primary-800 {
-  --tw-text-opacity: 1;
-  color: rgb(204 69 34 / var(--tw-text-opacity));
-}
-
-.text-blue-800 {
-  --tw-text-opacity: 1;
-  color: rgb(30 66 159 / var(--tw-text-opacity));
-}
-
-.text-red-800 {
-  --tw-text-opacity: 1;
-  color: rgb(155 28 28 / var(--tw-text-opacity));
-}
-
-.text-green-800 {
-  --tw-text-opacity: 1;
-  color: rgb(3 84 63 / var(--tw-text-opacity));
-}
-
-.text-yellow-800 {
-  --tw-text-opacity: 1;
-  color: rgb(114 59 19 / var(--tw-text-opacity));
-}
-
-.text-indigo-800 {
-  --tw-text-opacity: 1;
-  color: rgb(66 56 157 / var(--tw-text-opacity));
-}
-
-.text-purple-800 {
-  --tw-text-opacity: 1;
-  color: rgb(85 33 181 / var(--tw-text-opacity));
-}
-
-.text-pink-800 {
-  --tw-text-opacity: 1;
-  color: rgb(153 21 75 / var(--tw-text-opacity));
-}
-
-.text-primary-400 {
-  --tw-text-opacity: 1;
-  color: rgb(255 188 173 / var(--tw-text-opacity));
-}
-
-.text-blue-400 {
-  --tw-text-opacity: 1;
-  color: rgb(118 169 250 / var(--tw-text-opacity));
-}
-
-.text-gray-400 {
-  --tw-text-opacity: 1;
-  color: rgb(156 163 175 / var(--tw-text-opacity));
-}
-
-.text-red-400 {
-  --tw-text-opacity: 1;
-  color: rgb(249 128 128 / var(--tw-text-opacity));
-}
-
-.text-green-400 {
-  --tw-text-opacity: 1;
-  color: rgb(49 196 141 / var(--tw-text-opacity));
-}
-
-.text-yellow-400 {
-  --tw-text-opacity: 1;
-  color: rgb(227 160 8 / var(--tw-text-opacity));
-}
-
-.text-indigo-400 {
-  --tw-text-opacity: 1;
-  color: rgb(141 162 251 / var(--tw-text-opacity));
-}
-
-.text-purple-400 {
-  --tw-text-opacity: 1;
-  color: rgb(172 148 250 / var(--tw-text-opacity));
-}
-
-.text-pink-400 {
-  --tw-text-opacity: 1;
-  color: rgb(241 126 184 / var(--tw-text-opacity));
-}
-
-.text-primary-700 {
-  --tw-text-opacity: 1;
-  color: rgb(235 79 39 / var(--tw-text-opacity));
-}
-
-.text-gray-700 {
-  --tw-text-opacity: 1;
-  color: rgb(55 65 81 / var(--tw-text-opacity));
-}
-
-.text-blue-900 {
-  --tw-text-opacity: 1;
-  color: rgb(35 56 118 / var(--tw-text-opacity));
-}
-
-.text-green-900 {
-  --tw-text-opacity: 1;
-  color: rgb(1 71 55 / var(--tw-text-opacity));
-}
-
-.text-primary-900 {
-  --tw-text-opacity: 1;
-  color: rgb(165 55 27 / var(--tw-text-opacity));
-}
-
-.text-purple-900 {
-  --tw-text-opacity: 1;
-  color: rgb(74 29 150 / var(--tw-text-opacity));
-}
-
-.text-red-900 {
-  --tw-text-opacity: 1;
-  color: rgb(119 29 29 / var(--tw-text-opacity));
-}
-
-.text-yellow-900 {
-  --tw-text-opacity: 1;
-  color: rgb(99 49 18 / var(--tw-text-opacity));
-}
-
-.text-blue-700 {
-  --tw-text-opacity: 1;
-  color: rgb(26 86 219 / var(--tw-text-opacity));
-}
-
-.text-green-700 {
-  --tw-text-opacity: 1;
-  color: rgb(4 108 78 / var(--tw-text-opacity));
-}
-
-.text-purple-700 {
-  --tw-text-opacity: 1;
-  color: rgb(108 43 217 / var(--tw-text-opacity));
-}
-
-.text-red-700 {
-  --tw-text-opacity: 1;
-  color: rgb(200 30 30 / var(--tw-text-opacity));
-}
-
-.\!text-gray-900 {
-  --tw-text-opacity: 1 !important;
-  color: rgb(17 24 39 / var(--tw-text-opacity)) !important;
-}
-
-.text-green-600 {
-  --tw-text-opacity: 1;
-  color: rgb(5 122 85 / var(--tw-text-opacity));
-}
-
-.text-red-600 {
-  --tw-text-opacity: 1;
-  color: rgb(224 36 36 / var(--tw-text-opacity));
-}
-
-.text-primary-500 {
-  --tw-text-opacity: 1;
-  color: rgb(254 121 93 / var(--tw-text-opacity));
-}
-
-.text-primary-600 {
-  --tw-text-opacity: 1;
-  color: rgb(239 86 47 / var(--tw-text-opacity));
-}
-
-.text-purple-600 {
-  --tw-text-opacity: 1;
-  color: rgb(126 58 242 / var(--tw-text-opacity));
-}
-
-.text-teal-600 {
-  --tw-text-opacity: 1;
-  color: rgb(4 116 129 / var(--tw-text-opacity));
-}
-
-.text-orange-500 {
-  --tw-text-opacity: 1;
-  color: rgb(255 90 31 / var(--tw-text-opacity));
-}
-
-.text-blue-600 {
-  --tw-text-opacity: 1;
-  color: rgb(28 100 242 / var(--tw-text-opacity));
-}
-
-<<<<<<< HEAD
-.text-primary-100 {
-  --tw-text-opacity: 1;
-  color: rgb(255 241 238 / var(--tw-text-opacity));
-}
-=======
-.box-shadow {
-  box-shadow: 0 2px 5px rgba(0, 0, 0, 0.2);
-}
-
-/******************* Styling of input elements **********************/
->>>>>>> fb46381d
-
-.text-gray-200 {
-  --tw-text-opacity: 1;
-  color: rgb(229 231 235 / var(--tw-text-opacity));
-}
-
-.text-gray-300 {
-  --tw-text-opacity: 1;
-  color: rgb(209 213 219 / var(--tw-text-opacity));
-}
-
-.text-blue-100 {
-  --tw-text-opacity: 1;
-  color: rgb(225 239 254 / var(--tw-text-opacity));
-}
-
-.text-green-100 {
-  --tw-text-opacity: 1;
-  color: rgb(222 247 236 / var(--tw-text-opacity));
-}
-
-.text-red-100 {
-  --tw-text-opacity: 1;
-  color: rgb(253 232 232 / var(--tw-text-opacity));
-}
-
-.text-yellow-100 {
-  --tw-text-opacity: 1;
-  color: rgb(253 246 178 / var(--tw-text-opacity));
-}
-
-.text-purple-100 {
-  --tw-text-opacity: 1;
-  color: rgb(237 235 254 / var(--tw-text-opacity));
-}
-
-.text-indigo-100 {
-  --tw-text-opacity: 1;
-  color: rgb(229 237 255 / var(--tw-text-opacity));
-}
-
-.text-pink-100 {
-  --tw-text-opacity: 1;
-  color: rgb(252 232 243 / var(--tw-text-opacity));
-}
-
-.text-blue-50 {
-  --tw-text-opacity: 1;
-  color: rgb(235 245 255 / var(--tw-text-opacity));
-}
-
-.text-red-500 {
-  --tw-text-opacity: 1;
-  color: rgb(240 82 82 / var(--tw-text-opacity));
-}
-
-.text-yellow-500 {
-  --tw-text-opacity: 1;
-  color: rgb(194 120 3 / var(--tw-text-opacity));
-}
-
-.text-green-500 {
-  --tw-text-opacity: 1;
-  color: rgb(14 159 110 / var(--tw-text-opacity));
-}
-
-.text-blue-500 {
-  --tw-text-opacity: 1;
-  color: rgb(63 131 248 / var(--tw-text-opacity));
-}
-
-.text-indigo-500 {
-  --tw-text-opacity: 1;
-  color: rgb(104 117 245 / var(--tw-text-opacity));
-}
-
-.text-purple-500 {
-  --tw-text-opacity: 1;
-  color: rgb(144 97 249 / var(--tw-text-opacity));
-}
-
-.text-pink-500 {
-  --tw-text-opacity: 1;
-  color: rgb(231 70 148 / var(--tw-text-opacity));
-}
-
-.text-transparent {
-  color: transparent;
-}
-
-.text-orange-800 {
-  --tw-text-opacity: 1;
-  color: rgb(138 44 13 / var(--tw-text-opacity));
-}
-
-.underline {
-  text-decoration-line: underline;
-}
-
-.overline {
-  text-decoration-line: overline;
-}
-
-.line-through {
-  text-decoration-line: line-through;
-}
-
-.no-underline {
-  text-decoration-line: none;
-}
-
-.decoration-blue-400 {
-  text-decoration-color: #76A9FA;
-}
-
-.decoration-2 {
-  text-decoration-thickness: 2px;
-}
-
-.antialiased {
-  -webkit-font-smoothing: antialiased;
-  -moz-osx-font-smoothing: grayscale;
-}
-
-.subpixel-antialiased {
-  -webkit-font-smoothing: auto;
-  -moz-osx-font-smoothing: auto;
-}
-
-.placeholder-green-700::placeholder {
-  --tw-placeholder-opacity: 1;
-  color: rgb(4 108 78 / var(--tw-placeholder-opacity));
-}
-
-.placeholder-red-700::placeholder {
-  --tw-placeholder-opacity: 1;
-  color: rgb(200 30 30 / var(--tw-placeholder-opacity));
-}
-
-.opacity-50 {
-  opacity: 0.5;
-}
-
-.opacity-100 {
-  opacity: 1;
-}
-
-.opacity-60 {
-  opacity: 0.6;
-}
-
-.opacity-30 {
-  opacity: 0.3;
-}
-
-.shadow-lg {
-  --tw-shadow: 0 10px 15px -3px rgb(0 0 0 / 0.1), 0 4px 6px -4px rgb(0 0 0 / 0.1);
-  --tw-shadow-colored: 0 10px 15px -3px var(--tw-shadow-color), 0 4px 6px -4px var(--tw-shadow-color);
-  box-shadow: var(--tw-ring-offset-shadow, 0 0 #0000), var(--tw-ring-shadow, 0 0 #0000), var(--tw-shadow);
-}
-
-.shadow {
-  --tw-shadow: 0 1px 3px 0 rgb(0 0 0 / 0.1), 0 1px 2px -1px rgb(0 0 0 / 0.1);
-  --tw-shadow-colored: 0 1px 3px 0 var(--tw-shadow-color), 0 1px 2px -1px var(--tw-shadow-color);
-  box-shadow: var(--tw-ring-offset-shadow, 0 0 #0000), var(--tw-ring-shadow, 0 0 #0000), var(--tw-shadow);
-}
-
-.shadow-md {
-  --tw-shadow: 0 4px 6px -1px rgb(0 0 0 / 0.1), 0 2px 4px -2px rgb(0 0 0 / 0.1);
-  --tw-shadow-colored: 0 4px 6px -1px var(--tw-shadow-color), 0 2px 4px -2px var(--tw-shadow-color);
-  box-shadow: var(--tw-ring-offset-shadow, 0 0 #0000), var(--tw-ring-shadow, 0 0 #0000), var(--tw-shadow);
-}
-
-.shadow-sm {
-  --tw-shadow: 0 1px 2px 0 rgb(0 0 0 / 0.05);
-  --tw-shadow-colored: 0 1px 2px 0 var(--tw-shadow-color);
-  box-shadow: var(--tw-ring-offset-shadow, 0 0 #0000), var(--tw-ring-shadow, 0 0 #0000), var(--tw-shadow);
-}
-
-.shadow-inner {
-  --tw-shadow: inset 0 2px 4px 0 rgb(0 0 0 / 0.05);
-  --tw-shadow-colored: inset 0 2px 4px 0 var(--tw-shadow-color);
-  box-shadow: var(--tw-ring-offset-shadow, 0 0 #0000), var(--tw-ring-shadow, 0 0 #0000), var(--tw-shadow);
-}
-
-.shadow-xl {
-  --tw-shadow: 0 20px 25px -5px rgb(0 0 0 / 0.1), 0 8px 10px -6px rgb(0 0 0 / 0.1);
-  --tw-shadow-colored: 0 20px 25px -5px var(--tw-shadow-color), 0 8px 10px -6px var(--tw-shadow-color);
-  box-shadow: var(--tw-ring-offset-shadow, 0 0 #0000), var(--tw-ring-shadow, 0 0 #0000), var(--tw-shadow);
-}
-
-.shadow-gray-300 {
-  --tw-shadow-color: #D1D5DB;
-  --tw-shadow: var(--tw-shadow-colored);
-}
-
-.shadow-blue-700 {
-  --tw-shadow-color: #1A56DB;
-  --tw-shadow: var(--tw-shadow-colored);
-}
-
-.shadow-gray-800 {
-  --tw-shadow-color: #1F2937;
-  --tw-shadow: var(--tw-shadow-colored);
-}
-
-.shadow-green-700 {
-  --tw-shadow-color: #046C4E;
-  --tw-shadow: var(--tw-shadow-colored);
-}
-
-<<<<<<< HEAD
-.shadow-primary-700 {
-  --tw-shadow-color: #EB4F27;
-  --tw-shadow: var(--tw-shadow-colored);
-}
-
-.shadow-purple-700 {
-  --tw-shadow-color: #6C2BD9;
-  --tw-shadow: var(--tw-shadow-colored);
-=======
-.h-full-child > div {
-  height: 100%;
-}
-
-.bg-black-transparent {
-  background-color: #00000088;
-}
-
-.bg-black-light-transparent {
-  background-color: #00000044;
-}
-
-.block-ruby {
-  display: block ruby;
->>>>>>> fb46381d
-}
-
-.shadow-red-700 {
-  --tw-shadow-color: #C81E1E;
-  --tw-shadow: var(--tw-shadow-colored);
-}
-
-.shadow-yellow-500 {
-  --tw-shadow-color: #C27803;
-  --tw-shadow: var(--tw-shadow-colored);
-}
-
-.shadow-gray-500\/50 {
-  --tw-shadow-color: rgb(107 114 128 / 0.5);
-  --tw-shadow: var(--tw-shadow-colored);
-}
-
-.shadow-blue-500\/50 {
-  --tw-shadow-color: rgb(63 131 248 / 0.5);
-  --tw-shadow: var(--tw-shadow-colored);
-}
-
-.shadow-green-500\/50 {
-  --tw-shadow-color: rgb(14 159 110 / 0.5);
-  --tw-shadow: var(--tw-shadow-colored);
-}
-
-.shadow-primary-500\/50 {
-  --tw-shadow-color: rgb(254 121 93 / 0.5);
-  --tw-shadow: var(--tw-shadow-colored);
-}
-
-.shadow-purple-500\/50 {
-  --tw-shadow-color: rgb(144 97 249 / 0.5);
-  --tw-shadow: var(--tw-shadow-colored);
-}
-
-.shadow-red-500\/50 {
-  --tw-shadow-color: rgb(240 82 82 / 0.5);
-  --tw-shadow: var(--tw-shadow-colored);
-}
-
-.shadow-yellow-500\/50 {
-  --tw-shadow-color: rgb(194 120 3 / 0.5);
-  --tw-shadow: var(--tw-shadow-colored);
-}
-
-.shadow-cyan-500\/50 {
-  --tw-shadow-color: rgb(6 182 212 / 0.5);
-  --tw-shadow: var(--tw-shadow-colored);
-}
-
-.shadow-teal-500\/50 {
-  --tw-shadow-color: rgb(6 148 162 / 0.5);
-  --tw-shadow: var(--tw-shadow-colored);
-}
-
-.shadow-lime-500\/50 {
-  --tw-shadow-color: rgb(132 204 22 / 0.5);
-  --tw-shadow: var(--tw-shadow-colored);
-}
-
-<<<<<<< HEAD
-.shadow-pink-500\/50 {
-  --tw-shadow-color: rgb(231 70 148 / 0.5);
-  --tw-shadow: var(--tw-shadow-colored);
-=======
-.no-bold b {
-  font-weight: normal;
-}
-
-/************************* MISC ELEMENTS *************************/
-
-.selected svg:not(.noselect *) path.selectable {
-  /* A marker on the map gets the 'selected' class when it's properties are displayed
-    */
-  stroke: white !important;
-  stroke-width: 20px !important;
-  overflow: visible !important;
-  animation: glowing-drop-shadow 1s ease-in-out infinite alternate;
->>>>>>> fb46381d
-}
-
-.outline-none {
-  outline: 2px solid transparent;
-  outline-offset: 2px;
-}
-
-.outline {
-  outline-style: solid;
-}
-
-.\!outline {
-  outline-style: solid !important;
-}
-
-.ring {
-  --tw-ring-offset-shadow: var(--tw-ring-inset) 0 0 0 var(--tw-ring-offset-width) var(--tw-ring-offset-color);
-  --tw-ring-shadow: var(--tw-ring-inset) 0 0 0 calc(3px + var(--tw-ring-offset-width)) var(--tw-ring-color);
-  box-shadow: var(--tw-ring-offset-shadow), var(--tw-ring-shadow), var(--tw-shadow, 0 0 #0000);
-}
-
-.ring-2 {
-  --tw-ring-offset-shadow: var(--tw-ring-inset) 0 0 0 var(--tw-ring-offset-width) var(--tw-ring-offset-color);
-  --tw-ring-shadow: var(--tw-ring-inset) 0 0 0 calc(2px + var(--tw-ring-offset-width)) var(--tw-ring-color);
-  box-shadow: var(--tw-ring-offset-shadow), var(--tw-ring-shadow), var(--tw-shadow, 0 0 #0000);
-}
-
-.ring-8 {
-  --tw-ring-offset-shadow: var(--tw-ring-inset) 0 0 0 var(--tw-ring-offset-width) var(--tw-ring-offset-color);
-  --tw-ring-shadow: var(--tw-ring-inset) 0 0 0 calc(8px + var(--tw-ring-offset-width)) var(--tw-ring-color);
-  box-shadow: var(--tw-ring-offset-shadow), var(--tw-ring-shadow), var(--tw-shadow, 0 0 #0000);
-}
-
-.ring-inset {
-  --tw-ring-inset: inset;
-}
-
-.ring-gray-300 {
-  --tw-ring-opacity: 1;
-  --tw-ring-color: rgb(209 213 219 / var(--tw-ring-opacity));
-}
-
-.ring-primary-500 {
-  --tw-ring-opacity: 1;
-  --tw-ring-color: rgb(254 121 93 / var(--tw-ring-opacity));
-}
-
-.ring-white {
-  --tw-ring-opacity: 1;
-  --tw-ring-color: rgb(255 255 255 / var(--tw-ring-opacity));
-}
-
-<<<<<<< HEAD
+}
+
 .blur {
   --tw-blur: blur(8px);
   filter: var(--tw-blur) var(--tw-brightness) var(--tw-contrast) var(--tw-grayscale) var(--tw-hue-rotate) var(--tw-invert) var(--tw-saturate) var(--tw-sepia) var(--tw-drop-shadow);
-=======
-.max-w-screen {
-  max-width: 100vw;
-}
-
-/************************* Experimental support for foldable devices ********************************/
-
-@media (horizontal-viewport-segments: 2) {
-  .theme-list {
-    display: grid;
-    grid-auto-flow: row;
-    grid-template-columns: repeat(2, minmax(0, 1fr));
-  }
->>>>>>> fb46381d
 }
 
 .drop-shadow-2xl {
@@ -8220,6 +5149,10 @@
   border-radius: 0.5rem;
 }
 
+.box-shadow {
+  box-shadow: 0 2px 5px rgba(0, 0, 0, 0.2);
+}
+
 /******************* Styling of input elements **********************/
 
 /**
@@ -11239,13 +8172,10 @@
     width: 16rem;
   }
 
-<<<<<<< HEAD
   .sm\:w-80 {
     width: 20rem;
   }
 
-=======
->>>>>>> fb46381d
   .sm\:w-11 {
     width: 2.75rem;
   }
@@ -11451,13 +8381,10 @@
     height: 100%;
   }
 
-<<<<<<< HEAD
   .md\:w-96 {
     width: 24rem;
   }
 
-=======
->>>>>>> fb46381d
   .md\:w-6\/12 {
     width: 50%;
   }
