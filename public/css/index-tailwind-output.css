/*
    TailwindCSS JIT-Mode Input file.
    Use TailwindCSS functions and directives here – https://tailwindcss.com/docs/functions-and-directives
    About JIT-Mode: https://tailwindcss.com/docs/just-in-time-mode#styles-rebuild-in-an-infinite-loop

    TailwindCSS CLI generates the css/index-tailwind-output.css file based on this file.
    It is not used directly in the app.
*/

/*
    ! tailwindcss v3.2.4 | MIT License | https://tailwindcss.com
*/

/*
1. Prevent padding and border from affecting element width. (https://github.com/mozdevs/cssremedy/issues/4)
2. Allow adding a border to an element by just adding a border-width. (https://github.com/tailwindcss/tailwindcss/pull/116)
*/

*,
::before,
::after {
  box-sizing: border-box;
  /* 1 */
  border-width: 0;
  /* 2 */
  border-style: solid;
  /* 2 */
  border-color: #e5e7eb;
  /* 2 */
}

::before,
::after {
  --tw-content: '';
}

/*
1. Use a consistent sensible line-height in all browsers.
2. Prevent adjustments of font size after orientation changes in iOS.
3. Use a more readable tab size.
4. Use the user's configured `sans` font-family by default.
5. Use the user's configured `sans` font-feature-settings by default.
*/

html {
  line-height: 1.5;
  /* 1 */
  -webkit-text-size-adjust: 100%;
  /* 2 */
  /* 3 */
  tab-size: 4;
  /* 3 */
  font-family: ui-sans-serif, system-ui, -apple-system, BlinkMacSystemFont, "Segoe UI", Roboto, "Helvetica Neue", Arial, "Noto Sans", sans-serif, "Apple Color Emoji", "Segoe UI Emoji", "Segoe UI Symbol", "Noto Color Emoji";
  /* 4 */
  -webkit-font-feature-settings: normal;
          font-feature-settings: normal;
  /* 5 */
}

/*
1. Remove the margin in all browsers.
2. Inherit line-height from `html` so users can set them as a class directly on the `html` element.
*/

body {
  margin: 0;
  /* 1 */
  line-height: inherit;
  /* 2 */
}

/*
1. Add the correct height in Firefox.
2. Correct the inheritance of border color in Firefox. (https://bugzilla.mozilla.org/show_bug.cgi?id=190655)
3. Ensure horizontal rules are visible by default.
*/

hr {
  height: 0;
  /* 1 */
  color: inherit;
  /* 2 */
  border-top-width: 1px;
  /* 3 */
}

/*
Add the correct text decoration in Chrome, Edge, and Safari.
*/

abbr:where([title]) {
  -webkit-text-decoration: underline dotted;
          text-decoration: underline dotted;
}

/*
Remove the default font size and weight for headings.
*/

h1,
h2,
h3,
h4,
h5,
h6 {
  font-size: inherit;
  font-weight: inherit;
}

/*
Reset links to optimize for opt-in styling instead of opt-out.
*/

a {
  color: inherit;
  text-decoration: inherit;
}

/*
Add the correct font weight in Edge and Safari.
*/

b,
strong {
  font-weight: bolder;
}

/*
1. Use the user's configured `mono` font family by default.
2. Correct the odd `em` font sizing in all browsers.
*/

code,
kbd,
samp,
pre {
  font-family: ui-monospace, SFMono-Regular, Menlo, Monaco, Consolas, "Liberation Mono", "Courier New", monospace;
  /* 1 */
  font-size: 1em;
  /* 2 */
}

/*
Add the correct font size in all browsers.
*/

small {
  font-size: 80%;
}

/*
Prevent `sub` and `sup` elements from affecting the line height in all browsers.
*/

sub,
sup {
  font-size: 75%;
  line-height: 0;
  position: relative;
  vertical-align: baseline;
}

sub {
  bottom: -0.25em;
}

sup {
  top: -0.5em;
}

/*
1. Remove text indentation from table contents in Chrome and Safari. (https://bugs.chromium.org/p/chromium/issues/detail?id=999088, https://bugs.webkit.org/show_bug.cgi?id=201297)
2. Correct table border color inheritance in all Chrome and Safari. (https://bugs.chromium.org/p/chromium/issues/detail?id=935729, https://bugs.webkit.org/show_bug.cgi?id=195016)
3. Remove gaps between table borders by default.
*/

table {
  text-indent: 0;
  /* 1 */
  border-color: inherit;
  /* 2 */
  border-collapse: collapse;
  /* 3 */
}

/*
1. Change the font styles in all browsers.
2. Remove the margin in Firefox and Safari.
3. Remove default padding in all browsers.
*/

button,
input,
optgroup,
select,
textarea {
  font-family: inherit;
  /* 1 */
  font-size: 100%;
  /* 1 */
  font-weight: inherit;
  /* 1 */
  line-height: inherit;
  /* 1 */
  color: inherit;
  /* 1 */
  margin: 0;
  /* 2 */
  padding: 0;
  /* 3 */
}

/*
Remove the inheritance of text transform in Edge and Firefox.
*/

button,
select {
  text-transform: none;
}

/*
1. Correct the inability to style clickable types in iOS and Safari.
2. Remove default button styles.
*/

button,
[type='button'],
[type='reset'],
[type='submit'] {
  -webkit-appearance: button;
  /* 1 */
  background-color: transparent;
  /* 2 */
  background-image: none;
  /* 2 */
}

/*
Use the modern Firefox focus style for all focusable elements.
*/

:-moz-focusring {
  outline: auto;
}

/*
Remove the additional `:invalid` styles in Firefox. (https://github.com/mozilla/gecko-dev/blob/2f9eacd9d3d995c937b4251a5557d95d494c9be1/layout/style/res/forms.css#L728-L737)
*/

:-moz-ui-invalid {
  box-shadow: none;
}

/*
Add the correct vertical alignment in Chrome and Firefox.
*/

progress {
  vertical-align: baseline;
}

/*
Correct the cursor style of increment and decrement buttons in Safari.
*/

::-webkit-inner-spin-button,
::-webkit-outer-spin-button {
  height: auto;
}

/*
1. Correct the odd appearance in Chrome and Safari.
2. Correct the outline style in Safari.
*/

[type='search'] {
  -webkit-appearance: textfield;
  /* 1 */
  outline-offset: -2px;
  /* 2 */
}

/*
Remove the inner padding in Chrome and Safari on macOS.
*/

::-webkit-search-decoration {
  -webkit-appearance: none;
}

/*
1. Correct the inability to style clickable types in iOS and Safari.
2. Change font properties to `inherit` in Safari.
*/

::-webkit-file-upload-button {
  -webkit-appearance: button;
  /* 1 */
  font: inherit;
  /* 2 */
}

/*
Add the correct display in Chrome and Safari.
*/

summary {
  display: list-item;
}

/*
Removes the default spacing and border for appropriate elements.
*/

blockquote,
dl,
dd,
h1,
h2,
h3,
h4,
h5,
h6,
hr,
figure,
p,
pre {
  margin: 0;
}

fieldset {
  margin: 0;
  padding: 0;
}

legend {
  padding: 0;
}

ol,
ul,
menu {
  list-style: none;
  margin: 0;
  padding: 0;
}

/*
Prevent resizing textareas horizontally by default.
*/

textarea {
  resize: vertical;
}

/*
1. Reset the default placeholder opacity in Firefox. (https://github.com/tailwindlabs/tailwindcss/issues/3300)
2. Set the default placeholder color to the user's configured gray 400 color.
*/

input::-webkit-input-placeholder, textarea::-webkit-input-placeholder {
  opacity: 1;
  /* 1 */
  color: #9ca3af;
  /* 2 */
}

input::placeholder,
textarea::placeholder {
  opacity: 1;
  /* 1 */
  color: #9ca3af;
  /* 2 */
}

/*
Set the default cursor for buttons.
*/

button,
[role="button"] {
  cursor: pointer;
}

/*
Make sure disabled buttons don't get the pointer cursor.
*/

:disabled {
  cursor: default;
}

/*
1. Make replaced elements `display: block` by default. (https://github.com/mozdevs/cssremedy/issues/14)
2. Add `vertical-align: middle` to align replaced elements more sensibly by default. (https://github.com/jensimmons/cssremedy/issues/14#issuecomment-634934210)
   This can trigger a poorly considered lint error in some tools but is included by design.
*/

img,
svg,
video,
canvas,
audio,
iframe,
embed,
object {
  display: block;
  /* 1 */
  vertical-align: middle;
  /* 2 */
}

/*
Constrain images and videos to the parent width and preserve their intrinsic aspect ratio. (https://github.com/mozdevs/cssremedy/issues/14)
*/

img,
video {
  max-width: 100%;
  height: auto;
}

/* Make elements with the HTML hidden attribute stay hidden by default */

[hidden] {
  display: none;
}

*, ::before, ::after {
  --tw-border-spacing-x: 0;
  --tw-border-spacing-y: 0;
  --tw-translate-x: 0;
  --tw-translate-y: 0;
  --tw-rotate: 0;
  --tw-skew-x: 0;
  --tw-skew-y: 0;
  --tw-scale-x: 1;
  --tw-scale-y: 1;
  --tw-pan-x:  ;
  --tw-pan-y:  ;
  --tw-pinch-zoom:  ;
  --tw-scroll-snap-strictness: proximity;
  --tw-ordinal:  ;
  --tw-slashed-zero:  ;
  --tw-numeric-figure:  ;
  --tw-numeric-spacing:  ;
  --tw-numeric-fraction:  ;
  --tw-ring-inset:  ;
  --tw-ring-offset-width: 0px;
  --tw-ring-offset-color: #fff;
  --tw-ring-color: rgb(59 130 246 / 0.5);
  --tw-ring-offset-shadow: 0 0 #0000;
  --tw-ring-shadow: 0 0 #0000;
  --tw-shadow: 0 0 #0000;
  --tw-shadow-colored: 0 0 #0000;
  --tw-blur:  ;
  --tw-brightness:  ;
  --tw-contrast:  ;
  --tw-grayscale:  ;
  --tw-hue-rotate:  ;
  --tw-invert:  ;
  --tw-saturate:  ;
  --tw-sepia:  ;
  --tw-drop-shadow:  ;
  --tw-backdrop-blur:  ;
  --tw-backdrop-brightness:  ;
  --tw-backdrop-contrast:  ;
  --tw-backdrop-grayscale:  ;
  --tw-backdrop-hue-rotate:  ;
  --tw-backdrop-invert:  ;
  --tw-backdrop-opacity:  ;
  --tw-backdrop-saturate:  ;
  --tw-backdrop-sepia:  ;
}

::-webkit-backdrop {
  --tw-border-spacing-x: 0;
  --tw-border-spacing-y: 0;
  --tw-translate-x: 0;
  --tw-translate-y: 0;
  --tw-rotate: 0;
  --tw-skew-x: 0;
  --tw-skew-y: 0;
  --tw-scale-x: 1;
  --tw-scale-y: 1;
  --tw-pan-x:  ;
  --tw-pan-y:  ;
  --tw-pinch-zoom:  ;
  --tw-scroll-snap-strictness: proximity;
  --tw-ordinal:  ;
  --tw-slashed-zero:  ;
  --tw-numeric-figure:  ;
  --tw-numeric-spacing:  ;
  --tw-numeric-fraction:  ;
  --tw-ring-inset:  ;
  --tw-ring-offset-width: 0px;
  --tw-ring-offset-color: #fff;
  --tw-ring-color: rgb(59 130 246 / 0.5);
  --tw-ring-offset-shadow: 0 0 #0000;
  --tw-ring-shadow: 0 0 #0000;
  --tw-shadow: 0 0 #0000;
  --tw-shadow-colored: 0 0 #0000;
  --tw-blur:  ;
  --tw-brightness:  ;
  --tw-contrast:  ;
  --tw-grayscale:  ;
  --tw-hue-rotate:  ;
  --tw-invert:  ;
  --tw-saturate:  ;
  --tw-sepia:  ;
  --tw-drop-shadow:  ;
  --tw-backdrop-blur:  ;
  --tw-backdrop-brightness:  ;
  --tw-backdrop-contrast:  ;
  --tw-backdrop-grayscale:  ;
  --tw-backdrop-hue-rotate:  ;
  --tw-backdrop-invert:  ;
  --tw-backdrop-opacity:  ;
  --tw-backdrop-saturate:  ;
  --tw-backdrop-sepia:  ;
}

::backdrop {
  --tw-border-spacing-x: 0;
  --tw-border-spacing-y: 0;
  --tw-translate-x: 0;
  --tw-translate-y: 0;
  --tw-rotate: 0;
  --tw-skew-x: 0;
  --tw-skew-y: 0;
  --tw-scale-x: 1;
  --tw-scale-y: 1;
  --tw-pan-x:  ;
  --tw-pan-y:  ;
  --tw-pinch-zoom:  ;
  --tw-scroll-snap-strictness: proximity;
  --tw-ordinal:  ;
  --tw-slashed-zero:  ;
  --tw-numeric-figure:  ;
  --tw-numeric-spacing:  ;
  --tw-numeric-fraction:  ;
  --tw-ring-inset:  ;
  --tw-ring-offset-width: 0px;
  --tw-ring-offset-color: #fff;
  --tw-ring-color: rgb(59 130 246 / 0.5);
  --tw-ring-offset-shadow: 0 0 #0000;
  --tw-ring-shadow: 0 0 #0000;
  --tw-shadow: 0 0 #0000;
  --tw-shadow-colored: 0 0 #0000;
  --tw-blur:  ;
  --tw-brightness:  ;
  --tw-contrast:  ;
  --tw-grayscale:  ;
  --tw-hue-rotate:  ;
  --tw-invert:  ;
  --tw-saturate:  ;
  --tw-sepia:  ;
  --tw-drop-shadow:  ;
  --tw-backdrop-blur:  ;
  --tw-backdrop-brightness:  ;
  --tw-backdrop-contrast:  ;
  --tw-backdrop-grayscale:  ;
  --tw-backdrop-hue-rotate:  ;
  --tw-backdrop-invert:  ;
  --tw-backdrop-opacity:  ;
  --tw-backdrop-saturate:  ;
  --tw-backdrop-sepia:  ;
}

.container {
  width: 100%;
}

.\!container {
  width: 100% !important;
}

@media (min-width: 640px) {
  .container {
    max-width: 640px;
  }

  .\!container {
    max-width: 640px !important;
  }
}

@media (min-width: 768px) {
  .container {
    max-width: 768px;
  }

  .\!container {
    max-width: 768px !important;
  }
}

@media (min-width: 1024px) {
  .container {
    max-width: 1024px;
  }

  .\!container {
    max-width: 1024px !important;
  }
}

@media (min-width: 1280px) {
  .container {
    max-width: 1280px;
  }

  .\!container {
    max-width: 1280px !important;
  }
}

@media (min-width: 1536px) {
  .container {
    max-width: 1536px;
  }

  .\!container {
    max-width: 1536px !important;
  }
}

.sr-only {
  position: absolute;
  width: 1px;
  height: 1px;
  padding: 0;
  margin: -1px;
  overflow: hidden;
  clip: rect(0, 0, 0, 0);
  white-space: nowrap;
  border-width: 0;
}

.not-sr-only {
  position: static;
  width: auto;
  height: auto;
  padding: 0;
  margin: 0;
  overflow: visible;
  clip: auto;
  white-space: normal;
}

.pointer-events-none {
  pointer-events: none;
}

.pointer-events-auto {
  pointer-events: auto;
}

.visible {
  visibility: visible;
}

.\!visible {
  visibility: visible !important;
}

.invisible {
  visibility: hidden;
}

.collapse {
  visibility: collapse;
}

.static {
  position: static;
}

.fixed {
  position: fixed;
}

.\!fixed {
  position: fixed !important;
}

.absolute {
  position: absolute;
}

.relative {
  position: relative;
}

.\!relative {
  position: relative !important;
}

.sticky {
  position: -webkit-sticky;
  position: sticky;
}

.-inset-1 {
  top: -0.25rem;
  right: -0.25rem;
  bottom: -0.25rem;
  left: -0.25rem;
}

.left-24 {
  left: 6rem;
}

.right-24 {
  right: 6rem;
}

.top-56 {
  top: 14rem;
}

.bottom-0 {
  bottom: 0px;
}

.top-0 {
  top: 0px;
}

.left-0 {
  left: 0px;
}

.right-4 {
  right: 1rem;
}

.top-4 {
  top: 1rem;
}

.right-1\/3 {
  right: 33.333333%;
}

.right-0 {
  right: 0px;
}

.right-10 {
  right: 2.5rem;
}

.top-10 {
  top: 2.5rem;
}

.left-1\/4 {
  left: 25%;
}

.isolate {
  isolation: isolate;
}

.isolation-auto {
  isolation: auto;
}

.-z-10 {
  z-index: -10;
}

.float-right {
  float: right;
}

.float-left {
  float: left;
}

.m-4 {
  margin: 1rem;
}

.m-3 {
  margin: 0.75rem;
}

.m-0 {
  margin: 0px;
}

.m-8 {
  margin: 2rem;
}

.m-2 {
  margin: 0.5rem;
}

.m-1 {
  margin: 0.25rem;
}

.m-0\.5 {
  margin: 0.125rem;
}

.m-11 {
  margin: 2.75rem;
}

.m-20 {
  margin: 5rem;
}

.m-9 {
  margin: 2.25rem;
}

.m-5 {
  margin: 1.25rem;
}

.m-14 {
  margin: 3.5rem;
}

.m-52 {
  margin: 13rem;
}

.m-36 {
  margin: 9rem;
}

.m-72 {
  margin: 18rem;
}

.m-6 {
  margin: 1.5rem;
}

.m-32 {
  margin: 8rem;
}

.m-44 {
  margin: 11rem;
}

.m-28 {
  margin: 7rem;
}

.m-7 {
  margin: 1.75rem;
}

.m-px {
  margin: 1px;
}

.mx-2 {
  margin-left: 0.5rem;
  margin-right: 0.5rem;
}

.my-1 {
  margin-top: 0.25rem;
  margin-bottom: 0.25rem;
}

.my-4 {
  margin-top: 1rem;
  margin-bottom: 1rem;
}

.my-2 {
  margin-top: 0.5rem;
  margin-bottom: 0.5rem;
}

.mx-1 {
  margin-left: 0.25rem;
  margin-right: 0.25rem;
}

.mx-12 {
  margin-left: 3rem;
  margin-right: 3rem;
}

.mx-16 {
  margin-left: 4rem;
  margin-right: 4rem;
}

.mt-4 {
  margin-top: 1rem;
}

.mr-4 {
  margin-right: 1rem;
}

.mr-2 {
  margin-right: 0.5rem;
}

.mb-16 {
  margin-bottom: 4rem;
}

.mt-1 {
  margin-top: 0.25rem;
}

.mr-0\.5 {
  margin-right: 0.125rem;
}

.mr-0 {
  margin-right: 0px;
}

.mr-1 {
  margin-right: 0.25rem;
}

.mb-4 {
  margin-bottom: 1rem;
}

.ml-1 {
  margin-left: 0.25rem;
}

.ml-2 {
  margin-left: 0.5rem;
}

.mt-2 {
  margin-top: 0.5rem;
}

.mb-2 {
  margin-bottom: 0.5rem;
}

.mb-1\.5 {
  margin-bottom: 0.375rem;
}

.mb-1 {
  margin-bottom: 0.25rem;
}

.ml-4 {
  margin-left: 1rem;
}

.mt-8 {
  margin-top: 2rem;
}

.mb-8 {
  margin-bottom: 2rem;
}

.-ml-6 {
  margin-left: -1.5rem;
}

.mt-12 {
  margin-top: 3rem;
}

.mr-12 {
  margin-right: 3rem;
}

.box-border {
  box-sizing: border-box;
}

.block {
  display: block;
}

.inline-block {
  display: inline-block;
}

.inline {
  display: inline;
}

.flex {
  display: flex;
}

.inline-flex {
  display: inline-flex;
}

.table {
  display: table;
}

.inline-table {
  display: inline-table;
}

.table-caption {
  display: table-caption;
}

.table-cell {
  display: table-cell;
}

.table-column {
  display: table-column;
}

.table-column-group {
  display: table-column-group;
}

.table-footer-group {
  display: table-footer-group;
}

.table-header-group {
  display: table-header-group;
}

.table-row-group {
  display: table-row-group;
}

.table-row {
  display: table-row;
}

.flow-root {
  display: flow-root;
}

.grid {
  display: grid;
}

.inline-grid {
  display: inline-grid;
}

.contents {
  display: contents;
}

.\!contents {
  display: contents !important;
}

.list-item {
  display: list-item;
}

.hidden {
  display: none;
}

.h-24 {
  height: 6rem;
}

.h-full {
  height: 100%;
}

.h-screen {
  height: 100vh;
}

.h-fit {
  height: -webkit-fit-content;
  height: -moz-fit-content;
  height: fit-content;
}

.h-32 {
  height: 8rem;
}

.h-min {
  height: -webkit-min-content;
  height: min-content;
}

.h-8 {
  height: 2rem;
}

.h-12 {
  height: 3rem;
}

.h-6 {
  height: 1.5rem;
}

.h-0 {
  height: 0px;
}

.h-4 {
  height: 1rem;
}

.h-1\/2 {
  height: 50%;
}

.h-3 {
  height: 0.75rem;
}

.h-7 {
  height: 1.75rem;
}

.h-11 {
  height: 2.75rem;
}

.h-5 {
  height: 1.25rem;
}

.h-16 {
  height: 4rem;
}

.h-48 {
  height: 12rem;
}

.h-40 {
  height: 10rem;
}

.h-64 {
  height: 16rem;
}

.h-80 {
  height: 20rem;
}

.h-1\/6 {
  height: 16.666667%;
}

.h-56 {
  height: 14rem;
}

.h-20 {
  height: 5rem;
}

.h-10 {
  height: 2.5rem;
}

.max-h-12 {
  max-height: 3rem;
}

.max-h-24 {
  max-height: 6rem;
}

.max-h-64 {
  max-height: 16rem;
}

.max-h-60 {
  max-height: 15rem;
}

.w-full {
  width: 100%;
}

.w-32 {
  width: 8rem;
}

.w-8 {
  width: 2rem;
}

.w-12 {
  width: 3rem;
}

.w-6 {
  width: 1.5rem;
}

.w-screen {
  width: 100vw;
}

.w-fit {
  width: -webkit-fit-content;
  width: -moz-fit-content;
  width: fit-content;
}

.w-24 {
  width: 6rem;
}

.w-0 {
  width: 0px;
}

.w-4 {
  width: 1rem;
}

.w-3 {
  width: 0.75rem;
}

.w-7 {
  width: 1.75rem;
}

.w-11 {
  width: 2.75rem;
}

.w-1\/2 {
  width: 50%;
}

.w-max {
  width: -webkit-max-content;
  width: max-content;
}

.w-auto {
  width: auto;
}

.w-5 {
  width: 1.25rem;
}

.w-16 {
  width: 4rem;
}

.w-min {
  width: -webkit-min-content;
  width: min-content;
}

.w-48 {
  width: 12rem;
}

.max-w-full {
  max-width: 100%;
}

.max-w-fit {
  max-width: -webkit-fit-content;
  max-width: -moz-fit-content;
  max-width: fit-content;
}

.flex-none {
  flex: none;
}

.flex-shrink {
  flex-shrink: 1;
}

.shrink-0 {
  flex-shrink: 0;
}

.shrink {
  flex-shrink: 1;
}

.flex-grow {
  flex-grow: 1;
}

.grow {
  flex-grow: 1;
}

.border-collapse {
  border-collapse: collapse;
}

.transform {
  -webkit-transform: translate(var(--tw-translate-x), var(--tw-translate-y)) rotate(var(--tw-rotate)) skewX(var(--tw-skew-x)) skewY(var(--tw-skew-y)) scaleX(var(--tw-scale-x)) scaleY(var(--tw-scale-y));
          transform: translate(var(--tw-translate-x), var(--tw-translate-y)) rotate(var(--tw-rotate)) skewX(var(--tw-skew-x)) skewY(var(--tw-skew-y)) scaleX(var(--tw-scale-x)) scaleY(var(--tw-scale-y));
}

.\!transform {
  -webkit-transform: translate(var(--tw-translate-x), var(--tw-translate-y)) rotate(var(--tw-rotate)) skewX(var(--tw-skew-x)) skewY(var(--tw-skew-y)) scaleX(var(--tw-scale-x)) scaleY(var(--tw-scale-y)) !important;
          transform: translate(var(--tw-translate-x), var(--tw-translate-y)) rotate(var(--tw-rotate)) skewX(var(--tw-skew-x)) skewY(var(--tw-skew-y)) scaleX(var(--tw-scale-x)) scaleY(var(--tw-scale-y)) !important;
}

@-webkit-keyframes spin {
  to {
    -webkit-transform: rotate(360deg);
            transform: rotate(360deg);
  }
}

@keyframes spin {
  to {
    -webkit-transform: rotate(360deg);
            transform: rotate(360deg);
  }
}

.animate-spin {
  -webkit-animation: spin 1s linear infinite;
          animation: spin 1s linear infinite;
}

.cursor-pointer {
  cursor: pointer;
}

.cursor-zoom-in {
  cursor: zoom-in;
}

.resize {
  resize: both;
}

.appearance-none {
  -webkit-appearance: none;
          appearance: none;
}

.grid-cols-3 {
  grid-template-columns: repeat(3, minmax(0, 1fr));
}

.grid-cols-2 {
  grid-template-columns: repeat(2, minmax(0, 1fr));
}

.grid-cols-1 {
  grid-template-columns: repeat(1, minmax(0, 1fr));
}

.flex-row {
  flex-direction: row;
}

.flex-col {
  flex-direction: column;
}

.flex-col-reverse {
  flex-direction: column-reverse;
}

.flex-wrap {
  flex-wrap: wrap;
}

.flex-wrap-reverse {
  flex-wrap: wrap-reverse;
}

.items-start {
  align-items: flex-start;
}

.items-end {
  align-items: flex-end;
}

.items-center {
  align-items: center;
}

.items-stretch {
  align-items: stretch;
}

.justify-start {
  justify-content: flex-start;
}

.justify-end {
  justify-content: flex-end;
}

.justify-center {
  justify-content: center;
}

.justify-between {
  justify-content: space-between;
}

.justify-around {
  justify-content: space-around;
}

.gap-1 {
  gap: 0.25rem;
}

.gap-4 {
  gap: 1rem;
}

.gap-2 {
  gap: 0.5rem;
}

.gap-y-1 {
  row-gap: 0.25rem;
}

.gap-x-4 {
  -webkit-column-gap: 1rem;
          column-gap: 1rem;
}

.gap-x-0\.5 {
  -webkit-column-gap: 0.125rem;
          column-gap: 0.125rem;
}

.gap-x-0 {
  -webkit-column-gap: 0px;
          column-gap: 0px;
}

.gap-y-2 {
  row-gap: 0.5rem;
}

.gap-x-1 {
  -webkit-column-gap: 0.25rem;
          column-gap: 0.25rem;
}

.gap-x-2 {
  -webkit-column-gap: 0.5rem;
          column-gap: 0.5rem;
}

.gap-y-8 {
  row-gap: 2rem;
}

.space-x-0\.5 > :not([hidden]) ~ :not([hidden]) {
  --tw-space-x-reverse: 0;
  margin-right: calc(0.125rem * var(--tw-space-x-reverse));
  margin-left: calc(0.125rem * calc(1 - var(--tw-space-x-reverse)));
}

.space-x-0 > :not([hidden]) ~ :not([hidden]) {
  --tw-space-x-reverse: 0;
  margin-right: calc(0px * var(--tw-space-x-reverse));
  margin-left: calc(0px * calc(1 - var(--tw-space-x-reverse)));
}

.space-x-1 > :not([hidden]) ~ :not([hidden]) {
  --tw-space-x-reverse: 0;
  margin-right: calc(0.25rem * var(--tw-space-x-reverse));
  margin-left: calc(0.25rem * calc(1 - var(--tw-space-x-reverse)));
}

.space-y-0\.5 > :not([hidden]) ~ :not([hidden]) {
  --tw-space-y-reverse: 0;
  margin-top: calc(0.125rem * calc(1 - var(--tw-space-y-reverse)));
  margin-bottom: calc(0.125rem * var(--tw-space-y-reverse));
}

.space-y-0 > :not([hidden]) ~ :not([hidden]) {
  --tw-space-y-reverse: 0;
  margin-top: calc(0px * calc(1 - var(--tw-space-y-reverse)));
  margin-bottom: calc(0px * var(--tw-space-y-reverse));
}

.space-x-2 > :not([hidden]) ~ :not([hidden]) {
  --tw-space-x-reverse: 0;
  margin-right: calc(0.5rem * var(--tw-space-x-reverse));
  margin-left: calc(0.5rem * calc(1 - var(--tw-space-x-reverse)));
}

.space-y-reverse > :not([hidden]) ~ :not([hidden]) {
  --tw-space-y-reverse: 1;
}

.space-x-reverse > :not([hidden]) ~ :not([hidden]) {
  --tw-space-x-reverse: 1;
}

.divide-x > :not([hidden]) ~ :not([hidden]) {
  --tw-divide-x-reverse: 0;
  border-right-width: calc(1px * var(--tw-divide-x-reverse));
  border-left-width: calc(1px * calc(1 - var(--tw-divide-x-reverse)));
}

.divide-y > :not([hidden]) ~ :not([hidden]) {
  --tw-divide-y-reverse: 0;
  border-top-width: calc(1px * calc(1 - var(--tw-divide-y-reverse)));
  border-bottom-width: calc(1px * var(--tw-divide-y-reverse));
}

.divide-y-reverse > :not([hidden]) ~ :not([hidden]) {
  --tw-divide-y-reverse: 1;
}

.divide-x-reverse > :not([hidden]) ~ :not([hidden]) {
  --tw-divide-x-reverse: 1;
}

.self-start {
  align-self: flex-start;
}

.self-end {
  align-self: flex-end;
}

.self-center {
  align-self: center;
}

.self-stretch {
  align-self: stretch;
}

.justify-self-start {
  justify-self: start;
}

.justify-self-end {
  justify-self: end;
}

.overflow-auto {
  overflow: auto;
}

.overflow-hidden {
  overflow: hidden;
}

.overflow-x-auto {
  overflow-x: auto;
}

.overflow-y-auto {
  overflow-y: auto;
}

.truncate {
  overflow: hidden;
  text-overflow: ellipsis;
  white-space: nowrap;
}

.overflow-ellipsis {
  text-overflow: ellipsis;
}

.text-ellipsis {
  text-overflow: ellipsis;
}

.text-clip {
  text-overflow: clip;
}

.break-words {
  overflow-wrap: break-word;
}

.break-all {
  word-break: break-all;
}

.rounded {
  border-radius: 0.25rem;
}

.rounded-full {
  border-radius: 9999px;
}

.rounded-xl {
  border-radius: 0.75rem;
}

.rounded-2xl {
  border-radius: 1rem;
}

.rounded-md {
  border-radius: 0.375rem;
}

.rounded-lg {
  border-radius: 0.5rem;
}

.rounded-sm {
  border-radius: 0.125rem;
}

.rounded-t {
  border-top-left-radius: 0.25rem;
  border-top-right-radius: 0.25rem;
}

.rounded-r {
  border-top-right-radius: 0.25rem;
  border-bottom-right-radius: 0.25rem;
}

.rounded-b {
  border-bottom-right-radius: 0.25rem;
  border-bottom-left-radius: 0.25rem;
}

.rounded-l {
  border-top-left-radius: 0.25rem;
  border-bottom-left-radius: 0.25rem;
}

.rounded-tl {
  border-top-left-radius: 0.25rem;
}

.rounded-tr {
  border-top-right-radius: 0.25rem;
}

.rounded-br {
  border-bottom-right-radius: 0.25rem;
}

.rounded-bl {
  border-bottom-left-radius: 0.25rem;
}

.border {
  border-width: 1px;
}

.border-2 {
  border-width: 2px;
}

.border-x {
  border-left-width: 1px;
  border-right-width: 1px;
}

.border-y {
  border-top-width: 1px;
  border-bottom-width: 1px;
}

.border-b {
  border-bottom-width: 1px;
}

.border-b-2 {
  border-bottom-width: 2px;
}

.border-l-4 {
  border-left-width: 4px;
}

.border-l {
  border-left-width: 1px;
}

.border-t {
  border-top-width: 1px;
}

.border-r {
  border-right-width: 1px;
}

.border-dashed {
  border-style: dashed;
}

.border-dotted {
  border-style: dotted;
}

.border-none {
  border-style: none;
}

.border-black {
  --tw-border-opacity: 1;
  border-color: rgb(0 0 0 / var(--tw-border-opacity));
}

.border-gray-500 {
  --tw-border-opacity: 1;
  border-color: rgb(107 114 128 / var(--tw-border-opacity));
}

.border-subtle {
  --tw-border-opacity: 1;
  border-color: rgb(219 234 254 / var(--tw-border-opacity));
}

.border-gray-300 {
  --tw-border-opacity: 1;
  border-color: rgb(209 213 219 / var(--tw-border-opacity));
}

.border-gray-200 {
  --tw-border-opacity: 1;
  border-color: rgb(229 231 235 / var(--tw-border-opacity));
}

.border-gray-600 {
  --tw-border-opacity: 1;
  border-color: rgb(75 85 99 / var(--tw-border-opacity));
}

.border-gray-800 {
  --tw-border-opacity: 1;
  border-color: rgb(31 41 55 / var(--tw-border-opacity));
}

.border-opacity-50 {
  --tw-border-opacity: 0.5;
}

.bg-gray-500 {
  --tw-bg-opacity: 1;
  background-color: rgb(107 114 128 / var(--tw-bg-opacity));
}

.bg-white {
  --tw-bg-opacity: 1;
  background-color: rgb(255 255 255 / var(--tw-bg-opacity));
}

.bg-red-400 {
  --tw-bg-opacity: 1;
  background-color: rgb(248 113 113 / var(--tw-bg-opacity));
}

.bg-black {
  --tw-bg-opacity: 1;
  background-color: rgb(0 0 0 / var(--tw-bg-opacity));
}

.bg-gray-200 {
  --tw-bg-opacity: 1;
  background-color: rgb(229 231 235 / var(--tw-bg-opacity));
}

.bg-indigo-100 {
  --tw-bg-opacity: 1;
  background-color: rgb(224 231 255 / var(--tw-bg-opacity));
}

.bg-red-600 {
  --tw-bg-opacity: 1;
  background-color: rgb(220 38 38 / var(--tw-bg-opacity));
}

.bg-repeat {
  background-repeat: repeat;
}

.p-8 {
  padding: 2rem;
}

.p-4 {
  padding: 1rem;
}

.p-0 {
  padding: 0px;
}

.p-2 {
  padding: 0.5rem;
}

.p-1 {
  padding: 0.25rem;
}

.p-0\.5 {
  padding: 0.125rem;
}

.p-12 {
  padding: 3rem;
}

.px-2 {
  padding-left: 0.5rem;
  padding-right: 0.5rem;
}

.px-4 {
  padding-left: 1rem;
  padding-right: 1rem;
}

.px-1 {
  padding-left: 0.25rem;
  padding-right: 0.25rem;
}

.px-3 {
  padding-left: 0.75rem;
  padding-right: 0.75rem;
}

.py-1 {
  padding-top: 0.25rem;
  padding-bottom: 0.25rem;
}

.pr-2 {
  padding-right: 0.5rem;
}

.pr-12 {
  padding-right: 3rem;
}

.pl-1 {
  padding-left: 0.25rem;
}

.pr-1 {
  padding-right: 0.25rem;
}

.pl-2 {
  padding-left: 0.5rem;
}

.pt-0\.5 {
  padding-top: 0.125rem;
}

.pt-0 {
  padding-top: 0px;
}

.pl-5 {
  padding-left: 1.25rem;
}

.pr-3 {
  padding-right: 0.75rem;
}

.pl-4 {
  padding-left: 1rem;
}

.pr-4 {
  padding-right: 1rem;
}

.pl-3 {
  padding-left: 0.75rem;
}

.pt-1 {
  padding-top: 0.25rem;
}

.pb-10 {
  padding-bottom: 2.5rem;
}

.pb-2 {
  padding-bottom: 0.5rem;
}

.text-center {
  text-align: center;
}

.text-justify {
  text-align: justify;
}

.text-xl {
  font-size: 1.25rem;
  line-height: 1.75rem;
}

.text-xs {
  font-size: 0.75rem;
  line-height: 1rem;
}

.text-base {
  font-size: 1rem;
  line-height: 1.5rem;
}

.text-lg {
  font-size: 1.125rem;
  line-height: 1.75rem;
}

.text-3xl {
  font-size: 1.875rem;
  line-height: 2.25rem;
}

.text-2xl {
  font-size: 1.5rem;
  line-height: 2rem;
}

.text-sm {
  font-size: 0.875rem;
  line-height: 1.25rem;
}

.text-4xl {
  font-size: 2.25rem;
  line-height: 2.5rem;
}

.text-5xl {
  font-size: 3rem;
  line-height: 1;
}

.font-extrabold {
  font-weight: 800;
}

.font-semibold {
  font-weight: 600;
}

.font-bold {
  font-weight: 700;
}

.font-normal {
  font-weight: 400;
}

.uppercase {
  text-transform: uppercase;
}

.lowercase {
  text-transform: lowercase;
}

.capitalize {
  text-transform: capitalize;
}

.normal-case {
  text-transform: none;
}

.italic {
  font-style: italic;
}

.not-italic {
  font-style: normal;
}

.normal-nums {
  font-variant-numeric: normal;
}

.ordinal {
  --tw-ordinal: ordinal;
  font-variant-numeric: var(--tw-ordinal) var(--tw-slashed-zero) var(--tw-numeric-figure) var(--tw-numeric-spacing) var(--tw-numeric-fraction);
}

.slashed-zero {
  --tw-slashed-zero: slashed-zero;
  font-variant-numeric: var(--tw-ordinal) var(--tw-slashed-zero) var(--tw-numeric-figure) var(--tw-numeric-spacing) var(--tw-numeric-fraction);
}

.lining-nums {
  --tw-numeric-figure: lining-nums;
  font-variant-numeric: var(--tw-ordinal) var(--tw-slashed-zero) var(--tw-numeric-figure) var(--tw-numeric-spacing) var(--tw-numeric-fraction);
}

.oldstyle-nums {
  --tw-numeric-figure: oldstyle-nums;
  font-variant-numeric: var(--tw-ordinal) var(--tw-slashed-zero) var(--tw-numeric-figure) var(--tw-numeric-spacing) var(--tw-numeric-fraction);
}

.proportional-nums {
  --tw-numeric-spacing: proportional-nums;
  font-variant-numeric: var(--tw-ordinal) var(--tw-slashed-zero) var(--tw-numeric-figure) var(--tw-numeric-spacing) var(--tw-numeric-fraction);
}

.tabular-nums {
  --tw-numeric-spacing: tabular-nums;
  font-variant-numeric: var(--tw-ordinal) var(--tw-slashed-zero) var(--tw-numeric-figure) var(--tw-numeric-spacing) var(--tw-numeric-fraction);
}

.diagonal-fractions {
  --tw-numeric-fraction: diagonal-fractions;
  font-variant-numeric: var(--tw-ordinal) var(--tw-slashed-zero) var(--tw-numeric-figure) var(--tw-numeric-spacing) var(--tw-numeric-fraction);
}

.tracking-tight {
  letter-spacing: -0.025em;
}

.text-white {
  --tw-text-opacity: 1;
  color: rgb(255 255 255 / var(--tw-text-opacity));
}

.text-red-500 {
  --tw-text-opacity: 1;
  color: rgb(239 68 68 / var(--tw-text-opacity));
}

.underline {
  text-decoration-line: underline;
}

.overline {
  text-decoration-line: overline;
}

.line-through {
  text-decoration-line: line-through;
}

.no-underline {
  text-decoration-line: none;
}

.antialiased {
  -webkit-font-smoothing: antialiased;
  -moz-osx-font-smoothing: grayscale;
}

.subpixel-antialiased {
  -webkit-font-smoothing: auto;
  -moz-osx-font-smoothing: auto;
}

.opacity-50 {
  opacity: 0.5;
}

.opacity-100 {
  opacity: 1;
}

.shadow {
  --tw-shadow: 0 1px 3px 0 rgb(0 0 0 / 0.1), 0 1px 2px -1px rgb(0 0 0 / 0.1);
  --tw-shadow-colored: 0 1px 3px 0 var(--tw-shadow-color), 0 1px 2px -1px var(--tw-shadow-color);
  box-shadow: var(--tw-ring-offset-shadow, 0 0 #0000), var(--tw-ring-shadow, 0 0 #0000), var(--tw-shadow);
}

.outline-none {
  outline: 2px solid transparent;
  outline-offset: 2px;
}

.outline {
  outline-style: solid;
}

.ring {
  --tw-ring-offset-shadow: var(--tw-ring-inset) 0 0 0 var(--tw-ring-offset-width) var(--tw-ring-offset-color);
  --tw-ring-shadow: var(--tw-ring-inset) 0 0 0 calc(3px + var(--tw-ring-offset-width)) var(--tw-ring-color);
  box-shadow: var(--tw-ring-offset-shadow), var(--tw-ring-shadow), var(--tw-shadow, 0 0 #0000);
}

.ring-inset {
  --tw-ring-inset: inset;
}

.blur {
  --tw-blur: blur(8px);
  -webkit-filter: var(--tw-blur) var(--tw-brightness) var(--tw-contrast) var(--tw-grayscale) var(--tw-hue-rotate) var(--tw-invert) var(--tw-saturate) var(--tw-sepia) var(--tw-drop-shadow);
          filter: var(--tw-blur) var(--tw-brightness) var(--tw-contrast) var(--tw-grayscale) var(--tw-hue-rotate) var(--tw-invert) var(--tw-saturate) var(--tw-sepia) var(--tw-drop-shadow);
}

.drop-shadow-md {
  --tw-drop-shadow: drop-shadow(0 4px 3px rgb(0 0 0 / 0.07)) drop-shadow(0 2px 2px rgb(0 0 0 / 0.06));
  -webkit-filter: var(--tw-blur) var(--tw-brightness) var(--tw-contrast) var(--tw-grayscale) var(--tw-hue-rotate) var(--tw-invert) var(--tw-saturate) var(--tw-sepia) var(--tw-drop-shadow);
          filter: var(--tw-blur) var(--tw-brightness) var(--tw-contrast) var(--tw-grayscale) var(--tw-hue-rotate) var(--tw-invert) var(--tw-saturate) var(--tw-sepia) var(--tw-drop-shadow);
}

.drop-shadow-2xl {
  --tw-drop-shadow: drop-shadow(0 25px 25px rgb(0 0 0 / 0.15));
  -webkit-filter: var(--tw-blur) var(--tw-brightness) var(--tw-contrast) var(--tw-grayscale) var(--tw-hue-rotate) var(--tw-invert) var(--tw-saturate) var(--tw-sepia) var(--tw-drop-shadow);
          filter: var(--tw-blur) var(--tw-brightness) var(--tw-contrast) var(--tw-grayscale) var(--tw-hue-rotate) var(--tw-invert) var(--tw-saturate) var(--tw-sepia) var(--tw-drop-shadow);
}

.drop-shadow {
  --tw-drop-shadow: drop-shadow(0 1px 2px rgb(0 0 0 / 0.1)) drop-shadow(0 1px 1px rgb(0 0 0 / 0.06));
  -webkit-filter: var(--tw-blur) var(--tw-brightness) var(--tw-contrast) var(--tw-grayscale) var(--tw-hue-rotate) var(--tw-invert) var(--tw-saturate) var(--tw-sepia) var(--tw-drop-shadow);
          filter: var(--tw-blur) var(--tw-brightness) var(--tw-contrast) var(--tw-grayscale) var(--tw-hue-rotate) var(--tw-invert) var(--tw-saturate) var(--tw-sepia) var(--tw-drop-shadow);
}

.grayscale {
  --tw-grayscale: grayscale(100%);
  -webkit-filter: var(--tw-blur) var(--tw-brightness) var(--tw-contrast) var(--tw-grayscale) var(--tw-hue-rotate) var(--tw-invert) var(--tw-saturate) var(--tw-sepia) var(--tw-drop-shadow);
          filter: var(--tw-blur) var(--tw-brightness) var(--tw-contrast) var(--tw-grayscale) var(--tw-hue-rotate) var(--tw-invert) var(--tw-saturate) var(--tw-sepia) var(--tw-drop-shadow);
}

.invert {
  --tw-invert: invert(100%);
  -webkit-filter: var(--tw-blur) var(--tw-brightness) var(--tw-contrast) var(--tw-grayscale) var(--tw-hue-rotate) var(--tw-invert) var(--tw-saturate) var(--tw-sepia) var(--tw-drop-shadow);
          filter: var(--tw-blur) var(--tw-brightness) var(--tw-contrast) var(--tw-grayscale) var(--tw-hue-rotate) var(--tw-invert) var(--tw-saturate) var(--tw-sepia) var(--tw-drop-shadow);
}

.sepia {
  --tw-sepia: sepia(100%);
  -webkit-filter: var(--tw-blur) var(--tw-brightness) var(--tw-contrast) var(--tw-grayscale) var(--tw-hue-rotate) var(--tw-invert) var(--tw-saturate) var(--tw-sepia) var(--tw-drop-shadow);
          filter: var(--tw-blur) var(--tw-brightness) var(--tw-contrast) var(--tw-grayscale) var(--tw-hue-rotate) var(--tw-invert) var(--tw-saturate) var(--tw-sepia) var(--tw-drop-shadow);
}

.filter {
  -webkit-filter: var(--tw-blur) var(--tw-brightness) var(--tw-contrast) var(--tw-grayscale) var(--tw-hue-rotate) var(--tw-invert) var(--tw-saturate) var(--tw-sepia) var(--tw-drop-shadow);
          filter: var(--tw-blur) var(--tw-brightness) var(--tw-contrast) var(--tw-grayscale) var(--tw-hue-rotate) var(--tw-invert) var(--tw-saturate) var(--tw-sepia) var(--tw-drop-shadow);
}

.\!filter {
  -webkit-filter: var(--tw-blur) var(--tw-brightness) var(--tw-contrast) var(--tw-grayscale) var(--tw-hue-rotate) var(--tw-invert) var(--tw-saturate) var(--tw-sepia) var(--tw-drop-shadow) !important;
          filter: var(--tw-blur) var(--tw-brightness) var(--tw-contrast) var(--tw-grayscale) var(--tw-hue-rotate) var(--tw-invert) var(--tw-saturate) var(--tw-sepia) var(--tw-drop-shadow) !important;
}

.backdrop-blur {
  --tw-backdrop-blur: blur(8px);
  -webkit-backdrop-filter: var(--tw-backdrop-blur) var(--tw-backdrop-brightness) var(--tw-backdrop-contrast) var(--tw-backdrop-grayscale) var(--tw-backdrop-hue-rotate) var(--tw-backdrop-invert) var(--tw-backdrop-opacity) var(--tw-backdrop-saturate) var(--tw-backdrop-sepia);
          backdrop-filter: var(--tw-backdrop-blur) var(--tw-backdrop-brightness) var(--tw-backdrop-contrast) var(--tw-backdrop-grayscale) var(--tw-backdrop-hue-rotate) var(--tw-backdrop-invert) var(--tw-backdrop-opacity) var(--tw-backdrop-saturate) var(--tw-backdrop-sepia);
}

.backdrop-grayscale {
  --tw-backdrop-grayscale: grayscale(100%);
  -webkit-backdrop-filter: var(--tw-backdrop-blur) var(--tw-backdrop-brightness) var(--tw-backdrop-contrast) var(--tw-backdrop-grayscale) var(--tw-backdrop-hue-rotate) var(--tw-backdrop-invert) var(--tw-backdrop-opacity) var(--tw-backdrop-saturate) var(--tw-backdrop-sepia);
          backdrop-filter: var(--tw-backdrop-blur) var(--tw-backdrop-brightness) var(--tw-backdrop-contrast) var(--tw-backdrop-grayscale) var(--tw-backdrop-hue-rotate) var(--tw-backdrop-invert) var(--tw-backdrop-opacity) var(--tw-backdrop-saturate) var(--tw-backdrop-sepia);
}

.backdrop-invert {
  --tw-backdrop-invert: invert(100%);
  -webkit-backdrop-filter: var(--tw-backdrop-blur) var(--tw-backdrop-brightness) var(--tw-backdrop-contrast) var(--tw-backdrop-grayscale) var(--tw-backdrop-hue-rotate) var(--tw-backdrop-invert) var(--tw-backdrop-opacity) var(--tw-backdrop-saturate) var(--tw-backdrop-sepia);
          backdrop-filter: var(--tw-backdrop-blur) var(--tw-backdrop-brightness) var(--tw-backdrop-contrast) var(--tw-backdrop-grayscale) var(--tw-backdrop-hue-rotate) var(--tw-backdrop-invert) var(--tw-backdrop-opacity) var(--tw-backdrop-saturate) var(--tw-backdrop-sepia);
}

.backdrop-sepia {
  --tw-backdrop-sepia: sepia(100%);
  -webkit-backdrop-filter: var(--tw-backdrop-blur) var(--tw-backdrop-brightness) var(--tw-backdrop-contrast) var(--tw-backdrop-grayscale) var(--tw-backdrop-hue-rotate) var(--tw-backdrop-invert) var(--tw-backdrop-opacity) var(--tw-backdrop-saturate) var(--tw-backdrop-sepia);
          backdrop-filter: var(--tw-backdrop-blur) var(--tw-backdrop-brightness) var(--tw-backdrop-contrast) var(--tw-backdrop-grayscale) var(--tw-backdrop-hue-rotate) var(--tw-backdrop-invert) var(--tw-backdrop-opacity) var(--tw-backdrop-saturate) var(--tw-backdrop-sepia);
}

.backdrop-filter {
  -webkit-backdrop-filter: var(--tw-backdrop-blur) var(--tw-backdrop-brightness) var(--tw-backdrop-contrast) var(--tw-backdrop-grayscale) var(--tw-backdrop-hue-rotate) var(--tw-backdrop-invert) var(--tw-backdrop-opacity) var(--tw-backdrop-saturate) var(--tw-backdrop-sepia);
          backdrop-filter: var(--tw-backdrop-blur) var(--tw-backdrop-brightness) var(--tw-backdrop-contrast) var(--tw-backdrop-grayscale) var(--tw-backdrop-hue-rotate) var(--tw-backdrop-invert) var(--tw-backdrop-opacity) var(--tw-backdrop-saturate) var(--tw-backdrop-sepia);
}

.transition {
  transition-property: color, background-color, border-color, text-decoration-color, fill, stroke, opacity, box-shadow, -webkit-transform, -webkit-filter, -webkit-backdrop-filter;
  transition-property: color, background-color, border-color, text-decoration-color, fill, stroke, opacity, box-shadow, transform, filter, backdrop-filter;
  transition-property: color, background-color, border-color, text-decoration-color, fill, stroke, opacity, box-shadow, transform, filter, backdrop-filter, -webkit-transform, -webkit-filter, -webkit-backdrop-filter;
  transition-timing-function: cubic-bezier(0.4, 0, 0.2, 1);
  transition-duration: 150ms;
}

.transition-colors {
  transition-property: color, background-color, border-color, text-decoration-color, fill, stroke;
  transition-timing-function: cubic-bezier(0.4, 0, 0.2, 1);
  transition-duration: 150ms;
}

.duration-200 {
  transition-duration: 200ms;
}

.ease-in-out {
  transition-timing-function: cubic-bezier(0.4, 0, 0.2, 1);
}

.\[key\:string\] {
  key: string;
}

.\[_\:string\] {
  _: string;
}

.\[a-zA-Z0-9\:_\] {
  a-z-a--z0-9: ;
}

:root {
  /* 
    * The main colour scheme of mapcomplete is configured here.
    * For a custom styling, set 'customCss' in your layoutConfig and overwrite some of these.
    */
  /* Main color of the application: the background and text colours */
  --background-color: white;
  /* Main text colour. Also styles some elements, such as the 'close popup'-button or 'back-arrow' (in mobile) */
  --foreground-color: black;
  /* A colour scheme to indicate an error or warning */
  --alert-color: #fee4d1;
  --alert-foreground-color: var(--foreground-color);
  --low-interaction-background: #eeeeee;
  --low-interaction-background-50: #eeeeee90;
  --low-interaction-foreground: black;
  --low-interaction-contrast: #ff00ff;
  --interactive-background: #dddddd;
  --interactive-foreground: black;
  --interactive-contrast: #ff00ff;
  --button-background: black;
  --button-foreground: white;
  /**
     * Base colour of interactive elements, mainly the 'subtle button'
     * @deprecated
     */
  --subtle-detail-color: #dbeafe;
  --subtle-detail-color-contrast: black;
  --subtle-detail-color-light-contrast: lightgrey;
  --catch-detail-color: black;
  /*#3a3aeb;*/
  --catch-detail-foregroundcolor: white;
  --catch-detail-color-contrast: #fb3afb;
  --image-carousel-height: 350px;
  /** Technical value, used by icon.svelte
     */
  --svg-color: #000000;
}

/***********************************************************************\
* Various tweaks and settings to make some behaviours more predictable *
\***********************************************************************/

html,
body {
  height: 100%;
  min-height: 100vh;
  min-height: -webkit-fill-available;
  margin: 0;
  padding: 0;
  background-color: var(--background-color);
  color: var(--foreground-color);
  font-family: "Helvetica Neue", Arial, sans-serif;
}

svg,
img {
  box-sizing: content-box;
  width: 100%;
  height: 100%;
}

li {
  margin-left: 0.5em;
  padding-left: 0.2em;
  margin-top: 0.1em;
}

li::marker {
  content: "•";
}

h1 {
  font-size: xx-large;
  margin-top: 0.6em;
  margin-bottom: 0.4em;
  font-weight: bold;
}

h2 {
  font-size: x-large;
  margin-top: 0.5em;
  margin-bottom: 0.3em;
  font-weight: bold;
}

h3 {
  font-size: larger;
  margin-top: 0.6em;
  margin-bottom: 0;
  font-weight: bold;
}

p {
  padding-top: 0.1em;
}

input {
  color: var(--foreground-color);
}

input[type="text"] {
  width: 100%;
}

/************************* BIG CATEGORIES ********************************/

/**
 * The main classes that dictate the structure of the entire app,
 * and some interactive elements
 */

.subtle-background {
  background: var(--subtle-detail-color);
  color: var(--subtle-detail-color-contrast);
}

.normal-background {
  background: var(--background-color);
  color: var(--foreground-color);
}

.low-interaction {
  background: var(--low-interaction-background);
  color: var(--low-interaction-foreground);
}

.interactive {
  background: var(--interactive-background);
  color: var(--interactive-foreground);
}

.border-interactive {
  border: 2px dashed var(--catch-detail-color-contrast);
  border-radius: 0.5rem;
}

.border-region {
  border: 2px dashed var(--interactive-background);
  border-radius: 0.5rem;
}

/******************* Styling of input elements **********************/

/**
 * This very important section defines what the various input elements look like within the 'low-interaction' and 'interactive'-blocks
 */

button.small,
.button.small {
  line-height: 1rem;
  margin: 0;
  margin-left: 0.5rem;
  padding: 0.25rem;
  padding-left: 0.5rem;
  padding-right: 0.5rem;
  height: -webkit-fit-content;
  height: -moz-fit-content;
  height: fit-content;
  font-size: unset;
  border: 2px solid var(--button-background);
  border-radius: 0.5rem;
  font-weight: normal;
  transition: all 250ms;
  --tw-text-opacity: 1;
  --tw-bg-opacity: 1;
  background: var(--low-interaction-background);
  color: var(--low-interaction-foreground);
}

.button.theme-button {
  margin: 0;
  margin-top: 0.25rem;
  margin-bottom: 0.25rem;
  /* Margin should be removed on larger screens */
  @media (min-width: 768px) {
    margin: 0;

    margin-top: 0;

    margin-bottom: 0;
  }
  /* Experimental support for foldable devices */
  @media (horizontal-viewport-segments: 2) {
    margin: 0;

    margin-top: 0;

    margin-bottom: 0;
  }
}

button,
.button {
  align-items: center;
  display: inline-flex;
  line-height: 1.25rem;
  margin: 0.2rem;
  padding: 0.4rem;
  padding-left: 0.6rem;
  padding-right: 0.6rem;
  font-size: large;
  font-weight: bold;
  border: 2px solid var(--button-background);
  border-radius: 0.5rem;
  transition: all 250ms;
  --tw-text-opacity: 1;
  --tw-bg-opacity: 1;
  background: var(--low-interaction-background);
  color: var(--low-interaction-foreground);
}

.button-shadow {
  box-shadow: 0 5px 10px #88888888;
}

button.selected,
.button.selected {
  background-color: var(--catch-detail-color);
  border-color: var(--catch-detail-color);
  color: var(--catch-detail-foregroundcolor);
}

button.selected svg path,
.button.selected svg path {
  fill: var(--catch-detail-foregroundcolor) !important;
}

button:not(.no-image-background):not(.soft) svg path,
.button:not(.no-image-background):not(.soft) svg path {
  fill: var(--interactive-foreground) !important;
  transition: all 250ms;
}

.interactive button,
.interactive .button {
  background: var(--interactive-background);
  color: var(--interactive-foreground);
}

button:hover,
.button:hover {
  background-color: var(--catch-detail-color);
  color: var(--catch-detail-foregroundcolor);
  border: 2px solid var(--catch-detail-color-contrast);
}

button:hover:not(.no-image-background) img,
.button:hover:not(.no-image-background) img {
  background: var(--low-interaction-background);
  border-radius: 100rem;
}

button:hover:not(.no-image-background) svg path,
.button:hover:not(.no-image-background) svg path {
  fill: var(--catch-detail-foregroundcolor) !important;
}

button.disabled:hover:not(.no-image-background) svg path,
.button.disabled:hover:not(.no-image-background) svg path {
  fill: var(--low-interaction-foreground) !important;
}

button.primary,
.button.primary {
  color: var(--button-foreground);
  background: var(--button-background);
}

button.primary:not(.no-image-background) svg path,
.button.primary:not(.no-image-background) svg path {
  fill: var(--button-foreground) !important;
  transition: all 250ms;
}

<<<<<<< HEAD
button.disabled,
.button.disabled {
=======
button.disabled.low-interaction, .button.disabled.low-interaction {
  background-color: var(--low-interaction-background-50);
}

button.disabled, .button.disabled {
>>>>>>> bf523848
  cursor: default;
  border: 2px dashed var(--button-background);
  background: unset;
  color: unset;
  box-shadow: none;
}

button.disabled:hover,
.button.disabled:hover {
  cursor: default;
  border: 2px dashed var(--button-background);
  background: unset;
  color: unset;
}

button.link {
  border: none;
  text-decoration: underline;
  background-color: unset;
}

button.link:hover {
  color: unset;
}

.interactive button.disabled svg path,
.interactive .button.disabled svg path {
  fill: var(--interactive-foreground) !important;
}

.low-interaction button.disabled svg path,
.low-interaction .button.disabled svg path {
  fill: var(--low-interaction-foreground) !important;
}

.normal-background button.disabled svg path,
.normal-background .button.disabled svg path {
  fill: var(--foreground-color) !important;
}

.links-w-full a:not(.weblate-link) {
  display: flex;
  -webkit-column-gap: 0.25rem;
          column-gap: 0.25rem;
  padding-left: 0.5rem;
  padding-right: 0.5rem;
  width: 100%;
}

button.soft,
.button.soft {
  border: 2px solid var(--interactive-background);
  margin: 0;
}

button.soft:hover,
.button.soft:hover {
  background-color: var(--interactive-background);
  color: var(--interactive-foreground);
  border: 2px solid var(--catch-detail-color-contrast);
}

.links-as-button a {
  /*
    * Let a 'link' mimick a button, but not entirely
    */
  padding: 3px;
  margin: 0;
  background: var(--low-interaction-background);
  color: var(--low-interaction-foreground);
  border: 2px solid var(--interactive-background);
  border-radius: 0.5rem;
}

.links-as-button a:hover {
  background-color: var(--interactive-background);
  color: var(--interactive-foregroundcolor);
  border-color: var(--catch-detail-color-contrast);
}

.links-as-button a:hover svg path {
  fill: var(--catch-detail-foregroundcolor) !important;
}

select {
  border: 2px solid #00000000;
  color: var(--foreground-color) !important;
  background-color: var(--low-interaction-background) !important;
}

select:hover {
  border-color: var(--catch-detail-color-contrast);
}

.neutral-label {
  /** This label styles as normal text. It's power comes from the many :not(.neutral-label) entries.
     * Placed here for autocompletion
     */
}

label:not(.neutral-label):not(.button) {
  /**
     * Label should _contain_ the input element
     */
  border: 2px solid var(--interactive-background);
  padding: 0.25rem;
  padding-right: 0.5rem;
  padding-left: 0.5rem;
  border-radius: 0.5rem;
  background-color: var(--low-interaction-background);
  width: 100%;
  box-sizing: border-box;
  transition: all 250ms;
}

label.button {
  width: 100%;
}

label:hover:not(.neutral-label) {
  background-color: var(--catch-detail-color);
  color: var(--catch-detail-foregroundcolor);
  border: 2px solid var(--interactive-contrast);
}

label:not(.no-image-background):not(.neutral-label) img {
  padding: 0.25rem;
  border-radius: 0.25rem;
  background: var(--low-interaction-background);
}

label:not(.neutral-label) svg path {
  transition: all 250ms;
}

label:hover:not(.no-image-background):not(.neutral-label) svg path {
  fill: var(--catch-detail-foregroundcolor) !important;
}

label.checked:not(.neutral-label) {
  border: 2px solid var(--foreground-color);
}

textarea {
  color: black;
}

/************************* OTHER CATEGORIES ********************************/

/**
 * Smaller categories which convey some semantic information but don't define bigger blocks.
 * As they are _semantic_ categories, they can be styled
 */

.thanks {
  /* The class to indicate 'operation successful' or 'thank you for contributing' */
  font-weight: bold;
  border-radius: 1em;
  margin: 0.25em;
  text-align: center;
  padding: 0.25rem;
  padding-left: 0.5rem;
  padding-right: 0.5rem;
  border: 3px dotted #58cd27;
  background-color: #58cd2722;
}

.alert {
  /* The class to convey important information, e.g. 'invalid', 'something went wrong', 'warning: testmode', ... */
  background-color: var(--alert-color);
  color: var(--alert-foreground-color);
  font-weight: bold;
  border-radius: 1em;
  margin: 0.25em;
  text-align: center;
  padding: 0.15em 0.3em;
  border: 2px dotted #ff9143;
}

.warning {
  /* The class to convey important information, but not as grave as 'alert' */
  background-color: var(--low-interaction-background);
  color: var(--alert-foreground-color);
  font-weight: bold;
  border-radius: 1em;
  margin: 0.25em;
  text-align: center;
  padding: 0.15em 0.3em;
  border: 3px dotted #ff9143;
}

.low-interaction .warning {
  background-color: var(--interactive-background);
}

.information {
  /* The class to convey important information which does _not_ denote an error... */
  background-color: var(--low-interaction-background);
  color: var(--alert-foreground-color);
  border-radius: 1em;
  margin: 0.25em;
  text-align: center;
  padding: 0.15em 0.3em;
  border: 3px dotted var(--catch-detail-color-contrast);
}

.low-interaction .interactive {
  background-color: var(--interactive-background);
}

.subtle {
  /* For all information that is not important for 99% of the users */
  color: #666;
  font-weight: normal;
}

.low-interaction .subtle {
  color: #444;
}

.interactive .subtle {
  color: #333;
}

.link-underline .subtle a {
  -webkit-text-decoration: underline 1px #7193bb88;
          text-decoration: underline 1px #7193bb88;
  color: #7193bb;
}

.literal-code, code {
  /* A codeblock */
  display: inline-block;
  background-color: lightgray;
  padding: 0.1rem;
  padding-left: 0.35rem;
  padding-right: 0.35rem;
  word-break: break-word;
  color: black;
  box-sizing: border-box;
  font-family: monospace;
}

.interactive .literal-code {
  background-color: #b3b3b3;
}

/************************** UTILITY ************************/

/** 
 * Utility classes are there for a specific function to pin down browser behaviour (and cannot be changed)
 */

.text-white a {
  /* Used solely in 'imageAttribution'  and in many themes*/
  color: var(--background-color);
}

.bg-black-transparent {
  background-color: #00000088;
}

.block-ruby {
  display: block ruby;
}

.rounded-left-full {
  border-bottom-left-radius: 999rem;
  border-top-left-radius: 999rem;
}

.rounded-right-full {
  border-bottom-right-radius: 999rem;
  border-top-right-radius: 999rem;
}

.no-images img {
  /* Used solely in 'imageAttribution' and in many themes for the label*/
  display: none;
}

.weblate-link {
  display: inline-block;
  flex-shrink: 0;
  margin: 0;
  padding: 0.25rem;
  width: 1.2rem;
  height: 1.2rem;
  border: unset;
  border-radius: 5rem;
  -webkit-backdrop-filter: var(--low-interaction-background);
          backdrop-filter: var(--low-interaction-background);
}

.no-weblate .weblate-link {
  display: none !important;
}

.link-underline a {
  -webkit-text-decoration: underline 1px var(--foreground-color);
          text-decoration: underline 1px var(--foreground-color);
}

a.link-underline {
  -webkit-text-decoration: underline 1px var(--foreground-color);
          text-decoration: underline 1px var(--foreground-color);
}

.link-no-underline a {
  text-decoration: none;
}

.disable-links a {
  pointer-events: none;
  text-decoration: none !important;
  color: var(--subtle-detail-color-contrast) !important;
}

.enable-links a {
  pointer-events: unset;
  text-decoration: underline !important;
  color: unset !important;
}

.disable-links a.must-link,
.disable-links .must-link a {
  /* Hide links if they are disabled */
  display: none;
}

.zebra-table tr:nth-child(even) {
  background-color: #f2f2f2;
}

/************************* MISC ELEMENTS *************************/

.selected svg:not(.noselect *) path.selectable {
  /* A marker on the map gets the 'selected' class when it's properties are displayed
    */
  stroke: white !important;
  stroke-width: 20px !important;
  overflow: visible !important;
  -webkit-animation: glowing-drop-shadow 1s ease-in-out infinite alternate;
  animation: glowing-drop-shadow 1s ease-in-out infinite alternate;
}

.selected svg {
  /* A marker on the map gets the 'selected' class when it's properties are displayed
    */
  overflow: visible !important;
}

svg.apply-fill path {
  fill: var(--svg-color);
}

.compass_arrow {
  width: calc(2.5rem - 1px);
  height: calc(2.5rem - 1px);
}

@media (min-width: 640px) {
  .compass_arrow {
    width: calc(2.75rem - 1px);
    height: calc(2.75rem - 1px);
  }
}

@-webkit-keyframes glowing-drop-shadow {
  from {
    -webkit-filter: drop-shadow(5px 5px 60px rgb(128 128 128 / 0.6));
            filter: drop-shadow(5px 5px 60px rgb(128 128 128 / 0.6));
  }

  to {
    -webkit-filter: drop-shadow(5px 5px 80px rgb(0.5 0.5 0.5 / 0.8));
            filter: drop-shadow(5px 5px 80px rgb(0.5 0.5 0.5 / 0.8));
  }
}

@-webkit-keyframes slide {
  /* This is the animation on the marker to add a new point - it slides through all the possible presets */

  from {
    -webkit-transform: translateX(0%);
            transform: translateX(0%);
  }

  to {
    -webkit-transform: translateX(calc(-100% + 42px));
            transform: translateX(calc(-100% + 42px));
  }
}

@keyframes slide {
  /* This is the animation on the marker to add a new point - it slides through all the possible presets */

  from {
    -webkit-transform: translateX(0%);
            transform: translateX(0%);
  }

  to {
    -webkit-transform: translateX(calc(-100% + 42px));
            transform: translateX(calc(-100% + 42px));
  }
}

.glowing-shadow {
  -webkit-animation: glowing 1s ease-in-out infinite alternate;
  animation: glowing 1s ease-in-out infinite alternate;
}

@-webkit-keyframes glowing {
  from {
    box-shadow: 0 0 20px 10px #eaaf2588, inset 0 0 0px 1px #eaaf25;
  }

  to {
    box-shadow: 0 0 20px 20px #eaaf2588, inset 0 0 5px 1px #eaaf25;
  }
}

/************************* LEGACY MARKER - CLEANUP BELOW ********************************/

.slideshow-item img {
  /* Legacy: should be replace when the image element is ported to Svelte*/
  height: var(--image-carousel-height);
  width: unset;
}

.animate-height {
  /* Legacy: should be replaced by headlessui disclosure in time */
  transition: max-height 0.5s ease-in-out;
  overflow-y: hidden;
}

.min-h-32 {
  min-height: 8rem;
}

.max-w-full {
  max-width: 100%;
}

/************************* Experimental support for foldable devices ********************************/

@media (horizontal-viewport-segments: 2) {
  .theme-list {
    display: grid;
    grid-auto-flow: row;
    grid-template-columns: repeat(2, minmax(0, 1fr));
  }
}

.hover\:bg-indigo-200:hover {
  --tw-bg-opacity: 1;
  background-color: rgb(199 210 254 / var(--tw-bg-opacity));
}

.hover\:text-blue-800:hover {
  --tw-text-opacity: 1;
  color: rgb(30 64 175 / var(--tw-text-opacity));
}

.hover\:opacity-100:hover {
  opacity: 1;
}

@media (max-width: 480px) {
  .max-\[480px\]\:w-full {
    width: 100%;
  }
}

@media (min-width: 640px) {
  .sm\:m-2 {
    margin: 0.5rem;
  }

  .sm\:m-1 {
    margin: 0.25rem;
  }

  .sm\:mx-1 {
    margin-left: 0.25rem;
    margin-right: 0.25rem;
  }

  .sm\:mt-2 {
    margin-top: 0.5rem;
  }

  .sm\:mr-1 {
    margin-right: 0.25rem;
  }

  .sm\:mr-4 {
    margin-right: 1rem;
  }

  .sm\:h-24 {
    height: 6rem;
  }

  .sm\:w-24 {
    width: 6rem;
  }

  .sm\:w-1\/2 {
    width: 50%;
  }

  .sm\:flex-nowrap {
    flex-wrap: nowrap;
  }

  .sm\:border-4 {
    border-width: 4px;
  }

  .sm\:p-1 {
    padding: 0.25rem;
  }

  .sm\:p-2 {
    padding: 0.5rem;
  }

  .sm\:pt-1 {
    padding-top: 0.25rem;
  }

  .sm\:text-lg {
    font-size: 1.125rem;
    line-height: 1.75rem;
  }
}

@media (min-width: 768px) {
  .md\:m-1 {
    margin: 0.25rem;
  }

  .md\:mx-2 {
    margin-left: 0.5rem;
    margin-right: 0.5rem;
  }

  .md\:mt-5 {
    margin-top: 1.25rem;
  }

  .md\:mr-2 {
    margin-right: 0.5rem;
  }

  .md\:grid {
    display: grid;
  }

  .md\:h-8 {
    height: 2rem;
  }

  .md\:w-8 {
    width: 2rem;
  }

  .md\:w-6\/12 {
    width: 50%;
  }

  .md\:grid-flow-row {
    grid-auto-flow: row;
  }

  .md\:grid-cols-2 {
    grid-template-columns: repeat(2, minmax(0, 1fr));
  }

  .md\:flex-row {
    flex-direction: row;
  }

  .md\:flex-nowrap {
    flex-wrap: nowrap;
  }

  .md\:p-6 {
    padding: 1.5rem;
  }

  .md\:p-3 {
    padding: 0.75rem;
  }

  .md\:text-6xl {
    font-size: 3.75rem;
    line-height: 1;
  }

  .md\:text-xl {
    font-size: 1.25rem;
    line-height: 1.75rem;
  }
}

@media (min-width: 1024px) {
  .lg\:mx-0 {
    margin-left: 0px;
    margin-right: 0px;
  }

  .lg\:w-5\/12 {
    width: 41.666667%;
  }

  .lg\:w-1\/3 {
    width: 33.333333%;
  }

  .lg\:grid-cols-3 {
    grid-template-columns: repeat(3, minmax(0, 1fr));
  }
}

@media (min-width: 1280px) {
  .xl\:w-4\/12 {
    width: 33.333333%;
  }
}<|MERGE_RESOLUTION|>--- conflicted
+++ resolved
@@ -781,6 +781,14 @@
   float: left;
 }
 
+.m-8 {
+  margin: 2rem;
+}
+
+.m-2 {
+  margin: 0.5rem;
+}
+
 .m-4 {
   margin: 1rem;
 }
@@ -791,14 +799,6 @@
 
 .m-0 {
   margin: 0px;
-}
-
-.m-8 {
-  margin: 2rem;
-}
-
-.m-2 {
-  margin: 0.5rem;
 }
 
 .m-1 {
@@ -900,6 +900,10 @@
   margin-right: 4rem;
 }
 
+.mb-4 {
+  margin-bottom: 1rem;
+}
+
 .mt-4 {
   margin-top: 1rem;
 }
@@ -932,10 +936,6 @@
   margin-right: 0.25rem;
 }
 
-.mb-4 {
-  margin-bottom: 1rem;
-}
-
 .ml-1 {
   margin-left: 0.25rem;
 }
@@ -944,24 +944,24 @@
   margin-left: 0.5rem;
 }
 
+.mb-2 {
+  margin-bottom: 0.5rem;
+}
+
+.mb-1\.5 {
+  margin-bottom: 0.375rem;
+}
+
+.mb-1 {
+  margin-bottom: 0.25rem;
+}
+
+.ml-4 {
+  margin-left: 1rem;
+}
+
 .mt-2 {
   margin-top: 0.5rem;
-}
-
-.mb-2 {
-  margin-bottom: 0.5rem;
-}
-
-.mb-1\.5 {
-  margin-bottom: 0.375rem;
-}
-
-.mb-1 {
-  margin-bottom: 0.25rem;
-}
-
-.ml-4 {
-  margin-left: 1rem;
 }
 
 .mt-8 {
@@ -1163,10 +1163,6 @@
   height: 20rem;
 }
 
-.h-1\/6 {
-  height: 16.666667%;
-}
-
 .h-56 {
   height: 14rem;
 }
@@ -1201,6 +1197,10 @@
 
 .w-32 {
   width: 8rem;
+}
+
+.w-64 {
+  width: 16rem;
 }
 
 .w-8 {
@@ -2513,16 +2513,13 @@
   transition: all 250ms;
 }
 
-<<<<<<< HEAD
+button.disabled.low-interaction,
+.button.disabled.low-interaction {
+  background-color: var(--low-interaction-background-50);
+}
+
 button.disabled,
 .button.disabled {
-=======
-button.disabled.low-interaction, .button.disabled.low-interaction {
-  background-color: var(--low-interaction-background-50);
-}
-
-button.disabled, .button.disabled {
->>>>>>> bf523848
   cursor: default;
   border: 2px dashed var(--button-background);
   background: unset;
@@ -2753,7 +2750,8 @@
   color: #7193bb;
 }
 
-.literal-code, code {
+.literal-code,
+code {
   /* A codeblock */
   display: inline-block;
   background-color: lightgray;
