--- conflicted
+++ resolved
@@ -854,36 +854,36 @@
   margin-right: 3rem;
 }
 
+.mr-2 {
+  margin-right: 0.5rem;
+}
+
+.mr-4 {
+  margin-right: 1rem;
+}
+
+.mr-6 {
+  margin-right: 1.5rem;
+}
+
+.mt-1 {
+  margin-top: 0.25rem;
+}
+
+.mr-0\.5 {
+  margin-right: 0.125rem;
+}
+
+.mr-0 {
+  margin-right: 0px;
+}
+
+.mr-1 {
+  margin-right: 0.25rem;
+}
+
 .mb-4 {
   margin-bottom: 1rem;
-}
-
-.mr-2 {
-  margin-right: 0.5rem;
-}
-
-.mr-4 {
-  margin-right: 1rem;
-}
-
-.mr-6 {
-  margin-right: 1.5rem;
-}
-
-.mt-1 {
-  margin-top: 0.25rem;
-}
-
-.mr-0\.5 {
-  margin-right: 0.125rem;
-}
-
-.mr-0 {
-  margin-right: 0px;
-}
-
-.mr-1 {
-  margin-right: 0.25rem;
 }
 
 .ml-1 {
@@ -1342,6 +1342,10 @@
   align-items: stretch;
 }
 
+.justify-start {
+  justify-content: flex-start;
+}
+
 .justify-end {
   justify-content: flex-end;
 }
@@ -1448,13 +1452,10 @@
   overflow: hidden;
 }
 
-<<<<<<< HEAD
-=======
 .overflow-x-auto {
   overflow-x: auto;
 }
 
->>>>>>> 0eb2e811
 .overflow-y-auto {
   overflow-y: auto;
 }
@@ -1714,11 +1715,6 @@
 .px-2 {
   padding-left: 0.5rem;
   padding-right: 0.5rem;
-}
-
-.py-2 {
-  padding-top: 0.5rem;
-  padding-bottom: 0.5rem;
 }
 
 .pl-1 {
