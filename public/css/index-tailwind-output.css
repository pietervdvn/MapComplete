--- conflicted
+++ resolved
@@ -1083,19 +1083,8 @@
   visibility: collapse;
 }
 
-<<<<<<< HEAD
-.my-8 {
-  margin-top: 2rem;
-  margin-bottom: 2rem;
-}
-
-.-my-1\.5 {
-  margin-top: -0.375rem;
-  margin-bottom: -0.375rem;
-=======
 .static {
   position: static;
->>>>>>> c4640495
 }
 
 .fixed {
@@ -1114,11 +1103,6 @@
   position: relative;
 }
 
-<<<<<<< HEAD
-.mx-12 {
-  margin-left: 3rem;
-  margin-right: 3rem;
-=======
 .\!relative {
   position: relative !important;
 }
@@ -1126,7 +1110,6 @@
 .sticky {
   position: -webkit-sticky;
   position: sticky;
->>>>>>> c4640495
 }
 
 .inset-0 {
@@ -1435,6 +1418,11 @@
   margin-bottom: 1rem;
 }
 
+.my-8 {
+  margin-top: 2rem;
+  margin-bottom: 2rem;
+}
+
 .mx-4 {
   margin-left: 1rem;
   margin-right: 1rem;
@@ -1460,11 +1448,6 @@
   margin-right: -0.25rem;
 }
 
-.my-8 {
-  margin-top: 2rem;
-  margin-bottom: 2rem;
-}
-
 .mx-12 {
   margin-left: 3rem;
   margin-right: 3rem;
@@ -1607,17 +1590,8 @@
   display: block;
 }
 
-<<<<<<< HEAD
-.max-h-96 {
-  max-height: 24rem;
-}
-
-.max-h-full {
-  max-height: 100%;
-=======
 .inline-block {
   display: inline-block;
->>>>>>> c4640495
 }
 
 .inline {
@@ -1949,6 +1923,10 @@
 
 .max-h-64 {
   max-height: 16rem;
+}
+
+.max-h-96 {
+  max-height: 24rem;
 }
 
 .max-h-60 {
