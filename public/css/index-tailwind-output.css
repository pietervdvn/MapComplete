--- conflicted
+++ resolved
@@ -31,7 +31,7 @@
 
 ::before,
 ::after {
-  --tw-content: "";
+  --tw-content: '';
 }
 
 /*
@@ -50,12 +50,10 @@
   /* 3 */
   tab-size: 4;
   /* 3 */
-  font-family: ui-sans-serif, system-ui, -apple-system, BlinkMacSystemFont, "Segoe UI", Roboto,
-    "Helvetica Neue", Arial, "Noto Sans", sans-serif, "Apple Color Emoji", "Segoe UI Emoji",
-    "Segoe UI Symbol", "Noto Color Emoji";
+  font-family: ui-sans-serif, system-ui, -apple-system, BlinkMacSystemFont, "Segoe UI", Roboto, "Helvetica Neue", Arial, "Noto Sans", sans-serif, "Apple Color Emoji", "Segoe UI Emoji", "Segoe UI Symbol", "Noto Color Emoji";
   /* 4 */
   -webkit-font-feature-settings: normal;
-  font-feature-settings: normal;
+          font-feature-settings: normal;
   /* 5 */
 }
 
@@ -92,7 +90,7 @@
 
 abbr:where([title]) {
   -webkit-text-decoration: underline dotted;
-  text-decoration: underline dotted;
+          text-decoration: underline dotted;
 }
 
 /*
@@ -136,8 +134,7 @@
 kbd,
 samp,
 pre {
-  font-family: ui-monospace, SFMono-Regular, Menlo, Monaco, Consolas, "Liberation Mono",
-    "Courier New", monospace;
+  font-family: ui-monospace, SFMono-Regular, Menlo, Monaco, Consolas, "Liberation Mono", "Courier New", monospace;
   /* 1 */
   font-size: 1em;
   /* 2 */
@@ -228,9 +225,9 @@
 */
 
 button,
-[type="button"],
-[type="reset"],
-[type="submit"] {
+[type='button'],
+[type='reset'],
+[type='submit'] {
   -webkit-appearance: button;
   /* 1 */
   background-color: transparent;
@@ -277,7 +274,7 @@
 2. Correct the outline style in Safari.
 */
 
-[type="search"] {
+[type='search'] {
   -webkit-appearance: textfield;
   /* 1 */
   outline-offset: -2px;
@@ -362,8 +359,7 @@
 2. Set the default placeholder color to the user's configured gray 400 color.
 */
 
-input::-webkit-input-placeholder,
-textarea::-webkit-input-placeholder {
+input::-webkit-input-placeholder, textarea::-webkit-input-placeholder {
   opacity: 1;
   /* 1 */
   color: #9ca3af;
@@ -431,9 +427,7 @@
   display: none;
 }
 
-*,
-::before,
-::after {
+*, ::before, ::after {
   --tw-border-spacing-x: 0;
   --tw-border-spacing-y: 0;
   --tw-translate-x: 0;
@@ -443,16 +437,16 @@
   --tw-skew-y: 0;
   --tw-scale-x: 1;
   --tw-scale-y: 1;
-  --tw-pan-x: ;
-  --tw-pan-y: ;
-  --tw-pinch-zoom: ;
+  --tw-pan-x:  ;
+  --tw-pan-y:  ;
+  --tw-pinch-zoom:  ;
   --tw-scroll-snap-strictness: proximity;
-  --tw-ordinal: ;
-  --tw-slashed-zero: ;
-  --tw-numeric-figure: ;
-  --tw-numeric-spacing: ;
-  --tw-numeric-fraction: ;
-  --tw-ring-inset: ;
+  --tw-ordinal:  ;
+  --tw-slashed-zero:  ;
+  --tw-numeric-figure:  ;
+  --tw-numeric-spacing:  ;
+  --tw-numeric-fraction:  ;
+  --tw-ring-inset:  ;
   --tw-ring-offset-width: 0px;
   --tw-ring-offset-color: #fff;
   --tw-ring-color: rgb(59 130 246 / 0.5);
@@ -460,24 +454,24 @@
   --tw-ring-shadow: 0 0 #0000;
   --tw-shadow: 0 0 #0000;
   --tw-shadow-colored: 0 0 #0000;
-  --tw-blur: ;
-  --tw-brightness: ;
-  --tw-contrast: ;
-  --tw-grayscale: ;
-  --tw-hue-rotate: ;
-  --tw-invert: ;
-  --tw-saturate: ;
-  --tw-sepia: ;
-  --tw-drop-shadow: ;
-  --tw-backdrop-blur: ;
-  --tw-backdrop-brightness: ;
-  --tw-backdrop-contrast: ;
-  --tw-backdrop-grayscale: ;
-  --tw-backdrop-hue-rotate: ;
-  --tw-backdrop-invert: ;
-  --tw-backdrop-opacity: ;
-  --tw-backdrop-saturate: ;
-  --tw-backdrop-sepia: ;
+  --tw-blur:  ;
+  --tw-brightness:  ;
+  --tw-contrast:  ;
+  --tw-grayscale:  ;
+  --tw-hue-rotate:  ;
+  --tw-invert:  ;
+  --tw-saturate:  ;
+  --tw-sepia:  ;
+  --tw-drop-shadow:  ;
+  --tw-backdrop-blur:  ;
+  --tw-backdrop-brightness:  ;
+  --tw-backdrop-contrast:  ;
+  --tw-backdrop-grayscale:  ;
+  --tw-backdrop-hue-rotate:  ;
+  --tw-backdrop-invert:  ;
+  --tw-backdrop-opacity:  ;
+  --tw-backdrop-saturate:  ;
+  --tw-backdrop-sepia:  ;
 }
 
 ::-webkit-backdrop {
@@ -490,16 +484,16 @@
   --tw-skew-y: 0;
   --tw-scale-x: 1;
   --tw-scale-y: 1;
-  --tw-pan-x: ;
-  --tw-pan-y: ;
-  --tw-pinch-zoom: ;
+  --tw-pan-x:  ;
+  --tw-pan-y:  ;
+  --tw-pinch-zoom:  ;
   --tw-scroll-snap-strictness: proximity;
-  --tw-ordinal: ;
-  --tw-slashed-zero: ;
-  --tw-numeric-figure: ;
-  --tw-numeric-spacing: ;
-  --tw-numeric-fraction: ;
-  --tw-ring-inset: ;
+  --tw-ordinal:  ;
+  --tw-slashed-zero:  ;
+  --tw-numeric-figure:  ;
+  --tw-numeric-spacing:  ;
+  --tw-numeric-fraction:  ;
+  --tw-ring-inset:  ;
   --tw-ring-offset-width: 0px;
   --tw-ring-offset-color: #fff;
   --tw-ring-color: rgb(59 130 246 / 0.5);
@@ -507,24 +501,24 @@
   --tw-ring-shadow: 0 0 #0000;
   --tw-shadow: 0 0 #0000;
   --tw-shadow-colored: 0 0 #0000;
-  --tw-blur: ;
-  --tw-brightness: ;
-  --tw-contrast: ;
-  --tw-grayscale: ;
-  --tw-hue-rotate: ;
-  --tw-invert: ;
-  --tw-saturate: ;
-  --tw-sepia: ;
-  --tw-drop-shadow: ;
-  --tw-backdrop-blur: ;
-  --tw-backdrop-brightness: ;
-  --tw-backdrop-contrast: ;
-  --tw-backdrop-grayscale: ;
-  --tw-backdrop-hue-rotate: ;
-  --tw-backdrop-invert: ;
-  --tw-backdrop-opacity: ;
-  --tw-backdrop-saturate: ;
-  --tw-backdrop-sepia: ;
+  --tw-blur:  ;
+  --tw-brightness:  ;
+  --tw-contrast:  ;
+  --tw-grayscale:  ;
+  --tw-hue-rotate:  ;
+  --tw-invert:  ;
+  --tw-saturate:  ;
+  --tw-sepia:  ;
+  --tw-drop-shadow:  ;
+  --tw-backdrop-blur:  ;
+  --tw-backdrop-brightness:  ;
+  --tw-backdrop-contrast:  ;
+  --tw-backdrop-grayscale:  ;
+  --tw-backdrop-hue-rotate:  ;
+  --tw-backdrop-invert:  ;
+  --tw-backdrop-opacity:  ;
+  --tw-backdrop-saturate:  ;
+  --tw-backdrop-sepia:  ;
 }
 
 ::backdrop {
@@ -537,16 +531,16 @@
   --tw-skew-y: 0;
   --tw-scale-x: 1;
   --tw-scale-y: 1;
-  --tw-pan-x: ;
-  --tw-pan-y: ;
-  --tw-pinch-zoom: ;
+  --tw-pan-x:  ;
+  --tw-pan-y:  ;
+  --tw-pinch-zoom:  ;
   --tw-scroll-snap-strictness: proximity;
-  --tw-ordinal: ;
-  --tw-slashed-zero: ;
-  --tw-numeric-figure: ;
-  --tw-numeric-spacing: ;
-  --tw-numeric-fraction: ;
-  --tw-ring-inset: ;
+  --tw-ordinal:  ;
+  --tw-slashed-zero:  ;
+  --tw-numeric-figure:  ;
+  --tw-numeric-spacing:  ;
+  --tw-numeric-fraction:  ;
+  --tw-ring-inset:  ;
   --tw-ring-offset-width: 0px;
   --tw-ring-offset-color: #fff;
   --tw-ring-color: rgb(59 130 246 / 0.5);
@@ -554,24 +548,24 @@
   --tw-ring-shadow: 0 0 #0000;
   --tw-shadow: 0 0 #0000;
   --tw-shadow-colored: 0 0 #0000;
-  --tw-blur: ;
-  --tw-brightness: ;
-  --tw-contrast: ;
-  --tw-grayscale: ;
-  --tw-hue-rotate: ;
-  --tw-invert: ;
-  --tw-saturate: ;
-  --tw-sepia: ;
-  --tw-drop-shadow: ;
-  --tw-backdrop-blur: ;
-  --tw-backdrop-brightness: ;
-  --tw-backdrop-contrast: ;
-  --tw-backdrop-grayscale: ;
-  --tw-backdrop-hue-rotate: ;
-  --tw-backdrop-invert: ;
-  --tw-backdrop-opacity: ;
-  --tw-backdrop-saturate: ;
-  --tw-backdrop-sepia: ;
+  --tw-blur:  ;
+  --tw-brightness:  ;
+  --tw-contrast:  ;
+  --tw-grayscale:  ;
+  --tw-hue-rotate:  ;
+  --tw-invert:  ;
+  --tw-saturate:  ;
+  --tw-sepia:  ;
+  --tw-drop-shadow:  ;
+  --tw-backdrop-blur:  ;
+  --tw-backdrop-brightness:  ;
+  --tw-backdrop-contrast:  ;
+  --tw-backdrop-grayscale:  ;
+  --tw-backdrop-hue-rotate:  ;
+  --tw-backdrop-invert:  ;
+  --tw-backdrop-opacity:  ;
+  --tw-backdrop-saturate:  ;
+  --tw-backdrop-sepia:  ;
 }
 
 .container {
@@ -787,28 +781,24 @@
   float: left;
 }
 
+.m-4 {
+  margin: 1rem;
+}
+
+.m-3 {
+  margin: 0.75rem;
+}
+
+.m-0 {
+  margin: 0px;
+}
+
+.m-8 {
+  margin: 2rem;
+}
+
 .m-2 {
   margin: 0.5rem;
-}
-
-.m-4 {
-  margin: 1rem;
-}
-
-.m-2 {
-  margin: 0.5rem;
-}
-
-.m-3 {
-  margin: 0.75rem;
-}
-
-.m-0 {
-  margin: 0px;
-}
-
-.m-8 {
-  margin: 2rem;
 }
 
 .m-1 {
@@ -1173,13 +1163,10 @@
   height: 20rem;
 }
 
-<<<<<<< HEAD
 .h-36 {
   height: 9rem;
 }
 
-=======
->>>>>>> 484adf1e
 .h-56 {
   height: 14rem;
 }
@@ -1339,40 +1326,32 @@
 }
 
 .transform {
-  -webkit-transform: translate(var(--tw-translate-x), var(--tw-translate-y))
-    rotate(var(--tw-rotate)) skewX(var(--tw-skew-x)) skewY(var(--tw-skew-y))
-    scaleX(var(--tw-scale-x)) scaleY(var(--tw-scale-y));
-  transform: translate(var(--tw-translate-x), var(--tw-translate-y)) rotate(var(--tw-rotate))
-    skewX(var(--tw-skew-x)) skewY(var(--tw-skew-y)) scaleX(var(--tw-scale-x))
-    scaleY(var(--tw-scale-y));
+  -webkit-transform: translate(var(--tw-translate-x), var(--tw-translate-y)) rotate(var(--tw-rotate)) skewX(var(--tw-skew-x)) skewY(var(--tw-skew-y)) scaleX(var(--tw-scale-x)) scaleY(var(--tw-scale-y));
+          transform: translate(var(--tw-translate-x), var(--tw-translate-y)) rotate(var(--tw-rotate)) skewX(var(--tw-skew-x)) skewY(var(--tw-skew-y)) scaleX(var(--tw-scale-x)) scaleY(var(--tw-scale-y));
 }
 
 .\!transform {
-  -webkit-transform: translate(var(--tw-translate-x), var(--tw-translate-y))
-    rotate(var(--tw-rotate)) skewX(var(--tw-skew-x)) skewY(var(--tw-skew-y))
-    scaleX(var(--tw-scale-x)) scaleY(var(--tw-scale-y)) !important;
-  transform: translate(var(--tw-translate-x), var(--tw-translate-y)) rotate(var(--tw-rotate))
-    skewX(var(--tw-skew-x)) skewY(var(--tw-skew-y)) scaleX(var(--tw-scale-x))
-    scaleY(var(--tw-scale-y)) !important;
+  -webkit-transform: translate(var(--tw-translate-x), var(--tw-translate-y)) rotate(var(--tw-rotate)) skewX(var(--tw-skew-x)) skewY(var(--tw-skew-y)) scaleX(var(--tw-scale-x)) scaleY(var(--tw-scale-y)) !important;
+          transform: translate(var(--tw-translate-x), var(--tw-translate-y)) rotate(var(--tw-rotate)) skewX(var(--tw-skew-x)) skewY(var(--tw-skew-y)) scaleX(var(--tw-scale-x)) scaleY(var(--tw-scale-y)) !important;
 }
 
 @-webkit-keyframes spin {
   to {
     -webkit-transform: rotate(360deg);
-    transform: rotate(360deg);
+            transform: rotate(360deg);
   }
 }
 
 @keyframes spin {
   to {
     -webkit-transform: rotate(360deg);
-    transform: rotate(360deg);
+            transform: rotate(360deg);
   }
 }
 
 .animate-spin {
   -webkit-animation: spin 1s linear infinite;
-  animation: spin 1s linear infinite;
+          animation: spin 1s linear infinite;
 }
 
 .cursor-pointer {
@@ -1389,7 +1368,7 @@
 
 .appearance-none {
   -webkit-appearance: none;
-  appearance: none;
+          appearance: none;
 }
 
 .grid-cols-3 {
@@ -1478,17 +1457,17 @@
 
 .gap-x-4 {
   -webkit-column-gap: 1rem;
-  column-gap: 1rem;
+          column-gap: 1rem;
 }
 
 .gap-x-0\.5 {
   -webkit-column-gap: 0.125rem;
-  column-gap: 0.125rem;
+          column-gap: 0.125rem;
 }
 
 .gap-x-0 {
   -webkit-column-gap: 0px;
-  column-gap: 0px;
+          column-gap: 0px;
 }
 
 .gap-y-2 {
@@ -1497,12 +1476,12 @@
 
 .gap-x-1 {
   -webkit-column-gap: 0.25rem;
-  column-gap: 0.25rem;
+          column-gap: 0.25rem;
 }
 
 .gap-x-2 {
   -webkit-column-gap: 0.5rem;
-  column-gap: 0.5rem;
+          column-gap: 0.5rem;
 }
 
 .gap-y-8 {
@@ -1839,12 +1818,12 @@
   background-repeat: repeat;
 }
 
+.p-8 {
+  padding: 2rem;
+}
+
 .p-4 {
   padding: 1rem;
-}
-
-.p-8 {
-  padding: 2rem;
 }
 
 .p-0 {
@@ -2051,44 +2030,37 @@
 
 .ordinal {
   --tw-ordinal: ordinal;
-  font-variant-numeric: var(--tw-ordinal) var(--tw-slashed-zero) var(--tw-numeric-figure)
-    var(--tw-numeric-spacing) var(--tw-numeric-fraction);
+  font-variant-numeric: var(--tw-ordinal) var(--tw-slashed-zero) var(--tw-numeric-figure) var(--tw-numeric-spacing) var(--tw-numeric-fraction);
 }
 
 .slashed-zero {
   --tw-slashed-zero: slashed-zero;
-  font-variant-numeric: var(--tw-ordinal) var(--tw-slashed-zero) var(--tw-numeric-figure)
-    var(--tw-numeric-spacing) var(--tw-numeric-fraction);
+  font-variant-numeric: var(--tw-ordinal) var(--tw-slashed-zero) var(--tw-numeric-figure) var(--tw-numeric-spacing) var(--tw-numeric-fraction);
 }
 
 .lining-nums {
   --tw-numeric-figure: lining-nums;
-  font-variant-numeric: var(--tw-ordinal) var(--tw-slashed-zero) var(--tw-numeric-figure)
-    var(--tw-numeric-spacing) var(--tw-numeric-fraction);
+  font-variant-numeric: var(--tw-ordinal) var(--tw-slashed-zero) var(--tw-numeric-figure) var(--tw-numeric-spacing) var(--tw-numeric-fraction);
 }
 
 .oldstyle-nums {
   --tw-numeric-figure: oldstyle-nums;
-  font-variant-numeric: var(--tw-ordinal) var(--tw-slashed-zero) var(--tw-numeric-figure)
-    var(--tw-numeric-spacing) var(--tw-numeric-fraction);
+  font-variant-numeric: var(--tw-ordinal) var(--tw-slashed-zero) var(--tw-numeric-figure) var(--tw-numeric-spacing) var(--tw-numeric-fraction);
 }
 
 .proportional-nums {
   --tw-numeric-spacing: proportional-nums;
-  font-variant-numeric: var(--tw-ordinal) var(--tw-slashed-zero) var(--tw-numeric-figure)
-    var(--tw-numeric-spacing) var(--tw-numeric-fraction);
+  font-variant-numeric: var(--tw-ordinal) var(--tw-slashed-zero) var(--tw-numeric-figure) var(--tw-numeric-spacing) var(--tw-numeric-fraction);
 }
 
 .tabular-nums {
   --tw-numeric-spacing: tabular-nums;
-  font-variant-numeric: var(--tw-ordinal) var(--tw-slashed-zero) var(--tw-numeric-figure)
-    var(--tw-numeric-spacing) var(--tw-numeric-fraction);
+  font-variant-numeric: var(--tw-ordinal) var(--tw-slashed-zero) var(--tw-numeric-figure) var(--tw-numeric-spacing) var(--tw-numeric-fraction);
 }
 
 .diagonal-fractions {
   --tw-numeric-fraction: diagonal-fractions;
-  font-variant-numeric: var(--tw-ordinal) var(--tw-slashed-zero) var(--tw-numeric-figure)
-    var(--tw-numeric-spacing) var(--tw-numeric-fraction);
+  font-variant-numeric: var(--tw-ordinal) var(--tw-slashed-zero) var(--tw-numeric-figure) var(--tw-numeric-spacing) var(--tw-numeric-fraction);
 }
 
 .tracking-tight {
@@ -2147,8 +2119,7 @@
 .shadow {
   --tw-shadow: 0 1px 3px 0 rgb(0 0 0 / 0.1), 0 1px 2px -1px rgb(0 0 0 / 0.1);
   --tw-shadow-colored: 0 1px 3px 0 var(--tw-shadow-color), 0 1px 2px -1px var(--tw-shadow-color);
-  box-shadow: var(--tw-ring-offset-shadow, 0 0 #0000), var(--tw-ring-shadow, 0 0 #0000),
-    var(--tw-shadow);
+  box-shadow: var(--tw-ring-offset-shadow, 0 0 #0000), var(--tw-ring-shadow, 0 0 #0000), var(--tw-shadow);
 }
 
 .outline-none {
@@ -2161,10 +2132,8 @@
 }
 
 .ring {
-  --tw-ring-offset-shadow: var(--tw-ring-inset) 0 0 0 var(--tw-ring-offset-width)
-    var(--tw-ring-offset-color);
-  --tw-ring-shadow: var(--tw-ring-inset) 0 0 0 calc(3px + var(--tw-ring-offset-width))
-    var(--tw-ring-color);
+  --tw-ring-offset-shadow: var(--tw-ring-inset) 0 0 0 var(--tw-ring-offset-width) var(--tw-ring-offset-color);
+  --tw-ring-shadow: var(--tw-ring-inset) 0 0 0 calc(3px + var(--tw-ring-offset-width)) var(--tw-ring-color);
   box-shadow: var(--tw-ring-offset-shadow), var(--tw-ring-shadow), var(--tw-shadow, 0 0 #0000);
 }
 
@@ -2174,137 +2143,89 @@
 
 .blur {
   --tw-blur: blur(8px);
-  -webkit-filter: var(--tw-blur) var(--tw-brightness) var(--tw-contrast) var(--tw-grayscale)
-    var(--tw-hue-rotate) var(--tw-invert) var(--tw-saturate) var(--tw-sepia) var(--tw-drop-shadow);
-  filter: var(--tw-blur) var(--tw-brightness) var(--tw-contrast) var(--tw-grayscale)
-    var(--tw-hue-rotate) var(--tw-invert) var(--tw-saturate) var(--tw-sepia) var(--tw-drop-shadow);
+  -webkit-filter: var(--tw-blur) var(--tw-brightness) var(--tw-contrast) var(--tw-grayscale) var(--tw-hue-rotate) var(--tw-invert) var(--tw-saturate) var(--tw-sepia) var(--tw-drop-shadow);
+          filter: var(--tw-blur) var(--tw-brightness) var(--tw-contrast) var(--tw-grayscale) var(--tw-hue-rotate) var(--tw-invert) var(--tw-saturate) var(--tw-sepia) var(--tw-drop-shadow);
 }
 
 .drop-shadow-md {
-  --tw-drop-shadow: drop-shadow(0 4px 3px rgb(0 0 0 / 0.07))
-    drop-shadow(0 2px 2px rgb(0 0 0 / 0.06));
-  -webkit-filter: var(--tw-blur) var(--tw-brightness) var(--tw-contrast) var(--tw-grayscale)
-    var(--tw-hue-rotate) var(--tw-invert) var(--tw-saturate) var(--tw-sepia) var(--tw-drop-shadow);
-  filter: var(--tw-blur) var(--tw-brightness) var(--tw-contrast) var(--tw-grayscale)
-    var(--tw-hue-rotate) var(--tw-invert) var(--tw-saturate) var(--tw-sepia) var(--tw-drop-shadow);
+  --tw-drop-shadow: drop-shadow(0 4px 3px rgb(0 0 0 / 0.07)) drop-shadow(0 2px 2px rgb(0 0 0 / 0.06));
+  -webkit-filter: var(--tw-blur) var(--tw-brightness) var(--tw-contrast) var(--tw-grayscale) var(--tw-hue-rotate) var(--tw-invert) var(--tw-saturate) var(--tw-sepia) var(--tw-drop-shadow);
+          filter: var(--tw-blur) var(--tw-brightness) var(--tw-contrast) var(--tw-grayscale) var(--tw-hue-rotate) var(--tw-invert) var(--tw-saturate) var(--tw-sepia) var(--tw-drop-shadow);
 }
 
 .drop-shadow-2xl {
   --tw-drop-shadow: drop-shadow(0 25px 25px rgb(0 0 0 / 0.15));
-  -webkit-filter: var(--tw-blur) var(--tw-brightness) var(--tw-contrast) var(--tw-grayscale)
-    var(--tw-hue-rotate) var(--tw-invert) var(--tw-saturate) var(--tw-sepia) var(--tw-drop-shadow);
-  filter: var(--tw-blur) var(--tw-brightness) var(--tw-contrast) var(--tw-grayscale)
-    var(--tw-hue-rotate) var(--tw-invert) var(--tw-saturate) var(--tw-sepia) var(--tw-drop-shadow);
+  -webkit-filter: var(--tw-blur) var(--tw-brightness) var(--tw-contrast) var(--tw-grayscale) var(--tw-hue-rotate) var(--tw-invert) var(--tw-saturate) var(--tw-sepia) var(--tw-drop-shadow);
+          filter: var(--tw-blur) var(--tw-brightness) var(--tw-contrast) var(--tw-grayscale) var(--tw-hue-rotate) var(--tw-invert) var(--tw-saturate) var(--tw-sepia) var(--tw-drop-shadow);
 }
 
 .drop-shadow {
   --tw-drop-shadow: drop-shadow(0 1px 2px rgb(0 0 0 / 0.1)) drop-shadow(0 1px 1px rgb(0 0 0 / 0.06));
-  -webkit-filter: var(--tw-blur) var(--tw-brightness) var(--tw-contrast) var(--tw-grayscale)
-    var(--tw-hue-rotate) var(--tw-invert) var(--tw-saturate) var(--tw-sepia) var(--tw-drop-shadow);
-  filter: var(--tw-blur) var(--tw-brightness) var(--tw-contrast) var(--tw-grayscale)
-    var(--tw-hue-rotate) var(--tw-invert) var(--tw-saturate) var(--tw-sepia) var(--tw-drop-shadow);
+  -webkit-filter: var(--tw-blur) var(--tw-brightness) var(--tw-contrast) var(--tw-grayscale) var(--tw-hue-rotate) var(--tw-invert) var(--tw-saturate) var(--tw-sepia) var(--tw-drop-shadow);
+          filter: var(--tw-blur) var(--tw-brightness) var(--tw-contrast) var(--tw-grayscale) var(--tw-hue-rotate) var(--tw-invert) var(--tw-saturate) var(--tw-sepia) var(--tw-drop-shadow);
 }
 
 .grayscale {
   --tw-grayscale: grayscale(100%);
-  -webkit-filter: var(--tw-blur) var(--tw-brightness) var(--tw-contrast) var(--tw-grayscale)
-    var(--tw-hue-rotate) var(--tw-invert) var(--tw-saturate) var(--tw-sepia) var(--tw-drop-shadow);
-  filter: var(--tw-blur) var(--tw-brightness) var(--tw-contrast) var(--tw-grayscale)
-    var(--tw-hue-rotate) var(--tw-invert) var(--tw-saturate) var(--tw-sepia) var(--tw-drop-shadow);
+  -webkit-filter: var(--tw-blur) var(--tw-brightness) var(--tw-contrast) var(--tw-grayscale) var(--tw-hue-rotate) var(--tw-invert) var(--tw-saturate) var(--tw-sepia) var(--tw-drop-shadow);
+          filter: var(--tw-blur) var(--tw-brightness) var(--tw-contrast) var(--tw-grayscale) var(--tw-hue-rotate) var(--tw-invert) var(--tw-saturate) var(--tw-sepia) var(--tw-drop-shadow);
 }
 
 .invert {
   --tw-invert: invert(100%);
-  -webkit-filter: var(--tw-blur) var(--tw-brightness) var(--tw-contrast) var(--tw-grayscale)
-    var(--tw-hue-rotate) var(--tw-invert) var(--tw-saturate) var(--tw-sepia) var(--tw-drop-shadow);
-  filter: var(--tw-blur) var(--tw-brightness) var(--tw-contrast) var(--tw-grayscale)
-    var(--tw-hue-rotate) var(--tw-invert) var(--tw-saturate) var(--tw-sepia) var(--tw-drop-shadow);
+  -webkit-filter: var(--tw-blur) var(--tw-brightness) var(--tw-contrast) var(--tw-grayscale) var(--tw-hue-rotate) var(--tw-invert) var(--tw-saturate) var(--tw-sepia) var(--tw-drop-shadow);
+          filter: var(--tw-blur) var(--tw-brightness) var(--tw-contrast) var(--tw-grayscale) var(--tw-hue-rotate) var(--tw-invert) var(--tw-saturate) var(--tw-sepia) var(--tw-drop-shadow);
 }
 
 .sepia {
   --tw-sepia: sepia(100%);
-  -webkit-filter: var(--tw-blur) var(--tw-brightness) var(--tw-contrast) var(--tw-grayscale)
-    var(--tw-hue-rotate) var(--tw-invert) var(--tw-saturate) var(--tw-sepia) var(--tw-drop-shadow);
-  filter: var(--tw-blur) var(--tw-brightness) var(--tw-contrast) var(--tw-grayscale)
-    var(--tw-hue-rotate) var(--tw-invert) var(--tw-saturate) var(--tw-sepia) var(--tw-drop-shadow);
+  -webkit-filter: var(--tw-blur) var(--tw-brightness) var(--tw-contrast) var(--tw-grayscale) var(--tw-hue-rotate) var(--tw-invert) var(--tw-saturate) var(--tw-sepia) var(--tw-drop-shadow);
+          filter: var(--tw-blur) var(--tw-brightness) var(--tw-contrast) var(--tw-grayscale) var(--tw-hue-rotate) var(--tw-invert) var(--tw-saturate) var(--tw-sepia) var(--tw-drop-shadow);
 }
 
 .filter {
-  -webkit-filter: var(--tw-blur) var(--tw-brightness) var(--tw-contrast) var(--tw-grayscale)
-    var(--tw-hue-rotate) var(--tw-invert) var(--tw-saturate) var(--tw-sepia) var(--tw-drop-shadow);
-  filter: var(--tw-blur) var(--tw-brightness) var(--tw-contrast) var(--tw-grayscale)
-    var(--tw-hue-rotate) var(--tw-invert) var(--tw-saturate) var(--tw-sepia) var(--tw-drop-shadow);
+  -webkit-filter: var(--tw-blur) var(--tw-brightness) var(--tw-contrast) var(--tw-grayscale) var(--tw-hue-rotate) var(--tw-invert) var(--tw-saturate) var(--tw-sepia) var(--tw-drop-shadow);
+          filter: var(--tw-blur) var(--tw-brightness) var(--tw-contrast) var(--tw-grayscale) var(--tw-hue-rotate) var(--tw-invert) var(--tw-saturate) var(--tw-sepia) var(--tw-drop-shadow);
 }
 
 .\!filter {
-  -webkit-filter: var(--tw-blur) var(--tw-brightness) var(--tw-contrast) var(--tw-grayscale)
-    var(--tw-hue-rotate) var(--tw-invert) var(--tw-saturate) var(--tw-sepia) var(--tw-drop-shadow) !important;
-  filter: var(--tw-blur) var(--tw-brightness) var(--tw-contrast) var(--tw-grayscale)
-    var(--tw-hue-rotate) var(--tw-invert) var(--tw-saturate) var(--tw-sepia) var(--tw-drop-shadow) !important;
+  -webkit-filter: var(--tw-blur) var(--tw-brightness) var(--tw-contrast) var(--tw-grayscale) var(--tw-hue-rotate) var(--tw-invert) var(--tw-saturate) var(--tw-sepia) var(--tw-drop-shadow) !important;
+          filter: var(--tw-blur) var(--tw-brightness) var(--tw-contrast) var(--tw-grayscale) var(--tw-hue-rotate) var(--tw-invert) var(--tw-saturate) var(--tw-sepia) var(--tw-drop-shadow) !important;
 }
 
 .backdrop-blur {
   --tw-backdrop-blur: blur(8px);
-  -webkit-backdrop-filter: var(--tw-backdrop-blur) var(--tw-backdrop-brightness)
-    var(--tw-backdrop-contrast) var(--tw-backdrop-grayscale) var(--tw-backdrop-hue-rotate)
-    var(--tw-backdrop-invert) var(--tw-backdrop-opacity) var(--tw-backdrop-saturate)
-    var(--tw-backdrop-sepia);
-  backdrop-filter: var(--tw-backdrop-blur) var(--tw-backdrop-brightness) var(--tw-backdrop-contrast)
-    var(--tw-backdrop-grayscale) var(--tw-backdrop-hue-rotate) var(--tw-backdrop-invert)
-    var(--tw-backdrop-opacity) var(--tw-backdrop-saturate) var(--tw-backdrop-sepia);
+  -webkit-backdrop-filter: var(--tw-backdrop-blur) var(--tw-backdrop-brightness) var(--tw-backdrop-contrast) var(--tw-backdrop-grayscale) var(--tw-backdrop-hue-rotate) var(--tw-backdrop-invert) var(--tw-backdrop-opacity) var(--tw-backdrop-saturate) var(--tw-backdrop-sepia);
+          backdrop-filter: var(--tw-backdrop-blur) var(--tw-backdrop-brightness) var(--tw-backdrop-contrast) var(--tw-backdrop-grayscale) var(--tw-backdrop-hue-rotate) var(--tw-backdrop-invert) var(--tw-backdrop-opacity) var(--tw-backdrop-saturate) var(--tw-backdrop-sepia);
 }
 
 .backdrop-grayscale {
   --tw-backdrop-grayscale: grayscale(100%);
-  -webkit-backdrop-filter: var(--tw-backdrop-blur) var(--tw-backdrop-brightness)
-    var(--tw-backdrop-contrast) var(--tw-backdrop-grayscale) var(--tw-backdrop-hue-rotate)
-    var(--tw-backdrop-invert) var(--tw-backdrop-opacity) var(--tw-backdrop-saturate)
-    var(--tw-backdrop-sepia);
-  backdrop-filter: var(--tw-backdrop-blur) var(--tw-backdrop-brightness) var(--tw-backdrop-contrast)
-    var(--tw-backdrop-grayscale) var(--tw-backdrop-hue-rotate) var(--tw-backdrop-invert)
-    var(--tw-backdrop-opacity) var(--tw-backdrop-saturate) var(--tw-backdrop-sepia);
+  -webkit-backdrop-filter: var(--tw-backdrop-blur) var(--tw-backdrop-brightness) var(--tw-backdrop-contrast) var(--tw-backdrop-grayscale) var(--tw-backdrop-hue-rotate) var(--tw-backdrop-invert) var(--tw-backdrop-opacity) var(--tw-backdrop-saturate) var(--tw-backdrop-sepia);
+          backdrop-filter: var(--tw-backdrop-blur) var(--tw-backdrop-brightness) var(--tw-backdrop-contrast) var(--tw-backdrop-grayscale) var(--tw-backdrop-hue-rotate) var(--tw-backdrop-invert) var(--tw-backdrop-opacity) var(--tw-backdrop-saturate) var(--tw-backdrop-sepia);
 }
 
 .backdrop-invert {
   --tw-backdrop-invert: invert(100%);
-  -webkit-backdrop-filter: var(--tw-backdrop-blur) var(--tw-backdrop-brightness)
-    var(--tw-backdrop-contrast) var(--tw-backdrop-grayscale) var(--tw-backdrop-hue-rotate)
-    var(--tw-backdrop-invert) var(--tw-backdrop-opacity) var(--tw-backdrop-saturate)
-    var(--tw-backdrop-sepia);
-  backdrop-filter: var(--tw-backdrop-blur) var(--tw-backdrop-brightness) var(--tw-backdrop-contrast)
-    var(--tw-backdrop-grayscale) var(--tw-backdrop-hue-rotate) var(--tw-backdrop-invert)
-    var(--tw-backdrop-opacity) var(--tw-backdrop-saturate) var(--tw-backdrop-sepia);
+  -webkit-backdrop-filter: var(--tw-backdrop-blur) var(--tw-backdrop-brightness) var(--tw-backdrop-contrast) var(--tw-backdrop-grayscale) var(--tw-backdrop-hue-rotate) var(--tw-backdrop-invert) var(--tw-backdrop-opacity) var(--tw-backdrop-saturate) var(--tw-backdrop-sepia);
+          backdrop-filter: var(--tw-backdrop-blur) var(--tw-backdrop-brightness) var(--tw-backdrop-contrast) var(--tw-backdrop-grayscale) var(--tw-backdrop-hue-rotate) var(--tw-backdrop-invert) var(--tw-backdrop-opacity) var(--tw-backdrop-saturate) var(--tw-backdrop-sepia);
 }
 
 .backdrop-sepia {
   --tw-backdrop-sepia: sepia(100%);
-  -webkit-backdrop-filter: var(--tw-backdrop-blur) var(--tw-backdrop-brightness)
-    var(--tw-backdrop-contrast) var(--tw-backdrop-grayscale) var(--tw-backdrop-hue-rotate)
-    var(--tw-backdrop-invert) var(--tw-backdrop-opacity) var(--tw-backdrop-saturate)
-    var(--tw-backdrop-sepia);
-  backdrop-filter: var(--tw-backdrop-blur) var(--tw-backdrop-brightness) var(--tw-backdrop-contrast)
-    var(--tw-backdrop-grayscale) var(--tw-backdrop-hue-rotate) var(--tw-backdrop-invert)
-    var(--tw-backdrop-opacity) var(--tw-backdrop-saturate) var(--tw-backdrop-sepia);
+  -webkit-backdrop-filter: var(--tw-backdrop-blur) var(--tw-backdrop-brightness) var(--tw-backdrop-contrast) var(--tw-backdrop-grayscale) var(--tw-backdrop-hue-rotate) var(--tw-backdrop-invert) var(--tw-backdrop-opacity) var(--tw-backdrop-saturate) var(--tw-backdrop-sepia);
+          backdrop-filter: var(--tw-backdrop-blur) var(--tw-backdrop-brightness) var(--tw-backdrop-contrast) var(--tw-backdrop-grayscale) var(--tw-backdrop-hue-rotate) var(--tw-backdrop-invert) var(--tw-backdrop-opacity) var(--tw-backdrop-saturate) var(--tw-backdrop-sepia);
 }
 
 .backdrop-filter {
-  -webkit-backdrop-filter: var(--tw-backdrop-blur) var(--tw-backdrop-brightness)
-    var(--tw-backdrop-contrast) var(--tw-backdrop-grayscale) var(--tw-backdrop-hue-rotate)
-    var(--tw-backdrop-invert) var(--tw-backdrop-opacity) var(--tw-backdrop-saturate)
-    var(--tw-backdrop-sepia);
-  backdrop-filter: var(--tw-backdrop-blur) var(--tw-backdrop-brightness) var(--tw-backdrop-contrast)
-    var(--tw-backdrop-grayscale) var(--tw-backdrop-hue-rotate) var(--tw-backdrop-invert)
-    var(--tw-backdrop-opacity) var(--tw-backdrop-saturate) var(--tw-backdrop-sepia);
+  -webkit-backdrop-filter: var(--tw-backdrop-blur) var(--tw-backdrop-brightness) var(--tw-backdrop-contrast) var(--tw-backdrop-grayscale) var(--tw-backdrop-hue-rotate) var(--tw-backdrop-invert) var(--tw-backdrop-opacity) var(--tw-backdrop-saturate) var(--tw-backdrop-sepia);
+          backdrop-filter: var(--tw-backdrop-blur) var(--tw-backdrop-brightness) var(--tw-backdrop-contrast) var(--tw-backdrop-grayscale) var(--tw-backdrop-hue-rotate) var(--tw-backdrop-invert) var(--tw-backdrop-opacity) var(--tw-backdrop-saturate) var(--tw-backdrop-sepia);
 }
 
 .transition {
-  transition-property: color, background-color, border-color, text-decoration-color, fill, stroke,
-    opacity, box-shadow, -webkit-transform, -webkit-filter, -webkit-backdrop-filter;
-  transition-property: color, background-color, border-color, text-decoration-color, fill, stroke,
-    opacity, box-shadow, transform, filter, backdrop-filter;
-  transition-property: color, background-color, border-color, text-decoration-color, fill, stroke,
-    opacity, box-shadow, transform, filter, backdrop-filter, -webkit-transform, -webkit-filter,
-    -webkit-backdrop-filter;
+  transition-property: color, background-color, border-color, text-decoration-color, fill, stroke, opacity, box-shadow, -webkit-transform, -webkit-filter, -webkit-backdrop-filter;
+  transition-property: color, background-color, border-color, text-decoration-color, fill, stroke, opacity, box-shadow, transform, filter, backdrop-filter;
+  transition-property: color, background-color, border-color, text-decoration-color, fill, stroke, opacity, box-shadow, transform, filter, backdrop-filter, -webkit-transform, -webkit-filter, -webkit-backdrop-filter;
   transition-timing-function: cubic-bezier(0.4, 0, 0.2, 1);
   transition-duration: 150ms;
 }
@@ -2435,7 +2356,7 @@
   color: var(--foreground-color);
 }
 
-input[type="text"] {
+input[type=text] {
   width: 100%;
 }
 
@@ -2458,12 +2379,12 @@
 
 .low-interaction {
   background: var(--low-interaction-background);
-  color: var(--low-interaction-foreground);
+  color: var(--low-interaction-foreground)
 }
 
 .interactive {
   background: var(--interactive-background);
-  color: var(--interactive-foreground);
+  color: var(--interactive-foreground)
 }
 
 .border-interactive {
@@ -2482,8 +2403,7 @@
  * This very important section defines what the various input elements look like within the 'low-interaction' and 'interactive'-blocks
  */
 
-button.small,
-.button.small {
+button.small, .button.small {
   line-height: 1rem;
   margin: 0;
   margin-left: 0.5rem;
@@ -2504,8 +2424,7 @@
   color: var(--low-interaction-foreground);
 }
 
-button,
-.button {
+button, .button {
   align-items: center;
   display: inline-flex;
   line-height: 1.25rem;
@@ -2528,72 +2447,60 @@
   box-shadow: 0 5px 10px #88888888;
 }
 
-button.selected,
-.button.selected {
+button.selected, .button.selected {
   background-color: var(--catch-detail-color);
   border-color: var(--catch-detail-color);
   color: var(--catch-detail-foregroundcolor);
 }
 
-button.selected svg path,
-.button.selected svg path {
+button.selected svg path, .button.selected svg path {
   fill: var(--catch-detail-foregroundcolor) !important;
 }
 
-button:not(.no-image-background):not(.soft) svg path,
-.button:not(.no-image-background):not(.soft) svg path {
+button:not(.no-image-background):not(.soft) svg path, .button:not(.no-image-background):not(.soft) svg path {
   fill: var(--interactive-foreground) !important;
   transition: all 250ms;
 }
 
-.interactive button,
-.interactive .button {
+.interactive button, .interactive .button {
   background: var(--interactive-background);
   color: var(--interactive-foreground);
 }
 
-button:hover,
-.button:hover {
+button:hover, .button:hover {
   background-color: var(--catch-detail-color);
   color: var(--catch-detail-foregroundcolor);
   border: 2px solid var(--catch-detail-color-contrast);
 }
 
-button:hover:not(.no-image-background) img,
-.button:hover:not(.no-image-background) img {
+button:hover:not(.no-image-background) img, .button:hover:not(.no-image-background) img {
   background: var(--low-interaction-background);
   border-radius: 100rem;
 }
 
-button:hover:not(.no-image-background) svg path,
-.button:hover:not(.no-image-background) svg path {
+button:hover:not(.no-image-background) svg path, .button:hover:not(.no-image-background) svg path {
   fill: var(--catch-detail-foregroundcolor) !important;
 }
 
-button.disabled:hover:not(.no-image-background) svg path,
-.button.disabled:hover:not(.no-image-background) svg path {
+button.disabled:hover:not(.no-image-background) svg path, .button.disabled:hover:not(.no-image-background) svg path {
   fill: var(--low-interaction-foreground) !important;
 }
 
-button.primary,
-.button.primary {
+button.primary, .button.primary {
   color: var(--button-foreground);
   background: var(--button-background);
 }
 
-button.primary:not(.no-image-background) svg path,
-.button.primary:not(.no-image-background) svg path {
+button.primary:not(.no-image-background) svg path, .button.primary:not(.no-image-background) svg path {
   fill: var(--button-foreground) !important;
   transition: all 250ms;
 }
 
-button.disabled.low-interaction,
-.button.disabled.low-interaction {
+button.disabled.low-interaction, .button.disabled.low-interaction {
   background-color: var(--low-interaction-background-50);
 }
 
-button.disabled,
-.button.disabled {
+button.disabled, .button.disabled {
   cursor: default;
   border: 2px dashed var(--button-background);
   background: unset;
@@ -2601,8 +2508,7 @@
   box-shadow: none;
 }
 
-button.disabled:hover,
-.button.disabled:hover {
+button.disabled:hover, .button.disabled:hover {
   cursor: default;
   border: 2px dashed var(--button-background);
   background: unset;
@@ -2616,41 +2522,36 @@
 }
 
 button.link:hover {
-  color: unset;
-}
-
-.interactive button.disabled svg path,
-.interactive .button.disabled svg path {
+  color:unset;
+}
+
+.interactive button.disabled svg path, .interactive .button.disabled svg path {
   fill: var(--interactive-foreground) !important;
 }
 
-.low-interaction button.disabled svg path,
-.low-interaction .button.disabled svg path {
+.low-interaction button.disabled svg path, .low-interaction .button.disabled svg path {
   fill: var(--low-interaction-foreground) !important;
 }
 
-.normal-background button.disabled svg path,
-.normal-background .button.disabled svg path {
+.normal-background button.disabled svg path, .normal-background .button.disabled svg path {
   fill: var(--foreground-color) !important;
 }
 
 .links-w-full a:not(.weblate-link) {
   display: flex;
   -webkit-column-gap: 0.25rem;
-  column-gap: 0.25rem;
+          column-gap: 0.25rem;
   padding-left: 0.5rem;
   padding-right: 0.5rem;
   width: 100%;
 }
 
-button.soft,
-.button.soft {
+button.soft, .button.soft {
   border: 2px solid var(--interactive-background);
   margin: 0;
 }
 
-button.soft:hover,
-.button.soft:hover {
+button.soft:hover, .button.soft:hover {
   background-color: var(--interactive-background);
   color: var(--interactive-foreground);
   border: 2px solid var(--catch-detail-color-contrast);
@@ -2688,7 +2589,7 @@
   border-color: var(--catch-detail-color-contrast);
 }
 
-.neutral-label {
+.neutral-label{
   /** This label styles as normal text. It's power comes from the many :not(.neutral-label) entries.
      * Placed here for autocompletion
      */
@@ -2716,7 +2617,7 @@
 label:hover:not(.neutral-label) {
   background-color: var(--catch-detail-color);
   color: var(--catch-detail-foregroundcolor);
-  border: 2px solid var(--interactive-contrast);
+  border: 2px solid var(--interactive-contrast)
 }
 
 label:not(.no-image-background):not(.neutral-label) img {
@@ -2820,12 +2721,11 @@
 
 .link-underline .subtle a {
   -webkit-text-decoration: underline 1px #7193bb88;
-  text-decoration: underline 1px #7193bb88;
+          text-decoration: underline 1px #7193bb88;
   color: #7193bb;
 }
 
-.literal-code,
-code {
+.literal-code, code {
   /* A codeblock */
   display: inline-block;
   background-color: lightgray;
@@ -2886,7 +2786,7 @@
   border: unset;
   border-radius: 5rem;
   -webkit-backdrop-filter: var(--low-interaction-background);
-  backdrop-filter: var(--low-interaction-background);
+          backdrop-filter: var(--low-interaction-background);
 }
 
 .no-weblate .weblate-link {
@@ -2895,12 +2795,12 @@
 
 .link-underline a {
   -webkit-text-decoration: underline 1px var(--foreground-color);
-  text-decoration: underline 1px var(--foreground-color);
+          text-decoration: underline 1px var(--foreground-color);
 }
 
 a.link-underline {
   -webkit-text-decoration: underline 1px var(--foreground-color);
-  text-decoration: underline 1px var(--foreground-color);
+          text-decoration: underline 1px var(--foreground-color);
 }
 
 .link-no-underline a {
@@ -2948,30 +2848,30 @@
 }
 
 svg.apply-fill path {
-  fill: var(--svg-color);
+  fill: var(--svg-color)
 }
 
 .compass_arrow {
-  width: calc(2.5rem - 1px);
-  height: calc(2.5rem - 1px);
+  width: calc( 2.5rem - 1px ) ;
+  height: calc( 2.5rem - 1px )
 }
 
 @media (min-width: 640px) {
   .compass_arrow {
-    width: calc(2.75rem - 1px);
-    height: calc(2.75rem - 1px);
+    width: calc( 2.75rem - 1px ) ;
+    height: calc( 2.75rem - 1px )
   }
 }
 
 @-webkit-keyframes glowing-drop-shadow {
   from {
     -webkit-filter: drop-shadow(5px 5px 60px rgb(128 128 128 / 0.6));
-    filter: drop-shadow(5px 5px 60px rgb(128 128 128 / 0.6));
+            filter: drop-shadow(5px 5px 60px rgb(128 128 128 / 0.6));
   }
 
   to {
     -webkit-filter: drop-shadow(5px 5px 80px rgb(0.5 0.5 0.5 / 0.8));
-    filter: drop-shadow(5px 5px 80px rgb(0.5 0.5 0.5 / 0.8));
+            filter: drop-shadow(5px 5px 80px rgb(0.5 0.5 0.5 / 0.8));
   }
 }
 
@@ -2980,12 +2880,12 @@
 
   from {
     -webkit-transform: translateX(0%);
-    transform: translateX(0%);
+            transform: translateX(0%);
   }
 
   to {
     -webkit-transform: translateX(calc(-100% + 42px));
-    transform: translateX(calc(-100% + 42px));
+            transform: translateX(calc(-100% + 42px));
   }
 }
 
@@ -2994,12 +2894,12 @@
 
   from {
     -webkit-transform: translateX(0%);
-    transform: translateX(0%);
+            transform: translateX(0%);
   }
 
   to {
     -webkit-transform: translateX(calc(-100% + 42px));
-    transform: translateX(calc(-100% + 42px));
+            transform: translateX(calc(-100% + 42px));
   }
 }
 
