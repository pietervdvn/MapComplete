--- conflicted
+++ resolved
@@ -762,32 +762,32 @@
   margin: 2rem;
 }
 
+.m-5 {
+  margin: 1.25rem;
+}
+
+.m-4 {
+  margin: 1rem;
+}
+
+.m-2 {
+  margin: 0.5rem;
+}
+
+.m-0\.5 {
+  margin: 0.125rem;
+}
+
+.m-0 {
+  margin: 0px;
+}
+
+.m-3 {
+  margin: 0.75rem;
+}
+
 .m-1 {
   margin: 0.25rem;
-}
-
-.m-5 {
-  margin: 1.25rem;
-}
-
-.m-4 {
-  margin: 1rem;
-}
-
-.m-2 {
-  margin: 0.5rem;
-}
-
-.m-0\.5 {
-  margin: 0.125rem;
-}
-
-.m-0 {
-  margin: 0px;
-}
-
-.m-3 {
-  margin: 0.75rem;
 }
 
 .m-6 {
@@ -995,13 +995,13 @@
   height: 100%;
 }
 
+.h-64 {
+  height: 16rem;
+}
+
 .h-min {
   height: -webkit-min-content;
   height: min-content;
-}
-
-.h-64 {
-  height: 16rem;
 }
 
 .h-8 {
@@ -1156,10 +1156,6 @@
   width: min-content;
 }
 
-.w-64 {
-  width: 16rem;
-}
-
 .w-auto {
   width: auto;
 }
@@ -1291,10 +1287,6 @@
   align-content: flex-start;
 }
 
-.items-end {
-  align-items: flex-end;
-}
-
 .items-center {
   align-items: center;
 }
@@ -1380,28 +1372,32 @@
   word-break: break-all;
 }
 
+.rounded-3xl {
+  border-radius: 1.5rem;
+}
+
+.rounded-xl {
+  border-radius: 0.75rem;
+}
+
+.rounded-lg {
+  border-radius: 0.5rem;
+}
+
+.rounded {
+  border-radius: 0.25rem;
+}
+
+.rounded-2xl {
+  border-radius: 1rem;
+}
+
 .rounded-full {
   border-radius: 9999px;
 }
 
-.rounded-3xl {
-  border-radius: 1.5rem;
-}
-
-.rounded {
-  border-radius: 0.25rem;
-}
-
 .rounded-md {
   border-radius: 0.375rem;
-}
-
-.rounded-lg {
-  border-radius: 0.5rem;
-}
-
-.rounded-xl {
-  border-radius: 0.75rem;
 }
 
 .rounded-sm {
@@ -1441,8 +1437,17 @@
   border-bottom-width: 2px;
 }
 
+.border-solid {
+  border-style: solid;
+}
+
 .border-dotted {
   border-style: dotted;
+}
+
+.border-black {
+  --tw-border-opacity: 1;
+  border-color: rgb(0 0 0 / var(--tw-border-opacity));
 }
 
 .border-subtle {
@@ -1450,14 +1455,6 @@
   border-color: rgb(219 234 254 / var(--tw-border-opacity));
 }
 
-<<<<<<< HEAD
-=======
-.border-black {
-  --tw-border-opacity: 1;
-  border-color: rgb(0 0 0 / var(--tw-border-opacity));
-}
-
->>>>>>> a67cca1e
 .border-gray-300 {
   --tw-border-opacity: 1;
   border-color: rgb(209 213 219 / var(--tw-border-opacity));
@@ -1468,14 +1465,11 @@
   border-color: rgb(252 165 165 / var(--tw-border-opacity));
 }
 
-<<<<<<< HEAD
-=======
 .border-lime-500 {
   --tw-border-opacity: 1;
   border-color: rgb(132 204 22 / var(--tw-border-opacity));
 }
 
->>>>>>> a67cca1e
 .border-gray-400 {
   --tw-border-opacity: 1;
   border-color: rgb(156 163 175 / var(--tw-border-opacity));
@@ -1560,20 +1554,20 @@
   background-color: rgb(254 202 202 / var(--tw-bg-opacity));
 }
 
+.p-4 {
+  padding: 1rem;
+}
+
+.p-2 {
+  padding: 0.5rem;
+}
+
+.p-1 {
+  padding: 0.25rem;
+}
+
 .p-3 {
   padding: 0.75rem;
-}
-
-.p-4 {
-  padding: 1rem;
-}
-
-.p-2 {
-  padding: 0.5rem;
-}
-
-.p-1 {
-  padding: 0.25rem;
 }
 
 .p-0 {
@@ -2722,14 +2716,6 @@
     flex-direction: row;
   }
 
-  .sm\:flex-wrap {
-    flex-wrap: wrap;
-  }
-
-  .sm\:items-start {
-    align-items: flex-start;
-  }
-
   .sm\:items-stretch {
     align-items: stretch;
   }
