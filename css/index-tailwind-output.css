/*
    TailwindCSS JIT-Mode Input file.
    Use TailwindCSS functions and directives here – https://tailwindcss.com/docs/functions-and-directives
    About JIT-Mode: https://tailwindcss.com/docs/just-in-time-mode#styles-rebuild-in-an-infinite-loop

    TailwindCSS CLI generates the css/index-tailwind-output.css file based on this file.
    It is not used directly in the app.
*/

/*
    ! tailwindcss v3.1.8 | MIT License | https://tailwindcss.com
*/

/*
1. Prevent padding and border from affecting element width. (https://github.com/mozdevs/cssremedy/issues/4)
2. Allow adding a border to an element by just adding a border-width. (https://github.com/tailwindcss/tailwindcss/pull/116)
*/

*,
::before,
::after {
  box-sizing: border-box;
  /* 1 */
  border-width: 0;
  /* 2 */
  border-style: solid;
  /* 2 */
  border-color: #e5e7eb;
  /* 2 */
}

::before,
::after {
  --tw-content: '';
}

/*
1. Use a consistent sensible line-height in all browsers.
2. Prevent adjustments of font size after orientation changes in iOS.
3. Use a more readable tab size.
4. Use the user's configured `sans` font-family by default.
*/

html {
  line-height: 1.5;
  /* 1 */
  -webkit-text-size-adjust: 100%;
  /* 2 */
  /* 3 */
  tab-size: 4;
  /* 3 */
  font-family: ui-sans-serif, system-ui, -apple-system, BlinkMacSystemFont, "Segoe UI", Roboto, "Helvetica Neue", Arial, "Noto Sans", sans-serif, "Apple Color Emoji", "Segoe UI Emoji", "Segoe UI Symbol", "Noto Color Emoji";
  /* 4 */
}

/*
1. Remove the margin in all browsers.
2. Inherit line-height from `html` so users can set them as a class directly on the `html` element.
*/

body {
  margin: 0;
  /* 1 */
  line-height: inherit;
  /* 2 */
}

/*
1. Add the correct height in Firefox.
2. Correct the inheritance of border color in Firefox. (https://bugzilla.mozilla.org/show_bug.cgi?id=190655)
3. Ensure horizontal rules are visible by default.
*/

hr {
  height: 0;
  /* 1 */
  color: inherit;
  /* 2 */
  border-top-width: 1px;
  /* 3 */
}

/*
Add the correct text decoration in Chrome, Edge, and Safari.
*/

abbr:where([title]) {
  -webkit-text-decoration: underline dotted;
          text-decoration: underline dotted;
}

/*
Remove the default font size and weight for headings.
*/

h1,
h2,
h3,
h4,
h5,
h6 {
  font-size: inherit;
  font-weight: inherit;
}

/*
Reset links to optimize for opt-in styling instead of opt-out.
*/

a {
  color: inherit;
  text-decoration: inherit;
}

/*
Add the correct font weight in Edge and Safari.
*/

b,
strong {
  font-weight: bolder;
}

/*
1. Use the user's configured `mono` font family by default.
2. Correct the odd `em` font sizing in all browsers.
*/

code,
kbd,
samp,
pre {
  font-family: ui-monospace, SFMono-Regular, Menlo, Monaco, Consolas, "Liberation Mono", "Courier New", monospace;
  /* 1 */
  font-size: 1em;
  /* 2 */
}

/*
Add the correct font size in all browsers.
*/

small {
  font-size: 80%;
}

/*
Prevent `sub` and `sup` elements from affecting the line height in all browsers.
*/

sub,
sup {
  font-size: 75%;
  line-height: 0;
  position: relative;
  vertical-align: baseline;
}

sub {
  bottom: -0.25em;
}

sup {
  top: -0.5em;
}

/*
1. Remove text indentation from table contents in Chrome and Safari. (https://bugs.chromium.org/p/chromium/issues/detail?id=999088, https://bugs.webkit.org/show_bug.cgi?id=201297)
2. Correct table border color inheritance in all Chrome and Safari. (https://bugs.chromium.org/p/chromium/issues/detail?id=935729, https://bugs.webkit.org/show_bug.cgi?id=195016)
3. Remove gaps between table borders by default.
*/

table {
  text-indent: 0;
  /* 1 */
  border-color: inherit;
  /* 2 */
  border-collapse: collapse;
  /* 3 */
}

/*
1. Change the font styles in all browsers.
2. Remove the margin in Firefox and Safari.
3. Remove default padding in all browsers.
*/

button,
input,
optgroup,
select,
textarea {
  font-family: inherit;
  /* 1 */
  font-size: 100%;
  /* 1 */
  font-weight: inherit;
  /* 1 */
  line-height: inherit;
  /* 1 */
  color: inherit;
  /* 1 */
  margin: 0;
  /* 2 */
  padding: 0;
  /* 3 */
}

/*
Remove the inheritance of text transform in Edge and Firefox.
*/

button,
select {
  text-transform: none;
}

/*
1. Correct the inability to style clickable types in iOS and Safari.
2. Remove default button styles.
*/

button,
[type='button'],
[type='reset'],
[type='submit'] {
  -webkit-appearance: button;
  /* 1 */
  background-color: transparent;
  /* 2 */
  background-image: none;
  /* 2 */
}

/*
Use the modern Firefox focus style for all focusable elements.
*/

:-moz-focusring {
  outline: auto;
}

/*
Remove the additional `:invalid` styles in Firefox. (https://github.com/mozilla/gecko-dev/blob/2f9eacd9d3d995c937b4251a5557d95d494c9be1/layout/style/res/forms.css#L728-L737)
*/

:-moz-ui-invalid {
  box-shadow: none;
}

/*
Add the correct vertical alignment in Chrome and Firefox.
*/

progress {
  vertical-align: baseline;
}

/*
Correct the cursor style of increment and decrement buttons in Safari.
*/

::-webkit-inner-spin-button,
::-webkit-outer-spin-button {
  height: auto;
}

/*
1. Correct the odd appearance in Chrome and Safari.
2. Correct the outline style in Safari.
*/

[type='search'] {
  -webkit-appearance: textfield;
  /* 1 */
  outline-offset: -2px;
  /* 2 */
}

/*
Remove the inner padding in Chrome and Safari on macOS.
*/

::-webkit-search-decoration {
  -webkit-appearance: none;
}

/*
1. Correct the inability to style clickable types in iOS and Safari.
2. Change font properties to `inherit` in Safari.
*/

::-webkit-file-upload-button {
  -webkit-appearance: button;
  /* 1 */
  font: inherit;
  /* 2 */
}

/*
Add the correct display in Chrome and Safari.
*/

summary {
  display: list-item;
}

/*
Removes the default spacing and border for appropriate elements.
*/

blockquote,
dl,
dd,
h1,
h2,
h3,
h4,
h5,
h6,
hr,
figure,
p,
pre {
  margin: 0;
}

fieldset {
  margin: 0;
  padding: 0;
}

legend {
  padding: 0;
}

ol,
ul,
menu {
  list-style: none;
  margin: 0;
  padding: 0;
}

/*
Prevent resizing textareas horizontally by default.
*/

textarea {
  resize: vertical;
}

/*
1. Reset the default placeholder opacity in Firefox. (https://github.com/tailwindlabs/tailwindcss/issues/3300)
2. Set the default placeholder color to the user's configured gray 400 color.
*/

input::-webkit-input-placeholder, textarea::-webkit-input-placeholder {
  opacity: 1;
  /* 1 */
  color: #9ca3af;
  /* 2 */
}

input::placeholder,
textarea::placeholder {
  opacity: 1;
  /* 1 */
  color: #9ca3af;
  /* 2 */
}

/*
Set the default cursor for buttons.
*/

button,
[role="button"] {
  cursor: pointer;
}

/*
Make sure disabled buttons don't get the pointer cursor.
*/

:disabled {
  cursor: default;
}

/*
1. Make replaced elements `display: block` by default. (https://github.com/mozdevs/cssremedy/issues/14)
2. Add `vertical-align: middle` to align replaced elements more sensibly by default. (https://github.com/jensimmons/cssremedy/issues/14#issuecomment-634934210)
   This can trigger a poorly considered lint error in some tools but is included by design.
*/

img,
svg,
video,
canvas,
audio,
iframe,
embed,
object {
  display: block;
  /* 1 */
  vertical-align: middle;
  /* 2 */
}

/*
Constrain images and videos to the parent width and preserve their intrinsic aspect ratio. (https://github.com/mozdevs/cssremedy/issues/14)
*/

img,
video {
  max-width: 100%;
  height: auto;
}

*, ::before, ::after {
  --tw-border-spacing-x: 0;
  --tw-border-spacing-y: 0;
  --tw-translate-x: 0;
  --tw-translate-y: 0;
  --tw-rotate: 0;
  --tw-skew-x: 0;
  --tw-skew-y: 0;
  --tw-scale-x: 1;
  --tw-scale-y: 1;
  --tw-pan-x:  ;
  --tw-pan-y:  ;
  --tw-pinch-zoom:  ;
  --tw-scroll-snap-strictness: proximity;
  --tw-ordinal:  ;
  --tw-slashed-zero:  ;
  --tw-numeric-figure:  ;
  --tw-numeric-spacing:  ;
  --tw-numeric-fraction:  ;
  --tw-ring-inset:  ;
  --tw-ring-offset-width: 0px;
  --tw-ring-offset-color: #fff;
  --tw-ring-color: rgb(59 130 246 / 0.5);
  --tw-ring-offset-shadow: 0 0 #0000;
  --tw-ring-shadow: 0 0 #0000;
  --tw-shadow: 0 0 #0000;
  --tw-shadow-colored: 0 0 #0000;
  --tw-blur:  ;
  --tw-brightness:  ;
  --tw-contrast:  ;
  --tw-grayscale:  ;
  --tw-hue-rotate:  ;
  --tw-invert:  ;
  --tw-saturate:  ;
  --tw-sepia:  ;
  --tw-drop-shadow:  ;
  --tw-backdrop-blur:  ;
  --tw-backdrop-brightness:  ;
  --tw-backdrop-contrast:  ;
  --tw-backdrop-grayscale:  ;
  --tw-backdrop-hue-rotate:  ;
  --tw-backdrop-invert:  ;
  --tw-backdrop-opacity:  ;
  --tw-backdrop-saturate:  ;
  --tw-backdrop-sepia:  ;
}

::-webkit-backdrop {
  --tw-border-spacing-x: 0;
  --tw-border-spacing-y: 0;
  --tw-translate-x: 0;
  --tw-translate-y: 0;
  --tw-rotate: 0;
  --tw-skew-x: 0;
  --tw-skew-y: 0;
  --tw-scale-x: 1;
  --tw-scale-y: 1;
  --tw-pan-x:  ;
  --tw-pan-y:  ;
  --tw-pinch-zoom:  ;
  --tw-scroll-snap-strictness: proximity;
  --tw-ordinal:  ;
  --tw-slashed-zero:  ;
  --tw-numeric-figure:  ;
  --tw-numeric-spacing:  ;
  --tw-numeric-fraction:  ;
  --tw-ring-inset:  ;
  --tw-ring-offset-width: 0px;
  --tw-ring-offset-color: #fff;
  --tw-ring-color: rgb(59 130 246 / 0.5);
  --tw-ring-offset-shadow: 0 0 #0000;
  --tw-ring-shadow: 0 0 #0000;
  --tw-shadow: 0 0 #0000;
  --tw-shadow-colored: 0 0 #0000;
  --tw-blur:  ;
  --tw-brightness:  ;
  --tw-contrast:  ;
  --tw-grayscale:  ;
  --tw-hue-rotate:  ;
  --tw-invert:  ;
  --tw-saturate:  ;
  --tw-sepia:  ;
  --tw-drop-shadow:  ;
  --tw-backdrop-blur:  ;
  --tw-backdrop-brightness:  ;
  --tw-backdrop-contrast:  ;
  --tw-backdrop-grayscale:  ;
  --tw-backdrop-hue-rotate:  ;
  --tw-backdrop-invert:  ;
  --tw-backdrop-opacity:  ;
  --tw-backdrop-saturate:  ;
  --tw-backdrop-sepia:  ;
}

::backdrop {
  --tw-border-spacing-x: 0;
  --tw-border-spacing-y: 0;
  --tw-translate-x: 0;
  --tw-translate-y: 0;
  --tw-rotate: 0;
  --tw-skew-x: 0;
  --tw-skew-y: 0;
  --tw-scale-x: 1;
  --tw-scale-y: 1;
  --tw-pan-x:  ;
  --tw-pan-y:  ;
  --tw-pinch-zoom:  ;
  --tw-scroll-snap-strictness: proximity;
  --tw-ordinal:  ;
  --tw-slashed-zero:  ;
  --tw-numeric-figure:  ;
  --tw-numeric-spacing:  ;
  --tw-numeric-fraction:  ;
  --tw-ring-inset:  ;
  --tw-ring-offset-width: 0px;
  --tw-ring-offset-color: #fff;
  --tw-ring-color: rgb(59 130 246 / 0.5);
  --tw-ring-offset-shadow: 0 0 #0000;
  --tw-ring-shadow: 0 0 #0000;
  --tw-shadow: 0 0 #0000;
  --tw-shadow-colored: 0 0 #0000;
  --tw-blur:  ;
  --tw-brightness:  ;
  --tw-contrast:  ;
  --tw-grayscale:  ;
  --tw-hue-rotate:  ;
  --tw-invert:  ;
  --tw-saturate:  ;
  --tw-sepia:  ;
  --tw-drop-shadow:  ;
  --tw-backdrop-blur:  ;
  --tw-backdrop-brightness:  ;
  --tw-backdrop-contrast:  ;
  --tw-backdrop-grayscale:  ;
  --tw-backdrop-hue-rotate:  ;
  --tw-backdrop-invert:  ;
  --tw-backdrop-opacity:  ;
  --tw-backdrop-saturate:  ;
  --tw-backdrop-sepia:  ;
}

.container {
  width: 100%;
}

@media (min-width: 640px) {
  .container {
    max-width: 640px;
  }
}

@media (min-width: 768px) {
  .container {
    max-width: 768px;
  }
}

@media (min-width: 1024px) {
  .container {
    max-width: 1024px;
  }
}

@media (min-width: 1280px) {
  .container {
    max-width: 1280px;
  }
}

@media (min-width: 1536px) {
  .container {
    max-width: 1536px;
  }
}

.pointer-events-none {
  pointer-events: none;
}

.pointer-events-auto {
  pointer-events: auto;
}

.visible {
  visibility: visible;
}

.invisible {
  visibility: hidden;
}

.static {
  position: static;
}

.fixed {
  position: fixed;
}

.absolute {
  position: absolute;
}

.relative {
  position: relative;
}

.\!relative {
  position: relative !important;
}

.sticky {
  position: -webkit-sticky;
  position: sticky;
}

.inset-0 {
  top: 0px;
  right: 0px;
  bottom: 0px;
  left: 0px;
}

.left-24 {
  left: 6rem;
}

.right-24 {
  right: 6rem;
}

.top-56 {
  top: 14rem;
}

.top-12 {
  top: 3rem;
}

.left-3 {
  left: 0.75rem;
}

.top-3 {
  top: 0.75rem;
}

.right-2 {
  right: 0.5rem;
}

.bottom-3 {
  bottom: 0.75rem;
}

.top-2 {
  top: 0.5rem;
}

.right-3 {
  right: 0.75rem;
}

.bottom-0 {
  bottom: 0px;
}

.right-1\/3 {
  right: 33.333333%;
}

.top-4 {
  top: 1rem;
}

.top-0 {
  top: 0px;
}

.right-0 {
  right: 0px;
}

.left-0 {
  left: 0px;
}

.bottom-2 {
  bottom: 0.5rem;
}

.left-1\/2 {
  left: 50%;
}

.top-1\/2 {
  top: 50%;
}

.isolate {
  isolation: isolate;
}

.z-10 {
  z-index: 10;
}

.z-0 {
  z-index: 0;
}

.float-right {
  float: right;
}

.float-left {
  float: left;
}

.m-8 {
  margin: 2rem;
}

.m-1 {
  margin: 0.25rem;
}

.m-5 {
  margin: 1.25rem;
}

.m-4 {
  margin: 1rem;
}

.m-2 {
  margin: 0.5rem;
}

.m-0\.5 {
  margin: 0.125rem;
}

.m-0 {
  margin: 0px;
}

.m-3 {
  margin: 0.75rem;
}

.m-6 {
  margin: 1.5rem;
}

.m-px {
  margin: 1px;
}

.my-2 {
  margin-top: 0.5rem;
  margin-bottom: 0.5rem;
}

.mx-10 {
  margin-left: 2.5rem;
  margin-right: 2.5rem;
}

.my-3 {
  margin-top: 0.75rem;
  margin-bottom: 0.75rem;
}

.mb-4 {
  margin-bottom: 1rem;
}

.mt-2 {
  margin-top: 0.5rem;
}

.ml-0 {
  margin-left: 0px;
}

.mr-8 {
  margin-right: 2rem;
}

.mt-1 {
  margin-top: 0.25rem;
}

.mr-2 {
  margin-right: 0.5rem;
}

<<<<<<< HEAD
.mr-4 {
  margin-right: 1rem;
}

.mr-6 {
  margin-right: 1.5rem;
}

.mt-4 {
  margin-top: 1rem;
=======
.mr-2 {
  margin-right: 0.5rem;
>>>>>>> 93f13951
}

.ml-4 {
  margin-left: 1rem;
}

.mb-24 {
  margin-bottom: 6rem;
}

.mb-2 {
  margin-bottom: 0.5rem;
}

.ml-2 {
  margin-left: 0.5rem;
}

.ml-3 {
  margin-left: 0.75rem;
}

.ml-12 {
  margin-left: 3rem;
}

.mt-3 {
  margin-top: 0.75rem;
}

.mb-10 {
  margin-bottom: 2.5rem;
}

.mr-1 {
  margin-right: 0.25rem;
}

.mt-0 {
  margin-top: 0px;
}

.mt-8 {
  margin-top: 2rem;
}

.mt-6 {
  margin-top: 1.5rem;
}

.mb-8 {
  margin-bottom: 2rem;
}

.ml-1 {
  margin-left: 0.25rem;
}

.mb-1 {
  margin-bottom: 0.25rem;
}

.mr-0 {
  margin-right: 0px;
}

.mr-3 {
  margin-right: 0.75rem;
}

.-ml-12 {
  margin-left: -3rem;
}

.-mt-12 {
  margin-top: -3rem;
}

.mb-0 {
  margin-bottom: 0px;
}

.box-border {
  box-sizing: border-box;
}

.box-content {
  box-sizing: content-box;
}

.block {
  display: block;
}

.inline-block {
  display: inline-block;
}

.inline {
  display: inline;
}

.flex {
  display: flex;
}

.inline-flex {
  display: inline-flex;
}

.table {
  display: table;
}

.grid {
  display: grid;
}

.contents {
  display: contents;
}

.hidden {
  display: none;
}

.h-24 {
  height: 6rem;
}

.h-full {
  height: 100%;
}

.h-min {
  height: -webkit-min-content;
  height: min-content;
}

.h-64 {
  height: 16rem;
}

.h-8 {
  height: 2rem;
}

.h-16 {
  height: 4rem;
}

.h-32 {
  height: 8rem;
}

.h-10 {
  height: 2.5rem;
}

.h-12 {
  height: 3rem;
}

.h-4 {
  height: 1rem;
}

.h-1\/2 {
  height: 50%;
}

.h-screen {
  height: 100vh;
}

.h-11 {
  height: 2.75rem;
}

.h-6 {
  height: 1.5rem;
}

.h-96 {
  height: 24rem;
}

.h-0 {
  height: 0px;
}

.h-3 {
  height: 0.75rem;
}

.h-48 {
  height: 12rem;
}

.max-h-20vh {
  max-height: 20vh;
}

.max-h-32 {
  max-height: 8rem;
}

.max-h-7 {
  max-height: 1.75rem;
}

.max-h-8 {
  max-height: 2rem;
}

.w-full {
  width: 100%;
}

.w-24 {
  width: 6rem;
}

.w-1\/2 {
  width: 50%;
}

.w-6 {
  width: 1.5rem;
}

.w-8 {
  width: 2rem;
}

.w-16 {
  width: 4rem;
}

.w-32 {
  width: 8rem;
}

.w-10 {
  width: 2.5rem;
}

.w-12 {
  width: 3rem;
}

.w-4 {
  width: 1rem;
}

.w-0 {
  width: 0px;
}

.w-screen {
  width: 100vw;
}

.w-11 {
  width: 2.75rem;
}

.w-min {
  width: -webkit-min-content;
  width: min-content;
}

.w-max {
  width: -webkit-max-content;
  width: max-content;
}

.w-96 {
  width: 24rem;
}

.w-auto {
  width: auto;
}

.min-w-min {
  min-width: -webkit-min-content;
  min-width: min-content;
}

.max-w-full {
  max-width: 100%;
}

.flex-none {
  flex: none;
}

.flex-auto {
  flex: 1 1 auto;
}

.flex-shrink-0 {
  flex-shrink: 0;
}

.flex-shrink {
  flex-shrink: 1;
}

.shrink-0 {
  flex-shrink: 0;
}

.flex-grow {
  flex-grow: 1;
}

.grow-0 {
  flex-grow: 0;
}

.grow {
  flex-grow: 1;
}

.border-collapse {
  border-collapse: collapse;
}

.transform {
  -webkit-transform: translate(var(--tw-translate-x), var(--tw-translate-y)) rotate(var(--tw-rotate)) skewX(var(--tw-skew-x)) skewY(var(--tw-skew-y)) scaleX(var(--tw-scale-x)) scaleY(var(--tw-scale-y));
          transform: translate(var(--tw-translate-x), var(--tw-translate-y)) rotate(var(--tw-rotate)) skewX(var(--tw-skew-x)) skewY(var(--tw-skew-y)) scaleX(var(--tw-scale-x)) scaleY(var(--tw-scale-y));
}

@-webkit-keyframes spin {
  to {
    -webkit-transform: rotate(360deg);
            transform: rotate(360deg);
  }
}

@keyframes spin {
  to {
    -webkit-transform: rotate(360deg);
            transform: rotate(360deg);
  }
}

.animate-spin {
  -webkit-animation: spin 1s linear infinite;
          animation: spin 1s linear infinite;
}

@-webkit-keyframes pulse {
  50% {
    opacity: .5;
  }
}

@keyframes pulse {
  50% {
    opacity: .5;
  }
}

.animate-pulse {
  -webkit-animation: pulse 2s cubic-bezier(0.4, 0, 0.6, 1) infinite;
          animation: pulse 2s cubic-bezier(0.4, 0, 0.6, 1) infinite;
}

.cursor-pointer {
  cursor: pointer;
}

.cursor-wait {
  cursor: wait;
}

.resize {
  resize: both;
}

.flex-row {
  flex-direction: row;
}

.flex-col {
  flex-direction: column;
}

.flex-wrap {
  flex-wrap: wrap;
}

.flex-wrap-reverse {
  flex-wrap: wrap-reverse;
}

.place-content-center {
  place-content: center;
}

.content-center {
  align-content: center;
}

.content-start {
  align-content: flex-start;
}

.items-end {
  align-items: flex-end;
}

.items-center {
  align-items: center;
}

.items-stretch {
  align-items: stretch;
}

.justify-end {
  justify-content: flex-end;
}

.justify-center {
  justify-content: center;
}

.justify-between {
  justify-content: space-between;
}

.gap-4 {
  gap: 1rem;
}

.space-x-2 > :not([hidden]) ~ :not([hidden]) {
  --tw-space-x-reverse: 0;
  margin-right: calc(0.5rem * var(--tw-space-x-reverse));
  margin-left: calc(0.5rem * calc(1 - var(--tw-space-x-reverse)));
}

.self-end {
  align-self: flex-end;
}

.self-center {
  align-self: center;
}

.overflow-auto {
  overflow: auto;
}

.overflow-hidden {
  overflow: hidden;
}

.overflow-scroll {
  overflow: scroll;
}

.overflow-x-auto {
  overflow-x: auto;
}

.overflow-y-auto {
  overflow-y: auto;
}

.truncate {
  overflow: hidden;
  text-overflow: ellipsis;
  white-space: nowrap;
}

.text-ellipsis {
  text-overflow: ellipsis;
}

.whitespace-nowrap {
  white-space: nowrap;
}

.break-normal {
  overflow-wrap: normal;
  word-break: normal;
}

.break-words {
  overflow-wrap: break-word;
}

.break-all {
  word-break: break-all;
}

.rounded-full {
  border-radius: 9999px;
}

.rounded-3xl {
  border-radius: 1.5rem;
}

.rounded {
  border-radius: 0.25rem;
}

.rounded-md {
  border-radius: 0.375rem;
}

.rounded-lg {
  border-radius: 0.5rem;
}

.rounded-xl {
  border-radius: 0.75rem;
}

.rounded-sm {
  border-radius: 0.125rem;
}

.rounded-l {
  border-top-left-radius: 0.25rem;
  border-bottom-left-radius: 0.25rem;
}

.border {
  border-width: 1px;
}

.border-2 {
  border-width: 2px;
}

.border-4 {
  border-width: 4px;
}

.border-b-4 {
  border-bottom-width: 4px;
}

.border-l-4 {
  border-left-width: 4px;
}

.border-b {
  border-bottom-width: 1px;
}

.border-b-2 {
  border-bottom-width: 2px;
}

.border-dotted {
  border-style: dotted;
}

.border-black {
  --tw-border-opacity: 1;
  border-color: rgb(0 0 0 / var(--tw-border-opacity));
}

.border-gray-400 {
  --tw-border-opacity: 1;
  border-color: rgb(156 163 175 / var(--tw-border-opacity));
}

.border-gray-300 {
  --tw-border-opacity: 1;
  border-color: rgb(209 213 219 / var(--tw-border-opacity));
}

.border-red-300 {
  --tw-border-opacity: 1;
  border-color: rgb(252 165 165 / var(--tw-border-opacity));
}

.border-blue-500 {
  --tw-border-opacity: 1;
  border-color: rgb(59 130 246 / var(--tw-border-opacity));
}

.border-gray-200 {
  --tw-border-opacity: 1;
  border-color: rgb(229 231 235 / var(--tw-border-opacity));
}

.border-gray-500 {
  --tw-border-opacity: 1;
  border-color: rgb(107 114 128 / var(--tw-border-opacity));
}

.border-opacity-50 {
  --tw-border-opacity: 0.5;
}

.bg-white {
  --tw-bg-opacity: 1;
  background-color: rgb(255 255 255 / var(--tw-bg-opacity));
}

.bg-red-400 {
  --tw-bg-opacity: 1;
  background-color: rgb(248 113 113 / var(--tw-bg-opacity));
}

.bg-gray-400 {
  --tw-bg-opacity: 1;
  background-color: rgb(156 163 175 / var(--tw-bg-opacity));
}

.bg-indigo-100 {
  --tw-bg-opacity: 1;
  background-color: rgb(224 231 255 / var(--tw-bg-opacity));
}

.bg-black {
  --tw-bg-opacity: 1;
  background-color: rgb(0 0 0 / var(--tw-bg-opacity));
}

.bg-gray-200 {
  --tw-bg-opacity: 1;
  background-color: rgb(229 231 235 / var(--tw-bg-opacity));
}

.bg-gray-100 {
  --tw-bg-opacity: 1;
  background-color: rgb(243 244 246 / var(--tw-bg-opacity));
}

.bg-gray-300 {
  --tw-bg-opacity: 1;
  background-color: rgb(209 213 219 / var(--tw-bg-opacity));
}

.bg-red-500 {
  --tw-bg-opacity: 1;
  background-color: rgb(239 68 68 / var(--tw-bg-opacity));
}

.bg-red-200 {
  --tw-bg-opacity: 1;
  background-color: rgb(254 202 202 / var(--tw-bg-opacity));
}

.p-3 {
  padding: 0.75rem;
}

.p-4 {
  padding: 1rem;
}

.p-2 {
  padding: 0.5rem;
}

.p-1 {
  padding: 0.25rem;
}

.p-0 {
  padding: 0px;
}

.p-0\.5 {
  padding: 0.125rem;
}

.px-0 {
  padding-left: 0px;
  padding-right: 0px;
}

.px-4 {
  padding-left: 1rem;
  padding-right: 1rem;
}

.pl-3 {
  padding-left: 0.75rem;
}

.pl-1 {
  padding-left: 0.25rem;
}

.pr-1 {
  padding-right: 0.25rem;
}

.pb-12 {
  padding-bottom: 3rem;
}

.pl-4 {
  padding-left: 1rem;
}

.pl-2 {
  padding-left: 0.5rem;
}

.pb-20 {
  padding-bottom: 5rem;
}

.pt-1 {
  padding-top: 0.25rem;
}

.pb-1 {
  padding-bottom: 0.25rem;
}

.pt-2 {
  padding-top: 0.5rem;
}

.pb-2 {
  padding-bottom: 0.5rem;
}

.pt-0 {
  padding-top: 0px;
}

.pr-2 {
  padding-right: 0.5rem;
}

.pb-8 {
  padding-bottom: 2rem;
}

.pl-5 {
  padding-left: 1.25rem;
}

.pr-3 {
  padding-right: 0.75rem;
}

.pr-4 {
  padding-right: 1rem;
}

.pr-0 {
  padding-right: 0px;
}

.pt-0\.5 {
  padding-top: 0.125rem;
}

.pb-4 {
  padding-bottom: 1rem;
}

.pl-6 {
  padding-left: 1.5rem;
}

.text-center {
  text-align: center;
}

.align-baseline {
  vertical-align: baseline;
}

.align-middle {
  vertical-align: middle;
}

.text-xl {
  font-size: 1.25rem;
  line-height: 1.75rem;
}

.text-lg {
  font-size: 1.125rem;
  line-height: 1.75rem;
}

.text-2xl {
  font-size: 1.5rem;
  line-height: 2rem;
}

.text-4xl {
  font-size: 2.25rem;
  line-height: 2.5rem;
}

.text-sm {
  font-size: 0.875rem;
  line-height: 1.25rem;
}

.text-3xl {
  font-size: 1.875rem;
  line-height: 2.25rem;
}

.text-base {
  font-size: 1rem;
  line-height: 1.5rem;
}

.font-bold {
  font-weight: 700;
}

.font-extrabold {
  font-weight: 800;
}

.font-semibold {
  font-weight: 600;
}

.uppercase {
  text-transform: uppercase;
}

.lowercase {
  text-transform: lowercase;
}

.italic {
  font-style: italic;
}

.ordinal {
  --tw-ordinal: ordinal;
  font-variant-numeric: var(--tw-ordinal) var(--tw-slashed-zero) var(--tw-numeric-figure) var(--tw-numeric-spacing) var(--tw-numeric-fraction);
}

.tracking-tight {
  letter-spacing: -0.025em;
}

.text-white {
  --tw-text-opacity: 1;
  color: rgb(255 255 255 / var(--tw-text-opacity));
}

.text-gray-900 {
  --tw-text-opacity: 1;
  color: rgb(17 24 39 / var(--tw-text-opacity));
}

.text-gray-800 {
  --tw-text-opacity: 1;
  color: rgb(31 41 55 / var(--tw-text-opacity));
}

.text-gray-500 {
  --tw-text-opacity: 1;
  color: rgb(107 114 128 / var(--tw-text-opacity));
}

.text-green-600 {
  --tw-text-opacity: 1;
  color: rgb(22 163 74 / var(--tw-text-opacity));
}

.underline {
  -webkit-text-decoration-line: underline;
          text-decoration-line: underline;
}

.line-through {
  -webkit-text-decoration-line: line-through;
          text-decoration-line: line-through;
}

.opacity-50 {
  opacity: 0.5;
}

.shadow {
  --tw-shadow: 0 1px 3px 0 rgb(0 0 0 / 0.1), 0 1px 2px -1px rgb(0 0 0 / 0.1);
  --tw-shadow-colored: 0 1px 3px 0 var(--tw-shadow-color), 0 1px 2px -1px var(--tw-shadow-color);
  box-shadow: var(--tw-ring-offset-shadow, 0 0 #0000), var(--tw-ring-shadow, 0 0 #0000), var(--tw-shadow);
}

.outline {
  outline-style: solid;
}

.ring {
  --tw-ring-offset-shadow: var(--tw-ring-inset) 0 0 0 var(--tw-ring-offset-width) var(--tw-ring-offset-color);
  --tw-ring-shadow: var(--tw-ring-inset) 0 0 0 calc(3px + var(--tw-ring-offset-width)) var(--tw-ring-color);
  box-shadow: var(--tw-ring-offset-shadow), var(--tw-ring-shadow), var(--tw-shadow, 0 0 #0000);
}

.blur {
  --tw-blur: blur(8px);
  -webkit-filter: var(--tw-blur) var(--tw-brightness) var(--tw-contrast) var(--tw-grayscale) var(--tw-hue-rotate) var(--tw-invert) var(--tw-saturate) var(--tw-sepia) var(--tw-drop-shadow);
          filter: var(--tw-blur) var(--tw-brightness) var(--tw-contrast) var(--tw-grayscale) var(--tw-hue-rotate) var(--tw-invert) var(--tw-saturate) var(--tw-sepia) var(--tw-drop-shadow);
}

.drop-shadow {
  --tw-drop-shadow: drop-shadow(0 1px 2px rgb(0 0 0 / 0.1)) drop-shadow(0 1px 1px rgb(0 0 0 / 0.06));
  -webkit-filter: var(--tw-blur) var(--tw-brightness) var(--tw-contrast) var(--tw-grayscale) var(--tw-hue-rotate) var(--tw-invert) var(--tw-saturate) var(--tw-sepia) var(--tw-drop-shadow);
          filter: var(--tw-blur) var(--tw-brightness) var(--tw-contrast) var(--tw-grayscale) var(--tw-hue-rotate) var(--tw-invert) var(--tw-saturate) var(--tw-sepia) var(--tw-drop-shadow);
}

.grayscale {
  --tw-grayscale: grayscale(100%);
  -webkit-filter: var(--tw-blur) var(--tw-brightness) var(--tw-contrast) var(--tw-grayscale) var(--tw-hue-rotate) var(--tw-invert) var(--tw-saturate) var(--tw-sepia) var(--tw-drop-shadow);
          filter: var(--tw-blur) var(--tw-brightness) var(--tw-contrast) var(--tw-grayscale) var(--tw-hue-rotate) var(--tw-invert) var(--tw-saturate) var(--tw-sepia) var(--tw-drop-shadow);
}

.invert {
  --tw-invert: invert(100%);
  -webkit-filter: var(--tw-blur) var(--tw-brightness) var(--tw-contrast) var(--tw-grayscale) var(--tw-hue-rotate) var(--tw-invert) var(--tw-saturate) var(--tw-sepia) var(--tw-drop-shadow);
          filter: var(--tw-blur) var(--tw-brightness) var(--tw-contrast) var(--tw-grayscale) var(--tw-hue-rotate) var(--tw-invert) var(--tw-saturate) var(--tw-sepia) var(--tw-drop-shadow);
}

.sepia {
  --tw-sepia: sepia(100%);
  -webkit-filter: var(--tw-blur) var(--tw-brightness) var(--tw-contrast) var(--tw-grayscale) var(--tw-hue-rotate) var(--tw-invert) var(--tw-saturate) var(--tw-sepia) var(--tw-drop-shadow);
          filter: var(--tw-blur) var(--tw-brightness) var(--tw-contrast) var(--tw-grayscale) var(--tw-hue-rotate) var(--tw-invert) var(--tw-saturate) var(--tw-sepia) var(--tw-drop-shadow);
}

.filter {
  -webkit-filter: var(--tw-blur) var(--tw-brightness) var(--tw-contrast) var(--tw-grayscale) var(--tw-hue-rotate) var(--tw-invert) var(--tw-saturate) var(--tw-sepia) var(--tw-drop-shadow);
          filter: var(--tw-blur) var(--tw-brightness) var(--tw-contrast) var(--tw-grayscale) var(--tw-hue-rotate) var(--tw-invert) var(--tw-saturate) var(--tw-sepia) var(--tw-drop-shadow);
}

.\!filter {
  -webkit-filter: var(--tw-blur) var(--tw-brightness) var(--tw-contrast) var(--tw-grayscale) var(--tw-hue-rotate) var(--tw-invert) var(--tw-saturate) var(--tw-sepia) var(--tw-drop-shadow) !important;
          filter: var(--tw-blur) var(--tw-brightness) var(--tw-contrast) var(--tw-grayscale) var(--tw-hue-rotate) var(--tw-invert) var(--tw-saturate) var(--tw-sepia) var(--tw-drop-shadow) !important;
}

.transition {
  transition-property: color, background-color, border-color, fill, stroke, opacity, box-shadow, -webkit-text-decoration-color, -webkit-transform, -webkit-filter, -webkit-backdrop-filter;
  transition-property: color, background-color, border-color, text-decoration-color, fill, stroke, opacity, box-shadow, transform, filter, backdrop-filter;
  transition-property: color, background-color, border-color, text-decoration-color, fill, stroke, opacity, box-shadow, transform, filter, backdrop-filter, -webkit-text-decoration-color, -webkit-transform, -webkit-filter, -webkit-backdrop-filter;
  transition-timing-function: cubic-bezier(0.4, 0, 0.2, 1);
  transition-duration: 150ms;
}

.transition-colors {
  transition-property: color, background-color, border-color, fill, stroke, -webkit-text-decoration-color;
  transition-property: color, background-color, border-color, text-decoration-color, fill, stroke;
  transition-property: color, background-color, border-color, text-decoration-color, fill, stroke, -webkit-text-decoration-color;
  transition-timing-function: cubic-bezier(0.4, 0, 0.2, 1);
  transition-duration: 150ms;
}

.transition-shadow {
  transition-property: box-shadow;
  transition-timing-function: cubic-bezier(0.4, 0, 0.2, 1);
  transition-duration: 150ms;
}

.transition-opacity {
  transition-property: opacity;
  transition-timing-function: cubic-bezier(0.4, 0, 0.2, 1);
  transition-duration: 150ms;
}

.z-above-map {
  z-index: 10000;
}

.z-above-controls {
  z-index: 10001;
}

.bg-subtle {
  background-color: var(--subtle-detail-color);
  color: var(--subtle-detail-color-contrast);
}

.bg-unsubtle {
  background-color: var(--unsubtle-detail-color);
  color: var(--unsubtle-detail-color-contrast);
}

.\[out\:json\] {
  out: json;
}

.\[timeout\:90\] {
  timeout: 90;
}

.\[key\:string\] {
  key: string;
}

:root {
  /* The main colour scheme of mapcomplete is configured here.
     * For a custom styling, set 'customCss' in your layoutConfig and overwrite some of these.
     */
  /* Main color of the application: the background and text colours */
  --background-color: white;
  /* Main text colour. Also styles some elements, such as the 'close popup'-button or 'back-arrow' (in mobile) */
  --foreground-color: black;
  /* A colour to indicate an error or warning */
  --alert-color: #fee4d1;
  /**
     * Base colour of interactive elements, mainly the 'subtle button'
     *
     */
  --subtle-detail-color: #dbeafe;
  --subtle-detail-color-contrast: black;
  --subtle-detail-color-light-contrast: lightgrey;
  /**
     * A stronger variant of the 'subtle-detail-colour'
     * Used as subtle button hover
     */
  --unsubtle-detail-color: #bfdbfe;
  --unsubtle-detail-color-contrast: black;
  --catch-detail-color: #3a3aeb;
  --catch-detail-color-contrast: white;
  --non-active-tab-svg: var(--foreground-color);
  --shadow-color: #00000066;
  --return-to-the-map-height: 2em;
  --image-carousel-height: 350px;
  /* The border colour of the leaflet popup */
  --popup-border: white;
  /* Technical variable to make some dynamic behaviour possible; set by javascript. */
  --variable-title-height: 0px;
}

html,
body {
  height: 100%;
  min-height: 100vh;
  min-height: -webkit-fill-available;
  margin: 0;
  padding: 0;
  background-color: var(--background-color);
  color: var(--foreground-color);
  font-family: "Helvetica Neue", Arial, sans-serif;
}

.leaflet-overlay-pane .leaflet-zoom-animated {
  /* Another workaround to keep leaflet working */
  width: initial !important;
  height: initial !important;
  box-sizing: initial !important;
}

.leaflet-marker-icon img {
  -webkit-touch-callout: none;
  /* prevent callout to copy image, etc when tap to hold */
}

.leaflet-control-attribution {
  display: block ruby;
}

.badge {
}

.badge svg {
  /*Workaround for leaflet*/
  width: unset !important;
  height: 100% !important;
}

svg,
img {
  box-sizing: content-box;
  width: 100%;
  height: 100%;
}

.titleicon img {
  width: unset;
}

.titleicon svg {
  width: unset;
}

.svg-catch svg path {
  fill: var(--catch-detail-color) !important;
  stroke: var(--catch-detail-color) !important;
}

.svg-unsubtle svg path {
  fill: var(--unsubtle-detail-color) !important;
  stroke: var(--unsubtle-detail-color) !important;
}

.svg-subtle svg path {
  fill: var(--subtle-detail-color) !important;
  stroke: var(--subtle-detail-color) !important;
}

.svg-foreground svg path {
  fill: var(--foreground-color) !important;
  stroke: var(--foreground-color) !important;
}

.no-images img {
  display: none;
}

.weblate-link {
  /* Weblate-links are the little translation icon next to translatable sentences. Due to their special nature, they are exempt from some rules */
}

.mapcontrol svg path {
  fill: var(--subtle-detail-color-contrast) !important;
}

.red-svg svg path {
  stroke: #d71010 !important;
}

a {
  color: var(--foreground-color);
}

.text-white a {
  color: var(--background-color);
}

.btn {
  line-height: 1.25rem;
  --tw-text-opacity: 1;
  color: var(--catch-detail-color-contrast);
  --tw-bg-opacity: 1;
  background-color: var(--catch-detail-color);
  display: inline-flex;
  border-radius: 1.5rem;
  padding-top: 0.75rem;
  padding-bottom: 0.75rem;
  padding-left: 1.25rem;
  padding-right: 1.25rem;
  font-size: large;
  font-weight: bold;
  transition: 100ms;
  /*-- invisible border: rendered on hover*/
  border: 3px solid var(--unsubtle-detail-color);
}

.btn:hover {
  border: 3px solid var(--catch-detail-color);
}

.btn-secondary {
  background-color: var(--catch-detail-color);
  -webkit-filter: saturate(0.5);
          filter: saturate(0.5);
}

.btn-secondary:hover {
  background-color: var(--catch-detail-color);
  -webkit-filter: unset;
          filter: unset;
}

.btn-disabled {
  -webkit-filter: saturate(0.3);
          filter: saturate(0.3);
  cursor: default;
}

.btn-disabled:hover {
  border: 3px solid var(--unsubtle-detail-color);
}

.h-min {
  height: -webkit-min-content;
  height: min-content;
}

/* slider */

input[type="range"].vertical {
  -webkit-writing-mode: bt-lr;
          writing-mode: bt-lr;
  /* IE */
  -webkit-appearance: slider-vertical;
  /* Chromium */
  cursor: pointer;
}

@-moz-document url-prefix() {
  input[type="range"].elevator::-moz-range-thumb {
    background-color: #00000000 !important;
    background-image: url("/assets/svg/elevator_wheelchair.svg");
    width: 150px !important;
    height: 30px !important;
    border: 2px;
    border-style: solid;
    background-size: contain;
    background-position: center center;
    background-repeat: no-repeat;
    cursor: pointer;
    border-image: linear-gradient(to right, black 50%, transparent 50%) 100% 1;
    padding-bottom: 5px;
  }
}

.border-detail {
  border-color: var(--foreground-color);
}

.w-min {
  width: -webkit-min-content;
  width: min-content;
}

.rounded-left-full {
  border-bottom-left-radius: 999rem;
  border-top-left-radius: 999rem;
}

.rounded-right-full {
  border-bottom-right-radius: 999rem;
  border-top-right-radius: 999rem;
}

.w-16-imp {
  width: 4rem !important;
}

.w-32-imp {
  width: 8rem !important;
}

.w-48-imp {
  width: 12rem !important;
}

.link-underline a {
  -webkit-text-decoration: underline 1px var(--foreground-color);
          text-decoration: underline 1px var(--foreground-color);
}

a.link-underline {
  -webkit-text-decoration: underline 1px var(--foreground-color);
          text-decoration: underline 1px var(--foreground-color);
}

.link-no-underline a {
  text-decoration: none;
}

li {
  margin-left: 0.5em;
  padding-left: 0.2em;
  margin-top: 0.1em;
}

h2 {
  font-size: large;
  margin-top: 0.5em;
  margin-bottom: 0.3em;
  font-weight: bold;
}

h3 {
  font-weight: bold;
  font-size: larger;
  margin-top: 0.6em;
  margin-bottom: 0;
  font-weight: bolder;
}

p {
  padding-top: 0.1em;
}

li::marker {
  content: "•";
}

.subtle-background {
  background: var(--subtle-detail-color);
  color: var(--subtle-detail-color-contrast);
}

.normal-background {
  background: var(--background-color);
  color: var(--foreground-color);
}

.subtle-lighter {
  color: var(--subtle-detail-color-light-contrast);
}

.border-attention-catch {
  border: 5px solid var(--catch-detail-color);
}

.border-invisible {
  border: 5px solid #00000000;
}

.border-attention {
  border-color: var(--catch-detail-color);
}

.direction-svg svg path {
  fill: var(--catch-detail-color) !important;
}

#leafletDiv {
  height: 100%;
}

.leaflet-popup-content-wrapper {
  background-color: var(--background-color);
  color: var(--foreground-color);
  border: 2px solid var(--popup-border);
  box-shadow: 0 3px 14px var(--shadow-color) !important;
}

.leaflet-container {
  font: unset !important;
  background-color: var(--background-color) !important;
}

.leaflet-popup-tip {
  background-color: var(--popup-border) !important;
  color: var(--popup-border) !important;
  box-shadow: 0 3px 14px var(--shadow-color) !important;
}

.single-layer-selection-toggle {
  position: relative;
  width: 2em;
  height: 2em;
  flex-shrink: 0;
}

.single-layer-selection-toggle img {
  max-height: 2em !important;
  max-width: 2em !important;
}

.single-layer-selection-toggle svg {
  max-height: 2em !important;
  max-width: 2em !important;
}

.block-ruby {
  display: block ruby;
}

.disable-links a {
  pointer-events: none;
  text-decoration: none !important;
  color: var(--subtle-detail-color-contrast) !important;
}

.enable-links a {
  pointer-events: unset;
  text-decoration: underline !important;
  color: unset !important;
}

.disable-links a.must-link,
.disable-links .must-link a {
  /* Hide links if they are disabled */
  display: none;
}

/**************** GENERIC ****************/

.alert {
  background-color: var(--alert-color);
  color: var(--foreground-color);
  font-weight: bold;
  border-radius: 1em;
  margin: 0.25em;
  text-align: center;
  padding: 0.15em 0.3em;
}

.invalid {
  box-shadow: 0 0 10px #ff5353;
  height: -webkit-min-content;
  height: min-content;
}

.shadow {
  box-shadow: 0 0 10px var(--shadow-color);
}

.title-font span {
  font-size: xx-large !important;
  font-weight: bold;
}

.soft {
  background-color: var(--subtle-detail-color);
  color: var(--subtle-detail-color-contrast);
  font-weight: bold;
  border-radius: 1em;
  margin: 0.25em;
  text-align: center;
  padding: 0.15em 0.3em;
}

.subtle {
  color: #999;
}

.link-underline .subtle a {
  -webkit-text-decoration: underline 1px #7193bb88;
          text-decoration: underline 1px #7193bb88;
  color: #7193bb;
}

.thanks {
  background-color: #43d904;
  font-weight: bold;
  border-radius: 1em;
  margin: 0.25em;
  text-align: center;
  padding: 0.15em 0.3em;
}

.clickable {
  pointer-events: all;
}

.unclickable {
  pointer-events: none !important;
}

@-webkit-keyframes slide {
  /* This is the animation on the marker to add a new point - it slides through all the possible presets */

  from {
    -webkit-transform: translateX(0%);
            transform: translateX(0%);
  }

  to {
    -webkit-transform: translateX(calc(-100% + 42px));
            transform: translateX(calc(-100% + 42px));
  }
}

@keyframes slide {
  /* This is the animation on the marker to add a new point - it slides through all the possible presets */

  from {
    -webkit-transform: translateX(0%);
            transform: translateX(0%);
  }

  to {
    -webkit-transform: translateX(calc(-100% + 42px));
            transform: translateX(calc(-100% + 42px));
  }
}

.hand-drag-animation {
  -webkit-animation: hand-drag-animation 6s ease-in-out infinite;
          animation: hand-drag-animation 6s ease-in-out infinite;
  -webkit-transform-origin: 50% 125%;
          transform-origin: 50% 125%;
}

@-webkit-keyframes hand-drag-animation {
  /* This is the animation on the little extra hand on the location input. If fades in, invites the user to interact/drag the map */

  0% {
    opacity: 0;
    -webkit-transform: rotate(-30deg);
            transform: rotate(-30deg);
  }

  6% {
    opacity: 1;
    -webkit-transform: rotate(-30deg);
            transform: rotate(-30deg);
  }

  12% {
    opacity: 1;
    -webkit-transform: rotate(-45deg);
            transform: rotate(-45deg);
  }

  24% {
    opacity: 1;
    -webkit-transform: rotate(-00deg);
            transform: rotate(-00deg);
  }

  30% {
    opacity: 1;
    -webkit-transform: rotate(-30deg);
            transform: rotate(-30deg);
  }

  36% {
    opacity: 0;
    -webkit-transform: rotate(-30deg);
            transform: rotate(-30deg);
  }

  100% {
    opacity: 0;
    -webkit-transform: rotate(-30deg);
            transform: rotate(-30deg);
  }
}

@keyframes hand-drag-animation {
  /* This is the animation on the little extra hand on the location input. If fades in, invites the user to interact/drag the map */

  0% {
    opacity: 0;
    -webkit-transform: rotate(-30deg);
            transform: rotate(-30deg);
  }

  6% {
    opacity: 1;
    -webkit-transform: rotate(-30deg);
            transform: rotate(-30deg);
  }

  12% {
    opacity: 1;
    -webkit-transform: rotate(-45deg);
            transform: rotate(-45deg);
  }

  24% {
    opacity: 1;
    -webkit-transform: rotate(-00deg);
            transform: rotate(-00deg);
  }

  30% {
    opacity: 1;
    -webkit-transform: rotate(-30deg);
            transform: rotate(-30deg);
  }

  36% {
    opacity: 0;
    -webkit-transform: rotate(-30deg);
            transform: rotate(-30deg);
  }

  100% {
    opacity: 0;
    -webkit-transform: rotate(-30deg);
            transform: rotate(-30deg);
  }
}

/**************************************/

#topleft-tools {
  display: block;
  position: absolute;
  z-index: 5000;
  transition: all 500ms linear;
  left: 0;
  right: 0;
}

.welcomeMessage {
  display: block;
  max-width: calc(100vw - 5em);
  width: 40em;
  max-height: calc(100vh - 15em);
  background-color: var(--background-color);
  color: var(--foreground-color);
}

/***************** Info box (box containing features and questions ******************/

input {
  color: var(--foreground-color);
}

.leaflet-popup-content {
  width: 45em !important;
  margin: 0.25rem !important;
}

.leaflet-div-icon {
  background-color: unset !important;
  border: unset !important;
}

.floating-element-width {
  max-width: calc(100vw - 5em);
  width: 40em;
}

.leaflet-div-icon svg {
  width: calc(100%);
  height: calc(100%);
}

/****** ShareScreen *****/

.literal-code {
  display: inline-block;
  background-color: lightgray;
  padding: 0.5em;
  word-break: break-word;
  color: black;
  box-sizing: border-box;
}

.code {
  display: inline-block;
  background-color: lightgray;
  padding: 0.5em;
  word-break: break-word;
  color: black;
  box-sizing: border-box;
}

/** Switch layout **/

.small-image img {
  height: 1em;
  max-width: 1em;
}

.small-image {
  height: 1em;
  max-width: 1em;
}

.slideshow-item img {
  height: var(--image-carousel-height);
  width: unset;
}

.animate-height {
  transition: max-height 0.5s ease-in-out;
  overflow-y: hidden;
}

.zebra-table tr:nth-child(even) {
  background-color: #f2f2f2;
}

.layer-toggle {
  /* The checkbox that toggles a single layer */
}

.layer-filters {
  /* If needed, the panel which contains the extra filters for a layer */
  margin-bottom: 1rem;
  border-bottom: 2px solid var(--foreground-color);
}

.filter-panel {
  /* The panel for a single layer, containing both the toggle and the filters (if any) */
  border-bottom: 2px solid lightgrey;
  margin-bottom: 0.5rem;
}

.first-filter-panel {
  /* Additional class on the first layer filter */
}

.mapping-icon-small-height {
  /* A mapping icon type */
  height: 1.5rem;
  margin-right: 0.5rem;
  width: unset;
}

.mapping-icon-medium-height {
  /* A mapping icon type */
  height: 3rem;
  margin-right: 0.5rem;
  width: unset;
}

.mapping-icon-large-height {
  /* A mapping icon type */
  height: 5rem;
  margin-right: 0.5rem;
  width: unset;
}

.mapping-icon-small {
  /* A mapping icon type */
  width: 1.5rem;
  max-height: 1.5rem;
  margin-right: 0.5rem;
}

.mapping-icon-medium {
  /* A mapping icon type */
  width: 3rem;
  max-height: 3rem;
  margin-right: 1rem;
  margin-left: 1rem;
}

.mapping-icon-large {
  /* A mapping icon type */
  width: 6rem;
  max-height: 5rem;
  margin-top: 0.5rem;
  margin-bottom: 0.5rem;
  margin-right: 1.5rem;
  margin-left: 1.5rem;
}

.hover\:bg-indigo-200:hover {
  --tw-bg-opacity: 1;
  background-color: rgb(199 210 254 / var(--tw-bg-opacity));
}

.hover\:text-blue-800:hover {
  --tw-text-opacity: 1;
  color: rgb(30 64 175 / var(--tw-text-opacity));
}

.hover\:opacity-100:hover {
  opacity: 1;
}

.hover\:shadow-xl:hover {
  --tw-shadow: 0 20px 25px -5px rgb(0 0 0 / 0.1), 0 8px 10px -6px rgb(0 0 0 / 0.1);
  --tw-shadow-colored: 0 20px 25px -5px var(--tw-shadow-color), 0 8px 10px -6px var(--tw-shadow-color);
  box-shadow: var(--tw-ring-offset-shadow, 0 0 #0000), var(--tw-ring-shadow, 0 0 #0000), var(--tw-shadow);
}

.hover\:bg-unsubtle:hover {
  background-color: var(--unsubtle-detail-color);
  color: var(--unsubtle-detail-color-contrast);
}

@media (min-width: 640px) {
  .sm\:top-3 {
    top: 0.75rem;
  }

  .sm\:mx-auto {
    margin-left: auto;
    margin-right: auto;
  }

  .sm\:mt-5 {
    margin-top: 1.25rem;
  }

  .sm\:mr-2 {
    margin-right: 0.5rem;
  }

  .sm\:flex {
    display: flex;
  }

  .sm\:h-24 {
    height: 6rem;
  }

  .sm\:w-fit {
    width: -webkit-fit-content;
    width: -moz-fit-content;
    width: fit-content;
  }

  .sm\:w-24 {
    width: 6rem;
  }

  .sm\:max-w-sm {
    max-width: 24rem;
  }

  .sm\:max-w-xl {
    max-width: 36rem;
  }

  .sm\:flex-row {
    flex-direction: row;
  }

  .sm\:flex-wrap {
    flex-wrap: wrap;
  }

  .sm\:items-start {
    align-items: flex-start;
  }

  .sm\:items-stretch {
    align-items: stretch;
  }

  .sm\:justify-between {
    justify-content: space-between;
  }

  .sm\:border-4 {
    border-width: 4px;
  }

  .sm\:p-0\.5 {
    padding: 0.125rem;
  }

  .sm\:p-1\.5 {
    padding: 0.375rem;
  }

  .sm\:p-0 {
    padding: 0px;
  }

  .sm\:p-1 {
    padding: 0.25rem;
  }

  .sm\:p-2 {
    padding: 0.5rem;
  }

  .sm\:pl-0 {
    padding-left: 0px;
  }

  .sm\:pt-1 {
    padding-top: 0.25rem;
  }

  .sm\:text-center {
    text-align: center;
  }

  .sm\:text-xl {
    font-size: 1.25rem;
    line-height: 1.75rem;
  }

  .sm\:text-5xl {
    font-size: 3rem;
    line-height: 1;
  }

  .sm\:text-lg {
    font-size: 1.125rem;
    line-height: 1.75rem;
  }
}

@media (min-width: 768px) {
  .md\:relative {
    position: relative;
  }

  .md\:m-1 {
    margin: 0.25rem;
  }

  .md\:m-2 {
    margin: 0.5rem;
  }

  .md\:mt-5 {
    margin-top: 1.25rem;
  }

  .md\:mt-4 {
    margin-top: 1rem;
  }

  .md\:block {
    display: block;
  }

  .md\:flex {
    display: flex;
  }

  .md\:grid {
    display: grid;
  }

  .md\:hidden {
    display: none;
  }

  .md\:h-12 {
    height: 3rem;
  }

  .md\:w-1\/3 {
    width: 33.333333%;
  }

  .md\:w-2\/6 {
    width: 33.333333%;
  }

  .md\:w-auto {
    width: auto;
  }

  .md\:grid-flow-row {
    grid-auto-flow: row;
  }

  .md\:grid-cols-2 {
    grid-template-columns: repeat(2, minmax(0, 1fr));
  }

  .md\:flex-row {
    flex-direction: row;
  }

  .md\:rounded-xl {
    border-radius: 0.75rem;
  }

  .md\:border-t-2 {
    border-top-width: 2px;
  }

  .md\:p-1 {
    padding: 0.25rem;
  }

  .md\:p-2 {
    padding: 0.5rem;
  }

  .md\:p-4 {
    padding: 1rem;
  }

  .md\:p-3 {
    padding: 0.75rem;
  }

  .md\:pt-4 {
    padding-top: 1rem;
  }

  .md\:pt-0 {
    padding-top: 0px;
  }

  .md\:pb-0 {
    padding-bottom: 0px;
  }

  .md\:text-2xl {
    font-size: 1.5rem;
    line-height: 2rem;
  }

  .md\:text-6xl {
    font-size: 3.75rem;
    line-height: 1;
  }

  .md\:text-xl {
    font-size: 1.25rem;
    line-height: 1.75rem;
  }

  .md\:w-160 {
    width: 40rem;
  }
}

@media (min-width: 1024px) {
  .lg\:mx-0 {
    margin-left: 0px;
    margin-right: 0px;
  }

  .lg\:ml-40 {
    margin-left: 10rem;
  }

  .lg\:ml-10 {
    margin-left: 2.5rem;
  }

  .lg\:w-3\/4 {
    width: 75%;
  }

  .lg\:w-1\/4 {
    width: 25%;
  }

  .lg\:w-1\/6 {
    width: 16.666667%;
  }

  .lg\:w-1\/3 {
    width: 33.333333%;
  }

  .lg\:grid-cols-3 {
    grid-template-columns: repeat(3, minmax(0, 1fr));
  }

  .lg\:text-left {
    text-align: left;
  }
}

@media (min-width: 1280px) {
  .xl\:inline {
    display: inline;
  }
}<|MERGE_RESOLUTION|>--- conflicted
+++ resolved
@@ -815,7 +815,6 @@
   margin-right: 0.5rem;
 }
 
-<<<<<<< HEAD
 .mr-4 {
   margin-right: 1rem;
 }
@@ -826,10 +825,6 @@
 
 .mt-4 {
   margin-top: 1rem;
-=======
-.mr-2 {
-  margin-right: 0.5rem;
->>>>>>> 93f13951
 }
 
 .ml-4 {
@@ -993,6 +988,10 @@
   height: 3rem;
 }
 
+.h-6 {
+  height: 1.5rem;
+}
+
 .h-4 {
   height: 1rem;
 }
@@ -1007,10 +1006,6 @@
 
 .h-11 {
   height: 2.75rem;
-}
-
-.h-6 {
-  height: 1.5rem;
 }
 
 .h-96 {
@@ -1506,6 +1501,11 @@
 
 .p-0\.5 {
   padding: 0.125rem;
+}
+
+.px-2 {
+  padding-left: 0.5rem;
+  padding-right: 0.5rem;
 }
 
 .px-0 {
