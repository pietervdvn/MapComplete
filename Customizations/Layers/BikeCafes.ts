--- conflicted
+++ resolved
@@ -9,6 +9,7 @@
 import CafeRepair from "../Questions/bike/CafeRepair";
 import CafeDiy from "../Questions/bike/CafeDiy";
 import CafePump from "../Questions/bike/CafePump";
+import {EmailQuestion} from "../Questions/EmailQuestion";
 
 
 export default class BikeCafes extends LayerDefinition {
@@ -25,7 +26,6 @@
                 new Tag("pub", "cycling")
             ])
         ]) 
-<<<<<<< HEAD
         
         this.presets = [
             {
@@ -39,13 +39,6 @@
         ]
         
         this.maxAllowedOverlapPercentage = 10;
-=======
-        this.newElementTags = [
-            new Tag("amenity", "pub"),
-            new Tag("pub", "cycling"),
-        ]
-        this.maxAllowedOverlapPercentage = 10
->>>>>>> 4c46c953
 
         this.minzoom = 13
         this.style = this.generateStyleFunction()
@@ -53,8 +46,9 @@
         this.elementsToShow = [
             new ImageCarouselWithUploadConstructor(),
             new CafeName(),
+            new Website("{name}"),
             new PhoneNumberQuestion("{name}"),
-            new Website("{name}"),
+            new EmailQuestion("{name}"),
             new CafeRepair(),
             new CafeDiy(),
             new CafePump()
