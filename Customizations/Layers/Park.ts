--- conflicted
+++ resolved
@@ -9,18 +9,32 @@
 
 export class Park extends LayerDefinition {
 
-    
+
     private accessByDefault = new TagRenderingOptions({
         question: "Is dit park publiek toegankelijk?",
         mappings: [
-            {k: new Tag("access","yes"), txt: "Publiek toegankelijk"},
-            {k: new Tag("access",""), txt: "Publiek toegankelijk"},
-            {k: new Tag("access","no"), txt: "Niet-publiek toegankelijk park"},
-            {k: new Tag("access","guided"), txt: "Enkel toegankelijk met een gids of op een activiteit"}
+            {k: new Tag("access", "yes"), txt: "Publiek toegankelijk"},
+            {k: new Tag("access", ""), txt: "Publiek toegankelijk"},
+            {k: new Tag("access", "no"), txt: "Niet publiek toegankelijk"},
+            {k: new Tag("access", "guided"), txt: "Enkel toegankelijk met een gids of op een activiteit"}
         ]
     })
-    
-    
+
+    private operatorByDefault = new
+
+    TagRenderingOptions({
+        question: "Wie beheert dit park?",
+        freeform: {
+            key: "operator",
+            renderTemplate: "Dit park wordt beheerd door {operator}",
+            template: "$$$",
+        },
+        mappings: [{
+            k: null, txt: "De gemeente beheert dit park"
+        }]
+    });
+
+
     constructor() {
         super();
         this.name = "park";
@@ -35,32 +49,9 @@
         this.style = this.generateStyleFunction();
         this.title = new NameInline("park");
         this.elementsToShow = [new NameQuestion(),
-<<<<<<< HEAD
-            this.accessByDefault
-        
-=======
-            new TagRenderingOptions({
-                question: "Is dit park publiek toegankelijk?",
-                mappings: [
-                    {k: new Tag("access", "yes"), txt: "Publiek toegankelijk"},
-                    {k: new Tag("access", ""), txt: "Publiek toegankelijk"},
-                    {k: new Tag("access", "no"), txt: "Niet publiek toegankelijk"},
-                    {k: new Tag("access", "guided"), txt: "Enkel met een gids of tijdens activiteiten"},
-                ]
-            }),
-            new TagRenderingOptions({
-                question: "Wie beheert dit park?",
-                freeform: {
-                    key: "operator",
-                    renderTemplate: "Dit park wordt beheerd door {operator}",
-                    template: "$$$",
-                },
-                mappings: [{
-                    k: null, txt: "De gemeente beheert dit park"
-                }]
-            })
+            this.accessByDefault,
+            this.operatorByDefault
 
->>>>>>> e3e6566c
         ];
 
     }
