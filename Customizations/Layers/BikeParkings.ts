import {LayerDefinition} from "../LayerDefinition";
import {And, Or, Tag} from "../../Logic/TagsFilter";
import {OperatorTag} from "../Questions/OperatorTag";
import * as L from "leaflet";
import FixedText from "../Questions/FixedText";
import ParkingType from "../Questions/bike/ParkingType";
import {ImageCarouselWithUploadConstructor} from "../../UI/Image/ImageCarouselWithUpload";
import BikeStationOperator from "../Questions/bike/StationOperator";
import Translations from "../../UI/i18n/Translations";
import ParkingOperator from "../Questions/bike/ParkingOperator";


export default class BikeParkings extends LayerDefinition {
    constructor() {
        super();
<<<<<<< HEAD
        this.name = Translations.t.cylofix.parking.name.txt;
=======
        this.name = "bike parking";
>>>>>>> a730345b
        this.icon = "./assets/bike/parking.svg";
        this.overpassFilter = new Tag("amenity", "bicycle_parking");
        this.newElementTags = [
            new Tag("amenity", "bicycle_parking"),
        ];
        this.maxAllowedOverlapPercentage = 10;

        this.minzoom = 13;
        this.style = this.generateStyleFunction();
<<<<<<< HEAD
        this.title = new FixedText(Translations.t.cylofix.parking.title.txt)
        this.elementsToShow = [
            new ImageCarouselWithUploadConstructor(),
            //new ParkingOperator(),
=======
        this.title = new FixedText("Bicycle parking");
        this.elementsToShow = [
            new ImageCarouselWithUploadConstructor(),
          //  new OperatorTag(),
>>>>>>> a730345b
            new ParkingType()
        ];

    }

    private generateStyleFunction() {
        const self = this;
        return function (properties: any) {
            return {
                color: "#00bb00",
                icon: L.icon({
                    iconUrl: self.icon,
                    iconSize: [50, 50],
                    iconAnchor: [25,50]
                })
            };
        };
    }
}<|MERGE_RESOLUTION|>--- conflicted
+++ resolved
@@ -13,11 +13,7 @@
 export default class BikeParkings extends LayerDefinition {
     constructor() {
         super();
-<<<<<<< HEAD
         this.name = Translations.t.cylofix.parking.name.txt;
-=======
-        this.name = "bike parking";
->>>>>>> a730345b
         this.icon = "./assets/bike/parking.svg";
         this.overpassFilter = new Tag("amenity", "bicycle_parking");
         this.newElementTags = [
@@ -27,17 +23,10 @@
 
         this.minzoom = 13;
         this.style = this.generateStyleFunction();
-<<<<<<< HEAD
         this.title = new FixedText(Translations.t.cylofix.parking.title.txt)
         this.elementsToShow = [
             new ImageCarouselWithUploadConstructor(),
             //new ParkingOperator(),
-=======
-        this.title = new FixedText("Bicycle parking");
-        this.elementsToShow = [
-            new ImageCarouselWithUploadConstructor(),
-          //  new OperatorTag(),
->>>>>>> a730345b
             new ParkingType()
         ];
 
