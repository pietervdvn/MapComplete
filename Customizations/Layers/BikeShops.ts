import { LayerDefinition } from "../LayerDefinition";
import Translations from "../../UI/i18n/Translations";
import { Tag } from "../../Logic/TagsFilter";
import FixedText from "../Questions/FixedText";
import { ImageCarouselWithUploadConstructor } from "../../UI/Image/ImageCarouselWithUpload";
import * as L from "leaflet";
import ShopRetail from "../Questions/bike/ShopRetail";
import ShopPump from "../Questions/bike/ShopPump";
import ShopRental from "../Questions/bike/ShopRental";
import ShopRepair from "../Questions/bike/ShopRepair";
import ShopDiy from "../Questions/bike/ShopDiy";
import ShopName from "../Questions/bike/ShopName";
import ShopSecondHand from "../Questions/bike/ShopSecondHand";
import { TagRenderingOptions } from "../TagRendering";


export default class BikeShops extends LayerDefinition {
    private readonly sellsBikes = new Tag("service:bicycle:retail", "yes")
    private readonly repairsBikes = new Tag("service:bicycle:repair", "yes")

    constructor() {
<<<<<<< HEAD
        super();
        this.name = Translations.t.cyclofix.shop.name.txt;
        this.icon = "./assets/bike/shop.svg";
        this.overpassFilter = new Tag("shop", "bicycle");
=======
        super()
        this.name = Translations.t.cylofix.shop.name.txt
        this.icon = "./assets/bike/repair_shop.svg"
        this.overpassFilter = new Tag("shop", "bicycle")
>>>>>>> 6424c75c
        this.newElementTags = [
            new Tag("shop", "bicycle"),
        ]
        this.maxAllowedOverlapPercentage = 10

<<<<<<< HEAD
        this.minzoom = 13;
        this.style = this.generateStyleFunction();
        this.title = new FixedText(Translations.t.cyclofix.shop.title.txt)
=======
        this.minzoom = 13
        this.style = this.generateStyleFunction()
        this.title = new TagRenderingOptions({
            mappings: [
                {k: this.sellsBikes, txt: "Bicycle shop"},
                {k: new Tag("service:bicycle:retail", "no"), txt: Translations.t.cylofix.shop.titleRepair.txt},
                {k: new Tag("service:bicycle:retail", ""), txt: Translations.t.cylofix.shop.title.txt},
            ]
        })
        
        new FixedText(Translations.t.cylofix.shop.title.txt)
>>>>>>> 6424c75c
        this.elementsToShow = [
            new ImageCarouselWithUploadConstructor(),
            //new ParkingOperator(),
            new ShopRetail(),
            new ShopRental(),
            new ShopRepair(),
            new ShopPump(),
            new ShopDiy(),
            new ShopName(),
            new ShopSecondHand()
        ]
    }

    private generateStyleFunction() {
        const self = this;
        return function (tags: any) {
            let icon = "assets/bike/repair_shop.svg";

            if (self.sellsBikes.matchesProperties(tags)) {
                icon = "assets/bike/shop.svg";
            }

            return {
                color: "#00bb00",
                icon: L.icon({
                    iconUrl: self.icon,
                    iconSize: [50, 50],
                    iconAnchor: [25, 50]
                })
            }
        }
    }
}<|MERGE_RESOLUTION|>--- conflicted
+++ resolved
@@ -19,39 +19,25 @@
     private readonly repairsBikes = new Tag("service:bicycle:repair", "yes")
 
     constructor() {
-<<<<<<< HEAD
         super();
-        this.name = Translations.t.cyclofix.shop.name.txt;
-        this.icon = "./assets/bike/shop.svg";
+        this.name = Translations.t.cyclofix.shop.name.txt
+        this.icon = "./assets/bike/repair_shop.svg"
         this.overpassFilter = new Tag("shop", "bicycle");
-=======
-        super()
-        this.name = Translations.t.cylofix.shop.name.txt
-        this.icon = "./assets/bike/repair_shop.svg"
-        this.overpassFilter = new Tag("shop", "bicycle")
->>>>>>> 6424c75c
         this.newElementTags = [
             new Tag("shop", "bicycle"),
         ]
         this.maxAllowedOverlapPercentage = 10
 
-<<<<<<< HEAD
         this.minzoom = 13;
         this.style = this.generateStyleFunction();
-        this.title = new FixedText(Translations.t.cyclofix.shop.title.txt)
-=======
-        this.minzoom = 13
-        this.style = this.generateStyleFunction()
         this.title = new TagRenderingOptions({
             mappings: [
                 {k: this.sellsBikes, txt: "Bicycle shop"},
-                {k: new Tag("service:bicycle:retail", "no"), txt: Translations.t.cylofix.shop.titleRepair.txt},
-                {k: new Tag("service:bicycle:retail", ""), txt: Translations.t.cylofix.shop.title.txt},
+                {k: new Tag("service:bicycle:retail", "no"), txt: Translations.t.cyclofix.shop.titleRepair},
+                {k: new Tag("service:bicycle:retail", ""), txt: Translations.t.cyclofix.shop.title},
             ]
         })
         
-        new FixedText(Translations.t.cylofix.shop.title.txt)
->>>>>>> 6424c75c
         this.elementsToShow = [
             new ImageCarouselWithUploadConstructor(),
             //new ParkingOperator(),
