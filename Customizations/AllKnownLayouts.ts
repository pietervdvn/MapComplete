--- conflicted
+++ resolved
@@ -15,13 +15,8 @@
 import * as charging_stations from "../assets/themes/charging_stations/charging_stations.json"
 import * as widths from "../assets/themes/widths/width.json"
 import * as drinking_water from "../assets/themes/drinking_water/drinking_water.json"
-<<<<<<< HEAD
 import * as climbing from "../assets/themes/climbing/climbing.json"
-import LayerConfig from "./JSON/LayerConfig";
-import SharedLayers from "./SharedLayers";
-=======
 import * as surveillance_cameras from "../assets/themes/surveillance_cameras/surveillance_cameras.json"
->>>>>>> de305eca
 import * as personal from "../assets/themes/personalLayout/personalLayout.json"
 import LayerConfig from "./JSON/LayerConfig";
 import LayoutConfig from "./JSON/LayoutConfig";
@@ -67,11 +62,8 @@
         new LayoutConfig(widths),
         new LayoutConfig(buurtnatuur),
         new LayoutConfig(bike_monitoring_stations),
-<<<<<<< HEAD
         new LayoutConfig(climbing),
-=======
         new LayoutConfig(surveillance_cameras)
->>>>>>> de305eca
     ];
 
 
