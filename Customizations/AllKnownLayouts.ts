import * as bookcases from "../assets/themes/bookcases/Bookcases.json";
import * as aed from "../assets/themes/aed/aed.json";
import * as toilets from "../assets/themes/toilets/toilets.json";
import * as artworks from "../assets/themes/artwork/artwork.json";
import * as cyclestreets from "../assets/themes/cyclestreets/cyclestreets.json";
import * as ghostbikes from "../assets/themes/ghostbikes/ghostbikes.json"
import * as cyclofix from "../assets/themes/cyclofix/cyclofix.json"
import * as buurtnatuur from "../assets/themes/buurtnatuur/buurtnatuur.json"
import * as nature from "../assets/themes/nature/nature.json"
import * as maps from "../assets/themes/maps/maps.json"
import * as shops from "../assets/themes/shops/shops.json"
import * as bike_monitoring_stations from "../assets/themes/bike_monitoring_station/bike_monitoring_stations.json"
import * as fritures from "../assets/themes/fritures/fritures.json"
import * as benches from "../assets/themes/benches/benches.json";
import * as charging_stations from "../assets/themes/charging_stations/charging_stations.json"
import * as widths from "../assets/themes/widths/width.json"
import * as drinking_water from "../assets/themes/drinking_water/drinking_water.json"
import * as climbing from "../assets/themes/climbing/climbing.json"
import * as surveillance_cameras from "../assets/themes/surveillance_cameras/surveillance_cameras.json"
import * as trees from "../assets/themes/trees/trees.json"
import * as personal from "../assets/themes/personalLayout/personalLayout.json"
import * as playgrounds from "../assets/themes/playgrounds/playgrounds.json"
import * as bicycle_lib from "../assets/themes/bicycle_library/bicycle_library.json"
<<<<<<< HEAD
import * as campersites from "../assets/themes/campersites/campersites.json"
=======
import * as play_forests from "../assets/themes/play_forests/play_forests.json"
import * as speelplekken from "../assets/themes/speelplekken/speelplekken.json"
import * as sport_pitches from "../assets/themes/sport_pitches/sport_pitches.json"
>>>>>>> e2f5966e
import LayerConfig from "./JSON/LayerConfig";
import LayoutConfig from "./JSON/LayoutConfig";
import AllKnownLayers from "./AllKnownLayers";

export class AllKnownLayouts {

    public static allLayers: Map<string, LayerConfig> = undefined;

    private static GenerateCycloFix(): LayoutConfig {
        const layout = new LayoutConfig(cyclofix)
        const now = new Date();
        const m = now.getMonth() + 1;
        const day = new Date().getDate() + 1;
        const date = day + "/" + m;
        if (date === "31/10" || date === "1/11" || date === "2/11") {
            console.log("The current date is ",date,", which means we remember our dead")
            // Around Halloween/Fiesta de muerte/Allerzielen, we remember the dead
            layout.layers.push(
                AllKnownLayers.sharedLayers.get("ghost_bike")
            );

        }
        return layout;

    }
    public static layoutsList: LayoutConfig[] = [
        new LayoutConfig(personal),
        AllKnownLayouts.GenerateCycloFix(),
        new LayoutConfig(aed),
        new LayoutConfig(bookcases),
        new LayoutConfig(toilets),
        new LayoutConfig(artworks),
        new LayoutConfig(ghostbikes),
        new LayoutConfig(shops),
        new LayoutConfig(drinking_water),
        new LayoutConfig(nature),
        new LayoutConfig(cyclestreets),
        new LayoutConfig(bicycle_lib),
        new LayoutConfig(maps),
        new LayoutConfig(fritures),
        new LayoutConfig(benches),
        new LayoutConfig(charging_stations),
        new LayoutConfig(widths),
        new LayoutConfig(buurtnatuur),
        new LayoutConfig(bike_monitoring_stations),
        new LayoutConfig(surveillance_cameras),
        new LayoutConfig(climbing),
        new LayoutConfig(playgrounds),
        new LayoutConfig(trees),
<<<<<<< HEAD
		new LayoutConfig(campersites)
=======
        new LayoutConfig(play_forests) ,
        new LayoutConfig(speelplekken),
        new LayoutConfig(sport_pitches)
>>>>>>> e2f5966e
    ];


    public static allSets: Map<string, LayoutConfig> = AllKnownLayouts.AllLayouts();

    private static AllLayouts(): Map<string, LayoutConfig> {
        this.allLayers = new Map<string, LayerConfig>();
        for (const layout of this.layoutsList) {
            for (let i = 0; i < layout.layers.length; i++) {
                let layer = layout.layers[i];
                if (typeof (layer) === "string") {
                    layer = layout.layers[i] = AllKnownLayers.sharedLayers.get(layer);
                    if(layer === undefined){
                        console.log("Defined layers are ", AllKnownLayers.sharedLayers.keys())
                        throw `Layer ${layer} was not found or defined - probably a type was made`
                    }
                }

                if (this.allLayers[layer.id] !== undefined) {
                    continue;
                }
                this.allLayers[layer.id] = layer;
                this.allLayers[layer.id.toLowerCase()] = layer;
            }
        }

        const allSets: Map<string, LayoutConfig> = new Map();
        for (const layout of this.layoutsList) {
            allSets[layout.id] = layout;
            allSets[layout.id.toLowerCase()] = layout;
        }
        return allSets;
    }

}<|MERGE_RESOLUTION|>--- conflicted
+++ resolved
@@ -21,13 +21,10 @@
 import * as personal from "../assets/themes/personalLayout/personalLayout.json"
 import * as playgrounds from "../assets/themes/playgrounds/playgrounds.json"
 import * as bicycle_lib from "../assets/themes/bicycle_library/bicycle_library.json"
-<<<<<<< HEAD
 import * as campersites from "../assets/themes/campersites/campersites.json"
-=======
 import * as play_forests from "../assets/themes/play_forests/play_forests.json"
 import * as speelplekken from "../assets/themes/speelplekken/speelplekken.json"
 import * as sport_pitches from "../assets/themes/sport_pitches/sport_pitches.json"
->>>>>>> e2f5966e
 import LayerConfig from "./JSON/LayerConfig";
 import LayoutConfig from "./JSON/LayoutConfig";
 import AllKnownLayers from "./AllKnownLayers";
@@ -77,13 +74,10 @@
         new LayoutConfig(climbing),
         new LayoutConfig(playgrounds),
         new LayoutConfig(trees),
-<<<<<<< HEAD
-		new LayoutConfig(campersites)
-=======
+    		new LayoutConfig(campersites),
         new LayoutConfig(play_forests) ,
         new LayoutConfig(speelplekken),
         new LayoutConfig(sport_pitches)
->>>>>>> e2f5966e
     ];
 
 
