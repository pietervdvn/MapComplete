import {TagRenderingConfigJson} from "./TagRenderingConfigJson";
import {AndOrTagConfigJson} from "./TagConfigJson";
import {DeleteConfigJson} from "./DeleteConfigJson";
import FilterConfigJson from "./FilterConfigJson";

/**
 * Configuration for a single layer
 */
export interface LayerConfigJson {
    /**
     * The id of this layer.
     * This should be a simple, lowercase, human readable string that is used to identify the layer.
     */
    id: string;

    /**
     * The name of this layer
     * Used in the layer control panel and the 'Personal theme'.
     *
     * If not given, will be hidden (and thus not toggable) in the layer control
     */
    name?: string | any

    /**
     * A description for this layer.
     * Shown in the layer selections and in the personel theme
     */
    description?: string | any;


    /**
     * This determines where the data for the layer is fetched.
     * There are some options:
     *
     * # Query OSM directly
     * source: {osmTags: "key=value"}
     *  will fetch all objects with given tags from OSM.
     *  Currently, this will create a query to overpass and fetch the data - in the future this might fetch from the OSM API
     *
     * # Query OSM Via the overpass API with a custom script
     * source: {overpassScript: "<custom overpass tags>"} when you want to do special things. _This should be really rare_.
     *      This means that the data will be pulled from overpass with this script, and will ignore the osmTags for the query
     *      However, for the rest of the pipeline, the OsmTags will _still_ be used. This is important to enable layers etc...
     *
     *
     * # A single geojson-file
     * source: {geoJson: "https://my.source.net/some-geo-data.geojson"}
     *  fetches a geojson from a third party source
     *
     * # A tiled geojson source
     * source: {geoJson: "https://my.source.net/some-tile-geojson-{layer}-{z}-{x}-{y}.geojson", geoJsonZoomLevel: 14}
     *  to use a tiled geojson source. The web server must offer multiple geojsons. {z}, {x} and {y} are substituted by the location; {layer} is substituted with the id of the loaded layer
     *
     *
     * Note that both geojson-options might set a flag 'isOsmCache' indicating that the data originally comes from OSM too
     *
     *
     * NOTE: the previous format was 'overpassTags: AndOrTagConfigJson | string', which is interpreted as a shorthand for source: {osmTags: "key=value"}
     *  While still supported, this is considered deprecated
     */
    source: { osmTags: AndOrTagConfigJson | string } |
        { osmTags: AndOrTagConfigJson | string, geoJson: string, geoJsonZoomLevel?: number, isOsmCache?: boolean } |
        { osmTags: AndOrTagConfigJson | string, overpassScript: string }

    /**
     *
     * A list of extra tags to calculate, specified as "keyToAssignTo=javascript-expression".
     * There are a few extra functions available. Refer to <a>Docs/CalculatedTags.md</a> for more information
     * The functions will be run in order, e.g.
     * [
     *  "_max_overlap_m2=Math.max(...feat.overlapsWith("someOtherLayer").map(o => o.overlap))
     *  "_max_overlap_ratio=Number(feat._max_overlap_m2)/feat.area
     * ]
     *
     */
    calculatedTags?: string[];

    /**
     * If set, this layer will not query overpass; but it'll still match the tags above which are by chance returned by other layers.
     * Works well together with 'passAllFeatures', to add decoration
     */
    doNotDownload?: boolean;

    /**
     * This tag rendering should either be 'yes' or 'no'. If 'no' is returned, then the feature will be hidden from view.
     * This is useful to hide certain features from view. Important: hiding features does not work dynamically, but is only calculated when the data is first renders.
     * This implies that it is not possible to hide a feature after a tagging change
     *
     * The default value is 'yes'
     */
    isShown?: TagRenderingConfigJson;


    /**
<<<<<<< HEAD
     * The minimum needed zoomlevel required before loading of the data start
=======
     * The zoom level at which point the data is shown and loaded.
>>>>>>> d9cc99c4
     * Default: 0
     */
    minzoom?: number;

    /**
<<<<<<< HEAD
     * If zoomed out below this zoomlevel, the data will be hidden.
     * Default: minzoom
=======
     * The zoom level at which point the data is hidden again
     * Default: 100 (thus: always visible
>>>>>>> d9cc99c4
     */
    minzoomVisible?: number;

    /**
     * The title shown in a popup for elements of this layer.
     */
    title?: string | TagRenderingConfigJson;

    /**
     * Small icons shown next to the title.
     * If not specified, the OsmLink and wikipedia links will be used by default.
     * Use an empty array to hide them.
     * Note that "defaults" will insert all the default titleIcons
     */
    titleIcons?: (string | TagRenderingConfigJson)[];

    /**
     * The icon for an element.
     * Note that this also doubles as the icon for this layer (rendered with the overpass-tags) ánd the icon in the presets.
     *
     * The result of the icon is rendered as follows:
     * the resulting string is interpreted as a _list_ of items, separated by ";". The bottommost layer is the first layer.
     * As a result, on could use a generic pin, then overlay it with a specific icon.
     * To make things even more practical, one can use all SVG's from the folder "assets/svg" and _substitute the color_ in it.
     * E.g. to draw a red pin, use "pin:#f00", to have a green circle with your icon on top, use `circle:#0f0;<path to my icon.svg>`
     *
     */
    icon?: string | TagRenderingConfigJson;

    /**
     * IconsOverlays are a list of extra icons/badges to overlay over the icon.
     * The 'badge'-toggle changes their behaviour.
     * If badge is set, it will be added as a 25% height icon at the bottom right of the icon, with all the badges in a flex layout.
     * If badges is false, it'll be a simple overlay
     *
     * Note: strings are interpreted as icons, so layering and substituting is supported
     */
    iconOverlays?: { if: string | AndOrTagConfigJson, then: string | TagRenderingConfigJson, badge?: boolean }[]

    /**
     * A string containing "width,height" or "width,height,anchorpoint" where anchorpoint is any of 'center', 'top', 'bottom', 'left', 'right', 'bottomleft','topright', ...
     * Default is '40,40,center'
     */
    iconSize?: string | TagRenderingConfigJson;
    /**
     * The rotation of an icon, useful for e.g. directions.
     * Usage: as if it were a css property for 'rotate', thus has to end with 'deg', e.g. `90deg`, `{direction}deg`, `calc(90deg - {camera:direction}deg)``
     */
    rotation?: string | TagRenderingConfigJson;
    /**
     * A HTML-fragment that is shown below the icon, for example:
     * <div style="background: white; display: block">{name}</div>
     *
     * If the icon is undefined, then the label is shown in the center of the feature.
     * Note that, if the wayhandling hides the icon then no label is shown as well.
     */
    label?: string | TagRenderingConfigJson;

    /**
     * The color for way-elements and SVG-elements.
     * If the value starts with "--", the style of the body element will be queried for the corresponding variable instead
     */
    color?: string | TagRenderingConfigJson;
    /**
     * The stroke-width for way-elements
     */
    width?: string | TagRenderingConfigJson;

    /**
     * A dasharray, e.g. "5 6"
     * The dasharray defines 'pixels of line, pixels of gap, pixels of line, pixels of gap',
     * Default value: "" (empty string == full line)
     */
    dashArray?: string | TagRenderingConfigJson

    /**
     * Wayhandling: should a way/area be displayed as:
     * 0) The way itself
     * 1) Only the centerpoint
     * 2) The centerpoint and the way
     */
    wayHandling?: number;

    /**
     * If set, this layer will pass all the features it receives onto the next layer.
     * This is ideal for decoration, e.g. directionss on cameras
     */
    passAllFeatures?: boolean

    /**
     * Presets for this layer.
     * A preset shows up when clicking the map on a without data (or when right-clicking/long-pressing);
     * it will prompt the user to add a new point.
     *
     * The most important aspect are the tags, which define which tags the new point will have;
     * The title is shown in the dialog, along with the first sentence of the description.
     *
     * Upon confirmation, the full description is shown beneath the buttons - perfect to add pictures and examples.
     *
     * Note: the icon of the preset is determined automatically based on the tags and the icon above. Don't worry about that!
     * NB: if no presets are defined, the popup to add new points doesn't show up at all
     */
    presets?: {
        /**
         * The title - shown on the 'add-new'-button.
         */
        title: string | any,
        /**
         * The tags to add. It determines the icon too
         */
        tags: string[],
        /**
         * The _first sentence_ of the description is shown on the button of the `add` menu.
         * The full description is shown in the confirmation dialog.
         *
         * (The first sentence is until the first '.'-character in the description)
         */
        description?: string | any,

        /**
         * If set, the user will prompted to confirm the location before actually adding the data.
         * This will be with a 'drag crosshair'-method.
         * 
         * If 'preferredBackgroundCategory' is set, the element will attempt to pick a background layer of that category.
         */
        preciseInput?: true | {
            preferredBackground: "osmbasedmap" | "photo" | "historicphoto" | "map" | string
        }
    }[],

    /**
     * All the tag renderings.
     * A tag rendering is a block that either shows the known value or asks a question.
     *
     * Refer to the class `TagRenderingConfigJson` to see the possibilities.
     *
     * Note that we can also use a string here - where the string refers to a tag rendering defined in `assets/questions/questions.json`,
     * where a few very general questions are defined e.g. website, phone number, ...
     *
     * A special value is 'questions', which indicates the location of the questions box. If not specified, it'll be appended to the bottom of the featureInfobox.
     *
     */
    tagRenderings?: (string | TagRenderingConfigJson) [],


    /**
     * All the extra questions for filtering
     */
    filter?: (FilterConfigJson) [],

    /**
     * This block defines under what circumstances the delete dialog is shown for objects of this layer.
     * If set, a dialog is shown to the user to (soft) delete the point.
     * The dialog is built to be user friendly and to prevent mistakes.
     * If deletion is not possible, the dialog will hide itself and show the reason of non-deletability instead.
     *
     * To configure, the following values are possible:
     *
     * - false: never ever show the delete button
     * - true: show the default delete button
     * - undefined: use the mapcomplete default to show deletion or not. Currently, this is the same as 'false' but this will change in the future
     * - or: a hash with options (see below)
     *
     *  The delete dialog
     *  =================
     *
     *
     *
     #### Hard deletion if enough experience

     A feature can only be deleted from OpenStreetMap by mapcomplete if:

     - It is a node
     - No ways or relations use the node
     - The logged-in user has enough experience OR the user is the only one to have edited the point previously
     - The logged-in user has no unread messages (or has a ton of experience)
     - The user did not select one of the 'non-delete-options' (see below)

     In all other cases, a 'soft deletion' is used.

     #### Soft deletion

     A 'soft deletion' is when the point isn't deleted from OSM but retagged so that it'll won't how up in the mapcomplete theme anymore.
     This makes it look like it was deleted, without doing damage. A fixme will be added to the point.

     Note that a soft deletion is _only_ possible if these tags are provided by the theme creator, as they'll be different for every theme

     #### No-delete options

     In some cases, the contributor might want to delete something for the wrong reason (e.g. someone who wants to have a path removed "because the path is on their private property").
     However, the path exists in reality and should thus be on OSM - otherwise the next contributor will pass by and notice "hey, there is a path missing here! Let me redraw it in OSM!)

     The correct approach is to retag the feature in such a way that it is semantically correct *and* that it doesn't show up on the theme anymore.
     A no-delete option is offered as 'reason to delete it', but secretly retags.

     */
    deletion?: boolean | DeleteConfigJson

}<|MERGE_RESOLUTION|>--- conflicted
+++ resolved
@@ -92,23 +92,14 @@
 
 
     /**
-<<<<<<< HEAD
      * The minimum needed zoomlevel required before loading of the data start
-=======
-     * The zoom level at which point the data is shown and loaded.
->>>>>>> d9cc99c4
      * Default: 0
      */
     minzoom?: number;
 
     /**
-<<<<<<< HEAD
-     * If zoomed out below this zoomlevel, the data will be hidden.
-     * Default: minzoom
-=======
      * The zoom level at which point the data is hidden again
      * Default: 100 (thus: always visible
->>>>>>> d9cc99c4
      */
     minzoomVisible?: number;
 
