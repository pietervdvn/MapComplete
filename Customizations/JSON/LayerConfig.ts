import Translations from "../../UI/i18n/Translations";
import TagRenderingConfig from "./TagRenderingConfig";
import {LayerConfigJson} from "./LayerConfigJson";
import {FromJSON} from "./FromJSON";
import SharedTagRenderings from "../SharedTagRenderings";
import {TagRenderingConfigJson} from "./TagRenderingConfigJson";
import {Translation} from "../../UI/i18n/Translation";
import Svg from "../../Svg";

import {Utils} from "../../Utils";
import Combine from "../../UI/Base/Combine";
import {VariableUiElement} from "../../UI/Base/VariableUIElement";
import {UIEventSource} from "../../Logic/UIEventSource";
import {FixedUiElement} from "../../UI/Base/FixedUiElement";
import SourceConfig from "./SourceConfig";
import {TagsFilter} from "../../Logic/Tags/TagsFilter";
import {Tag} from "../../Logic/Tags/Tag";
import BaseUIElement from "../../UI/BaseUIElement";
import {Unit} from "./Denomination";
import DeleteConfig from "./DeleteConfig";
import FilterConfig from "./FilterConfig";

export default class LayerConfig {
    static WAYHANDLING_DEFAULT = 0;
    static WAYHANDLING_CENTER_ONLY = 1;
    static WAYHANDLING_CENTER_AND_WAY = 2;

    id: string;
    name: Translation;
    description: Translation;
    source: SourceConfig;
    calculatedTags: [string, string][];
    doNotDownload: boolean;
    passAllFeatures: boolean;
    isShown: TagRenderingConfig;
    minzoom: number;
    maxzoom: number;
    title?: TagRenderingConfig;
    titleIcons: TagRenderingConfig[];
    icon: TagRenderingConfig;
    iconOverlays: { if: TagsFilter; then: TagRenderingConfig; badge: boolean }[];
    iconSize: TagRenderingConfig;
    label: TagRenderingConfig;
    rotation: TagRenderingConfig;
    color: TagRenderingConfig;
    width: TagRenderingConfig;
    dashArray: TagRenderingConfig;
    wayHandling: number;
    public readonly units: Unit[];
    public readonly deletion: DeleteConfig | null;

    presets: {
<<<<<<< HEAD
        title: Translation;
        tags: Tag[];
        description?: Translation;
=======
        title: Translation,
        tags: Tag[],
        description?: Translation,
        preciseInput?: {preferredBackground?: string}
>>>>>>> 1216af34
    }[];

    tagRenderings: TagRenderingConfig[];
    filters: FilterConfig[];

    constructor(
        json: LayerConfigJson,
        units?: Unit[],
        context?: string,
        official: boolean = true
    ) {
        this.units = units ?? [];
        context = context + "." + json.id;
        const self = this;
        this.id = json.id;
        this.name = Translations.T(json.name, context + ".name");

        if (json.description !== undefined) {
            if (Object.keys(json.description).length === 0) {
                json.description = undefined;
            }
        }

        this.description = Translations.T(
            json.description,
            context + ".description"
        );

        let legacy = undefined;
        if (json["overpassTags"] !== undefined) {
            // @ts-ignore
            legacy = FromJSON.Tag(json["overpassTags"], context + ".overpasstags");
        }
        if (json.source !== undefined) {
            if (legacy !== undefined) {
                throw (
                    context +
                    "Both the legacy 'layer.overpasstags' and the new 'layer.source'-field are defined"
                );
            }

            let osmTags: TagsFilter = legacy;
            if (json.source["osmTags"]) {
                osmTags = FromJSON.Tag(
                    json.source["osmTags"],
                    context + "source.osmTags"
                );
            }

            if (json.source["geoJsonSource"] !== undefined) {
                throw context + "Use 'geoJson' instead of 'geoJsonSource'";
            }

            this.source = new SourceConfig(
                {
                    osmTags: osmTags,
                    geojsonSource: json.source["geoJson"],
                    geojsonSourceLevel: json.source["geoJsonZoomLevel"],
                    overpassScript: json.source["overpassScript"],
                    isOsmCache: json.source["isOsmCache"],
                },
                this.id
            );
        } else {
            this.source = new SourceConfig({
                osmTags: legacy,
            });
        }

        this.calculatedTags = undefined;
        if (json.calculatedTags !== undefined) {
            if (!official) {
                console.warn(
                    `Unofficial theme ${this.id} with custom javascript! This is a security risk`
                );
            }
            this.calculatedTags = [];
            for (const kv of json.calculatedTags) {
                const index = kv.indexOf("=");
                const key = kv.substring(0, index);
                const code = kv.substring(index + 1);

                this.calculatedTags.push([key, code]);
            }
        }

        this.doNotDownload = json.doNotDownload ?? false;
        this.passAllFeatures = json.passAllFeatures ?? false;
        this.minzoom = json.minzoom ?? 0;
        this.maxzoom = json.maxzoom ?? 1000;
        this.wayHandling = json.wayHandling ?? 0;
<<<<<<< HEAD
        this.presets = (json.presets ?? []).map((pr, i) => ({
            title: Translations.T(pr.title, `${context}.presets[${i}].title`),
            tags: pr.tags.map((t) => FromJSON.SimpleTag(t)),
            description: Translations.T(
                pr.description,
                `${context}.presets[${i}].description`
            ),
        }));
=======
        this.presets = (json.presets ?? []).map((pr, i) => {
            if(pr.preciseInput === true){
                pr.preciseInput = {
                    preferredBackground: undefined
                }
            }
            return ({
                title: Translations.T(pr.title, `${context}.presets[${i}].title`),
                tags: pr.tags.map(t => FromJSON.SimpleTag(t)),
                description: Translations.T(pr.description, `${context}.presets[${i}].description`),
                preciseInput: pr.preciseInput
            });
        })

>>>>>>> 1216af34

        /** Given a key, gets the corresponding property from the json (or the default if not found
         *
         * The found value is interpreted as a tagrendering and fetched/parsed
         * */
        function tr(key: string, deflt) {
            const v = json[key];
            if (v === undefined || v === null) {
                if (deflt === undefined) {
                    return undefined;
                }
                return new TagRenderingConfig(
                    deflt,
                    self.source.osmTags,
                    `${context}.${key}.default value`
                );
            }
            if (typeof v === "string") {
                const shared = SharedTagRenderings.SharedTagRendering.get(v);
                if (shared) {
                    return shared;
                }
            }
            return new TagRenderingConfig(
                v,
                self.source.osmTags,
                `${context}.${key}`
            );
        }

        /**
         * Converts a list of tagRenderingCOnfigJSON in to TagRenderingConfig
         * A string is interpreted as a name to call
         */
        function trs(
            tagRenderings?: (string | TagRenderingConfigJson)[],
            readOnly = false
        ) {
            if (tagRenderings === undefined) {
                return [];
            }

            return Utils.NoNull(
                tagRenderings.map((renderingJson, i) => {
                    if (typeof renderingJson === "string") {
                        if (renderingJson === "questions") {
                            if (readOnly) {
                                throw `A tagrendering has a question, but asking a question does not make sense here: is it a title icon or a geojson-layer? ${context}. The offending tagrendering is ${JSON.stringify(
                                    renderingJson
                                )}`;
                            }

                            return new TagRenderingConfig("questions", undefined);
                        }

                        const shared =
                            SharedTagRenderings.SharedTagRendering.get(renderingJson);
                        if (shared !== undefined) {
                            return shared;
                        }

                        const keys = Array.from(
                            SharedTagRenderings.SharedTagRendering.keys()
                        );

                        if (Utils.runningFromConsole) {
                            return undefined;
                        }

                        throw `Predefined tagRendering ${renderingJson} not found in ${context}.\n    Try one of ${keys.join(
                            ", "
                        )}\n    If you intent to output this text literally, use {\"render\": <your text>} instead"}`;
                    }
                    return new TagRenderingConfig(
                        renderingJson,
                        self.source.osmTags,
                        `${context}.tagrendering[${i}]`
                    );
                })
            );
        }

        this.tagRenderings = trs(json.tagRenderings, false);

        this.filters = (json.filter ?? []).map((option, i) => {
            return new FilterConfig(option, `${context}.filter-[${i}]`)
        });

        const titleIcons = [];
        const defaultIcons = [
            "phonelink",
            "emaillink",
            "wikipedialink",
            "osmlink",
            "sharelink",
        ];
        for (const icon of json.titleIcons ?? defaultIcons) {
            if (icon === "defaults") {
                titleIcons.push(...defaultIcons);
            } else {
                titleIcons.push(icon);
            }
        }

        this.titleIcons = trs(titleIcons, true);

        this.title = tr("title", undefined);
        this.icon = tr("icon", "");
        this.iconOverlays = (json.iconOverlays ?? []).map((overlay, i) => {
            let tr = new TagRenderingConfig(
                overlay.then,
                self.source.osmTags,
                `iconoverlays.${i}`
            );
            if (
                typeof overlay.then === "string" &&
                SharedTagRenderings.SharedIcons.get(overlay.then) !== undefined
            ) {
                tr = SharedTagRenderings.SharedIcons.get(overlay.then);
            }
            return {
                if: FromJSON.Tag(overlay.if),
                then: tr,
                badge: overlay.badge ?? false,
            };
        });

        const iconPath = this.icon.GetRenderValue({id: "node/-1"}).txt;
        if (iconPath.startsWith(Utils.assets_path)) {
            const iconKey = iconPath.substr(Utils.assets_path.length);
            if (Svg.All[iconKey] === undefined) {
                throw "Builtin SVG asset not found: " + iconPath;
            }
        }
        this.isShown = tr("isShown", "yes");
        this.iconSize = tr("iconSize", "40,40,center");
        this.label = tr("label", "");
        this.color = tr("color", "#0000ff");
        this.width = tr("width", "7");
        this.rotation = tr("rotation", "0");
        this.dashArray = tr("dashArray", "");

        this.deletion = null;
        if (json.deletion === true) {
            json.deletion = {};
        }
        if (json.deletion !== undefined && json.deletion !== false) {
            this.deletion = new DeleteConfig(json.deletion, `${context}.deletion`);
        }

        if (json["showIf"] !== undefined) {
            throw (
                "Invalid key on layerconfig " +
                this.id +
                ": showIf. Did you mean 'isShown' instead?"
            );
        }
    }

    public CustomCodeSnippets(): string[] {
        if (this.calculatedTags === undefined) {
            return [];
        }

        return this.calculatedTags.map((code) => code[1]);
    }

    public AddRoamingRenderings(addAll: {
        tagRenderings: TagRenderingConfig[];
        titleIcons: TagRenderingConfig[];
        iconOverlays: {
            if: TagsFilter;
            then: TagRenderingConfig;
            badge: boolean;
        }[];
    }): LayerConfig {
        let insertionPoint = this.tagRenderings
            .map((tr) => tr.IsQuestionBoxElement())
            .indexOf(true);
        if (insertionPoint < 0) {
            // No 'questions' defined - we just add them all to the end
            insertionPoint = this.tagRenderings.length;
        }
        this.tagRenderings.splice(insertionPoint, 0, ...addAll.tagRenderings);

        this.iconOverlays.push(...addAll.iconOverlays);
        for (const icon of addAll.titleIcons) {
            this.titleIcons.splice(0, 0, icon);
        }
        return this;
    }

    public GetRoamingRenderings(): {
        tagRenderings: TagRenderingConfig[];
        titleIcons: TagRenderingConfig[];
        iconOverlays: {
            if: TagsFilter;
            then: TagRenderingConfig;
            badge: boolean;
        }[];
    } {
        const tagRenderings = this.tagRenderings.filter((tr) => tr.roaming);
        const titleIcons = this.titleIcons.filter((tr) => tr.roaming);
        const iconOverlays = this.iconOverlays.filter((io) => io.then.roaming);

        return {
            tagRenderings: tagRenderings,
            titleIcons: titleIcons,
            iconOverlays: iconOverlays,
        };
    }

    public GenerateLeafletStyle(
        tags: UIEventSource<any>,
        clickable: boolean,
        widthHeight = "100%"
    ): {
        icon: {
            html: BaseUIElement;
            iconSize: [number, number];
            iconAnchor: [number, number];
            popupAnchor: [number, number];
            iconUrl: string;
            className: string;
        };
        color: string;
        weight: number;
        dashArray: number[];
    } {
        function num(str, deflt = 40) {
            const n = Number(str);
            if (isNaN(n)) {
                return deflt;
            }
            return n;
        }

        function rendernum(tr: TagRenderingConfig, deflt: number) {
            const str = Number(render(tr, "" + deflt));
            const n = Number(str);
            if (isNaN(n)) {
                return deflt;
            }
            return n;
        }

        function render(tr: TagRenderingConfig, deflt?: string) {
            const str = tr?.GetRenderValue(tags.data)?.txt ?? deflt;
            return Utils.SubstituteKeys(str, tags.data).replace(/{.*}/g, "");
        }

        const iconSize = render(this.iconSize, "40,40,center").split(",");
        const dashArray = render(this.dashArray).split(" ").map(Number);
        let color = render(this.color, "#00f");

        if (color.startsWith("--")) {
            color = getComputedStyle(document.body).getPropertyValue(
                "--catch-detail-color"
            );
        }

        const weight = rendernum(this.width, 5);

        const iconW = num(iconSize[0]);
        let iconH = num(iconSize[1]);
        const mode = iconSize[2]?.trim()?.toLowerCase() ?? "center";

        let anchorW = iconW / 2;
        let anchorH = iconH / 2;
        if (mode === "left") {
            anchorW = 0;
        }
        if (mode === "right") {
            anchorW = iconW;
        }

        if (mode === "top") {
            anchorH = 0;
        }
        if (mode === "bottom") {
            anchorH = iconH;
        }

        const iconUrlStatic = render(this.icon);
        const self = this;
        const mappedHtml = tags.map((tgs) => {
            function genHtmlFromString(sourcePart: string): BaseUIElement {
                const style = `width:100%;height:100%;transform: rotate( ${rotation} );display:block;position: absolute; top: 0; left: 0`;
                let html: BaseUIElement = new FixedUiElement(
                    `<img src="${sourcePart}" style="${style}" />`
                );
                const match = sourcePart.match(/([a-zA-Z0-9_]*):([^;]*)/);
                if (match !== null && Svg.All[match[1] + ".svg"] !== undefined) {
                    html = new Combine([
                        (Svg.All[match[1] + ".svg"] as string).replace(
                            /#000000/g,
                            match[2]
                        ),
                    ]).SetStyle(style);
                }
                return html;
            }

            // What do you mean, 'tgs' is never read?
            // It is read implicitly in the 'render' method
            const iconUrl = render(self.icon);
            const rotation = render(self.rotation, "0deg");

            let htmlParts: BaseUIElement[] = [];
            let sourceParts = Utils.NoNull(
                iconUrl.split(";").filter((prt) => prt != "")
            );
            for (const sourcePart of sourceParts) {
                htmlParts.push(genHtmlFromString(sourcePart));
            }

            let badges = [];
            for (const iconOverlay of self.iconOverlays) {
                if (!iconOverlay.if.matchesProperties(tgs)) {
                    continue;
                }
                if (iconOverlay.badge) {
                    const badgeParts: BaseUIElement[] = [];
                    const partDefs = iconOverlay.then
                        .GetRenderValue(tgs)
                        .txt.split(";")
                        .filter((prt) => prt != "");

                    for (const badgePartStr of partDefs) {
                        badgeParts.push(genHtmlFromString(badgePartStr));
                    }

                    const badgeCompound = new Combine(badgeParts).SetStyle(
                        "display:flex;position:relative;width:100%;height:100%;"
                    );

                    badges.push(badgeCompound);
                } else {
                    htmlParts.push(
                        genHtmlFromString(iconOverlay.then.GetRenderValue(tgs).txt)
                    );
                }
            }

            if (badges.length > 0) {
                const badgesComponent = new Combine(badges).SetStyle(
                    "display:flex;height:50%;width:100%;position:absolute;top:50%;left:50%;"
                );
                htmlParts.push(badgesComponent);
            }

            if (sourceParts.length == 0) {
                iconH = 0;
            }
            try {
                const label = self.label
                    ?.GetRenderValue(tgs)
                    ?.Subs(tgs)
                    ?.SetClass("block text-center")
                    ?.SetStyle("margin-top: " + (iconH + 2) + "px");
                if (label !== undefined) {
                    htmlParts.push(
                        new Combine([label]).SetClass("flex flex-col items-center")
                    );
                }
            } catch (e) {
                console.error(e, tgs);
            }
            return new Combine(htmlParts);
        });

        return {
            icon: {
                html: new VariableUiElement(mappedHtml),
                iconSize: [iconW, iconH],
                iconAnchor: [anchorW, anchorH],
                popupAnchor: [0, 3 - anchorH],
                iconUrl: iconUrlStatic,
                className: clickable
                    ? "leaflet-div-icon"
                    : "leaflet-div-icon unclickable",
            },
            color: color,
            weight: weight,
            dashArray: dashArray,
        };
    }

    public ExtractImages(): Set<string> {
        const parts: Set<string>[] = [];
        parts.push(...this.tagRenderings?.map((tr) => tr.ExtractImages(false)));
        parts.push(...this.titleIcons?.map((tr) => tr.ExtractImages(true)));
        parts.push(this.icon?.ExtractImages(true));
        parts.push(
            ...this.iconOverlays?.map((overlay) => overlay.then.ExtractImages(true))
        );
        for (const preset of this.presets) {
            parts.push(new Set<string>(preset.description?.ExtractImages(false)));
        }

        const allIcons = new Set<string>();
        for (const part of parts) {
            part?.forEach(allIcons.add, allIcons);
        }

        return allIcons;
    }
}<|MERGE_RESOLUTION|>--- conflicted
+++ resolved
@@ -50,16 +50,10 @@
     public readonly deletion: DeleteConfig | null;
 
     presets: {
-<<<<<<< HEAD
-        title: Translation;
-        tags: Tag[];
-        description?: Translation;
-=======
         title: Translation,
         tags: Tag[],
         description?: Translation,
-        preciseInput?: {preferredBackground?: string}
->>>>>>> 1216af34
+        preciseInput?: { preferredBackground?: string }
     }[];
 
     tagRenderings: TagRenderingConfig[];
@@ -151,31 +145,19 @@
         this.minzoom = json.minzoom ?? 0;
         this.maxzoom = json.maxzoom ?? 1000;
         this.wayHandling = json.wayHandling ?? 0;
-<<<<<<< HEAD
-        this.presets = (json.presets ?? []).map((pr, i) => ({
-            title: Translations.T(pr.title, `${context}.presets[${i}].title`),
-            tags: pr.tags.map((t) => FromJSON.SimpleTag(t)),
-            description: Translations.T(
-                pr.description,
-                `${context}.presets[${i}].description`
-            ),
-        }));
-=======
         this.presets = (json.presets ?? []).map((pr, i) => {
-            if(pr.preciseInput === true){
+            if (pr.preciseInput === true) {
                 pr.preciseInput = {
                     preferredBackground: undefined
                 }
             }
-            return ({
+            return {
                 title: Translations.T(pr.title, `${context}.presets[${i}].title`),
-                tags: pr.tags.map(t => FromJSON.SimpleTag(t)),
+                tags: pr.tags.map((t) => FromJSON.SimpleTag(t)),
                 description: Translations.T(pr.description, `${context}.presets[${i}].description`),
                 preciseInput: pr.preciseInput
-            });
-        })
-
->>>>>>> 1216af34
+            }
+        });
 
         /** Given a key, gets the corresponding property from the json (or the default if not found
          *
