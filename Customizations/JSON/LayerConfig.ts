import Translations from "../../UI/i18n/Translations";
import TagRenderingConfig from "./TagRenderingConfig";
import {Tag, TagsFilter} from "../../Logic/Tags";
import {LayerConfigJson} from "./LayerConfigJson";
import {FromJSON} from "./FromJSON";
import SharedTagRenderings from "../SharedTagRenderings";
import {TagRenderingConfigJson} from "./TagRenderingConfigJson";
import {Translation} from "../../UI/i18n/Translation";
import {Img} from "../../UI/Img";
import Svg from "../../Svg";
import {SubstitutedTranslation} from "../../UI/SpecialVisualizations";
import {Utils} from "../../Utils";
import Combine from "../../UI/Base/Combine";
import {VariableUiElement} from "../../UI/Base/VariableUIElement";

export default class LayerConfig {


    id: string;

    name: Translation

    description: Translation;
    overpassTags: TagsFilter;
    doNotDownload: boolean;

    passAllFeatures: boolean;

    minzoom: number;

    title?: TagRenderingConfig;

    titleIcons: TagRenderingConfig[];

    icon: TagRenderingConfig;
    iconSize: TagRenderingConfig;
    rotation: TagRenderingConfig;
    color: TagRenderingConfig;
    width: TagRenderingConfig;
    dashArray: TagRenderingConfig;


    wayHandling: number;

    static WAYHANDLING_DEFAULT = 0;
    static WAYHANDLING_CENTER_ONLY = 1;
    static WAYHANDLING_CENTER_AND_WAY = 2;

    hideUnderlayingFeaturesMinPercentage?: number;

    presets: {
        title: Translation,
        tags: Tag[],
        description?: Translation,
    }[];

    tagRenderings: TagRenderingConfig [];

    constructor(json: LayerConfigJson, roamingRenderings: TagRenderingConfig[],
                context?: string) {
        context = context + "." + json.id;

        this.id = json.id;
        this.name = Translations.T(json.name);
        this.description = Translations.T(json.name);
        this.overpassTags = FromJSON.Tag(json.overpassTags, context + ".overpasstags");
        this.doNotDownload = json.doNotDownload ?? false,
            this.passAllFeatures = json.passAllFeatures ?? false;
        this.minzoom = json.minzoom;
        this.wayHandling = json.wayHandling ?? 0;
        this.hideUnderlayingFeaturesMinPercentage = json.hideUnderlayingFeaturesMinPercentage ?? 0;
        this.presets = (json.presets ?? []).map(pr =>
            ({
                title: Translations.T(pr.title),
                tags: pr.tags.map(t => FromJSON.SimpleTag(t)),
                description: Translations.T(pr.description)
            }))


        /**
         * Converts a list of tagRenderingCOnfigJSON in to TagRenderingConfig
         * A string is interpreted as a name to call
         * @param tagRenderings
         */
        function trs(tagRenderings?: (string | TagRenderingConfigJson)[]) {
            if (tagRenderings === undefined) {
                return [];
            }
            return tagRenderings.map(
                (renderingJson, i) => {
                    if (typeof renderingJson === "string") {
                        const shared = SharedTagRenderings.SharedTagRendering[renderingJson];
                        if (shared !== undefined) {
                            return shared;
                        }
                        throw `Predefined tagRendering ${renderingJson} not found in ${context}`;
                    }
                    return new TagRenderingConfig(renderingJson, `${context}.tagrendering[${i}]`);
                });
        }

        this.tagRenderings = trs(json.tagRenderings).concat(roamingRenderings);
<<<<<<< HEAD
        this.titleIcons = trs(json.titleIcons ?? ["wikipedialink","osmlink", "sharelink"]);
=======
        this.titleIcons = trs(json.titleIcons ?? ["phonelink","wikipedialink","osmlink"]);
>>>>>>> 8537103b
        

        function tr(key, deflt) {
            const v = json[key];
            if (v === undefined || v === null) {
                if (deflt === undefined) {
                    return undefined;
                }
                return new TagRenderingConfig(deflt);
            }
            if (typeof v === "string") {
                const shared = SharedTagRenderings.SharedTagRendering[v];
                if (shared) {
                    console.log("Got shared TR:", v, "-->", shared)
                    return shared;
                }
            }
            return new TagRenderingConfig(v, context + "." + key);
        }


        this.title = tr("title", undefined);
        this.icon = tr("icon", Img.AsData(Svg.bug));
        const iconPath = this.icon.GetRenderValue({id: "node/-1"}).txt;
        if (iconPath.startsWith(Utils.assets_path)) {
            const iconKey = iconPath.substr(Utils.assets_path.length);
            if (Svg.All[iconKey] === undefined) {
                throw "Builtin SVG asset not found: " + iconPath
            }
        }
        this.iconSize = tr("iconSize", "40,40,center");
        this.color = tr("color", "#0000ff");
        this.width = tr("width", "7");
        this.rotation = tr("rotation", "0");
        this.dashArray = tr("dashArray", "");


    }


    public GenerateLeafletStyle(tags: any, clickable: boolean):
        {
            color: string;
            icon: {
                iconUrl: string,
                popupAnchor: [number, number];
                iconAnchor: [number, number];
                iconSize: [number, number];
                html: string;
                rotation: string;
                className?: string;
            };
            weight: number; dashArray: number[]
        } {

        function num(str, deflt = 40) {
            const n = Number(str);
            if (isNaN(n)) {
                return deflt;
            }
            return n;
        }

        function rendernum(tr: TagRenderingConfig, deflt: number) {
            const str = Number(render(tr, "" + deflt));
            const n = Number(str);
            if (isNaN(n)) {
                return deflt;
            }
            return n;
        }

        function render(tr: TagRenderingConfig, deflt?: string) {
            const str = (tr?.GetRenderValue(tags)?.txt ?? deflt);
            return SubstitutedTranslation.SubstituteKeys(str, tags);
        }

        const iconUrl = render(this.icon);
        const iconSize = render(this.iconSize, "40,40,center").split(",");
        const dashArray = render(this.dashArray).split(" ").map(Number);
        let color = render(this.color, "#00f");

        if (color.startsWith("--")) {
            color = getComputedStyle(document.body).getPropertyValue("--catch-detail-color")
        }

        const weight = rendernum(this.width, 5);
        const rotation = render(this.rotation, "0deg");


        const iconW = num(iconSize[0]);
        const iconH = num(iconSize[1]);
        const mode = iconSize[2] ?? "center"

        let anchorW = iconW / 2;
        let anchorH = iconH / 2;
        if (mode === "left") {
            anchorW = 0;
        }
        if (mode === "right") {
            anchorW = iconW;
        }

        if (mode === "top") {
            anchorH = 0;
        }
        if (mode === "bottom") {
            anchorH = iconH;
        }

        
        let html = `<img src="${iconUrl}" style="width:100%;height:100%;rotate:${rotation};display:block;" />`;
        
        if (iconUrl.startsWith(Utils.assets_path)) {
            const key = iconUrl.substr(Utils.assets_path.length);
            html = new Combine([
                (Svg.All[key] as string).replace(/stop-color:#000000/g, 'stop-color:' + color)
            ]).SetStyle(`width:100%;height:100%;rotate:${rotation};display:block;`).Render();
        }
        return {
            icon:
                {
                    html: html,
                    iconSize: [iconW, iconH],
                    iconAnchor: [anchorW, anchorH],
                    popupAnchor: [0, 3 - anchorH],
                    rotation: rotation,
                    iconUrl: iconUrl,
                    className: clickable ? "leaflet-div-icon" : "leaflet-div-icon unclickable"
                },
            color: color,
            weight: weight,
            dashArray: dashArray
        };
    }


}<|MERGE_RESOLUTION|>--- conflicted
+++ resolved
@@ -100,11 +100,7 @@
         }
 
         this.tagRenderings = trs(json.tagRenderings).concat(roamingRenderings);
-<<<<<<< HEAD
-        this.titleIcons = trs(json.titleIcons ?? ["wikipedialink","osmlink", "sharelink"]);
-=======
-        this.titleIcons = trs(json.titleIcons ?? ["phonelink","wikipedialink","osmlink"]);
->>>>>>> 8537103b
+        this.titleIcons = trs(json.titleIcons ?? ["phonelink","wikipedialink","osmlink", "sharelink"]);
         
 
         function tr(key, deflt) {
