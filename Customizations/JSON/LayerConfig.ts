import Translations from "../../UI/i18n/Translations";
import TagRenderingConfig from "./TagRenderingConfig";
import {LayerConfigJson} from "./LayerConfigJson";
import {FromJSON} from "./FromJSON";
import SharedTagRenderings from "../SharedTagRenderings";
import {TagRenderingConfigJson} from "./TagRenderingConfigJson";
import {Translation} from "../../UI/i18n/Translation";
import Svg from "../../Svg";

import {Utils} from "../../Utils";
import Combine from "../../UI/Base/Combine";
import {VariableUiElement} from "../../UI/Base/VariableUIElement";
import {UIEventSource} from "../../Logic/UIEventSource";
import {FixedUiElement} from "../../UI/Base/FixedUiElement";
import SourceConfig from "./SourceConfig";
import {TagsFilter} from "../../Logic/Tags/TagsFilter";
import {Tag} from "../../Logic/Tags/Tag";
import BaseUIElement from "../../UI/BaseUIElement";
import {Unit} from "./Denomination";
import DeleteConfig from "./DeleteConfig";
import FilterConfig from "./FilterConfig";

export default class LayerConfig {
    static WAYHANDLING_DEFAULT = 0;
    static WAYHANDLING_CENTER_ONLY = 1;
    static WAYHANDLING_CENTER_AND_WAY = 2;

    id: string;
    name: Translation;
    description: Translation;
    source: SourceConfig;
    calculatedTags: [string, string][];
    doNotDownload: boolean;
    passAllFeatures: boolean;
    isShown: TagRenderingConfig;
    minzoom: number;
    minzoomVisible: number;
    maxzoom:number;
    title?: TagRenderingConfig;
    titleIcons: TagRenderingConfig[];
    icon: TagRenderingConfig;
    iconOverlays: { if: TagsFilter; then: TagRenderingConfig; badge: boolean }[];
    iconSize: TagRenderingConfig;
    label: TagRenderingConfig;
    rotation: TagRenderingConfig;
    color: TagRenderingConfig;
    width: TagRenderingConfig;
    dashArray: TagRenderingConfig;
    wayHandling: number;
    public readonly units: Unit[];
<<<<<<< HEAD
    public readonly deletion: DeleteConfig | null;
=======
    public readonly deletion: DeleteConfig | null
    public readonly allowSplit: boolean
>>>>>>> 1be8e6e1

    presets: {
        title: Translation,
        tags: Tag[],
        description?: Translation,
        preciseInput?: { preferredBackground?: string }
    }[];

    tagRenderings: TagRenderingConfig[];
    filters: FilterConfig[];

    constructor(
        json: LayerConfigJson,
        units?: Unit[],
        context?: string,
        official: boolean = true
    ) {
        this.units = units ?? [];
        context = context + "." + json.id;
        const self = this;
        this.id = json.id;
        this.allowSplit = json.allowSplit ?? false;
        this.name = Translations.T(json.name, context + ".name");

        if (json.description !== undefined) {
            if (Object.keys(json.description).length === 0) {
                json.description = undefined;
            }
        }

        this.description = Translations.T(
            json.description,
            context + ".description"
        );

        let legacy = undefined;
        if (json["overpassTags"] !== undefined) {
            // @ts-ignore
            legacy = FromJSON.Tag(json["overpassTags"], context + ".overpasstags");
        }
        if (json.source !== undefined) {
            if (legacy !== undefined) {
                throw (
                    context +
                    "Both the legacy 'layer.overpasstags' and the new 'layer.source'-field are defined"
                );
            }

            let osmTags: TagsFilter = legacy;
            if (json.source["osmTags"]) {
                osmTags = FromJSON.Tag(
                    json.source["osmTags"],
                    context + "source.osmTags"
                );
            }

            if (json.source["geoJsonSource"] !== undefined) {
                throw context + "Use 'geoJson' instead of 'geoJsonSource'";
            }

            this.source = new SourceConfig(
                {
                    osmTags: osmTags,
                    geojsonSource: json.source["geoJson"],
                    geojsonSourceLevel: json.source["geoJsonZoomLevel"],
                    overpassScript: json.source["overpassScript"],
                    isOsmCache: json.source["isOsmCache"],
                },
                this.id
            );
        } else {
            this.source = new SourceConfig({
                osmTags: legacy,
            });
        }

        this.calculatedTags = undefined;
        if (json.calculatedTags !== undefined) {
            if (!official) {
                console.warn(
                    `Unofficial theme ${this.id} with custom javascript! This is a security risk`
                );
            }
            this.calculatedTags = [];
            for (const kv of json.calculatedTags) {
                const index = kv.indexOf("=");
                const key = kv.substring(0, index);
                const code = kv.substring(index + 1);

                this.calculatedTags.push([key, code]);
            }
        }

        this.doNotDownload = json.doNotDownload ?? false;
        this.passAllFeatures = json.passAllFeatures ?? false;
        this.minzoom = json.minzoom ?? 0;
        this.minzoomVisible = json.minzoomVisible ?? this.minzoom;
        this.wayHandling = json.wayHandling ?? 0;
        this.presets = (json.presets ?? []).map((pr, i) => {
            if (pr.preciseInput === true) {
                pr.preciseInput = {
                    preferredBackground: undefined
                }
            }
            return {
                title: Translations.T(pr.title, `${context}.presets[${i}].title`),
                tags: pr.tags.map((t) => FromJSON.SimpleTag(t)),
                description: Translations.T(pr.description, `${context}.presets[${i}].description`),
                preciseInput: pr.preciseInput
            }
        });

        /** Given a key, gets the corresponding property from the json (or the default if not found
         *
         * The found value is interpreted as a tagrendering and fetched/parsed
         * */
        function tr(key: string, deflt) {
            const v = json[key];
            if (v === undefined || v === null) {
                if (deflt === undefined) {
                    return undefined;
                }
                return new TagRenderingConfig(
                    deflt,
                    self.source.osmTags,
                    `${context}.${key}.default value`
                );
            }
            if (typeof v === "string") {
                const shared = SharedTagRenderings.SharedTagRendering.get(v);
                if (shared) {
                    return shared;
                }
            }
            return new TagRenderingConfig(
                v,
                self.source.osmTags,
                `${context}.${key}`
            );
        }

        /**
         * Converts a list of tagRenderingCOnfigJSON in to TagRenderingConfig
         * A string is interpreted as a name to call
         */
        function trs(
            tagRenderings?: (string | TagRenderingConfigJson)[],
            readOnly = false
        ) {
            if (tagRenderings === undefined) {
                return [];
            }

            return Utils.NoNull(
                tagRenderings.map((renderingJson, i) => {
                    if (typeof renderingJson === "string") {
                        if (renderingJson === "questions") {
                            if (readOnly) {
                                throw `A tagrendering has a question, but asking a question does not make sense here: is it a title icon or a geojson-layer? ${context}. The offending tagrendering is ${JSON.stringify(
                                    renderingJson
                                )}`;
                            }

                            return new TagRenderingConfig("questions", undefined);
                        }

                        const shared =
                            SharedTagRenderings.SharedTagRendering.get(renderingJson);
                        if (shared !== undefined) {
                            return shared;
                        }

                        const keys = Array.from(
                            SharedTagRenderings.SharedTagRendering.keys()
                        );

                        if (Utils.runningFromConsole) {
                            return undefined;
                        }

                        throw `Predefined tagRendering ${renderingJson} not found in ${context}.\n    Try one of ${keys.join(
                            ", "
                        )}\n    If you intent to output this text literally, use {\"render\": <your text>} instead"}`;
                    }
                    return new TagRenderingConfig(
                        renderingJson,
                        self.source.osmTags,
                        `${context}.tagrendering[${i}]`
                    );
                })
            );
        }

        this.tagRenderings = trs(json.tagRenderings, false);

        this.filters = (json.filter ?? []).map((option, i) => {
            return new FilterConfig(option, `${context}.filter-[${i}]`)
        });

        const titleIcons = [];
        const defaultIcons = [
            "phonelink",
            "emaillink",
            "wikipedialink",
            "osmlink",
            "sharelink",
        ];
        for (const icon of json.titleIcons ?? defaultIcons) {
            if (icon === "defaults") {
                titleIcons.push(...defaultIcons);
            } else {
                titleIcons.push(icon);
            }
        }

        this.titleIcons = trs(titleIcons, true);

        this.title = tr("title", undefined);
        this.icon = tr("icon", "");
        this.iconOverlays = (json.iconOverlays ?? []).map((overlay, i) => {
            let tr = new TagRenderingConfig(
                overlay.then,
                self.source.osmTags,
                `iconoverlays.${i}`
            );
            if (
                typeof overlay.then === "string" &&
                SharedTagRenderings.SharedIcons.get(overlay.then) !== undefined
            ) {
                tr = SharedTagRenderings.SharedIcons.get(overlay.then);
            }
            return {
                if: FromJSON.Tag(overlay.if),
                then: tr,
                badge: overlay.badge ?? false,
            };
        });

        const iconPath = this.icon.GetRenderValue({id: "node/-1"}).txt;
        if (iconPath.startsWith(Utils.assets_path)) {
            const iconKey = iconPath.substr(Utils.assets_path.length);
            if (Svg.All[iconKey] === undefined) {
                throw "Builtin SVG asset not found: " + iconPath;
            }
        }
        this.isShown = tr("isShown", "yes");
        this.iconSize = tr("iconSize", "40,40,center");
        this.label = tr("label", "");
        this.color = tr("color", "#0000ff");
        this.width = tr("width", "7");
        this.rotation = tr("rotation", "0");
        this.dashArray = tr("dashArray", "");

        this.deletion = null;
        if (json.deletion === true) {
            json.deletion = {};
        }
        if (json.deletion !== undefined && json.deletion !== false) {
            this.deletion = new DeleteConfig(json.deletion, `${context}.deletion`);
        }

        if (json["showIf"] !== undefined) {
            throw (
                "Invalid key on layerconfig " +
                this.id +
                ": showIf. Did you mean 'isShown' instead?"
            );
        }
    }

    public CustomCodeSnippets(): string[] {
        if (this.calculatedTags === undefined) {
            return [];
        }

        return this.calculatedTags.map((code) => code[1]);
    }

    public AddRoamingRenderings(addAll: {
        tagRenderings: TagRenderingConfig[];
        titleIcons: TagRenderingConfig[];
        iconOverlays: {
            if: TagsFilter;
            then: TagRenderingConfig;
            badge: boolean;
        }[];
    }): LayerConfig {
        let insertionPoint = this.tagRenderings
            .map((tr) => tr.IsQuestionBoxElement())
            .indexOf(true);
        if (insertionPoint < 0) {
            // No 'questions' defined - we just add them all to the end
            insertionPoint = this.tagRenderings.length;
        }
        this.tagRenderings.splice(insertionPoint, 0, ...addAll.tagRenderings);

        this.iconOverlays.push(...addAll.iconOverlays);
        for (const icon of addAll.titleIcons) {
            this.titleIcons.splice(0, 0, icon);
        }
        return this;
    }

    public GetRoamingRenderings(): {
        tagRenderings: TagRenderingConfig[];
        titleIcons: TagRenderingConfig[];
        iconOverlays: {
            if: TagsFilter;
            then: TagRenderingConfig;
            badge: boolean;
        }[];
    } {
        const tagRenderings = this.tagRenderings.filter((tr) => tr.roaming);
        const titleIcons = this.titleIcons.filter((tr) => tr.roaming);
        const iconOverlays = this.iconOverlays.filter((io) => io.then.roaming);

        return {
            tagRenderings: tagRenderings,
            titleIcons: titleIcons,
            iconOverlays: iconOverlays,
        };
    }

    public GenerateLeafletStyle(
        tags: UIEventSource<any>,
        clickable: boolean,
        widthHeight = "100%"
    ): {
        icon: {
            html: BaseUIElement;
            iconSize: [number, number];
            iconAnchor: [number, number];
            popupAnchor: [number, number];
            iconUrl: string;
            className: string;
        };
        color: string;
        weight: number;
        dashArray: number[];
    } {
        function num(str, deflt = 40) {
            const n = Number(str);
            if (isNaN(n)) {
                return deflt;
            }
            return n;
        }

        function rendernum(tr: TagRenderingConfig, deflt: number) {
            const str = Number(render(tr, "" + deflt));
            const n = Number(str);
            if (isNaN(n)) {
                return deflt;
            }
            return n;
        }

        function render(tr: TagRenderingConfig, deflt?: string) {
            const str = tr?.GetRenderValue(tags.data)?.txt ?? deflt;
            return Utils.SubstituteKeys(str, tags.data).replace(/{.*}/g, "");
        }

        const iconSize = render(this.iconSize, "40,40,center").split(",");
        const dashArray = render(this.dashArray).split(" ").map(Number);
        let color = render(this.color, "#00f");

        if (color.startsWith("--")) {
            color = getComputedStyle(document.body).getPropertyValue(
                "--catch-detail-color"
            );
        }

        const weight = rendernum(this.width, 5);

        const iconW = num(iconSize[0]);
        let iconH = num(iconSize[1]);
        const mode = iconSize[2]?.trim()?.toLowerCase() ?? "center";

        let anchorW = iconW / 2;
        let anchorH = iconH / 2;
        if (mode === "left") {
            anchorW = 0;
        }
        if (mode === "right") {
            anchorW = iconW;
        }

        if (mode === "top") {
            anchorH = 0;
        }
        if (mode === "bottom") {
            anchorH = iconH;
        }

        const iconUrlStatic = render(this.icon);
        const self = this;
        const mappedHtml = tags.map((tgs) => {
            function genHtmlFromString(sourcePart: string): BaseUIElement {
                const style = `width:100%;height:100%;transform: rotate( ${rotation} );display:block;position: absolute; top: 0; left: 0`;
                let html: BaseUIElement = new FixedUiElement(
                    `<img src="${sourcePart}" style="${style}" />`
                );
                const match = sourcePart.match(/([a-zA-Z0-9_]*):([^;]*)/);
                if (match !== null && Svg.All[match[1] + ".svg"] !== undefined) {
                    html = new Combine([
                        (Svg.All[match[1] + ".svg"] as string).replace(
                            /#000000/g,
                            match[2]
                        ),
                    ]).SetStyle(style);
                }
                return html;
            }

            // What do you mean, 'tgs' is never read?
            // It is read implicitly in the 'render' method
            const iconUrl = render(self.icon);
            const rotation = render(self.rotation, "0deg");

            let htmlParts: BaseUIElement[] = [];
            let sourceParts = Utils.NoNull(
                iconUrl.split(";").filter((prt) => prt != "")
            );
            for (const sourcePart of sourceParts) {
                htmlParts.push(genHtmlFromString(sourcePart));
            }

            let badges = [];
            for (const iconOverlay of self.iconOverlays) {
                if (!iconOverlay.if.matchesProperties(tgs)) {
                    continue;
                }
                if (iconOverlay.badge) {
                    const badgeParts: BaseUIElement[] = [];
                    const partDefs = iconOverlay.then
                        .GetRenderValue(tgs)
                        .txt.split(";")
                        .filter((prt) => prt != "");

                    for (const badgePartStr of partDefs) {
                        badgeParts.push(genHtmlFromString(badgePartStr));
                    }

                    const badgeCompound = new Combine(badgeParts).SetStyle(
                        "display:flex;position:relative;width:100%;height:100%;"
                    );

                    badges.push(badgeCompound);
                } else {
                    htmlParts.push(
                        genHtmlFromString(iconOverlay.then.GetRenderValue(tgs).txt)
                    );
                }
            }

            if (badges.length > 0) {
                const badgesComponent = new Combine(badges).SetStyle(
                    "display:flex;height:50%;width:100%;position:absolute;top:50%;left:50%;"
                );
                htmlParts.push(badgesComponent);
            }

            if (sourceParts.length == 0) {
                iconH = 0;
            }
            try {
                const label = self.label
                    ?.GetRenderValue(tgs)
                    ?.Subs(tgs)
                    ?.SetClass("block text-center")
                    ?.SetStyle("margin-top: " + (iconH + 2) + "px");
                if (label !== undefined) {
                    htmlParts.push(
                        new Combine([label]).SetClass("flex flex-col items-center")
                    );
                }
            } catch (e) {
                console.error(e, tgs);
            }
            return new Combine(htmlParts);
        });

        return {
            icon: {
                html: new VariableUiElement(mappedHtml),
                iconSize: [iconW, iconH],
                iconAnchor: [anchorW, anchorH],
                popupAnchor: [0, 3 - anchorH],
                iconUrl: iconUrlStatic,
                className: clickable
                    ? "leaflet-div-icon"
                    : "leaflet-div-icon unclickable",
            },
            color: color,
            weight: weight,
            dashArray: dashArray,
        };
    }

    public ExtractImages(): Set<string> {
        const parts: Set<string>[] = [];
        parts.push(...this.tagRenderings?.map((tr) => tr.ExtractImages(false)));
        parts.push(...this.titleIcons?.map((tr) => tr.ExtractImages(true)));
        parts.push(this.icon?.ExtractImages(true));
        parts.push(
            ...this.iconOverlays?.map((overlay) => overlay.then.ExtractImages(true))
        );
        for (const preset of this.presets) {
            parts.push(new Set<string>(preset.description?.ExtractImages(false)));
        }

        const allIcons = new Set<string>();
        for (const part of parts) {
            part?.forEach(allIcons.add, allIcons);
        }

        return allIcons;
    }
}<|MERGE_RESOLUTION|>--- conflicted
+++ resolved
@@ -48,12 +48,8 @@
     dashArray: TagRenderingConfig;
     wayHandling: number;
     public readonly units: Unit[];
-<<<<<<< HEAD
     public readonly deletion: DeleteConfig | null;
-=======
-    public readonly deletion: DeleteConfig | null
     public readonly allowSplit: boolean
->>>>>>> 1be8e6e1
 
     presets: {
         title: Translation,
@@ -379,8 +375,7 @@
 
     public GenerateLeafletStyle(
         tags: UIEventSource<any>,
-        clickable: boolean,
-        widthHeight = "100%"
+        clickable: boolean
     ): {
         icon: {
             html: BaseUIElement;
