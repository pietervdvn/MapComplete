import * as questions from "../assets/tagRenderings/questions.json";
import * as icons from "../assets/tagRenderings/icons.json";
import {Utils} from "../Utils";
import TagRenderingConfig from "../Models/ThemeConfig/TagRenderingConfig";
import {TagRenderingConfigJson} from "../Models/ThemeConfig/Json/TagRenderingConfigJson";

export default class SharedTagRenderings {

    public static SharedTagRendering: Map<string, TagRenderingConfig> = SharedTagRenderings.generatedSharedFields();
    public static SharedTagRenderingJson: Map<string, TagRenderingConfigJson> = SharedTagRenderings.generatedSharedFieldsJsons();
    public static SharedIcons: Map<string, TagRenderingConfig> = SharedTagRenderings.generatedSharedFields(true);

    private static generatedSharedFields(iconsOnly = false): Map<string, TagRenderingConfig> {
        const configJsons = SharedTagRenderings.generatedSharedFieldsJsons(iconsOnly)
        const d = new Map<string, TagRenderingConfig>()
        for (const key of Array.from(configJsons.keys())) {
            try {
                d.set(key, new TagRenderingConfig(configJsons.get(key), `SharedTagRenderings.${key}`))
            } catch (e) {
                if (!Utils.runningFromConsole) {
                    console.error("BUG: could not parse", key, " from questions.json or icons.json - this error happened during the build step of the SharedTagRenderings", e)

                }
            }
        }
        return d
    }

    private static generatedSharedFieldsJsons(iconsOnly = false): Map<string, TagRenderingConfigJson> {
        const dict = new Map<string, TagRenderingConfigJson>();

        if (!iconsOnly) {
            for (const key in questions) {
                if(key === "id"){
                    continue
                }
                dict.set(key, <TagRenderingConfigJson>questions[key])
            }
        }
        for (const key in icons) {
            if(key === "id"){
                continue
            }
            dict.set(key, <TagRenderingConfigJson>icons[key])
        }

        dict.forEach((value, key) => {
            if(key === "id"){
<<<<<<< HEAD
                return;
=======
                return
>>>>>>> f0b79fe1
            }
            value.id = value.id ?? key;
        })

        return dict;
    }


}<|MERGE_RESOLUTION|>--- conflicted
+++ resolved
@@ -46,11 +46,7 @@
 
         dict.forEach((value, key) => {
             if(key === "id"){
-<<<<<<< HEAD
-                return;
-=======
                 return
->>>>>>> f0b79fe1
             }
             value.id = value.id ?? key;
         })
