import {Layout} from "../Layout";
import {GrbToFix} from "../Layers/GrbToFix";
import { BikeParkings } from "../Layers/BikeParkings";
<<<<<<< HEAD
import BikeServices from "../Layers/BikeServices";
=======
import {GhostBike} from "../Layers/GhostBike";
>>>>>>> bb61f777

export default class Cyclofix extends Layout {
    constructor() {
        super(
            "pomp",
<<<<<<< HEAD
            "Cyclofix bicycle infrastructure",
            [new BikeParkings(), new BikeServices()],
            16,
            50.8465573,
            4.3516970,
=======
            "Grb import fix tool",
            [new BikePumps(), new BikeParkings(), new GhostBike()],
            15,
            51.2083,
            3.2279,
>>>>>>> bb61f777


            "<h3>Cyclofix bicycle infrastructure</h3>\n" +
            "\n" +
            "<p><b>EN&gt;</b> On this map we want to collect data about the whereabouts of bicycle pumps and public racks in Brussels." + 
            "As a result, cyclists will be able to quickly find the nearest infrastructure for their needs.</p>" +
            "<p><b>NL&gt;</b> Op deze kaart willen we gegevens verzamelen over de locatie van fietspompen en openbare stelplaatsen in Brussel." +
            "Hierdoor kunnen fietsers snel de dichtstbijzijnde infrastructuur vinden die voldoet aan hun behoeften.</p>" +
            "<p><b>FR&gt;</b> Sur cette carte, nous voulons collecter des données sur la localisation des pompes à vélo et des supports publics à Bruxelles." +
            "Les cyclistes pourront ainsi trouver rapidement l'infrastructure la plus proche de leurs besoins.</p>"
            ,
            "", "");
    }
}<|MERGE_RESOLUTION|>--- conflicted
+++ resolved
@@ -1,29 +1,19 @@
 import {Layout} from "../Layout";
 import {GrbToFix} from "../Layers/GrbToFix";
 import { BikeParkings } from "../Layers/BikeParkings";
-<<<<<<< HEAD
 import BikeServices from "../Layers/BikeServices";
-=======
 import {GhostBike} from "../Layers/GhostBike";
->>>>>>> bb61f777
 
 export default class Cyclofix extends Layout {
     constructor() {
         super(
             "pomp",
-<<<<<<< HEAD
             "Cyclofix bicycle infrastructure",
-            [new BikeParkings(), new BikeServices()],
+       //     [new BikePumps()],
+            [new GhostBike(), new BikeParkings(), new BikeServices()],
             16,
             50.8465573,
             4.3516970,
-=======
-            "Grb import fix tool",
-            [new BikePumps(), new BikeParkings(), new GhostBike()],
-            15,
-            51.2083,
-            3.2279,
->>>>>>> bb61f777
 
 
             "<h3>Cyclofix bicycle infrastructure</h3>\n" +
