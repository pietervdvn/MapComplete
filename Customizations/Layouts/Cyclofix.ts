import {Layout} from "../Layout";
import BikeParkings from "../Layers/BikeParkings";
import BikeServices from "../Layers/BikeStations";
import BikeShops from "../Layers/BikeShops";
import {GhostBike} from "../Layers/GhostBike";
import Translations from "../../UI/i18n/Translations";
import {DrinkingWater} from "../Layers/DrinkingWater";
import {BikeShop} from "../Layers/BikeShop";


export default class Cyclofix extends Layout {
    constructor() {
        super(
            "pomp",
            Translations.t.cylofix.title,
<<<<<<< HEAD
            [/*new GhostBike(),*/ new BikeServices(), new BikeParkings(), new BikeShops],
=======
            [new BikeServices(), new BikeShop(), new DrinkingWater(), new BikeParkings()],
>>>>>>> a730345b
            16,
            50.8465573,
            4.3516970,
            "<h3>" + Translations.t.cylofix.title.Render() + "</h3>\n" +
            "\n" +
            `<p>${Translations.t.cylofix.description.Render()}</p>`
            ,
            "", "");
    }
}<|MERGE_RESOLUTION|>--- conflicted
+++ resolved
@@ -13,11 +13,7 @@
         super(
             "pomp",
             Translations.t.cylofix.title,
-<<<<<<< HEAD
-            [/*new GhostBike(),*/ new BikeServices(), new BikeParkings(), new BikeShops],
-=======
-            [new BikeServices(), new BikeShop(), new DrinkingWater(), new BikeParkings()],
->>>>>>> a730345b
+            [/*new GhostBike(),*/ new BikeServices(), new BikeParkings(), new BikeShops(), new DrinkingWater()],
             16,
             50.8465573,
             4.3516970,
