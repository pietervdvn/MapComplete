import {TagsFilter, TagUtils} from "./Tags";
import {UIEventSource} from "./UIEventSource";
import * as L from "leaflet"
import {Layer} from "leaflet"
import {GeoOperations} from "./GeoOperations";
import {UIElement} from "../UI/UIElement";

import State from "../State";
<<<<<<< HEAD
import LayerConfig from "../Customizations/JSON/LayerConfig";
=======
>>>>>>> 8bf26ebc

/***
 * A filtered layer is a layer which offers a 'set-data' function
 * It is initialized with a tagfilter.
 *
 * When geojson-data is given to 'setData', all the geojson matching the filter, is rendered on this layer.
 * If it is not rendered, it is returned in a 'leftOver'-geojson; which can be consumed by the next layer.
 *
 * This also makes sure that no objects are rendered twice if they are applicable on two layers
 */
export class FilteredLayer {

    public readonly name: string | UIElement;
    public readonly filters: TagsFilter;
    public readonly isDisplayed: UIEventSource<boolean> = new UIEventSource(true);
    private readonly combinedIsDisplayed: UIEventSource<boolean>;
    public readonly layerDef: LayerConfig;
    private readonly _maxAllowedOverlap: number;

    private readonly _style: (properties) => { color: string, weight?: number, icon: { iconUrl: string, iconSize?: [number, number], popupAnchor?: [number, number], iconAnchor?: [number, number] } };


    /** The featurecollection from overpass
     */
    private _dataFromOverpass: any[];
    private readonly _wayHandling: number;
    /** List of new elements, geojson features
     */
    private _newElements = [];
    /**
     * The leaflet layer object which should be removed on rerendering
     */
    private _geolayer;
    
    private _showOnPopup: (tags: UIEventSource<any>, feature: any) => UIElement;

    
    constructor(
        layerDef: LayerConfig,
        showOnPopup: ((tags: UIEventSource<any>, feature: any) => UIElement)
    ) {
        this.layerDef = layerDef;

        this._wayHandling = layerDef.wayHandling;
        this._showOnPopup = showOnPopup;
        this._style = (tags) => {

            const iconUrl = layerDef.icon?.GetRenderValue(tags)?.txt ?? "./assets/bug.svg";
            const iconSize = (layerDef.iconSize?.GetRenderValue(tags)?.txt ?? "40,40,center").split(",");
            
            
            const dashArray = layerDef.dashArray.GetRenderValue(tags)?.txt.split(" ").map(Number);

            function num(str, deflt = 40) {
                const n = Number(str);
                if (isNaN(n)) {
                    return deflt;
                }
                return n;
            }

            const iconW = num(iconSize[0]);
            const iconH = num(iconSize[1]);
            const mode = iconSize[2] ?? "center"

            let anchorW = iconW / 2;
            let anchorH = iconH / 2;
            if (mode === "left") {
                anchorW = 0;
            }
            if (mode === "right") {
                anchorW = iconW;
            }

            if (mode === "top") {
                anchorH = 0;
            }
            if (mode === "bottom") {
                anchorH = iconH;
            }


            const color = layerDef.color?.GetRenderValue(tags)?.txt ?? "#00f";
            let weight = num(layerDef.width?.GetRenderValue(tags)?.txt, 5);
            return {
                icon:
                    {
                        iconUrl: iconUrl,
                        iconSize: [iconW, iconH],
                        iconAnchor: [anchorW, anchorH],
                        popupAnchor: [0, 3 - anchorH]
                    },
                color: color,
                weight: weight,
                dashArray: dashArray
            };
        };
        this.name = name;
        this.filters = layerDef.overpassTags;
        this._maxAllowedOverlap = layerDef.hideUnderlayingFeaturesMinPercentage;
        const self = this;
        this.combinedIsDisplayed = this.isDisplayed.map<boolean>(isDisplayed => {
                return isDisplayed && State.state.locationControl.data.zoom >= self.layerDef.minzoom
            },
            [State.state.locationControl]
        );
        this.combinedIsDisplayed.addCallback(function (isDisplayed) {
            const map = State.state.bm.map;
            if (self._geolayer !== undefined && self._geolayer !== null) {
                if (isDisplayed) {
                    self._geolayer.addTo(map);
                } else {
                    map.removeLayer(self._geolayer);
                }
            }
        })
    }
    
    static fromDefinition(
        definition, 
                 showOnPopup: (tags: UIEventSource<any>, feature: any) => UIElement):
        FilteredLayer {
        return new FilteredLayer(
            definition, showOnPopup);

    }


    /**
     * The main function to load data into this layer.
     * The data that is NOT used by this layer, is returned as a geojson object; the other data is rendered
     */
    public SetApplicableData(geojson: any): any {
        const leftoverFeatures = [];
        const selfFeatures = [];
        for (let feature of geojson.features) {
            // feature.properties contains all the properties

            const tags = TagUtils.proprtiesToKV(feature.properties);

            if (!this.filters.matches(tags)) {
                leftoverFeatures.push(feature);
                continue;
            }

<<<<<<< HEAD
=======

            const centerPoint = GeoOperations.centerpoint(feature);
>>>>>>> 8bf26ebc
            if (feature.geometry.type !== "Point") {
                const centerPoint = GeoOperations.centerpoint(feature);
                if (this._wayHandling === LayerConfig.WAYHANDLING_CENTER_AND_WAY) {
                    selfFeatures.push(centerPoint);
                } else if (this._wayHandling === LayerConfig.WAYHANDLING_CENTER_ONLY) {
                    feature = centerPoint;
                }
            }
            selfFeatures.push(feature);

        }


        this.RenderLayer({
            type: "FeatureCollection",
            features: selfFeatures
        })

        const notShadowed = [];
        for (const feature of leftoverFeatures) {
            if (this._maxAllowedOverlap !== undefined && this._maxAllowedOverlap > 0) {
                if (GeoOperations.featureIsContainedInAny(feature, selfFeatures, this._maxAllowedOverlap)) {
                    // This feature is filtered away
                    continue;
                }
            }

            notShadowed.push(feature);
        }

        return {
            type: "FeatureCollection",
            features: notShadowed
        };
    }


    public AddNewElement(element) {
        this._newElements.push(element);
        this.RenderLayer({features: this._dataFromOverpass}, element); // Update the layer

    }

    private RenderLayer(data, openPopupOf = undefined) {
        let self = this;

        if (this._geolayer !== undefined && this._geolayer !== null) {
            // Remove the old geojson layer from the map - we'll reshow all the elements later on anyway
            State.state.bm.map.removeLayer(this._geolayer);
        }

        const oldData = this._dataFromOverpass ?? [];

        // We keep track of all the ids that are freshly loaded in order to avoid adding duplicates
        const idsFromOverpass: Set<number> = new Set<number>();
        // A list of all the features to show
        const fusedFeatures = [];
        // First, we add all the fresh data:
        for (const feature of data.features) {
            idsFromOverpass.add(feature.properties.id);
            fusedFeatures.push(feature);
        }
        // Now we add all the stale data
        for (const feature of oldData) {
            if (idsFromOverpass.has(feature.properties.id)) {
                continue; // Feature already loaded and a fresher version is available
            }
            idsFromOverpass.add(feature.properties.id);
            fusedFeatures.push(feature);
        }
        this._dataFromOverpass = fusedFeatures;

        for (const feature of this._newElements) {
            if (!idsFromOverpass.has(feature.properties.id)) {
                // This element is not yet uploaded or not yet visible in overpass
                // We include it in the layer
                fusedFeatures.push(feature);
            }
        }
        

        // We use a new, fused dataset
        data = {
            type: "FeatureCollection",
            features: fusedFeatures
        }


        // The data is split in two parts: the poinst and the rest
        // The points get a special treatment in order to render them properly
        // Note that some features might get a point representation as well

        const runWhenAdded: (() => void)[] = []

        this._geolayer = L.geoJSON(data, {
            style: function (feature) {
                return self._style(feature.properties);
            },
            pointToLayer: function (feature, latLng) {
                const style = self._style(feature.properties);
                let marker;
                if (style.icon === undefined) {
                    marker = L.circle(latLng, {
                        radius: 25,
                        color: style.color
                    });

                } else if (style.icon.iconUrl.startsWith("$circle")) {
                    marker = L.circle(latLng, {
                        radius: 25,
                        color: style.color
                    });
                } else {
                    if (style.icon.iconSize === undefined) {
                        style.icon.iconSize = [50, 50]
                    }

                    // @ts-ignore
                    marker = L.marker(latLng, {
                        icon: L.icon(style.icon),
                    });
                }
                let eventSource = State.state.allElements.addOrGetElement(feature);
                const popup = L.popup({}, marker);
                let uiElement: UIElement;
                let content = undefined;
                let p = marker.bindPopup(popup)
                    .on("popupopen", () => {
                        if (content === undefined) {
                            uiElement = self._showOnPopup(eventSource, feature);
                            // Lazily create the content
                            content = uiElement.Render();
                        }
                        popup.setContent(content);
                        uiElement.Update();
                    });

                if (feature === openPopupOf) {
                    runWhenAdded.push(() => {
                        p.openPopup();
                    })
                }

                return marker;
            },

            onEachFeature: function (feature, layer:Layer) {

                // We monky-patch the feature element with an update-style
                function updateStyle () {
                    // @ts-ignore
                    if (layer.setIcon) {
                        const style = self._style(feature.properties);
                        const icon = style.icon;
                        if (icon.iconUrl) {
                            if (icon.iconUrl.startsWith("$circle")) {
                                // pass
                            } else {
                                // @ts-ignore
                                layer.setIcon(L.icon(icon))
                            }
                        }
                    } else {
                        self._geolayer.setStyle(function (featureX) {
                            return self._style(featureX.properties);
                        });
                    }
                }

                let eventSource = State.state.allElements.addOrGetElement(feature);


                eventSource.addCallback(updateStyle);

                function openPopup(e) {
                    State.state.selectedElement.setData({feature: feature});
                    updateStyle()
                    if (feature.geometry.type === "Point") {
                        return; // Points bind there own popups
                    }

                    const uiElement = self._showOnPopup(eventSource, feature);

                    L.popup({
                        autoPan: true,
                    }).setContent(uiElement.Render())
                        .setLatLng(e.latlng)
                        .openOn(State.state.bm.map);
                    uiElement.Update();
                    if (e) {
                        L.DomEvent.stop(e); // Marks the event as consumed
                    }
                }

                layer.on("click", openPopup);
            }
        });

        if (this.combinedIsDisplayed.data) {
            this._geolayer.addTo(State.state.bm.map);
            for (const f of runWhenAdded) {
                f();
            }
        }
    }


}<|MERGE_RESOLUTION|>--- conflicted
+++ resolved
@@ -4,12 +4,8 @@
 import {Layer} from "leaflet"
 import {GeoOperations} from "./GeoOperations";
 import {UIElement} from "../UI/UIElement";
-
 import State from "../State";
-<<<<<<< HEAD
 import LayerConfig from "../Customizations/JSON/LayerConfig";
-=======
->>>>>>> 8bf26ebc
 
 /***
  * A filtered layer is a layer which offers a 'set-data' function
@@ -155,11 +151,6 @@
                 continue;
             }
 
-<<<<<<< HEAD
-=======
-
-            const centerPoint = GeoOperations.centerpoint(feature);
->>>>>>> 8bf26ebc
             if (feature.geometry.type !== "Point") {
                 const centerPoint = GeoOperations.centerpoint(feature);
                 if (this._wayHandling === LayerConfig.WAYHANDLING_CENTER_AND_WAY) {
