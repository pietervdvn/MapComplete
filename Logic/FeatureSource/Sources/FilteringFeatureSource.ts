import {UIEventSource} from "../../UIEventSource";
import FilteredLayer from "../../../Models/FilteredLayer";
import {FeatureSourceForLayer, Tiled} from "../FeatureSource";
import {BBox} from "../../BBox";
import {ElementStorage} from "../../ElementStorage";
import {TagsFilter} from "../../Tags/TagsFilter";

export default class FilteringFeatureSource implements FeatureSourceForLayer, Tiled {
    public features: UIEventSource<{ feature: any; freshness: Date }[]> =
        new UIEventSource<{ feature: any; freshness: Date }[]>([]);
    public readonly name;
    public readonly layer: FilteredLayer;
    public readonly tileIndex: number
    public readonly bbox: BBox
    private readonly upstream: FeatureSourceForLayer;
    private readonly state: {
        locationControl: UIEventSource<{ zoom: number }>; selectedElement: UIEventSource<any>,
        allElements: ElementStorage
    };
    private readonly _alreadyRegistered = new Set<UIEventSource<any>>();
    private readonly _is_dirty = new UIEventSource(false)
    private previousFeatureSet : Set<any> = undefined;
    
    constructor(
        state: {
            locationControl: UIEventSource<{ zoom: number }>,
            selectedElement: UIEventSource<any>,
            allElements: ElementStorage
        },
        tileIndex,
        upstream: FeatureSourceForLayer,
        metataggingUpdated?: UIEventSource<any>
    ) {
        this.name = "FilteringFeatureSource(" + upstream.name + ")"
        this.tileIndex = tileIndex
        this.bbox = tileIndex === undefined ? undefined : BBox.fromTileIndex(tileIndex)
        this.upstream = upstream
        this.state = state

        this.layer = upstream.layer;
        const layer = upstream.layer;
        const self = this;
        upstream.features.addCallback(() => {
            self.update();
        });


        layer.appliedFilters.addCallback(_ => {
            self.update()
        })

        this._is_dirty.stabilized(250).addCallbackAndRunD(dirty => {
            if (dirty) {
                self.update()
            }
        })
        
        metataggingUpdated?.addCallback(_ => {
            self._is_dirty.setData(true)
        })

        this.update();
    }

    private update() {
        const self = this;
        const layer = this.upstream.layer;
        const features: { feature: any; freshness: Date }[] = (this.upstream.features.data ?? []);
        const includedFeatureIds  = new Set<string>(); 
        const newFeatures = (features ?? []).filter((f) => {

            self.registerCallback(f.feature)

            const isShown = layer.layerDef.isShown;
            const tags = f.feature.properties;
            if (isShown.IsKnown(tags)) {
                const result = layer.layerDef.isShown.GetRenderValue(
                    f.feature.properties
                ).txt;
                if (result !== "yes") {
                    return false;
                }
            }

<<<<<<< HEAD
            const appliedFilters = layer.appliedFilters?.data
            if(appliedFilters !== undefined){
                const tagsFilter = Array.from(appliedFilters.values());
                for (const filter of tagsFilter ?? []) {
                    const neededTags : TagsFilter = filter?.currentFilter
                    if (neededTags !== undefined && !neededTags.matchesProperties(f.feature.properties)) {
                        // Hidden by the filter on the layer itself - we want to hide it no matter wat
                        return false;
                    }
=======
            const tagsFilter = Array.from(layer.appliedFilters?.data?.values() ?? []);
            for (const filter of tagsFilter ?? []) {
                const neededTags : TagsFilter = filter?.currentFilter
                if (neededTags !== undefined && !neededTags.matchesProperties(f.feature.properties)) {
                    // Hidden by the filter on the layer itself - we want to hide it no matter wat
                    return false;
>>>>>>> 791c6c4f
                }
            }

            includedFeatureIds.add(f.feature.properties.id)
            return true;
        });

        const previousSet = this.previousFeatureSet;
        this._is_dirty.setData(false)
        
        // Is there any difference between the two sets?
        if(previousSet !== undefined && previousSet.size === includedFeatureIds.size){
            // The size of the sets is the same - they _might_ be identical
            const newItemFound = Array.from(includedFeatureIds).some(id => !previousSet.has(id))
            if(!newItemFound){
                // We know that: 
                // - The sets have the same size
                // - Every item from the new set has been found in the old set
                // which means they are identical!
                return;
            }
            
        }
        
        // Something new has been found!
        this.features.setData(newFeatures);
     
    }

    private registerCallback(feature: any) {
        const src = this.state?.allElements?.addOrGetElement(feature)
        if(src == undefined){
            return
        }
        if (this._alreadyRegistered.has(src)) {
            return
        }
        this._alreadyRegistered.add(src)

        const self = this;
        // Add a callback as a changed tag migh change the filter
        src.addCallbackAndRunD(_ => {
            self._is_dirty.setData(true)
        })
    }

}<|MERGE_RESOLUTION|>--- conflicted
+++ resolved
@@ -82,24 +82,12 @@
                 }
             }
 
-<<<<<<< HEAD
-            const appliedFilters = layer.appliedFilters?.data
-            if(appliedFilters !== undefined){
-                const tagsFilter = Array.from(appliedFilters.values());
-                for (const filter of tagsFilter ?? []) {
-                    const neededTags : TagsFilter = filter?.currentFilter
-                    if (neededTags !== undefined && !neededTags.matchesProperties(f.feature.properties)) {
-                        // Hidden by the filter on the layer itself - we want to hide it no matter wat
-                        return false;
-                    }
-=======
-            const tagsFilter = Array.from(layer.appliedFilters?.data?.values() ?? []);
-            for (const filter of tagsFilter ?? []) {
-                const neededTags : TagsFilter = filter?.currentFilter
+            const tagsFilter = Array.from(layer.appliedFilters?.data?.values() ?? [])
+            for (const filter of tagsFilter) {
+                const neededTags: TagsFilter = filter?.currentFilter
                 if (neededTags !== undefined && !neededTags.matchesProperties(f.feature.properties)) {
                     // Hidden by the filter on the layer itself - we want to hide it no matter wat
                     return false;
->>>>>>> 791c6c4f
                 }
             }
 
