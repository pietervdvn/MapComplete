import FeatureSource from "./FeatureSource";
import {UIEventSource} from "../UIEventSource";
import LayerConfig from "../../Customizations/JSON/LayerConfig";
import Loc from "../../Models/Loc";
import Hash from "../Web/Hash";
import {TagsFilter} from "../Tags/TagsFilter";

export default class FilteringFeatureSource implements FeatureSource {
    public features: UIEventSource<{ feature: any; freshness: Date }[]> =
        new UIEventSource<{ feature: any; freshness: Date }[]>([]);
    public readonly name = "FilteringFeatureSource";

    constructor(
        layers: UIEventSource<{
            isDisplayed: UIEventSource<boolean>;
            layerDef: LayerConfig;
            appliedFilters: UIEventSource<TagsFilter>;
        }[]>,
        location: UIEventSource<Loc>,
        selectedElement: UIEventSource<any>,
        upstream: FeatureSource
    ) {
        const self = this;

        function update() {
            const layerDict = {};
            if (layers.data.length == 0) {
                console.warn("No layers defined!");
                return;
            }
            for (const layer of layers.data) {
                const prev = layerDict[layer.layerDef.id]
                if (prev !== undefined) {
                    // We have seen this layer before!
                    // We prefer the one which has a name
                    if (layer.layerDef.name === undefined) {
                        // This one is hidden, so we skip it
                        console.log("Ignoring layer selection from ", layer)
                        continue;
                    }
                }
                layerDict[layer.layerDef.id] = layer;
            }

            const features: { feature: any; freshness: Date }[] =
                upstream.features.data;

            const missingLayers = new Set<string>();

            const newFeatures = features.filter((f) => {
                const layerId = f.feature._matching_layer_id;

                if (
                    selectedElement.data?.id === f.feature.id ||
                    f.feature.id === Hash.hash.data) {
                    // This is the selected object - it gets a free pass even if zoom is not sufficient or it is filtered away
                    return true;
                }

                if (layerId === undefined) {
                    return false;
                }
                const layer: {
                    isDisplayed: UIEventSource<boolean>;
                    layerDef: LayerConfig;
                    appliedFilters: UIEventSource<TagsFilter>;
                } = layerDict[layerId];
                if (layer === undefined) {
                    missingLayers.add(layerId);
                    return false;
                }

                const isShown = layer.layerDef.isShown;
                const tags = f.feature.properties;
                if (isShown.IsKnown(tags)) {
                    const result = layer.layerDef.isShown.GetRenderValue(
                        f.feature.properties
                    ).txt;
                    if (result !== "yes") {
                        return false;
                    }
                } 
                
                const tagsFilter = layer.appliedFilters.data;
                if (tagsFilter) {
                    if (!tagsFilter.matchesProperties(f.feature.properties)) {
                        // Hidden by the filter on the layer itself - we want to hide it no matter wat
                        return false;
                    }
                }
                if (!FilteringFeatureSource.showLayer(layer, location)) {
                    // The layer itself is either disabled or hidden due to zoom constraints
                    // We should return true, but it might still match some other layer
                    return false;
                }

              

                return true;
            });
<<<<<<< HEAD
            console.log(
                "Filtering layer source: input: ",
                upstream.features.data?.length,
                "output:",
                newFeatures.length
            );
=======
>>>>>>> 1be8e6e1
            self.features.setData(newFeatures);
            if (missingLayers.size > 0) {
                console.error(
                    "Some layers were not found: ",
                    Array.from(missingLayers)
                );
            }
        }

        upstream.features.addCallback(() => {
            update();
        });
        location
            .map((l) => {
                // We want something that is stable for the shown layers
                const displayedLayerIndexes = [];
                for (let i = 0; i < layers.data.length; i++) {
                    const layer = layers.data[i];
                    if (l.zoom < layer.layerDef.minzoom) {
                        continue;
                    }
                 
                    if (!layer.isDisplayed.data) {
                        continue;
                    }
                    displayedLayerIndexes.push(i);
                }
                return displayedLayerIndexes.join(",");
            })
            .addCallback(() => {
                update();
            });

        layers.addCallback(update);

        const registered = new Set<UIEventSource<boolean>>();
        layers.addCallbackAndRun((layers) => {
            for (const layer of layers) {
                if (registered.has(layer.isDisplayed)) {
                    continue;
                }
                registered.add(layer.isDisplayed);
                layer.isDisplayed.addCallback(() => update());
                layer.appliedFilters.addCallback(() => update());
            }
        });

        update();
    }

    private static showLayer(
        layer: {
            isDisplayed: UIEventSource<boolean>;
            layerDef: LayerConfig;
        },
        location: UIEventSource<Loc>
    ) {
        return (
            layer.isDisplayed.data &&
            layer.layerDef.minzoomVisible <= location.data.zoom
        );
    }
}<|MERGE_RESOLUTION|>--- conflicted
+++ resolved
@@ -94,19 +94,9 @@
                     return false;
                 }
 
-              
-
                 return true;
             });
-<<<<<<< HEAD
-            console.log(
-                "Filtering layer source: input: ",
-                upstream.features.data?.length,
-                "output:",
-                newFeatures.length
-            );
-=======
->>>>>>> 1be8e6e1
+
             self.features.setData(newFeatures);
             if (missingLayers.size > 0) {
                 console.error(
