--- conflicted
+++ resolved
@@ -24,16 +24,8 @@
     private isActive: Store<boolean>;
     private options: {
         handleTile: (tile: FeatureSourceForLayer & Tiled) => void;
-<<<<<<< HEAD
         isActive: Store<boolean>,
         neededTiles: Store<number[]>,
-        state: {
-            readonly osmConnection: OsmConnection;
-        },
-=======
-        isActive: UIEventSource<boolean>,
-        neededTiles: UIEventSource<number[]>,
->>>>>>> 8066afd2
         markTileVisited?: (tileId: number) => void
     };
     private readonly allowedTags: TagsFilter;
