--- conflicted
+++ resolved
@@ -3,18 +3,11 @@
 import { Changes } from "../Changes"
 import { ChangeDescription } from "./ChangeDescription"
 import ChangeTagAction from "./ChangeTagAction"
-<<<<<<< HEAD
 import {TagsFilter} from "../../Tags/TagsFilter"
 import {And} from "../../Tags/And"
 import {Tag} from "../../Tags/Tag"
-import {Utils} from "../../../Utils";
 import {OsmId} from "../../../Models/OsmFeature";
-=======
-import { TagsFilter } from "../../Tags/TagsFilter"
-import { And } from "../../Tags/And"
-import { Tag } from "../../Tags/Tag"
 import { Utils } from "../../../Utils"
->>>>>>> 306a67fc
 
 export default class DeleteAction extends OsmChangeAction {
     private readonly _softDeletionTags: TagsFilter
@@ -39,19 +32,6 @@
         super(id, true)
         this._id = id
         this._hardDelete = hardDelete
-<<<<<<< HEAD
-        this.meta = {...meta, changeType: "deletion"}
-        if (softDeletionTags?.usedKeys()?.indexOf("fixme") >= 0) {
-            this._softDeletionTags = softDeletionTags
-        } else {
-            this._softDeletionTags = new And(Utils.NoNull([
-                softDeletionTags,
-                new Tag(
-                    "fixme",
-                    `A mapcomplete user marked this feature to be deleted (${meta.specialMotivation})`
-                ),
-            ]))
-=======
         this.meta = { ...meta, changeType: "deletion" }
         if (softDeletionTags?.usedKeys()?.indexOf("fixme") >= 0) {
             this._softDeletionTags = softDeletionTags
@@ -59,13 +39,11 @@
             this._softDeletionTags = new And(
                 Utils.NoNull([
                     softDeletionTags,
-                    new Tag(
-                        "fixme",
-                        `A mapcomplete user marked this feature to be deleted (${meta.specialMotivation})`
-                    ),
-                ])
-            )
->>>>>>> 306a67fc
+                new Tag(
+                    "fixme",
+                    `A mapcomplete user marked this feature to be deleted (${meta.specialMotivation})`
+                )
+            ]))
         }
     }
     /**
