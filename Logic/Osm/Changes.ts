--- conflicted
+++ resolved
@@ -92,7 +92,6 @@
         this.uploadAll();
     }
 
-<<<<<<< HEAD
     /**
      * Returns a new ID and updates the value for the next ID
      */
@@ -100,8 +99,6 @@
         return Changes._nextId--;
     }
 
-=======
->>>>>>> 7deb9b5d
     /**
      * Create a new node element at the given lat/long.
      * An internal OsmObject is created to upload later on, a geojson represention is returned.
@@ -109,22 +106,13 @@
      */
     public createElement(basicTags: Tag[], lat: number, lon: number) {
         console.log("Creating a new element with ", basicTags)
-<<<<<<< HEAD
+
         const osmNode = new OsmNode(this.getNewID());
-=======
-        const newId = Changes._nextId;
-        Changes._nextId--;
->>>>>>> 7deb9b5d
-
-        const id = "node/" + newId;
-
-
-        const properties = {id: id};
-
+        const properties = {id: osmNode.id};
         const geojson = {
             "type": "Feature",
             "properties": properties,
-            "id": id,
+            "id": properties.id,
             "geometry": {
                 "type": "Point",
                 "coordinates": [
@@ -134,10 +122,6 @@
             }
         }
 
-<<<<<<< HEAD
-        const changes = Changes.createTagChangeList(basicTags, properties, id);
-       
-=======
         // The basictags are COPIED, the id is included in the properties
         // The tags are not yet written into the OsmObject, but this is applied onto a 
         const changes = [];
@@ -146,10 +130,9 @@
                 throw "Invalid value: don't use a regex in a preset"
             }
             properties[kv.key] = kv.value;
-            changes.push({elementId: id, key: kv.key, value: kv.value})
-        }
-
->>>>>>> 7deb9b5d
+            changes.push({elementId:properties.id, key: kv.key, value: kv.value})
+        }
+
         console.log("New feature added and pinged")
         this.features.data.push({feature: geojson, freshness: new Date()});
         this.features.ping();
@@ -161,27 +144,13 @@
         }
 
 
-        this.newObjects.data.push({id: newId, lat: lat, lon: lon})
+        this.newObjects.data.push({id: osmNode.id, lat: lat, lon: lon})
         this.pending.data.push(...changes)
         this.pending.ping();
         this.newObjects.ping();
         return geojson;
     }
 
-
-    private static createTagChangeList(basicTags: Tag[], properties: { id: string }, id: string) {
-        // The basictags are COPIED, the id is included in the properties
-        // The tags are not yet written into the OsmObject, but this is applied onto a
-        const changes = [];
-        for (const kv of basicTags) {
-            properties[kv.key] = kv.value;
-            if (typeof kv.value !== "string") {
-                throw "Invalid value: don't use a regex in a preset"
-            }
-            changes.push({elementId: id, key: kv.key, value: kv.value})
-        }
-        return changes;
-    }
 
     private uploadChangesWithLatestVersions(
         knownElements: OsmObject[]) {
@@ -227,7 +196,6 @@
             this.newObjects.setData([])
             return;
         }
-        const self = this;
 
         if (this.isUploading.data) {
             return;
@@ -236,11 +204,22 @@
 
         console.log("Beginning upload...");
         // At last, we build the changeset and upload
+        const self = this;
         State.state.osmConnection.UploadChangeset(
             State.state.layoutToUse.data,
             State.state.allElements,
-            (csId) =>   Changes.createChangesetFor(csId,changedElements, newElements )
+            (csId) =>   Changes.createChangesetFor(csId,changedElements, newElements ),
+            () => {
+                // When done
+                console.log("Upload successfull!")
+                self.newObjects.setData([])
+                self.pending.setData([]);
+                self.isUploading.setData(false)
+            },
+            () => self.isUploading.setData(false) // Failed - mark to try again
             );
+
+     
     };
 
 
@@ -266,30 +245,14 @@
                 creations +
                 "</create>";
         }
-
-<<<<<<< HEAD
         if (modifications.length > 0) {
             changes +=
                 "\n<modify>\n" +
                 modifications +
                 "\n</modify>";
         }
-=======
-                return changes;
-            },
-            () => {
-                console.log("Upload successfull!")
-                self.newObjects.setData([])
-                self.pending.setData([]);
-                self.isUploading.setData(false)
-            },
-            () => self.isUploading.setData(false)
-        );
-    };
->>>>>>> 7deb9b5d
-
+        
         changes += "</osmChange>";
-
         return changes;
     }
 
