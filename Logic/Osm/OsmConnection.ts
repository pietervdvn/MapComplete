--- conflicted
+++ resolved
@@ -27,20 +27,12 @@
 
 export class OsmConnection {
     public static readonly oauth_configs = {
-<<<<<<< HEAD
-        osm: {
-            oauth_consumer_key: "hivV7ec2o49Two8g9h8Is1VIiVOgxQ1iYexCbvem",
-            oauth_secret: "wDBRTCem0vxD7txrg1y6p5r8nvmz8tAhET7zDASI",
-            url: "https://www.openstreetmap.org",
-=======
-
         "osm": {
             oauth_consumer_key: 'hivV7ec2o49Two8g9h8Is1VIiVOgxQ1iYexCbvem',
             oauth_secret: 'wDBRTCem0vxD7txrg1y6p5r8nvmz8tAhET7zDASI',
             url: "https://www.openstreetmap.org"
             // OAUTH 1.0 application
             // https://www.openstreetmap.org/user/Pieter%20Vander%20Vennet/oauth_clients/7404
->>>>>>> f48d1a06
         },
         "osm-test": {
             oauth_consumer_key: "Zgr7EoKb93uwPv2EOFkIlf3n9NLwj5wbyfjZMhz2",
@@ -343,15 +335,13 @@
         })
     }
 
-<<<<<<< HEAD
-=======
     public async uploadGpxTrack(gpx: string, options: {
         description: string,
         visibility:  "private" | "public" | "trackable" | "identifiable",
         filename?: string
         /**
-         * Some words to give some properties; 
-         * 
+         * Some words to give some properties;
+         *
          * Note: these are called 'tags' on the wiki, but I opted to name them 'labels' instead as they aren't "key=value" tags, but just words.
          */
         labels: string[]
@@ -373,7 +363,7 @@
         const extras = {
             "file": "; filename=\""+(options.filename ?? ("gpx_track_mapcomplete_"+(new Date().toISOString())))+"\"\r\nContent-Type: application/gpx+xml"
         }
-        
+
         const auth = this.auth;
         const boundary ="987654"
 
@@ -419,7 +409,6 @@
 
     }
 
->>>>>>> f48d1a06
     public addCommentToNote(id: number | string, text: string): Promise<void> {
         if (this._dryRun.data) {
             console.warn("Dryrun enabled - not actually adding comment ", text, "to  note ", id)
