--- conflicted
+++ resolved
@@ -83,12 +83,8 @@
 
         },
         (feature => {
-<<<<<<< HEAD
             const units = State.state?.layoutToUse?.data?.units ?? [];
-=======
-            const units = State.state.layoutToUse.data.units ?? [];
             let rewritten = false;
->>>>>>> 1216af34
             for (const key in feature.properties) {
                 if (!feature.properties.hasOwnProperty(key)) {
                     continue;
@@ -100,16 +96,11 @@
                     const value = feature.properties[key]
                     const [, denomination] = unit.findDenomination(value)
                     let canonical = denomination?.canonicalValue(value) ?? undefined;
-<<<<<<< HEAD
-                    console.log("Rewritten ", key, " from", value, "into", canonical)
-                    if (canonical === undefined && !unit.eraseInvalid) {
-=======
                     if(canonical === value){
                         break;
                     }
                     console.log("Rewritten ", key, ` from '${value}' into '${canonical}'`)
-                    if(canonical === undefined && !unit.eraseInvalid) {
->>>>>>> 1216af34
+                    if (canonical === undefined && !unit.eraseInvalid) {
                         break;
                     }
 
