--- conflicted
+++ resolved
@@ -38,37 +38,8 @@
         ]),
         "Some advanced functions are available on **feat** as well:"
     ]).SetClass("flex-col").AsMarkdown();
-
-
-<<<<<<< HEAD
-=======
-<p>It is also possible to calculate your own tags - but this requires some javascript knowledge. </p>
-
-Before proceeding, some warnings:
-
-<ul>
-<li> DO NOT DO THIS AS BEGINNER</li>
-<li> <b>Only do this if all other techniques fail</b>. This should <i>not</i> be done to create a rendering effect, only to calculate a specific value</li>
-<li> <b>THIS MIGHT BE DISABLED WITHOUT ANY NOTICE ON UNOFFICIAL THEMES</b>. As unofficial themes might be loaded from the internet, this is the equivalent of injecting arbitrary code into the client. It'll be disabled if abuse occurs.</li>
-</ul>
-In the layer object, add a field <b>calculatedTags</b>, e.g.:
-
-\`\`\`
-  "calculatedTags": [
-    "_someKey=javascript-expression",
-    "name=feat.properties.name ?? feat.properties.ref ?? feat.properties.operator",
-    "_distanceCloserThen3Km=feat.distanceTo( some_lon, some_lat) < 3 ? 'yes' : 'no'" 
-  ]
-\`\`\`
-
-The above code will be executed for every feature in the layer. The feature is accessible as <b>feat</b> and is an amended geojson object:
-- <b>area</b> contains the surface area (in square meters) of the object
-- <b>lat</b> and <b>lon</b> contain the latitude and longitude
-
-Some advanced functions are available on <b>feat</b> as well:
-
-`
->>>>>>> d2976766
+       
+    
     private static readonly OverlapFunc = new ExtraFunction(
         "overlapWith",
         "Gives a list of features from the specified layer which this feature (partly) overlaps with. If the current feature is a point, all features that embed the point are given. The returned value is `{ feat: GeoJSONFeature, overlap: number}[]` where `overlap` is the overlapping surface are (in m²) for areas, the overlapping length (in meter) if the current feature is a line or `undefined` if the current feature is a point",
