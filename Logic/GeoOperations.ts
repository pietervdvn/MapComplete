<<<<<<< HEAD
import * as turf from "@turf/turf"
import { BBox } from "./BBox"
import togpx from "togpx"
import Constants from "../Models/Constants"
import LayerConfig from "../Models/ThemeConfig/LayerConfig"
import {
    AllGeoJSON,
    booleanWithin,
    Coord,
    Feature,
    Geometry,
    Lines,
    MultiPolygon,
    Polygon,
    Properties,
} from "@turf/turf"
import { GeoJSON, LineString, Point } from "geojson"
=======
import * as turf from '@turf/turf'
import {AllGeoJSON, booleanWithin, Coord, Feature, Geometry, MultiPolygon, Polygon} from '@turf/turf'
import {BBox} from "./BBox";
import togpx from "togpx"
import Constants from "../Models/Constants";
import LayerConfig from "../Models/ThemeConfig/LayerConfig";
>>>>>>> f48d1a06

export class GeoOperations {
    private static readonly _earthRadius = 6378137
    private static readonly _originShift = (2 * Math.PI * GeoOperations._earthRadius) / 2

    static surfaceAreaInSqMeters(feature: any) {
        return turf.area(feature)
    }

    /**
     * Converts a GeoJson feature to a point GeoJson feature
     * @param feature
     */
    static centerpoint(feature: any): Feature<Point> {
        const newFeature: Feature<Point> = turf.center(feature)
        newFeature.properties = feature.properties
        newFeature.id = feature.id
        return newFeature
    }

    /**
     * Returns [lon,lat] coordinates
     * @param feature
     */
    static centerpointCoordinates(feature: AllGeoJSON): [number, number] {
        return <[number, number]>turf.center(feature).geometry.coordinates
    }

    /**
     * Returns the distance between the two points in meters
     * @param lonlat0
     * @param lonlat1
     */
    static distanceBetween(lonlat0: [number, number], lonlat1: [number, number]) {
        return turf.distance(lonlat0, lonlat1, { units: "meters" })
    }

    static convexHull(featureCollection, options: { concavity?: number }) {
        return turf.convex(featureCollection, options)
    }

    /**
     * Calculates the overlap of 'feature' with every other specified feature.
     * The features with which 'feature' overlaps, are returned together with their overlap area in m²
     *
     * If 'feature' is a LineString, the features in which this feature is (partly) embedded is returned, the overlap length in meter is given
     * If 'feature' is a Polygon, overlapping points and points within the polygon will be returned
     *
     * If 'feature' is a point, it will return every feature the point is embedded in. Overlap will be undefined
     *
     * const polygon = {"type": "Feature","properties": {},"geometry": {"type": "Polygon","coordinates": [[[1.8017578124999998,50.401515322782366],[-3.1640625,46.255846818480315],[5.185546875,44.74673324024678],[1.8017578124999998,50.401515322782366]]]}};
     * const point = {"type": "Feature", "properties": {}, "geometry": { "type": "Point", "coordinates": [2.274169921875, 46.76244305208004]}};
     * const overlap = GeoOperations.calculateOverlap(point, [polygon]);
     * overlap.length // => 1
     * overlap[0].feat == polygon // => true
     * const line = {"type": "Feature","properties": {},"geometry": {"type": "LineString","coordinates": [[3.779296875,48.777912755501845],[1.23046875,47.60616304386874]]}};
     * const lineOverlap = GeoOperations.calculateOverlap(line, [polygon]);
     * lineOverlap.length // => 1
     * lineOverlap[0].overlap // => 156745.3293320278
     * lineOverlap[0].feat == polygon // => true
     * const line0 = {"type": "Feature","properties": {},"geometry": {"type": "LineString","coordinates": [[0.0439453125,47.31648293428332],[0.6591796875,46.77749276376827]]}};
     * const overlap0 = GeoOperations.calculateOverlap(line0, [polygon]);
     * overlap.length // => 1
     */
    static calculateOverlap(feature: any, otherFeatures: any[]): { feat: any; overlap: number }[] {
        const featureBBox = BBox.get(feature)
        const result: { feat: any; overlap: number }[] = []
        if (feature.geometry.type === "Point") {
            const coor = feature.geometry.coordinates
            for (const otherFeature of otherFeatures) {
                if (
                    feature.properties.id !== undefined &&
                    feature.properties.id === otherFeature.properties.id
                ) {
                    continue
                }

                if (otherFeature.geometry === undefined) {
                    console.error("No geometry for feature ", feature)
                    throw "List of other features contains a feature without geometry an undefined"
                }

                if (GeoOperations.inside(coor, otherFeature)) {
                    result.push({ feat: otherFeature, overlap: undefined })
                }
            }
            return result
        }

        if (feature.geometry.type === "LineString") {
            for (const otherFeature of otherFeatures) {
                if (
                    feature.properties.id !== undefined &&
                    feature.properties.id === otherFeature.properties.id
                ) {
                    continue
                }

                const intersection = GeoOperations.calculateInstersection(
                    feature,
                    otherFeature,
                    featureBBox
                )
                if (intersection === null) {
                    continue
                }
                result.push({ feat: otherFeature, overlap: intersection })
            }
            return result
        }

        if (feature.geometry.type === "Polygon" || feature.geometry.type === "MultiPolygon") {
            for (const otherFeature of otherFeatures) {
                if (
                    feature.properties.id !== undefined &&
                    feature.properties.id === otherFeature.properties.id
                ) {
                    continue
                }

                if (otherFeature.geometry.type === "Point") {
                    if (this.inside(otherFeature, feature)) {
                        result.push({ feat: otherFeature, overlap: undefined })
                    }
                    continue
                }

                // Calculate the surface area of the intersection

                const intersection = this.calculateInstersection(feature, otherFeature, featureBBox)
                if (intersection === null) {
                    continue
                }
                result.push({ feat: otherFeature, overlap: intersection })
            }
            return result
        }
        console.error(
            "Could not correctly calculate the overlap of ",
            feature,
            ": unsupported type"
        )
        return result
    }

    /**
     * Helper function which does the heavy lifting for 'inside'
     */
    private static pointInPolygonCoordinates(
        x: number,
        y: number,
        coordinates: [number, number][][]
    ) {
        const inside = GeoOperations.pointWithinRing(
            x,
            y,
            /*This is the outer ring of the polygon */ coordinates[0]
        )
        if (!inside) {
            return false
        }
        for (let i = 1; i < coordinates.length; i++) {
            const inHole = GeoOperations.pointWithinRing(
                x,
                y,
                coordinates[i] /* These are inner rings, aka holes*/
            )
            if (inHole) {
                return false
            }
        }
        return true
    }

    /**
     * Detect wether or not the given point is located in the feature
     *
     * // Should work with a normal polygon
     * const polygon = {"type": "Feature","properties": {},"geometry": {"type": "Polygon","coordinates": [[[1.8017578124999998,50.401515322782366],[-3.1640625,46.255846818480315],[5.185546875,44.74673324024678],[1.8017578124999998,50.401515322782366]]]}};
     * GeoOperations.inside([3.779296875, 48.777912755501845], polygon) // => false
     * GeoOperations.inside([1.23046875, 47.60616304386874], polygon) // => true
     *
     * // should work with a multipolygon and detect holes
     * const multiPolygon = {"type": "Feature", "properties": {},
     *         "geometry": {
     *             "type": "MultiPolygon",
     *             "coordinates": [[
     *                 [[1.8017578124999998,50.401515322782366],[-3.1640625,46.255846818480315],[5.185546875,44.74673324024678],[1.8017578124999998,50.401515322782366]],
     *                 [[1.0107421875,48.821332549646634],[1.329345703125,48.25394114463431],[1.988525390625,48.71271258145237],[0.999755859375,48.86471476180277],[1.0107421875,48.821332549646634]]
     *             ]]
     *         }
     *     };
     * GeoOperations.inside([2.515869140625, 47.37603463349758], multiPolygon) // => true
     * GeoOperations.inside([1.42822265625, 48.61838518688487], multiPolygon) // => false
     * GeoOperations.inside([4.02099609375, 47.81315451752768], multiPolygon) // => false
     */
    public static inside(pointCoordinate, feature): boolean {
        // ray-casting algorithm based on
        // http://www.ecse.rpi.edu/Homepages/wrf/Research/Short_Notes/pnpoly.html

        if (feature.geometry.type === "Point") {
            return false
        }

        if (pointCoordinate.geometry !== undefined) {
            pointCoordinate = pointCoordinate.geometry.coordinates
        }

        const x: number = pointCoordinate[0]
        const y: number = pointCoordinate[1]

        if (feature.geometry.type === "MultiPolygon") {
            const coordinatess = feature.geometry.coordinates
            for (const coordinates of coordinatess) {
                const inThisPolygon = GeoOperations.pointInPolygonCoordinates(x, y, coordinates)
                if (inThisPolygon) {
                    return true
                }
            }
            return false
        }

        if (feature.geometry.type === "Polygon") {
            return GeoOperations.pointInPolygonCoordinates(x, y, feature.geometry.coordinates)
        }

        throw "GeoOperations.inside: unsupported geometry type " + feature.geometry.type
    }

    static lengthInMeters(feature: any) {
        return turf.length(feature) * 1000
    }

    static buffer(feature: any, bufferSizeInMeter: number) {
        return turf.buffer(feature, bufferSizeInMeter / 1000, {
            units: "kilometers",
        })
    }

    static bbox(feature: any) {
        const [lon, lat, lon0, lat0] = turf.bbox(feature)
        return {
            type: "Feature",
            geometry: {
                type: "LineString",
                coordinates: [
                    [lon, lat],
                    [lon0, lat],
                    [lon0, lat0],
                    [lon, lat0],
                    [lon, lat],
                ],
            },
        }
    }

    /**
     * Generates the closest point on a way from a given point.
     * If the passed-in geojson object is a polygon, the outer ring will be used as linestring
     *
     *  The properties object will contain three values:
     // - `index`: closest point was found on nth line part,
     // - `dist`: distance between pt and the closest point (in kilometer),
     // `location`: distance along the line between start (of the line) and the closest point.
     * @param way The road on which you want to find a point
     * @param point Point defined as [lon, lat]
     */
    public static nearestPoint(way: Feature<LineString | Polygon>, point: [number, number]) {
        if (way.geometry.type === "Polygon") {
            way = { ...way }
            way.geometry = { ...way.geometry }
            way.geometry.type = "LineString"
            way.geometry.coordinates = (<Polygon>way.geometry).coordinates[0]
        }

        return turf.nearestPointOnLine(<Feature<LineString>>way, point, { units: "kilometers" })
    }

    public static toCSV(features: any[]): string {
        const headerValuesSeen = new Set<string>()
        const headerValuesOrdered: string[] = []

        function addH(key) {
            if (!headerValuesSeen.has(key)) {
                headerValuesSeen.add(key)
                headerValuesOrdered.push(key)
            }
        }

        addH("_lat")
        addH("_lon")

        const lines: string[] = []

        for (const feature of features) {
            const properties = feature.properties
            for (const key in properties) {
                if (!properties.hasOwnProperty(key)) {
                    continue
                }
                addH(key)
            }
        }
        headerValuesOrdered.sort()
        for (const feature of features) {
            const properties = feature.properties
            let line = ""
            for (const key of headerValuesOrdered) {
                const value = properties[key]
                if (value === undefined) {
                    line += ","
                } else {
                    line += JSON.stringify(value) + ","
                }
            }
            lines.push(line)
        }

        return headerValuesOrdered.map((v) => JSON.stringify(v)).join(",") + "\n" + lines.join("\n")
    }

    //Converts given lat/lon in WGS84 Datum to XY in Spherical Mercator EPSG:900913
    public static ConvertWgs84To900913(lonLat: [number, number]): [number, number] {
        const lon = lonLat[0]
        const lat = lonLat[1]
        const x = (lon * GeoOperations._originShift) / 180
        let y = Math.log(Math.tan(((90 + lat) * Math.PI) / 360)) / (Math.PI / 180)
        y = (y * GeoOperations._originShift) / 180
        return [x, y]
    }

    //Converts XY point from (Spherical) Web Mercator EPSG:3785 (unofficially EPSG:900913) to lat/lon in WGS84 Datum
    public static Convert900913ToWgs84(lonLat: [number, number]): [number, number] {
        const lon = lonLat[0]
        const lat = lonLat[1]
        const x = (180 * lon) / GeoOperations._originShift
        let y = (180 * lat) / GeoOperations._originShift
        y = (180 / Math.PI) * (2 * Math.atan(Math.exp((y * Math.PI) / 180)) - Math.PI / 2)
        return [x, y]
    }

    public static GeoJsonToWGS84(geojson) {
        return turf.toWgs84(geojson)
    }

    /**
     * Tries to remove points which do not contribute much to the general outline.
     * Points for which the angle is ~ 180° are removed
     * @param coordinates
     * @constructor
     */
    public static SimplifyCoordinates(coordinates: [number, number][]) {
        const newCoordinates = []
        for (let i = 1; i < coordinates.length - 1; i++) {
            const coordinate = coordinates[i]
            const prev = coordinates[i - 1]
            const next = coordinates[i + 1]
            const b0 = turf.bearing(prev, coordinate, { final: true })
            const b1 = turf.bearing(coordinate, next)

            const diff = Math.abs(b1 - b0)
            if (diff < 2) {
                continue
            }
            newCoordinates.push(coordinate)
        }
        return newCoordinates
    }

    /**
     * Calculates line intersection between two features.
     */
    public static LineIntersections(feature, otherFeature): [number, number][] {
        return turf
            .lineIntersect(feature, otherFeature)
            .features.map((p) => <[number, number]>p.geometry.coordinates)
    }

<<<<<<< HEAD
    public static AsGpx(feature, generatedWithLayer?: LayerConfig) {
        const metadata = {}
        const tags = feature.properties

        if (generatedWithLayer !== undefined) {
            metadata["name"] = generatedWithLayer.title?.GetRenderValue(tags)?.Subs(tags)?.txt
            metadata["desc"] = "Generated with MapComplete layer " + generatedWithLayer.id
=======
    public static AsGpx(feature: Feature, options?: {layer?: LayerConfig, gpxMetadata?: any }) : string{

        const metadata = options?.gpxMetadata ?? {}
        metadata["time"] = metadata["time"] ?? new Date().toISOString()
        const tags = feature.properties

        if (options?.layer !== undefined) {

            metadata["name"] = options?.layer.title?.GetRenderValue(tags)?.Subs(tags)?.txt
            metadata["desc"] = "Generated with MapComplete layer " + options?.layer.id
>>>>>>> f48d1a06
            if (tags._backend?.contains("openstreetmap")) {
                metadata["copyright"] =
                    "Data copyrighted by OpenStreetMap-contributors, freely available under ODbL. See https://www.openstreetmap.org/copyright"
                metadata["author"] = tags["_last_edit:contributor"]
                metadata["link"] = "https://www.openstreetmap.org/" + tags.id
                metadata["time"] = tags["_last_edit:timestamp"]
            }
        }

        return togpx(feature, {
            creator: "MapComplete " + Constants.vNumber,
            metadata,
        })
    }

    public static IdentifieCommonSegments(coordinatess: [number, number][][]): {
        originalIndex: number
        segmentShardWith: number[]
        coordinates: []
    }[] {
        // An edge. Note that the edge might be reversed to fix the sorting condition:  start[0] < end[0] && (start[0] != end[0] || start[0] < end[1])
        type edge = {
            start: [number, number]
            end: [number, number]
            intermediate: [number, number][]
            members: { index: number; isReversed: boolean }[]
        }

        // The strategy:
        // 1. Index _all_ edges from _every_ linestring. Index them by starting key, gather which relations run over them
        // 2. Join these edges back together - as long as their membership groups are the same
        // 3. Convert to results

        const allEdgesByKey = new Map<string, edge>()

        for (let index = 0; index < coordinatess.length; index++) {
            const coordinates = coordinatess[index]
            for (let i = 0; i < coordinates.length - 1; i++) {
                const c0 = coordinates[i]
                const c1 = coordinates[i + 1]
                const isReversed = c0[0] > c1[0] || (c0[0] == c1[0] && c0[1] > c1[1])

                let key: string
                if (isReversed) {
                    key = "" + c1 + ";" + c0
                } else {
                    key = "" + c0 + ";" + c1
                }
                const member = { index, isReversed }
                if (allEdgesByKey.has(key)) {
                    allEdgesByKey.get(key).members.push(member)
                    continue
                }

                let edge: edge
                if (!isReversed) {
                    edge = {
                        start: c0,
                        end: c1,
                        members: [member],
                        intermediate: [],
                    }
                } else {
                    edge = {
                        start: c1,
                        end: c0,
                        members: [member],
                        intermediate: [],
                    }
                }
                allEdgesByKey.set(key, edge)
            }
        }

        // Lets merge them back together!

        let didMergeSomething = false
        let allMergedEdges = Array.from(allEdgesByKey.values())
        const allEdgesByStartPoint = new Map<string, edge[]>()
        for (const edge of allMergedEdges) {
            edge.members.sort((m0, m1) => m0.index - m1.index)

            const kstart = edge.start + ""
            if (!allEdgesByStartPoint.has(kstart)) {
                allEdgesByStartPoint.set(kstart, [])
            }
            allEdgesByStartPoint.get(kstart).push(edge)
        }

        function membersAreCompatible(first: edge, second: edge): boolean {
            // There must be an exact match between the members
            if (first.members === second.members) {
                return true
            }

            if (first.members.length !== second.members.length) {
                return false
            }

            // Members are sorted and have the same length, so we can check quickly
            for (let i = 0; i < first.members.length; i++) {
                const m0 = first.members[i]
                const m1 = second.members[i]
                if (m0.index !== m1.index || m0.isReversed !== m1.isReversed) {
                    return false
                }
            }

            // Allrigth, they are the same, lets mark this permanently
            second.members = first.members
            return true
        }

        do {
            didMergeSomething = false
            // We use 'allMergedEdges' as our running list
            const consumed = new Set<edge>()
            for (const edge of allMergedEdges) {
                // Can we make this edge longer at the end?
                if (consumed.has(edge)) {
                    continue
                }

                console.log("Considering edge", edge)
                const matchingEndEdges = allEdgesByStartPoint.get(edge.end + "")
                console.log("Matchign endpoints:", matchingEndEdges)
                if (matchingEndEdges === undefined) {
                    continue
                }

                for (let i = 0; i < matchingEndEdges.length; i++) {
                    const endEdge = matchingEndEdges[i]

                    if (consumed.has(endEdge)) {
                        continue
                    }

                    if (!membersAreCompatible(edge, endEdge)) {
                        continue
                    }

                    // We can make the segment longer!
                    didMergeSomething = true
                    console.log("Merging ", edge, "with ", endEdge)
                    edge.intermediate.push(edge.end)
                    edge.end = endEdge.end
                    consumed.add(endEdge)
                    matchingEndEdges.splice(i, 1)
                    break
                }
            }

            allMergedEdges = allMergedEdges.filter((edge) => !consumed.has(edge))
        } while (didMergeSomething)

        return []
    }

    /**
     * Removes points that do not contribute to the geometry from linestrings and the outer ring of polygons.
     * Returs a new copy of the feature
     *
     * const feature = {"geometry": {"type": "Polygon","coordinates": [[[4.477944199999975,51.02783550000022],[4.477987899999996,51.027818800000034],[4.478004500000021,51.02783399999988],[4.478025499999962,51.02782489999994],[4.478079099999993,51.027873899999896],[4.47801040000006,51.027903799999955],[4.477964799999972,51.02785709999982],[4.477964699999964,51.02785690000006],[4.477944199999975,51.02783550000022]]]}}
     * const copy = GeoOperations.removeOvernoding(feature)
     * expect(copy.geometry.coordinates[0]).deep.equal([[4.477944199999975,51.02783550000022],[4.477987899999996,51.027818800000034],[4.478004500000021,51.02783399999988],[4.478025499999962,51.02782489999994],[4.478079099999993,51.027873899999896],[4.47801040000006,51.027903799999955],[4.477944199999975,51.02783550000022]])
     */
    static removeOvernoding(feature: any) {
        if (feature.geometry.type !== "LineString" && feature.geometry.type !== "Polygon") {
            throw "Overnode removal is only supported on linestrings and polygons"
        }

        const copy = {
            ...feature,
            geometry: { ...feature.geometry },
        }
        let coordinates: [number, number][]
        if (feature.geometry.type === "LineString") {
            coordinates = [...feature.geometry.coordinates]
            copy.geometry.coordinates = coordinates
        } else {
            coordinates = [...feature.geometry.coordinates[0]]
            copy.geometry.coordinates[0] = coordinates
        }

        // inline replacement in the coordinates list
        for (let i = coordinates.length - 2; i >= 1; i--) {
            const coordinate = coordinates[i]
            const nextCoordinate = coordinates[i + 1]
            const prevCoordinate = coordinates[i - 1]

            const distP = GeoOperations.distanceBetween(coordinate, prevCoordinate)
            if (distP < 0.1) {
                coordinates.splice(i, 1)
                continue
            }

            if (i == coordinates.length - 2) {
                const distN = GeoOperations.distanceBetween(coordinate, nextCoordinate)
                if (distN < 0.1) {
                    coordinates.splice(i, 1)
                    continue
                }
            }

            const bearingN = turf.bearing(coordinate, nextCoordinate)
            const bearingP = turf.bearing(prevCoordinate, coordinate)
            const diff = Math.abs(bearingN - bearingP)
            if (diff < 4) {
                // If the diff is low, this point is hardly relevant
                coordinates.splice(i, 1)
            } else if (360 - diff < 4) {
                // In case that the line is going south, e.g. bearingN = 179, bearingP = -179
                coordinates.splice(i, 1)
            }
        }
        return copy
    }

    private static pointWithinRing(x: number, y: number, ring: [number, number][]) {
        let inside = false
        for (let i = 0, j = ring.length - 1; i < ring.length; j = i++) {
            const coori = ring[i]
            const coorj = ring[j]

            const xi = coori[0]
            const yi = coori[1]
            const xj = coorj[0]
            const yj = coorj[1]

            const intersect = yi > y != yj > y && x < ((xj - xi) * (y - yi)) / (yj - yi) + xi
            if (intersect) {
                inside = !inside
            }
        }
        return inside
    }

    /**
     * Calculates the intersection between two features.
     * Returns the length if intersecting a linestring and a (multi)polygon (in meters), returns a surface area (in m²) if intersecting two (multi)polygons
     * Returns 0 if both are linestrings
     * Returns null if the features are not intersecting
     */
    private static calculateInstersection(
        feature,
        otherFeature,
        featureBBox: BBox,
        otherFeatureBBox?: BBox
    ): number {
        if (feature.geometry.type === "LineString") {
            otherFeatureBBox = otherFeatureBBox ?? BBox.get(otherFeature)
            const overlaps = featureBBox.overlapsWith(otherFeatureBBox)
            if (!overlaps) {
                return null
            }

            // Calculate the length of the intersection

            let intersectionPoints = turf.lineIntersect(feature, otherFeature)
            if (intersectionPoints.features.length == 0) {
                // No intersections.
                // If one point is inside of the polygon, all points are

                const coors = feature.geometry.coordinates
                const startCoor = coors[0]
                if (this.inside(startCoor, otherFeature)) {
                    return this.lengthInMeters(feature)
                }

                return null
            }
            let intersectionPointsArray = intersectionPoints.features.map((d) => {
                return d.geometry.coordinates
            })

            if (otherFeature.geometry.type === "LineString") {
                if (intersectionPointsArray.length > 0) {
                    return 0
                }
                return null
            }
            if (intersectionPointsArray.length == 1) {
                // We need to add the start- or endpoint of the current feature, depending on which one is embedded
                const coors = feature.geometry.coordinates
                const startCoor = coors[0]
                if (this.inside(startCoor, otherFeature)) {
                    // The startpoint is embedded
                    intersectionPointsArray.push(startCoor)
                } else {
                    intersectionPointsArray.push(coors[coors.length - 1])
                }
            }

            let intersection = turf.lineSlice(
                turf.point(intersectionPointsArray[0]),
                turf.point(intersectionPointsArray[1]),
                feature
            )

            if (intersection == null) {
                return null
            }
            const intersectionSize = turf.length(intersection) // in km
            return intersectionSize * 1000
        }

        if (feature.geometry.type === "Polygon" || feature.geometry.type === "MultiPolygon") {
            const otherFeatureBBox = BBox.get(otherFeature)
            const overlaps = featureBBox.overlapsWith(otherFeatureBBox)
            if (!overlaps) {
                return null
            }
            if (otherFeature.geometry.type === "LineString") {
                return this.calculateInstersection(
                    otherFeature,
                    feature,
                    otherFeatureBBox,
                    featureBBox
                )
            }

            try {
                const intersection = turf.intersect(feature, otherFeature)
                if (intersection == null) {
                    return null
                }
                return turf.area(intersection) // in m²
            } catch (e) {
                if (e.message === "Each LinearRing of a Polygon must have 4 or more Positions.") {
                    // WORKAROUND TIME!
                    // See https://github.com/Turfjs/turf/pull/2238
                    return null
                }
                throw e
            }
        }
        throw "CalculateIntersection fallthrough: can not calculate an intersection between features"
    }

    /**
     * Takes two points and finds the geographic bearing between them, i.e. the angle measured in degrees from the north line (0 degrees)
     */
    public static bearing(a: Coord, b: Coord): number {
        return turf.bearing(a, b)
    }

    /**
     * Returns 'true' if one feature contains the other feature
     *
     * const pond: Feature<Polygon, any> = {
     *       "type": "Feature",
     *       "properties": {"natural":"water","water":"pond"},
     *       "geometry": {
     *         "type": "Polygon",
     *         "coordinates": [[
     *             [4.362924098968506,50.8435422298544 ],
     *             [4.363272786140442,50.8435219059949 ],
     *             [4.363213777542114,50.8437420806679 ],
     *             [4.362924098968506,50.8435422298544 ]
     *           ]]}}
     * const park: Feature<Polygon, any> =   {
     *       "type": "Feature",
     *       "properties": {"leisure":"park"},
     *       "geometry": {
     *         "type": "Polygon",
     *         "coordinates": [[
     *            [ 4.36073541641235,50.84323737103244 ],
     *            [ 4.36469435691833, 50.8423905305197 ],
     *            [ 4.36659336090087, 50.8458997374786 ],
     *            [ 4.36254858970642, 50.8468007074916 ],
     *            [ 4.36073541641235, 50.8432373710324 ]
     *           ]]}}
     * GeoOperations.completelyWithin(pond, park) // => true
     * GeoOperations.completelyWithin(park, pond) // => false
     */
    static completelyWithin(
        feature: Feature<Geometry, any>,
        possiblyEncloingFeature: Feature<Polygon | MultiPolygon, any>
    ): boolean {
        return booleanWithin(feature, possiblyEncloingFeature)
    }
}<|MERGE_RESOLUTION|>--- conflicted
+++ resolved
@@ -1,29 +1,10 @@
-<<<<<<< HEAD
+import {BBox} from "./BBox"
+import LayerConfig from "../Models/ThemeConfig/LayerConfig"
 import * as turf from "@turf/turf"
-import { BBox } from "./BBox"
-import togpx from "togpx"
-import Constants from "../Models/Constants"
-import LayerConfig from "../Models/ThemeConfig/LayerConfig"
-import {
-    AllGeoJSON,
-    booleanWithin,
-    Coord,
-    Feature,
-    Geometry,
-    Lines,
-    MultiPolygon,
-    Polygon,
-    Properties,
-} from "@turf/turf"
-import { GeoJSON, LineString, Point } from "geojson"
-=======
-import * as turf from '@turf/turf'
-import {AllGeoJSON, booleanWithin, Coord, Feature, Geometry, MultiPolygon, Polygon} from '@turf/turf'
-import {BBox} from "./BBox";
+import {AllGeoJSON, booleanWithin, Coord, Feature, Geometry, MultiPolygon, Polygon,} from "@turf/turf"
+import {LineString, Point} from "geojson"
 import togpx from "togpx"
 import Constants from "../Models/Constants";
-import LayerConfig from "../Models/ThemeConfig/LayerConfig";
->>>>>>> f48d1a06
 
 export class GeoOperations {
     private static readonly _earthRadius = 6378137
@@ -402,15 +383,6 @@
             .features.map((p) => <[number, number]>p.geometry.coordinates)
     }
 
-<<<<<<< HEAD
-    public static AsGpx(feature, generatedWithLayer?: LayerConfig) {
-        const metadata = {}
-        const tags = feature.properties
-
-        if (generatedWithLayer !== undefined) {
-            metadata["name"] = generatedWithLayer.title?.GetRenderValue(tags)?.Subs(tags)?.txt
-            metadata["desc"] = "Generated with MapComplete layer " + generatedWithLayer.id
-=======
     public static AsGpx(feature: Feature, options?: {layer?: LayerConfig, gpxMetadata?: any }) : string{
 
         const metadata = options?.gpxMetadata ?? {}
@@ -421,7 +393,6 @@
 
             metadata["name"] = options?.layer.title?.GetRenderValue(tags)?.Subs(tags)?.txt
             metadata["desc"] = "Generated with MapComplete layer " + options?.layer.id
->>>>>>> f48d1a06
             if (tags._backend?.contains("openstreetmap")) {
                 metadata["copyright"] =
                     "Data copyrighted by OpenStreetMap-contributors, freely available under ODbL. See https://www.openstreetmap.org/copyright"
