--- conflicted
+++ resolved
@@ -1,11 +1,9 @@
 import * as L from "leaflet";
-import { UIEventSource } from "../UIEventSource";
-import { Utils } from "../../Utils";
+import {UIEventSource} from "../UIEventSource";
 import Svg from "../../Svg";
 import Img from "../../UI/Base/Img";
-import { LocalStorageSource } from "../Web/LocalStorageSource";
+import {LocalStorageSource} from "../Web/LocalStorageSource";
 import LayoutConfig from "../../Customizations/JSON/LayoutConfig";
-<<<<<<< HEAD
 import {VariableUiElement} from "../../UI/Base/VariableUIElement";
 import {CenterFlexedElement} from "../../UI/Base/CenterFlexedElement";
 
@@ -16,11 +14,19 @@
      */
     private readonly _isActive: UIEventSource<boolean>;
 
+
+    /**
+     * Wether or not the geolocation is locked, aka the user requested the current location and wants the crosshair to follow the user
+     * @private
+     */
+    private readonly _isLocked: UIEventSource<boolean>;
+
     /**
      * The callback over the permission API
      * @private
      */
     private readonly _permission: UIEventSource<string>;
+
     /***
      * The marker on the map, in order to update it
      * @private
@@ -40,11 +46,15 @@
      * @private
      */
     private readonly _leafletMap: UIEventSource<L.Map>;
+
+
     /**
      * The date when the user requested the geolocation. If we have a location, it'll autozoom to it the first 30 secs
      * @private
      */
     private _lastUserRequest: Date;
+
+
     /**
      * A small flag on localstorage. If the user previously granted the geolocation, it will be set.
      * On firefox, the permissions api is broken (probably fingerprint resistiance) and "granted + don't ask again" doesn't stick between sessions.
@@ -68,28 +78,32 @@
             "geolocation-permissions"
         );
         const isActive = new UIEventSource<boolean>(false);
-
+        const isLocked = new UIEventSource<boolean>(false);
         super(
             hasLocation.map(
-                (hasLocation) => {
-                    if (hasLocation) {
-                        return new CenterFlexedElement(
-                            Img.AsImageElement(Svg.location, "", "width:1.25rem;height:1.25rem")
-                        ); // crosshair_blue_ui()
+                (hasLocationData) => {
+                    let icon: string;
+
+                    if (isLocked.data) {
+                        icon = Svg.crosshair_locked;
+                    } else if (hasLocationData) {
+                        icon = Svg.crosshair_blue;
+                    } else if (isActive.data) {
+                        icon = Svg.crosshair_blue_center;
+                    } else {
+                        icon = Svg.crosshair;
                     }
-                    if (isActive.data) {
-                        return new CenterFlexedElement(
-                            Img.AsImageElement(Svg.location, "", "width:1.25rem;height:1.25rem")
-                        ); // crosshair_blue_center_ui
-                    }
+
                     return new CenterFlexedElement(
-                        Img.AsImageElement(Svg.location, "", "width:1.25rem;height:1.25rem")
-                    ); //crosshair_ui
+                        Img.AsImageElement(icon, "", "width:1.25rem;height:1.25rem")
+                    );
+
                 },
-                [isActive]
+                [isActive, isLocked]
             )
         );
         this._isActive = isActive;
+        this._isLocked = isLocked;
         this._permission = new UIEventSource<string>("");
         this._previousLocationGrant = previousLocationGrant;
         this._currentGPSLocation = currentGPSLocation;
@@ -111,13 +125,14 @@
             self.SetClass(pointerClass);
         });
 
-        this.onClick(() => self.init(true));
+        this.onClick(() => {
+            if (self._hasLocation.data) {
+                self._isLocked.setData(!self._isLocked.data);
+            }
+            self.init(true);
+        });
         this.init(false);
-    }
-
-    private init(askPermission: boolean) {
-        const self = this;
-        const map = this._leafletMap.data;
+
 
         this._currentGPSLocation.addCallback((location) => {
             self._previousLocationGrant.setData("granted");
@@ -126,6 +141,8 @@
                 (new Date().getTime() - (self._lastUserRequest?.getTime() ?? 0)) / 1000;
             if (timeSinceRequest < 30) {
                 self.MoveToCurrentLoction(16);
+            } else if (self._isLocked.data) {
+                self.MoveToCurrentLoction();
             }
 
             let color = "#1111cc";
@@ -142,6 +159,8 @@
                 iconAnchor: [20, 20], // point of the icon which will correspond to marker's location
             });
 
+            const map = self._leafletMap.data;
+
             const newMarker = L.marker(location.latlng, {icon: icon});
             newMarker.addTo(map);
 
@@ -150,7 +169,14 @@
             }
             self._marker = newMarker;
         });
-
+    }
+
+    private init(askPermission: boolean) {
+        const self = this;
+        if (self._isActive.data) {
+            self.MoveToCurrentLoction(16);
+            return;
+        }
         try {
             navigator?.permissions
                 ?.query({name: "geolocation"})
@@ -175,31 +201,6 @@
         }
     }
 
-    private locate() {
-        const self = this;
-        const map: any = this._leafletMap.data;
-
-        if (navigator.geolocation) {
-            navigator.geolocation.getCurrentPosition(
-                function (position) {
-                    self._currentGPSLocation.setData({
-                        latlng: [position.coords.latitude, position.coords.longitude],
-                        accuracy: position.coords.accuracy,
-                    });
-                },
-                function () {
-                    console.warn("Could not get location with navigator.geolocation");
-                }
-            );
-            return;
-        } else {
-            map.findAccuratePosition({
-                maxWait: 10000, // defaults to 10000
-                desiredAccuracy: 50, // defaults to 20
-            });
-        }
-    }
-
     private MoveToCurrentLoction(targetZoom = 16) {
         const location = this._currentGPSLocation.data;
         this._lastUserRequest = undefined;
@@ -250,273 +251,21 @@
         }
 
         console.log("Searching location using GPS");
-        this.locate();
-
-        if (!self._isActive.data) {
-            self._isActive.setData(true);
-            Utils.DoEvery(60000, () => {
-                if (document.visibilityState !== "visible") {
-                    console.log("Not starting gps: document not visible");
-                    return;
-                }
-                this.locate();
-            });
-        }
-    }
-=======
-import { VariableUiElement } from "../../UI/Base/VariableUIElement";
-
-export default class GeoLocationHandler extends VariableUiElement {
-  /**
-   * Wether or not the geolocation is active, aka the user requested the current location
-   * @private
-   */
-  private readonly _isActive: UIEventSource<boolean>;
-
-  /**
-   * Wether or not the geolocation is locked, aka the user requested the current location and wants the crosshair to follow the user
-   * @private
-   */
-  private readonly _isLocked: UIEventSource<boolean>;
-
-  /**
-   * The callback over the permission API
-   * @private
-   */
-  private readonly _permission: UIEventSource<string>;
-  /***
-   * The marker on the map, in order to update it
-   * @private
-   */
-  private _marker: L.Marker;
-  /**
-   * Literally: _currentGPSLocation.data != undefined
-   * @private
-   */
-  private readonly _hasLocation: UIEventSource<boolean>;
-  private readonly _currentGPSLocation: UIEventSource<{
-    latlng: any;
-    accuracy: number;
-  }>;
-  /**
-   * Kept in order to update the marker
-   * @private
-   */
-  private readonly _leafletMap: UIEventSource<L.Map>;
-  /**
-   * The date when the user requested the geolocation. If we have a location, it'll autozoom to it the first 30 secs
-   * @private
-   */
-  private _lastUserRequest: Date;
-  /**
-   * A small flag on localstorage. If the user previously granted the geolocation, it will be set.
-   * On firefox, the permissions api is broken (probably fingerprint resistiance) and "granted + don't ask again" doesn't stick between sessions.
-   *
-   * Instead, we set this flag. If this flag is set upon loading the page, we start geolocating immediately.
-   * If the user denies the geolocation this time, we unset this flag
-   * @private
-   */
-  private readonly _previousLocationGrant: UIEventSource<string>;
-  private readonly _layoutToUse: UIEventSource<LayoutConfig>;
-
-  constructor(
-    currentGPSLocation: UIEventSource<{ latlng: any; accuracy: number }>,
-    leafletMap: UIEventSource<L.Map>,
-    layoutToUse: UIEventSource<LayoutConfig>
-  ) {
-    const hasLocation = currentGPSLocation.map(
-      (location) => location !== undefined
-    );
-    const previousLocationGrant = LocalStorageSource.Get(
-      "geolocation-permissions"
-    );
-    const isActive = new UIEventSource<boolean>(false);
-    const isLocked = new UIEventSource<boolean>(false);
-
-    super(
-      hasLocation.map(
-        (hasLocationData) => {
-          if (isLocked.data) {
-            return Svg.crosshair_locked_ui();
-          } else if (hasLocationData) {
-            return Svg.crosshair_blue_ui();
-          } else if (isActive.data) {
-            return Svg.crosshair_blue_center_ui();
-          } else {
-            return Svg.crosshair_ui();
-          }
-        },
-        [isActive, isLocked]
-      )
-    );
-    this._isActive = isActive;
-    this._isLocked = isLocked;
-    this._permission = new UIEventSource<string>("");
-    this._previousLocationGrant = previousLocationGrant;
-    this._currentGPSLocation = currentGPSLocation;
-    this._leafletMap = leafletMap;
-    this._layoutToUse = layoutToUse;
-    this._hasLocation = hasLocation;
-    const self = this;
-
-    const currentPointer = this._isActive.map(
-      (isActive) => {
-        if (isActive && !self._hasLocation.data) {
-          return "cursor-wait";
-        }
-        return "cursor-pointer";
-      },
-      [this._hasLocation]
-    );
-    currentPointer.addCallbackAndRun((pointerClass) => {
-      self.SetClass(pointerClass);
-    });
-
-    this.onClick(() => {
-      if (self._hasLocation.data) {
-        self._isLocked.setData(!self._isLocked.data);
-      }
-      self.init(true);
-    });
-    this.init(false);
-
-    this._currentGPSLocation.addCallback((location) => {
-      self._previousLocationGrant.setData("granted");
-
-      const timeSinceRequest =
-        (new Date().getTime() - (self._lastUserRequest?.getTime() ?? 0)) / 1000;
-      if (timeSinceRequest < 30) {
-        self.MoveToCurrentLoction(16);
-      } else if (self._isLocked.data) {
-        self.MoveToCurrentLoction();
-      }
-
-      let color = "#1111cc";
-      try {
-        color = getComputedStyle(document.body).getPropertyValue(
-          "--catch-detail-color"
-        );
-      } catch (e) {
-        console.error(e);
-      }
-      const icon = L.icon({
-        iconUrl: Img.AsData(Svg.crosshair.replace(/#000000/g, color)),
-        iconSize: [40, 40], // size of the icon
-        iconAnchor: [20, 20], // point of the icon which will correspond to marker's location
-      });
-
-      const map = self._leafletMap.data;
-
-      const newMarker = L.marker(location.latlng, { icon: icon });
-      newMarker.addTo(map);
-
-      if (self._marker !== undefined) {
-        map.removeLayer(self._marker);
-      }
-      self._marker = newMarker;
-    });
-  }
-
-  private init(askPermission: boolean) {
-    const self = this;
-
-    if (self._isActive.data) {
-      self.MoveToCurrentLoction(16);
-      return;
-    }
-
-    try {
-      navigator?.permissions
-        ?.query({ name: "geolocation" })
-        ?.then(function (status) {
-          console.log("Geolocation is already", status);
-          if (status.state === "granted") {
-            self.StartGeolocating(false);
-          }
-          self._permission.setData(status.state);
-          status.onchange = function () {
-            self._permission.setData(status.state);
-          };
-        });
-    } catch (e) {
-      console.error(e);
-    }
-
-    if (askPermission) {
-      self.StartGeolocating(true);
-    } else if (this._previousLocationGrant.data === "granted") {
-      this._previousLocationGrant.setData("");
-      self.StartGeolocating(false);
-    }
-  }
-
-  private MoveToCurrentLoction(targetZoom?: number) {
-    const location = this._currentGPSLocation.data;
-    this._lastUserRequest = undefined;
-
-    if (
-      this._currentGPSLocation.data.latlng[0] === 0 &&
-      this._currentGPSLocation.data.latlng[1] === 0
-    ) {
-      console.debug("Not moving to GPS-location: it is null island");
-      return;
-    }
-
-    // We check that the GPS location is not out of bounds
-    const b = this._layoutToUse.data.lockLocation;
-    let inRange = true;
-    if (b) {
-      if (b !== true) {
-        // B is an array with our locklocation
-        inRange =
-          b[0][0] <= location.latlng[0] &&
-          location.latlng[0] <= b[1][0] &&
-          b[0][1] <= location.latlng[1] &&
-          location.latlng[1] <= b[1][1];
-      }
-    }
-    if (!inRange) {
-      console.log(
-        "Not zooming to GPS location: out of bounds",
-        b,
-        location.latlng
-      );
-    } else {
-      this._leafletMap.data.setView(location.latlng, targetZoom);
-    }
-  }
-
-  private StartGeolocating(zoomToGPS = true) {
-    const self = this;
-    console.log("Starting geolocation");
-
-    this._lastUserRequest = zoomToGPS ? new Date() : new Date(0);
-    if (self._permission.data === "denied") {
-      self._previousLocationGrant.setData("");
-      return "";
-    }
-    if (this._currentGPSLocation.data !== undefined) {
-      this.MoveToCurrentLoction(16);
-    }
-
-    console.log("Searching location using GPS");
-
-    if (self._isActive.data) {
-      return;
-    }
-    self._isActive.setData(true);
-
-    navigator.geolocation.watchPosition(
-      function (position) {
-        self._currentGPSLocation.setData({
-          latlng: [position.coords.latitude, position.coords.longitude],
-          accuracy: position.coords.accuracy,
-        });
-      },
-      function () {
-        console.warn("Could not get location with navigator.geolocation");
-      }
-    );
-  }
->>>>>>> 1216af34
+
+        if (self._isActive.data) {
+            return;
+        }
+        self._isActive.setData(true);
+        navigator.geolocation.watchPosition(
+            function (position) {
+                self._currentGPSLocation.setData({
+                    latlng: [position.coords.latitude, position.coords.longitude],
+                    accuracy: position.coords.accuracy,
+                });
+            },
+            function () {
+                console.warn("Could not get location with navigator.geolocation");
+            }
+        );
+    }
 }