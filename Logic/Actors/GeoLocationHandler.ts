--- conflicted
+++ resolved
@@ -44,19 +44,13 @@
      * @private
      */
     private readonly _leafletMap: UIEventSource<L.Map>;
-<<<<<<< HEAD
-=======
-
->>>>>>> decbf462
+    
     /**
      * The date when the user requested the geolocation. If we have a location, it'll autozoom to it the first 30 secs
      * @private
      */
     private _lastUserRequest: Date;
-<<<<<<< HEAD
-=======
-
->>>>>>> decbf462
+    
     /**
      * A small flag on localstorage. If the user previously granted the geolocation, it will be set.
      * On firefox, the permissions api is broken (probably fingerprint resistiance) and "granted + don't ask again" doesn't stick between sessions.
