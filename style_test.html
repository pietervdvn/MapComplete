<!DOCTYPE html>
<html lang="en">
<head>
    <meta charset="UTF-8">
    <title>Stylesheet testing grounds</title>
    <link href="./css/index-tailwind-output.css" rel="stylesheet"/>
<<<<<<< HEAD
=======

>>>>>>> 0eb2e811
</head>
<body>
<div id="main"></div>
<script type="module" src="./src/StylesheetTestGui.ts"></script>
</body>
</html><|MERGE_RESOLUTION|>--- conflicted
+++ resolved
@@ -4,10 +4,7 @@
     <meta charset="UTF-8">
     <title>Stylesheet testing grounds</title>
     <link href="./css/index-tailwind-output.css" rel="stylesheet"/>
-<<<<<<< HEAD
-=======
 
->>>>>>> 0eb2e811
 </head>
 <body>
 <div id="main"></div>
