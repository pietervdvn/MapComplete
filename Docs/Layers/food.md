--- conflicted
+++ resolved
@@ -406,23 +406,6 @@
 
 
 
-### organic (no friture) 
-
-
-
-The question is  Does this restaurant offer organic food?
-
-
-
-
-
-  - There are no organic options available  corresponds with  `<a href='https://wiki.openstreetmap.org/wiki/Key:organic' target='_blank'>organic</a>=<a href='https://wiki.openstreetmap.org/wiki/Tag:organic%3Dno' target='_blank'>no</a>`
-  - There is an organic menu  corresponds with  `<a href='https://wiki.openstreetmap.org/wiki/Key:organic' target='_blank'>organic</a>=<a href='https://wiki.openstreetmap.org/wiki/Tag:organic%3Dyes' target='_blank'>yes</a>`
-  - Only organic options are available  corresponds with  `<a href='https://wiki.openstreetmap.org/wiki/Key:organic' target='_blank'>organic</a>=<a href='https://wiki.openstreetmap.org/wiki/Tag:organic%3Donly' target='_blank'>only</a>`
-
-
-
-
 ### friture-vegetarian 
 
 
@@ -461,28 +444,10 @@
 
 
 
-<<<<<<< HEAD
-This tagrendering is only visible in the popup if the following condition is met: `cuisine=friture`
-
-
-
-=======
->>>>>>> af4b54a4
 ### friture-organic 
 
 
 
-<<<<<<< HEAD
-The question is  Does this fries shop offer organic snacks?
-
-
-
-
-
-  - Organic snacks are available  corresponds with  `<a href='https://wiki.openstreetmap.org/wiki/Key:organic' target='_blank'>organic</a>=<a href='https://wiki.openstreetmap.org/wiki/Tag:organic%3Dyes' target='_blank'>yes</a>`
-  - No organic snacks are available  corresponds with  `<a href='https://wiki.openstreetmap.org/wiki/Key:organic' target='_blank'>organic</a>=<a href='https://wiki.openstreetmap.org/wiki/Tag:organic%3Dno' target='_blank'>no</a>`
-  - Only organic snacks are available  corresponds with  `<a href='https://wiki.openstreetmap.org/wiki/Key:organic' target='_blank'>organic</a>=<a href='https://wiki.openstreetmap.org/wiki/Tag:organic%3Donly' target='_blank'>only</a>`
-=======
 The question is  *Does this fries shop offer organic snacks?*
 
 
@@ -492,7 +457,6 @@
   - *Organic snacks are available*  corresponds with  `organic=yes`
   - *No organic snacks are available*  corresponds with  `organic=no`
   - *Only organic snacks are available*  corresponds with  `organic=only`
->>>>>>> af4b54a4
 
 
 This tagrendering is only visible in the popup if the following condition is met: `cuisine=friture`
