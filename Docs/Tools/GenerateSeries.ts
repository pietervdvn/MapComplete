--- conflicted
+++ resolved
@@ -574,11 +574,7 @@
                 .asHist(true)
                 .keyToDate(true)
                 .asBar({
-<<<<<<< HEAD
-                    name: `Unique contributors per day (${total} total contributors)`
-=======
                     name: `Unique contributors per day (${total} total)`
->>>>>>> ec573224
                 }),
             newContributorsPerDay
                 .asHist(true)
