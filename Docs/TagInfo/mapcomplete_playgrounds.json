{
  "data_format": 1,
  "project": {
    "name": "MapComplete Playgrounds",
    "description": "A map with playgrounds",
    "project_url": "https://mapcomplete.org/playgrounds",
    "doc_url": "https://github.com/pietervdvn/MapComplete/tree/master/assets/themes/",
    "icon_url": "https://mapcomplete.org/assets/themes/playgrounds/playground.svg",
    "contact_name": "Pieter Vander Vennet",
    "contact_email": "pietervdvn@posteo.net"
  },
  "tags": [
    {
      "key": "leisure",
      "description": "The MapComplete theme Playgrounds has a layer Playgrounds showing features with this tag",
      "value": "playground"
    },
    {
      "key": "id",
      "description": "Layer 'Playgrounds' shows id~.+ with a fixed text, namely 'You just created this element! Thanks for sharing this info with the world and helping people worldwide.' (in the mapcomplete.org theme 'Playgrounds') (This is only shown if _backend~.+&_last_edit:passed_time<300&|_version_number=1)"
    },
    {
      "key": "image",
      "description": "The layer 'Playgrounds allows to upload images and adds them under the 'image'-tag (and image:0, image:1, ... for multiple images). Furhtermore, this layer shows images based on the keys image, wikidata, wikipedia, wikimedia_commons and mapillary"
    },
    {
      "key": "mapillary",
      "description": "The layer 'Playgrounds allows to upload images and adds them under the 'image'-tag (and image:0, image:1, ... for multiple images). Furhtermore, this layer shows images based on the keys image, wikidata, wikipedia, wikimedia_commons and mapillary"
    },
    {
      "key": "wikidata",
      "description": "The layer 'Playgrounds allows to upload images and adds them under the 'image'-tag (and image:0, image:1, ... for multiple images). Furhtermore, this layer shows images based on the keys image, wikidata, wikipedia, wikimedia_commons and mapillary"
    },
    {
      "key": "wikipedia",
      "description": "The layer 'Playgrounds allows to upload images and adds them under the 'image'-tag (and image:0, image:1, ... for multiple images). Furhtermore, this layer shows images based on the keys image, wikidata, wikipedia, wikimedia_commons and mapillary"
    },
    {
      "key": "surface",
      "description": "Layer 'Playgrounds' shows and asks freeform values for key 'surface' (in the mapcomplete.org theme 'Playgrounds')"
    },
    {
      "key": "surface",
      "description": "Layer 'Playgrounds' shows surface=grass with a fixed text, namely 'The surface is <b>grass</b>' and allows to pick this as a default answer (in the mapcomplete.org theme 'Playgrounds')",
      "value": "grass"
    },
    {
      "key": "surface",
      "description": "Layer 'Playgrounds' shows surface=sand with a fixed text, namely 'The surface is <b>sand</b>' and allows to pick this as a default answer (in the mapcomplete.org theme 'Playgrounds')",
      "value": "sand"
    },
    {
      "key": "surface",
      "description": "Layer 'Playgrounds' shows surface=woodchips with a fixed text, namely 'The surface consist of <b>woodchips</b>' and allows to pick this as a default answer (in the mapcomplete.org theme 'Playgrounds')",
      "value": "woodchips"
    },
    {
      "key": "surface",
      "description": "Layer 'Playgrounds' shows surface=paving_stones with a fixed text, namely 'The surface is <b>paving stones</b>' and allows to pick this as a default answer (in the mapcomplete.org theme 'Playgrounds')",
      "value": "paving_stones"
    },
    {
      "key": "surface",
      "description": "Layer 'Playgrounds' shows surface=asphalt with a fixed text, namely 'The surface is <b>asphalt</b>' and allows to pick this as a default answer (in the mapcomplete.org theme 'Playgrounds')",
      "value": "asphalt"
    },
    {
      "key": "surface",
      "description": "Layer 'Playgrounds' shows surface=concrete with a fixed text, namely 'The surface is <b>concrete</b>' and allows to pick this as a default answer (in the mapcomplete.org theme 'Playgrounds')",
      "value": "concrete"
    },
    {
      "key": "surface",
      "description": "Layer 'Playgrounds' shows surface=unpaved with a fixed text, namely 'The surface is <b>unpaved</b>' (in the mapcomplete.org theme 'Playgrounds')",
      "value": "unpaved"
    },
    {
      "key": "surface",
      "description": "Layer 'Playgrounds' shows surface=paved with a fixed text, namely 'The surface is <b>paved</b>' (in the mapcomplete.org theme 'Playgrounds')",
      "value": "paved"
    },
    {
      "key": "lit",
      "description": "Layer 'Playgrounds' shows lit=yes with a fixed text, namely 'This playground is lit at night' and allows to pick this as a default answer (in the mapcomplete.org theme 'Playgrounds')",
      "value": "yes"
    },
    {
      "key": "lit",
      "description": "Layer 'Playgrounds' shows lit=no with a fixed text, namely 'This playground is not lit at night' and allows to pick this as a default answer (in the mapcomplete.org theme 'Playgrounds')",
      "value": "no"
    },
    {
      "key": "min_age",
      "description": "Layer 'Playgrounds' shows and asks freeform values for key 'min_age' (in the mapcomplete.org theme 'Playgrounds')"
    },
    {
      "key": "max_age",
      "description": "Layer 'Playgrounds' shows and asks freeform values for key 'max_age' (in the mapcomplete.org theme 'Playgrounds')"
    },
    {
      "key": "operator",
      "description": "Layer 'Playgrounds' shows and asks freeform values for key 'operator' (in the mapcomplete.org theme 'Playgrounds')"
    },
    {
      "key": "access",
      "description": "Layer 'Playgrounds' shows access=yes with a fixed text, namely 'Accessible to the general public' and allows to pick this as a default answer (in the mapcomplete.org theme 'Playgrounds')",
      "value": "yes"
    },
    {
      "key": "fee",
      "description": "Layer 'Playgrounds' shows fee=yes with a fixed text, namely 'This is a <b>paid</b> playground' and allows to pick this as a default answer (in the mapcomplete.org theme 'Playgrounds')",
      "value": "yes"
    },
    {
      "key": "access",
      "description": "Layer 'Playgrounds' shows access=customers with a fixed text, namely 'Only accessible for clients of the operating business' and allows to pick this as a default answer (in the mapcomplete.org theme 'Playgrounds')",
      "value": "customers"
    },
    {
      "key": "access",
      "description": "Layer 'Playgrounds' shows access=students with a fixed text, namely 'Only accessible to students of the school' (in the mapcomplete.org theme 'Playgrounds')",
      "value": "students"
    },
    {
      "key": "access",
      "description": "Layer 'Playgrounds' shows access=private with a fixed text, namely 'Not accessible' and allows to pick this as a default answer (in the mapcomplete.org theme 'Playgrounds')",
      "value": "private"
    },
    {
      "key": "leisure",
      "description": "Layer 'Playgrounds' shows leisure=schoolyard with a fixed text, namely 'This is a schoolyard - an outdoor area where the pupils can play during their breaks; but it is not accessible to the general public' and allows to pick this as a default answer (in the mapcomplete.org theme 'Playgrounds')",
      "value": "schoolyard"
    },
    {
      "key": "website",
      "description": "Layer 'Playgrounds' shows and asks freeform values for key 'website' (in the mapcomplete.org theme 'Playgrounds')"
    },
    {
      "key": "contact:website",
      "description": "Layer 'Playgrounds' shows contact:website~.+ with a fixed text, namely '<a href='{contact:website}' rel='nofollow noopener noreferrer' target='_blank'>{contact:website}</a>' (in the mapcomplete.org theme 'Playgrounds')"
    },
    {
      "key": "email",
      "description": "Layer 'Playgrounds' shows and asks freeform values for key 'email' (in the mapcomplete.org theme 'Playgrounds')"
    },
    {
      "key": "phone",
      "description": "Layer 'Playgrounds' shows and asks freeform values for key 'phone' (in the mapcomplete.org theme 'Playgrounds')"
    },
    {
      "key": "wheelchair",
      "description": "Layer 'Playgrounds' shows wheelchair=yes with a fixed text, namely 'Completely accessible for wheelchair users' and allows to pick this as a default answer (in the mapcomplete.org theme 'Playgrounds')",
      "value": "yes"
    },
    {
      "key": "wheelchair",
      "description": "Layer 'Playgrounds' shows wheelchair=limited with a fixed text, namely 'Limited accessibility for wheelchair users' and allows to pick this as a default answer (in the mapcomplete.org theme 'Playgrounds')",
      "value": "limited"
    },
    {
      "key": "wheelchair",
      "description": "Layer 'Playgrounds' shows wheelchair=no with a fixed text, namely 'Not accessible for wheelchair users' and allows to pick this as a default answer (in the mapcomplete.org theme 'Playgrounds')",
      "value": "no"
    },
    {
      "key": "opening_hours",
      "description": "Layer 'Playgrounds' shows and asks freeform values for key 'opening_hours' (in the mapcomplete.org theme 'Playgrounds')"
    },
    {
      "key": "opening_hours",
      "description": "Layer 'Playgrounds' shows opening_hours=sunrise-sunset with a fixed text, namely 'Accessible from sunrise till sunset' and allows to pick this as a default answer (in the mapcomplete.org theme 'Playgrounds')",
      "value": "sunrise-sunset"
    },
    {
      "key": "opening_hours",
      "description": "Layer 'Playgrounds' shows opening_hours=24/7 with a fixed text, namely 'Always accessible' and allows to pick this as a default answer (in the mapcomplete.org theme 'Playgrounds')",
      "value": "24/7"
<<<<<<< HEAD
=======
    },
    {
      "key": "amenity",
      "description": "The MapComplete theme Playgrounds has a layer Benches showing features with this tag",
      "value": "bench"
    },
    {
      "key": "id",
      "description": "Layer 'Benches' shows id~.+ with a fixed text, namely 'You just created this element! Thanks for sharing this info with the world and helping people worldwide.' (in the mapcomplete.org theme 'Playgrounds') (This is only shown if _backend~.+&_last_edit:passed_time<300&|_version_number=1)"
    },
    {
      "key": "image",
      "description": "The layer 'Benches allows to upload images and adds them under the 'image'-tag (and image:0, image:1, ... for multiple images). Furhtermore, this layer shows images based on the keys image, wikidata, wikipedia, wikimedia_commons and mapillary"
    },
    {
      "key": "mapillary",
      "description": "The layer 'Benches allows to upload images and adds them under the 'image'-tag (and image:0, image:1, ... for multiple images). Furhtermore, this layer shows images based on the keys image, wikidata, wikipedia, wikimedia_commons and mapillary"
    },
    {
      "key": "wikidata",
      "description": "The layer 'Benches allows to upload images and adds them under the 'image'-tag (and image:0, image:1, ... for multiple images). Furhtermore, this layer shows images based on the keys image, wikidata, wikipedia, wikimedia_commons and mapillary"
    },
    {
      "key": "wikipedia",
      "description": "The layer 'Benches allows to upload images and adds them under the 'image'-tag (and image:0, image:1, ... for multiple images). Furhtermore, this layer shows images based on the keys image, wikidata, wikipedia, wikimedia_commons and mapillary"
    },
    {
      "key": "backrest",
      "description": "Layer 'Benches' shows backrest=yes&two_sided=yes with a fixed text, namely 'This bench is two-sided and shares the backrest' and allows to pick this as a default answer (in the mapcomplete.org theme 'Playgrounds')",
      "value": "yes"
    },
    {
      "key": "two_sided",
      "description": "Layer 'Benches' shows backrest=yes&two_sided=yes with a fixed text, namely 'This bench is two-sided and shares the backrest' and allows to pick this as a default answer (in the mapcomplete.org theme 'Playgrounds')",
      "value": "yes"
    },
    {
      "key": "backrest",
      "description": "Layer 'Benches' shows backrest=yes with a fixed text, namely 'Does have a backrest' and allows to pick this as a default answer (in the mapcomplete.org theme 'Playgrounds')",
      "value": "yes"
    },
    {
      "key": "backrest",
      "description": "Layer 'Benches' shows backrest=no with a fixed text, namely 'Does <b>not</b> have a backrest' and allows to pick this as a default answer (in the mapcomplete.org theme 'Playgrounds')",
      "value": "no"
    },
    {
      "key": "seats",
      "description": "Layer 'Benches' shows and asks freeform values for key 'seats' (in the mapcomplete.org theme 'Playgrounds')"
    },
    {
      "key": "seats:separated",
      "description": "Layer 'Benches' shows seats:separated=no with a fixed text, namely 'This bench does not have separated seats' and allows to pick this as a default answer (in the mapcomplete.org theme 'Playgrounds')",
      "value": "no"
    },
    {
      "key": "material",
      "description": "Layer 'Benches' shows and asks freeform values for key 'material' (in the mapcomplete.org theme 'Playgrounds')"
    },
    {
      "key": "material",
      "description": "Layer 'Benches' shows material=wood with a fixed text, namely 'The seating is made from wood' and allows to pick this as a default answer (in the mapcomplete.org theme 'Playgrounds')",
      "value": "wood"
    },
    {
      "key": "material",
      "description": "Layer 'Benches' shows material=metal with a fixed text, namely 'The seating is made from metal' and allows to pick this as a default answer (in the mapcomplete.org theme 'Playgrounds')",
      "value": "metal"
    },
    {
      "key": "material",
      "description": "Layer 'Benches' shows material=stone with a fixed text, namely 'The seating is made from stone' and allows to pick this as a default answer (in the mapcomplete.org theme 'Playgrounds')",
      "value": "stone"
    },
    {
      "key": "material",
      "description": "Layer 'Benches' shows material=concrete with a fixed text, namely 'The seating is made from concrete' and allows to pick this as a default answer (in the mapcomplete.org theme 'Playgrounds')",
      "value": "concrete"
    },
    {
      "key": "material",
      "description": "Layer 'Benches' shows material=plastic with a fixed text, namely 'The seating is made from plastic' and allows to pick this as a default answer (in the mapcomplete.org theme 'Playgrounds')",
      "value": "plastic"
    },
    {
      "key": "material",
      "description": "Layer 'Benches' shows material=steel with a fixed text, namely 'The seating is made from steel' and allows to pick this as a default answer (in the mapcomplete.org theme 'Playgrounds')",
      "value": "steel"
    },
    {
      "key": "direction",
      "description": "Layer 'Benches' shows and asks freeform values for key 'direction' (in the mapcomplete.org theme 'Playgrounds') (This is only shown if two_sided!=yes)"
    },
    {
      "key": "colour",
      "description": "Layer 'Benches' shows and asks freeform values for key 'colour' (in the mapcomplete.org theme 'Playgrounds')"
    },
    {
      "key": "colour",
      "description": "Layer 'Benches' shows colour=brown with a fixed text, namely 'Colour: brown' and allows to pick this as a default answer (in the mapcomplete.org theme 'Playgrounds')",
      "value": "brown"
    },
    {
      "key": "colour",
      "description": "Layer 'Benches' shows colour=green with a fixed text, namely 'Colour: green' and allows to pick this as a default answer (in the mapcomplete.org theme 'Playgrounds')",
      "value": "green"
    },
    {
      "key": "colour",
      "description": "Layer 'Benches' shows colour=gray with a fixed text, namely 'Colour: gray' and allows to pick this as a default answer (in the mapcomplete.org theme 'Playgrounds')",
      "value": "gray"
    },
    {
      "key": "colour",
      "description": "Layer 'Benches' shows colour=white with a fixed text, namely 'Colour: white' and allows to pick this as a default answer (in the mapcomplete.org theme 'Playgrounds')",
      "value": "white"
    },
    {
      "key": "colour",
      "description": "Layer 'Benches' shows colour=red with a fixed text, namely 'Colour: red' and allows to pick this as a default answer (in the mapcomplete.org theme 'Playgrounds')",
      "value": "red"
    },
    {
      "key": "colour",
      "description": "Layer 'Benches' shows colour=black with a fixed text, namely 'Colour: black' and allows to pick this as a default answer (in the mapcomplete.org theme 'Playgrounds')",
      "value": "black"
    },
    {
      "key": "colour",
      "description": "Layer 'Benches' shows colour=blue with a fixed text, namely 'Colour: blue' and allows to pick this as a default answer (in the mapcomplete.org theme 'Playgrounds')",
      "value": "blue"
    },
    {
      "key": "colour",
      "description": "Layer 'Benches' shows colour=yellow with a fixed text, namely 'Colour: yellow' and allows to pick this as a default answer (in the mapcomplete.org theme 'Playgrounds')",
      "value": "yellow"
    },
    {
      "key": "survey:date",
      "description": "Layer 'Benches' shows and asks freeform values for key 'survey:date' (in the mapcomplete.org theme 'Playgrounds')"
    },
    {
      "key": "survey:date",
      "description": "Layer 'Benches' shows survey:date= with a fixed text, namely 'Surveyed today!' and allows to pick this as a default answer (in the mapcomplete.org theme 'Playgrounds') Picking this answer will delete the key survey:date.",
      "value": ""
    },
    {
      "key": "inscription",
      "description": "Layer 'Benches' shows and asks freeform values for key 'inscription' (in the mapcomplete.org theme 'Playgrounds')"
    },
    {
      "key": "not:inscription",
      "description": "Layer 'Benches' shows not:inscription=yes with a fixed text, namely 'This bench does not have an inscription' and allows to pick this as a default answer (in the mapcomplete.org theme 'Playgrounds')",
      "value": "yes"
    },
    {
      "key": "inscription",
      "description": "Layer 'Benches' shows  with a fixed text, namely 'This bench does <span class='subtle'>(probably)</span> not have an inscription' (in the mapcomplete.org theme 'Playgrounds') Picking this answer will delete the key inscription.",
      "value": ""
    },
    {
      "key": "tourism",
      "description": "Layer 'Benches' shows tourism=artwork with a fixed text, namely 'This bench has an integrated artwork' and allows to pick this as a default answer (in the mapcomplete.org theme 'Playgrounds')",
      "value": "artwork"
    },
    {
      "key": "tourism",
      "description": "Layer 'Benches' shows  with a fixed text, namely 'This bench does not have an integrated artwork' and allows to pick this as a default answer (in the mapcomplete.org theme 'Playgrounds') Picking this answer will delete the key tourism.",
      "value": ""
    },
    {
      "key": "historic",
      "description": "Layer 'Benches' shows historic=memorial with a fixed text, namely 'This bench is a memorial for someone or something' and allows to pick this as a default answer (in the mapcomplete.org theme 'Playgrounds') (This is only shown if historic=memorial|inscription~.+|memorial=bench|tourism=artwork)",
      "value": "memorial"
    },
    {
      "key": "historic",
      "description": "Layer 'Benches' shows not:historic=memorial with a fixed text, namely 'This bench is a <b>not</b> a memorial for someone or something' and allows to pick this as a default answer (in the mapcomplete.org theme 'Playgrounds') Picking this answer will delete the key historic. (This is only shown if historic=memorial|inscription~.+|memorial=bench|tourism=artwork)",
      "value": ""
    },
    {
      "key": "not:historic",
      "description": "Layer 'Benches' shows not:historic=memorial with a fixed text, namely 'This bench is a <b>not</b> a memorial for someone or something' and allows to pick this as a default answer (in the mapcomplete.org theme 'Playgrounds') (This is only shown if historic=memorial|inscription~.+|memorial=bench|tourism=artwork)",
      "value": "memorial"
    },
    {
      "key": "artwork_type",
      "description": "Layer 'Benches' shows and asks freeform values for key 'artwork_type' (in the mapcomplete.org theme 'Playgrounds') (This is only shown if tourism=artwork)"
    },
    {
      "key": "artwork_type",
      "description": "Layer 'Benches' shows artwork_type=architecture with a fixed text, namely 'Architecture' and allows to pick this as a default answer (in the mapcomplete.org theme 'Playgrounds') (This is only shown if tourism=artwork)",
      "value": "architecture"
    },
    {
      "key": "artwork_type",
      "description": "Layer 'Benches' shows artwork_type=mural with a fixed text, namely 'Mural' and allows to pick this as a default answer (in the mapcomplete.org theme 'Playgrounds') (This is only shown if tourism=artwork)",
      "value": "mural"
    },
    {
      "key": "artwork_type",
      "description": "Layer 'Benches' shows artwork_type=painting with a fixed text, namely 'Painting' and allows to pick this as a default answer (in the mapcomplete.org theme 'Playgrounds') (This is only shown if tourism=artwork)",
      "value": "painting"
    },
    {
      "key": "artwork_type",
      "description": "Layer 'Benches' shows artwork_type=sculpture with a fixed text, namely 'Sculpture' and allows to pick this as a default answer (in the mapcomplete.org theme 'Playgrounds') (This is only shown if tourism=artwork)",
      "value": "sculpture"
    },
    {
      "key": "artwork_type",
      "description": "Layer 'Benches' shows artwork_type=statue with a fixed text, namely 'Statue' and allows to pick this as a default answer (in the mapcomplete.org theme 'Playgrounds') (This is only shown if tourism=artwork)",
      "value": "statue"
    },
    {
      "key": "artwork_type",
      "description": "Layer 'Benches' shows artwork_type=bust with a fixed text, namely 'Bust' and allows to pick this as a default answer (in the mapcomplete.org theme 'Playgrounds') (This is only shown if tourism=artwork)",
      "value": "bust"
    },
    {
      "key": "artwork_type",
      "description": "Layer 'Benches' shows artwork_type=stone with a fixed text, namely 'Stone' and allows to pick this as a default answer (in the mapcomplete.org theme 'Playgrounds') (This is only shown if tourism=artwork)",
      "value": "stone"
    },
    {
      "key": "artwork_type",
      "description": "Layer 'Benches' shows artwork_type=installation with a fixed text, namely 'Installation' and allows to pick this as a default answer (in the mapcomplete.org theme 'Playgrounds') (This is only shown if tourism=artwork)",
      "value": "installation"
    },
    {
      "key": "artwork_type",
      "description": "Layer 'Benches' shows artwork_type=graffiti with a fixed text, namely 'Graffiti' and allows to pick this as a default answer (in the mapcomplete.org theme 'Playgrounds') (This is only shown if tourism=artwork)",
      "value": "graffiti"
    },
    {
      "key": "artwork_type",
      "description": "Layer 'Benches' shows artwork_type=relief with a fixed text, namely 'Relief' and allows to pick this as a default answer (in the mapcomplete.org theme 'Playgrounds') (This is only shown if tourism=artwork)",
      "value": "relief"
    },
    {
      "key": "artwork_type",
      "description": "Layer 'Benches' shows artwork_type=azulejo with a fixed text, namely 'Azulejo (Spanish decorative tilework)' and allows to pick this as a default answer (in the mapcomplete.org theme 'Playgrounds') (This is only shown if tourism=artwork)",
      "value": "azulejo"
    },
    {
      "key": "artwork_type",
      "description": "Layer 'Benches' shows artwork_type=tilework with a fixed text, namely 'Tilework' and allows to pick this as a default answer (in the mapcomplete.org theme 'Playgrounds') (This is only shown if tourism=artwork)",
      "value": "tilework"
    },
    {
      "key": "artwork_type",
      "description": "Layer 'Benches' shows artwork_type=woodcarving with a fixed text, namely 'Woodcarving' and allows to pick this as a default answer (in the mapcomplete.org theme 'Playgrounds') (This is only shown if tourism=artwork)",
      "value": "woodcarving"
    },
    {
      "key": "artist:wikidata",
      "description": "Layer 'Benches' shows and asks freeform values for key 'artist:wikidata' (in the mapcomplete.org theme 'Playgrounds') (This is only shown if tourism=artwork)"
    },
    {
      "key": "artist_name",
      "description": "Layer 'Benches' shows and asks freeform values for key 'artist_name' (in the mapcomplete.org theme 'Playgrounds') (This is only shown if tourism=artwork)"
    },
    {
      "key": "website",
      "description": "Layer 'Benches' shows and asks freeform values for key 'website' (in the mapcomplete.org theme 'Playgrounds') (This is only shown if tourism=artwork)"
    },
    {
      "key": "subject:wikidata",
      "description": "Layer 'Benches' shows and asks freeform values for key 'subject:wikidata' (in the mapcomplete.org theme 'Playgrounds') (This is only shown if tourism=artwork)"
    },
    {
      "key": "leisure",
      "description": "The MapComplete theme Playgrounds has a layer Picnic tables showing features with this tag",
      "value": "picnic_table"
    },
    {
      "key": "id",
      "description": "Layer 'Picnic tables' shows id~.+ with a fixed text, namely 'You just created this element! Thanks for sharing this info with the world and helping people worldwide.' (in the mapcomplete.org theme 'Playgrounds') (This is only shown if _backend~.+&_last_edit:passed_time<300&|_version_number=1)"
    },
    {
      "key": "image",
      "description": "The layer 'Picnic tables allows to upload images and adds them under the 'image'-tag (and image:0, image:1, ... for multiple images). Furhtermore, this layer shows images based on the keys image, wikidata, wikipedia, wikimedia_commons and mapillary"
    },
    {
      "key": "mapillary",
      "description": "The layer 'Picnic tables allows to upload images and adds them under the 'image'-tag (and image:0, image:1, ... for multiple images). Furhtermore, this layer shows images based on the keys image, wikidata, wikipedia, wikimedia_commons and mapillary"
    },
    {
      "key": "wikidata",
      "description": "The layer 'Picnic tables allows to upload images and adds them under the 'image'-tag (and image:0, image:1, ... for multiple images). Furhtermore, this layer shows images based on the keys image, wikidata, wikipedia, wikimedia_commons and mapillary"
    },
    {
      "key": "wikipedia",
      "description": "The layer 'Picnic tables allows to upload images and adds them under the 'image'-tag (and image:0, image:1, ... for multiple images). Furhtermore, this layer shows images based on the keys image, wikidata, wikipedia, wikimedia_commons and mapillary"
    },
    {
      "key": "level",
      "description": "Layer 'Picnic tables' shows and asks freeform values for key 'level' (in the mapcomplete.org theme 'Playgrounds')"
    },
    {
      "key": "location",
      "description": "Layer 'Picnic tables' shows location=underground with a fixed text, namely 'Located underground' (in the mapcomplete.org theme 'Playgrounds')",
      "value": "underground"
    },
    {
      "key": "level",
      "description": "Layer 'Picnic tables' shows level=0 with a fixed text, namely 'Located on the ground floor' and allows to pick this as a default answer (in the mapcomplete.org theme 'Playgrounds')",
      "value": "0"
    },
    {
      "key": "level",
      "description": "Layer 'Picnic tables' shows  with a fixed text, namely 'Located on the ground floor' (in the mapcomplete.org theme 'Playgrounds') Picking this answer will delete the key level.",
      "value": ""
    },
    {
      "key": "level",
      "description": "Layer 'Picnic tables' shows level=1 with a fixed text, namely 'Located on the first floor' and allows to pick this as a default answer (in the mapcomplete.org theme 'Playgrounds')",
      "value": "1"
    },
    {
      "key": "level",
      "description": "Layer 'Picnic tables' shows level=-1 with a fixed text, namely 'Located on the first basement level' and allows to pick this as a default answer (in the mapcomplete.org theme 'Playgrounds')",
      "value": "-1"
    },
    {
      "key": "material",
      "description": "Layer 'Picnic tables' shows and asks freeform values for key 'material' (in the mapcomplete.org theme 'Playgrounds')"
    },
    {
      "key": "material",
      "description": "Layer 'Picnic tables' shows material=wood with a fixed text, namely 'This is a wooden picnic table' and allows to pick this as a default answer (in the mapcomplete.org theme 'Playgrounds')",
      "value": "wood"
    },
    {
      "key": "material",
      "description": "Layer 'Picnic tables' shows material=concrete with a fixed text, namely 'This is a concrete picnic table' and allows to pick this as a default answer (in the mapcomplete.org theme 'Playgrounds')",
      "value": "concrete"
    },
    {
      "key": "material",
      "description": "Layer 'Picnic tables' shows material=plastic with a fixed text, namely 'This picnic table is made from (recycled) plastic' and allows to pick this as a default answer (in the mapcomplete.org theme 'Playgrounds')",
      "value": "plastic"
>>>>>>> dfd2a3d6
    }
  ]
}<|MERGE_RESOLUTION|>--- conflicted
+++ resolved
@@ -175,8 +175,6 @@
       "key": "opening_hours",
       "description": "Layer 'Playgrounds' shows opening_hours=24/7 with a fixed text, namely 'Always accessible' and allows to pick this as a default answer (in the mapcomplete.org theme 'Playgrounds')",
       "value": "24/7"
-<<<<<<< HEAD
-=======
     },
     {
       "key": "amenity",
@@ -519,7 +517,6 @@
       "key": "material",
       "description": "Layer 'Picnic tables' shows material=plastic with a fixed text, namely 'This picnic table is made from (recycled) plastic' and allows to pick this as a default answer (in the mapcomplete.org theme 'Playgrounds')",
       "value": "plastic"
->>>>>>> dfd2a3d6
     }
   ]
 }