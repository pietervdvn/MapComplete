--- conflicted
+++ resolved
@@ -575,8 +575,6 @@
       "description": "Layer 'Shop' shows and asks freeform values for key 'name' (in the mapcomplete.org theme 'Sports')"
     },
     {
-<<<<<<< HEAD
-=======
       "key": "shop",
       "description": "Layer 'Shop' shows and asks freeform values for key 'shop' (in the mapcomplete.org theme 'Sports')"
     },
@@ -1381,7 +1379,6 @@
       "value": "wine"
     },
     {
->>>>>>> dfd2a3d6
       "key": "opening_hours",
       "description": "Layer 'Shop' shows and asks freeform values for key 'opening_hours' (in the mapcomplete.org theme 'Sports')"
     },
