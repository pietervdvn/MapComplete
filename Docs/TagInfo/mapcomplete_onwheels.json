--- conflicted
+++ resolved
@@ -1428,830 +1428,6 @@
       "description": "Layer 'Shop' shows and asks freeform values for key 'name' (in the mapcomplete.org theme 'OnWheels')"
     },
     {
-      "key": "shop",
-      "description": "Layer 'Shop' shows and asks freeform values for key 'shop' (in the mapcomplete.org theme 'OnWheels') (This is only shown if craft=)"
-    },
-    {
-      "key": "shop",
-      "description": "Layer 'Shop' shows shop=bicycle_rental with a fixed text, namely 'Bicycle rental shop' and allows to pick this as a default answer (in the mapcomplete.org theme 'OnWheels') (This is only shown if craft=)",
-      "value": "bicycle_rental"
-    },
-    {
-      "key": "shop",
-      "description": "Layer 'Shop' shows shop=agrarian with a fixed text, namely 'Farm Supply Shop' and allows to pick this as a default answer (in the mapcomplete.org theme 'OnWheels') (This is only shown if craft=)",
-      "value": "agrarian"
-    },
-    {
-      "key": "shop",
-      "description": "Layer 'Shop' shows shop=alcohol with a fixed text, namely 'Liquor Store' and allows to pick this as a default answer (in the mapcomplete.org theme 'OnWheels') (This is only shown if craft=)",
-      "value": "alcohol"
-    },
-    {
-      "key": "shop",
-      "description": "Layer 'Shop' shows shop=anime with a fixed text, namely 'Anime / Manga Shop' and allows to pick this as a default answer (in the mapcomplete.org theme 'OnWheels') (This is only shown if craft=)",
-      "value": "anime"
-    },
-    {
-      "key": "shop",
-      "description": "Layer 'Shop' shows shop=antiques with a fixed text, namely 'Antique Shop' and allows to pick this as a default answer (in the mapcomplete.org theme 'OnWheels') (This is only shown if craft=)",
-      "value": "antiques"
-    },
-    {
-      "key": "shop",
-      "description": "Layer 'Shop' shows shop=appliance with a fixed text, namely 'Appliance Store' and allows to pick this as a default answer (in the mapcomplete.org theme 'OnWheels') (This is only shown if craft=)",
-      "value": "appliance"
-    },
-    {
-      "key": "shop",
-      "description": "Layer 'Shop' shows shop=art with a fixed text, namely 'Art Store' and allows to pick this as a default answer (in the mapcomplete.org theme 'OnWheels') (This is only shown if craft=)",
-      "value": "art"
-    },
-    {
-      "key": "shop",
-      "description": "Layer 'Shop' shows shop=baby_goods with a fixed text, namely 'Baby Goods Store' and allows to pick this as a default answer (in the mapcomplete.org theme 'OnWheels') (This is only shown if craft=)",
-      "value": "baby_goods"
-    },
-    {
-      "key": "shop",
-      "description": "Layer 'Shop' shows shop=bag with a fixed text, namely 'Bag/Luggage Store' and allows to pick this as a default answer (in the mapcomplete.org theme 'OnWheels') (This is only shown if craft=)",
-      "value": "bag"
-    },
-    {
-      "key": "shop",
-      "description": "Layer 'Shop' shows shop=bakery with a fixed text, namely 'Bakery' and allows to pick this as a default answer (in the mapcomplete.org theme 'OnWheels') (This is only shown if craft=)",
-      "value": "bakery"
-    },
-    {
-      "key": "shop",
-      "description": "Layer 'Shop' shows shop=bathroom_furnishing with a fixed text, namely 'Bathroom Furnishing Store' and allows to pick this as a default answer (in the mapcomplete.org theme 'OnWheels') (This is only shown if craft=)",
-      "value": "bathroom_furnishing"
-    },
-    {
-      "key": "shop",
-      "description": "Layer 'Shop' shows shop=beauty with a fixed text, namely 'Beauty Shop' and allows to pick this as a default answer (in the mapcomplete.org theme 'OnWheels') (This is only shown if craft=)",
-      "value": "beauty"
-    },
-    {
-      "key": "shop",
-      "description": "Layer 'Shop' shows shop=bed with a fixed text, namely 'Bedding/Mattress Store' and allows to pick this as a default answer (in the mapcomplete.org theme 'OnWheels') (This is only shown if craft=)",
-      "value": "bed"
-    },
-    {
-      "key": "shop",
-      "description": "Layer 'Shop' shows shop=beverages with a fixed text, namely 'Beverage Store' and allows to pick this as a default answer (in the mapcomplete.org theme 'OnWheels') (This is only shown if craft=)",
-      "value": "beverages"
-    },
-    {
-      "key": "shop",
-      "description": "Layer 'Shop' shows shop=bicycle with a fixed text, namely 'Bicycle Shop' and allows to pick this as a default answer (in the mapcomplete.org theme 'OnWheels') (This is only shown if craft=)",
-      "value": "bicycle"
-    },
-    {
-      "key": "shop",
-      "description": "Layer 'Shop' shows shop=boat with a fixed text, namely 'Boat Store' and allows to pick this as a default answer (in the mapcomplete.org theme 'OnWheels') (This is only shown if craft=)",
-      "value": "boat"
-    },
-    {
-      "key": "shop",
-      "description": "Layer 'Shop' shows shop=bookmaker with a fixed text, namely 'Bookmaker' and allows to pick this as a default answer (in the mapcomplete.org theme 'OnWheels') (This is only shown if craft=)",
-      "value": "bookmaker"
-    },
-    {
-      "key": "shop",
-      "description": "Layer 'Shop' shows shop=books with a fixed text, namely 'Bookstore' and allows to pick this as a default answer (in the mapcomplete.org theme 'OnWheels') (This is only shown if craft=)",
-      "value": "books"
-    },
-    {
-      "key": "shop",
-      "description": "Layer 'Shop' shows shop=brewing_supplies with a fixed text, namely 'Brewing Supply Store' and allows to pick this as a default answer (in the mapcomplete.org theme 'OnWheels') (This is only shown if craft=)",
-      "value": "brewing_supplies"
-    },
-    {
-      "key": "shop",
-      "description": "Layer 'Shop' shows shop=butcher with a fixed text, namely 'Butcher' and allows to pick this as a default answer (in the mapcomplete.org theme 'OnWheels') (This is only shown if craft=)",
-      "value": "butcher"
-    },
-    {
-      "key": "shop",
-      "description": "Layer 'Shop' shows shop=camera with a fixed text, namely 'Camera Equipment Store' and allows to pick this as a default answer (in the mapcomplete.org theme 'OnWheels') (This is only shown if craft=)",
-      "value": "camera"
-    },
-    {
-      "key": "shop",
-      "description": "Layer 'Shop' shows shop=candles with a fixed text, namely 'Candle Shop' and allows to pick this as a default answer (in the mapcomplete.org theme 'OnWheels') (This is only shown if craft=)",
-      "value": "candles"
-    },
-    {
-      "key": "shop",
-      "description": "Layer 'Shop' shows shop=cannabis with a fixed text, namely 'Cannabis Shop' and allows to pick this as a default answer (in the mapcomplete.org theme 'OnWheels') (This is only shown if craft=)",
-      "value": "cannabis"
-    },
-    {
-      "key": "shop",
-      "description": "Layer 'Shop' shows shop=car with a fixed text, namely 'Car Dealership' and allows to pick this as a default answer (in the mapcomplete.org theme 'OnWheels') (This is only shown if craft=)",
-      "value": "car"
-    },
-    {
-      "key": "shop",
-      "description": "Layer 'Shop' shows shop=car_parts with a fixed text, namely 'Car Parts Store' and allows to pick this as a default answer (in the mapcomplete.org theme 'OnWheels') (This is only shown if craft=)",
-      "value": "car_parts"
-    },
-    {
-      "key": "shop",
-      "description": "Layer 'Shop' shows shop=car_repair with a fixed text, namely 'Car Repair Shop' and allows to pick this as a default answer (in the mapcomplete.org theme 'OnWheels') (This is only shown if craft=)",
-      "value": "car_repair"
-    },
-    {
-      "key": "shop",
-      "description": "Layer 'Shop' shows shop=caravan with a fixed text, namely 'RV Dealership' and allows to pick this as a default answer (in the mapcomplete.org theme 'OnWheels') (This is only shown if craft=)",
-      "value": "caravan"
-    },
-    {
-      "key": "shop",
-      "description": "Layer 'Shop' shows shop=carpet with a fixed text, namely 'Carpet Store' and allows to pick this as a default answer (in the mapcomplete.org theme 'OnWheels') (This is only shown if craft=)",
-      "value": "carpet"
-    },
-    {
-      "key": "shop",
-      "description": "Layer 'Shop' shows shop=catalogue with a fixed text, namely 'Catalog Shop' and allows to pick this as a default answer (in the mapcomplete.org theme 'OnWheels') (This is only shown if craft=)",
-      "value": "catalogue"
-    },
-    {
-      "key": "shop",
-      "description": "Layer 'Shop' shows shop=charity with a fixed text, namely 'Charity Store' and allows to pick this as a default answer (in the mapcomplete.org theme 'OnWheels') (This is only shown if craft=)",
-      "value": "charity"
-    },
-    {
-      "key": "shop",
-      "description": "Layer 'Shop' shows shop=cheese with a fixed text, namely 'Cheese Store' and allows to pick this as a default answer (in the mapcomplete.org theme 'OnWheels') (This is only shown if craft=)",
-      "value": "cheese"
-    },
-    {
-      "key": "shop",
-      "description": "Layer 'Shop' shows shop=chemist with a fixed text, namely 'Drugstore' and allows to pick this as a default answer (in the mapcomplete.org theme 'OnWheels') (This is only shown if craft=)",
-      "value": "chemist"
-    },
-    {
-      "key": "shop",
-      "description": "Layer 'Shop' shows shop=chocolate with a fixed text, namely 'Chocolate Store' and allows to pick this as a default answer (in the mapcomplete.org theme 'OnWheels') (This is only shown if craft=)",
-      "value": "chocolate"
-    },
-    {
-      "key": "shop",
-      "description": "Layer 'Shop' shows shop=clothes with a fixed text, namely 'Clothing Store' and allows to pick this as a default answer (in the mapcomplete.org theme 'OnWheels') (This is only shown if craft=)",
-      "value": "clothes"
-    },
-    {
-      "key": "shop",
-      "description": "Layer 'Shop' shows shop=coffee with a fixed text, namely 'Coffee Store' and allows to pick this as a default answer (in the mapcomplete.org theme 'OnWheels') (This is only shown if craft=)",
-      "value": "coffee"
-    },
-    {
-      "key": "shop",
-      "description": "Layer 'Shop' shows shop=collector with a fixed text, namely 'Collectibles Shop' and allows to pick this as a default answer (in the mapcomplete.org theme 'OnWheels') (This is only shown if craft=)",
-      "value": "collector"
-    },
-    {
-      "key": "shop",
-      "description": "Layer 'Shop' shows shop=computer with a fixed text, namely 'Computer Store' and allows to pick this as a default answer (in the mapcomplete.org theme 'OnWheels') (This is only shown if craft=)",
-      "value": "computer"
-    },
-    {
-      "key": "shop",
-      "description": "Layer 'Shop' shows shop=confectionery with a fixed text, namely 'Candy Store' and allows to pick this as a default answer (in the mapcomplete.org theme 'OnWheels') (This is only shown if craft=)",
-      "value": "confectionery"
-    },
-    {
-      "key": "shop",
-      "description": "Layer 'Shop' shows shop=convenience with a fixed text, namely 'Convenience Store' and allows to pick this as a default answer (in the mapcomplete.org theme 'OnWheels') (This is only shown if craft=)",
-      "value": "convenience"
-    },
-    {
-      "key": "shop",
-      "description": "Layer 'Shop' shows shop=copyshop with a fixed text, namely 'Copy Store' and allows to pick this as a default answer (in the mapcomplete.org theme 'OnWheels') (This is only shown if craft=)",
-      "value": "copyshop"
-    },
-    {
-      "key": "shop",
-      "description": "Layer 'Shop' shows shop=cosmetics with a fixed text, namely 'Cosmetics Store' and allows to pick this as a default answer (in the mapcomplete.org theme 'OnWheels') (This is only shown if craft=)",
-      "value": "cosmetics"
-    },
-    {
-      "key": "shop",
-      "description": "Layer 'Shop' shows shop=country_store with a fixed text, namely 'Rural Supplies Store' and allows to pick this as a default answer (in the mapcomplete.org theme 'OnWheels') (This is only shown if craft=)",
-      "value": "country_store"
-    },
-    {
-      "key": "shop",
-      "description": "Layer 'Shop' shows shop=craft with a fixed text, namely 'Arts & Crafts Store' and allows to pick this as a default answer (in the mapcomplete.org theme 'OnWheels') (This is only shown if craft=)",
-      "value": "craft"
-    },
-    {
-      "key": "shop",
-      "description": "Layer 'Shop' shows shop=curtain with a fixed text, namely 'Curtain Store' and allows to pick this as a default answer (in the mapcomplete.org theme 'OnWheels') (This is only shown if craft=)",
-      "value": "curtain"
-    },
-    {
-      "key": "shop",
-      "description": "Layer 'Shop' shows shop=dairy with a fixed text, namely 'Dairy Store' and allows to pick this as a default answer (in the mapcomplete.org theme 'OnWheels') (This is only shown if craft=)",
-      "value": "dairy"
-    },
-    {
-      "key": "shop",
-      "description": "Layer 'Shop' shows shop=deli with a fixed text, namely 'Delicatessen' and allows to pick this as a default answer (in the mapcomplete.org theme 'OnWheels') (This is only shown if craft=)",
-      "value": "deli"
-    },
-    {
-      "key": "shop",
-      "description": "Layer 'Shop' shows shop=department_store with a fixed text, namely 'Department Store' and allows to pick this as a default answer (in the mapcomplete.org theme 'OnWheels') (This is only shown if craft=)",
-      "value": "department_store"
-    },
-    {
-      "key": "shop",
-      "description": "Layer 'Shop' shows shop=doityourself with a fixed text, namely 'DIY Store' and allows to pick this as a default answer (in the mapcomplete.org theme 'OnWheels') (This is only shown if craft=)",
-      "value": "doityourself"
-    },
-    {
-      "key": "shop",
-      "description": "Layer 'Shop' shows shop=doors with a fixed text, namely 'Door Shop' and allows to pick this as a default answer (in the mapcomplete.org theme 'OnWheels') (This is only shown if craft=)",
-      "value": "doors"
-    },
-    {
-      "key": "shop",
-      "description": "Layer 'Shop' shows shop=dry_cleaning with a fixed text, namely 'Dry Cleaner' and allows to pick this as a default answer (in the mapcomplete.org theme 'OnWheels') (This is only shown if craft=)",
-      "value": "dry_cleaning"
-    },
-    {
-      "key": "shop",
-      "description": "Layer 'Shop' shows shop=e-cigarette with a fixed text, namely 'E-Cigarette Shop' and allows to pick this as a default answer (in the mapcomplete.org theme 'OnWheels') (This is only shown if craft=)",
-      "value": "e-cigarette"
-    },
-    {
-      "key": "shop",
-      "description": "Layer 'Shop' shows shop=electrical with a fixed text, namely 'Electrical Equipment Store' and allows to pick this as a default answer (in the mapcomplete.org theme 'OnWheels') (This is only shown if craft=)",
-      "value": "electrical"
-    },
-    {
-      "key": "shop",
-      "description": "Layer 'Shop' shows shop=electronics with a fixed text, namely 'Electronics Store' and allows to pick this as a default answer (in the mapcomplete.org theme 'OnWheels') (This is only shown if craft=)",
-      "value": "electronics"
-    },
-    {
-      "key": "shop",
-      "description": "Layer 'Shop' shows shop=erotic with a fixed text, namely 'Erotic Store' and allows to pick this as a default answer (in the mapcomplete.org theme 'OnWheels') (This is only shown if craft=)",
-      "value": "erotic"
-    },
-    {
-      "key": "shop",
-      "description": "Layer 'Shop' shows shop=fabric with a fixed text, namely 'Fabric Store' and allows to pick this as a default answer (in the mapcomplete.org theme 'OnWheels') (This is only shown if craft=)",
-      "value": "fabric"
-    },
-    {
-      "key": "shop",
-      "description": "Layer 'Shop' shows shop=farm with a fixed text, namely 'Produce Stand' and allows to pick this as a default answer (in the mapcomplete.org theme 'OnWheels') (This is only shown if craft=)",
-      "value": "farm"
-    },
-    {
-      "key": "shop",
-      "description": "Layer 'Shop' shows shop=fashion_accessories with a fixed text, namely 'Fashion Accessories Store' and allows to pick this as a default answer (in the mapcomplete.org theme 'OnWheels') (This is only shown if craft=)",
-      "value": "fashion_accessories"
-    },
-    {
-      "key": "shop",
-      "description": "Layer 'Shop' shows shop=fireplace with a fixed text, namely 'Fireplace Store' and allows to pick this as a default answer (in the mapcomplete.org theme 'OnWheels') (This is only shown if craft=)",
-      "value": "fireplace"
-    },
-    {
-      "key": "shop",
-      "description": "Layer 'Shop' shows shop=fishing with a fixed text, namely 'Fishing Shop' and allows to pick this as a default answer (in the mapcomplete.org theme 'OnWheels') (This is only shown if craft=)",
-      "value": "fishing"
-    },
-    {
-      "key": "shop",
-      "description": "Layer 'Shop' shows shop=flooring with a fixed text, namely 'Flooring Supply Shop' and allows to pick this as a default answer (in the mapcomplete.org theme 'OnWheels') (This is only shown if craft=)",
-      "value": "flooring"
-    },
-    {
-      "key": "shop",
-      "description": "Layer 'Shop' shows shop=florist with a fixed text, namely 'Florist' and allows to pick this as a default answer (in the mapcomplete.org theme 'OnWheels') (This is only shown if craft=)",
-      "value": "florist"
-    },
-    {
-      "key": "shop",
-      "description": "Layer 'Shop' shows shop=frame with a fixed text, namely 'Framing Shop' and allows to pick this as a default answer (in the mapcomplete.org theme 'OnWheels') (This is only shown if craft=)",
-      "value": "frame"
-    },
-    {
-      "key": "shop",
-      "description": "Layer 'Shop' shows shop=frozen_food with a fixed text, namely 'Frozen Food Store' and allows to pick this as a default answer (in the mapcomplete.org theme 'OnWheels') (This is only shown if craft=)",
-      "value": "frozen_food"
-    },
-    {
-      "key": "shop",
-      "description": "Layer 'Shop' shows shop=fuel with a fixed text, namely 'Fuel Shop' and allows to pick this as a default answer (in the mapcomplete.org theme 'OnWheels') (This is only shown if craft=)",
-      "value": "fuel"
-    },
-    {
-      "key": "shop",
-      "description": "Layer 'Shop' shows shop=funeral_directors with a fixed text, namely 'Funeral Home' and allows to pick this as a default answer (in the mapcomplete.org theme 'OnWheels') (This is only shown if craft=)",
-      "value": "funeral_directors"
-    },
-    {
-      "key": "shop",
-      "description": "Layer 'Shop' shows shop=furniture with a fixed text, namely 'Furniture Store' and allows to pick this as a default answer (in the mapcomplete.org theme 'OnWheels') (This is only shown if craft=)",
-      "value": "furniture"
-    },
-    {
-      "key": "shop",
-      "description": "Layer 'Shop' shows shop=games with a fixed text, namely 'Tabletop Game Store' and allows to pick this as a default answer (in the mapcomplete.org theme 'OnWheels') (This is only shown if craft=)",
-      "value": "games"
-    },
-    {
-      "key": "shop",
-      "description": "Layer 'Shop' shows shop=garden_centre with a fixed text, namely 'Garden Center' and allows to pick this as a default answer (in the mapcomplete.org theme 'OnWheels') (This is only shown if craft=)",
-      "value": "garden_centre"
-    },
-    {
-      "key": "shop",
-      "description": "Layer 'Shop' shows shop=gas with a fixed text, namely 'Bottled Gas Shop' and allows to pick this as a default answer (in the mapcomplete.org theme 'OnWheels') (This is only shown if craft=)",
-      "value": "gas"
-    },
-    {
-      "key": "shop",
-      "description": "Layer 'Shop' shows shop=general with a fixed text, namely 'General Store' and allows to pick this as a default answer (in the mapcomplete.org theme 'OnWheels') (This is only shown if craft=)",
-      "value": "general"
-    },
-    {
-      "key": "shop",
-      "description": "Layer 'Shop' shows shop=gift with a fixed text, namely 'Gift Shop' and allows to pick this as a default answer (in the mapcomplete.org theme 'OnWheels') (This is only shown if craft=)",
-      "value": "gift"
-    },
-    {
-      "key": "shop",
-      "description": "Layer 'Shop' shows shop=greengrocer with a fixed text, namely 'Greengrocer' and allows to pick this as a default answer (in the mapcomplete.org theme 'OnWheels') (This is only shown if craft=)",
-      "value": "greengrocer"
-    },
-    {
-      "key": "shop",
-      "description": "Layer 'Shop' shows shop=hairdresser with a fixed text, namely 'Hairdresser' and allows to pick this as a default answer (in the mapcomplete.org theme 'OnWheels') (This is only shown if craft=)",
-      "value": "hairdresser"
-    },
-    {
-      "key": "shop",
-      "description": "Layer 'Shop' shows shop=hairdresser_supply with a fixed text, namely 'Hairdresser Supply Store' and allows to pick this as a default answer (in the mapcomplete.org theme 'OnWheels') (This is only shown if craft=)",
-      "value": "hairdresser_supply"
-    },
-    {
-      "key": "shop",
-      "description": "Layer 'Shop' shows shop=hardware with a fixed text, namely 'Hardware Store' and allows to pick this as a default answer (in the mapcomplete.org theme 'OnWheels') (This is only shown if craft=)",
-      "value": "hardware"
-    },
-    {
-      "key": "shop",
-      "description": "Layer 'Shop' shows shop=health_food with a fixed text, namely 'Health Food Store' and allows to pick this as a default answer (in the mapcomplete.org theme 'OnWheels') (This is only shown if craft=)",
-      "value": "health_food"
-    },
-    {
-      "key": "shop",
-      "description": "Layer 'Shop' shows shop=hearing_aids with a fixed text, namely 'Hearing Aids Store' and allows to pick this as a default answer (in the mapcomplete.org theme 'OnWheels') (This is only shown if craft=)",
-      "value": "hearing_aids"
-    },
-    {
-      "key": "shop",
-      "description": "Layer 'Shop' shows shop=herbalist with a fixed text, namely 'Herbalist' and allows to pick this as a default answer (in the mapcomplete.org theme 'OnWheels') (This is only shown if craft=)",
-      "value": "herbalist"
-    },
-    {
-      "key": "shop",
-      "description": "Layer 'Shop' shows shop=hifi with a fixed text, namely 'Hifi Store' and allows to pick this as a default answer (in the mapcomplete.org theme 'OnWheels') (This is only shown if craft=)",
-      "value": "hifi"
-    },
-    {
-      "key": "shop",
-      "description": "Layer 'Shop' shows shop=honey with a fixed text, namely 'Honey Store' and allows to pick this as a default answer (in the mapcomplete.org theme 'OnWheels') (This is only shown if craft=)",
-      "value": "honey"
-    },
-    {
-      "key": "shop",
-      "description": "Layer 'Shop' shows shop=household_linen with a fixed text, namely 'Household Linen Shop' and allows to pick this as a default answer (in the mapcomplete.org theme 'OnWheels') (This is only shown if craft=)",
-      "value": "household_linen"
-    },
-    {
-      "key": "shop",
-      "description": "Layer 'Shop' shows shop=houseware with a fixed text, namely 'Houseware Store' and allows to pick this as a default answer (in the mapcomplete.org theme 'OnWheels') (This is only shown if craft=)",
-      "value": "houseware"
-    },
-    {
-      "key": "shop",
-      "description": "Layer 'Shop' shows shop=hunting with a fixed text, namely 'Hunting Shop' and allows to pick this as a default answer (in the mapcomplete.org theme 'OnWheels') (This is only shown if craft=)",
-      "value": "hunting"
-    },
-    {
-      "key": "shop",
-      "description": "Layer 'Shop' shows shop=interior_decoration with a fixed text, namely 'Interior Decoration Store' and allows to pick this as a default answer (in the mapcomplete.org theme 'OnWheels') (This is only shown if craft=)",
-      "value": "interior_decoration"
-    },
-    {
-      "key": "shop",
-      "description": "Layer 'Shop' shows shop=jewelry with a fixed text, namely 'Jewelry Store' and allows to pick this as a default answer (in the mapcomplete.org theme 'OnWheels') (This is only shown if craft=)",
-      "value": "jewelry"
-    },
-    {
-      "key": "shop",
-      "description": "Layer 'Shop' shows shop=kiosk with a fixed text, namely 'Kiosk' and allows to pick this as a default answer (in the mapcomplete.org theme 'OnWheels') (This is only shown if craft=)",
-      "value": "kiosk"
-    },
-    {
-      "key": "shop",
-      "description": "Layer 'Shop' shows shop=kitchen with a fixed text, namely 'Kitchen Design Store' and allows to pick this as a default answer (in the mapcomplete.org theme 'OnWheels') (This is only shown if craft=)",
-      "value": "kitchen"
-    },
-    {
-      "key": "shop",
-      "description": "Layer 'Shop' shows shop=laundry with a fixed text, namely 'Laundry' and allows to pick this as a default answer (in the mapcomplete.org theme 'OnWheels') (This is only shown if craft=)",
-      "value": "laundry"
-    },
-    {
-      "key": "shop",
-      "description": "Layer 'Shop' shows shop=leather with a fixed text, namely 'Leather Store' and allows to pick this as a default answer (in the mapcomplete.org theme 'OnWheels') (This is only shown if craft=)",
-      "value": "leather"
-    },
-    {
-      "key": "shop",
-      "description": "Layer 'Shop' shows shop=lighting with a fixed text, namely 'Lighting Store' and allows to pick this as a default answer (in the mapcomplete.org theme 'OnWheels') (This is only shown if craft=)",
-      "value": "lighting"
-    },
-    {
-      "key": "shop",
-      "description": "Layer 'Shop' shows shop=locksmith with a fixed text, namely 'Locksmith' and allows to pick this as a default answer (in the mapcomplete.org theme 'OnWheels') (This is only shown if craft=)",
-      "value": "locksmith"
-    },
-    {
-      "key": "shop",
-      "description": "Layer 'Shop' shows shop=lottery with a fixed text, namely 'Lottery Shop' and allows to pick this as a default answer (in the mapcomplete.org theme 'OnWheels') (This is only shown if craft=)",
-      "value": "lottery"
-    },
-    {
-      "key": "shop",
-      "description": "Layer 'Shop' shows shop=mall with a fixed text, namely 'Mall' and allows to pick this as a default answer (in the mapcomplete.org theme 'OnWheels') (This is only shown if craft=)",
-      "value": "mall"
-    },
-    {
-      "key": "shop",
-      "description": "Layer 'Shop' shows shop=massage with a fixed text, namely 'Massage Shop' and allows to pick this as a default answer (in the mapcomplete.org theme 'OnWheels') (This is only shown if craft=)",
-      "value": "massage"
-    },
-    {
-      "key": "shop",
-      "description": "Layer 'Shop' shows shop=medical_supply with a fixed text, namely 'Medical Supply Store' and allows to pick this as a default answer (in the mapcomplete.org theme 'OnWheels') (This is only shown if craft=)",
-      "value": "medical_supply"
-    },
-    {
-      "key": "shop",
-      "description": "Layer 'Shop' shows shop=military_surplus with a fixed text, namely 'Military Surplus Store' and allows to pick this as a default answer (in the mapcomplete.org theme 'OnWheels') (This is only shown if craft=)",
-      "value": "military_surplus"
-    },
-    {
-      "key": "shop",
-      "description": "Layer 'Shop' shows shop=mobile_phone with a fixed text, namely 'Mobile Phone Store' and allows to pick this as a default answer (in the mapcomplete.org theme 'OnWheels') (This is only shown if craft=)",
-      "value": "mobile_phone"
-    },
-    {
-      "key": "shop",
-      "description": "Layer 'Shop' shows shop=model with a fixed text, namely 'Model Shop' and allows to pick this as a default answer (in the mapcomplete.org theme 'OnWheels') (This is only shown if craft=)",
-      "value": "model"
-    },
-    {
-      "key": "shop",
-      "description": "Layer 'Shop' shows shop=money_lender with a fixed text, namely 'Money Lender' and allows to pick this as a default answer (in the mapcomplete.org theme 'OnWheels') (This is only shown if craft=)",
-      "value": "money_lender"
-    },
-    {
-      "key": "shop",
-      "description": "Layer 'Shop' shows shop=motorcycle with a fixed text, namely 'Motorcycle Dealership' and allows to pick this as a default answer (in the mapcomplete.org theme 'OnWheels') (This is only shown if craft=)",
-      "value": "motorcycle"
-    },
-    {
-      "key": "shop",
-      "description": "Layer 'Shop' shows shop=motorcycle_repair with a fixed text, namely 'Motorcycle Repair Shop' and allows to pick this as a default answer (in the mapcomplete.org theme 'OnWheels') (This is only shown if craft=)",
-      "value": "motorcycle_repair"
-    },
-    {
-      "key": "shop",
-      "description": "Layer 'Shop' shows shop=music with a fixed text, namely 'Music Store' and allows to pick this as a default answer (in the mapcomplete.org theme 'OnWheels') (This is only shown if craft=)",
-      "value": "music"
-    },
-    {
-      "key": "shop",
-      "description": "Layer 'Shop' shows shop=musical_instrument with a fixed text, namely 'Musical Instrument Store' and allows to pick this as a default answer (in the mapcomplete.org theme 'OnWheels') (This is only shown if craft=)",
-      "value": "musical_instrument"
-    },
-    {
-      "key": "shop",
-      "description": "Layer 'Shop' shows shop=newsagent with a fixed text, namely 'Newsstand' and allows to pick this as a default answer (in the mapcomplete.org theme 'OnWheels') (This is only shown if craft=)",
-      "value": "newsagent"
-    },
-    {
-      "key": "shop",
-      "description": "Layer 'Shop' shows shop=nutrition_supplements with a fixed text, namely 'Nutrition Supplements Store' and allows to pick this as a default answer (in the mapcomplete.org theme 'OnWheels') (This is only shown if craft=)",
-      "value": "nutrition_supplements"
-    },
-    {
-      "key": "shop",
-      "description": "Layer 'Shop' shows shop=nuts with a fixed text, namely 'Nuts Shop' and allows to pick this as a default answer (in the mapcomplete.org theme 'OnWheels') (This is only shown if craft=)",
-      "value": "nuts"
-    },
-    {
-      "key": "shop",
-      "description": "Layer 'Shop' shows shop=optician with a fixed text, namely 'Optician' and allows to pick this as a default answer (in the mapcomplete.org theme 'OnWheels') (This is only shown if craft=)",
-      "value": "optician"
-    },
-    {
-      "key": "shop",
-      "description": "Layer 'Shop' shows shop=outdoor with a fixed text, namely 'Outdoors Store' and allows to pick this as a default answer (in the mapcomplete.org theme 'OnWheels') (This is only shown if craft=)",
-      "value": "outdoor"
-    },
-    {
-      "key": "shop",
-      "description": "Layer 'Shop' shows shop=outpost with a fixed text, namely 'Online Retailer Outpost' and allows to pick this as a default answer (in the mapcomplete.org theme 'OnWheels') (This is only shown if craft=)",
-      "value": "outpost"
-    },
-    {
-      "key": "shop",
-      "description": "Layer 'Shop' shows shop=paint with a fixed text, namely 'Paint Store' and allows to pick this as a default answer (in the mapcomplete.org theme 'OnWheels') (This is only shown if craft=)",
-      "value": "paint"
-    },
-    {
-      "key": "shop",
-      "description": "Layer 'Shop' shows shop=party with a fixed text, namely 'Party Supply Store' and allows to pick this as a default answer (in the mapcomplete.org theme 'OnWheels') (This is only shown if craft=)",
-      "value": "party"
-    },
-    {
-      "key": "shop",
-      "description": "Layer 'Shop' shows shop=pasta with a fixed text, namely 'Pasta Store' and allows to pick this as a default answer (in the mapcomplete.org theme 'OnWheels') (This is only shown if craft=)",
-      "value": "pasta"
-    },
-    {
-      "key": "shop",
-      "description": "Layer 'Shop' shows shop=pastry with a fixed text, namely 'Pastry Shop' and allows to pick this as a default answer (in the mapcomplete.org theme 'OnWheels') (This is only shown if craft=)",
-      "value": "pastry"
-    },
-    {
-      "key": "shop",
-      "description": "Layer 'Shop' shows shop=pawnbroker with a fixed text, namely 'Pawnshop' and allows to pick this as a default answer (in the mapcomplete.org theme 'OnWheels') (This is only shown if craft=)",
-      "value": "pawnbroker"
-    },
-    {
-      "key": "shop",
-      "description": "Layer 'Shop' shows shop=perfumery with a fixed text, namely 'Perfume Store' and allows to pick this as a default answer (in the mapcomplete.org theme 'OnWheels') (This is only shown if craft=)",
-      "value": "perfumery"
-    },
-    {
-      "key": "shop",
-      "description": "Layer 'Shop' shows shop=pet with a fixed text, namely 'Pet Store' and allows to pick this as a default answer (in the mapcomplete.org theme 'OnWheels') (This is only shown if craft=)",
-      "value": "pet"
-    },
-    {
-      "key": "shop",
-      "description": "Layer 'Shop' shows shop=pet_grooming with a fixed text, namely 'Pet Groomer' and allows to pick this as a default answer (in the mapcomplete.org theme 'OnWheels') (This is only shown if craft=)",
-      "value": "pet_grooming"
-    },
-    {
-      "key": "shop",
-      "description": "Layer 'Shop' shows shop=photo with a fixed text, namely 'Photography Store' and allows to pick this as a default answer (in the mapcomplete.org theme 'OnWheels') (This is only shown if craft=)",
-      "value": "photo"
-    },
-    {
-      "key": "shop",
-      "description": "Layer 'Shop' shows shop=pottery with a fixed text, namely 'Pottery Store' and allows to pick this as a default answer (in the mapcomplete.org theme 'OnWheels') (This is only shown if craft=)",
-      "value": "pottery"
-    },
-    {
-      "key": "shop",
-      "description": "Layer 'Shop' shows shop=printer_ink with a fixed text, namely 'Printer Ink Store' and allows to pick this as a default answer (in the mapcomplete.org theme 'OnWheels') (This is only shown if craft=)",
-      "value": "printer_ink"
-    },
-    {
-      "key": "shop",
-      "description": "Layer 'Shop' shows shop=psychic with a fixed text, namely 'Psychic' and allows to pick this as a default answer (in the mapcomplete.org theme 'OnWheels') (This is only shown if craft=)",
-      "value": "psychic"
-    },
-    {
-      "key": "shop",
-      "description": "Layer 'Shop' shows shop=pyrotechnics with a fixed text, namely 'Fireworks Store' and allows to pick this as a default answer (in the mapcomplete.org theme 'OnWheels') (This is only shown if craft=)",
-      "value": "pyrotechnics"
-    },
-    {
-      "key": "shop",
-      "description": "Layer 'Shop' shows shop=radiotechnics with a fixed text, namely 'Radio/Electronic Component Store' and allows to pick this as a default answer (in the mapcomplete.org theme 'OnWheels') (This is only shown if craft=)",
-      "value": "radiotechnics"
-    },
-    {
-      "key": "shop",
-      "description": "Layer 'Shop' shows shop=religion with a fixed text, namely 'Religious Store' and allows to pick this as a default answer (in the mapcomplete.org theme 'OnWheels') (This is only shown if craft=)",
-      "value": "religion"
-    },
-    {
-      "key": "shop",
-      "description": "Layer 'Shop' shows shop=rental with a fixed text, namely 'Rental Shop' and allows to pick this as a default answer (in the mapcomplete.org theme 'OnWheels') (This is only shown if craft=)",
-      "value": "rental"
-    },
-    {
-      "key": "shop",
-      "description": "Layer 'Shop' shows shop=repair with a fixed text, namely 'Repair Shop' and allows to pick this as a default answer (in the mapcomplete.org theme 'OnWheels') (This is only shown if craft=)",
-      "value": "repair"
-    },
-    {
-      "key": "shop",
-      "description": "Layer 'Shop' shows shop=rice with a fixed text, namely 'Rice Store' and allows to pick this as a default answer (in the mapcomplete.org theme 'OnWheels') (This is only shown if craft=)",
-      "value": "rice"
-    },
-    {
-      "key": "shop",
-      "description": "Layer 'Shop' shows shop=scuba_diving with a fixed text, namely 'Scuba Diving Shop' and allows to pick this as a default answer (in the mapcomplete.org theme 'OnWheels') (This is only shown if craft=)",
-      "value": "scuba_diving"
-    },
-    {
-      "key": "shop",
-      "description": "Layer 'Shop' shows shop=seafood with a fixed text, namely 'Seafood Shop' and allows to pick this as a default answer (in the mapcomplete.org theme 'OnWheels') (This is only shown if craft=)",
-      "value": "seafood"
-    },
-    {
-      "key": "shop",
-      "description": "Layer 'Shop' shows shop=second_hand with a fixed text, namely 'Thrift Store' and allows to pick this as a default answer (in the mapcomplete.org theme 'OnWheels') (This is only shown if craft=)",
-      "value": "second_hand"
-    },
-    {
-      "key": "shop",
-      "description": "Layer 'Shop' shows shop=sewing with a fixed text, namely 'Sewing Supply Shop' and allows to pick this as a default answer (in the mapcomplete.org theme 'OnWheels') (This is only shown if craft=)",
-      "value": "sewing"
-    },
-    {
-      "key": "shop",
-      "description": "Layer 'Shop' shows shop=shoe_repair with a fixed text, namely 'Shoe Repair Shop' and allows to pick this as a default answer (in the mapcomplete.org theme 'OnWheels') (This is only shown if craft=)",
-      "value": "shoe_repair"
-    },
-    {
-      "key": "shop",
-      "description": "Layer 'Shop' shows shop=shoes with a fixed text, namely 'Shoe Store' and allows to pick this as a default answer (in the mapcomplete.org theme 'OnWheels') (This is only shown if craft=)",
-      "value": "shoes"
-    },
-    {
-      "key": "shop",
-      "description": "Layer 'Shop' shows shop=spices with a fixed text, namely 'Spice Shop' and allows to pick this as a default answer (in the mapcomplete.org theme 'OnWheels') (This is only shown if craft=)",
-      "value": "spices"
-    },
-    {
-      "key": "shop",
-      "description": "Layer 'Shop' shows shop=sports with a fixed text, namely 'Sporting Goods Store' and allows to pick this as a default answer (in the mapcomplete.org theme 'OnWheels') (This is only shown if craft=)",
-      "value": "sports"
-    },
-    {
-      "key": "shop",
-      "description": "Layer 'Shop' shows shop=stationery with a fixed text, namely 'Stationery Store' and allows to pick this as a default answer (in the mapcomplete.org theme 'OnWheels') (This is only shown if craft=)",
-      "value": "stationery"
-    },
-    {
-      "key": "shop",
-      "description": "Layer 'Shop' shows shop=storage_rental with a fixed text, namely 'Storage Rental' and allows to pick this as a default answer (in the mapcomplete.org theme 'OnWheels') (This is only shown if craft=)",
-      "value": "storage_rental"
-    },
-    {
-      "key": "shop",
-      "description": "Layer 'Shop' shows shop=supermarket with a fixed text, namely 'Supermarket' and allows to pick this as a default answer (in the mapcomplete.org theme 'OnWheels') (This is only shown if craft=)",
-      "value": "supermarket"
-    },
-    {
-      "key": "shop",
-      "description": "Layer 'Shop' shows shop=swimming_pool with a fixed text, namely 'Pool Supply Store' and allows to pick this as a default answer (in the mapcomplete.org theme 'OnWheels') (This is only shown if craft=)",
-      "value": "swimming_pool"
-    },
-    {
-      "key": "shop",
-      "description": "Layer 'Shop' shows shop=tailor with a fixed text, namely 'Tailor' and allows to pick this as a default answer (in the mapcomplete.org theme 'OnWheels') (This is only shown if craft=)",
-      "value": "tailor"
-    },
-    {
-      "key": "shop",
-      "description": "Layer 'Shop' shows shop=tattoo with a fixed text, namely 'Tattoo Parlor' and allows to pick this as a default answer (in the mapcomplete.org theme 'OnWheels') (This is only shown if craft=)",
-      "value": "tattoo"
-    },
-    {
-      "key": "shop",
-      "description": "Layer 'Shop' shows shop=tea with a fixed text, namely 'Tea Store' and allows to pick this as a default answer (in the mapcomplete.org theme 'OnWheels') (This is only shown if craft=)",
-      "value": "tea"
-    },
-    {
-      "key": "shop",
-      "description": "Layer 'Shop' shows shop=telecommunication with a fixed text, namely 'Telecom Retail Store' and allows to pick this as a default answer (in the mapcomplete.org theme 'OnWheels') (This is only shown if craft=)",
-      "value": "telecommunication"
-    },
-    {
-      "key": "shop",
-      "description": "Layer 'Shop' shows shop=ticket with a fixed text, namely 'Ticket Seller' and allows to pick this as a default answer (in the mapcomplete.org theme 'OnWheels') (This is only shown if craft=)",
-      "value": "ticket"
-    },
-    {
-      "key": "shop",
-      "description": "Layer 'Shop' shows shop=tiles with a fixed text, namely 'Tile Shop' and allows to pick this as a default answer (in the mapcomplete.org theme 'OnWheels') (This is only shown if craft=)",
-      "value": "tiles"
-    },
-    {
-      "key": "shop",
-      "description": "Layer 'Shop' shows shop=tobacco with a fixed text, namely 'Tobacco Shop' and allows to pick this as a default answer (in the mapcomplete.org theme 'OnWheels') (This is only shown if craft=)",
-      "value": "tobacco"
-    },
-    {
-      "key": "shop",
-      "description": "Layer 'Shop' shows shop=tool_hire with a fixed text, namely 'Tool Rental' and allows to pick this as a default answer (in the mapcomplete.org theme 'OnWheels') (This is only shown if craft=)",
-      "value": "tool_hire"
-    },
-    {
-      "key": "shop",
-      "description": "Layer 'Shop' shows shop=toys with a fixed text, namely 'Toy Store' and allows to pick this as a default answer (in the mapcomplete.org theme 'OnWheels') (This is only shown if craft=)",
-      "value": "toys"
-    },
-    {
-      "key": "shop",
-      "description": "Layer 'Shop' shows shop=trade with a fixed text, namely 'Trade Shop' and allows to pick this as a default answer (in the mapcomplete.org theme 'OnWheels') (This is only shown if craft=)",
-      "value": "trade"
-    },
-    {
-      "key": "shop",
-      "description": "Layer 'Shop' shows shop=travel_agency with a fixed text, namely 'Travel Agency' and allows to pick this as a default answer (in the mapcomplete.org theme 'OnWheels') (This is only shown if craft=)",
-      "value": "travel_agency"
-    },
-    {
-      "key": "shop",
-      "description": "Layer 'Shop' shows shop=trophy with a fixed text, namely 'Trophy Shop' and allows to pick this as a default answer (in the mapcomplete.org theme 'OnWheels') (This is only shown if craft=)",
-      "value": "trophy"
-    },
-    {
-      "key": "shop",
-      "description": "Layer 'Shop' shows shop=tyres with a fixed text, namely 'Tire Store' and allows to pick this as a default answer (in the mapcomplete.org theme 'OnWheels') (This is only shown if craft=)",
-      "value": "tyres"
-    },
-    {
-      "key": "shop",
-      "description": "Layer 'Shop' shows shop=vacuum_cleaner with a fixed text, namely 'Vacuum Cleaner Store' and allows to pick this as a default answer (in the mapcomplete.org theme 'OnWheels') (This is only shown if craft=)",
-      "value": "vacuum_cleaner"
-    },
-    {
-      "key": "shop",
-      "description": "Layer 'Shop' shows shop=variety_store with a fixed text, namely 'Discount Store' and allows to pick this as a default answer (in the mapcomplete.org theme 'OnWheels') (This is only shown if craft=)",
-      "value": "variety_store"
-    },
-    {
-      "key": "shop",
-      "description": "Layer 'Shop' shows shop=video with a fixed text, namely 'Video Store' and allows to pick this as a default answer (in the mapcomplete.org theme 'OnWheels') (This is only shown if craft=)",
-      "value": "video"
-    },
-    {
-      "key": "shop",
-      "description": "Layer 'Shop' shows shop=video_games with a fixed text, namely 'Video Game Store' and allows to pick this as a default answer (in the mapcomplete.org theme 'OnWheels') (This is only shown if craft=)",
-      "value": "video_games"
-    },
-    {
-      "key": "shop",
-      "description": "Layer 'Shop' shows shop=watches with a fixed text, namely 'Watches Shop' and allows to pick this as a default answer (in the mapcomplete.org theme 'OnWheels') (This is only shown if craft=)",
-      "value": "watches"
-    },
-    {
-      "key": "shop",
-      "description": "Layer 'Shop' shows shop=water with a fixed text, namely 'Drinking Water Shop' and allows to pick this as a default answer (in the mapcomplete.org theme 'OnWheels') (This is only shown if craft=)",
-      "value": "water"
-    },
-    {
-      "key": "shop",
-      "description": "Layer 'Shop' shows shop=water_sports with a fixed text, namely 'Watersport/Swim Shop' and allows to pick this as a default answer (in the mapcomplete.org theme 'OnWheels') (This is only shown if craft=)",
-      "value": "water_sports"
-    },
-    {
-      "key": "shop",
-      "description": "Layer 'Shop' shows shop=weapons with a fixed text, namely 'Weapon Shop' and allows to pick this as a default answer (in the mapcomplete.org theme 'OnWheels') (This is only shown if craft=)",
-      "value": "weapons"
-    },
-    {
-      "key": "shop",
-      "description": "Layer 'Shop' shows shop=wholesale with a fixed text, namely 'Wholesale Store' and allows to pick this as a default answer (in the mapcomplete.org theme 'OnWheels') (This is only shown if craft=)",
-      "value": "wholesale"
-    },
-    {
-      "key": "shop",
-      "description": "Layer 'Shop' shows shop=wigs with a fixed text, namely 'Wig Shop' and allows to pick this as a default answer (in the mapcomplete.org theme 'OnWheels') (This is only shown if craft=)",
-      "value": "wigs"
-    },
-    {
-      "key": "shop",
-      "description": "Layer 'Shop' shows shop=window_blind with a fixed text, namely 'Window Blind Store' and allows to pick this as a default answer (in the mapcomplete.org theme 'OnWheels') (This is only shown if craft=)",
-      "value": "window_blind"
-    },
-    {
-      "key": "shop",
-      "description": "Layer 'Shop' shows shop=wine with a fixed text, namely 'Wine Shop' and allows to pick this as a default answer (in the mapcomplete.org theme 'OnWheels') (This is only shown if craft=)",
-      "value": "wine"
-    },
-    {
       "key": "brand",
       "description": "Layer 'Shop' shows and asks freeform values for key 'brand' (in the mapcomplete.org theme 'OnWheels')"
     },
@@ -2467,83 +1643,6 @@
       "value": "no"
     },
     {
-      "key": "rental",
-      "description": "Layer 'Shop' shows and asks freeform values for key 'rental' (in the mapcomplete.org theme 'OnWheels') (This is only shown if (service:bicycle:rental=yes | bicycle_rental~.+))"
-    },
-    {
-      "key": "rental",
-      "description": "Layer 'Shop' shows rental=city_bike with a fixed text, namely 'Normal city bikes can be rented here' and allows to pick this as a default answer (in the mapcomplete.org theme 'OnWheels') (This is only shown if (service:bicycle:rental=yes | bicycle_rental~.+))",
-      "value": "city_bike"
-    },
-    {
-      "key": "rental",
-      "description": "Layer 'Shop' shows rental=ebike with a fixed text, namely 'Electrical bikes can be rented here' and allows to pick this as a default answer (in the mapcomplete.org theme 'OnWheels') (This is only shown if (service:bicycle:rental=yes | bicycle_rental~.+))",
-      "value": "ebike"
-    },
-    {
-      "key": "rental",
-      "description": "Layer 'Shop' shows rental=bmx with a fixed text, namely 'BMX bikes can be rented here' and allows to pick this as a default answer (in the mapcomplete.org theme 'OnWheels') (This is only shown if (service:bicycle:rental=yes | bicycle_rental~.+))",
-      "value": "bmx"
-    },
-    {
-      "key": "rental",
-      "description": "Layer 'Shop' shows rental=mtb with a fixed text, namely 'Mountainbikes can be rented here' and allows to pick this as a default answer (in the mapcomplete.org theme 'OnWheels') (This is only shown if (service:bicycle:rental=yes | bicycle_rental~.+))",
-      "value": "mtb"
-    },
-    {
-      "key": "rental",
-      "description": "Layer 'Shop' shows rental=kid_bike with a fixed text, namely 'Bikes for children can be rented here' and allows to pick this as a default answer (in the mapcomplete.org theme 'OnWheels') (This is only shown if (service:bicycle:rental=yes | bicycle_rental~.+))",
-      "value": "kid_bike"
-    },
-    {
-      "key": "rental",
-      "description": "Layer 'Shop' shows rental=tandem with a fixed text, namely 'Tandem bicycles can be rented here' and allows to pick this as a default answer (in the mapcomplete.org theme 'OnWheels') (This is only shown if (service:bicycle:rental=yes | bicycle_rental~.+))",
-      "value": "tandem"
-    },
-    {
-      "key": "rental",
-      "description": "Layer 'Shop' shows rental=racebike with a fixed text, namely 'Race bicycles can be rented here' and allows to pick this as a default answer (in the mapcomplete.org theme 'OnWheels') (This is only shown if (service:bicycle:rental=yes | bicycle_rental~.+))",
-      "value": "racebike"
-    },
-    {
-      "key": "rental",
-      "description": "Layer 'Shop' shows rental=bike_helmet with a fixed text, namely 'Bike helmets can be rented here' and allows to pick this as a default answer (in the mapcomplete.org theme 'OnWheels') (This is only shown if (service:bicycle:rental=yes | bicycle_rental~.+))",
-      "value": "bike_helmet"
-    },
-    {
-      "key": "rental",
-      "description": "Layer 'Shop' shows rental=cargo_bike with a fixed text, namely 'Cargo bikes can be rented here' and allows to pick this as a default answer (in the mapcomplete.org theme 'OnWheels') (This is only shown if (service:bicycle:rental=yes | bicycle_rental~.+))",
-      "value": "cargo_bike"
-    },
-    {
-      "key": "capacity:city_bike",
-      "description": "Layer 'Shop' shows and asks freeform values for key 'capacity:city_bike' (in the mapcomplete.org theme 'OnWheels') (This is only shown if rental~^(.*city_bike.*)$ & (service:bicycle:rental=yes | bicycle_rental~.+))"
-    },
-    {
-      "key": "capacity:ebike",
-      "description": "Layer 'Shop' shows and asks freeform values for key 'capacity:ebike' (in the mapcomplete.org theme 'OnWheels') (This is only shown if rental~^(.*ebike.*)$ & (service:bicycle:rental=yes | bicycle_rental~.+))"
-    },
-    {
-      "key": "capacity:kid_bike",
-      "description": "Layer 'Shop' shows and asks freeform values for key 'capacity:kid_bike' (in the mapcomplete.org theme 'OnWheels') (This is only shown if rental~^(.*kid_bike.*)$ & (service:bicycle:rental=yes | bicycle_rental~.+))"
-    },
-    {
-      "key": "capacity:bmx",
-      "description": "Layer 'Shop' shows and asks freeform values for key 'capacity:bmx' (in the mapcomplete.org theme 'OnWheels') (This is only shown if rental~^(.*bmx.*)$ & (service:bicycle:rental=yes | bicycle_rental~.+))"
-    },
-    {
-      "key": "capacity:mtb",
-      "description": "Layer 'Shop' shows and asks freeform values for key 'capacity:mtb' (in the mapcomplete.org theme 'OnWheels') (This is only shown if rental~^(.*mtb.*)$ & (service:bicycle:rental=yes | bicycle_rental~.+))"
-    },
-    {
-      "key": "capacity:bicycle_pannier",
-      "description": "Layer 'Shop' shows and asks freeform values for key 'capacity:bicycle_pannier' (in the mapcomplete.org theme 'OnWheels') (This is only shown if rental~^(.*bicycle_pannier.*)$ & (service:bicycle:rental=yes | bicycle_rental~.+))"
-    },
-    {
-      "key": "capacity:tandem_bicycle",
-      "description": "Layer 'Shop' shows and asks freeform values for key 'capacity:tandem_bicycle' (in the mapcomplete.org theme 'OnWheels') (This is only shown if rental~^(.*tandem_bicycle.*)$ & (service:bicycle:rental=yes | bicycle_rental~.+))"
-    },
-    {
       "key": "service:bicycle:pump",
       "description": "Layer 'Shop' shows service:bicycle:pump=yes with a fixed text, namely 'This shop offers a bike pump for anyone' and allows to pick this as a default answer (in the mapcomplete.org theme 'OnWheels') (This is only shown if service:bicycle:pump~.+ | shop=bicycle | shop=bicycle_repair | service:bicycle:retail=yes | ^(service:bicycle:.+)$~~^(yes)$)",
       "value": "yes"
@@ -2589,25 +1688,6 @@
       "value": "no"
     },
     {
-      "key": "service:bicycle:cleaning:charge",
-      "description": "Layer 'Shop' shows and asks freeform values for key 'service:bicycle:cleaning:charge' (in the mapcomplete.org theme 'OnWheels') (This is only shown if amenity!=bike_wash & amenity!=bicycle_wash & service:bicycle:cleaning!=no & service:bicycle:cleaning~.+)"
-    },
-    {
-      "key": "service:bicycle:cleaning:fee",
-      "description": "Layer 'Shop' shows service:bicycle:cleaning:fee=no with a fixed text, namely 'The cleaning service is free to use' and allows to pick this as a default answer (in the mapcomplete.org theme 'OnWheels') (This is only shown if amenity!=bike_wash & amenity!=bicycle_wash & service:bicycle:cleaning!=no & service:bicycle:cleaning~.+)",
-      "value": "no"
-    },
-    {
-      "key": "service:bicycle:cleaning:fee",
-      "description": "Layer 'Shop' shows service:bicycle:cleaning:fee=yes & service:bicycle:cleaning:charge= with a fixed text, namely 'Free to use' (in the mapcomplete.org theme 'OnWheels') (This is only shown if amenity!=bike_wash & amenity!=bicycle_wash & service:bicycle:cleaning!=no & service:bicycle:cleaning~.+)",
-      "value": "yes"
-    },
-    {
-      "key": "service:bicycle:cleaning:charge",
-      "description": "Layer 'Shop' shows service:bicycle:cleaning:fee=yes & service:bicycle:cleaning:charge= with a fixed text, namely 'Free to use' (in the mapcomplete.org theme 'OnWheels') Picking this answer will delete the key service:bicycle:cleaning:charge. (This is only shown if amenity!=bike_wash & amenity!=bicycle_wash & service:bicycle:cleaning!=no & service:bicycle:cleaning~.+)",
-      "value": ""
-    },
-    {
       "key": "internet_access",
       "description": "Layer 'Shop' shows internet_access=wlan with a fixed text, namely 'This place offers wireless internet access' and allows to pick this as a default answer (in the mapcomplete.org theme 'OnWheels')",
       "value": "wlan"
@@ -3463,14 +2543,6 @@
     {
       "key": "tourism",
       "description": "The MapComplete theme OnWheels has a layer Tourism accomodation showing features with this tag",
-<<<<<<< HEAD
-=======
-      "value": "hostel"
-    },
-    {
-      "key": "tourism",
-      "description": "The MapComplete theme OnWheels has a layer Tourism accomodation showing features with this tag",
->>>>>>> b5d680ce
       "value": "hotel"
     },
     {
