{
  "data_format": 1,
  "project": {
    "name": "MapComplete OnWheels",
    "description": "On this map, publicly weelchair accessible places are shown and can be easily added",
    "project_url": "https://mapcomplete.org/onwheels",
    "doc_url": "https://github.com/pietervdvn/MapComplete/tree/master/assets/themes/",
    "icon_url": "https://mapcomplete.org/assets/themes/onwheels/crest.svg",
    "contact_name": "Pieter Vander Vennet",
    "contact_email": "pietervdvn@posteo.net"
  },
  "tags": [
    {
      "key": "amenity",
      "description": "The MapComplete theme OnWheels has a layer Cafés and pubs showing features with this tag",
      "value": "bar"
    },
    {
      "key": "amenity",
      "description": "The MapComplete theme OnWheels has a layer Cafés and pubs showing features with this tag",
      "value": "pub"
    },
    {
      "key": "amenity",
      "description": "The MapComplete theme OnWheels has a layer Cafés and pubs showing features with this tag",
      "value": "cafe"
    },
    {
      "key": "amenity",
      "description": "The MapComplete theme OnWheels has a layer Cafés and pubs showing features with this tag",
      "value": "biergarten"
    },
    {
      "key": "amenity",
      "description": "The MapComplete theme OnWheels has a layer Cafés and pubs showing features with this tag",
      "value": "nightclub"
    },
    {
      "key": "id",
      "description": "Layer 'Cafés and pubs' shows id~.+ with a fixed text, namely 'You just created this element! Thanks for sharing this info with the world and helping people worldwide.' (in the mapcomplete.org theme 'OnWheels') (This is only shown if _backend~.+&_last_edit:passed_time<300&|_version_number=1)"
    },
    {
      "key": "image",
      "description": "The layer 'Cafés and pubs allows to upload images and adds them under the 'image'-tag (and image:0, image:1, ... for multiple images). Furhtermore, this layer shows images based on the keys image, wikidata, wikipedia, wikimedia_commons and mapillary"
    },
    {
      "key": "mapillary",
      "description": "The layer 'Cafés and pubs allows to upload images and adds them under the 'image'-tag (and image:0, image:1, ... for multiple images). Furhtermore, this layer shows images based on the keys image, wikidata, wikipedia, wikimedia_commons and mapillary"
    },
    {
      "key": "wikidata",
      "description": "The layer 'Cafés and pubs allows to upload images and adds them under the 'image'-tag (and image:0, image:1, ... for multiple images). Furhtermore, this layer shows images based on the keys image, wikidata, wikipedia, wikimedia_commons and mapillary"
    },
    {
      "key": "wikipedia",
      "description": "The layer 'Cafés and pubs allows to upload images and adds them under the 'image'-tag (and image:0, image:1, ... for multiple images). Furhtermore, this layer shows images based on the keys image, wikidata, wikipedia, wikimedia_commons and mapillary"
    },
    {
      "key": "level",
      "description": "Layer 'Cafés and pubs' shows and asks freeform values for key 'level' (in the mapcomplete.org theme 'OnWheels')"
    },
    {
      "key": "location",
      "description": "Layer 'Cafés and pubs' shows location=underground with a fixed text, namely 'Located underground' (in the mapcomplete.org theme 'OnWheels')",
      "value": "underground"
    },
    {
      "key": "level",
      "description": "Layer 'Cafés and pubs' shows level=0 with a fixed text, namely 'Located on the ground floor' and allows to pick this as a default answer (in the mapcomplete.org theme 'OnWheels')",
      "value": "0"
    },
    {
      "key": "level",
      "description": "Layer 'Cafés and pubs' shows  with a fixed text, namely 'Located on the ground floor' (in the mapcomplete.org theme 'OnWheels') Picking this answer will delete the key level.",
      "value": ""
    },
    {
      "key": "level",
      "description": "Layer 'Cafés and pubs' shows level=1 with a fixed text, namely 'Located on the first floor' and allows to pick this as a default answer (in the mapcomplete.org theme 'OnWheels')",
      "value": "1"
    },
    {
      "key": "level",
      "description": "Layer 'Cafés and pubs' shows level=-1 with a fixed text, namely 'Located on the first basement level' and allows to pick this as a default answer (in the mapcomplete.org theme 'OnWheels')",
      "value": "-1"
    },
    {
      "key": "name",
      "description": "Layer 'Cafés and pubs' shows and asks freeform values for key 'name' (in the mapcomplete.org theme 'OnWheels')"
    },
    {
      "key": "amenity",
      "description": "Layer 'Cafés and pubs' shows amenity=pub with a fixed text, namely 'A pub, mostly for drinking beers in a warm, relaxed interior' and allows to pick this as a default answer (in the mapcomplete.org theme 'OnWheels')",
      "value": "pub"
    },
    {
      "key": "amenity",
      "description": "Layer 'Cafés and pubs' shows amenity=bar with a fixed text, namely 'A more modern and commercial <b>bar</b>, possibly with a music and light installation' and allows to pick this as a default answer (in the mapcomplete.org theme 'OnWheels')",
      "value": "bar"
    },
    {
      "key": "amenity",
      "description": "Layer 'Cafés and pubs' shows amenity=cafe with a fixed text, namely 'A <b>cafe</b> to drink tea, coffee or an alcoholical bevarage in a quiet environment' and allows to pick this as a default answer (in the mapcomplete.org theme 'OnWheels')",
      "value": "cafe"
    },
    {
      "key": "amenity",
      "description": "Layer 'Cafés and pubs' shows amenity=restaurant with a fixed text, namely 'A <b>restaurant</b> where one can get a proper meal' and allows to pick this as a default answer (in the mapcomplete.org theme 'OnWheels')",
      "value": "restaurant"
    },
    {
      "key": "amenity",
      "description": "Layer 'Cafés and pubs' shows amenity=biergarten with a fixed text, namely 'An open space where beer is served, typically seen in Germany' and allows to pick this as a default answer (in the mapcomplete.org theme 'OnWheels')",
      "value": "biergarten"
    },
    {
      "key": "amenity",
      "description": "Layer 'Cafés and pubs' shows amenity=nightclub with a fixed text, namely 'This is a <b>nightclub</b> or disco with a focus on dancing, music by a DJ with accompanying light show and a bar to get (alcoholic) drinks' and allows to pick this as a default answer (in the mapcomplete.org theme 'OnWheels')",
      "value": "nightclub"
    },
    {
      "key": "opening_hours",
      "description": "Layer 'Cafés and pubs' shows and asks freeform values for key 'opening_hours' (in the mapcomplete.org theme 'OnWheels')"
    },
    {
      "key": "website",
      "description": "Layer 'Cafés and pubs' shows and asks freeform values for key 'website' (in the mapcomplete.org theme 'OnWheels')"
    },
    {
      "key": "contact:website",
      "description": "Layer 'Cafés and pubs' shows contact:website~.+ with a fixed text, namely '<a href='{contact:website}' rel='nofollow noopener noreferrer' target='_blank'>{contact:website}</a>' (in the mapcomplete.org theme 'OnWheels')"
    },
    {
      "key": "email",
      "description": "Layer 'Cafés and pubs' shows and asks freeform values for key 'email' (in the mapcomplete.org theme 'OnWheels')"
    },
    {
      "key": "contact:email",
      "description": "Layer 'Cafés and pubs' shows contact:email~.+ with a fixed text, namely '<a href='mailto:{contact:email}' target='_blank'>{contact:email}</a>' (in the mapcomplete.org theme 'OnWheels')"
    },
    {
      "key": "phone",
      "description": "Layer 'Cafés and pubs' shows and asks freeform values for key 'phone' (in the mapcomplete.org theme 'OnWheels')"
    },
    {
      "key": "contact:phone",
      "description": "Layer 'Cafés and pubs' shows contact:phone~.+ with a fixed text, namely '<a href='tel:{contact:phone}'>{contact:phone}</a>' (in the mapcomplete.org theme 'OnWheels')"
    },
    {
      "key": "payment:cash",
      "description": "Layer 'Cafés and pubs' shows payment:cash=yes with a fixed text, namely 'Cash is accepted here' and allows to pick this as a default answer (in the mapcomplete.org theme 'OnWheels')",
      "value": "yes"
    },
    {
      "key": "payment:cards",
      "description": "Layer 'Cafés and pubs' shows payment:cards=yes with a fixed text, namely 'Payment cards are accepted here' and allows to pick this as a default answer (in the mapcomplete.org theme 'OnWheels')",
      "value": "yes"
    },
    {
      "key": "payment:qr_code",
      "description": "Layer 'Cafés and pubs' shows payment:qr_code=yes with a fixed text, namely 'Payment by QR-code is possible here' and allows to pick this as a default answer (in the mapcomplete.org theme 'OnWheels')",
      "value": "yes"
    },
    {
      "key": "wheelchair",
      "description": "Layer 'Cafés and pubs' shows wheelchair=designated with a fixed text, namely 'This place is specially adapted for wheelchair users' and allows to pick this as a default answer (in the mapcomplete.org theme 'OnWheels')",
      "value": "designated"
    },
    {
      "key": "wheelchair",
      "description": "Layer 'Cafés and pubs' shows wheelchair=yes with a fixed text, namely 'This place is easily reachable with a wheelchair' and allows to pick this as a default answer (in the mapcomplete.org theme 'OnWheels')",
      "value": "yes"
    },
    {
      "key": "wheelchair",
      "description": "Layer 'Cafés and pubs' shows wheelchair=limited with a fixed text, namely 'It is possible to reach this place in a wheelchair, but it is not easy' and allows to pick this as a default answer (in the mapcomplete.org theme 'OnWheels')",
      "value": "limited"
    },
    {
      "key": "wheelchair",
      "description": "Layer 'Cafés and pubs' shows wheelchair=no with a fixed text, namely 'This place is not reachable with a wheelchair' and allows to pick this as a default answer (in the mapcomplete.org theme 'OnWheels')",
      "value": "no"
    },
    {
      "key": "smoking",
      "description": "Layer 'Cafés and pubs' shows smoking=yes with a fixed text, namely 'Smoking is <b>allowed</b>' and allows to pick this as a default answer (in the mapcomplete.org theme 'OnWheels') (This is only shown if _country!~^(al|be)$)",
      "value": "yes"
    },
    {
      "key": "smoking",
      "description": "Layer 'Cafés and pubs' shows smoking=no with a fixed text, namely 'Smoking is <b>not allowed</b>' and allows to pick this as a default answer (in the mapcomplete.org theme 'OnWheels') (This is only shown if _country!~^(al|be)$)",
      "value": "no"
    },
    {
      "key": "smoking",
      "description": "Layer 'Cafés and pubs' shows smoking=outside with a fixed text, namely 'Smoking is <b>allowed outside</b>.' and allows to pick this as a default answer (in the mapcomplete.org theme 'OnWheels') (This is only shown if _country!~^(al|be)$)",
      "value": "outside"
    },
    {
      "key": "service:electricity",
      "description": "Layer 'Cafés and pubs' shows service:electricity=yes with a fixed text, namely 'There are plenty of domestic sockets available to customers seated indoors, where they can charge their electronics' and allows to pick this as a default answer (in the mapcomplete.org theme 'OnWheels')",
      "value": "yes"
    },
    {
      "key": "service:electricity",
      "description": "Layer 'Cafés and pubs' shows service:electricity=limited with a fixed text, namely 'There are a few domestic sockets available to customers seated indoors, where they can charge their electronics' and allows to pick this as a default answer (in the mapcomplete.org theme 'OnWheels')",
      "value": "limited"
    },
    {
      "key": "service:electricity",
      "description": "Layer 'Cafés and pubs' shows service:electricity=ask with a fixed text, namely 'There are no sockets available indoors to customers, but charging might be possible if the staff is asked' and allows to pick this as a default answer (in the mapcomplete.org theme 'OnWheels')",
      "value": "ask"
    },
    {
      "key": "service:electricity",
      "description": "Layer 'Cafés and pubs' shows service:electricity=no with a fixed text, namely 'There are a no domestic sockets available to customers seated indoors' and allows to pick this as a default answer (in the mapcomplete.org theme 'OnWheels')",
      "value": "no"
    },
    {
      "key": "dog",
      "description": "Layer 'Cafés and pubs' shows dog=yes with a fixed text, namely 'Dogs are allowed' and allows to pick this as a default answer (in the mapcomplete.org theme 'OnWheels')",
      "value": "yes"
    },
    {
      "key": "dog",
      "description": "Layer 'Cafés and pubs' shows dog=no with a fixed text, namely 'Dogs are <b>not</b> allowed' and allows to pick this as a default answer (in the mapcomplete.org theme 'OnWheels')",
      "value": "no"
    },
    {
      "key": "dog",
      "description": "Layer 'Cafés and pubs' shows dog=leashed with a fixed text, namely 'Dogs are allowed, but they have to be leashed' and allows to pick this as a default answer (in the mapcomplete.org theme 'OnWheels')",
      "value": "leashed"
    },
    {
      "key": "dog",
      "description": "Layer 'Cafés and pubs' shows dog=unleashed with a fixed text, namely 'Dogs are allowed and can run around freely' and allows to pick this as a default answer (in the mapcomplete.org theme 'OnWheels')",
      "value": "unleashed"
    },
    {
      "key": "internet_access",
      "description": "Layer 'Cafés and pubs' shows internet_access=wlan with a fixed text, namely 'This place offers wireless internet access' and allows to pick this as a default answer (in the mapcomplete.org theme 'OnWheels')",
      "value": "wlan"
    },
    {
      "key": "internet_access",
      "description": "Layer 'Cafés and pubs' shows internet_access=no with a fixed text, namely 'This place <b>does not</b> offer internet access' and allows to pick this as a default answer (in the mapcomplete.org theme 'OnWheels')",
      "value": "no"
    },
    {
      "key": "internet_access",
      "description": "Layer 'Cafés and pubs' shows internet_access=yes with a fixed text, namely 'This place offers internet access' (in the mapcomplete.org theme 'OnWheels')",
      "value": "yes"
    },
    {
      "key": "internet_access",
      "description": "Layer 'Cafés and pubs' shows internet_access=terminal with a fixed text, namely 'This place offers internet access via a terminal or computer' and allows to pick this as a default answer (in the mapcomplete.org theme 'OnWheels')",
      "value": "terminal"
    },
    {
      "key": "internet_access",
      "description": "Layer 'Cafés and pubs' shows internet_access=wired with a fixed text, namely 'This place offers wired internet access' and allows to pick this as a default answer (in the mapcomplete.org theme 'OnWheels')",
      "value": "wired"
    },
    {
      "key": "internet_access:fee",
      "description": "Layer 'Cafés and pubs' shows internet_access:fee=yes with a fixed text, namely 'There is a fee for the internet access at this place' and allows to pick this as a default answer (in the mapcomplete.org theme 'OnWheels') (This is only shown if internet_access!=no&internet_access~.+)",
      "value": "yes"
    },
    {
      "key": "internet_access:fee",
      "description": "Layer 'Cafés and pubs' shows internet_access:fee=no with a fixed text, namely 'Internet access is free at this place' and allows to pick this as a default answer (in the mapcomplete.org theme 'OnWheels') (This is only shown if internet_access!=no&internet_access~.+)",
      "value": "no"
    },
    {
      "key": "internet_access:fee",
      "description": "Layer 'Cafés and pubs' shows internet_access:fee=customers with a fixed text, namely 'Internet access is free at this place, for customers only' and allows to pick this as a default answer (in the mapcomplete.org theme 'OnWheels') (This is only shown if internet_access!=no&internet_access~.+)",
      "value": "customers"
    },
    {
      "key": "internet_access:ssid",
      "description": "Layer 'Cafés and pubs' shows and asks freeform values for key 'internet_access:ssid' (in the mapcomplete.org theme 'OnWheels') (This is only shown if internet_access=wlan)"
    },
    {
      "key": "internet_access:ssid",
      "description": "Layer 'Cafés and pubs' shows internet_access:ssid=Telekom with a fixed text, namely 'Telekom' and allows to pick this as a default answer (in the mapcomplete.org theme 'OnWheels') (This is only shown if internet_access=wlan)",
      "value": "Telekom"
    },
    {
      "key": "entrance",
      "description": "The MapComplete theme OnWheels has a layer Entrance showing features with this tag"
    },
    {
      "key": "indoor",
      "description": "The MapComplete theme OnWheels has a layer Entrance showing features with this tag",
      "value": "door"
    },
    {
      "key": "door",
      "description": "The MapComplete theme OnWheels has a layer Entrance showing features with this tag"
    },
    {
      "key": "id",
      "description": "Layer 'Entrance' shows id~.+ with a fixed text, namely 'You just created this element! Thanks for sharing this info with the world and helping people worldwide.' (in the mapcomplete.org theme 'OnWheels') (This is only shown if _backend~.+&_last_edit:passed_time<300&|_version_number=1)"
    },
    {
      "key": "image",
      "description": "The layer 'Entrance allows to upload images and adds them under the 'image'-tag (and image:0, image:1, ... for multiple images). Furhtermore, this layer shows images based on the keys image, wikidata, wikipedia, wikimedia_commons and mapillary"
    },
    {
      "key": "mapillary",
      "description": "The layer 'Entrance allows to upload images and adds them under the 'image'-tag (and image:0, image:1, ... for multiple images). Furhtermore, this layer shows images based on the keys image, wikidata, wikipedia, wikimedia_commons and mapillary"
    },
    {
      "key": "wikidata",
      "description": "The layer 'Entrance allows to upload images and adds them under the 'image'-tag (and image:0, image:1, ... for multiple images). Furhtermore, this layer shows images based on the keys image, wikidata, wikipedia, wikimedia_commons and mapillary"
    },
    {
      "key": "wikipedia",
      "description": "The layer 'Entrance allows to upload images and adds them under the 'image'-tag (and image:0, image:1, ... for multiple images). Furhtermore, this layer shows images based on the keys image, wikidata, wikipedia, wikimedia_commons and mapillary"
    },
    {
      "key": "level",
      "description": "Layer 'Entrance' shows and asks freeform values for key 'level' (in the mapcomplete.org theme 'OnWheels')"
    },
    {
      "key": "location",
      "description": "Layer 'Entrance' shows location=underground with a fixed text, namely 'Located underground' (in the mapcomplete.org theme 'OnWheels')",
      "value": "underground"
    },
    {
      "key": "level",
      "description": "Layer 'Entrance' shows level=0 with a fixed text, namely 'Located on the ground floor' and allows to pick this as a default answer (in the mapcomplete.org theme 'OnWheels')",
      "value": "0"
    },
    {
      "key": "level",
      "description": "Layer 'Entrance' shows  with a fixed text, namely 'Located on the ground floor' (in the mapcomplete.org theme 'OnWheels') Picking this answer will delete the key level.",
      "value": ""
    },
    {
      "key": "level",
      "description": "Layer 'Entrance' shows level=1 with a fixed text, namely 'Located on the first floor' and allows to pick this as a default answer (in the mapcomplete.org theme 'OnWheels')",
      "value": "1"
    },
    {
      "key": "level",
      "description": "Layer 'Entrance' shows level=-1 with a fixed text, namely 'Located on the first basement level' and allows to pick this as a default answer (in the mapcomplete.org theme 'OnWheels')",
      "value": "-1"
    },
    {
      "key": "entrance",
      "description": "Layer 'Entrance' shows entrance=yes with a fixed text, namely 'No specific entrance type is known' (in the mapcomplete.org theme 'OnWheels')",
      "value": "yes"
    },
    {
      "key": "entrance",
      "description": "Layer 'Entrance' shows indoor=door with a fixed text, namely 'This is an indoor door, separating a room or a corridor within a single building' and allows to pick this as a default answer (in the mapcomplete.org theme 'OnWheels') Picking this answer will delete the key entrance.",
      "value": ""
    },
    {
      "key": "indoor",
      "description": "Layer 'Entrance' shows indoor=door with a fixed text, namely 'This is an indoor door, separating a room or a corridor within a single building' and allows to pick this as a default answer (in the mapcomplete.org theme 'OnWheels')",
      "value": "door"
    },
    {
      "key": "indoor",
      "description": "Layer 'Entrance' shows entrance=main with a fixed text, namely 'This is the main entrance' and allows to pick this as a default answer (in the mapcomplete.org theme 'OnWheels') Picking this answer will delete the key indoor.",
      "value": ""
    },
    {
      "key": "entrance",
      "description": "Layer 'Entrance' shows entrance=main with a fixed text, namely 'This is the main entrance' and allows to pick this as a default answer (in the mapcomplete.org theme 'OnWheels')",
      "value": "main"
    },
    {
      "key": "indoor",
      "description": "Layer 'Entrance' shows entrance=secondary with a fixed text, namely 'This is a secondary entrance' and allows to pick this as a default answer (in the mapcomplete.org theme 'OnWheels') Picking this answer will delete the key indoor.",
      "value": ""
    },
    {
      "key": "entrance",
      "description": "Layer 'Entrance' shows entrance=secondary with a fixed text, namely 'This is a secondary entrance' and allows to pick this as a default answer (in the mapcomplete.org theme 'OnWheels')",
      "value": "secondary"
    },
    {
      "key": "indoor",
      "description": "Layer 'Entrance' shows entrance=service with a fixed text, namely 'This is a service entrance - normally only used for employees, delivery, …' and allows to pick this as a default answer (in the mapcomplete.org theme 'OnWheels') Picking this answer will delete the key indoor.",
      "value": ""
    },
    {
      "key": "entrance",
      "description": "Layer 'Entrance' shows entrance=service with a fixed text, namely 'This is a service entrance - normally only used for employees, delivery, …' and allows to pick this as a default answer (in the mapcomplete.org theme 'OnWheels')",
      "value": "service"
    },
    {
      "key": "indoor",
      "description": "Layer 'Entrance' shows entrance=exit with a fixed text, namely 'This is an exit where one can not enter' and allows to pick this as a default answer (in the mapcomplete.org theme 'OnWheels') Picking this answer will delete the key indoor.",
      "value": ""
    },
    {
      "key": "entrance",
      "description": "Layer 'Entrance' shows entrance=exit with a fixed text, namely 'This is an exit where one can not enter' and allows to pick this as a default answer (in the mapcomplete.org theme 'OnWheels')",
      "value": "exit"
    },
    {
      "key": "indoor",
      "description": "Layer 'Entrance' shows entrance=entrance with a fixed text, namely 'This is an entrance where one can only enter (but not exit)' and allows to pick this as a default answer (in the mapcomplete.org theme 'OnWheels') Picking this answer will delete the key indoor.",
      "value": ""
    },
    {
      "key": "entrance",
      "description": "Layer 'Entrance' shows entrance=entrance with a fixed text, namely 'This is an entrance where one can only enter (but not exit)' and allows to pick this as a default answer (in the mapcomplete.org theme 'OnWheels')",
      "value": "entrance"
    },
    {
      "key": "indoor",
      "description": "Layer 'Entrance' shows entrance=emergency with a fixed text, namely 'This is emergency exit' and allows to pick this as a default answer (in the mapcomplete.org theme 'OnWheels') Picking this answer will delete the key indoor.",
      "value": ""
    },
    {
      "key": "entrance",
      "description": "Layer 'Entrance' shows entrance=emergency with a fixed text, namely 'This is emergency exit' and allows to pick this as a default answer (in the mapcomplete.org theme 'OnWheels')",
      "value": "emergency"
    },
    {
      "key": "indoor",
      "description": "Layer 'Entrance' shows entrance=home with a fixed text, namely 'This is the entrance to a private home' and allows to pick this as a default answer (in the mapcomplete.org theme 'OnWheels') Picking this answer will delete the key indoor.",
      "value": ""
    },
    {
      "key": "entrance",
      "description": "Layer 'Entrance' shows entrance=home with a fixed text, namely 'This is the entrance to a private home' and allows to pick this as a default answer (in the mapcomplete.org theme 'OnWheels')",
      "value": "home"
    },
    {
      "key": "door",
      "description": "Layer 'Entrance' shows door=yes with a fixed text, namely 'The door type is not known' (in the mapcomplete.org theme 'OnWheels')",
      "value": "yes"
    },
    {
      "key": "door",
      "description": "Layer 'Entrance' shows door=hinged with a fixed text, namely 'A classical, hinged door supported by joints' and allows to pick this as a default answer (in the mapcomplete.org theme 'OnWheels')",
      "value": "hinged"
    },
    {
      "key": "door",
      "description": "Layer 'Entrance' shows door=revolving with a fixed text, namely 'A revolving door which hangs on a central shaft, rotating within a cylindrical enclosure' and allows to pick this as a default answer (in the mapcomplete.org theme 'OnWheels')",
      "value": "revolving"
    },
    {
      "key": "door",
      "description": "Layer 'Entrance' shows door=sliding with a fixed text, namely 'A sliding door where the door slides sidewards, typically parallel with a wall' and allows to pick this as a default answer (in the mapcomplete.org theme 'OnWheels')",
      "value": "sliding"
    },
    {
      "key": "door",
      "description": "Layer 'Entrance' shows door=overhead with a fixed text, namely 'A door which rolls from overhead, typically seen for garages' and allows to pick this as a default answer (in the mapcomplete.org theme 'OnWheels')",
      "value": "overhead"
    },
    {
      "key": "door",
      "description": "Layer 'Entrance' shows door=no with a fixed text, namely 'This is an entrance without a physical door' and allows to pick this as a default answer (in the mapcomplete.org theme 'OnWheels')",
      "value": "no"
    },
    {
      "key": "automatic_door",
      "description": "Layer 'Entrance' shows automatic_door=yes with a fixed text, namely 'This is an automatic door' (in the mapcomplete.org theme 'OnWheels') (This is only shown if door!=no)",
      "value": "yes"
    },
    {
      "key": "automatic_door",
      "description": "Layer 'Entrance' shows automatic_door=no with a fixed text, namely 'This door is <b>not</b> automated' and allows to pick this as a default answer (in the mapcomplete.org theme 'OnWheels') (This is only shown if door!=no)",
      "value": "no"
    },
    {
      "key": "automatic_door",
      "description": "Layer 'Entrance' shows automatic_door=motion with a fixed text, namely 'This door will open automatically when <b>motion</b> is detected' and allows to pick this as a default answer (in the mapcomplete.org theme 'OnWheels') (This is only shown if door!=no)",
      "value": "motion"
    },
    {
      "key": "automatic_door",
      "description": "Layer 'Entrance' shows automatic_door=floor with a fixed text, namely 'This door will open automatically when a <b>sensor in the floor</b> is triggered' and allows to pick this as a default answer (in the mapcomplete.org theme 'OnWheels') (This is only shown if door!=no)",
      "value": "floor"
    },
    {
      "key": "automatic_door",
      "description": "Layer 'Entrance' shows automatic_door=button with a fixed text, namely 'This door will open automatically when a <b>button is pressed</b>' and allows to pick this as a default answer (in the mapcomplete.org theme 'OnWheels') (This is only shown if door!=no)",
      "value": "button"
    },
    {
      "key": "automatic_door",
      "description": "Layer 'Entrance' shows automatic_door=slowdown_button with a fixed text, namely 'This door revolves automatically all the time, but has a <b>button to slow it down</b>, e.g. for wheelchair users' and allows to pick this as a default answer (in the mapcomplete.org theme 'OnWheels') (This is only shown if door!=no)",
      "value": "slowdown_button"
    },
    {
      "key": "automatic_door",
      "description": "Layer 'Entrance' shows automatic_door=continuous with a fixed text, namely 'This door revolves automatically all the time' and allows to pick this as a default answer (in the mapcomplete.org theme 'OnWheels') (This is only shown if door!=no)",
      "value": "continuous"
    },
    {
      "key": "automatic_door",
      "description": "Layer 'Entrance' shows automatic_door=serviced_on_button_press with a fixed text, namely 'This door will be opened by staff when requested by <b>pressing a button</b>' and allows to pick this as a default answer (in the mapcomplete.org theme 'OnWheels') (This is only shown if door!=no)",
      "value": "serviced_on_button_press"
    },
    {
      "key": "automatic_door",
      "description": "Layer 'Entrance' shows automatic_door=serviced_on_request with a fixed text, namely 'This door will be opened by staff when requested' and allows to pick this as a default answer (in the mapcomplete.org theme 'OnWheels') (This is only shown if door!=no)",
      "value": "serviced_on_request"
    },
    {
      "key": "width",
      "description": "Layer 'Entrance' shows and asks freeform values for key 'width' (in the mapcomplete.org theme 'OnWheels')"
    },
    {
      "key": "kerb:height",
      "description": "Layer 'Entrance' shows and asks freeform values for key 'kerb:height' (in the mapcomplete.org theme 'OnWheels')"
    },
    {
      "key": "kerb:height",
      "description": "Layer 'Entrance' shows kerb:height=0 with a fixed text, namely 'This door does not have a kerb' and allows to pick this as a default answer (in the mapcomplete.org theme 'OnWheels')",
      "value": "0"
    },
    {
      "key": "amenity",
      "description": "The MapComplete theme OnWheels has a layer Restaurants and fast food showing features with this tag",
      "value": "fast_food"
    },
    {
      "key": "amenity",
      "description": "The MapComplete theme OnWheels has a layer Restaurants and fast food showing features with this tag",
      "value": "restaurant"
    },
    {
      "key": "id",
      "description": "Layer 'Restaurants and fast food' shows id~.+ with a fixed text, namely 'You just created this element! Thanks for sharing this info with the world and helping people worldwide.' (in the mapcomplete.org theme 'OnWheels') (This is only shown if _backend~.+&_last_edit:passed_time<300&|_version_number=1)"
    },
    {
      "key": "image",
      "description": "The layer 'Restaurants and fast food allows to upload images and adds them under the 'image'-tag (and image:0, image:1, ... for multiple images). Furhtermore, this layer shows images based on the keys image, wikidata, wikipedia, wikimedia_commons and mapillary"
    },
    {
      "key": "mapillary",
      "description": "The layer 'Restaurants and fast food allows to upload images and adds them under the 'image'-tag (and image:0, image:1, ... for multiple images). Furhtermore, this layer shows images based on the keys image, wikidata, wikipedia, wikimedia_commons and mapillary"
    },
    {
      "key": "wikidata",
      "description": "The layer 'Restaurants and fast food allows to upload images and adds them under the 'image'-tag (and image:0, image:1, ... for multiple images). Furhtermore, this layer shows images based on the keys image, wikidata, wikipedia, wikimedia_commons and mapillary"
    },
    {
      "key": "wikipedia",
      "description": "The layer 'Restaurants and fast food allows to upload images and adds them under the 'image'-tag (and image:0, image:1, ... for multiple images). Furhtermore, this layer shows images based on the keys image, wikidata, wikipedia, wikimedia_commons and mapillary"
    },
    {
      "key": "level",
      "description": "Layer 'Restaurants and fast food' shows and asks freeform values for key 'level' (in the mapcomplete.org theme 'OnWheels')"
    },
    {
      "key": "location",
      "description": "Layer 'Restaurants and fast food' shows location=underground with a fixed text, namely 'Located underground' (in the mapcomplete.org theme 'OnWheels')",
      "value": "underground"
    },
    {
      "key": "level",
      "description": "Layer 'Restaurants and fast food' shows level=0 with a fixed text, namely 'Located on the ground floor' and allows to pick this as a default answer (in the mapcomplete.org theme 'OnWheels')",
      "value": "0"
    },
    {
      "key": "level",
      "description": "Layer 'Restaurants and fast food' shows  with a fixed text, namely 'Located on the ground floor' (in the mapcomplete.org theme 'OnWheels') Picking this answer will delete the key level.",
      "value": ""
    },
    {
      "key": "level",
      "description": "Layer 'Restaurants and fast food' shows level=1 with a fixed text, namely 'Located on the first floor' and allows to pick this as a default answer (in the mapcomplete.org theme 'OnWheels')",
      "value": "1"
    },
    {
      "key": "level",
      "description": "Layer 'Restaurants and fast food' shows level=-1 with a fixed text, namely 'Located on the first basement level' and allows to pick this as a default answer (in the mapcomplete.org theme 'OnWheels')",
      "value": "-1"
    },
    {
      "key": "name",
      "description": "Layer 'Restaurants and fast food' shows and asks freeform values for key 'name' (in the mapcomplete.org theme 'OnWheels')"
    },
    {
      "key": "amenity",
      "description": "Layer 'Restaurants and fast food' shows amenity=fast_food with a fixed text, namely 'This is a fastfood-business, focused on fast service. If seating is available, these are rather limited and functional.' and allows to pick this as a default answer (in the mapcomplete.org theme 'OnWheels')",
      "value": "fast_food"
    },
    {
      "key": "amenity",
      "description": "Layer 'Restaurants and fast food' shows amenity=restaurant with a fixed text, namely 'A <b>restaurant</b>, focused on creating a nice experience where one is served at the table' and allows to pick this as a default answer (in the mapcomplete.org theme 'OnWheels')",
      "value": "restaurant"
    },
    {
      "key": "opening_hours",
      "description": "Layer 'Restaurants and fast food' shows and asks freeform values for key 'opening_hours' (in the mapcomplete.org theme 'OnWheels')"
    },
    {
      "key": "website",
      "description": "Layer 'Restaurants and fast food' shows and asks freeform values for key 'website' (in the mapcomplete.org theme 'OnWheels')"
    },
    {
      "key": "contact:website",
      "description": "Layer 'Restaurants and fast food' shows contact:website~.+ with a fixed text, namely '<a href='{contact:website}' rel='nofollow noopener noreferrer' target='_blank'>{contact:website}</a>' (in the mapcomplete.org theme 'OnWheels')"
    },
    {
      "key": "email",
      "description": "Layer 'Restaurants and fast food' shows and asks freeform values for key 'email' (in the mapcomplete.org theme 'OnWheels')"
    },
    {
      "key": "contact:email",
      "description": "Layer 'Restaurants and fast food' shows contact:email~.+ with a fixed text, namely '<a href='mailto:{contact:email}' target='_blank'>{contact:email}</a>' (in the mapcomplete.org theme 'OnWheels')"
    },
    {
      "key": "phone",
      "description": "Layer 'Restaurants and fast food' shows and asks freeform values for key 'phone' (in the mapcomplete.org theme 'OnWheels')"
    },
    {
      "key": "contact:phone",
      "description": "Layer 'Restaurants and fast food' shows contact:phone~.+ with a fixed text, namely '<a href='tel:{contact:phone}'>{contact:phone}</a>' (in the mapcomplete.org theme 'OnWheels')"
    },
    {
      "key": "payment:cash",
      "description": "Layer 'Restaurants and fast food' shows payment:cash=yes with a fixed text, namely 'Cash is accepted here' and allows to pick this as a default answer (in the mapcomplete.org theme 'OnWheels')",
      "value": "yes"
    },
    {
      "key": "payment:cards",
      "description": "Layer 'Restaurants and fast food' shows payment:cards=yes with a fixed text, namely 'Payment cards are accepted here' and allows to pick this as a default answer (in the mapcomplete.org theme 'OnWheels')",
      "value": "yes"
    },
    {
      "key": "payment:qr_code",
      "description": "Layer 'Restaurants and fast food' shows payment:qr_code=yes with a fixed text, namely 'Payment by QR-code is possible here' and allows to pick this as a default answer (in the mapcomplete.org theme 'OnWheels')",
      "value": "yes"
    },
    {
      "key": "wheelchair",
      "description": "Layer 'Restaurants and fast food' shows wheelchair=designated with a fixed text, namely 'This place is specially adapted for wheelchair users' and allows to pick this as a default answer (in the mapcomplete.org theme 'OnWheels')",
      "value": "designated"
    },
    {
      "key": "wheelchair",
      "description": "Layer 'Restaurants and fast food' shows wheelchair=yes with a fixed text, namely 'This place is easily reachable with a wheelchair' and allows to pick this as a default answer (in the mapcomplete.org theme 'OnWheels')",
      "value": "yes"
    },
    {
      "key": "wheelchair",
      "description": "Layer 'Restaurants and fast food' shows wheelchair=limited with a fixed text, namely 'It is possible to reach this place in a wheelchair, but it is not easy' and allows to pick this as a default answer (in the mapcomplete.org theme 'OnWheels')",
      "value": "limited"
    },
    {
      "key": "wheelchair",
      "description": "Layer 'Restaurants and fast food' shows wheelchair=no with a fixed text, namely 'This place is not reachable with a wheelchair' and allows to pick this as a default answer (in the mapcomplete.org theme 'OnWheels')",
      "value": "no"
    },
    {
      "key": "cuisine",
      "description": "Layer 'Restaurants and fast food' shows and asks freeform values for key 'cuisine' (in the mapcomplete.org theme 'OnWheels')"
    },
    {
      "key": "cuisine",
      "description": "Layer 'Restaurants and fast food' shows cuisine=pizza with a fixed text, namely 'This is a pizzeria' and allows to pick this as a default answer (in the mapcomplete.org theme 'OnWheels')",
      "value": "pizza"
    },
    {
      "key": "cuisine",
      "description": "Layer 'Restaurants and fast food' shows cuisine=friture with a fixed text, namely 'This is a friture' and allows to pick this as a default answer (in the mapcomplete.org theme 'OnWheels')",
      "value": "friture"
    },
    {
      "key": "cuisine",
      "description": "Layer 'Restaurants and fast food' shows cuisine=pasta with a fixed text, namely 'Mainly serves pasta' and allows to pick this as a default answer (in the mapcomplete.org theme 'OnWheels')",
      "value": "pasta"
    },
    {
      "key": "cuisine",
      "description": "Layer 'Restaurants and fast food' shows cuisine=kebab with a fixed text, namely 'This is kebab shop' and allows to pick this as a default answer (in the mapcomplete.org theme 'OnWheels')",
      "value": "kebab"
    },
    {
      "key": "cuisine",
      "description": "Layer 'Restaurants and fast food' shows cuisine=sandwich with a fixed text, namely 'This is a sandwichbar' and allows to pick this as a default answer (in the mapcomplete.org theme 'OnWheels')",
      "value": "sandwich"
    },
    {
      "key": "cuisine",
      "description": "Layer 'Restaurants and fast food' shows cuisine=burger with a fixed text, namely 'Burgers are served here' and allows to pick this as a default answer (in the mapcomplete.org theme 'OnWheels')",
      "value": "burger"
    },
    {
      "key": "cuisine",
      "description": "Layer 'Restaurants and fast food' shows cuisine=sushi with a fixed text, namely 'Sushi is served here' and allows to pick this as a default answer (in the mapcomplete.org theme 'OnWheels')",
      "value": "sushi"
    },
    {
      "key": "cuisine",
      "description": "Layer 'Restaurants and fast food' shows cuisine=coffee with a fixed text, namely 'Coffee is served here' and allows to pick this as a default answer (in the mapcomplete.org theme 'OnWheels')",
      "value": "coffee"
    },
    {
      "key": "cuisine",
      "description": "Layer 'Restaurants and fast food' shows cuisine=italian with a fixed text, namely 'This is an italian restaurant (which serves more then pasta and pizza)' and allows to pick this as a default answer (in the mapcomplete.org theme 'OnWheels')",
      "value": "italian"
    },
    {
      "key": "cuisine",
      "description": "Layer 'Restaurants and fast food' shows cuisine=french with a fixed text, namely 'French dishes are served here' and allows to pick this as a default answer (in the mapcomplete.org theme 'OnWheels')",
      "value": "french"
    },
    {
      "key": "cuisine",
      "description": "Layer 'Restaurants and fast food' shows cuisine=chinese with a fixed text, namely 'Chinese dishes are served here' and allows to pick this as a default answer (in the mapcomplete.org theme 'OnWheels')",
      "value": "chinese"
    },
    {
      "key": "cuisine",
      "description": "Layer 'Restaurants and fast food' shows cuisine=greek with a fixed text, namely 'Greek dishes are served here' and allows to pick this as a default answer (in the mapcomplete.org theme 'OnWheels')",
      "value": "greek"
    },
    {
      "key": "cuisine",
      "description": "Layer 'Restaurants and fast food' shows cuisine=indian with a fixed text, namely 'Indian dishes are served here' and allows to pick this as a default answer (in the mapcomplete.org theme 'OnWheels')",
      "value": "indian"
    },
    {
      "key": "cuisine",
      "description": "Layer 'Restaurants and fast food' shows cuisine=turkish with a fixed text, namely 'Turkish dishes are served here' and allows to pick this as a default answer (in the mapcomplete.org theme 'OnWheels')",
      "value": "turkish"
    },
    {
      "key": "cuisine",
      "description": "Layer 'Restaurants and fast food' shows cuisine=thai with a fixed text, namely 'Thai dishes are served here' and allows to pick this as a default answer (in the mapcomplete.org theme 'OnWheels')",
      "value": "thai"
    },
    {
      "key": "reservation",
      "description": "Layer 'Restaurants and fast food' shows reservation=required with a fixed text, namely 'A reservation is required at this place' and allows to pick this as a default answer (in the mapcomplete.org theme 'OnWheels') (This is only shown if amenity=restaurant)",
      "value": "required"
    },
    {
      "key": "reservation",
      "description": "Layer 'Restaurants and fast food' shows reservation=recommended with a fixed text, namely 'A reservation is not required, but still recommended to make sure you get a table' and allows to pick this as a default answer (in the mapcomplete.org theme 'OnWheels') (This is only shown if amenity=restaurant)",
      "value": "recommended"
    },
    {
      "key": "reservation",
      "description": "Layer 'Restaurants and fast food' shows reservation=yes with a fixed text, namely 'Reservation is possible at this place' and allows to pick this as a default answer (in the mapcomplete.org theme 'OnWheels') (This is only shown if amenity=restaurant)",
      "value": "yes"
    },
    {
      "key": "reservation",
      "description": "Layer 'Restaurants and fast food' shows reservation=no with a fixed text, namely 'Reservation is not possible at this place' and allows to pick this as a default answer (in the mapcomplete.org theme 'OnWheels') (This is only shown if amenity=restaurant)",
      "value": "no"
    },
    {
      "key": "takeaway",
      "description": "Layer 'Restaurants and fast food' shows takeaway=only with a fixed text, namely 'This is a take-away only business' and allows to pick this as a default answer (in the mapcomplete.org theme 'OnWheels')",
      "value": "only"
    },
    {
      "key": "takeaway",
      "description": "Layer 'Restaurants and fast food' shows takeaway=yes with a fixed text, namely 'Take-away is possible here' and allows to pick this as a default answer (in the mapcomplete.org theme 'OnWheels')",
      "value": "yes"
    },
    {
      "key": "takeaway",
      "description": "Layer 'Restaurants and fast food' shows takeaway=no with a fixed text, namely 'Take-away is not possible here' and allows to pick this as a default answer (in the mapcomplete.org theme 'OnWheels')",
      "value": "no"
    },
    {
      "key": "delivery",
      "description": "Layer 'Restaurants and fast food' shows delivery=yes with a fixed text, namely 'This business does home delivery (eventually via a third party)' and allows to pick this as a default answer (in the mapcomplete.org theme 'OnWheels')",
      "value": "yes"
    },
    {
      "key": "delivery",
      "description": "Layer 'Restaurants and fast food' shows delivery=no with a fixed text, namely 'This business does not deliver at home' and allows to pick this as a default answer (in the mapcomplete.org theme 'OnWheels')",
      "value": "no"
    },
    {
      "key": "diet:vegetarian",
      "description": "Layer 'Restaurants and fast food' shows diet:vegetarian=no with a fixed text, namely 'No vegetarian options are available' and allows to pick this as a default answer (in the mapcomplete.org theme 'OnWheels') (This is only shown if cuisine!=friture)",
      "value": "no"
    },
    {
      "key": "diet:vegetarian",
      "description": "Layer 'Restaurants and fast food' shows diet:vegetarian=limited with a fixed text, namely 'Some vegetarian options are available' and allows to pick this as a default answer (in the mapcomplete.org theme 'OnWheels') (This is only shown if cuisine!=friture)",
      "value": "limited"
    },
    {
      "key": "diet:vegetarian",
      "description": "Layer 'Restaurants and fast food' shows diet:vegetarian=yes with a fixed text, namely 'Vegetarian options are available' and allows to pick this as a default answer (in the mapcomplete.org theme 'OnWheels') (This is only shown if cuisine!=friture)",
      "value": "yes"
    },
    {
      "key": "diet:vegetarian",
      "description": "Layer 'Restaurants and fast food' shows diet:vegetarian=only with a fixed text, namely 'All dishes are vegetarian' and allows to pick this as a default answer (in the mapcomplete.org theme 'OnWheels') (This is only shown if cuisine!=friture)",
      "value": "only"
    },
    {
      "key": "diet:vegan",
      "description": "Layer 'Restaurants and fast food' shows diet:vegan=no with a fixed text, namely 'No vegan options available' and allows to pick this as a default answer (in the mapcomplete.org theme 'OnWheels') (This is only shown if cuisine!=friture)",
      "value": "no"
    },
    {
      "key": "diet:vegan",
      "description": "Layer 'Restaurants and fast food' shows diet:vegan=limited with a fixed text, namely 'Some vegan options are available' and allows to pick this as a default answer (in the mapcomplete.org theme 'OnWheels') (This is only shown if cuisine!=friture)",
      "value": "limited"
    },
    {
      "key": "diet:vegan",
      "description": "Layer 'Restaurants and fast food' shows diet:vegan=yes with a fixed text, namely 'Vegan options are available' and allows to pick this as a default answer (in the mapcomplete.org theme 'OnWheels') (This is only shown if cuisine!=friture)",
      "value": "yes"
    },
    {
      "key": "diet:vegan",
      "description": "Layer 'Restaurants and fast food' shows diet:vegan=only with a fixed text, namely 'All dishes are vegan' and allows to pick this as a default answer (in the mapcomplete.org theme 'OnWheels') (This is only shown if cuisine!=friture)",
      "value": "only"
    },
    {
      "key": "diet:halal",
      "description": "Layer 'Restaurants and fast food' shows diet:halal=no with a fixed text, namely 'There are no halal options available' and allows to pick this as a default answer (in the mapcomplete.org theme 'OnWheels') (This is only shown if cuisine!=friture)",
      "value": "no"
    },
    {
      "key": "diet:halal",
      "description": "Layer 'Restaurants and fast food' shows diet:halal=limited with a fixed text, namely 'There is a small halal menu' and allows to pick this as a default answer (in the mapcomplete.org theme 'OnWheels') (This is only shown if cuisine!=friture)",
      "value": "limited"
    },
    {
      "key": "diet:halal",
      "description": "Layer 'Restaurants and fast food' shows diet:halal=yes with a fixed text, namely 'There is a halal menu' and allows to pick this as a default answer (in the mapcomplete.org theme 'OnWheels') (This is only shown if cuisine!=friture)",
      "value": "yes"
    },
    {
      "key": "diet:halal",
      "description": "Layer 'Restaurants and fast food' shows diet:halal=only with a fixed text, namely 'Only halal options are available' and allows to pick this as a default answer (in the mapcomplete.org theme 'OnWheels') (This is only shown if cuisine!=friture)",
      "value": "only"
    },
    {
      "key": "organic",
      "description": "Layer 'Restaurants and fast food' shows organic=no with a fixed text, namely 'There are no organic options available' and allows to pick this as a default answer (in the mapcomplete.org theme 'OnWheels') (This is only shown if cuisine!=friture)",
      "value": "no"
    },
    {
      "key": "organic",
      "description": "Layer 'Restaurants and fast food' shows organic=yes with a fixed text, namely 'There is an organic menu' and allows to pick this as a default answer (in the mapcomplete.org theme 'OnWheels') (This is only shown if cuisine!=friture)",
      "value": "yes"
    },
    {
      "key": "organic",
      "description": "Layer 'Restaurants and fast food' shows organic=only with a fixed text, namely 'Only organic options are available' and allows to pick this as a default answer (in the mapcomplete.org theme 'OnWheels') (This is only shown if cuisine!=friture)",
      "value": "only"
    },
    {
      "key": "diet:vegetarian",
      "description": "Layer 'Restaurants and fast food' shows diet:vegetarian=yes with a fixed text, namely 'Vegetarian snacks are available' and allows to pick this as a default answer (in the mapcomplete.org theme 'OnWheels') (This is only shown if cuisine=friture)",
      "value": "yes"
    },
    {
      "key": "diet:vegetarian",
      "description": "Layer 'Restaurants and fast food' shows diet:vegetarian=limited with a fixed text, namely 'Only a small selection of snacks are vegetarian' and allows to pick this as a default answer (in the mapcomplete.org theme 'OnWheels') (This is only shown if cuisine=friture)",
      "value": "limited"
    },
    {
      "key": "diet:vegetarian",
      "description": "Layer 'Restaurants and fast food' shows diet:vegetarian=no with a fixed text, namely 'No vegetarian snacks are available' and allows to pick this as a default answer (in the mapcomplete.org theme 'OnWheels') (This is only shown if cuisine=friture)",
      "value": "no"
    },
    {
      "key": "diet:vegan",
      "description": "Layer 'Restaurants and fast food' shows diet:vegan=yes with a fixed text, namely 'Vegan snacks are available' and allows to pick this as a default answer (in the mapcomplete.org theme 'OnWheels') (This is only shown if cuisine=friture)",
      "value": "yes"
    },
    {
      "key": "diet:vegan",
      "description": "Layer 'Restaurants and fast food' shows diet:vegan=limited with a fixed text, namely 'A small selection of vegan snacks are available' and allows to pick this as a default answer (in the mapcomplete.org theme 'OnWheels') (This is only shown if cuisine=friture)",
      "value": "limited"
    },
    {
      "key": "diet:vegan",
      "description": "Layer 'Restaurants and fast food' shows diet:vegan=no with a fixed text, namely 'No vegan snacks are available' and allows to pick this as a default answer (in the mapcomplete.org theme 'OnWheels') (This is only shown if cuisine=friture)",
      "value": "no"
    },
    {
      "key": "organic",
      "description": "Layer 'Restaurants and fast food' shows organic=yes with a fixed text, namely 'Organic snacks are available' and allows to pick this as a default answer (in the mapcomplete.org theme 'OnWheels') (This is only shown if cuisine=friture)",
      "value": "yes"
    },
    {
      "key": "organic",
      "description": "Layer 'Restaurants and fast food' shows organic=no with a fixed text, namely 'No organic snacks are available' and allows to pick this as a default answer (in the mapcomplete.org theme 'OnWheels') (This is only shown if cuisine=friture)",
      "value": "no"
    },
    {
      "key": "organic",
      "description": "Layer 'Restaurants and fast food' shows organic=only with a fixed text, namely 'Only organic snacks are available' and allows to pick this as a default answer (in the mapcomplete.org theme 'OnWheels') (This is only shown if cuisine=friture)",
      "value": "only"
    },
    {
      "key": "friture:oil",
      "description": "Layer 'Restaurants and fast food' shows friture:oil=vegetable with a fixed text, namely 'The frying is done with vegetable oil' and allows to pick this as a default answer (in the mapcomplete.org theme 'OnWheels') (This is only shown if cuisine=friture)",
      "value": "vegetable"
    },
    {
      "key": "friture:oil",
      "description": "Layer 'Restaurants and fast food' shows friture:oil=animal with a fixed text, namely 'The frying is done with animal oil' and allows to pick this as a default answer (in the mapcomplete.org theme 'OnWheels') (This is only shown if cuisine=friture)",
      "value": "animal"
    },
    {
      "key": "reusable_packaging:accept",
      "description": "Layer 'Restaurants and fast food' shows reusable_packaging:accept=yes with a fixed text, namely 'You can bring <b>your own containers</b> to get your order, saving on single-use packaging material and thus waste' and allows to pick this as a default answer (in the mapcomplete.org theme 'OnWheels') (This is only shown if cuisine=friture)",
      "value": "yes"
    },
    {
      "key": "reusable_packaging:accept",
      "description": "Layer 'Restaurants and fast food' shows reusable_packaging:accept=no with a fixed text, namely 'Bringing your own container is <b>not allowed</b>' and allows to pick this as a default answer (in the mapcomplete.org theme 'OnWheels') (This is only shown if cuisine=friture)",
      "value": "no"
    },
    {
      "key": "reusable_packaging:accept",
      "description": "Layer 'Restaurants and fast food' shows reusable_packaging:accept=only with a fixed text, namely 'You <b>must</b> bring your own container to order here.' and allows to pick this as a default answer (in the mapcomplete.org theme 'OnWheels') (This is only shown if cuisine=friture)",
      "value": "only"
    },
    {
      "key": "service:electricity",
      "description": "Layer 'Restaurants and fast food' shows service:electricity=yes with a fixed text, namely 'There are plenty of domestic sockets available to customers seated indoors, where they can charge their electronics' and allows to pick this as a default answer (in the mapcomplete.org theme 'OnWheels')",
      "value": "yes"
    },
    {
      "key": "service:electricity",
      "description": "Layer 'Restaurants and fast food' shows service:electricity=limited with a fixed text, namely 'There are a few domestic sockets available to customers seated indoors, where they can charge their electronics' and allows to pick this as a default answer (in the mapcomplete.org theme 'OnWheels')",
      "value": "limited"
    },
    {
      "key": "service:electricity",
      "description": "Layer 'Restaurants and fast food' shows service:electricity=ask with a fixed text, namely 'There are no sockets available indoors to customers, but charging might be possible if the staff is asked' and allows to pick this as a default answer (in the mapcomplete.org theme 'OnWheels')",
      "value": "ask"
    },
    {
      "key": "service:electricity",
      "description": "Layer 'Restaurants and fast food' shows service:electricity=no with a fixed text, namely 'There are a no domestic sockets available to customers seated indoors' and allows to pick this as a default answer (in the mapcomplete.org theme 'OnWheels')",
      "value": "no"
    },
    {
      "key": "dog",
      "description": "Layer 'Restaurants and fast food' shows dog=yes with a fixed text, namely 'Dogs are allowed' and allows to pick this as a default answer (in the mapcomplete.org theme 'OnWheels')",
      "value": "yes"
    },
    {
      "key": "dog",
      "description": "Layer 'Restaurants and fast food' shows dog=no with a fixed text, namely 'Dogs are <b>not</b> allowed' and allows to pick this as a default answer (in the mapcomplete.org theme 'OnWheels')",
      "value": "no"
    },
    {
      "key": "dog",
      "description": "Layer 'Restaurants and fast food' shows dog=leashed with a fixed text, namely 'Dogs are allowed, but they have to be leashed' and allows to pick this as a default answer (in the mapcomplete.org theme 'OnWheels')",
      "value": "leashed"
    },
    {
      "key": "dog",
      "description": "Layer 'Restaurants and fast food' shows dog=unleashed with a fixed text, namely 'Dogs are allowed and can run around freely' and allows to pick this as a default answer (in the mapcomplete.org theme 'OnWheels')",
      "value": "unleashed"
    },
    {
      "key": "internet_access",
      "description": "Layer 'Restaurants and fast food' shows internet_access=wlan with a fixed text, namely 'This place offers wireless internet access' and allows to pick this as a default answer (in the mapcomplete.org theme 'OnWheels')",
      "value": "wlan"
    },
    {
      "key": "internet_access",
      "description": "Layer 'Restaurants and fast food' shows internet_access=no with a fixed text, namely 'This place <b>does not</b> offer internet access' and allows to pick this as a default answer (in the mapcomplete.org theme 'OnWheels')",
      "value": "no"
    },
    {
      "key": "internet_access",
      "description": "Layer 'Restaurants and fast food' shows internet_access=yes with a fixed text, namely 'This place offers internet access' (in the mapcomplete.org theme 'OnWheels')",
      "value": "yes"
    },
    {
      "key": "internet_access",
      "description": "Layer 'Restaurants and fast food' shows internet_access=terminal with a fixed text, namely 'This place offers internet access via a terminal or computer' and allows to pick this as a default answer (in the mapcomplete.org theme 'OnWheels')",
      "value": "terminal"
    },
    {
      "key": "internet_access",
      "description": "Layer 'Restaurants and fast food' shows internet_access=wired with a fixed text, namely 'This place offers wired internet access' and allows to pick this as a default answer (in the mapcomplete.org theme 'OnWheels')",
      "value": "wired"
    },
    {
      "key": "internet_access:fee",
      "description": "Layer 'Restaurants and fast food' shows internet_access:fee=yes with a fixed text, namely 'There is a fee for the internet access at this place' and allows to pick this as a default answer (in the mapcomplete.org theme 'OnWheels') (This is only shown if internet_access!=no&internet_access~.+)",
      "value": "yes"
    },
    {
      "key": "internet_access:fee",
      "description": "Layer 'Restaurants and fast food' shows internet_access:fee=no with a fixed text, namely 'Internet access is free at this place' and allows to pick this as a default answer (in the mapcomplete.org theme 'OnWheels') (This is only shown if internet_access!=no&internet_access~.+)",
      "value": "no"
    },
    {
      "key": "internet_access:fee",
      "description": "Layer 'Restaurants and fast food' shows internet_access:fee=customers with a fixed text, namely 'Internet access is free at this place, for customers only' and allows to pick this as a default answer (in the mapcomplete.org theme 'OnWheels') (This is only shown if internet_access!=no&internet_access~.+)",
      "value": "customers"
    },
    {
      "key": "internet_access:ssid",
      "description": "Layer 'Restaurants and fast food' shows and asks freeform values for key 'internet_access:ssid' (in the mapcomplete.org theme 'OnWheels') (This is only shown if internet_access=wlan)"
    },
    {
      "key": "internet_access:ssid",
      "description": "Layer 'Restaurants and fast food' shows internet_access:ssid=Telekom with a fixed text, namely 'Telekom' and allows to pick this as a default answer (in the mapcomplete.org theme 'OnWheels') (This is only shown if internet_access=wlan)",
      "value": "Telekom"
    },
    {
      "key": "barrier",
      "description": "The MapComplete theme OnWheels has a layer Kerbs showing features with this tag",
      "value": "kerb"
    },
    {
      "key": "id",
      "description": "Layer 'Kerbs' shows id~.+ with a fixed text, namely 'You just created this element! Thanks for sharing this info with the world and helping people worldwide.' (in the mapcomplete.org theme 'OnWheels') (This is only shown if _backend~.+&_last_edit:passed_time<300&|_version_number=1)"
    },
    {
      "key": "image",
      "description": "The layer 'Kerbs allows to upload images and adds them under the 'image'-tag (and image:0, image:1, ... for multiple images). Furhtermore, this layer shows images based on the keys image, wikidata, wikipedia, wikimedia_commons and mapillary"
    },
    {
      "key": "mapillary",
      "description": "The layer 'Kerbs allows to upload images and adds them under the 'image'-tag (and image:0, image:1, ... for multiple images). Furhtermore, this layer shows images based on the keys image, wikidata, wikipedia, wikimedia_commons and mapillary"
    },
    {
      "key": "wikidata",
      "description": "The layer 'Kerbs allows to upload images and adds them under the 'image'-tag (and image:0, image:1, ... for multiple images). Furhtermore, this layer shows images based on the keys image, wikidata, wikipedia, wikimedia_commons and mapillary"
    },
    {
      "key": "wikipedia",
      "description": "The layer 'Kerbs allows to upload images and adds them under the 'image'-tag (and image:0, image:1, ... for multiple images). Furhtermore, this layer shows images based on the keys image, wikidata, wikipedia, wikimedia_commons and mapillary"
    },
    {
      "key": "kerb",
      "description": "Layer 'Kerbs' shows kerb=raised with a fixed text, namely 'This kerb is raised (>3 cm)' and allows to pick this as a default answer (in the mapcomplete.org theme 'OnWheels') (This is only shown if _geometry:type=Point)",
      "value": "raised"
    },
    {
      "key": "kerb",
      "description": "Layer 'Kerbs' shows kerb=lowered with a fixed text, namely 'This kerb is lowered (~3 cm)' and allows to pick this as a default answer (in the mapcomplete.org theme 'OnWheels') (This is only shown if _geometry:type=Point)",
      "value": "lowered"
    },
    {
      "key": "kerb",
      "description": "Layer 'Kerbs' shows kerb=flush with a fixed text, namely 'This kerb is flush (~0cm)' and allows to pick this as a default answer (in the mapcomplete.org theme 'OnWheels') (This is only shown if _geometry:type=Point)",
      "value": "flush"
    },
    {
      "key": "kerb",
      "description": "Layer 'Kerbs' shows kerb=no with a fixed text, namely 'There is no kerb here' (in the mapcomplete.org theme 'OnWheels') (This is only shown if _geometry:type=Point)",
      "value": "no"
    },
    {
      "key": "kerb",
      "description": "Layer 'Kerbs' shows kerb=yes with a fixed text, namely 'There is a kerb of unknown height' (in the mapcomplete.org theme 'OnWheels') (This is only shown if _geometry:type=Point)",
      "value": "yes"
    },
    {
      "key": "tactile_paving",
      "description": "Layer 'Kerbs' shows tactile_paving=yes with a fixed text, namely 'This kerb has tactile paving.' and allows to pick this as a default answer (in the mapcomplete.org theme 'OnWheels') (This is only shown if _geometry:type=Point)",
      "value": "yes"
    },
    {
      "key": "tactile_paving",
      "description": "Layer 'Kerbs' shows tactile_paving=no with a fixed text, namely 'This kerb does not have tactile paving.' and allows to pick this as a default answer (in the mapcomplete.org theme 'OnWheels') (This is only shown if _geometry:type=Point)",
      "value": "no"
    },
    {
      "key": "tactile_paving",
      "description": "Layer 'Kerbs' shows tactile_paving=incorrect with a fixed text, namely 'This kerb has tactile paving, but it is incorrect.' (in the mapcomplete.org theme 'OnWheels') (This is only shown if _geometry:type=Point)",
      "value": "incorrect"
    },
    {
      "key": "kerb:height",
      "description": "Layer 'Kerbs' shows and asks freeform values for key 'kerb:height' (in the mapcomplete.org theme 'OnWheels')"
    },
    {
      "key": "kerb:height",
      "description": "Layer 'Kerbs' shows kerb:height=0 with a fixed text, namely 'This kerb is flush and is lower than 1cm.' and allows to pick this as a default answer (in the mapcomplete.org theme 'OnWheels')",
      "value": "0"
    },
    {
      "key": "amenity",
      "description": "The MapComplete theme OnWheels has a layer Parking showing features with this tag",
      "value": "parking"
    },
    {
      "key": "id",
      "description": "Layer 'Parking' shows id~.+ with a fixed text, namely 'You just created this element! Thanks for sharing this info with the world and helping people worldwide.' (in the mapcomplete.org theme 'OnWheels') (This is only shown if _backend~.+&_last_edit:passed_time<300&|_version_number=1)"
    },
    {
      "key": "image",
      "description": "The layer 'Parking allows to upload images and adds them under the 'image'-tag (and image:0, image:1, ... for multiple images). Furhtermore, this layer shows images based on the keys image, wikidata, wikipedia, wikimedia_commons and mapillary"
    },
    {
      "key": "mapillary",
      "description": "The layer 'Parking allows to upload images and adds them under the 'image'-tag (and image:0, image:1, ... for multiple images). Furhtermore, this layer shows images based on the keys image, wikidata, wikipedia, wikimedia_commons and mapillary"
    },
    {
      "key": "wikidata",
      "description": "The layer 'Parking allows to upload images and adds them under the 'image'-tag (and image:0, image:1, ... for multiple images). Furhtermore, this layer shows images based on the keys image, wikidata, wikipedia, wikimedia_commons and mapillary"
    },
    {
      "key": "wikipedia",
      "description": "The layer 'Parking allows to upload images and adds them under the 'image'-tag (and image:0, image:1, ... for multiple images). Furhtermore, this layer shows images based on the keys image, wikidata, wikipedia, wikimedia_commons and mapillary"
    },
    {
      "key": "level",
      "description": "Layer 'Parking' shows and asks freeform values for key 'level' (in the mapcomplete.org theme 'OnWheels')"
    },
    {
      "key": "location",
      "description": "Layer 'Parking' shows location=underground with a fixed text, namely 'Located underground' (in the mapcomplete.org theme 'OnWheels')",
      "value": "underground"
    },
    {
      "key": "level",
      "description": "Layer 'Parking' shows level=0 with a fixed text, namely 'Located on the ground floor' and allows to pick this as a default answer (in the mapcomplete.org theme 'OnWheels')",
      "value": "0"
    },
    {
      "key": "level",
      "description": "Layer 'Parking' shows  with a fixed text, namely 'Located on the ground floor' (in the mapcomplete.org theme 'OnWheels') Picking this answer will delete the key level.",
      "value": ""
    },
    {
      "key": "level",
      "description": "Layer 'Parking' shows level=1 with a fixed text, namely 'Located on the first floor' and allows to pick this as a default answer (in the mapcomplete.org theme 'OnWheels')",
      "value": "1"
    },
    {
      "key": "level",
      "description": "Layer 'Parking' shows level=-1 with a fixed text, namely 'Located on the first basement level' and allows to pick this as a default answer (in the mapcomplete.org theme 'OnWheels')",
      "value": "-1"
    },
    {
      "key": "parking",
      "description": "Layer 'Parking' shows parking=surface with a fixed text, namely 'This is a surface parking lot' and allows to pick this as a default answer (in the mapcomplete.org theme 'OnWheels')",
      "value": "surface"
    },
    {
      "key": "parking",
      "description": "Layer 'Parking' shows parking=street_side with a fixed text, namely 'This is a parking bay next to a street' and allows to pick this as a default answer (in the mapcomplete.org theme 'OnWheels')",
      "value": "street_side"
    },
    {
      "key": "parking",
      "description": "Layer 'Parking' shows parking=underground with a fixed text, namely 'This is an underground parking garage' and allows to pick this as a default answer (in the mapcomplete.org theme 'OnWheels')",
      "value": "underground"
    },
    {
      "key": "parking",
      "description": "Layer 'Parking' shows parking=multi-storey with a fixed text, namely 'This is a multi-storey parking garage' and allows to pick this as a default answer (in the mapcomplete.org theme 'OnWheels')",
      "value": "multi-storey"
    },
    {
      "key": "parking",
      "description": "Layer 'Parking' shows parking=rooftop with a fixed text, namely 'This is a rooftop parking deck' and allows to pick this as a default answer (in the mapcomplete.org theme 'OnWheels')",
      "value": "rooftop"
    },
    {
      "key": "parking",
      "description": "Layer 'Parking' shows parking=lane with a fixed text, namely 'This is a lane for parking on the road' and allows to pick this as a default answer (in the mapcomplete.org theme 'OnWheels')",
      "value": "lane"
    },
    {
      "key": "parking",
      "description": "Layer 'Parking' shows parking=carports with a fixed text, namely 'This is parking covered by carports' and allows to pick this as a default answer (in the mapcomplete.org theme 'OnWheels')",
      "value": "carports"
    },
    {
      "key": "parking",
      "description": "Layer 'Parking' shows parking=garage_boxes with a fixed text, namely 'This a parking consisting of garage boxes' and allows to pick this as a default answer (in the mapcomplete.org theme 'OnWheels')",
      "value": "garage_boxes"
    },
    {
      "key": "parking",
      "description": "Layer 'Parking' shows parking=layby with a fixed text, namely 'This is a parking on a layby' and allows to pick this as a default answer (in the mapcomplete.org theme 'OnWheels')",
      "value": "layby"
    },
    {
      "key": "parking",
      "description": "Layer 'Parking' shows parking=sheds with a fixed text, namely 'This is a parking consisting of sheds' and allows to pick this as a default answer (in the mapcomplete.org theme 'OnWheels')",
      "value": "sheds"
    },
    {
      "key": "capacity:disabled",
      "description": "Layer 'Parking' shows and asks freeform values for key 'capacity:disabled' (in the mapcomplete.org theme 'OnWheels')"
    },
    {
      "key": "capacity:disabled",
      "description": "Layer 'Parking' shows capacity:disabled=yes with a fixed text, namely 'There are disabled parking spots, but it is not known how many' (in the mapcomplete.org theme 'OnWheels')",
      "value": "yes"
    },
    {
      "key": "capacity:disabled",
      "description": "Layer 'Parking' shows capacity:disabled=no with a fixed text, namely 'There are no disabled parking spots' (in the mapcomplete.org theme 'OnWheels')",
      "value": "no"
    },
    {
      "key": "capacity:disabled",
      "description": "Layer 'Parking' shows capacity:disabled=0 with a fixed text, namely 'There are no disabled parking spots' and allows to pick this as a default answer (in the mapcomplete.org theme 'OnWheels')",
      "value": "0"
    },
    {
      "key": "capacity",
      "description": "Layer 'Parking' shows and asks freeform values for key 'capacity' (in the mapcomplete.org theme 'OnWheels')"
    },
    {
      "key": "parking_space",
      "description": "The MapComplete theme OnWheels has a layer Disabled parking spaces showing features with this tag",
      "value": "disabled"
    },
    {
      "key": "id",
      "description": "Layer 'Disabled parking spaces' shows id~.+ with a fixed text, namely 'You just created this element! Thanks for sharing this info with the world and helping people worldwide.' (in the mapcomplete.org theme 'OnWheels') (This is only shown if _backend~.+&_last_edit:passed_time<300&|_version_number=1)"
    },
    {
      "key": "image",
      "description": "The layer 'Disabled parking spaces allows to upload images and adds them under the 'image'-tag (and image:0, image:1, ... for multiple images). Furhtermore, this layer shows images based on the keys image, wikidata, wikipedia, wikimedia_commons and mapillary"
    },
    {
      "key": "mapillary",
      "description": "The layer 'Disabled parking spaces allows to upload images and adds them under the 'image'-tag (and image:0, image:1, ... for multiple images). Furhtermore, this layer shows images based on the keys image, wikidata, wikipedia, wikimedia_commons and mapillary"
    },
    {
      "key": "wikidata",
      "description": "The layer 'Disabled parking spaces allows to upload images and adds them under the 'image'-tag (and image:0, image:1, ... for multiple images). Furhtermore, this layer shows images based on the keys image, wikidata, wikipedia, wikimedia_commons and mapillary"
    },
    {
      "key": "wikipedia",
      "description": "The layer 'Disabled parking spaces allows to upload images and adds them under the 'image'-tag (and image:0, image:1, ... for multiple images). Furhtermore, this layer shows images based on the keys image, wikidata, wikipedia, wikimedia_commons and mapillary"
    },
    {
      "key": "shop",
      "description": "The MapComplete theme OnWheels has a layer Shop showing features with this tag"
    },
    {
      "key": "id",
      "description": "Layer 'Shop' shows id~.+ with a fixed text, namely 'You just created this element! Thanks for sharing this info with the world and helping people worldwide.' (in the mapcomplete.org theme 'OnWheels') (This is only shown if _backend~.+&_last_edit:passed_time<300&|_version_number=1)"
    },
    {
      "key": "image",
      "description": "The layer 'Shop allows to upload images and adds them under the 'image'-tag (and image:0, image:1, ... for multiple images). Furhtermore, this layer shows images based on the keys image, wikidata, wikipedia, wikimedia_commons and mapillary"
    },
    {
      "key": "mapillary",
      "description": "The layer 'Shop allows to upload images and adds them under the 'image'-tag (and image:0, image:1, ... for multiple images). Furhtermore, this layer shows images based on the keys image, wikidata, wikipedia, wikimedia_commons and mapillary"
    },
    {
      "key": "wikidata",
      "description": "The layer 'Shop allows to upload images and adds them under the 'image'-tag (and image:0, image:1, ... for multiple images). Furhtermore, this layer shows images based on the keys image, wikidata, wikipedia, wikimedia_commons and mapillary"
    },
    {
      "key": "wikipedia",
      "description": "The layer 'Shop allows to upload images and adds them under the 'image'-tag (and image:0, image:1, ... for multiple images). Furhtermore, this layer shows images based on the keys image, wikidata, wikipedia, wikimedia_commons and mapillary"
    },
    {
      "key": "name",
      "description": "Layer 'Shop' shows and asks freeform values for key 'name' (in the mapcomplete.org theme 'OnWheels')"
    },
    {
<<<<<<< HEAD
=======
      "key": "shop",
      "description": "Layer 'Shop' shows and asks freeform values for key 'shop' (in the mapcomplete.org theme 'OnWheels')"
    },
    {
      "key": "shop",
      "description": "Layer 'Shop' shows shop=agrarian with a fixed text, namely 'Farm Supply Shop' and allows to pick this as a default answer (in the mapcomplete.org theme 'OnWheels')",
      "value": "agrarian"
    },
    {
      "key": "shop",
      "description": "Layer 'Shop' shows shop=alcohol with a fixed text, namely 'Liquor Store' and allows to pick this as a default answer (in the mapcomplete.org theme 'OnWheels')",
      "value": "alcohol"
    },
    {
      "key": "shop",
      "description": "Layer 'Shop' shows shop=anime with a fixed text, namely 'Anime / Manga Shop' and allows to pick this as a default answer (in the mapcomplete.org theme 'OnWheels')",
      "value": "anime"
    },
    {
      "key": "shop",
      "description": "Layer 'Shop' shows shop=antiques with a fixed text, namely 'Antiques Shop' and allows to pick this as a default answer (in the mapcomplete.org theme 'OnWheels')",
      "value": "antiques"
    },
    {
      "key": "shop",
      "description": "Layer 'Shop' shows shop=appliance with a fixed text, namely 'Appliance Store' and allows to pick this as a default answer (in the mapcomplete.org theme 'OnWheels')",
      "value": "appliance"
    },
    {
      "key": "shop",
      "description": "Layer 'Shop' shows shop=art with a fixed text, namely 'Art Store' and allows to pick this as a default answer (in the mapcomplete.org theme 'OnWheels')",
      "value": "art"
    },
    {
      "key": "shop",
      "description": "Layer 'Shop' shows shop=baby_goods with a fixed text, namely 'Baby Goods Store' and allows to pick this as a default answer (in the mapcomplete.org theme 'OnWheels')",
      "value": "baby_goods"
    },
    {
      "key": "shop",
      "description": "Layer 'Shop' shows shop=bag with a fixed text, namely 'Bag/Luggage Store' and allows to pick this as a default answer (in the mapcomplete.org theme 'OnWheels')",
      "value": "bag"
    },
    {
      "key": "shop",
      "description": "Layer 'Shop' shows shop=bakery with a fixed text, namely 'Bakery' and allows to pick this as a default answer (in the mapcomplete.org theme 'OnWheels')",
      "value": "bakery"
    },
    {
      "key": "shop",
      "description": "Layer 'Shop' shows shop=bathroom_furnishing with a fixed text, namely 'Bathroom Furnishing Store' and allows to pick this as a default answer (in the mapcomplete.org theme 'OnWheels')",
      "value": "bathroom_furnishing"
    },
    {
      "key": "shop",
      "description": "Layer 'Shop' shows shop=beauty with a fixed text, namely 'Beauty Shop' and allows to pick this as a default answer (in the mapcomplete.org theme 'OnWheels')",
      "value": "beauty"
    },
    {
      "key": "shop",
      "description": "Layer 'Shop' shows shop=bed with a fixed text, namely 'Bedding/Mattress Store' and allows to pick this as a default answer (in the mapcomplete.org theme 'OnWheels')",
      "value": "bed"
    },
    {
      "key": "shop",
      "description": "Layer 'Shop' shows shop=beverages with a fixed text, namely 'Beverage Store' and allows to pick this as a default answer (in the mapcomplete.org theme 'OnWheels')",
      "value": "beverages"
    },
    {
      "key": "shop",
      "description": "Layer 'Shop' shows shop=bicycle with a fixed text, namely 'Bicycle Shop' and allows to pick this as a default answer (in the mapcomplete.org theme 'OnWheels')",
      "value": "bicycle"
    },
    {
      "key": "shop",
      "description": "Layer 'Shop' shows shop=boat with a fixed text, namely 'Boat Store' and allows to pick this as a default answer (in the mapcomplete.org theme 'OnWheels')",
      "value": "boat"
    },
    {
      "key": "shop",
      "description": "Layer 'Shop' shows shop=bookmaker with a fixed text, namely 'Bookmaker' and allows to pick this as a default answer (in the mapcomplete.org theme 'OnWheels')",
      "value": "bookmaker"
    },
    {
      "key": "shop",
      "description": "Layer 'Shop' shows shop=books with a fixed text, namely 'Book Store' and allows to pick this as a default answer (in the mapcomplete.org theme 'OnWheels')",
      "value": "books"
    },
    {
      "key": "shop",
      "description": "Layer 'Shop' shows shop=brewing_supplies with a fixed text, namely 'Brewing Supply Store' and allows to pick this as a default answer (in the mapcomplete.org theme 'OnWheels')",
      "value": "brewing_supplies"
    },
    {
      "key": "shop",
      "description": "Layer 'Shop' shows shop=butcher with a fixed text, namely 'Butcher' and allows to pick this as a default answer (in the mapcomplete.org theme 'OnWheels')",
      "value": "butcher"
    },
    {
      "key": "shop",
      "description": "Layer 'Shop' shows shop=camera with a fixed text, namely 'Camera Equipment Store' and allows to pick this as a default answer (in the mapcomplete.org theme 'OnWheels')",
      "value": "camera"
    },
    {
      "key": "shop",
      "description": "Layer 'Shop' shows shop=candles with a fixed text, namely 'Candle Shop' and allows to pick this as a default answer (in the mapcomplete.org theme 'OnWheels')",
      "value": "candles"
    },
    {
      "key": "shop",
      "description": "Layer 'Shop' shows shop=cannabis with a fixed text, namely 'Cannabis Shop' and allows to pick this as a default answer (in the mapcomplete.org theme 'OnWheels')",
      "value": "cannabis"
    },
    {
      "key": "shop",
      "description": "Layer 'Shop' shows shop=car with a fixed text, namely 'Car Dealership' and allows to pick this as a default answer (in the mapcomplete.org theme 'OnWheels')",
      "value": "car"
    },
    {
      "key": "shop",
      "description": "Layer 'Shop' shows shop=car_parts with a fixed text, namely 'Car Parts Store' and allows to pick this as a default answer (in the mapcomplete.org theme 'OnWheels')",
      "value": "car_parts"
    },
    {
      "key": "shop",
      "description": "Layer 'Shop' shows shop=car_repair with a fixed text, namely 'Car Repair Shop' and allows to pick this as a default answer (in the mapcomplete.org theme 'OnWheels')",
      "value": "car_repair"
    },
    {
      "key": "shop",
      "description": "Layer 'Shop' shows shop=caravan with a fixed text, namely 'RV Dealership' and allows to pick this as a default answer (in the mapcomplete.org theme 'OnWheels')",
      "value": "caravan"
    },
    {
      "key": "shop",
      "description": "Layer 'Shop' shows shop=carpet with a fixed text, namely 'Carpet Store' and allows to pick this as a default answer (in the mapcomplete.org theme 'OnWheels')",
      "value": "carpet"
    },
    {
      "key": "shop",
      "description": "Layer 'Shop' shows shop=catalogue with a fixed text, namely 'Catalog Shop' and allows to pick this as a default answer (in the mapcomplete.org theme 'OnWheels')",
      "value": "catalogue"
    },
    {
      "key": "shop",
      "description": "Layer 'Shop' shows shop=charity with a fixed text, namely 'Charity Store' and allows to pick this as a default answer (in the mapcomplete.org theme 'OnWheels')",
      "value": "charity"
    },
    {
      "key": "shop",
      "description": "Layer 'Shop' shows shop=cheese with a fixed text, namely 'Cheese Store' and allows to pick this as a default answer (in the mapcomplete.org theme 'OnWheels')",
      "value": "cheese"
    },
    {
      "key": "shop",
      "description": "Layer 'Shop' shows shop=chemist with a fixed text, namely 'Drugstore' and allows to pick this as a default answer (in the mapcomplete.org theme 'OnWheels')",
      "value": "chemist"
    },
    {
      "key": "shop",
      "description": "Layer 'Shop' shows shop=chocolate with a fixed text, namely 'Chocolate Store' and allows to pick this as a default answer (in the mapcomplete.org theme 'OnWheels')",
      "value": "chocolate"
    },
    {
      "key": "shop",
      "description": "Layer 'Shop' shows shop=clothes with a fixed text, namely 'Clothing Store' and allows to pick this as a default answer (in the mapcomplete.org theme 'OnWheels')",
      "value": "clothes"
    },
    {
      "key": "shop",
      "description": "Layer 'Shop' shows shop=coffee with a fixed text, namely 'Coffee Store' and allows to pick this as a default answer (in the mapcomplete.org theme 'OnWheels')",
      "value": "coffee"
    },
    {
      "key": "shop",
      "description": "Layer 'Shop' shows shop=collector with a fixed text, namely 'Collectibles Shop' and allows to pick this as a default answer (in the mapcomplete.org theme 'OnWheels')",
      "value": "collector"
    },
    {
      "key": "shop",
      "description": "Layer 'Shop' shows shop=computer with a fixed text, namely 'Computer Store' and allows to pick this as a default answer (in the mapcomplete.org theme 'OnWheels')",
      "value": "computer"
    },
    {
      "key": "shop",
      "description": "Layer 'Shop' shows shop=confectionery with a fixed text, namely 'Candy Store' and allows to pick this as a default answer (in the mapcomplete.org theme 'OnWheels')",
      "value": "confectionery"
    },
    {
      "key": "shop",
      "description": "Layer 'Shop' shows shop=convenience with a fixed text, namely 'Convenience Store' and allows to pick this as a default answer (in the mapcomplete.org theme 'OnWheels')",
      "value": "convenience"
    },
    {
      "key": "shop",
      "description": "Layer 'Shop' shows shop=copyshop with a fixed text, namely 'Copy Store' and allows to pick this as a default answer (in the mapcomplete.org theme 'OnWheels')",
      "value": "copyshop"
    },
    {
      "key": "shop",
      "description": "Layer 'Shop' shows shop=cosmetics with a fixed text, namely 'Cosmetics Store' and allows to pick this as a default answer (in the mapcomplete.org theme 'OnWheels')",
      "value": "cosmetics"
    },
    {
      "key": "shop",
      "description": "Layer 'Shop' shows shop=country_store with a fixed text, namely 'Country Store' and allows to pick this as a default answer (in the mapcomplete.org theme 'OnWheels')",
      "value": "country_store"
    },
    {
      "key": "shop",
      "description": "Layer 'Shop' shows shop=craft with a fixed text, namely 'Arts & Crafts Store' and allows to pick this as a default answer (in the mapcomplete.org theme 'OnWheels')",
      "value": "craft"
    },
    {
      "key": "shop",
      "description": "Layer 'Shop' shows shop=curtain with a fixed text, namely 'Curtain Store' and allows to pick this as a default answer (in the mapcomplete.org theme 'OnWheels')",
      "value": "curtain"
    },
    {
      "key": "shop",
      "description": "Layer 'Shop' shows shop=dairy with a fixed text, namely 'Dairy Store' and allows to pick this as a default answer (in the mapcomplete.org theme 'OnWheels')",
      "value": "dairy"
    },
    {
      "key": "shop",
      "description": "Layer 'Shop' shows shop=deli with a fixed text, namely 'Deli' and allows to pick this as a default answer (in the mapcomplete.org theme 'OnWheels')",
      "value": "deli"
    },
    {
      "key": "shop",
      "description": "Layer 'Shop' shows shop=department_store with a fixed text, namely 'Department Store' and allows to pick this as a default answer (in the mapcomplete.org theme 'OnWheels')",
      "value": "department_store"
    },
    {
      "key": "shop",
      "description": "Layer 'Shop' shows shop=doityourself with a fixed text, namely 'DIY Store' and allows to pick this as a default answer (in the mapcomplete.org theme 'OnWheels')",
      "value": "doityourself"
    },
    {
      "key": "shop",
      "description": "Layer 'Shop' shows shop=doors with a fixed text, namely 'Door Shop' and allows to pick this as a default answer (in the mapcomplete.org theme 'OnWheels')",
      "value": "doors"
    },
    {
      "key": "shop",
      "description": "Layer 'Shop' shows shop=dry_cleaning with a fixed text, namely 'Dry Cleaner' and allows to pick this as a default answer (in the mapcomplete.org theme 'OnWheels')",
      "value": "dry_cleaning"
    },
    {
      "key": "shop",
      "description": "Layer 'Shop' shows shop=e-cigarette with a fixed text, namely 'E-Cigarette Shop' and allows to pick this as a default answer (in the mapcomplete.org theme 'OnWheels')",
      "value": "e-cigarette"
    },
    {
      "key": "shop",
      "description": "Layer 'Shop' shows shop=electrical with a fixed text, namely 'Electrical Equipment Store' and allows to pick this as a default answer (in the mapcomplete.org theme 'OnWheels')",
      "value": "electrical"
    },
    {
      "key": "shop",
      "description": "Layer 'Shop' shows shop=electronics with a fixed text, namely 'Electronics Store' and allows to pick this as a default answer (in the mapcomplete.org theme 'OnWheels')",
      "value": "electronics"
    },
    {
      "key": "shop",
      "description": "Layer 'Shop' shows shop=erotic with a fixed text, namely 'Erotic Store' and allows to pick this as a default answer (in the mapcomplete.org theme 'OnWheels')",
      "value": "erotic"
    },
    {
      "key": "shop",
      "description": "Layer 'Shop' shows shop=fabric with a fixed text, namely 'Fabric Store' and allows to pick this as a default answer (in the mapcomplete.org theme 'OnWheels')",
      "value": "fabric"
    },
    {
      "key": "shop",
      "description": "Layer 'Shop' shows shop=farm with a fixed text, namely 'Produce Stand' and allows to pick this as a default answer (in the mapcomplete.org theme 'OnWheels')",
      "value": "farm"
    },
    {
      "key": "shop",
      "description": "Layer 'Shop' shows shop=fashion_accessories with a fixed text, namely 'Fashion Accessories Store' and allows to pick this as a default answer (in the mapcomplete.org theme 'OnWheels')",
      "value": "fashion_accessories"
    },
    {
      "key": "shop",
      "description": "Layer 'Shop' shows shop=fireplace with a fixed text, namely 'Fireplace Store' and allows to pick this as a default answer (in the mapcomplete.org theme 'OnWheels')",
      "value": "fireplace"
    },
    {
      "key": "shop",
      "description": "Layer 'Shop' shows shop=fishing with a fixed text, namely 'Fishing Shop' and allows to pick this as a default answer (in the mapcomplete.org theme 'OnWheels')",
      "value": "fishing"
    },
    {
      "key": "shop",
      "description": "Layer 'Shop' shows shop=flooring with a fixed text, namely 'Flooring Supply Shop' and allows to pick this as a default answer (in the mapcomplete.org theme 'OnWheels')",
      "value": "flooring"
    },
    {
      "key": "shop",
      "description": "Layer 'Shop' shows shop=florist with a fixed text, namely 'Florist' and allows to pick this as a default answer (in the mapcomplete.org theme 'OnWheels')",
      "value": "florist"
    },
    {
      "key": "shop",
      "description": "Layer 'Shop' shows shop=frame with a fixed text, namely 'Framing Shop' and allows to pick this as a default answer (in the mapcomplete.org theme 'OnWheels')",
      "value": "frame"
    },
    {
      "key": "shop",
      "description": "Layer 'Shop' shows shop=frozen_food with a fixed text, namely 'Frozen Food Store' and allows to pick this as a default answer (in the mapcomplete.org theme 'OnWheels')",
      "value": "frozen_food"
    },
    {
      "key": "shop",
      "description": "Layer 'Shop' shows shop=fuel with a fixed text, namely 'Fuel Shop' and allows to pick this as a default answer (in the mapcomplete.org theme 'OnWheels')",
      "value": "fuel"
    },
    {
      "key": "shop",
      "description": "Layer 'Shop' shows shop=funeral_directors with a fixed text, namely 'Funeral Home' and allows to pick this as a default answer (in the mapcomplete.org theme 'OnWheels')",
      "value": "funeral_directors"
    },
    {
      "key": "shop",
      "description": "Layer 'Shop' shows shop=furniture with a fixed text, namely 'Furniture Store' and allows to pick this as a default answer (in the mapcomplete.org theme 'OnWheels')",
      "value": "furniture"
    },
    {
      "key": "shop",
      "description": "Layer 'Shop' shows shop=games with a fixed text, namely 'Tabletop Game Store' and allows to pick this as a default answer (in the mapcomplete.org theme 'OnWheels')",
      "value": "games"
    },
    {
      "key": "shop",
      "description": "Layer 'Shop' shows shop=garden_centre with a fixed text, namely 'Garden Center' and allows to pick this as a default answer (in the mapcomplete.org theme 'OnWheels')",
      "value": "garden_centre"
    },
    {
      "key": "shop",
      "description": "Layer 'Shop' shows shop=gas with a fixed text, namely 'Bottled Gas Shop' and allows to pick this as a default answer (in the mapcomplete.org theme 'OnWheels')",
      "value": "gas"
    },
    {
      "key": "shop",
      "description": "Layer 'Shop' shows shop=general with a fixed text, namely 'General Store' and allows to pick this as a default answer (in the mapcomplete.org theme 'OnWheels')",
      "value": "general"
    },
    {
      "key": "shop",
      "description": "Layer 'Shop' shows shop=gift with a fixed text, namely 'Gift Shop' and allows to pick this as a default answer (in the mapcomplete.org theme 'OnWheels')",
      "value": "gift"
    },
    {
      "key": "shop",
      "description": "Layer 'Shop' shows shop=greengrocer with a fixed text, namely 'Greengrocer' and allows to pick this as a default answer (in the mapcomplete.org theme 'OnWheels')",
      "value": "greengrocer"
    },
    {
      "key": "shop",
      "description": "Layer 'Shop' shows shop=hairdresser with a fixed text, namely 'Hairdresser' and allows to pick this as a default answer (in the mapcomplete.org theme 'OnWheels')",
      "value": "hairdresser"
    },
    {
      "key": "shop",
      "description": "Layer 'Shop' shows shop=hairdresser_supply with a fixed text, namely 'Hairdresser Supply Store' and allows to pick this as a default answer (in the mapcomplete.org theme 'OnWheels')",
      "value": "hairdresser_supply"
    },
    {
      "key": "shop",
      "description": "Layer 'Shop' shows shop=hardware with a fixed text, namely 'Hardware Store' and allows to pick this as a default answer (in the mapcomplete.org theme 'OnWheels')",
      "value": "hardware"
    },
    {
      "key": "shop",
      "description": "Layer 'Shop' shows shop=health_food with a fixed text, namely 'Health Food Shop' and allows to pick this as a default answer (in the mapcomplete.org theme 'OnWheels')",
      "value": "health_food"
    },
    {
      "key": "shop",
      "description": "Layer 'Shop' shows shop=hearing_aids with a fixed text, namely 'Hearing Aids Store' and allows to pick this as a default answer (in the mapcomplete.org theme 'OnWheels')",
      "value": "hearing_aids"
    },
    {
      "key": "shop",
      "description": "Layer 'Shop' shows shop=herbalist with a fixed text, namely 'Herbalist' and allows to pick this as a default answer (in the mapcomplete.org theme 'OnWheels')",
      "value": "herbalist"
    },
    {
      "key": "shop",
      "description": "Layer 'Shop' shows shop=hifi with a fixed text, namely 'Hifi Store' and allows to pick this as a default answer (in the mapcomplete.org theme 'OnWheels')",
      "value": "hifi"
    },
    {
      "key": "shop",
      "description": "Layer 'Shop' shows shop=hobby with a fixed text, namely 'Hobby Shop' and allows to pick this as a default answer (in the mapcomplete.org theme 'OnWheels')",
      "value": "hobby"
    },
    {
      "key": "shop",
      "description": "Layer 'Shop' shows shop=household_linen with a fixed text, namely 'Household Linen Shop' and allows to pick this as a default answer (in the mapcomplete.org theme 'OnWheels')",
      "value": "household_linen"
    },
    {
      "key": "shop",
      "description": "Layer 'Shop' shows shop=houseware with a fixed text, namely 'Houseware Store' and allows to pick this as a default answer (in the mapcomplete.org theme 'OnWheels')",
      "value": "houseware"
    },
    {
      "key": "shop",
      "description": "Layer 'Shop' shows shop=hunting with a fixed text, namely 'Hunting Shop' and allows to pick this as a default answer (in the mapcomplete.org theme 'OnWheels')",
      "value": "hunting"
    },
    {
      "key": "shop",
      "description": "Layer 'Shop' shows shop=interior_decoration with a fixed text, namely 'Interior Decoration Store' and allows to pick this as a default answer (in the mapcomplete.org theme 'OnWheels')",
      "value": "interior_decoration"
    },
    {
      "key": "shop",
      "description": "Layer 'Shop' shows shop=jewelry with a fixed text, namely 'Jewelry Store' and allows to pick this as a default answer (in the mapcomplete.org theme 'OnWheels')",
      "value": "jewelry"
    },
    {
      "key": "shop",
      "description": "Layer 'Shop' shows shop=kiosk with a fixed text, namely 'Kiosk' and allows to pick this as a default answer (in the mapcomplete.org theme 'OnWheels')",
      "value": "kiosk"
    },
    {
      "key": "shop",
      "description": "Layer 'Shop' shows shop=kitchen with a fixed text, namely 'Kitchen Design Store' and allows to pick this as a default answer (in the mapcomplete.org theme 'OnWheels')",
      "value": "kitchen"
    },
    {
      "key": "shop",
      "description": "Layer 'Shop' shows shop=laundry with a fixed text, namely 'Laundry' and allows to pick this as a default answer (in the mapcomplete.org theme 'OnWheels')",
      "value": "laundry"
    },
    {
      "key": "shop",
      "description": "Layer 'Shop' shows shop=leather with a fixed text, namely 'Leather Store' and allows to pick this as a default answer (in the mapcomplete.org theme 'OnWheels')",
      "value": "leather"
    },
    {
      "key": "shop",
      "description": "Layer 'Shop' shows shop=lighting with a fixed text, namely 'Lighting Store' and allows to pick this as a default answer (in the mapcomplete.org theme 'OnWheels')",
      "value": "lighting"
    },
    {
      "key": "shop",
      "description": "Layer 'Shop' shows shop=locksmith with a fixed text, namely 'Locksmith' and allows to pick this as a default answer (in the mapcomplete.org theme 'OnWheels')",
      "value": "locksmith"
    },
    {
      "key": "shop",
      "description": "Layer 'Shop' shows shop=lottery with a fixed text, namely 'Lottery Shop' and allows to pick this as a default answer (in the mapcomplete.org theme 'OnWheels')",
      "value": "lottery"
    },
    {
      "key": "shop",
      "description": "Layer 'Shop' shows shop=mall with a fixed text, namely 'Mall' and allows to pick this as a default answer (in the mapcomplete.org theme 'OnWheels')",
      "value": "mall"
    },
    {
      "key": "shop",
      "description": "Layer 'Shop' shows shop=massage with a fixed text, namely 'Massage Shop' and allows to pick this as a default answer (in the mapcomplete.org theme 'OnWheels')",
      "value": "massage"
    },
    {
      "key": "shop",
      "description": "Layer 'Shop' shows shop=medical_supply with a fixed text, namely 'Medical Supply Store' and allows to pick this as a default answer (in the mapcomplete.org theme 'OnWheels')",
      "value": "medical_supply"
    },
    {
      "key": "shop",
      "description": "Layer 'Shop' shows shop=military_surplus with a fixed text, namely 'Military Surplus Store' and allows to pick this as a default answer (in the mapcomplete.org theme 'OnWheels')",
      "value": "military_surplus"
    },
    {
      "key": "shop",
      "description": "Layer 'Shop' shows shop=mobile_phone with a fixed text, namely 'Mobile Phone Store' and allows to pick this as a default answer (in the mapcomplete.org theme 'OnWheels')",
      "value": "mobile_phone"
    },
    {
      "key": "shop",
      "description": "Layer 'Shop' shows shop=model with a fixed text, namely 'Model Shop' and allows to pick this as a default answer (in the mapcomplete.org theme 'OnWheels')",
      "value": "model"
    },
    {
      "key": "shop",
      "description": "Layer 'Shop' shows shop=money_lender with a fixed text, namely 'Money Lender' and allows to pick this as a default answer (in the mapcomplete.org theme 'OnWheels')",
      "value": "money_lender"
    },
    {
      "key": "shop",
      "description": "Layer 'Shop' shows shop=motorcycle with a fixed text, namely 'Motorcycle Dealership' and allows to pick this as a default answer (in the mapcomplete.org theme 'OnWheels')",
      "value": "motorcycle"
    },
    {
      "key": "shop",
      "description": "Layer 'Shop' shows shop=motorcycle_repair with a fixed text, namely 'Motorcycle Repair Shop' and allows to pick this as a default answer (in the mapcomplete.org theme 'OnWheels')",
      "value": "motorcycle_repair"
    },
    {
      "key": "shop",
      "description": "Layer 'Shop' shows shop=music with a fixed text, namely 'Music Store' and allows to pick this as a default answer (in the mapcomplete.org theme 'OnWheels')",
      "value": "music"
    },
    {
      "key": "shop",
      "description": "Layer 'Shop' shows shop=musical_instrument with a fixed text, namely 'Musical Instrument Store' and allows to pick this as a default answer (in the mapcomplete.org theme 'OnWheels')",
      "value": "musical_instrument"
    },
    {
      "key": "shop",
      "description": "Layer 'Shop' shows shop=newsagent with a fixed text, namely 'Newspaper/Magazine Shop' and allows to pick this as a default answer (in the mapcomplete.org theme 'OnWheels')",
      "value": "newsagent"
    },
    {
      "key": "shop",
      "description": "Layer 'Shop' shows shop=nutrition_supplements with a fixed text, namely 'Nutrition Supplements Store' and allows to pick this as a default answer (in the mapcomplete.org theme 'OnWheels')",
      "value": "nutrition_supplements"
    },
    {
      "key": "shop",
      "description": "Layer 'Shop' shows shop=optician with a fixed text, namely 'Optician' and allows to pick this as a default answer (in the mapcomplete.org theme 'OnWheels')",
      "value": "optician"
    },
    {
      "key": "shop",
      "description": "Layer 'Shop' shows shop=outdoor with a fixed text, namely 'Outdoors Store' and allows to pick this as a default answer (in the mapcomplete.org theme 'OnWheels')",
      "value": "outdoor"
    },
    {
      "key": "shop",
      "description": "Layer 'Shop' shows shop=outpost with a fixed text, namely 'Online Retailer Outpost' and allows to pick this as a default answer (in the mapcomplete.org theme 'OnWheels')",
      "value": "outpost"
    },
    {
      "key": "shop",
      "description": "Layer 'Shop' shows shop=paint with a fixed text, namely 'Paint Store' and allows to pick this as a default answer (in the mapcomplete.org theme 'OnWheels')",
      "value": "paint"
    },
    {
      "key": "shop",
      "description": "Layer 'Shop' shows shop=party with a fixed text, namely 'Party Supply Store' and allows to pick this as a default answer (in the mapcomplete.org theme 'OnWheels')",
      "value": "party"
    },
    {
      "key": "shop",
      "description": "Layer 'Shop' shows shop=pastry with a fixed text, namely 'Pastry Shop' and allows to pick this as a default answer (in the mapcomplete.org theme 'OnWheels')",
      "value": "pastry"
    },
    {
      "key": "shop",
      "description": "Layer 'Shop' shows shop=pawnbroker with a fixed text, namely 'Pawn Shop' and allows to pick this as a default answer (in the mapcomplete.org theme 'OnWheels')",
      "value": "pawnbroker"
    },
    {
      "key": "shop",
      "description": "Layer 'Shop' shows shop=perfumery with a fixed text, namely 'Perfume Store' and allows to pick this as a default answer (in the mapcomplete.org theme 'OnWheels')",
      "value": "perfumery"
    },
    {
      "key": "shop",
      "description": "Layer 'Shop' shows shop=pet with a fixed text, namely 'Pet Store' and allows to pick this as a default answer (in the mapcomplete.org theme 'OnWheels')",
      "value": "pet"
    },
    {
      "key": "shop",
      "description": "Layer 'Shop' shows shop=pet_grooming with a fixed text, namely 'Pet Grooming Store' and allows to pick this as a default answer (in the mapcomplete.org theme 'OnWheels')",
      "value": "pet_grooming"
    },
    {
      "key": "shop",
      "description": "Layer 'Shop' shows shop=photo with a fixed text, namely 'Photography Store' and allows to pick this as a default answer (in the mapcomplete.org theme 'OnWheels')",
      "value": "photo"
    },
    {
      "key": "shop",
      "description": "Layer 'Shop' shows shop=pottery with a fixed text, namely 'Pottery Store' and allows to pick this as a default answer (in the mapcomplete.org theme 'OnWheels')",
      "value": "pottery"
    },
    {
      "key": "shop",
      "description": "Layer 'Shop' shows shop=printer_ink with a fixed text, namely 'Printer Ink Store' and allows to pick this as a default answer (in the mapcomplete.org theme 'OnWheels')",
      "value": "printer_ink"
    },
    {
      "key": "shop",
      "description": "Layer 'Shop' shows shop=psychic with a fixed text, namely 'Psychic' and allows to pick this as a default answer (in the mapcomplete.org theme 'OnWheels')",
      "value": "psychic"
    },
    {
      "key": "shop",
      "description": "Layer 'Shop' shows shop=pyrotechnics with a fixed text, namely 'Fireworks Store' and allows to pick this as a default answer (in the mapcomplete.org theme 'OnWheels')",
      "value": "pyrotechnics"
    },
    {
      "key": "shop",
      "description": "Layer 'Shop' shows shop=radiotechnics with a fixed text, namely 'Radio/Electronic Component Store' and allows to pick this as a default answer (in the mapcomplete.org theme 'OnWheels')",
      "value": "radiotechnics"
    },
    {
      "key": "shop",
      "description": "Layer 'Shop' shows shop=religion with a fixed text, namely 'Religious Store' and allows to pick this as a default answer (in the mapcomplete.org theme 'OnWheels')",
      "value": "religion"
    },
    {
      "key": "shop",
      "description": "Layer 'Shop' shows shop=rental with a fixed text, namely 'Rental Shop' and allows to pick this as a default answer (in the mapcomplete.org theme 'OnWheels')",
      "value": "rental"
    },
    {
      "key": "shop",
      "description": "Layer 'Shop' shows shop=repair with a fixed text, namely 'Repair Shop' and allows to pick this as a default answer (in the mapcomplete.org theme 'OnWheels')",
      "value": "repair"
    },
    {
      "key": "shop",
      "description": "Layer 'Shop' shows shop=scuba_diving with a fixed text, namely 'Scuba Diving Shop' and allows to pick this as a default answer (in the mapcomplete.org theme 'OnWheels')",
      "value": "scuba_diving"
    },
    {
      "key": "shop",
      "description": "Layer 'Shop' shows shop=seafood with a fixed text, namely 'Seafood Shop' and allows to pick this as a default answer (in the mapcomplete.org theme 'OnWheels')",
      "value": "seafood"
    },
    {
      "key": "shop",
      "description": "Layer 'Shop' shows shop=second_hand with a fixed text, namely 'Consignment/Thrift Store' and allows to pick this as a default answer (in the mapcomplete.org theme 'OnWheels')",
      "value": "second_hand"
    },
    {
      "key": "shop",
      "description": "Layer 'Shop' shows shop=sewing with a fixed text, namely 'Sewing Supply Shop' and allows to pick this as a default answer (in the mapcomplete.org theme 'OnWheels')",
      "value": "sewing"
    },
    {
      "key": "shop",
      "description": "Layer 'Shop' shows shop=shoe_repair with a fixed text, namely 'Shoe Repair Shop' and allows to pick this as a default answer (in the mapcomplete.org theme 'OnWheels')",
      "value": "shoe_repair"
    },
    {
      "key": "shop",
      "description": "Layer 'Shop' shows shop=shoes with a fixed text, namely 'Shoe Store' and allows to pick this as a default answer (in the mapcomplete.org theme 'OnWheels')",
      "value": "shoes"
    },
    {
      "key": "shop",
      "description": "Layer 'Shop' shows shop=spices with a fixed text, namely 'Spice Shop' and allows to pick this as a default answer (in the mapcomplete.org theme 'OnWheels')",
      "value": "spices"
    },
    {
      "key": "shop",
      "description": "Layer 'Shop' shows shop=sports with a fixed text, namely 'Sporting Goods Store' and allows to pick this as a default answer (in the mapcomplete.org theme 'OnWheels')",
      "value": "sports"
    },
    {
      "key": "shop",
      "description": "Layer 'Shop' shows shop=stationery with a fixed text, namely 'Stationery Store' and allows to pick this as a default answer (in the mapcomplete.org theme 'OnWheels')",
      "value": "stationery"
    },
    {
      "key": "shop",
      "description": "Layer 'Shop' shows shop=storage_rental with a fixed text, namely 'Storage Rental' and allows to pick this as a default answer (in the mapcomplete.org theme 'OnWheels')",
      "value": "storage_rental"
    },
    {
      "key": "shop",
      "description": "Layer 'Shop' shows shop=supermarket with a fixed text, namely 'Supermarket' and allows to pick this as a default answer (in the mapcomplete.org theme 'OnWheels')",
      "value": "supermarket"
    },
    {
      "key": "shop",
      "description": "Layer 'Shop' shows shop=swimming_pool with a fixed text, namely 'Pool Supply Store' and allows to pick this as a default answer (in the mapcomplete.org theme 'OnWheels')",
      "value": "swimming_pool"
    },
    {
      "key": "shop",
      "description": "Layer 'Shop' shows shop=tailor with a fixed text, namely 'Tailor' and allows to pick this as a default answer (in the mapcomplete.org theme 'OnWheels')",
      "value": "tailor"
    },
    {
      "key": "shop",
      "description": "Layer 'Shop' shows shop=tattoo with a fixed text, namely 'Tattoo Parlor' and allows to pick this as a default answer (in the mapcomplete.org theme 'OnWheels')",
      "value": "tattoo"
    },
    {
      "key": "shop",
      "description": "Layer 'Shop' shows shop=tea with a fixed text, namely 'Tea Store' and allows to pick this as a default answer (in the mapcomplete.org theme 'OnWheels')",
      "value": "tea"
    },
    {
      "key": "shop",
      "description": "Layer 'Shop' shows shop=telecommunication with a fixed text, namely 'Telecom Retail Store' and allows to pick this as a default answer (in the mapcomplete.org theme 'OnWheels')",
      "value": "telecommunication"
    },
    {
      "key": "shop",
      "description": "Layer 'Shop' shows shop=ticket with a fixed text, namely 'Ticket Seller' and allows to pick this as a default answer (in the mapcomplete.org theme 'OnWheels')",
      "value": "ticket"
    },
    {
      "key": "shop",
      "description": "Layer 'Shop' shows shop=tiles with a fixed text, namely 'Tile Shop' and allows to pick this as a default answer (in the mapcomplete.org theme 'OnWheels')",
      "value": "tiles"
    },
    {
      "key": "shop",
      "description": "Layer 'Shop' shows shop=tobacco with a fixed text, namely 'Tobacco Shop' and allows to pick this as a default answer (in the mapcomplete.org theme 'OnWheels')",
      "value": "tobacco"
    },
    {
      "key": "shop",
      "description": "Layer 'Shop' shows shop=tool_hire with a fixed text, namely 'Tool Rental' and allows to pick this as a default answer (in the mapcomplete.org theme 'OnWheels')",
      "value": "tool_hire"
    },
    {
      "key": "shop",
      "description": "Layer 'Shop' shows shop=toys with a fixed text, namely 'Toy Store' and allows to pick this as a default answer (in the mapcomplete.org theme 'OnWheels')",
      "value": "toys"
    },
    {
      "key": "shop",
      "description": "Layer 'Shop' shows shop=trade with a fixed text, namely 'Trade Shop' and allows to pick this as a default answer (in the mapcomplete.org theme 'OnWheels')",
      "value": "trade"
    },
    {
      "key": "shop",
      "description": "Layer 'Shop' shows shop=travel_agency with a fixed text, namely 'Travel Agency' and allows to pick this as a default answer (in the mapcomplete.org theme 'OnWheels')",
      "value": "travel_agency"
    },
    {
      "key": "shop",
      "description": "Layer 'Shop' shows shop=trophy with a fixed text, namely 'Trophy Shop' and allows to pick this as a default answer (in the mapcomplete.org theme 'OnWheels')",
      "value": "trophy"
    },
    {
      "key": "shop",
      "description": "Layer 'Shop' shows shop=tyres with a fixed text, namely 'Tire Store' and allows to pick this as a default answer (in the mapcomplete.org theme 'OnWheels')",
      "value": "tyres"
    },
    {
      "key": "shop",
      "description": "Layer 'Shop' shows shop=vacuum_cleaner with a fixed text, namely 'Vacuum Cleaner Store' and allows to pick this as a default answer (in the mapcomplete.org theme 'OnWheels')",
      "value": "vacuum_cleaner"
    },
    {
      "key": "shop",
      "description": "Layer 'Shop' shows shop=variety_store with a fixed text, namely 'Variety Store' and allows to pick this as a default answer (in the mapcomplete.org theme 'OnWheels')",
      "value": "variety_store"
    },
    {
      "key": "shop",
      "description": "Layer 'Shop' shows shop=video with a fixed text, namely 'Video Store' and allows to pick this as a default answer (in the mapcomplete.org theme 'OnWheels')",
      "value": "video"
    },
    {
      "key": "shop",
      "description": "Layer 'Shop' shows shop=video_games with a fixed text, namely 'Video Game Store' and allows to pick this as a default answer (in the mapcomplete.org theme 'OnWheels')",
      "value": "video_games"
    },
    {
      "key": "shop",
      "description": "Layer 'Shop' shows shop=watches with a fixed text, namely 'Watches Shop' and allows to pick this as a default answer (in the mapcomplete.org theme 'OnWheels')",
      "value": "watches"
    },
    {
      "key": "shop",
      "description": "Layer 'Shop' shows shop=water with a fixed text, namely 'Drinking Water Shop' and allows to pick this as a default answer (in the mapcomplete.org theme 'OnWheels')",
      "value": "water"
    },
    {
      "key": "shop",
      "description": "Layer 'Shop' shows shop=water_sports with a fixed text, namely 'Watersport/Swim Shop' and allows to pick this as a default answer (in the mapcomplete.org theme 'OnWheels')",
      "value": "water_sports"
    },
    {
      "key": "shop",
      "description": "Layer 'Shop' shows shop=weapons with a fixed text, namely 'Weapon Shop' and allows to pick this as a default answer (in the mapcomplete.org theme 'OnWheels')",
      "value": "weapons"
    },
    {
      "key": "shop",
      "description": "Layer 'Shop' shows shop=wholesale with a fixed text, namely 'Wholesale Store' and allows to pick this as a default answer (in the mapcomplete.org theme 'OnWheels')",
      "value": "wholesale"
    },
    {
      "key": "shop",
      "description": "Layer 'Shop' shows shop=wigs with a fixed text, namely 'Wig Shop' and allows to pick this as a default answer (in the mapcomplete.org theme 'OnWheels')",
      "value": "wigs"
    },
    {
      "key": "shop",
      "description": "Layer 'Shop' shows shop=window_blind with a fixed text, namely 'Window Blind Store' and allows to pick this as a default answer (in the mapcomplete.org theme 'OnWheels')",
      "value": "window_blind"
    },
    {
      "key": "shop",
      "description": "Layer 'Shop' shows shop=wine with a fixed text, namely 'Wine Shop' and allows to pick this as a default answer (in the mapcomplete.org theme 'OnWheels')",
      "value": "wine"
    },
    {
>>>>>>> dfd2a3d6
      "key": "opening_hours",
      "description": "Layer 'Shop' shows and asks freeform values for key 'opening_hours' (in the mapcomplete.org theme 'OnWheels')"
    },
    {
      "key": "website",
      "description": "Layer 'Shop' shows and asks freeform values for key 'website' (in the mapcomplete.org theme 'OnWheels')"
    },
    {
      "key": "contact:website",
      "description": "Layer 'Shop' shows contact:website~.+ with a fixed text, namely '<a href='{contact:website}' rel='nofollow noopener noreferrer' target='_blank'>{contact:website}</a>' (in the mapcomplete.org theme 'OnWheels')"
    },
    {
      "key": "email",
      "description": "Layer 'Shop' shows and asks freeform values for key 'email' (in the mapcomplete.org theme 'OnWheels')"
    },
    {
      "key": "contact:email",
      "description": "Layer 'Shop' shows contact:email~.+ with a fixed text, namely '<a href='mailto:{contact:email}' target='_blank'>{contact:email}</a>' (in the mapcomplete.org theme 'OnWheels')"
    },
    {
      "key": "phone",
      "description": "Layer 'Shop' shows and asks freeform values for key 'phone' (in the mapcomplete.org theme 'OnWheels')"
    },
    {
      "key": "contact:phone",
      "description": "Layer 'Shop' shows contact:phone~.+ with a fixed text, namely '<a href='tel:{contact:phone}'>{contact:phone}</a>' (in the mapcomplete.org theme 'OnWheels')"
    },
    {
      "key": "payment:cash",
      "description": "Layer 'Shop' shows payment:cash=yes with a fixed text, namely 'Cash is accepted here' and allows to pick this as a default answer (in the mapcomplete.org theme 'OnWheels')",
      "value": "yes"
    },
    {
      "key": "payment:cards",
      "description": "Layer 'Shop' shows payment:cards=yes with a fixed text, namely 'Payment cards are accepted here' and allows to pick this as a default answer (in the mapcomplete.org theme 'OnWheels')",
      "value": "yes"
    },
    {
      "key": "payment:qr_code",
      "description": "Layer 'Shop' shows payment:qr_code=yes with a fixed text, namely 'Payment by QR-code is possible here' and allows to pick this as a default answer (in the mapcomplete.org theme 'OnWheels')",
      "value": "yes"
    },
    {
      "key": "level",
      "description": "Layer 'Shop' shows and asks freeform values for key 'level' (in the mapcomplete.org theme 'OnWheels')"
    },
    {
      "key": "location",
      "description": "Layer 'Shop' shows location=underground with a fixed text, namely 'Located underground' (in the mapcomplete.org theme 'OnWheels')",
      "value": "underground"
    },
    {
      "key": "level",
      "description": "Layer 'Shop' shows level=0 with a fixed text, namely 'Located on the ground floor' and allows to pick this as a default answer (in the mapcomplete.org theme 'OnWheels')",
      "value": "0"
    },
    {
      "key": "level",
      "description": "Layer 'Shop' shows  with a fixed text, namely 'Located on the ground floor' (in the mapcomplete.org theme 'OnWheels') Picking this answer will delete the key level.",
      "value": ""
    },
    {
      "key": "level",
      "description": "Layer 'Shop' shows level=1 with a fixed text, namely 'Located on the first floor' and allows to pick this as a default answer (in the mapcomplete.org theme 'OnWheels')",
      "value": "1"
    },
    {
      "key": "level",
      "description": "Layer 'Shop' shows level=-1 with a fixed text, namely 'Located on the first basement level' and allows to pick this as a default answer (in the mapcomplete.org theme 'OnWheels')",
      "value": "-1"
    },
    {
      "key": "service:print:A4",
      "description": "Layer 'Shop' shows service:print:A4=yes with a fixed text, namely 'This shop can print on papers of size A4' and allows to pick this as a default answer (in the mapcomplete.org theme 'OnWheels') (This is only shown if shop~^(.*copyshop.*)$|shop~^(.*stationery.*)$|service:print=yes)",
      "value": "yes"
    },
    {
      "key": "service:print:A3",
      "description": "Layer 'Shop' shows service:print:A3=yes with a fixed text, namely 'This shop can print on papers of size A3' and allows to pick this as a default answer (in the mapcomplete.org theme 'OnWheels') (This is only shown if shop~^(.*copyshop.*)$|shop~^(.*stationery.*)$|service:print=yes)",
      "value": "yes"
    },
    {
      "key": "service:print:A2",
      "description": "Layer 'Shop' shows service:print:A2=yes with a fixed text, namely 'This shop can print on papers of size A2' and allows to pick this as a default answer (in the mapcomplete.org theme 'OnWheels') (This is only shown if shop~^(.*copyshop.*)$|shop~^(.*stationery.*)$|service:print=yes)",
      "value": "yes"
    },
    {
      "key": "service:print:A1",
      "description": "Layer 'Shop' shows service:print:A1=yes with a fixed text, namely 'This shop can print on papers of size A1' and allows to pick this as a default answer (in the mapcomplete.org theme 'OnWheels') (This is only shown if shop~^(.*copyshop.*)$|shop~^(.*stationery.*)$|service:print=yes)",
      "value": "yes"
    },
    {
      "key": "service:print:A0",
      "description": "Layer 'Shop' shows service:print:A0=yes with a fixed text, namely 'This shop can print on papers of size A0' and allows to pick this as a default answer (in the mapcomplete.org theme 'OnWheels') (This is only shown if shop~^(.*copyshop.*)$|shop~^(.*stationery.*)$|service:print=yes)",
      "value": "yes"
    },
    {
      "key": "internet_access",
      "description": "Layer 'Shop' shows internet_access=wlan with a fixed text, namely 'This place offers wireless internet access' and allows to pick this as a default answer (in the mapcomplete.org theme 'OnWheels')",
      "value": "wlan"
    },
    {
      "key": "internet_access",
      "description": "Layer 'Shop' shows internet_access=no with a fixed text, namely 'This place <b>does not</b> offer internet access' and allows to pick this as a default answer (in the mapcomplete.org theme 'OnWheels')",
      "value": "no"
    },
    {
      "key": "internet_access",
      "description": "Layer 'Shop' shows internet_access=yes with a fixed text, namely 'This place offers internet access' (in the mapcomplete.org theme 'OnWheels')",
      "value": "yes"
    },
    {
      "key": "internet_access",
      "description": "Layer 'Shop' shows internet_access=terminal with a fixed text, namely 'This place offers internet access via a terminal or computer' and allows to pick this as a default answer (in the mapcomplete.org theme 'OnWheels')",
      "value": "terminal"
    },
    {
      "key": "internet_access",
      "description": "Layer 'Shop' shows internet_access=wired with a fixed text, namely 'This place offers wired internet access' and allows to pick this as a default answer (in the mapcomplete.org theme 'OnWheels')",
      "value": "wired"
    },
    {
      "key": "internet_access:fee",
      "description": "Layer 'Shop' shows internet_access:fee=yes with a fixed text, namely 'There is a fee for the internet access at this place' and allows to pick this as a default answer (in the mapcomplete.org theme 'OnWheels') (This is only shown if internet_access!=no&internet_access~.+)",
      "value": "yes"
    },
    {
      "key": "internet_access:fee",
      "description": "Layer 'Shop' shows internet_access:fee=no with a fixed text, namely 'Internet access is free at this place' and allows to pick this as a default answer (in the mapcomplete.org theme 'OnWheels') (This is only shown if internet_access!=no&internet_access~.+)",
      "value": "no"
    },
    {
      "key": "internet_access:fee",
      "description": "Layer 'Shop' shows internet_access:fee=customers with a fixed text, namely 'Internet access is free at this place, for customers only' and allows to pick this as a default answer (in the mapcomplete.org theme 'OnWheels') (This is only shown if internet_access!=no&internet_access~.+)",
      "value": "customers"
    },
    {
      "key": "internet_access:ssid",
      "description": "Layer 'Shop' shows and asks freeform values for key 'internet_access:ssid' (in the mapcomplete.org theme 'OnWheels') (This is only shown if internet_access=wlan)"
    },
    {
      "key": "internet_access:ssid",
      "description": "Layer 'Shop' shows internet_access:ssid=Telekom with a fixed text, namely 'Telekom' and allows to pick this as a default answer (in the mapcomplete.org theme 'OnWheels') (This is only shown if internet_access=wlan)",
      "value": "Telekom"
    },
    {
      "key": "organic",
      "description": "Layer 'Shop' shows organic=yes with a fixed text, namely 'This shop offers organic products' and allows to pick this as a default answer (in the mapcomplete.org theme 'OnWheels') (This is only shown if shop=supermarket|shop=convenience|shop=farm|shop=greengrocer|shop=health_food|shop=clothes|shop=shoes|shop=butcher|shop=cosmetics|shop=deli|shop=bakery|shop=alcohol|shop=seafood|shop=beverages|shop=florist)",
      "value": "yes"
    },
    {
      "key": "organic",
      "description": "Layer 'Shop' shows organic=only with a fixed text, namely 'This shop only offers organic products' and allows to pick this as a default answer (in the mapcomplete.org theme 'OnWheels') (This is only shown if shop=supermarket|shop=convenience|shop=farm|shop=greengrocer|shop=health_food|shop=clothes|shop=shoes|shop=butcher|shop=cosmetics|shop=deli|shop=bakery|shop=alcohol|shop=seafood|shop=beverages|shop=florist)",
      "value": "only"
    },
    {
      "key": "organic",
      "description": "Layer 'Shop' shows organic=no with a fixed text, namely 'This shop does not offer organic products' and allows to pick this as a default answer (in the mapcomplete.org theme 'OnWheels') (This is only shown if shop=supermarket|shop=convenience|shop=farm|shop=greengrocer|shop=health_food|shop=clothes|shop=shoes|shop=butcher|shop=cosmetics|shop=deli|shop=bakery|shop=alcohol|shop=seafood|shop=beverages|shop=florist)",
      "value": "no"
    },
    {
      "key": "amenity",
      "description": "The MapComplete theme OnWheels has a layer Toilets showing features with this tag",
      "value": "toilets"
    },
    {
      "key": "id",
      "description": "Layer 'Toilets' shows id~.+ with a fixed text, namely 'You just created this element! Thanks for sharing this info with the world and helping people worldwide.' (in the mapcomplete.org theme 'OnWheels') (This is only shown if _backend~.+&_last_edit:passed_time<300&|_version_number=1)"
    },
    {
      "key": "image",
      "description": "The layer 'Toilets allows to upload images and adds them under the 'image'-tag (and image:0, image:1, ... for multiple images). Furhtermore, this layer shows images based on the keys image, wikidata, wikipedia, wikimedia_commons and mapillary"
    },
    {
      "key": "mapillary",
      "description": "The layer 'Toilets allows to upload images and adds them under the 'image'-tag (and image:0, image:1, ... for multiple images). Furhtermore, this layer shows images based on the keys image, wikidata, wikipedia, wikimedia_commons and mapillary"
    },
    {
      "key": "wikidata",
      "description": "The layer 'Toilets allows to upload images and adds them under the 'image'-tag (and image:0, image:1, ... for multiple images). Furhtermore, this layer shows images based on the keys image, wikidata, wikipedia, wikimedia_commons and mapillary"
    },
    {
      "key": "wikipedia",
      "description": "The layer 'Toilets allows to upload images and adds them under the 'image'-tag (and image:0, image:1, ... for multiple images). Furhtermore, this layer shows images based on the keys image, wikidata, wikipedia, wikimedia_commons and mapillary"
    },
    {
      "key": "level",
      "description": "Layer 'Toilets' shows and asks freeform values for key 'level' (in the mapcomplete.org theme 'OnWheels')"
    },
    {
      "key": "location",
      "description": "Layer 'Toilets' shows location=underground with a fixed text, namely 'Located underground' (in the mapcomplete.org theme 'OnWheels')",
      "value": "underground"
    },
    {
      "key": "level",
      "description": "Layer 'Toilets' shows level=0 with a fixed text, namely 'Located on the ground floor' and allows to pick this as a default answer (in the mapcomplete.org theme 'OnWheels')",
      "value": "0"
    },
    {
      "key": "level",
      "description": "Layer 'Toilets' shows  with a fixed text, namely 'Located on the ground floor' (in the mapcomplete.org theme 'OnWheels') Picking this answer will delete the key level.",
      "value": ""
    },
    {
      "key": "level",
      "description": "Layer 'Toilets' shows level=1 with a fixed text, namely 'Located on the first floor' and allows to pick this as a default answer (in the mapcomplete.org theme 'OnWheels')",
      "value": "1"
    },
    {
      "key": "level",
      "description": "Layer 'Toilets' shows level=-1 with a fixed text, namely 'Located on the first basement level' and allows to pick this as a default answer (in the mapcomplete.org theme 'OnWheels')",
      "value": "-1"
    },
    {
      "key": "access",
      "description": "Layer 'Toilets' shows and asks freeform values for key 'access' (in the mapcomplete.org theme 'OnWheels')"
    },
    {
      "key": "access",
      "description": "Layer 'Toilets' shows access=yes with a fixed text, namely 'Public access' and allows to pick this as a default answer (in the mapcomplete.org theme 'OnWheels')",
      "value": "yes"
    },
    {
      "key": "access",
      "description": "Layer 'Toilets' shows access=customers with a fixed text, namely 'Only access to customers' and allows to pick this as a default answer (in the mapcomplete.org theme 'OnWheels')",
      "value": "customers"
    },
    {
      "key": "access",
      "description": "Layer 'Toilets' shows access=no with a fixed text, namely 'Not accessible' and allows to pick this as a default answer (in the mapcomplete.org theme 'OnWheels')",
      "value": "no"
    },
    {
      "key": "access",
      "description": "Layer 'Toilets' shows access=key with a fixed text, namely 'Accessible, but one has to ask a key to enter' and allows to pick this as a default answer (in the mapcomplete.org theme 'OnWheels')",
      "value": "key"
    },
    {
      "key": "access",
      "description": "Layer 'Toilets' shows access=public with a fixed text, namely 'Public access' (in the mapcomplete.org theme 'OnWheels')",
      "value": "public"
    },
    {
      "key": "fee",
      "description": "Layer 'Toilets' shows fee=yes with a fixed text, namely 'These are paid toilets' and allows to pick this as a default answer (in the mapcomplete.org theme 'OnWheels') (This is only shown if access!=no)",
      "value": "yes"
    },
    {
      "key": "fee",
      "description": "Layer 'Toilets' shows fee=no with a fixed text, namely 'Free to use' and allows to pick this as a default answer (in the mapcomplete.org theme 'OnWheels') (This is only shown if access!=no)",
      "value": "no"
    },
    {
      "key": "charge",
      "description": "Layer 'Toilets' shows and asks freeform values for key 'charge' (in the mapcomplete.org theme 'OnWheels') (This is only shown if fee=yes)"
    },
    {
      "key": "payment:cash",
      "description": "Layer 'Toilets' shows payment:cash=yes with a fixed text, namely 'Cash is accepted here' (in the mapcomplete.org theme 'OnWheels') (This is only shown if fee=yes)",
      "value": "yes"
    },
    {
      "key": "payment:cards",
      "description": "Layer 'Toilets' shows payment:cards=yes with a fixed text, namely 'Payment cards are accepted here' (in the mapcomplete.org theme 'OnWheels') (This is only shown if fee=yes)",
      "value": "yes"
    },
    {
      "key": "payment:qr_code",
      "description": "Layer 'Toilets' shows payment:qr_code=yes with a fixed text, namely 'Payment by QR-code is possible here' and allows to pick this as a default answer (in the mapcomplete.org theme 'OnWheels') (This is only shown if fee=yes)",
      "value": "yes"
    },
    {
      "key": "payment:coins",
      "description": "Layer 'Toilets' shows payment:coins=yes with a fixed text, namely 'Coins are accepted here' and allows to pick this as a default answer (in the mapcomplete.org theme 'OnWheels') (This is only shown if fee=yes)",
      "value": "yes"
    },
    {
      "key": "payment:notes",
      "description": "Layer 'Toilets' shows payment:notes=yes with a fixed text, namely 'Bank notes are accepted here' and allows to pick this as a default answer (in the mapcomplete.org theme 'OnWheels') (This is only shown if fee=yes)",
      "value": "yes"
    },
    {
      "key": "payment:debit_cards",
      "description": "Layer 'Toilets' shows payment:debit_cards=yes with a fixed text, namely 'Debit cards are accepted here' and allows to pick this as a default answer (in the mapcomplete.org theme 'OnWheels') (This is only shown if fee=yes)",
      "value": "yes"
    },
    {
      "key": "payment:credit_cards",
      "description": "Layer 'Toilets' shows payment:credit_cards=yes with a fixed text, namely 'Credit cards are accepted here' and allows to pick this as a default answer (in the mapcomplete.org theme 'OnWheels') (This is only shown if fee=yes)",
      "value": "yes"
    },
    {
      "key": "opening_hours",
      "description": "Layer 'Toilets' shows and asks freeform values for key 'opening_hours' (in the mapcomplete.org theme 'OnWheels') (This is only shown if access!=no)"
    },
    {
      "key": "opening_hours",
      "description": "Layer 'Toilets' shows opening_hours=24/7 with a fixed text, namely '24/7 opened (including holidays)' and allows to pick this as a default answer (in the mapcomplete.org theme 'OnWheels') (This is only shown if access!=no)",
      "value": "24/7"
    },
    {
      "key": "wheelchair",
      "description": "Layer 'Toilets' shows wheelchair=yes with a fixed text, namely 'There is a dedicated toilet for wheelchair users' and allows to pick this as a default answer (in the mapcomplete.org theme 'OnWheels')",
      "value": "yes"
    },
    {
      "key": "wheelchair",
      "description": "Layer 'Toilets' shows wheelchair=no with a fixed text, namely 'No wheelchair access' and allows to pick this as a default answer (in the mapcomplete.org theme 'OnWheels')",
      "value": "no"
    },
    {
      "key": "wheelchair",
      "description": "Layer 'Toilets' shows wheelchair=designated with a fixed text, namely 'There is only a dedicated toilet for wheelchair users' and allows to pick this as a default answer (in the mapcomplete.org theme 'OnWheels')",
      "value": "designated"
    },
    {
      "key": "door:width",
      "description": "Layer 'Toilets' shows and asks freeform values for key 'door:width' (in the mapcomplete.org theme 'OnWheels') (This is only shown if wheelchair=yes|wheelchair=designated)"
    },
    {
      "key": "toilets:position",
      "description": "Layer 'Toilets' shows toilets:position=seated with a fixed text, namely 'There are only seated toilets' and allows to pick this as a default answer (in the mapcomplete.org theme 'OnWheels')",
      "value": "seated"
    },
    {
      "key": "toilets:position",
      "description": "Layer 'Toilets' shows toilets:position=urinal with a fixed text, namely 'There are only urinals here' and allows to pick this as a default answer (in the mapcomplete.org theme 'OnWheels')",
      "value": "urinal"
    },
    {
      "key": "toilets:position",
      "description": "Layer 'Toilets' shows toilets:position=squat with a fixed text, namely 'There are only squat toilets here' and allows to pick this as a default answer (in the mapcomplete.org theme 'OnWheels')",
      "value": "squat"
    },
    {
      "key": "toilets:position",
      "description": "Layer 'Toilets' shows toilets:position=seated;urinal with a fixed text, namely 'Both seated toilets and urinals are available here' and allows to pick this as a default answer (in the mapcomplete.org theme 'OnWheels')",
      "value": "seated;urinal"
    },
    {
      "key": "changing_table",
      "description": "Layer 'Toilets' shows changing_table=yes with a fixed text, namely 'A changing table is available' and allows to pick this as a default answer (in the mapcomplete.org theme 'OnWheels')",
      "value": "yes"
    },
    {
      "key": "changing_table",
      "description": "Layer 'Toilets' shows changing_table=no with a fixed text, namely 'No changing table is available' and allows to pick this as a default answer (in the mapcomplete.org theme 'OnWheels')",
      "value": "no"
    },
    {
      "key": "changing_table:location",
      "description": "Layer 'Toilets' shows and asks freeform values for key 'changing_table:location' (in the mapcomplete.org theme 'OnWheels') (This is only shown if changing_table=yes)"
    },
    {
      "key": "changing_table:location",
      "description": "Layer 'Toilets' shows changing_table:location=female_toilet with a fixed text, namely 'The changing table is in the toilet for women. ' and allows to pick this as a default answer (in the mapcomplete.org theme 'OnWheels') (This is only shown if changing_table=yes)",
      "value": "female_toilet"
    },
    {
      "key": "changing_table:location",
      "description": "Layer 'Toilets' shows changing_table:location=male_toilet with a fixed text, namely 'The changing table is in the toilet for men. ' and allows to pick this as a default answer (in the mapcomplete.org theme 'OnWheels') (This is only shown if changing_table=yes)",
      "value": "male_toilet"
    },
    {
      "key": "changing_table:location",
      "description": "Layer 'Toilets' shows changing_table:location=wheelchair_toilet with a fixed text, namely 'The changing table is in the toilet for wheelchair users. ' and allows to pick this as a default answer (in the mapcomplete.org theme 'OnWheels') (This is only shown if changing_table=yes)",
      "value": "wheelchair_toilet"
    },
    {
      "key": "changing_table:location",
      "description": "Layer 'Toilets' shows changing_table:location=dedicated_room with a fixed text, namely 'The changing table is in a dedicated room. ' and allows to pick this as a default answer (in the mapcomplete.org theme 'OnWheels') (This is only shown if changing_table=yes)",
      "value": "dedicated_room"
    },
    {
      "key": "toilets:handwashing",
      "description": "Layer 'Toilets' shows toilets:handwashing=yes with a fixed text, namely 'This toilets have a sink to wash your hands' and allows to pick this as a default answer (in the mapcomplete.org theme 'OnWheels')",
      "value": "yes"
    },
    {
      "key": "toilets:handwashing",
      "description": "Layer 'Toilets' shows toilets:handwashing=no with a fixed text, namely 'This toilets <b>don't</b> have a sink to wash your hands' and allows to pick this as a default answer (in the mapcomplete.org theme 'OnWheels')",
      "value": "no"
    },
    {
      "key": "toilets:paper_supplied",
      "description": "Layer 'Toilets' shows toilets:paper_supplied=yes with a fixed text, namely 'This toilet is equipped with toilet paper' and allows to pick this as a default answer (in the mapcomplete.org theme 'OnWheels') (This is only shown if toilets:position!=urinal)",
      "value": "yes"
    },
    {
      "key": "toilets:paper_supplied",
      "description": "Layer 'Toilets' shows toilets:paper_supplied=no with a fixed text, namely 'You have to bring your own toilet paper to this toilet' and allows to pick this as a default answer (in the mapcomplete.org theme 'OnWheels') (This is only shown if toilets:position!=urinal)",
      "value": "no"
    },
    {
      "key": "description",
      "description": "Layer 'Toilets' shows and asks freeform values for key 'description' (in the mapcomplete.org theme 'OnWheels')"
    },
    {
      "key": "amenity",
      "description": "The MapComplete theme OnWheels has a layer Pharmacies showing features with this tag",
      "value": "pharmacy"
    },
    {
      "key": "id",
      "description": "Layer 'Pharmacies' shows id~.+ with a fixed text, namely 'You just created this element! Thanks for sharing this info with the world and helping people worldwide.' (in the mapcomplete.org theme 'OnWheels') (This is only shown if _backend~.+&_last_edit:passed_time<300&|_version_number=1)"
    },
    {
      "key": "image",
      "description": "The layer 'Pharmacies allows to upload images and adds them under the 'image'-tag (and image:0, image:1, ... for multiple images). Furhtermore, this layer shows images based on the keys image, wikidata, wikipedia, wikimedia_commons and mapillary"
    },
    {
      "key": "mapillary",
      "description": "The layer 'Pharmacies allows to upload images and adds them under the 'image'-tag (and image:0, image:1, ... for multiple images). Furhtermore, this layer shows images based on the keys image, wikidata, wikipedia, wikimedia_commons and mapillary"
    },
    {
      "key": "wikidata",
      "description": "The layer 'Pharmacies allows to upload images and adds them under the 'image'-tag (and image:0, image:1, ... for multiple images). Furhtermore, this layer shows images based on the keys image, wikidata, wikipedia, wikimedia_commons and mapillary"
    },
    {
      "key": "wikipedia",
      "description": "The layer 'Pharmacies allows to upload images and adds them under the 'image'-tag (and image:0, image:1, ... for multiple images). Furhtermore, this layer shows images based on the keys image, wikidata, wikipedia, wikimedia_commons and mapillary"
    },
    {
      "key": "name",
      "description": "Layer 'Pharmacies' shows and asks freeform values for key 'name' (in the mapcomplete.org theme 'OnWheels')"
    },
    {
      "key": "opening_hours",
      "description": "Layer 'Pharmacies' shows and asks freeform values for key 'opening_hours' (in the mapcomplete.org theme 'OnWheels')"
    },
    {
      "key": "phone",
      "description": "Layer 'Pharmacies' shows and asks freeform values for key 'phone' (in the mapcomplete.org theme 'OnWheels')"
    },
    {
      "key": "contact:phone",
      "description": "Layer 'Pharmacies' shows contact:phone~.+ with a fixed text, namely '<a href='tel:{contact:phone}'>{contact:phone}</a>' (in the mapcomplete.org theme 'OnWheels')"
    },
    {
      "key": "email",
      "description": "Layer 'Pharmacies' shows and asks freeform values for key 'email' (in the mapcomplete.org theme 'OnWheels')"
    },
    {
      "key": "contact:email",
      "description": "Layer 'Pharmacies' shows contact:email~.+ with a fixed text, namely '<a href='mailto:{contact:email}' target='_blank'>{contact:email}</a>' (in the mapcomplete.org theme 'OnWheels')"
    },
    {
      "key": "website",
      "description": "Layer 'Pharmacies' shows and asks freeform values for key 'website' (in the mapcomplete.org theme 'OnWheels')"
    },
    {
      "key": "contact:website",
      "description": "Layer 'Pharmacies' shows contact:website~.+ with a fixed text, namely '<a href='{contact:website}' rel='nofollow noopener noreferrer' target='_blank'>{contact:website}</a>' (in the mapcomplete.org theme 'OnWheels')"
    },
    {
      "key": "wheelchair",
      "description": "Layer 'Pharmacies' shows wheelchair=yes with a fixed text, namely 'This pharmacy is easy to access on a wheelchair' and allows to pick this as a default answer (in the mapcomplete.org theme 'OnWheels')",
      "value": "yes"
    },
    {
      "key": "wheelchair",
      "description": "Layer 'Pharmacies' shows wheelchair=no with a fixed text, namely 'This pharmacy is hard to access on a wheelchair' and allows to pick this as a default answer (in the mapcomplete.org theme 'OnWheels')",
      "value": "no"
    },
    {
      "key": "wheelchair",
      "description": "Layer 'Pharmacies' shows wheelchair=limited with a fixed text, namely 'This pharmacy has limited access for wheelchair users' and allows to pick this as a default answer (in the mapcomplete.org theme 'OnWheels')",
      "value": "limited"
    },
    {
      "key": "amenity",
      "description": "The MapComplete theme OnWheels has a layer Doctors showing features with this tag",
      "value": "doctors"
    },
    {
      "key": "id",
      "description": "Layer 'Doctors' shows id~.+ with a fixed text, namely 'You just created this element! Thanks for sharing this info with the world and helping people worldwide.' (in the mapcomplete.org theme 'OnWheels') (This is only shown if _backend~.+&_last_edit:passed_time<300&|_version_number=1)"
    },
    {
      "key": "image",
      "description": "The layer 'Doctors allows to upload images and adds them under the 'image'-tag (and image:0, image:1, ... for multiple images). Furhtermore, this layer shows images based on the keys image, wikidata, wikipedia, wikimedia_commons and mapillary"
    },
    {
      "key": "mapillary",
      "description": "The layer 'Doctors allows to upload images and adds them under the 'image'-tag (and image:0, image:1, ... for multiple images). Furhtermore, this layer shows images based on the keys image, wikidata, wikipedia, wikimedia_commons and mapillary"
    },
    {
      "key": "wikidata",
      "description": "The layer 'Doctors allows to upload images and adds them under the 'image'-tag (and image:0, image:1, ... for multiple images). Furhtermore, this layer shows images based on the keys image, wikidata, wikipedia, wikimedia_commons and mapillary"
    },
    {
      "key": "wikipedia",
      "description": "The layer 'Doctors allows to upload images and adds them under the 'image'-tag (and image:0, image:1, ... for multiple images). Furhtermore, this layer shows images based on the keys image, wikidata, wikipedia, wikimedia_commons and mapillary"
    },
    {
      "key": "name",
      "description": "Layer 'Doctors' shows and asks freeform values for key 'name' (in the mapcomplete.org theme 'OnWheels')"
    },
    {
      "key": "opening_hours",
      "description": "Layer 'Doctors' shows and asks freeform values for key 'opening_hours' (in the mapcomplete.org theme 'OnWheels')"
    },
    {
      "key": "opening_hours",
      "description": "Layer 'Doctors' shows opening_hours=\"by appointment\" with a fixed text, namely 'Only by appointment' and allows to pick this as a default answer (in the mapcomplete.org theme 'OnWheels')",
      "value": "\"by appointment\""
    },
    {
      "key": "opening_hours",
      "description": "Layer 'Doctors' shows opening_hours~^(\"by appointment\"|by appointment)$ with a fixed text, namely 'Only by appointment' (in the mapcomplete.org theme 'OnWheels')"
    },
    {
      "key": "phone",
      "description": "Layer 'Doctors' shows and asks freeform values for key 'phone' (in the mapcomplete.org theme 'OnWheels')"
    },
    {
      "key": "contact:phone",
      "description": "Layer 'Doctors' shows contact:phone~.+ with a fixed text, namely '<a href='tel:{contact:phone}'>{contact:phone}</a>' (in the mapcomplete.org theme 'OnWheels')"
    },
    {
      "key": "email",
      "description": "Layer 'Doctors' shows and asks freeform values for key 'email' (in the mapcomplete.org theme 'OnWheels')"
    },
    {
      "key": "contact:email",
      "description": "Layer 'Doctors' shows contact:email~.+ with a fixed text, namely '<a href='mailto:{contact:email}' target='_blank'>{contact:email}</a>' (in the mapcomplete.org theme 'OnWheels')"
    },
    {
      "key": "website",
      "description": "Layer 'Doctors' shows and asks freeform values for key 'website' (in the mapcomplete.org theme 'OnWheels')"
    },
    {
      "key": "contact:website",
      "description": "Layer 'Doctors' shows contact:website~.+ with a fixed text, namely '<a href='{contact:website}' rel='nofollow noopener noreferrer' target='_blank'>{contact:website}</a>' (in the mapcomplete.org theme 'OnWheels')"
    },
    {
      "key": "healthcare:speciality",
      "description": "Layer 'Doctors' shows and asks freeform values for key 'healthcare:speciality' (in the mapcomplete.org theme 'OnWheels')"
    },
    {
      "key": "healthcare:speciality",
      "description": "Layer 'Doctors' shows healthcare:speciality=general with a fixed text, namely 'This is a general practitioner' and allows to pick this as a default answer (in the mapcomplete.org theme 'OnWheels')",
      "value": "general"
    },
    {
      "key": "healthcare:speciality",
      "description": "Layer 'Doctors' shows healthcare:speciality=gynaecology with a fixed text, namely 'This is a gynaecologist' and allows to pick this as a default answer (in the mapcomplete.org theme 'OnWheels')",
      "value": "gynaecology"
    },
    {
      "key": "healthcare:speciality",
      "description": "Layer 'Doctors' shows healthcare:speciality=psychiatry with a fixed text, namely 'This is a psychiatrist' and allows to pick this as a default answer (in the mapcomplete.org theme 'OnWheels')",
      "value": "psychiatry"
    },
    {
      "key": "healthcare:speciality",
      "description": "Layer 'Doctors' shows healthcare:speciality=paediatrics with a fixed text, namely 'This is a paediatrician' and allows to pick this as a default answer (in the mapcomplete.org theme 'OnWheels')",
      "value": "paediatrics"
    },
    {
      "key": "amenity",
      "description": "The MapComplete theme OnWheels has a layer Hospitals showing features with this tag",
      "value": "hospital"
    },
    {
      "key": "amenity",
      "description": "The MapComplete theme OnWheels has a layer Hospitals showing features with this tag",
      "value": "clinic"
    },
    {
      "key": "id",
      "description": "Layer 'Hospitals' shows id~.+ with a fixed text, namely 'You just created this element! Thanks for sharing this info with the world and helping people worldwide.' (in the mapcomplete.org theme 'OnWheels') (This is only shown if _backend~.+&_last_edit:passed_time<300&|_version_number=1)"
    },
    {
      "key": "name",
      "description": "Layer 'Hospitals' shows and asks freeform values for key 'name' (in the mapcomplete.org theme 'OnWheels')"
    },
    {
      "key": "amenity",
      "description": "Layer 'Hospitals' shows amenity=clinic with a fixed text, namely 'This is a clinic - patients can not stay overnight' and allows to pick this as a default answer (in the mapcomplete.org theme 'OnWheels')",
      "value": "clinic"
    },
    {
      "key": "amenity",
      "description": "Layer 'Hospitals' shows amenity=hospital with a fixed text, namely 'This is a hospital - patients can be admitted here for multiple days' and allows to pick this as a default answer (in the mapcomplete.org theme 'OnWheels')",
      "value": "hospital"
    },
    {
      "key": "phone",
      "description": "Layer 'Hospitals' shows and asks freeform values for key 'phone' (in the mapcomplete.org theme 'OnWheels')"
    },
    {
      "key": "contact:phone",
      "description": "Layer 'Hospitals' shows contact:phone~.+ with a fixed text, namely '<a href='tel:{contact:phone}'>{contact:phone}</a>' (in the mapcomplete.org theme 'OnWheels')"
    },
    {
      "key": "email",
      "description": "Layer 'Hospitals' shows and asks freeform values for key 'email' (in the mapcomplete.org theme 'OnWheels')"
    },
    {
      "key": "contact:email",
      "description": "Layer 'Hospitals' shows contact:email~.+ with a fixed text, namely '<a href='mailto:{contact:email}' target='_blank'>{contact:email}</a>' (in the mapcomplete.org theme 'OnWheels')"
    },
    {
      "key": "website",
      "description": "Layer 'Hospitals' shows and asks freeform values for key 'website' (in the mapcomplete.org theme 'OnWheels')"
    },
    {
      "key": "contact:website",
      "description": "Layer 'Hospitals' shows contact:website~.+ with a fixed text, namely '<a href='{contact:website}' rel='nofollow noopener noreferrer' target='_blank'>{contact:website}</a>' (in the mapcomplete.org theme 'OnWheels')"
    },
    {
      "key": "opening_hours:visitors",
      "description": "Layer 'Hospitals' shows and asks freeform values for key 'opening_hours:visitors' (in the mapcomplete.org theme 'OnWheels')"
    },
    {
      "key": "amenity",
      "description": "The MapComplete theme OnWheels has a layer Reception desks showing features with this tag",
      "value": "reception_desk"
    },
    {
      "key": "id",
      "description": "Layer 'Reception desks' shows id~.+ with a fixed text, namely 'You just created this element! Thanks for sharing this info with the world and helping people worldwide.' (in the mapcomplete.org theme 'OnWheels') (This is only shown if _backend~.+&_last_edit:passed_time<300&|_version_number=1)"
    },
    {
      "key": "image",
      "description": "The layer 'Reception desks allows to upload images and adds them under the 'image'-tag (and image:0, image:1, ... for multiple images). Furhtermore, this layer shows images based on the keys image, wikidata, wikipedia, wikimedia_commons and mapillary"
    },
    {
      "key": "mapillary",
      "description": "The layer 'Reception desks allows to upload images and adds them under the 'image'-tag (and image:0, image:1, ... for multiple images). Furhtermore, this layer shows images based on the keys image, wikidata, wikipedia, wikimedia_commons and mapillary"
    },
    {
      "key": "wikidata",
      "description": "The layer 'Reception desks allows to upload images and adds them under the 'image'-tag (and image:0, image:1, ... for multiple images). Furhtermore, this layer shows images based on the keys image, wikidata, wikipedia, wikimedia_commons and mapillary"
    },
    {
      "key": "wikipedia",
      "description": "The layer 'Reception desks allows to upload images and adds them under the 'image'-tag (and image:0, image:1, ... for multiple images). Furhtermore, this layer shows images based on the keys image, wikidata, wikipedia, wikimedia_commons and mapillary"
    },
    {
      "key": "level",
      "description": "Layer 'Reception desks' shows and asks freeform values for key 'level' (in the mapcomplete.org theme 'OnWheels')"
    },
    {
      "key": "location",
      "description": "Layer 'Reception desks' shows location=underground with a fixed text, namely 'Located underground' (in the mapcomplete.org theme 'OnWheels')",
      "value": "underground"
    },
    {
      "key": "level",
      "description": "Layer 'Reception desks' shows level=0 with a fixed text, namely 'Located on the ground floor' and allows to pick this as a default answer (in the mapcomplete.org theme 'OnWheels')",
      "value": "0"
    },
    {
      "key": "level",
      "description": "Layer 'Reception desks' shows  with a fixed text, namely 'Located on the ground floor' (in the mapcomplete.org theme 'OnWheels') Picking this answer will delete the key level.",
      "value": ""
    },
    {
      "key": "level",
      "description": "Layer 'Reception desks' shows level=1 with a fixed text, namely 'Located on the first floor' and allows to pick this as a default answer (in the mapcomplete.org theme 'OnWheels')",
      "value": "1"
    },
    {
      "key": "level",
      "description": "Layer 'Reception desks' shows level=-1 with a fixed text, namely 'Located on the first basement level' and allows to pick this as a default answer (in the mapcomplete.org theme 'OnWheels')",
      "value": "-1"
    },
    {
      "key": "desk:height",
      "description": "Layer 'Reception desks' shows and asks freeform values for key 'desk:height' (in the mapcomplete.org theme 'OnWheels')"
    },
    {
      "key": "hearing_loop",
      "description": "Layer 'Reception desks' shows hearing_loop=yes with a fixed text, namely 'This place has an audio induction loop' and allows to pick this as a default answer (in the mapcomplete.org theme 'OnWheels')",
      "value": "yes"
    },
    {
      "key": "hearing_loop",
      "description": "Layer 'Reception desks' shows hearing_loop=no with a fixed text, namely 'This place <b>does not</b> have an audio induction loop' and allows to pick this as a default answer (in the mapcomplete.org theme 'OnWheels')",
      "value": "no"
    },
    {
      "key": "highway",
      "description": "The MapComplete theme OnWheels has a layer Elevator showing features with this tag",
      "value": "elevator"
    },
    {
      "key": "id",
      "description": "Layer 'Elevator' shows id~.+ with a fixed text, namely 'You just created this element! Thanks for sharing this info with the world and helping people worldwide.' (in the mapcomplete.org theme 'OnWheels') (This is only shown if _backend~.+&_last_edit:passed_time<300&|_version_number=1)"
    },
    {
      "key": "image",
      "description": "The layer 'Elevator allows to upload images and adds them under the 'image'-tag (and image:0, image:1, ... for multiple images). Furhtermore, this layer shows images based on the keys image, wikidata, wikipedia, wikimedia_commons and mapillary"
    },
    {
      "key": "mapillary",
      "description": "The layer 'Elevator allows to upload images and adds them under the 'image'-tag (and image:0, image:1, ... for multiple images). Furhtermore, this layer shows images based on the keys image, wikidata, wikipedia, wikimedia_commons and mapillary"
    },
    {
      "key": "wikidata",
      "description": "The layer 'Elevator allows to upload images and adds them under the 'image'-tag (and image:0, image:1, ... for multiple images). Furhtermore, this layer shows images based on the keys image, wikidata, wikipedia, wikimedia_commons and mapillary"
    },
    {
      "key": "wikipedia",
      "description": "The layer 'Elevator allows to upload images and adds them under the 'image'-tag (and image:0, image:1, ... for multiple images). Furhtermore, this layer shows images based on the keys image, wikidata, wikipedia, wikimedia_commons and mapillary"
    },
    {
      "key": "level",
      "description": "Layer 'Elevator' shows and asks freeform values for key 'level' (in the mapcomplete.org theme 'OnWheels')"
    },
    {
      "key": "location",
      "description": "Layer 'Elevator' shows location=underground with a fixed text, namely 'Located underground' (in the mapcomplete.org theme 'OnWheels')",
      "value": "underground"
    },
    {
      "key": "level",
      "description": "Layer 'Elevator' shows level=0 with a fixed text, namely 'Located on the ground floor' and allows to pick this as a default answer (in the mapcomplete.org theme 'OnWheels')",
      "value": "0"
    },
    {
      "key": "level",
      "description": "Layer 'Elevator' shows  with a fixed text, namely 'Located on the ground floor' (in the mapcomplete.org theme 'OnWheels') Picking this answer will delete the key level.",
      "value": ""
    },
    {
      "key": "level",
      "description": "Layer 'Elevator' shows level=1 with a fixed text, namely 'Located on the first floor' and allows to pick this as a default answer (in the mapcomplete.org theme 'OnWheels')",
      "value": "1"
    },
    {
      "key": "level",
      "description": "Layer 'Elevator' shows level=-1 with a fixed text, namely 'Located on the first basement level' and allows to pick this as a default answer (in the mapcomplete.org theme 'OnWheels')",
      "value": "-1"
    },
    {
      "key": "operational_status",
      "description": "Layer 'Elevator' shows operational_status=broken with a fixed text, namely 'This elevator is broken' and allows to pick this as a default answer (in the mapcomplete.org theme 'OnWheels')",
      "value": "broken"
    },
    {
      "key": "operational_status",
      "description": "Layer 'Elevator' shows operational_status=closed with a fixed text, namely 'This elevator is closed <span class='subtle'>e.g. because renovation works are going on</span>' and allows to pick this as a default answer (in the mapcomplete.org theme 'OnWheels')",
      "value": "closed"
    },
    {
      "key": "operational_status",
      "description": "Layer 'Elevator' shows operational_status=ok with a fixed text, namely 'This elevator works' and allows to pick this as a default answer (in the mapcomplete.org theme 'OnWheels')",
      "value": "ok"
    },
    {
      "key": "operational_status",
      "description": "Layer 'Elevator' shows  with a fixed text, namely 'This elevator works' (in the mapcomplete.org theme 'OnWheels') Picking this answer will delete the key operational_status.",
      "value": ""
    },
    {
      "key": "door:width",
      "description": "Layer 'Elevator' shows and asks freeform values for key 'door:width' (in the mapcomplete.org theme 'OnWheels')"
    },
    {
      "key": "elevator:width",
      "description": "Layer 'Elevator' shows and asks freeform values for key 'elevator:width' (in the mapcomplete.org theme 'OnWheels')"
    },
    {
      "key": "elevator:depth",
      "description": "Layer 'Elevator' shows and asks freeform values for key 'elevator:depth' (in the mapcomplete.org theme 'OnWheels')"
    },
    {
      "key": "hearing_loop",
      "description": "Layer 'Elevator' shows hearing_loop=yes with a fixed text, namely 'This place has an audio induction loop' and allows to pick this as a default answer (in the mapcomplete.org theme 'OnWheels')",
      "value": "yes"
    },
    {
      "key": "hearing_loop",
      "description": "Layer 'Elevator' shows hearing_loop=no with a fixed text, namely 'This place <b>does not</b> have an audio induction loop' and allows to pick this as a default answer (in the mapcomplete.org theme 'OnWheels')",
      "value": "no"
    },
    {
      "key": "tourism",
      "description": "The MapComplete theme OnWheels has a layer Hotels showing features with this tag",
      "value": "hotel"
    },
    {
      "key": "id",
      "description": "Layer 'Hotels' shows id~.+ with a fixed text, namely 'You just created this element! Thanks for sharing this info with the world and helping people worldwide.' (in the mapcomplete.org theme 'OnWheels') (This is only shown if _backend~.+&_last_edit:passed_time<300&|_version_number=1)"
    },
    {
      "key": "image",
      "description": "The layer 'Hotels allows to upload images and adds them under the 'image'-tag (and image:0, image:1, ... for multiple images). Furhtermore, this layer shows images based on the keys image, wikidata, wikipedia, wikimedia_commons and mapillary"
    },
    {
      "key": "mapillary",
      "description": "The layer 'Hotels allows to upload images and adds them under the 'image'-tag (and image:0, image:1, ... for multiple images). Furhtermore, this layer shows images based on the keys image, wikidata, wikipedia, wikimedia_commons and mapillary"
    },
    {
      "key": "wikidata",
      "description": "The layer 'Hotels allows to upload images and adds them under the 'image'-tag (and image:0, image:1, ... for multiple images). Furhtermore, this layer shows images based on the keys image, wikidata, wikipedia, wikimedia_commons and mapillary"
    },
    {
      "key": "wikipedia",
      "description": "The layer 'Hotels allows to upload images and adds them under the 'image'-tag (and image:0, image:1, ... for multiple images). Furhtermore, this layer shows images based on the keys image, wikidata, wikipedia, wikimedia_commons and mapillary"
    },
    {
      "key": "name",
      "description": "Layer 'Hotels' shows and asks freeform values for key 'name' (in the mapcomplete.org theme 'OnWheels')"
    },
    {
      "key": "phone",
      "description": "Layer 'Hotels' shows and asks freeform values for key 'phone' (in the mapcomplete.org theme 'OnWheels')"
    },
    {
      "key": "contact:phone",
      "description": "Layer 'Hotels' shows contact:phone~.+ with a fixed text, namely '<a href='tel:{contact:phone}'>{contact:phone}</a>' (in the mapcomplete.org theme 'OnWheels')"
    },
    {
      "key": "email",
      "description": "Layer 'Hotels' shows and asks freeform values for key 'email' (in the mapcomplete.org theme 'OnWheels')"
    },
    {
      "key": "contact:email",
      "description": "Layer 'Hotels' shows contact:email~.+ with a fixed text, namely '<a href='mailto:{contact:email}' target='_blank'>{contact:email}</a>' (in the mapcomplete.org theme 'OnWheels')"
    },
    {
      "key": "website",
      "description": "Layer 'Hotels' shows and asks freeform values for key 'website' (in the mapcomplete.org theme 'OnWheels')"
    },
    {
      "key": "contact:website",
      "description": "Layer 'Hotels' shows contact:website~.+ with a fixed text, namely '<a href='{contact:website}' rel='nofollow noopener noreferrer' target='_blank'>{contact:website}</a>' (in the mapcomplete.org theme 'OnWheels')"
    },
    {
      "key": "wheelchair",
      "description": "Layer 'Hotels' shows wheelchair=designated with a fixed text, namely 'This place is specially adapted for wheelchair users' and allows to pick this as a default answer (in the mapcomplete.org theme 'OnWheels')",
      "value": "designated"
    },
    {
      "key": "wheelchair",
      "description": "Layer 'Hotels' shows wheelchair=yes with a fixed text, namely 'This place is easily reachable with a wheelchair' and allows to pick this as a default answer (in the mapcomplete.org theme 'OnWheels')",
      "value": "yes"
    },
    {
      "key": "wheelchair",
      "description": "Layer 'Hotels' shows wheelchair=limited with a fixed text, namely 'It is possible to reach this place in a wheelchair, but it is not easy' and allows to pick this as a default answer (in the mapcomplete.org theme 'OnWheels')",
      "value": "limited"
    },
    {
      "key": "wheelchair",
      "description": "Layer 'Hotels' shows wheelchair=no with a fixed text, namely 'This place is not reachable with a wheelchair' and allows to pick this as a default answer (in the mapcomplete.org theme 'OnWheels')",
      "value": "no"
    },
    {
      "key": "internet_access",
      "description": "Layer 'Hotels' shows internet_access=wlan with a fixed text, namely 'This place offers wireless internet access' and allows to pick this as a default answer (in the mapcomplete.org theme 'OnWheels')",
      "value": "wlan"
    },
    {
      "key": "internet_access",
      "description": "Layer 'Hotels' shows internet_access=no with a fixed text, namely 'This place <b>does not</b> offer internet access' and allows to pick this as a default answer (in the mapcomplete.org theme 'OnWheels')",
      "value": "no"
    },
    {
      "key": "internet_access",
      "description": "Layer 'Hotels' shows internet_access=yes with a fixed text, namely 'This place offers internet access' (in the mapcomplete.org theme 'OnWheels')",
      "value": "yes"
    },
    {
      "key": "internet_access",
      "description": "Layer 'Hotels' shows internet_access=terminal with a fixed text, namely 'This place offers internet access via a terminal or computer' and allows to pick this as a default answer (in the mapcomplete.org theme 'OnWheels')",
      "value": "terminal"
    },
    {
      "key": "internet_access",
      "description": "Layer 'Hotels' shows internet_access=wired with a fixed text, namely 'This place offers wired internet access' and allows to pick this as a default answer (in the mapcomplete.org theme 'OnWheels')",
      "value": "wired"
    },
    {
      "key": "internet_access:fee",
      "description": "Layer 'Hotels' shows internet_access:fee=yes with a fixed text, namely 'There is a fee for the internet access at this place' and allows to pick this as a default answer (in the mapcomplete.org theme 'OnWheels') (This is only shown if internet_access!=no&internet_access~.+)",
      "value": "yes"
    },
    {
      "key": "internet_access:fee",
      "description": "Layer 'Hotels' shows internet_access:fee=no with a fixed text, namely 'Internet access is free at this place' and allows to pick this as a default answer (in the mapcomplete.org theme 'OnWheels') (This is only shown if internet_access!=no&internet_access~.+)",
      "value": "no"
    },
    {
      "key": "internet_access:fee",
      "description": "Layer 'Hotels' shows internet_access:fee=customers with a fixed text, namely 'Internet access is free at this place, for customers only' and allows to pick this as a default answer (in the mapcomplete.org theme 'OnWheels') (This is only shown if internet_access!=no&internet_access~.+)",
      "value": "customers"
    },
    {
      "key": "internet_access:ssid",
      "description": "Layer 'Hotels' shows and asks freeform values for key 'internet_access:ssid' (in the mapcomplete.org theme 'OnWheels') (This is only shown if internet_access=wlan)"
    },
    {
      "key": "internet_access:ssid",
      "description": "Layer 'Hotels' shows internet_access:ssid=Telekom with a fixed text, namely 'Telekom' and allows to pick this as a default answer (in the mapcomplete.org theme 'OnWheels') (This is only shown if internet_access=wlan)",
      "value": "Telekom"
    },
    {
      "key": "office",
      "description": "The MapComplete theme OnWheels has a layer governments showing features with this tag",
      "value": "government"
    },
    {
      "key": "id",
      "description": "Layer 'governments' shows id~.+ with a fixed text, namely 'You just created this element! Thanks for sharing this info with the world and helping people worldwide.' (in the mapcomplete.org theme 'OnWheels') (This is only shown if _backend~.+&_last_edit:passed_time<300&|_version_number=1)"
    },
    {
      "key": "image",
      "description": "The layer 'governments allows to upload images and adds them under the 'image'-tag (and image:0, image:1, ... for multiple images). Furhtermore, this layer shows images based on the keys image, wikidata, wikipedia, wikimedia_commons and mapillary"
    },
    {
      "key": "mapillary",
      "description": "The layer 'governments allows to upload images and adds them under the 'image'-tag (and image:0, image:1, ... for multiple images). Furhtermore, this layer shows images based on the keys image, wikidata, wikipedia, wikimedia_commons and mapillary"
    },
    {
      "key": "wikidata",
      "description": "The layer 'governments allows to upload images and adds them under the 'image'-tag (and image:0, image:1, ... for multiple images). Furhtermore, this layer shows images based on the keys image, wikidata, wikipedia, wikimedia_commons and mapillary"
    },
    {
      "key": "wikipedia",
      "description": "The layer 'governments allows to upload images and adds them under the 'image'-tag (and image:0, image:1, ... for multiple images). Furhtermore, this layer shows images based on the keys image, wikidata, wikipedia, wikimedia_commons and mapillary"
    },
    {
      "key": "phone",
      "description": "Layer 'governments' shows and asks freeform values for key 'phone' (in the mapcomplete.org theme 'OnWheels')"
    },
    {
      "key": "contact:phone",
      "description": "Layer 'governments' shows contact:phone~.+ with a fixed text, namely '<a href='tel:{contact:phone}'>{contact:phone}</a>' (in the mapcomplete.org theme 'OnWheels')"
    },
    {
      "key": "email",
      "description": "Layer 'governments' shows and asks freeform values for key 'email' (in the mapcomplete.org theme 'OnWheels')"
    },
    {
      "key": "contact:email",
      "description": "Layer 'governments' shows contact:email~.+ with a fixed text, namely '<a href='mailto:{contact:email}' target='_blank'>{contact:email}</a>' (in the mapcomplete.org theme 'OnWheels')"
    },
    {
      "key": "website",
      "description": "Layer 'governments' shows and asks freeform values for key 'website' (in the mapcomplete.org theme 'OnWheels')"
    },
    {
      "key": "contact:website",
      "description": "Layer 'governments' shows contact:website~.+ with a fixed text, namely '<a href='{contact:website}' rel='nofollow noopener noreferrer' target='_blank'>{contact:website}</a>' (in the mapcomplete.org theme 'OnWheels')"
    },
    {
      "key": "name",
      "description": "Layer 'governments' shows and asks freeform values for key 'name' (in the mapcomplete.org theme 'OnWheels')"
    }
  ]
}<|MERGE_RESOLUTION|>--- conflicted
+++ resolved
@@ -1245,6 +1245,16 @@
       "description": "The MapComplete theme OnWheels has a layer Shop showing features with this tag"
     },
     {
+      "key": "craft",
+      "description": "The MapComplete theme OnWheels has a layer Shop showing features with this tag",
+      "value": "shoe_repair"
+    },
+    {
+      "key": "craft",
+      "description": "The MapComplete theme OnWheels has a layer Shop showing features with this tag",
+      "value": "key_cutter"
+    },
+    {
       "key": "id",
       "description": "Layer 'Shop' shows id~.+ with a fixed text, namely 'You just created this element! Thanks for sharing this info with the world and helping people worldwide.' (in the mapcomplete.org theme 'OnWheels') (This is only shown if _backend~.+&_last_edit:passed_time<300&|_version_number=1)"
     },
@@ -1269,8 +1279,6 @@
       "description": "Layer 'Shop' shows and asks freeform values for key 'name' (in the mapcomplete.org theme 'OnWheels')"
     },
     {
-<<<<<<< HEAD
-=======
       "key": "shop",
       "description": "Layer 'Shop' shows and asks freeform values for key 'shop' (in the mapcomplete.org theme 'OnWheels')"
     },
@@ -2075,7 +2083,6 @@
       "value": "wine"
     },
     {
->>>>>>> dfd2a3d6
       "key": "opening_hours",
       "description": "Layer 'Shop' shows and asks freeform values for key 'opening_hours' (in the mapcomplete.org theme 'OnWheels')"
     },
