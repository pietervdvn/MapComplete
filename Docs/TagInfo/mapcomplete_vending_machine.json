{
  "data_format": 1,
  "project": {
    "name": "MapComplete Vending Machines",
    "description": "Find vending machines for everything",
    "project_url": "https://mapcomplete.org/vending_machine",
    "doc_url": "https://github.com/pietervdvn/MapComplete/tree/master/assets/themes/",
    "icon_url": "https://mapcomplete.org/assets/layers/vending_machine/vending_machine.svg",
    "contact_name": "Pieter Vander Vennet",
    "contact_email": "pietervdvn@posteo.net"
  },
  "tags": [
    {
      "key": "amenity",
      "description": "The MapComplete theme Vending Machines has a layer Vending Machines showing features with this tag",
      "value": "vending_machine"
    },
    {
      "key": "id",
      "description": "Layer 'Vending Machines' shows id~.+ with a fixed text, namely 'You just created this element! Thanks for sharing this info with the world and helping people worldwide.' (in the mapcomplete.org theme 'Vending Machines') (This is only shown if _backend~.+&_last_edit:passed_time<300&|_version_number=1)"
    },
    {
      "key": "image",
      "description": "The layer 'Vending Machines allows to upload images and adds them under the 'image'-tag (and image:0, image:1, ... for multiple images). Furhtermore, this layer shows images based on the keys image, wikidata, wikipedia, wikimedia_commons and mapillary"
    },
    {
      "key": "mapillary",
      "description": "The layer 'Vending Machines allows to upload images and adds them under the 'image'-tag (and image:0, image:1, ... for multiple images). Furhtermore, this layer shows images based on the keys image, wikidata, wikipedia, wikimedia_commons and mapillary"
    },
    {
      "key": "wikidata",
      "description": "The layer 'Vending Machines allows to upload images and adds them under the 'image'-tag (and image:0, image:1, ... for multiple images). Furhtermore, this layer shows images based on the keys image, wikidata, wikipedia, wikimedia_commons and mapillary"
    },
    {
      "key": "wikipedia",
      "description": "The layer 'Vending Machines allows to upload images and adds them under the 'image'-tag (and image:0, image:1, ... for multiple images). Furhtermore, this layer shows images based on the keys image, wikidata, wikipedia, wikimedia_commons and mapillary"
    },
    {
      "key": "vending",
      "description": "Layer 'Vending Machines' shows and asks freeform values for key 'vending' (in the mapcomplete.org theme 'Vending Machines')"
    },
    {
      "key": "vending",
      "description": "Layer 'Vending Machines' shows vending=drinks with a fixed text, namely 'Drinks are sold' and allows to pick this as a default answer (in the mapcomplete.org theme 'Vending Machines')",
      "value": "drinks"
    },
    {
      "key": "vending",
      "description": "Layer 'Vending Machines' shows vending=sweets with a fixed text, namely 'Sweets are sold' and allows to pick this as a default answer (in the mapcomplete.org theme 'Vending Machines')",
      "value": "sweets"
    },
    {
      "key": "vending",
      "description": "Layer 'Vending Machines' shows vending=food with a fixed text, namely 'Food is sold' and allows to pick this as a default answer (in the mapcomplete.org theme 'Vending Machines')",
      "value": "food"
    },
    {
      "key": "vending",
      "description": "Layer 'Vending Machines' shows vending=cigarettes with a fixed text, namely 'Cigarettes are sold' and allows to pick this as a default answer (in the mapcomplete.org theme 'Vending Machines')",
      "value": "cigarettes"
    },
    {
      "key": "vending",
      "description": "Layer 'Vending Machines' shows vending=condoms with a fixed text, namely 'Condoms are sold' and allows to pick this as a default answer (in the mapcomplete.org theme 'Vending Machines')",
      "value": "condoms"
    },
    {
      "key": "vending",
      "description": "Layer 'Vending Machines' shows vending=coffee with a fixed text, namely 'Coffee is sold' and allows to pick this as a default answer (in the mapcomplete.org theme 'Vending Machines')",
      "value": "coffee"
    },
    {
      "key": "vending",
      "description": "Layer 'Vending Machines' shows vending=water with a fixed text, namely 'Drinking water is sold' and allows to pick this as a default answer (in the mapcomplete.org theme 'Vending Machines')",
      "value": "water"
    },
    {
      "key": "vending",
      "description": "Layer 'Vending Machines' shows vending=newspapers with a fixed text, namely 'Newspapers are sold' and allows to pick this as a default answer (in the mapcomplete.org theme 'Vending Machines')",
      "value": "newspapers"
    },
    {
      "key": "vending",
      "description": "Layer 'Vending Machines' shows vending=bicycle_tube with a fixed text, namely 'Bicycle inner tubes are sold' and allows to pick this as a default answer (in the mapcomplete.org theme 'Vending Machines')",
      "value": "bicycle_tube"
    },
    {
      "key": "vending",
      "description": "Layer 'Vending Machines' shows vending=milk with a fixed text, namely 'Milk is sold' and allows to pick this as a default answer (in the mapcomplete.org theme 'Vending Machines')",
      "value": "milk"
    },
    {
      "key": "vending",
      "description": "Layer 'Vending Machines' shows vending=bread with a fixed text, namely 'Bread is sold' and allows to pick this as a default answer (in the mapcomplete.org theme 'Vending Machines')",
      "value": "bread"
    },
    {
      "key": "vending",
      "description": "Layer 'Vending Machines' shows vending=eggs with a fixed text, namely 'Eggs are sold' and allows to pick this as a default answer (in the mapcomplete.org theme 'Vending Machines')",
      "value": "eggs"
    },
    {
      "key": "vending",
      "description": "Layer 'Vending Machines' shows vending=cheese with a fixed text, namely 'Cheese is sold' and allows to pick this as a default answer (in the mapcomplete.org theme 'Vending Machines')",
      "value": "cheese"
    },
    {
      "key": "vending",
      "description": "Layer 'Vending Machines' shows vending=honey with a fixed text, namely 'Honey is sold' and allows to pick this as a default answer (in the mapcomplete.org theme 'Vending Machines')",
      "value": "honey"
    },
    {
      "key": "vending",
      "description": "Layer 'Vending Machines' shows vending=potatoes with a fixed text, namely 'Potatoes are sold' and allows to pick this as a default answer (in the mapcomplete.org theme 'Vending Machines')",
      "value": "potatoes"
    },
    {
      "key": "vending",
      "description": "Layer 'Vending Machines' shows vending=meat with a fixed text, namely 'Meat is sold' and allows to pick this as a default answer (in the mapcomplete.org theme 'Vending Machines')",
      "value": "meat"
    },
    {
      "key": "vending",
<<<<<<< HEAD
=======
      "description": "Layer 'Vending Machines' shows vending=fruit with a fixed text, namely 'Fruit is sold' and allows to pick this as a default answer (in the mapcomplete.org theme 'Vending Machines')",
      "value": "fruit"
    },
    {
      "key": "vending",
      "description": "Layer 'Vending Machines' shows vending=strawberries with a fixed text, namely 'Strawberries are sold' and allows to pick this as a default answer (in the mapcomplete.org theme 'Vending Machines')",
      "value": "strawberries"
    },
    {
      "key": "vending",
>>>>>>> a96a214c
      "description": "Layer 'Vending Machines' shows vending=flowers with a fixed text, namely 'Flowers are sold' and allows to pick this as a default answer (in the mapcomplete.org theme 'Vending Machines')",
      "value": "flowers"
    },
    {
      "key": "vending",
      "description": "Layer 'Vending Machines' shows vending=parking_tickets with a fixed text, namely 'Parking tickets are sold' and allows to pick this as a default answer (in the mapcomplete.org theme 'Vending Machines')",
      "value": "parking_tickets"
    },
    {
      "key": "vending",
      "description": "Layer 'Vending Machines' shows vending=elongated_coin with a fixed text, namely 'Pressed pennies are sold' and allows to pick this as a default answer (in the mapcomplete.org theme 'Vending Machines')",
      "value": "elongated_coin"
    },
    {
      "key": "vending",
      "description": "Layer 'Vending Machines' shows vending=public_transport_tickets with a fixed text, namely 'Public transport tickets are sold' and allows to pick this as a default answer (in the mapcomplete.org theme 'Vending Machines')",
      "value": "public_transport_tickets"
    },
    {
      "key": "vending",
      "description": "Layer 'Vending Machines' shows vending=bicycle_light with a fixed text, namely 'Bicycle lights are sold' and allows to pick this as a default answer (in the mapcomplete.org theme 'Vending Machines')",
      "value": "bicycle_light"
    },
    {
      "key": "vending",
      "description": "Layer 'Vending Machines' shows vending=gloves with a fixed text, namely 'Gloves are sold' and allows to pick this as a default answer (in the mapcomplete.org theme 'Vending Machines')",
      "value": "gloves"
    },
    {
      "key": "vending",
      "description": "Layer 'Vending Machines' shows vending=bicycle_repair_kit with a fixed text, namely 'Bicycle repair kits are sold' and allows to pick this as a default answer (in the mapcomplete.org theme 'Vending Machines')",
      "value": "bicycle_repair_kit"
    },
    {
      "key": "vending",
      "description": "Layer 'Vending Machines' shows vending=bicycle_pump with a fixed text, namely 'Bicycle pumps are sold' and allows to pick this as a default answer (in the mapcomplete.org theme 'Vending Machines')",
      "value": "bicycle_pump"
    },
    {
      "key": "vending",
      "description": "Layer 'Vending Machines' shows vending=bicycle_lock with a fixed text, namely 'Bicycle locks are sold' and allows to pick this as a default answer (in the mapcomplete.org theme 'Vending Machines')",
      "value": "bicycle_lock"
    },
    {
      "key": "opening_hours",
      "description": "Layer 'Vending Machines' shows and asks freeform values for key 'opening_hours' (in the mapcomplete.org theme 'Vending Machines')"
    },
    {
      "key": "opening_hours",
      "description": "Layer 'Vending Machines' shows opening_hours=24/7 with a fixed text, namely '24/7 opened (including holidays)' and allows to pick this as a default answer (in the mapcomplete.org theme 'Vending Machines')",
      "value": "24/7"
    },
    {
      "key": "payment:cash",
      "description": "Layer 'Vending Machines' shows payment:cash=yes with a fixed text, namely 'Cash is accepted here' (in the mapcomplete.org theme 'Vending Machines')",
      "value": "yes"
    },
    {
      "key": "payment:cards",
      "description": "Layer 'Vending Machines' shows payment:cards=yes with a fixed text, namely 'Payment cards are accepted here' (in the mapcomplete.org theme 'Vending Machines')",
      "value": "yes"
    },
    {
      "key": "payment:qr_code",
      "description": "Layer 'Vending Machines' shows payment:qr_code=yes with a fixed text, namely 'Payment by QR-code is possible here' and allows to pick this as a default answer (in the mapcomplete.org theme 'Vending Machines')",
      "value": "yes"
    },
    {
      "key": "payment:coins",
      "description": "Layer 'Vending Machines' shows payment:coins=yes with a fixed text, namely 'Coins are accepted here' and allows to pick this as a default answer (in the mapcomplete.org theme 'Vending Machines')",
      "value": "yes"
    },
    {
      "key": "payment:notes",
      "description": "Layer 'Vending Machines' shows payment:notes=yes with a fixed text, namely 'Bank notes are accepted here' and allows to pick this as a default answer (in the mapcomplete.org theme 'Vending Machines')",
      "value": "yes"
    },
    {
      "key": "payment:debit_cards",
      "description": "Layer 'Vending Machines' shows payment:debit_cards=yes with a fixed text, namely 'Debit cards are accepted here' and allows to pick this as a default answer (in the mapcomplete.org theme 'Vending Machines')",
      "value": "yes"
    },
    {
      "key": "payment:credit_cards",
      "description": "Layer 'Vending Machines' shows payment:credit_cards=yes with a fixed text, namely 'Credit cards are accepted here' and allows to pick this as a default answer (in the mapcomplete.org theme 'Vending Machines')",
      "value": "yes"
    },
    {
      "key": "payment:coins:denominations",
      "description": "Layer 'Vending Machines' shows payment:coins:denominations=0.01 EUR with a fixed text, namely '1 cent coins are accepted' and allows to pick this as a default answer (in the mapcomplete.org theme 'Vending Machines') (This is only shown if payment:coins=yes|payment:cash=yes&_currency~^(.*EUR.*)$|_currency~^(.*CHF.*)$)",
      "value": "0.01 EUR"
    },
    {
      "key": "payment:coins:denominations",
      "description": "Layer 'Vending Machines' shows payment:coins:denominations=0.02 EUR with a fixed text, namely '2 cent coins are accepted' and allows to pick this as a default answer (in the mapcomplete.org theme 'Vending Machines') (This is only shown if payment:coins=yes|payment:cash=yes&_currency~^(.*EUR.*)$|_currency~^(.*CHF.*)$)",
      "value": "0.02 EUR"
    },
    {
      "key": "payment:coins:denominations",
      "description": "Layer 'Vending Machines' shows payment:coins:denominations=0.05 EUR with a fixed text, namely '5 cent coins are accepted' and allows to pick this as a default answer (in the mapcomplete.org theme 'Vending Machines') (This is only shown if payment:coins=yes|payment:cash=yes&_currency~^(.*EUR.*)$|_currency~^(.*CHF.*)$)",
      "value": "0.05 EUR"
    },
    {
      "key": "payment:coins:denominations",
      "description": "Layer 'Vending Machines' shows payment:coins:denominations=0.10 EUR with a fixed text, namely '10 cent coins are accepted' and allows to pick this as a default answer (in the mapcomplete.org theme 'Vending Machines') (This is only shown if payment:coins=yes|payment:cash=yes&_currency~^(.*EUR.*)$|_currency~^(.*CHF.*)$)",
      "value": "0.10 EUR"
    },
    {
      "key": "payment:coins:denominations",
      "description": "Layer 'Vending Machines' shows payment:coins:denominations=0.20 EUR with a fixed text, namely '20 cent coins are accepted' and allows to pick this as a default answer (in the mapcomplete.org theme 'Vending Machines') (This is only shown if payment:coins=yes|payment:cash=yes&_currency~^(.*EUR.*)$|_currency~^(.*CHF.*)$)",
      "value": "0.20 EUR"
    },
    {
      "key": "payment:coins:denominations",
      "description": "Layer 'Vending Machines' shows payment:coins:denominations=0.50 EUR with a fixed text, namely '50 cent coins are accepted' and allows to pick this as a default answer (in the mapcomplete.org theme 'Vending Machines') (This is only shown if payment:coins=yes|payment:cash=yes&_currency~^(.*EUR.*)$|_currency~^(.*CHF.*)$)",
      "value": "0.50 EUR"
    },
    {
      "key": "payment:coins:denominations",
      "description": "Layer 'Vending Machines' shows payment:coins:denominations=1 EUR with a fixed text, namely '1 euro coins are accepted' and allows to pick this as a default answer (in the mapcomplete.org theme 'Vending Machines') (This is only shown if payment:coins=yes|payment:cash=yes&_currency~^(.*EUR.*)$|_currency~^(.*CHF.*)$)",
      "value": "1 EUR"
    },
    {
      "key": "payment:coins:denominations",
      "description": "Layer 'Vending Machines' shows payment:coins:denominations=2 EUR with a fixed text, namely '2 euro coins are accepted' and allows to pick this as a default answer (in the mapcomplete.org theme 'Vending Machines') (This is only shown if payment:coins=yes|payment:cash=yes&_currency~^(.*EUR.*)$|_currency~^(.*CHF.*)$)",
      "value": "2 EUR"
    },
    {
      "key": "payment:coins:denominations",
      "description": "Layer 'Vending Machines' shows payment:coins:denominations=0.05 CHF with a fixed text, namely '5 centimes coins are accepted' and allows to pick this as a default answer (in the mapcomplete.org theme 'Vending Machines') (This is only shown if payment:coins=yes|payment:cash=yes&_currency~^(.*EUR.*)$|_currency~^(.*CHF.*)$)",
      "value": "0.05 CHF"
    },
    {
      "key": "payment:coins:denominations",
      "description": "Layer 'Vending Machines' shows payment:coins:denominations=0.10 CHF with a fixed text, namely '10 centimes coins are accepted' and allows to pick this as a default answer (in the mapcomplete.org theme 'Vending Machines') (This is only shown if payment:coins=yes|payment:cash=yes&_currency~^(.*EUR.*)$|_currency~^(.*CHF.*)$)",
      "value": "0.10 CHF"
    },
    {
      "key": "payment:coins:denominations",
      "description": "Layer 'Vending Machines' shows payment:coins:denominations=0.20 CHF with a fixed text, namely '20 centimes coins are accepted' and allows to pick this as a default answer (in the mapcomplete.org theme 'Vending Machines') (This is only shown if payment:coins=yes|payment:cash=yes&_currency~^(.*EUR.*)$|_currency~^(.*CHF.*)$)",
      "value": "0.20 CHF"
    },
    {
      "key": "payment:coins:denominations",
      "description": "Layer 'Vending Machines' shows payment:coins:denominations=0.50 CHF with a fixed text, namely '½ franc coins are accepted' and allows to pick this as a default answer (in the mapcomplete.org theme 'Vending Machines') (This is only shown if payment:coins=yes|payment:cash=yes&_currency~^(.*EUR.*)$|_currency~^(.*CHF.*)$)",
      "value": "0.50 CHF"
    },
    {
      "key": "payment:coins:denominations",
      "description": "Layer 'Vending Machines' shows payment:coins:denominations=1 CHF with a fixed text, namely '1 franc coins are accepted' and allows to pick this as a default answer (in the mapcomplete.org theme 'Vending Machines') (This is only shown if payment:coins=yes|payment:cash=yes&_currency~^(.*EUR.*)$|_currency~^(.*CHF.*)$)",
      "value": "1 CHF"
    },
    {
      "key": "payment:coins:denominations",
      "description": "Layer 'Vending Machines' shows payment:coins:denominations=2 CHF with a fixed text, namely '2 francs coins are accepted' and allows to pick this as a default answer (in the mapcomplete.org theme 'Vending Machines') (This is only shown if payment:coins=yes|payment:cash=yes&_currency~^(.*EUR.*)$|_currency~^(.*CHF.*)$)",
      "value": "2 CHF"
    },
    {
      "key": "payment:coins:denominations",
      "description": "Layer 'Vending Machines' shows payment:coins:denominations=5 CHF with a fixed text, namely '5 francs coins are accepted' and allows to pick this as a default answer (in the mapcomplete.org theme 'Vending Machines') (This is only shown if payment:coins=yes|payment:cash=yes&_currency~^(.*EUR.*)$|_currency~^(.*CHF.*)$)",
      "value": "5 CHF"
    },
    {
      "key": "payment:notes:denominations",
      "description": "Layer 'Vending Machines' shows payment:notes:denominations=5 EUR with a fixed text, namely '5 euro notes are accepted' and allows to pick this as a default answer (in the mapcomplete.org theme 'Vending Machines') (This is only shown if payment:notes=yes|payment:cash=yes&_currency~^(.*EUR.*)$|_currency~^(.*CHF.*)$)",
      "value": "5 EUR"
    },
    {
      "key": "payment:notes:denominations",
      "description": "Layer 'Vending Machines' shows payment:notes:denominations=10 EUR with a fixed text, namely '10 euro notes are accepted' and allows to pick this as a default answer (in the mapcomplete.org theme 'Vending Machines') (This is only shown if payment:notes=yes|payment:cash=yes&_currency~^(.*EUR.*)$|_currency~^(.*CHF.*)$)",
      "value": "10 EUR"
    },
    {
      "key": "payment:notes:denominations",
      "description": "Layer 'Vending Machines' shows payment:notes:denominations=20 EUR with a fixed text, namely '20 euro notes are accepted' and allows to pick this as a default answer (in the mapcomplete.org theme 'Vending Machines') (This is only shown if payment:notes=yes|payment:cash=yes&_currency~^(.*EUR.*)$|_currency~^(.*CHF.*)$)",
      "value": "20 EUR"
    },
    {
      "key": "payment:notes:denominations",
      "description": "Layer 'Vending Machines' shows payment:notes:denominations=50 EUR with a fixed text, namely '50 euro notes are accepted' and allows to pick this as a default answer (in the mapcomplete.org theme 'Vending Machines') (This is only shown if payment:notes=yes|payment:cash=yes&_currency~^(.*EUR.*)$|_currency~^(.*CHF.*)$)",
      "value": "50 EUR"
    },
    {
      "key": "payment:notes:denominations",
      "description": "Layer 'Vending Machines' shows payment:notes:denominations=100 EUR with a fixed text, namely '100 euro notes are accepted' and allows to pick this as a default answer (in the mapcomplete.org theme 'Vending Machines') (This is only shown if payment:notes=yes|payment:cash=yes&_currency~^(.*EUR.*)$|_currency~^(.*CHF.*)$)",
      "value": "100 EUR"
    },
    {
      "key": "payment:notes:denominations",
      "description": "Layer 'Vending Machines' shows payment:notes:denominations=200 EUR with a fixed text, namely '200 euro notes are accepted' and allows to pick this as a default answer (in the mapcomplete.org theme 'Vending Machines') (This is only shown if payment:notes=yes|payment:cash=yes&_currency~^(.*EUR.*)$|_currency~^(.*CHF.*)$)",
      "value": "200 EUR"
    },
    {
      "key": "payment:notes:denominations",
      "description": "Layer 'Vending Machines' shows payment:notes:denominations=500 EUR with a fixed text, namely '500 euro notes are accepted' and allows to pick this as a default answer (in the mapcomplete.org theme 'Vending Machines') (This is only shown if payment:notes=yes|payment:cash=yes&_currency~^(.*EUR.*)$|_currency~^(.*CHF.*)$)",
      "value": "500 EUR"
    },
    {
      "key": "payment:notes:denominations",
      "description": "Layer 'Vending Machines' shows payment:notes:denominations=10 CHF with a fixed text, namely '10 francs notes are accepted' and allows to pick this as a default answer (in the mapcomplete.org theme 'Vending Machines') (This is only shown if payment:notes=yes|payment:cash=yes&_currency~^(.*EUR.*)$|_currency~^(.*CHF.*)$)",
      "value": "10 CHF"
    },
    {
      "key": "payment:notes:denominations",
      "description": "Layer 'Vending Machines' shows payment:notes:denominations=20 CHF with a fixed text, namely '20 francs notes are accepted' and allows to pick this as a default answer (in the mapcomplete.org theme 'Vending Machines') (This is only shown if payment:notes=yes|payment:cash=yes&_currency~^(.*EUR.*)$|_currency~^(.*CHF.*)$)",
      "value": "20 CHF"
    },
    {
      "key": "payment:notes:denominations",
      "description": "Layer 'Vending Machines' shows payment:notes:denominations=50 CHF with a fixed text, namely '50 francs notes are accepted' and allows to pick this as a default answer (in the mapcomplete.org theme 'Vending Machines') (This is only shown if payment:notes=yes|payment:cash=yes&_currency~^(.*EUR.*)$|_currency~^(.*CHF.*)$)",
      "value": "50 CHF"
    },
    {
      "key": "payment:notes:denominations",
      "description": "Layer 'Vending Machines' shows payment:notes:denominations=100 CHF with a fixed text, namely '100 francs notes are accepted' and allows to pick this as a default answer (in the mapcomplete.org theme 'Vending Machines') (This is only shown if payment:notes=yes|payment:cash=yes&_currency~^(.*EUR.*)$|_currency~^(.*CHF.*)$)",
      "value": "100 CHF"
    },
    {
      "key": "payment:notes:denominations",
      "description": "Layer 'Vending Machines' shows payment:notes:denominations=200 CHF with a fixed text, namely '200 francs notes are accepted' and allows to pick this as a default answer (in the mapcomplete.org theme 'Vending Machines') (This is only shown if payment:notes=yes|payment:cash=yes&_currency~^(.*EUR.*)$|_currency~^(.*CHF.*)$)",
      "value": "200 CHF"
    },
    {
      "key": "payment:notes:denominations",
      "description": "Layer 'Vending Machines' shows payment:notes:denominations=1000 CHF with a fixed text, namely '1000 francs notes are accepted' and allows to pick this as a default answer (in the mapcomplete.org theme 'Vending Machines') (This is only shown if payment:notes=yes|payment:cash=yes&_currency~^(.*EUR.*)$|_currency~^(.*CHF.*)$)",
      "value": "1000 CHF"
    },
    {
      "key": "operator",
      "description": "Layer 'Vending Machines' shows and asks freeform values for key 'operator' (in the mapcomplete.org theme 'Vending Machines')"
    },
    {
      "key": "indoor",
      "description": "Layer 'Vending Machines' shows  with a fixed text, namely 'This vending machine is outdoors' (in the mapcomplete.org theme 'Vending Machines') Picking this answer will delete the key indoor.",
      "value": ""
    },
    {
      "key": "indoor",
      "description": "Layer 'Vending Machines' shows indoor=yes with a fixed text, namely 'This vending machine is indoors' and allows to pick this as a default answer (in the mapcomplete.org theme 'Vending Machines')",
      "value": "yes"
    },
    {
      "key": "indoor",
      "description": "Layer 'Vending Machines' shows indoor=no with a fixed text, namely 'This vending machine is outdoors' and allows to pick this as a default answer (in the mapcomplete.org theme 'Vending Machines')",
      "value": "no"
    },
    {
      "key": "level",
      "description": "Layer 'Vending Machines' shows and asks freeform values for key 'level' (in the mapcomplete.org theme 'Vending Machines')"
    },
    {
      "key": "location",
      "description": "Layer 'Vending Machines' shows location=underground with a fixed text, namely 'Located underground' (in the mapcomplete.org theme 'Vending Machines')",
      "value": "underground"
    },
    {
      "key": "level",
      "description": "Layer 'Vending Machines' shows level=0 with a fixed text, namely 'Located on the ground floor' and allows to pick this as a default answer (in the mapcomplete.org theme 'Vending Machines')",
      "value": "0"
    },
    {
      "key": "level",
      "description": "Layer 'Vending Machines' shows  with a fixed text, namely 'Located on the ground floor' (in the mapcomplete.org theme 'Vending Machines') Picking this answer will delete the key level.",
      "value": ""
    },
    {
      "key": "level",
      "description": "Layer 'Vending Machines' shows level=1 with a fixed text, namely 'Located on the first floor' and allows to pick this as a default answer (in the mapcomplete.org theme 'Vending Machines')",
      "value": "1"
    },
    {
      "key": "level",
      "description": "Layer 'Vending Machines' shows level=-1 with a fixed text, namely 'Located on the first basement level' and allows to pick this as a default answer (in the mapcomplete.org theme 'Vending Machines')",
      "value": "-1"
    },
    {
      "key": "phone",
      "description": "Layer 'Vending Machines' shows and asks freeform values for key 'phone' (in the mapcomplete.org theme 'Vending Machines')"
    },
    {
      "key": "contact:phone",
      "description": "Layer 'Vending Machines' shows contact:phone~.+ with a fixed text, namely '<a href='tel:{contact:phone}'>{contact:phone}</a>' (in the mapcomplete.org theme 'Vending Machines')"
    },
    {
      "key": "website",
      "description": "Layer 'Vending Machines' shows and asks freeform values for key 'website' (in the mapcomplete.org theme 'Vending Machines')"
    },
    {
      "key": "contact:website",
      "description": "Layer 'Vending Machines' shows contact:website~.+ with a fixed text, namely '<a href='{contact:website}' rel='nofollow noopener noreferrer' target='_blank'>{contact:website}</a>' (in the mapcomplete.org theme 'Vending Machines')"
    }
  ]
}<|MERGE_RESOLUTION|>--- conflicted
+++ resolved
@@ -121,8 +121,6 @@
     },
     {
       "key": "vending",
-<<<<<<< HEAD
-=======
       "description": "Layer 'Vending Machines' shows vending=fruit with a fixed text, namely 'Fruit is sold' and allows to pick this as a default answer (in the mapcomplete.org theme 'Vending Machines')",
       "value": "fruit"
     },
@@ -133,7 +131,6 @@
     },
     {
       "key": "vending",
->>>>>>> a96a214c
       "description": "Layer 'Vending Machines' shows vending=flowers with a fixed text, namely 'Flowers are sold' and allows to pick this as a default answer (in the mapcomplete.org theme 'Vending Machines')",
       "value": "flowers"
     },
