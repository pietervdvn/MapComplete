--- conflicted
+++ resolved
@@ -16,7 +16,7 @@
     },
     {
       "key": "id",
-      "description": "Layer 'Shop' shows id~.+ with a fixed text, namely 'You just created this element! Thanks for sharing this info with the world and helping people worldwide.' (in the MapComplete.osm.be theme 'Open Shop Map') (This is only shown if _backend~.+&_last_edit:passed_time<300&|_version_number=1)"
+      "description": "Layer 'Shop' shows id~.+ with a fixed text, namely 'You just created this element! Thanks for sharing this info with the world and helping people worldwide.' (in the MapComplete.osm.be theme 'Shops') (This is only shown if _backend~.+&_last_edit:passed_time<300&|_version_number=1)"
     },
     {
       "key": "image",
@@ -39,8 +39,6 @@
       "description": "Layer 'Shop' shows and asks freeform values for key 'name' (in the MapComplete.osm.be theme 'Shops')"
     },
     {
-<<<<<<< HEAD
-=======
       "key": "shop",
       "description": "Layer 'Shop' shows and asks freeform values for key 'shop' (in the MapComplete.osm.be theme 'Shops')"
     },
@@ -845,7 +843,6 @@
       "value": "wine"
     },
     {
->>>>>>> 4e4bb290
       "key": "opening_hours",
       "description": "Layer 'Shop' shows and asks freeform values for key 'opening_hours' (in the MapComplete.osm.be theme 'Shops')"
     },
@@ -1013,7 +1010,7 @@
     },
     {
       "key": "id",
-      "description": "Layer 'Pharmacies' shows id~.+ with a fixed text, namely 'You just created this element! Thanks for sharing this info with the world and helping people worldwide.' (in the MapComplete.osm.be theme 'Open Shop Map') (This is only shown if _backend~.+&_last_edit:passed_time<300&|_version_number=1)"
+      "description": "Layer 'Pharmacies' shows id~.+ with a fixed text, namely 'You just created this element! Thanks for sharing this info with the world and helping people worldwide.' (in the MapComplete.osm.be theme 'Shops') (This is only shown if _backend~.+&_last_edit:passed_time<300&|_version_number=1)"
     },
     {
       "key": "image",
