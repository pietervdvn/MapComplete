{
  "data_format": 1,
  "project": {
    "name": "MapComplete Open Shop Map",
    "description": "An editable map with basic shop information",
    "project_url": "https://mapcomplete.osm.be/shops",
    "doc_url": "https://github.com/pietervdvn/MapComplete/tree/master/assets/themes/",
    "icon_url": "https://mapcomplete.osm.be/assets/themes/shops/shop.svg",
    "contact_name": "Pieter Vander Vennet, MapComplete",
    "contact_email": "pietervdvn@posteo.net"
  },
  "tags": [
    {
      "key": "shop",
      "description": "The MapComplete theme Open Shop Map has a layer Shop showing features with this tag"
    },
    {
      "key": "image",
      "description": "The layer 'Shop allows to upload images and adds them under the 'image'-tag (and image:0, image:1, ... for multiple images). Furhtermore, this layer shows images based on the keys image, wikidata, wikipedia, wikimedia_commons and mapillary"
    },
    {
      "key": "mapillary",
      "description": "The layer 'Shop allows to upload images and adds them under the 'image'-tag (and image:0, image:1, ... for multiple images). Furhtermore, this layer shows images based on the keys image, wikidata, wikipedia, wikimedia_commons and mapillary"
    },
    {
      "key": "wikidata",
      "description": "The layer 'Shop allows to upload images and adds them under the 'image'-tag (and image:0, image:1, ... for multiple images). Furhtermore, this layer shows images based on the keys image, wikidata, wikipedia, wikimedia_commons and mapillary"
    },
    {
      "key": "wikipedia",
      "description": "The layer 'Shop allows to upload images and adds them under the 'image'-tag (and image:0, image:1, ... for multiple images). Furhtermore, this layer shows images based on the keys image, wikidata, wikipedia, wikimedia_commons and mapillary"
    },
    {
      "key": "name",
      "description": "Layer 'Shop' shows and asks freeform values for key 'name' (in the MapComplete.osm.be theme 'Open Shop Map')"
    },
    {
      "key": "shop",
      "description": "Layer 'Shop' shows shop=agrarian with a fixed text, namely 'Farm Supply Shop' and allows to pick this as a default answer (in the MapComplete.osm.be theme 'Open Shop Map')",
      "value": "agrarian"
    },
    {
      "key": "shop",
      "description": "Layer 'Shop' shows shop=alcohol with a fixed text, namely 'Liquor Store' and allows to pick this as a default answer (in the MapComplete.osm.be theme 'Open Shop Map')",
      "value": "alcohol"
<<<<<<< HEAD
    },
    {
      "key": "shop",
      "description": "Layer 'Shop' shows shop=anime with a fixed text, namely 'Anime / Manga Shop' and allows to pick this as a default answer (in the MapComplete.osm.be theme 'Open Shop Map')",
      "value": "anime"
    },
    {
      "key": "shop",
      "description": "Layer 'Shop' shows shop=antiques with a fixed text, namely 'Antiques Shop' and allows to pick this as a default answer (in the MapComplete.osm.be theme 'Open Shop Map')",
      "value": "antiques"
    },
    {
      "key": "shop",
      "description": "Layer 'Shop' shows shop=appliance with a fixed text, namely 'Appliance Store' and allows to pick this as a default answer (in the MapComplete.osm.be theme 'Open Shop Map')",
      "value": "appliance"
    },
    {
      "key": "shop",
      "description": "Layer 'Shop' shows shop=art with a fixed text, namely 'Art Store' and allows to pick this as a default answer (in the MapComplete.osm.be theme 'Open Shop Map')",
      "value": "art"
    },
    {
      "key": "shop",
      "description": "Layer 'Shop' shows shop=baby_goods with a fixed text, namely 'Baby Goods Store' and allows to pick this as a default answer (in the MapComplete.osm.be theme 'Open Shop Map')",
      "value": "baby_goods"
    },
    {
      "key": "shop",
      "description": "Layer 'Shop' shows shop=bag with a fixed text, namely 'Bag/Luggage Store' and allows to pick this as a default answer (in the MapComplete.osm.be theme 'Open Shop Map')",
      "value": "bag"
    },
    {
      "key": "shop",
      "description": "Layer 'Shop' shows shop=bakery with a fixed text, namely 'Bakery' and allows to pick this as a default answer (in the MapComplete.osm.be theme 'Open Shop Map')",
      "value": "bakery"
    },
    {
      "key": "shop",
      "description": "Layer 'Shop' shows shop=bathroom_furnishing with a fixed text, namely 'Bathroom Furnishing Store' and allows to pick this as a default answer (in the MapComplete.osm.be theme 'Open Shop Map')",
      "value": "bathroom_furnishing"
    },
    {
      "key": "shop",
      "description": "Layer 'Shop' shows shop=beauty with a fixed text, namely 'Beauty Shop' and allows to pick this as a default answer (in the MapComplete.osm.be theme 'Open Shop Map')",
      "value": "beauty"
    },
    {
      "key": "shop",
      "description": "Layer 'Shop' shows shop=bed with a fixed text, namely 'Bedding/Mattress Store' and allows to pick this as a default answer (in the MapComplete.osm.be theme 'Open Shop Map')",
      "value": "bed"
    },
    {
      "key": "shop",
      "description": "Layer 'Shop' shows shop=beverages with a fixed text, namely 'Beverage Store' and allows to pick this as a default answer (in the MapComplete.osm.be theme 'Open Shop Map')",
      "value": "beverages"
    },
    {
      "key": "shop",
      "description": "Layer 'Shop' shows shop=bicycle with a fixed text, namely 'Bicycle Shop' and allows to pick this as a default answer (in the MapComplete.osm.be theme 'Open Shop Map')",
      "value": "bicycle"
    },
    {
      "key": "shop",
      "description": "Layer 'Shop' shows shop=boat with a fixed text, namely 'Boat Store' and allows to pick this as a default answer (in the MapComplete.osm.be theme 'Open Shop Map')",
      "value": "boat"
    },
    {
      "key": "shop",
      "description": "Layer 'Shop' shows shop=bookmaker with a fixed text, namely 'Bookmaker' and allows to pick this as a default answer (in the MapComplete.osm.be theme 'Open Shop Map')",
      "value": "bookmaker"
    },
    {
      "key": "shop",
      "description": "Layer 'Shop' shows shop=books with a fixed text, namely 'Book Store' and allows to pick this as a default answer (in the MapComplete.osm.be theme 'Open Shop Map')",
      "value": "books"
    },
    {
      "key": "shop",
      "description": "Layer 'Shop' shows shop=brewing_supplies with a fixed text, namely 'Brewing Supply Store' and allows to pick this as a default answer (in the MapComplete.osm.be theme 'Open Shop Map')",
      "value": "brewing_supplies"
    },
    {
      "key": "shop",
      "description": "Layer 'Shop' shows shop=butcher with a fixed text, namely 'Butcher' and allows to pick this as a default answer (in the MapComplete.osm.be theme 'Open Shop Map')",
      "value": "butcher"
    },
    {
      "key": "shop",
      "description": "Layer 'Shop' shows shop=camera with a fixed text, namely 'Camera Equipment Store' and allows to pick this as a default answer (in the MapComplete.osm.be theme 'Open Shop Map')",
      "value": "camera"
    },
    {
      "key": "shop",
      "description": "Layer 'Shop' shows shop=candles with a fixed text, namely 'Candle Shop' and allows to pick this as a default answer (in the MapComplete.osm.be theme 'Open Shop Map')",
      "value": "candles"
    },
    {
      "key": "shop",
      "description": "Layer 'Shop' shows shop=cannabis with a fixed text, namely 'Cannabis Shop' and allows to pick this as a default answer (in the MapComplete.osm.be theme 'Open Shop Map')",
      "value": "cannabis"
    },
    {
      "key": "shop",
      "description": "Layer 'Shop' shows shop=car with a fixed text, namely 'Car Dealership' and allows to pick this as a default answer (in the MapComplete.osm.be theme 'Open Shop Map')",
      "value": "car"
    },
    {
      "key": "shop",
      "description": "Layer 'Shop' shows shop=car_parts with a fixed text, namely 'Car Parts Store' and allows to pick this as a default answer (in the MapComplete.osm.be theme 'Open Shop Map')",
      "value": "car_parts"
    },
    {
      "key": "shop",
      "description": "Layer 'Shop' shows shop=car_repair with a fixed text, namely 'Car Repair Shop' and allows to pick this as a default answer (in the MapComplete.osm.be theme 'Open Shop Map')",
      "value": "car_repair"
    },
    {
      "key": "shop",
      "description": "Layer 'Shop' shows shop=caravan with a fixed text, namely 'RV Dealership' and allows to pick this as a default answer (in the MapComplete.osm.be theme 'Open Shop Map')",
      "value": "caravan"
    },
    {
      "key": "shop",
      "description": "Layer 'Shop' shows shop=carpet with a fixed text, namely 'Carpet Store' and allows to pick this as a default answer (in the MapComplete.osm.be theme 'Open Shop Map')",
      "value": "carpet"
    },
    {
      "key": "shop",
      "description": "Layer 'Shop' shows shop=catalogue with a fixed text, namely 'Catalog Shop' and allows to pick this as a default answer (in the MapComplete.osm.be theme 'Open Shop Map')",
      "value": "catalogue"
    },
    {
      "key": "shop",
      "description": "Layer 'Shop' shows shop=charity with a fixed text, namely 'Charity Store' and allows to pick this as a default answer (in the MapComplete.osm.be theme 'Open Shop Map')",
      "value": "charity"
    },
    {
      "key": "shop",
      "description": "Layer 'Shop' shows shop=cheese with a fixed text, namely 'Cheese Store' and allows to pick this as a default answer (in the MapComplete.osm.be theme 'Open Shop Map')",
      "value": "cheese"
    },
    {
      "key": "shop",
      "description": "Layer 'Shop' shows shop=chemist with a fixed text, namely 'Drugstore' and allows to pick this as a default answer (in the MapComplete.osm.be theme 'Open Shop Map')",
      "value": "chemist"
    },
    {
      "key": "shop",
      "description": "Layer 'Shop' shows shop=chocolate with a fixed text, namely 'Chocolate Store' and allows to pick this as a default answer (in the MapComplete.osm.be theme 'Open Shop Map')",
      "value": "chocolate"
    },
    {
      "key": "shop",
      "description": "Layer 'Shop' shows shop=clothes with a fixed text, namely 'Clothing Store' and allows to pick this as a default answer (in the MapComplete.osm.be theme 'Open Shop Map')",
      "value": "clothes"
    },
    {
      "key": "shop",
      "description": "Layer 'Shop' shows shop=coffee with a fixed text, namely 'Coffee Store' and allows to pick this as a default answer (in the MapComplete.osm.be theme 'Open Shop Map')",
      "value": "coffee"
    },
    {
      "key": "shop",
      "description": "Layer 'Shop' shows shop=collector with a fixed text, namely 'Collectibles Shop' and allows to pick this as a default answer (in the MapComplete.osm.be theme 'Open Shop Map')",
      "value": "collector"
    },
    {
      "key": "shop",
      "description": "Layer 'Shop' shows shop=computer with a fixed text, namely 'Computer Store' and allows to pick this as a default answer (in the MapComplete.osm.be theme 'Open Shop Map')",
      "value": "computer"
    },
    {
      "key": "shop",
      "description": "Layer 'Shop' shows shop=confectionery with a fixed text, namely 'Candy Store' and allows to pick this as a default answer (in the MapComplete.osm.be theme 'Open Shop Map')",
      "value": "confectionery"
    },
    {
      "key": "shop",
      "description": "Layer 'Shop' shows shop=convenience with a fixed text, namely 'Convenience Store' and allows to pick this as a default answer (in the MapComplete.osm.be theme 'Open Shop Map')",
      "value": "convenience"
    },
    {
      "key": "shop",
      "description": "Layer 'Shop' shows shop=copyshop with a fixed text, namely 'Copy Store' and allows to pick this as a default answer (in the MapComplete.osm.be theme 'Open Shop Map')",
      "value": "copyshop"
    },
    {
      "key": "shop",
      "description": "Layer 'Shop' shows shop=cosmetics with a fixed text, namely 'Cosmetics Store' and allows to pick this as a default answer (in the MapComplete.osm.be theme 'Open Shop Map')",
      "value": "cosmetics"
    },
    {
      "key": "shop",
      "description": "Layer 'Shop' shows shop=country_store with a fixed text, namely 'Country Store' and allows to pick this as a default answer (in the MapComplete.osm.be theme 'Open Shop Map')",
      "value": "country_store"
    },
    {
      "key": "shop",
      "description": "Layer 'Shop' shows shop=craft with a fixed text, namely 'Arts & Crafts Store' and allows to pick this as a default answer (in the MapComplete.osm.be theme 'Open Shop Map')",
      "value": "craft"
    },
    {
      "key": "shop",
      "description": "Layer 'Shop' shows shop=curtain with a fixed text, namely 'Curtain Store' and allows to pick this as a default answer (in the MapComplete.osm.be theme 'Open Shop Map')",
      "value": "curtain"
    },
    {
      "key": "shop",
      "description": "Layer 'Shop' shows shop=dairy with a fixed text, namely 'Dairy Store' and allows to pick this as a default answer (in the MapComplete.osm.be theme 'Open Shop Map')",
      "value": "dairy"
    },
    {
      "key": "shop",
      "description": "Layer 'Shop' shows shop=deli with a fixed text, namely 'Deli' and allows to pick this as a default answer (in the MapComplete.osm.be theme 'Open Shop Map')",
      "value": "deli"
    },
    {
      "key": "shop",
      "description": "Layer 'Shop' shows shop=department_store with a fixed text, namely 'Department Store' and allows to pick this as a default answer (in the MapComplete.osm.be theme 'Open Shop Map')",
      "value": "department_store"
    },
    {
      "key": "shop",
      "description": "Layer 'Shop' shows shop=doityourself with a fixed text, namely 'DIY Store' and allows to pick this as a default answer (in the MapComplete.osm.be theme 'Open Shop Map')",
      "value": "doityourself"
    },
    {
      "key": "shop",
      "description": "Layer 'Shop' shows shop=doors with a fixed text, namely 'Door Shop' and allows to pick this as a default answer (in the MapComplete.osm.be theme 'Open Shop Map')",
      "value": "doors"
    },
    {
      "key": "shop",
      "description": "Layer 'Shop' shows shop=dry_cleaning with a fixed text, namely 'Dry Cleaner' and allows to pick this as a default answer (in the MapComplete.osm.be theme 'Open Shop Map')",
      "value": "dry_cleaning"
    },
    {
      "key": "shop",
      "description": "Layer 'Shop' shows shop=e-cigarette with a fixed text, namely 'E-Cigarette Shop' and allows to pick this as a default answer (in the MapComplete.osm.be theme 'Open Shop Map')",
      "value": "e-cigarette"
    },
    {
      "key": "shop",
      "description": "Layer 'Shop' shows shop=electrical with a fixed text, namely 'Electrical Equipment Store' and allows to pick this as a default answer (in the MapComplete.osm.be theme 'Open Shop Map')",
      "value": "electrical"
    },
    {
      "key": "shop",
      "description": "Layer 'Shop' shows shop=electronics with a fixed text, namely 'Electronics Store' and allows to pick this as a default answer (in the MapComplete.osm.be theme 'Open Shop Map')",
      "value": "electronics"
    },
    {
      "key": "shop",
      "description": "Layer 'Shop' shows shop=erotic with a fixed text, namely 'Erotic Store' and allows to pick this as a default answer (in the MapComplete.osm.be theme 'Open Shop Map')",
      "value": "erotic"
    },
    {
      "key": "shop",
      "description": "Layer 'Shop' shows shop=fabric with a fixed text, namely 'Fabric Store' and allows to pick this as a default answer (in the MapComplete.osm.be theme 'Open Shop Map')",
      "value": "fabric"
    },
    {
      "key": "shop",
      "description": "Layer 'Shop' shows shop=farm with a fixed text, namely 'Produce Stand' and allows to pick this as a default answer (in the MapComplete.osm.be theme 'Open Shop Map')",
      "value": "farm"
    },
    {
      "key": "shop",
      "description": "Layer 'Shop' shows shop=fashion_accessories with a fixed text, namely 'Fashion Accessories Store' and allows to pick this as a default answer (in the MapComplete.osm.be theme 'Open Shop Map')",
      "value": "fashion_accessories"
    },
    {
      "key": "shop",
      "description": "Layer 'Shop' shows shop=fireplace with a fixed text, namely 'Fireplace Store' and allows to pick this as a default answer (in the MapComplete.osm.be theme 'Open Shop Map')",
      "value": "fireplace"
    },
    {
      "key": "shop",
      "description": "Layer 'Shop' shows shop=fishing with a fixed text, namely 'Fishing Shop' and allows to pick this as a default answer (in the MapComplete.osm.be theme 'Open Shop Map')",
      "value": "fishing"
    },
    {
      "key": "shop",
      "description": "Layer 'Shop' shows shop=flooring with a fixed text, namely 'Flooring Supply Shop' and allows to pick this as a default answer (in the MapComplete.osm.be theme 'Open Shop Map')",
      "value": "flooring"
    },
    {
      "key": "shop",
      "description": "Layer 'Shop' shows shop=florist with a fixed text, namely 'Florist' and allows to pick this as a default answer (in the MapComplete.osm.be theme 'Open Shop Map')",
      "value": "florist"
    },
    {
      "key": "shop",
      "description": "Layer 'Shop' shows shop=frame with a fixed text, namely 'Framing Shop' and allows to pick this as a default answer (in the MapComplete.osm.be theme 'Open Shop Map')",
      "value": "frame"
    },
    {
      "key": "shop",
      "description": "Layer 'Shop' shows shop=frozen_food with a fixed text, namely 'Frozen Food Store' and allows to pick this as a default answer (in the MapComplete.osm.be theme 'Open Shop Map')",
      "value": "frozen_food"
    },
    {
      "key": "shop",
      "description": "Layer 'Shop' shows shop=fuel with a fixed text, namely 'Fuel Shop' and allows to pick this as a default answer (in the MapComplete.osm.be theme 'Open Shop Map')",
      "value": "fuel"
    },
    {
      "key": "shop",
      "description": "Layer 'Shop' shows shop=funeral_directors with a fixed text, namely 'Funeral Home' and allows to pick this as a default answer (in the MapComplete.osm.be theme 'Open Shop Map')",
      "value": "funeral_directors"
    },
    {
      "key": "shop",
      "description": "Layer 'Shop' shows shop=furniture with a fixed text, namely 'Furniture Store' and allows to pick this as a default answer (in the MapComplete.osm.be theme 'Open Shop Map')",
      "value": "furniture"
    },
    {
      "key": "shop",
      "description": "Layer 'Shop' shows shop=games with a fixed text, namely 'Tabletop Game Store' and allows to pick this as a default answer (in the MapComplete.osm.be theme 'Open Shop Map')",
      "value": "games"
    },
    {
      "key": "shop",
      "description": "Layer 'Shop' shows shop=garden_centre with a fixed text, namely 'Garden Center' and allows to pick this as a default answer (in the MapComplete.osm.be theme 'Open Shop Map')",
      "value": "garden_centre"
    },
    {
      "key": "shop",
      "description": "Layer 'Shop' shows shop=gas with a fixed text, namely 'Bottled Gas Shop' and allows to pick this as a default answer (in the MapComplete.osm.be theme 'Open Shop Map')",
      "value": "gas"
    },
    {
      "key": "shop",
      "description": "Layer 'Shop' shows shop=general with a fixed text, namely 'General Store' and allows to pick this as a default answer (in the MapComplete.osm.be theme 'Open Shop Map')",
      "value": "general"
    },
    {
      "key": "shop",
      "description": "Layer 'Shop' shows shop=gift with a fixed text, namely 'Gift Shop' and allows to pick this as a default answer (in the MapComplete.osm.be theme 'Open Shop Map')",
      "value": "gift"
    },
    {
      "key": "shop",
      "description": "Layer 'Shop' shows shop=greengrocer with a fixed text, namely 'Greengrocer' and allows to pick this as a default answer (in the MapComplete.osm.be theme 'Open Shop Map')",
      "value": "greengrocer"
    },
    {
      "key": "shop",
      "description": "Layer 'Shop' shows shop=hairdresser with a fixed text, namely 'Hairdresser' and allows to pick this as a default answer (in the MapComplete.osm.be theme 'Open Shop Map')",
      "value": "hairdresser"
    },
    {
      "key": "shop",
      "description": "Layer 'Shop' shows shop=hairdresser_supply with a fixed text, namely 'Hairdresser Supply Store' and allows to pick this as a default answer (in the MapComplete.osm.be theme 'Open Shop Map')",
      "value": "hairdresser_supply"
    },
    {
      "key": "shop",
      "description": "Layer 'Shop' shows shop=hardware with a fixed text, namely 'Hardware Store' and allows to pick this as a default answer (in the MapComplete.osm.be theme 'Open Shop Map')",
      "value": "hardware"
    },
    {
      "key": "shop",
      "description": "Layer 'Shop' shows shop=health_food with a fixed text, namely 'Health Food Shop' and allows to pick this as a default answer (in the MapComplete.osm.be theme 'Open Shop Map')",
      "value": "health_food"
    },
    {
      "key": "shop",
      "description": "Layer 'Shop' shows shop=hearing_aids with a fixed text, namely 'Hearing Aids Store' and allows to pick this as a default answer (in the MapComplete.osm.be theme 'Open Shop Map')",
      "value": "hearing_aids"
    },
    {
      "key": "shop",
      "description": "Layer 'Shop' shows shop=herbalist with a fixed text, namely 'Herbalist' and allows to pick this as a default answer (in the MapComplete.osm.be theme 'Open Shop Map')",
      "value": "herbalist"
    },
    {
      "key": "shop",
      "description": "Layer 'Shop' shows shop=hifi with a fixed text, namely 'Hifi Store' and allows to pick this as a default answer (in the MapComplete.osm.be theme 'Open Shop Map')",
      "value": "hifi"
    },
    {
      "key": "shop",
      "description": "Layer 'Shop' shows shop=hobby with a fixed text, namely 'Hobby Shop' and allows to pick this as a default answer (in the MapComplete.osm.be theme 'Open Shop Map')",
      "value": "hobby"
    },
    {
      "key": "shop",
      "description": "Layer 'Shop' shows shop=household_linen with a fixed text, namely 'Household Linen Shop' and allows to pick this as a default answer (in the MapComplete.osm.be theme 'Open Shop Map')",
      "value": "household_linen"
    },
    {
      "key": "shop",
      "description": "Layer 'Shop' shows shop=houseware with a fixed text, namely 'Houseware Store' and allows to pick this as a default answer (in the MapComplete.osm.be theme 'Open Shop Map')",
      "value": "houseware"
    },
    {
      "key": "shop",
      "description": "Layer 'Shop' shows shop=hunting with a fixed text, namely 'Hunting Shop' and allows to pick this as a default answer (in the MapComplete.osm.be theme 'Open Shop Map')",
      "value": "hunting"
    },
    {
      "key": "shop",
      "description": "Layer 'Shop' shows shop=interior_decoration with a fixed text, namely 'Interior Decoration Store' and allows to pick this as a default answer (in the MapComplete.osm.be theme 'Open Shop Map')",
      "value": "interior_decoration"
    },
    {
      "key": "shop",
      "description": "Layer 'Shop' shows shop=jewelry with a fixed text, namely 'Jewelry Store' and allows to pick this as a default answer (in the MapComplete.osm.be theme 'Open Shop Map')",
      "value": "jewelry"
    },
    {
      "key": "shop",
      "description": "Layer 'Shop' shows shop=kiosk with a fixed text, namely 'Kiosk' and allows to pick this as a default answer (in the MapComplete.osm.be theme 'Open Shop Map')",
      "value": "kiosk"
    },
    {
      "key": "shop",
      "description": "Layer 'Shop' shows shop=kitchen with a fixed text, namely 'Kitchen Design Store' and allows to pick this as a default answer (in the MapComplete.osm.be theme 'Open Shop Map')",
      "value": "kitchen"
    },
    {
      "key": "shop",
      "description": "Layer 'Shop' shows shop=laundry with a fixed text, namely 'Laundry' and allows to pick this as a default answer (in the MapComplete.osm.be theme 'Open Shop Map')",
      "value": "laundry"
    },
    {
      "key": "shop",
      "description": "Layer 'Shop' shows shop=leather with a fixed text, namely 'Leather Store' and allows to pick this as a default answer (in the MapComplete.osm.be theme 'Open Shop Map')",
      "value": "leather"
    },
    {
      "key": "shop",
      "description": "Layer 'Shop' shows shop=lighting with a fixed text, namely 'Lighting Store' and allows to pick this as a default answer (in the MapComplete.osm.be theme 'Open Shop Map')",
      "value": "lighting"
    },
    {
      "key": "shop",
      "description": "Layer 'Shop' shows shop=locksmith with a fixed text, namely 'Locksmith' and allows to pick this as a default answer (in the MapComplete.osm.be theme 'Open Shop Map')",
      "value": "locksmith"
    },
    {
      "key": "shop",
      "description": "Layer 'Shop' shows shop=lottery with a fixed text, namely 'Lottery Shop' and allows to pick this as a default answer (in the MapComplete.osm.be theme 'Open Shop Map')",
      "value": "lottery"
    },
    {
      "key": "shop",
      "description": "Layer 'Shop' shows shop=mall with a fixed text, namely 'Mall' and allows to pick this as a default answer (in the MapComplete.osm.be theme 'Open Shop Map')",
      "value": "mall"
    },
    {
      "key": "shop",
      "description": "Layer 'Shop' shows shop=massage with a fixed text, namely 'Massage Shop' and allows to pick this as a default answer (in the MapComplete.osm.be theme 'Open Shop Map')",
      "value": "massage"
    },
    {
      "key": "shop",
      "description": "Layer 'Shop' shows shop=medical_supply with a fixed text, namely 'Medical Supply Store' and allows to pick this as a default answer (in the MapComplete.osm.be theme 'Open Shop Map')",
      "value": "medical_supply"
    },
    {
      "key": "shop",
      "description": "Layer 'Shop' shows shop=military_surplus with a fixed text, namely 'Military Surplus Store' and allows to pick this as a default answer (in the MapComplete.osm.be theme 'Open Shop Map')",
      "value": "military_surplus"
    },
    {
      "key": "shop",
      "description": "Layer 'Shop' shows shop=mobile_phone with a fixed text, namely 'Mobile Phone Store' and allows to pick this as a default answer (in the MapComplete.osm.be theme 'Open Shop Map')",
      "value": "mobile_phone"
    },
    {
      "key": "shop",
      "description": "Layer 'Shop' shows shop=model with a fixed text, namely 'Model Shop' and allows to pick this as a default answer (in the MapComplete.osm.be theme 'Open Shop Map')",
      "value": "model"
    },
    {
      "key": "shop",
      "description": "Layer 'Shop' shows shop=money_lender with a fixed text, namely 'Money Lender' and allows to pick this as a default answer (in the MapComplete.osm.be theme 'Open Shop Map')",
      "value": "money_lender"
    },
    {
      "key": "shop",
      "description": "Layer 'Shop' shows shop=motorcycle with a fixed text, namely 'Motorcycle Dealership' and allows to pick this as a default answer (in the MapComplete.osm.be theme 'Open Shop Map')",
      "value": "motorcycle"
    },
    {
      "key": "shop",
      "description": "Layer 'Shop' shows shop=motorcycle_repair with a fixed text, namely 'Motorcycle Repair Shop' and allows to pick this as a default answer (in the MapComplete.osm.be theme 'Open Shop Map')",
      "value": "motorcycle_repair"
    },
    {
      "key": "shop",
      "description": "Layer 'Shop' shows shop=music with a fixed text, namely 'Music Store' and allows to pick this as a default answer (in the MapComplete.osm.be theme 'Open Shop Map')",
      "value": "music"
    },
    {
      "key": "shop",
      "description": "Layer 'Shop' shows shop=musical_instrument with a fixed text, namely 'Musical Instrument Store' and allows to pick this as a default answer (in the MapComplete.osm.be theme 'Open Shop Map')",
      "value": "musical_instrument"
    },
    {
      "key": "shop",
      "description": "Layer 'Shop' shows shop=newsagent with a fixed text, namely 'Newspaper/Magazine Shop' and allows to pick this as a default answer (in the MapComplete.osm.be theme 'Open Shop Map')",
      "value": "newsagent"
    },
    {
      "key": "shop",
      "description": "Layer 'Shop' shows shop=nutrition_supplements with a fixed text, namely 'Nutrition Supplements Store' and allows to pick this as a default answer (in the MapComplete.osm.be theme 'Open Shop Map')",
      "value": "nutrition_supplements"
    },
    {
      "key": "shop",
      "description": "Layer 'Shop' shows shop=optician with a fixed text, namely 'Optician' and allows to pick this as a default answer (in the MapComplete.osm.be theme 'Open Shop Map')",
      "value": "optician"
    },
    {
      "key": "shop",
      "description": "Layer 'Shop' shows shop=outdoor with a fixed text, namely 'Outdoors Store' and allows to pick this as a default answer (in the MapComplete.osm.be theme 'Open Shop Map')",
      "value": "outdoor"
    },
    {
      "key": "shop",
      "description": "Layer 'Shop' shows shop=outpost with a fixed text, namely 'Online Retailer Outpost' and allows to pick this as a default answer (in the MapComplete.osm.be theme 'Open Shop Map')",
      "value": "outpost"
    },
    {
      "key": "shop",
      "description": "Layer 'Shop' shows shop=paint with a fixed text, namely 'Paint Store' and allows to pick this as a default answer (in the MapComplete.osm.be theme 'Open Shop Map')",
      "value": "paint"
    },
    {
      "key": "shop",
      "description": "Layer 'Shop' shows shop=party with a fixed text, namely 'Party Supply Store' and allows to pick this as a default answer (in the MapComplete.osm.be theme 'Open Shop Map')",
      "value": "party"
    },
    {
      "key": "shop",
      "description": "Layer 'Shop' shows shop=pastry with a fixed text, namely 'Pastry Shop' and allows to pick this as a default answer (in the MapComplete.osm.be theme 'Open Shop Map')",
      "value": "pastry"
    },
    {
      "key": "shop",
      "description": "Layer 'Shop' shows shop=pawnbroker with a fixed text, namely 'Pawn Shop' and allows to pick this as a default answer (in the MapComplete.osm.be theme 'Open Shop Map')",
      "value": "pawnbroker"
    },
    {
      "key": "shop",
      "description": "Layer 'Shop' shows shop=perfumery with a fixed text, namely 'Perfume Store' and allows to pick this as a default answer (in the MapComplete.osm.be theme 'Open Shop Map')",
      "value": "perfumery"
    },
    {
      "key": "shop",
      "description": "Layer 'Shop' shows shop=pet with a fixed text, namely 'Pet Store' and allows to pick this as a default answer (in the MapComplete.osm.be theme 'Open Shop Map')",
      "value": "pet"
    },
    {
      "key": "shop",
      "description": "Layer 'Shop' shows shop=pet_grooming with a fixed text, namely 'Pet Grooming Store' and allows to pick this as a default answer (in the MapComplete.osm.be theme 'Open Shop Map')",
      "value": "pet_grooming"
    },
    {
      "key": "shop",
      "description": "Layer 'Shop' shows shop=photo with a fixed text, namely 'Photography Store' and allows to pick this as a default answer (in the MapComplete.osm.be theme 'Open Shop Map')",
      "value": "photo"
    },
    {
      "key": "shop",
      "description": "Layer 'Shop' shows shop=pottery with a fixed text, namely 'Pottery Store' and allows to pick this as a default answer (in the MapComplete.osm.be theme 'Open Shop Map')",
      "value": "pottery"
    },
    {
      "key": "shop",
      "description": "Layer 'Shop' shows shop=printer_ink with a fixed text, namely 'Printer Ink Store' and allows to pick this as a default answer (in the MapComplete.osm.be theme 'Open Shop Map')",
      "value": "printer_ink"
    },
    {
      "key": "shop",
      "description": "Layer 'Shop' shows shop=psychic with a fixed text, namely 'Psychic' and allows to pick this as a default answer (in the MapComplete.osm.be theme 'Open Shop Map')",
      "value": "psychic"
    },
    {
      "key": "shop",
      "description": "Layer 'Shop' shows shop=pyrotechnics with a fixed text, namely 'Fireworks Store' and allows to pick this as a default answer (in the MapComplete.osm.be theme 'Open Shop Map')",
      "value": "pyrotechnics"
    },
    {
      "key": "shop",
      "description": "Layer 'Shop' shows shop=radiotechnics with a fixed text, namely 'Radio/Electronic Component Store' and allows to pick this as a default answer (in the MapComplete.osm.be theme 'Open Shop Map')",
      "value": "radiotechnics"
    },
    {
      "key": "shop",
      "description": "Layer 'Shop' shows shop=religion with a fixed text, namely 'Religious Store' and allows to pick this as a default answer (in the MapComplete.osm.be theme 'Open Shop Map')",
      "value": "religion"
    },
    {
      "key": "shop",
      "description": "Layer 'Shop' shows shop=rental with a fixed text, namely 'Rental Shop' and allows to pick this as a default answer (in the MapComplete.osm.be theme 'Open Shop Map')",
      "value": "rental"
    },
    {
      "key": "shop",
      "description": "Layer 'Shop' shows shop=repair with a fixed text, namely 'Repair Shop' and allows to pick this as a default answer (in the MapComplete.osm.be theme 'Open Shop Map')",
      "value": "repair"
    },
    {
      "key": "shop",
      "description": "Layer 'Shop' shows shop=scuba_diving with a fixed text, namely 'Scuba Diving Shop' and allows to pick this as a default answer (in the MapComplete.osm.be theme 'Open Shop Map')",
      "value": "scuba_diving"
    },
    {
      "key": "shop",
      "description": "Layer 'Shop' shows shop=seafood with a fixed text, namely 'Seafood Shop' and allows to pick this as a default answer (in the MapComplete.osm.be theme 'Open Shop Map')",
      "value": "seafood"
    },
    {
      "key": "shop",
      "description": "Layer 'Shop' shows shop=second_hand with a fixed text, namely 'Consignment/Thrift Store' and allows to pick this as a default answer (in the MapComplete.osm.be theme 'Open Shop Map')",
      "value": "second_hand"
    },
    {
      "key": "shop",
      "description": "Layer 'Shop' shows shop=sewing with a fixed text, namely 'Sewing Supply Shop' and allows to pick this as a default answer (in the MapComplete.osm.be theme 'Open Shop Map')",
      "value": "sewing"
    },
    {
      "key": "shop",
      "description": "Layer 'Shop' shows shop=shoe_repair with a fixed text, namely 'Shoe Repair Shop' and allows to pick this as a default answer (in the MapComplete.osm.be theme 'Open Shop Map')",
      "value": "shoe_repair"
    },
    {
      "key": "shop",
      "description": "Layer 'Shop' shows shop=shoes with a fixed text, namely 'Shoe Store' and allows to pick this as a default answer (in the MapComplete.osm.be theme 'Open Shop Map')",
      "value": "shoes"
    },
    {
      "key": "shop",
      "description": "Layer 'Shop' shows shop=spices with a fixed text, namely 'Spice Shop' and allows to pick this as a default answer (in the MapComplete.osm.be theme 'Open Shop Map')",
      "value": "spices"
    },
    {
      "key": "shop",
      "description": "Layer 'Shop' shows shop=sports with a fixed text, namely 'Sporting Goods Store' and allows to pick this as a default answer (in the MapComplete.osm.be theme 'Open Shop Map')",
      "value": "sports"
    },
    {
      "key": "shop",
      "description": "Layer 'Shop' shows shop=stationery with a fixed text, namely 'Stationery Store' and allows to pick this as a default answer (in the MapComplete.osm.be theme 'Open Shop Map')",
      "value": "stationery"
    },
    {
      "key": "shop",
      "description": "Layer 'Shop' shows shop=storage_rental with a fixed text, namely 'Storage Rental' and allows to pick this as a default answer (in the MapComplete.osm.be theme 'Open Shop Map')",
      "value": "storage_rental"
    },
    {
      "key": "shop",
      "description": "Layer 'Shop' shows shop=supermarket with a fixed text, namely 'Supermarket' and allows to pick this as a default answer (in the MapComplete.osm.be theme 'Open Shop Map')",
      "value": "supermarket"
    },
    {
      "key": "shop",
      "description": "Layer 'Shop' shows shop=swimming_pool with a fixed text, namely 'Pool Supply Store' and allows to pick this as a default answer (in the MapComplete.osm.be theme 'Open Shop Map')",
      "value": "swimming_pool"
    },
    {
      "key": "shop",
      "description": "Layer 'Shop' shows shop=tailor with a fixed text, namely 'Tailor' and allows to pick this as a default answer (in the MapComplete.osm.be theme 'Open Shop Map')",
      "value": "tailor"
=======
    },
    {
      "key": "shop",
      "description": "Layer 'Shop' shows shop=anime with a fixed text, namely 'Anime / Manga Shop' and allows to pick this as a default answer (in the MapComplete.osm.be theme 'Open Shop Map')",
      "value": "anime"
    },
    {
      "key": "shop",
      "description": "Layer 'Shop' shows shop=antiques with a fixed text, namely 'Antiques Shop' and allows to pick this as a default answer (in the MapComplete.osm.be theme 'Open Shop Map')",
      "value": "antiques"
    },
    {
      "key": "shop",
      "description": "Layer 'Shop' shows shop=appliance with a fixed text, namely 'Appliance Store' and allows to pick this as a default answer (in the MapComplete.osm.be theme 'Open Shop Map')",
      "value": "appliance"
    },
    {
      "key": "shop",
      "description": "Layer 'Shop' shows shop=art with a fixed text, namely 'Art Store' and allows to pick this as a default answer (in the MapComplete.osm.be theme 'Open Shop Map')",
      "value": "art"
    },
    {
      "key": "shop",
      "description": "Layer 'Shop' shows shop=baby_goods with a fixed text, namely 'Baby Goods Store' and allows to pick this as a default answer (in the MapComplete.osm.be theme 'Open Shop Map')",
      "value": "baby_goods"
    },
    {
      "key": "shop",
      "description": "Layer 'Shop' shows shop=bag with a fixed text, namely 'Bag/Luggage Store' and allows to pick this as a default answer (in the MapComplete.osm.be theme 'Open Shop Map')",
      "value": "bag"
>>>>>>> 46d611c8
    },
    {
      "key": "shop",
      "description": "Layer 'Shop' shows shop=tattoo with a fixed text, namely 'Tattoo Parlor' and allows to pick this as a default answer (in the MapComplete.osm.be theme 'Open Shop Map')",
      "value": "tattoo"
    },
    {
      "key": "shop",
<<<<<<< HEAD
      "description": "Layer 'Shop' shows shop=tea with a fixed text, namely 'Tea Store' and allows to pick this as a default answer (in the MapComplete.osm.be theme 'Open Shop Map')",
      "value": "tea"
    },
    {
      "key": "shop",
      "description": "Layer 'Shop' shows shop=telecommunication with a fixed text, namely 'Telecom Retail Store' and allows to pick this as a default answer (in the MapComplete.osm.be theme 'Open Shop Map')",
      "value": "telecommunication"
    },
    {
      "key": "shop",
=======
      "description": "Layer 'Shop' shows shop=bathroom_furnishing with a fixed text, namely 'Bathroom Furnishing Store' and allows to pick this as a default answer (in the MapComplete.osm.be theme 'Open Shop Map')",
      "value": "bathroom_furnishing"
    },
    {
      "key": "shop",
      "description": "Layer 'Shop' shows shop=beauty with a fixed text, namely 'Beauty Shop' and allows to pick this as a default answer (in the MapComplete.osm.be theme 'Open Shop Map')",
      "value": "beauty"
    },
    {
      "key": "shop",
      "description": "Layer 'Shop' shows shop=bed with a fixed text, namely 'Bedding/Mattress Store' and allows to pick this as a default answer (in the MapComplete.osm.be theme 'Open Shop Map')",
      "value": "bed"
    },
    {
      "key": "shop",
      "description": "Layer 'Shop' shows shop=beverages with a fixed text, namely 'Beverage Store' and allows to pick this as a default answer (in the MapComplete.osm.be theme 'Open Shop Map')",
      "value": "beverages"
    },
    {
      "key": "shop",
      "description": "Layer 'Shop' shows shop=bicycle with a fixed text, namely 'Bicycle Shop' and allows to pick this as a default answer (in the MapComplete.osm.be theme 'Open Shop Map')",
      "value": "bicycle"
    },
    {
      "key": "shop",
      "description": "Layer 'Shop' shows shop=boat with a fixed text, namely 'Boat Store' and allows to pick this as a default answer (in the MapComplete.osm.be theme 'Open Shop Map')",
      "value": "boat"
    },
    {
      "key": "shop",
      "description": "Layer 'Shop' shows shop=bookmaker with a fixed text, namely 'Bookmaker' and allows to pick this as a default answer (in the MapComplete.osm.be theme 'Open Shop Map')",
      "value": "bookmaker"
    },
    {
      "key": "shop",
      "description": "Layer 'Shop' shows shop=books with a fixed text, namely 'Book Store' and allows to pick this as a default answer (in the MapComplete.osm.be theme 'Open Shop Map')",
      "value": "books"
    },
    {
      "key": "shop",
      "description": "Layer 'Shop' shows shop=brewing_supplies with a fixed text, namely 'Brewing Supply Store' and allows to pick this as a default answer (in the MapComplete.osm.be theme 'Open Shop Map')",
      "value": "brewing_supplies"
    },
    {
      "key": "shop",
      "description": "Layer 'Shop' shows shop=butcher with a fixed text, namely 'Butcher' and allows to pick this as a default answer (in the MapComplete.osm.be theme 'Open Shop Map')",
      "value": "butcher"
    },
    {
      "key": "shop",
      "description": "Layer 'Shop' shows shop=camera with a fixed text, namely 'Camera Equipment Store' and allows to pick this as a default answer (in the MapComplete.osm.be theme 'Open Shop Map')",
      "value": "camera"
    },
    {
      "key": "shop",
      "description": "Layer 'Shop' shows shop=candles with a fixed text, namely 'Candle Shop' and allows to pick this as a default answer (in the MapComplete.osm.be theme 'Open Shop Map')",
      "value": "candles"
    },
    {
      "key": "shop",
      "description": "Layer 'Shop' shows shop=cannabis with a fixed text, namely 'Cannabis Shop' and allows to pick this as a default answer (in the MapComplete.osm.be theme 'Open Shop Map')",
      "value": "cannabis"
    },
    {
      "key": "shop",
      "description": "Layer 'Shop' shows shop=car with a fixed text, namely 'Car Dealership' and allows to pick this as a default answer (in the MapComplete.osm.be theme 'Open Shop Map')",
      "value": "car"
    },
    {
      "key": "shop",
      "description": "Layer 'Shop' shows shop=car_parts with a fixed text, namely 'Car Parts Store' and allows to pick this as a default answer (in the MapComplete.osm.be theme 'Open Shop Map')",
      "value": "car_parts"
    },
    {
      "key": "shop",
      "description": "Layer 'Shop' shows shop=car_repair with a fixed text, namely 'Car Repair Shop' and allows to pick this as a default answer (in the MapComplete.osm.be theme 'Open Shop Map')",
      "value": "car_repair"
    },
    {
      "key": "shop",
      "description": "Layer 'Shop' shows shop=caravan with a fixed text, namely 'RV Dealership' and allows to pick this as a default answer (in the MapComplete.osm.be theme 'Open Shop Map')",
      "value": "caravan"
    },
    {
      "key": "shop",
      "description": "Layer 'Shop' shows shop=carpet with a fixed text, namely 'Carpet Store' and allows to pick this as a default answer (in the MapComplete.osm.be theme 'Open Shop Map')",
      "value": "carpet"
    },
    {
      "key": "shop",
      "description": "Layer 'Shop' shows shop=catalogue with a fixed text, namely 'Catalog Shop' and allows to pick this as a default answer (in the MapComplete.osm.be theme 'Open Shop Map')",
      "value": "catalogue"
    },
    {
      "key": "shop",
      "description": "Layer 'Shop' shows shop=charity with a fixed text, namely 'Charity Store' and allows to pick this as a default answer (in the MapComplete.osm.be theme 'Open Shop Map')",
      "value": "charity"
    },
    {
      "key": "shop",
      "description": "Layer 'Shop' shows shop=cheese with a fixed text, namely 'Cheese Store' and allows to pick this as a default answer (in the MapComplete.osm.be theme 'Open Shop Map')",
      "value": "cheese"
    },
    {
      "key": "shop",
      "description": "Layer 'Shop' shows shop=chemist with a fixed text, namely 'Drugstore' and allows to pick this as a default answer (in the MapComplete.osm.be theme 'Open Shop Map')",
      "value": "chemist"
    },
    {
      "key": "shop",
      "description": "Layer 'Shop' shows shop=chocolate with a fixed text, namely 'Chocolate Store' and allows to pick this as a default answer (in the MapComplete.osm.be theme 'Open Shop Map')",
      "value": "chocolate"
    },
    {
      "key": "shop",
      "description": "Layer 'Shop' shows shop=clothes with a fixed text, namely 'Clothing Store' and allows to pick this as a default answer (in the MapComplete.osm.be theme 'Open Shop Map')",
      "value": "clothes"
    },
    {
      "key": "shop",
      "description": "Layer 'Shop' shows shop=coffee with a fixed text, namely 'Coffee Store' and allows to pick this as a default answer (in the MapComplete.osm.be theme 'Open Shop Map')",
      "value": "coffee"
    },
    {
      "key": "shop",
      "description": "Layer 'Shop' shows shop=collector with a fixed text, namely 'Collectibles Shop' and allows to pick this as a default answer (in the MapComplete.osm.be theme 'Open Shop Map')",
      "value": "collector"
    },
    {
      "key": "shop",
      "description": "Layer 'Shop' shows shop=computer with a fixed text, namely 'Computer Store' and allows to pick this as a default answer (in the MapComplete.osm.be theme 'Open Shop Map')",
      "value": "computer"
    },
    {
      "key": "shop",
      "description": "Layer 'Shop' shows shop=confectionery with a fixed text, namely 'Candy Store' and allows to pick this as a default answer (in the MapComplete.osm.be theme 'Open Shop Map')",
      "value": "confectionery"
    },
    {
      "key": "shop",
      "description": "Layer 'Shop' shows shop=convenience with a fixed text, namely 'Convenience Store' and allows to pick this as a default answer (in the MapComplete.osm.be theme 'Open Shop Map')",
      "value": "convenience"
    },
    {
      "key": "shop",
      "description": "Layer 'Shop' shows shop=copyshop with a fixed text, namely 'Copy Store' and allows to pick this as a default answer (in the MapComplete.osm.be theme 'Open Shop Map')",
      "value": "copyshop"
    },
    {
      "key": "shop",
      "description": "Layer 'Shop' shows shop=cosmetics with a fixed text, namely 'Cosmetics Store' and allows to pick this as a default answer (in the MapComplete.osm.be theme 'Open Shop Map')",
      "value": "cosmetics"
    },
    {
      "key": "shop",
      "description": "Layer 'Shop' shows shop=country_store with a fixed text, namely 'Country Store' and allows to pick this as a default answer (in the MapComplete.osm.be theme 'Open Shop Map')",
      "value": "country_store"
    },
    {
      "key": "shop",
      "description": "Layer 'Shop' shows shop=craft with a fixed text, namely 'Arts & Crafts Store' and allows to pick this as a default answer (in the MapComplete.osm.be theme 'Open Shop Map')",
      "value": "craft"
    },
    {
      "key": "shop",
      "description": "Layer 'Shop' shows shop=curtain with a fixed text, namely 'Curtain Store' and allows to pick this as a default answer (in the MapComplete.osm.be theme 'Open Shop Map')",
      "value": "curtain"
    },
    {
      "key": "shop",
      "description": "Layer 'Shop' shows shop=dairy with a fixed text, namely 'Dairy Store' and allows to pick this as a default answer (in the MapComplete.osm.be theme 'Open Shop Map')",
      "value": "dairy"
    },
    {
      "key": "shop",
      "description": "Layer 'Shop' shows shop=deli with a fixed text, namely 'Deli' and allows to pick this as a default answer (in the MapComplete.osm.be theme 'Open Shop Map')",
      "value": "deli"
    },
    {
      "key": "shop",
      "description": "Layer 'Shop' shows shop=department_store with a fixed text, namely 'Department Store' and allows to pick this as a default answer (in the MapComplete.osm.be theme 'Open Shop Map')",
      "value": "department_store"
    },
    {
      "key": "shop",
      "description": "Layer 'Shop' shows shop=doityourself with a fixed text, namely 'DIY Store' and allows to pick this as a default answer (in the MapComplete.osm.be theme 'Open Shop Map')",
      "value": "doityourself"
    },
    {
      "key": "shop",
      "description": "Layer 'Shop' shows shop=doors with a fixed text, namely 'Door Shop' and allows to pick this as a default answer (in the MapComplete.osm.be theme 'Open Shop Map')",
      "value": "doors"
    },
    {
      "key": "shop",
      "description": "Layer 'Shop' shows shop=dry_cleaning with a fixed text, namely 'Dry Cleaner' and allows to pick this as a default answer (in the MapComplete.osm.be theme 'Open Shop Map')",
      "value": "dry_cleaning"
    },
    {
      "key": "shop",
      "description": "Layer 'Shop' shows shop=e-cigarette with a fixed text, namely 'E-Cigarette Shop' and allows to pick this as a default answer (in the MapComplete.osm.be theme 'Open Shop Map')",
      "value": "e-cigarette"
    },
    {
      "key": "shop",
      "description": "Layer 'Shop' shows shop=electrical with a fixed text, namely 'Electrical Equipment Store' and allows to pick this as a default answer (in the MapComplete.osm.be theme 'Open Shop Map')",
      "value": "electrical"
    },
    {
      "key": "shop",
      "description": "Layer 'Shop' shows shop=electronics with a fixed text, namely 'Electronics Store' and allows to pick this as a default answer (in the MapComplete.osm.be theme 'Open Shop Map')",
      "value": "electronics"
    },
    {
      "key": "shop",
      "description": "Layer 'Shop' shows shop=erotic with a fixed text, namely 'Erotic Store' and allows to pick this as a default answer (in the MapComplete.osm.be theme 'Open Shop Map')",
      "value": "erotic"
    },
    {
      "key": "shop",
      "description": "Layer 'Shop' shows shop=fabric with a fixed text, namely 'Fabric Store' and allows to pick this as a default answer (in the MapComplete.osm.be theme 'Open Shop Map')",
      "value": "fabric"
    },
    {
      "key": "shop",
      "description": "Layer 'Shop' shows shop=farm with a fixed text, namely 'Produce Stand' and allows to pick this as a default answer (in the MapComplete.osm.be theme 'Open Shop Map')",
      "value": "farm"
    },
    {
      "key": "shop",
      "description": "Layer 'Shop' shows shop=fashion_accessories with a fixed text, namely 'Fashion Accessories Store' and allows to pick this as a default answer (in the MapComplete.osm.be theme 'Open Shop Map')",
      "value": "fashion_accessories"
    },
    {
      "key": "shop",
      "description": "Layer 'Shop' shows shop=fireplace with a fixed text, namely 'Fireplace Store' and allows to pick this as a default answer (in the MapComplete.osm.be theme 'Open Shop Map')",
      "value": "fireplace"
    },
    {
      "key": "shop",
      "description": "Layer 'Shop' shows shop=fishing with a fixed text, namely 'Fishing Shop' and allows to pick this as a default answer (in the MapComplete.osm.be theme 'Open Shop Map')",
      "value": "fishing"
    },
    {
      "key": "shop",
      "description": "Layer 'Shop' shows shop=flooring with a fixed text, namely 'Flooring Supply Shop' and allows to pick this as a default answer (in the MapComplete.osm.be theme 'Open Shop Map')",
      "value": "flooring"
    },
    {
      "key": "shop",
      "description": "Layer 'Shop' shows shop=florist with a fixed text, namely 'Florist' and allows to pick this as a default answer (in the MapComplete.osm.be theme 'Open Shop Map')",
      "value": "florist"
    },
    {
      "key": "shop",
      "description": "Layer 'Shop' shows shop=frame with a fixed text, namely 'Framing Shop' and allows to pick this as a default answer (in the MapComplete.osm.be theme 'Open Shop Map')",
      "value": "frame"
    },
    {
      "key": "shop",
      "description": "Layer 'Shop' shows shop=frozen_food with a fixed text, namely 'Frozen Food Store' and allows to pick this as a default answer (in the MapComplete.osm.be theme 'Open Shop Map')",
      "value": "frozen_food"
    },
    {
      "key": "shop",
      "description": "Layer 'Shop' shows shop=fuel with a fixed text, namely 'Fuel Shop' and allows to pick this as a default answer (in the MapComplete.osm.be theme 'Open Shop Map')",
      "value": "fuel"
    },
    {
      "key": "shop",
      "description": "Layer 'Shop' shows shop=funeral_directors with a fixed text, namely 'Funeral Home' and allows to pick this as a default answer (in the MapComplete.osm.be theme 'Open Shop Map')",
      "value": "funeral_directors"
    },
    {
      "key": "shop",
      "description": "Layer 'Shop' shows shop=furniture with a fixed text, namely 'Furniture Store' and allows to pick this as a default answer (in the MapComplete.osm.be theme 'Open Shop Map')",
      "value": "furniture"
    },
    {
      "key": "shop",
      "description": "Layer 'Shop' shows shop=games with a fixed text, namely 'Tabletop Game Store' and allows to pick this as a default answer (in the MapComplete.osm.be theme 'Open Shop Map')",
      "value": "games"
    },
    {
      "key": "shop",
      "description": "Layer 'Shop' shows shop=garden_centre with a fixed text, namely 'Garden Center' and allows to pick this as a default answer (in the MapComplete.osm.be theme 'Open Shop Map')",
      "value": "garden_centre"
    },
    {
      "key": "shop",
      "description": "Layer 'Shop' shows shop=gas with a fixed text, namely 'Bottled Gas Shop' and allows to pick this as a default answer (in the MapComplete.osm.be theme 'Open Shop Map')",
      "value": "gas"
    },
    {
      "key": "shop",
      "description": "Layer 'Shop' shows shop=general with a fixed text, namely 'General Store' and allows to pick this as a default answer (in the MapComplete.osm.be theme 'Open Shop Map')",
      "value": "general"
    },
    {
      "key": "shop",
      "description": "Layer 'Shop' shows shop=gift with a fixed text, namely 'Gift Shop' and allows to pick this as a default answer (in the MapComplete.osm.be theme 'Open Shop Map')",
      "value": "gift"
    },
    {
      "key": "shop",
      "description": "Layer 'Shop' shows shop=greengrocer with a fixed text, namely 'Greengrocer' and allows to pick this as a default answer (in the MapComplete.osm.be theme 'Open Shop Map')",
      "value": "greengrocer"
    },
    {
      "key": "shop",
      "description": "Layer 'Shop' shows shop=hairdresser with a fixed text, namely 'Hairdresser' and allows to pick this as a default answer (in the MapComplete.osm.be theme 'Open Shop Map')",
      "value": "hairdresser"
    },
    {
      "key": "shop",
      "description": "Layer 'Shop' shows shop=hairdresser_supply with a fixed text, namely 'Hairdresser Supply Store' and allows to pick this as a default answer (in the MapComplete.osm.be theme 'Open Shop Map')",
      "value": "hairdresser_supply"
    },
    {
      "key": "shop",
      "description": "Layer 'Shop' shows shop=hardware with a fixed text, namely 'Hardware Store' and allows to pick this as a default answer (in the MapComplete.osm.be theme 'Open Shop Map')",
      "value": "hardware"
    },
    {
      "key": "shop",
      "description": "Layer 'Shop' shows shop=health_food with a fixed text, namely 'Health Food Shop' and allows to pick this as a default answer (in the MapComplete.osm.be theme 'Open Shop Map')",
      "value": "health_food"
    },
    {
      "key": "shop",
      "description": "Layer 'Shop' shows shop=hearing_aids with a fixed text, namely 'Hearing Aids Store' and allows to pick this as a default answer (in the MapComplete.osm.be theme 'Open Shop Map')",
      "value": "hearing_aids"
    },
    {
      "key": "shop",
      "description": "Layer 'Shop' shows shop=herbalist with a fixed text, namely 'Herbalist' and allows to pick this as a default answer (in the MapComplete.osm.be theme 'Open Shop Map')",
      "value": "herbalist"
    },
    {
      "key": "shop",
      "description": "Layer 'Shop' shows shop=hifi with a fixed text, namely 'Hifi Store' and allows to pick this as a default answer (in the MapComplete.osm.be theme 'Open Shop Map')",
      "value": "hifi"
    },
    {
      "key": "shop",
      "description": "Layer 'Shop' shows shop=hobby with a fixed text, namely 'Hobby Shop' and allows to pick this as a default answer (in the MapComplete.osm.be theme 'Open Shop Map')",
      "value": "hobby"
    },
    {
      "key": "shop",
      "description": "Layer 'Shop' shows shop=household_linen with a fixed text, namely 'Household Linen Shop' and allows to pick this as a default answer (in the MapComplete.osm.be theme 'Open Shop Map')",
      "value": "household_linen"
    },
    {
      "key": "shop",
      "description": "Layer 'Shop' shows shop=houseware with a fixed text, namely 'Houseware Store' and allows to pick this as a default answer (in the MapComplete.osm.be theme 'Open Shop Map')",
      "value": "houseware"
    },
    {
      "key": "shop",
      "description": "Layer 'Shop' shows shop=hunting with a fixed text, namely 'Hunting Shop' and allows to pick this as a default answer (in the MapComplete.osm.be theme 'Open Shop Map')",
      "value": "hunting"
    },
    {
      "key": "shop",
      "description": "Layer 'Shop' shows shop=interior_decoration with a fixed text, namely 'Interior Decoration Store' and allows to pick this as a default answer (in the MapComplete.osm.be theme 'Open Shop Map')",
      "value": "interior_decoration"
    },
    {
      "key": "shop",
      "description": "Layer 'Shop' shows shop=jewelry with a fixed text, namely 'Jewelry Store' and allows to pick this as a default answer (in the MapComplete.osm.be theme 'Open Shop Map')",
      "value": "jewelry"
    },
    {
      "key": "shop",
      "description": "Layer 'Shop' shows shop=kiosk with a fixed text, namely 'Kiosk' and allows to pick this as a default answer (in the MapComplete.osm.be theme 'Open Shop Map')",
      "value": "kiosk"
    },
    {
      "key": "shop",
      "description": "Layer 'Shop' shows shop=kitchen with a fixed text, namely 'Kitchen Design Store' and allows to pick this as a default answer (in the MapComplete.osm.be theme 'Open Shop Map')",
      "value": "kitchen"
    },
    {
      "key": "shop",
      "description": "Layer 'Shop' shows shop=laundry with a fixed text, namely 'Laundry' and allows to pick this as a default answer (in the MapComplete.osm.be theme 'Open Shop Map')",
      "value": "laundry"
    },
    {
      "key": "shop",
      "description": "Layer 'Shop' shows shop=leather with a fixed text, namely 'Leather Store' and allows to pick this as a default answer (in the MapComplete.osm.be theme 'Open Shop Map')",
      "value": "leather"
    },
    {
      "key": "shop",
      "description": "Layer 'Shop' shows shop=lighting with a fixed text, namely 'Lighting Store' and allows to pick this as a default answer (in the MapComplete.osm.be theme 'Open Shop Map')",
      "value": "lighting"
    },
    {
      "key": "shop",
      "description": "Layer 'Shop' shows shop=locksmith with a fixed text, namely 'Locksmith' and allows to pick this as a default answer (in the MapComplete.osm.be theme 'Open Shop Map')",
      "value": "locksmith"
    },
    {
      "key": "shop",
      "description": "Layer 'Shop' shows shop=lottery with a fixed text, namely 'Lottery Shop' and allows to pick this as a default answer (in the MapComplete.osm.be theme 'Open Shop Map')",
      "value": "lottery"
    },
    {
      "key": "shop",
      "description": "Layer 'Shop' shows shop=mall with a fixed text, namely 'Mall' and allows to pick this as a default answer (in the MapComplete.osm.be theme 'Open Shop Map')",
      "value": "mall"
    },
    {
      "key": "shop",
      "description": "Layer 'Shop' shows shop=massage with a fixed text, namely 'Massage Shop' and allows to pick this as a default answer (in the MapComplete.osm.be theme 'Open Shop Map')",
      "value": "massage"
    },
    {
      "key": "shop",
      "description": "Layer 'Shop' shows shop=medical_supply with a fixed text, namely 'Medical Supply Store' and allows to pick this as a default answer (in the MapComplete.osm.be theme 'Open Shop Map')",
      "value": "medical_supply"
    },
    {
      "key": "shop",
      "description": "Layer 'Shop' shows shop=military_surplus with a fixed text, namely 'Military Surplus Store' and allows to pick this as a default answer (in the MapComplete.osm.be theme 'Open Shop Map')",
      "value": "military_surplus"
    },
    {
      "key": "shop",
      "description": "Layer 'Shop' shows shop=mobile_phone with a fixed text, namely 'Mobile Phone Store' and allows to pick this as a default answer (in the MapComplete.osm.be theme 'Open Shop Map')",
      "value": "mobile_phone"
    },
    {
      "key": "shop",
      "description": "Layer 'Shop' shows shop=model with a fixed text, namely 'Model Shop' and allows to pick this as a default answer (in the MapComplete.osm.be theme 'Open Shop Map')",
      "value": "model"
    },
    {
      "key": "shop",
      "description": "Layer 'Shop' shows shop=money_lender with a fixed text, namely 'Money Lender' and allows to pick this as a default answer (in the MapComplete.osm.be theme 'Open Shop Map')",
      "value": "money_lender"
    },
    {
      "key": "shop",
      "description": "Layer 'Shop' shows shop=motorcycle with a fixed text, namely 'Motorcycle Dealership' and allows to pick this as a default answer (in the MapComplete.osm.be theme 'Open Shop Map')",
      "value": "motorcycle"
    },
    {
      "key": "shop",
      "description": "Layer 'Shop' shows shop=motorcycle_repair with a fixed text, namely 'Motorcycle Repair Shop' and allows to pick this as a default answer (in the MapComplete.osm.be theme 'Open Shop Map')",
      "value": "motorcycle_repair"
    },
    {
      "key": "shop",
      "description": "Layer 'Shop' shows shop=music with a fixed text, namely 'Music Store' and allows to pick this as a default answer (in the MapComplete.osm.be theme 'Open Shop Map')",
      "value": "music"
    },
    {
      "key": "shop",
      "description": "Layer 'Shop' shows shop=musical_instrument with a fixed text, namely 'Musical Instrument Store' and allows to pick this as a default answer (in the MapComplete.osm.be theme 'Open Shop Map')",
      "value": "musical_instrument"
    },
    {
      "key": "shop",
      "description": "Layer 'Shop' shows shop=newsagent with a fixed text, namely 'Newspaper/Magazine Shop' and allows to pick this as a default answer (in the MapComplete.osm.be theme 'Open Shop Map')",
      "value": "newsagent"
    },
    {
      "key": "shop",
      "description": "Layer 'Shop' shows shop=nutrition_supplements with a fixed text, namely 'Nutrition Supplements Store' and allows to pick this as a default answer (in the MapComplete.osm.be theme 'Open Shop Map')",
      "value": "nutrition_supplements"
    },
    {
      "key": "shop",
      "description": "Layer 'Shop' shows shop=optician with a fixed text, namely 'Optician' and allows to pick this as a default answer (in the MapComplete.osm.be theme 'Open Shop Map')",
      "value": "optician"
    },
    {
      "key": "shop",
      "description": "Layer 'Shop' shows shop=outdoor with a fixed text, namely 'Outdoors Store' and allows to pick this as a default answer (in the MapComplete.osm.be theme 'Open Shop Map')",
      "value": "outdoor"
    },
    {
      "key": "shop",
      "description": "Layer 'Shop' shows shop=outpost with a fixed text, namely 'Online Retailer Outpost' and allows to pick this as a default answer (in the MapComplete.osm.be theme 'Open Shop Map')",
      "value": "outpost"
    },
    {
      "key": "shop",
      "description": "Layer 'Shop' shows shop=paint with a fixed text, namely 'Paint Store' and allows to pick this as a default answer (in the MapComplete.osm.be theme 'Open Shop Map')",
      "value": "paint"
    },
    {
      "key": "shop",
      "description": "Layer 'Shop' shows shop=party with a fixed text, namely 'Party Supply Store' and allows to pick this as a default answer (in the MapComplete.osm.be theme 'Open Shop Map')",
      "value": "party"
    },
    {
      "key": "shop",
      "description": "Layer 'Shop' shows shop=pastry with a fixed text, namely 'Pastry Shop' and allows to pick this as a default answer (in the MapComplete.osm.be theme 'Open Shop Map')",
      "value": "pastry"
    },
    {
      "key": "shop",
      "description": "Layer 'Shop' shows shop=pawnbroker with a fixed text, namely 'Pawn Shop' and allows to pick this as a default answer (in the MapComplete.osm.be theme 'Open Shop Map')",
      "value": "pawnbroker"
    },
    {
      "key": "shop",
      "description": "Layer 'Shop' shows shop=perfumery with a fixed text, namely 'Perfume Store' and allows to pick this as a default answer (in the MapComplete.osm.be theme 'Open Shop Map')",
      "value": "perfumery"
    },
    {
      "key": "shop",
      "description": "Layer 'Shop' shows shop=pet with a fixed text, namely 'Pet Store' and allows to pick this as a default answer (in the MapComplete.osm.be theme 'Open Shop Map')",
      "value": "pet"
    },
    {
      "key": "shop",
      "description": "Layer 'Shop' shows shop=pet_grooming with a fixed text, namely 'Pet Grooming Store' and allows to pick this as a default answer (in the MapComplete.osm.be theme 'Open Shop Map')",
      "value": "pet_grooming"
    },
    {
      "key": "shop",
      "description": "Layer 'Shop' shows shop=photo with a fixed text, namely 'Photography Store' and allows to pick this as a default answer (in the MapComplete.osm.be theme 'Open Shop Map')",
      "value": "photo"
    },
    {
      "key": "shop",
      "description": "Layer 'Shop' shows shop=pottery with a fixed text, namely 'Pottery Store' and allows to pick this as a default answer (in the MapComplete.osm.be theme 'Open Shop Map')",
      "value": "pottery"
    },
    {
      "key": "shop",
      "description": "Layer 'Shop' shows shop=printer_ink with a fixed text, namely 'Printer Ink Store' and allows to pick this as a default answer (in the MapComplete.osm.be theme 'Open Shop Map')",
      "value": "printer_ink"
    },
    {
      "key": "shop",
      "description": "Layer 'Shop' shows shop=psychic with a fixed text, namely 'Psychic' and allows to pick this as a default answer (in the MapComplete.osm.be theme 'Open Shop Map')",
      "value": "psychic"
    },
    {
      "key": "shop",
      "description": "Layer 'Shop' shows shop=pyrotechnics with a fixed text, namely 'Fireworks Store' and allows to pick this as a default answer (in the MapComplete.osm.be theme 'Open Shop Map')",
      "value": "pyrotechnics"
    },
    {
      "key": "shop",
      "description": "Layer 'Shop' shows shop=radiotechnics with a fixed text, namely 'Radio/Electronic Component Store' and allows to pick this as a default answer (in the MapComplete.osm.be theme 'Open Shop Map')",
      "value": "radiotechnics"
    },
    {
      "key": "shop",
      "description": "Layer 'Shop' shows shop=religion with a fixed text, namely 'Religious Store' and allows to pick this as a default answer (in the MapComplete.osm.be theme 'Open Shop Map')",
      "value": "religion"
    },
    {
      "key": "shop",
      "description": "Layer 'Shop' shows shop=rental with a fixed text, namely 'Rental Shop' and allows to pick this as a default answer (in the MapComplete.osm.be theme 'Open Shop Map')",
      "value": "rental"
    },
    {
      "key": "shop",
      "description": "Layer 'Shop' shows shop=repair with a fixed text, namely 'Repair Shop' and allows to pick this as a default answer (in the MapComplete.osm.be theme 'Open Shop Map')",
      "value": "repair"
    },
    {
      "key": "shop",
      "description": "Layer 'Shop' shows shop=scuba_diving with a fixed text, namely 'Scuba Diving Shop' and allows to pick this as a default answer (in the MapComplete.osm.be theme 'Open Shop Map')",
      "value": "scuba_diving"
    },
    {
      "key": "shop",
      "description": "Layer 'Shop' shows shop=seafood with a fixed text, namely 'Seafood Shop' and allows to pick this as a default answer (in the MapComplete.osm.be theme 'Open Shop Map')",
      "value": "seafood"
    },
    {
      "key": "shop",
      "description": "Layer 'Shop' shows shop=second_hand with a fixed text, namely 'Consignment/Thrift Store' and allows to pick this as a default answer (in the MapComplete.osm.be theme 'Open Shop Map')",
      "value": "second_hand"
    },
    {
      "key": "shop",
      "description": "Layer 'Shop' shows shop=sewing with a fixed text, namely 'Sewing Supply Shop' and allows to pick this as a default answer (in the MapComplete.osm.be theme 'Open Shop Map')",
      "value": "sewing"
    },
    {
      "key": "shop",
      "description": "Layer 'Shop' shows shop=shoe_repair with a fixed text, namely 'Shoe Repair Shop' and allows to pick this as a default answer (in the MapComplete.osm.be theme 'Open Shop Map')",
      "value": "shoe_repair"
    },
    {
      "key": "shop",
      "description": "Layer 'Shop' shows shop=shoes with a fixed text, namely 'Shoe Store' and allows to pick this as a default answer (in the MapComplete.osm.be theme 'Open Shop Map')",
      "value": "shoes"
    },
    {
      "key": "shop",
      "description": "Layer 'Shop' shows shop=spices with a fixed text, namely 'Spice Shop' and allows to pick this as a default answer (in the MapComplete.osm.be theme 'Open Shop Map')",
      "value": "spices"
    },
    {
      "key": "shop",
      "description": "Layer 'Shop' shows shop=sports with a fixed text, namely 'Sporting Goods Store' and allows to pick this as a default answer (in the MapComplete.osm.be theme 'Open Shop Map')",
      "value": "sports"
    },
    {
      "key": "shop",
      "description": "Layer 'Shop' shows shop=stationery with a fixed text, namely 'Stationery Store' and allows to pick this as a default answer (in the MapComplete.osm.be theme 'Open Shop Map')",
      "value": "stationery"
    },
    {
      "key": "shop",
      "description": "Layer 'Shop' shows shop=storage_rental with a fixed text, namely 'Storage Rental' and allows to pick this as a default answer (in the MapComplete.osm.be theme 'Open Shop Map')",
      "value": "storage_rental"
    },
    {
      "key": "shop",
      "description": "Layer 'Shop' shows shop=supermarket with a fixed text, namely 'Supermarket' and allows to pick this as a default answer (in the MapComplete.osm.be theme 'Open Shop Map')",
      "value": "supermarket"
    },
    {
      "key": "shop",
      "description": "Layer 'Shop' shows shop=swimming_pool with a fixed text, namely 'Pool Supply Store' and allows to pick this as a default answer (in the MapComplete.osm.be theme 'Open Shop Map')",
      "value": "swimming_pool"
    },
    {
      "key": "shop",
      "description": "Layer 'Shop' shows shop=tailor with a fixed text, namely 'Tailor' and allows to pick this as a default answer (in the MapComplete.osm.be theme 'Open Shop Map')",
      "value": "tailor"
    },
    {
      "key": "shop",
      "description": "Layer 'Shop' shows shop=tattoo with a fixed text, namely 'Tattoo Parlor' and allows to pick this as a default answer (in the MapComplete.osm.be theme 'Open Shop Map')",
      "value": "tattoo"
    },
    {
      "key": "shop",
      "description": "Layer 'Shop' shows shop=tea with a fixed text, namely 'Tea Store' and allows to pick this as a default answer (in the MapComplete.osm.be theme 'Open Shop Map')",
      "value": "tea"
    },
    {
      "key": "shop",
      "description": "Layer 'Shop' shows shop=telecommunication with a fixed text, namely 'Telecom Retail Store' and allows to pick this as a default answer (in the MapComplete.osm.be theme 'Open Shop Map')",
      "value": "telecommunication"
    },
    {
      "key": "shop",
>>>>>>> 46d611c8
      "description": "Layer 'Shop' shows shop=ticket with a fixed text, namely 'Ticket Seller' and allows to pick this as a default answer (in the MapComplete.osm.be theme 'Open Shop Map')",
      "value": "ticket"
    },
    {
      "key": "shop",
      "description": "Layer 'Shop' shows shop=tiles with a fixed text, namely 'Tile Shop' and allows to pick this as a default answer (in the MapComplete.osm.be theme 'Open Shop Map')",
      "value": "tiles"
    },
    {
      "key": "shop",
      "description": "Layer 'Shop' shows shop=tobacco with a fixed text, namely 'Tobacco Shop' and allows to pick this as a default answer (in the MapComplete.osm.be theme 'Open Shop Map')",
      "value": "tobacco"
    },
    {
      "key": "shop",
      "description": "Layer 'Shop' shows shop=tool_hire with a fixed text, namely 'Tool Rental' and allows to pick this as a default answer (in the MapComplete.osm.be theme 'Open Shop Map')",
      "value": "tool_hire"
    },
    {
      "key": "shop",
      "description": "Layer 'Shop' shows shop=toys with a fixed text, namely 'Toy Store' and allows to pick this as a default answer (in the MapComplete.osm.be theme 'Open Shop Map')",
      "value": "toys"
    },
    {
      "key": "shop",
      "description": "Layer 'Shop' shows shop=trade with a fixed text, namely 'Trade Shop' and allows to pick this as a default answer (in the MapComplete.osm.be theme 'Open Shop Map')",
      "value": "trade"
    },
    {
      "key": "shop",
      "description": "Layer 'Shop' shows shop=travel_agency with a fixed text, namely 'Travel Agency' and allows to pick this as a default answer (in the MapComplete.osm.be theme 'Open Shop Map')",
      "value": "travel_agency"
    },
    {
      "key": "shop",
      "description": "Layer 'Shop' shows shop=trophy with a fixed text, namely 'Trophy Shop' and allows to pick this as a default answer (in the MapComplete.osm.be theme 'Open Shop Map')",
      "value": "trophy"
    },
    {
      "key": "shop",
      "description": "Layer 'Shop' shows shop=tyres with a fixed text, namely 'Tire Store' and allows to pick this as a default answer (in the MapComplete.osm.be theme 'Open Shop Map')",
      "value": "tyres"
    },
    {
      "key": "shop",
      "description": "Layer 'Shop' shows shop=vacuum_cleaner with a fixed text, namely 'Vacuum Cleaner Store' and allows to pick this as a default answer (in the MapComplete.osm.be theme 'Open Shop Map')",
      "value": "vacuum_cleaner"
    },
    {
      "key": "shop",
      "description": "Layer 'Shop' shows shop=variety_store with a fixed text, namely 'Variety Store' and allows to pick this as a default answer (in the MapComplete.osm.be theme 'Open Shop Map')",
      "value": "variety_store"
    },
    {
      "key": "shop",
      "description": "Layer 'Shop' shows shop=video with a fixed text, namely 'Video Store' and allows to pick this as a default answer (in the MapComplete.osm.be theme 'Open Shop Map')",
      "value": "video"
    },
    {
      "key": "shop",
      "description": "Layer 'Shop' shows shop=video_games with a fixed text, namely 'Video Game Store' and allows to pick this as a default answer (in the MapComplete.osm.be theme 'Open Shop Map')",
      "value": "video_games"
    },
    {
      "key": "shop",
      "description": "Layer 'Shop' shows shop=watches with a fixed text, namely 'Watches Shop' and allows to pick this as a default answer (in the MapComplete.osm.be theme 'Open Shop Map')",
      "value": "watches"
    },
    {
      "key": "shop",
      "description": "Layer 'Shop' shows shop=water with a fixed text, namely 'Drinking Water Shop' and allows to pick this as a default answer (in the MapComplete.osm.be theme 'Open Shop Map')",
      "value": "water"
    },
    {
      "key": "shop",
      "description": "Layer 'Shop' shows shop=water_sports with a fixed text, namely 'Watersport/Swim Shop' and allows to pick this as a default answer (in the MapComplete.osm.be theme 'Open Shop Map')",
      "value": "water_sports"
    },
    {
      "key": "shop",
      "description": "Layer 'Shop' shows shop=weapons with a fixed text, namely 'Weapon Shop' and allows to pick this as a default answer (in the MapComplete.osm.be theme 'Open Shop Map')",
      "value": "weapons"
    },
    {
      "key": "shop",
      "description": "Layer 'Shop' shows shop=wholesale with a fixed text, namely 'Wholesale Store' and allows to pick this as a default answer (in the MapComplete.osm.be theme 'Open Shop Map')",
      "value": "wholesale"
    },
    {
      "key": "shop",
      "description": "Layer 'Shop' shows shop=wigs with a fixed text, namely 'Wig Shop' and allows to pick this as a default answer (in the MapComplete.osm.be theme 'Open Shop Map')",
      "value": "wigs"
    },
    {
      "key": "shop",
      "description": "Layer 'Shop' shows shop=window_blind with a fixed text, namely 'Window Blind Store' and allows to pick this as a default answer (in the MapComplete.osm.be theme 'Open Shop Map')",
      "value": "window_blind"
    },
    {
      "key": "shop",
      "description": "Layer 'Shop' shows shop=wine with a fixed text, namely 'Wine Shop' and allows to pick this as a default answer (in the MapComplete.osm.be theme 'Open Shop Map')",
      "value": "wine"
    },
    {
      "key": "opening_hours",
      "description": "Layer 'Shop' shows and asks freeform values for key 'opening_hours' (in the MapComplete.osm.be theme 'Open Shop Map')"
    },
    {
      "key": "website",
      "description": "Layer 'Shop' shows and asks freeform values for key 'website' (in the MapComplete.osm.be theme 'Open Shop Map')"
    },
    {
      "key": "contact:website",
      "description": "Layer 'Shop' shows contact:website~^..*$ with a fixed text, namely '<a href='{contact:website}' target='_blank'>{contact:website}</a>' (in the MapComplete.osm.be theme 'Open Shop Map')"
    },
    {
      "key": "email",
      "description": "Layer 'Shop' shows and asks freeform values for key 'email' (in the MapComplete.osm.be theme 'Open Shop Map')"
    },
    {
      "key": "contact:email",
      "description": "Layer 'Shop' shows contact:email~^..*$ with a fixed text, namely '<a href='mailto:{contact:email}' target='_blank'>{contact:email}</a>' (in the MapComplete.osm.be theme 'Open Shop Map')"
    },
    {
      "key": "phone",
      "description": "Layer 'Shop' shows and asks freeform values for key 'phone' (in the MapComplete.osm.be theme 'Open Shop Map')"
    },
    {
      "key": "contact:phone",
      "description": "Layer 'Shop' shows contact:phone~^..*$ with a fixed text, namely '<a href='tel:{contact:phone}'>{contact:phone}</a>' (in the MapComplete.osm.be theme 'Open Shop Map')"
    },
    {
      "key": "payment:cash",
      "description": "Layer 'Shop' shows payment:cash=yes with a fixed text, namely 'Cash is accepted here' and allows to pick this as a default answer (in the MapComplete.osm.be theme 'Open Shop Map')",
      "value": "yes"
    },
    {
      "key": "payment:cards",
      "description": "Layer 'Shop' shows payment:cards=yes with a fixed text, namely 'Payment cards are accepted here' and allows to pick this as a default answer (in the MapComplete.osm.be theme 'Open Shop Map')",
      "value": "yes"
    },
    {
      "key": "service:print:A4",
      "description": "Layer 'Shop' shows service:print:A4=yes with a fixed text, namely 'This shop can print on papers of size A4' and allows to pick this as a default answer (in the MapComplete.osm.be theme 'Open Shop Map')",
      "value": "yes"
    },
    {
      "key": "service:print:A3",
      "description": "Layer 'Shop' shows service:print:A3=yes with a fixed text, namely 'This shop can print on papers of size A3' and allows to pick this as a default answer (in the MapComplete.osm.be theme 'Open Shop Map')",
      "value": "yes"
    },
    {
      "key": "service:print:A2",
      "description": "Layer 'Shop' shows service:print:A2=yes with a fixed text, namely 'This shop can print on papers of size A2' and allows to pick this as a default answer (in the MapComplete.osm.be theme 'Open Shop Map')",
      "value": "yes"
    },
    {
      "key": "service:print:A1",
      "description": "Layer 'Shop' shows service:print:A1=yes with a fixed text, namely 'This shop can print on papers of size A1' and allows to pick this as a default answer (in the MapComplete.osm.be theme 'Open Shop Map')",
      "value": "yes"
    },
    {
      "key": "service:print:A0",
      "description": "Layer 'Shop' shows service:print:A0=yes with a fixed text, namely 'This shop can print on papers of size A0' and allows to pick this as a default answer (in the MapComplete.osm.be theme 'Open Shop Map')",
      "value": "yes"
    },
    {
      "key": "amenity",
      "description": "The MapComplete theme Open Shop Map has a layer pharmacy showing features with this tag",
      "value": "pharmacy"
    },
    {
      "key": "image",
      "description": "The layer 'pharmacy allows to upload images and adds them under the 'image'-tag (and image:0, image:1, ... for multiple images). Furhtermore, this layer shows images based on the keys image, wikidata, wikipedia, wikimedia_commons and mapillary"
    },
    {
      "key": "mapillary",
      "description": "The layer 'pharmacy allows to upload images and adds them under the 'image'-tag (and image:0, image:1, ... for multiple images). Furhtermore, this layer shows images based on the keys image, wikidata, wikipedia, wikimedia_commons and mapillary"
    },
    {
      "key": "wikidata",
      "description": "The layer 'pharmacy allows to upload images and adds them under the 'image'-tag (and image:0, image:1, ... for multiple images). Furhtermore, this layer shows images based on the keys image, wikidata, wikipedia, wikimedia_commons and mapillary"
    },
    {
      "key": "wikipedia",
      "description": "The layer 'pharmacy allows to upload images and adds them under the 'image'-tag (and image:0, image:1, ... for multiple images). Furhtermore, this layer shows images based on the keys image, wikidata, wikipedia, wikimedia_commons and mapillary"
    },
    {
      "key": "opening_hours",
      "description": "Layer 'pharmacy' shows and asks freeform values for key 'opening_hours' (in the MapComplete.osm.be theme 'Open Shop Map')"
    },
    {
      "key": "phone",
      "description": "Layer 'pharmacy' shows and asks freeform values for key 'phone' (in the MapComplete.osm.be theme 'Open Shop Map')"
    },
    {
      "key": "contact:phone",
      "description": "Layer 'pharmacy' shows contact:phone~^..*$ with a fixed text, namely '<a href='tel:{contact:phone}'>{contact:phone}</a>' (in the MapComplete.osm.be theme 'Open Shop Map')"
    },
    {
      "key": "email",
      "description": "Layer 'pharmacy' shows and asks freeform values for key 'email' (in the MapComplete.osm.be theme 'Open Shop Map')"
    },
    {
      "key": "contact:email",
      "description": "Layer 'pharmacy' shows contact:email~^..*$ with a fixed text, namely '<a href='mailto:{contact:email}' target='_blank'>{contact:email}</a>' (in the MapComplete.osm.be theme 'Open Shop Map')"
    },
    {
      "key": "website",
      "description": "Layer 'pharmacy' shows and asks freeform values for key 'website' (in the MapComplete.osm.be theme 'Open Shop Map')"
    },
    {
      "key": "contact:website",
      "description": "Layer 'pharmacy' shows contact:website~^..*$ with a fixed text, namely '<a href='{contact:website}' target='_blank'>{contact:website}</a>' (in the MapComplete.osm.be theme 'Open Shop Map')"
    },
    {
      "key": "wheelchair",
      "description": "Layer 'pharmacy' shows wheelchair=yes with a fixed text, namely 'This pharmacy is easy to access on a wheelchair' and allows to pick this as a default answer (in the MapComplete.osm.be theme 'Open Shop Map')",
      "value": "yes"
    },
    {
      "key": "wheelchair",
      "description": "Layer 'pharmacy' shows wheelchair=no with a fixed text, namely 'This pharmacy is hard to access on a wheelchair' and allows to pick this as a default answer (in the MapComplete.osm.be theme 'Open Shop Map')",
      "value": "no"
    },
    {
      "key": "wheelchair",
      "description": "Layer 'pharmacy' shows wheelchair=limited with a fixed text, namely 'This pharmacy has limited access for wheelchair users' and allows to pick this as a default answer (in the MapComplete.osm.be theme 'Open Shop Map')",
      "value": "limited"
    }
  ]
}<|MERGE_RESOLUTION|>--- conflicted
+++ resolved
@@ -43,7 +43,6 @@
       "key": "shop",
       "description": "Layer 'Shop' shows shop=alcohol with a fixed text, namely 'Liquor Store' and allows to pick this as a default answer (in the MapComplete.osm.be theme 'Open Shop Map')",
       "value": "alcohol"
-<<<<<<< HEAD
     },
     {
       "key": "shop",
@@ -714,38 +713,6 @@
       "key": "shop",
       "description": "Layer 'Shop' shows shop=tailor with a fixed text, namely 'Tailor' and allows to pick this as a default answer (in the MapComplete.osm.be theme 'Open Shop Map')",
       "value": "tailor"
-=======
-    },
-    {
-      "key": "shop",
-      "description": "Layer 'Shop' shows shop=anime with a fixed text, namely 'Anime / Manga Shop' and allows to pick this as a default answer (in the MapComplete.osm.be theme 'Open Shop Map')",
-      "value": "anime"
-    },
-    {
-      "key": "shop",
-      "description": "Layer 'Shop' shows shop=antiques with a fixed text, namely 'Antiques Shop' and allows to pick this as a default answer (in the MapComplete.osm.be theme 'Open Shop Map')",
-      "value": "antiques"
-    },
-    {
-      "key": "shop",
-      "description": "Layer 'Shop' shows shop=appliance with a fixed text, namely 'Appliance Store' and allows to pick this as a default answer (in the MapComplete.osm.be theme 'Open Shop Map')",
-      "value": "appliance"
-    },
-    {
-      "key": "shop",
-      "description": "Layer 'Shop' shows shop=art with a fixed text, namely 'Art Store' and allows to pick this as a default answer (in the MapComplete.osm.be theme 'Open Shop Map')",
-      "value": "art"
-    },
-    {
-      "key": "shop",
-      "description": "Layer 'Shop' shows shop=baby_goods with a fixed text, namely 'Baby Goods Store' and allows to pick this as a default answer (in the MapComplete.osm.be theme 'Open Shop Map')",
-      "value": "baby_goods"
-    },
-    {
-      "key": "shop",
-      "description": "Layer 'Shop' shows shop=bag with a fixed text, namely 'Bag/Luggage Store' and allows to pick this as a default answer (in the MapComplete.osm.be theme 'Open Shop Map')",
-      "value": "bag"
->>>>>>> 46d611c8
     },
     {
       "key": "shop",
@@ -754,7 +721,6 @@
     },
     {
       "key": "shop",
-<<<<<<< HEAD
       "description": "Layer 'Shop' shows shop=tea with a fixed text, namely 'Tea Store' and allows to pick this as a default answer (in the MapComplete.osm.be theme 'Open Shop Map')",
       "value": "tea"
     },
@@ -765,658 +731,6 @@
     },
     {
       "key": "shop",
-=======
-      "description": "Layer 'Shop' shows shop=bathroom_furnishing with a fixed text, namely 'Bathroom Furnishing Store' and allows to pick this as a default answer (in the MapComplete.osm.be theme 'Open Shop Map')",
-      "value": "bathroom_furnishing"
-    },
-    {
-      "key": "shop",
-      "description": "Layer 'Shop' shows shop=beauty with a fixed text, namely 'Beauty Shop' and allows to pick this as a default answer (in the MapComplete.osm.be theme 'Open Shop Map')",
-      "value": "beauty"
-    },
-    {
-      "key": "shop",
-      "description": "Layer 'Shop' shows shop=bed with a fixed text, namely 'Bedding/Mattress Store' and allows to pick this as a default answer (in the MapComplete.osm.be theme 'Open Shop Map')",
-      "value": "bed"
-    },
-    {
-      "key": "shop",
-      "description": "Layer 'Shop' shows shop=beverages with a fixed text, namely 'Beverage Store' and allows to pick this as a default answer (in the MapComplete.osm.be theme 'Open Shop Map')",
-      "value": "beverages"
-    },
-    {
-      "key": "shop",
-      "description": "Layer 'Shop' shows shop=bicycle with a fixed text, namely 'Bicycle Shop' and allows to pick this as a default answer (in the MapComplete.osm.be theme 'Open Shop Map')",
-      "value": "bicycle"
-    },
-    {
-      "key": "shop",
-      "description": "Layer 'Shop' shows shop=boat with a fixed text, namely 'Boat Store' and allows to pick this as a default answer (in the MapComplete.osm.be theme 'Open Shop Map')",
-      "value": "boat"
-    },
-    {
-      "key": "shop",
-      "description": "Layer 'Shop' shows shop=bookmaker with a fixed text, namely 'Bookmaker' and allows to pick this as a default answer (in the MapComplete.osm.be theme 'Open Shop Map')",
-      "value": "bookmaker"
-    },
-    {
-      "key": "shop",
-      "description": "Layer 'Shop' shows shop=books with a fixed text, namely 'Book Store' and allows to pick this as a default answer (in the MapComplete.osm.be theme 'Open Shop Map')",
-      "value": "books"
-    },
-    {
-      "key": "shop",
-      "description": "Layer 'Shop' shows shop=brewing_supplies with a fixed text, namely 'Brewing Supply Store' and allows to pick this as a default answer (in the MapComplete.osm.be theme 'Open Shop Map')",
-      "value": "brewing_supplies"
-    },
-    {
-      "key": "shop",
-      "description": "Layer 'Shop' shows shop=butcher with a fixed text, namely 'Butcher' and allows to pick this as a default answer (in the MapComplete.osm.be theme 'Open Shop Map')",
-      "value": "butcher"
-    },
-    {
-      "key": "shop",
-      "description": "Layer 'Shop' shows shop=camera with a fixed text, namely 'Camera Equipment Store' and allows to pick this as a default answer (in the MapComplete.osm.be theme 'Open Shop Map')",
-      "value": "camera"
-    },
-    {
-      "key": "shop",
-      "description": "Layer 'Shop' shows shop=candles with a fixed text, namely 'Candle Shop' and allows to pick this as a default answer (in the MapComplete.osm.be theme 'Open Shop Map')",
-      "value": "candles"
-    },
-    {
-      "key": "shop",
-      "description": "Layer 'Shop' shows shop=cannabis with a fixed text, namely 'Cannabis Shop' and allows to pick this as a default answer (in the MapComplete.osm.be theme 'Open Shop Map')",
-      "value": "cannabis"
-    },
-    {
-      "key": "shop",
-      "description": "Layer 'Shop' shows shop=car with a fixed text, namely 'Car Dealership' and allows to pick this as a default answer (in the MapComplete.osm.be theme 'Open Shop Map')",
-      "value": "car"
-    },
-    {
-      "key": "shop",
-      "description": "Layer 'Shop' shows shop=car_parts with a fixed text, namely 'Car Parts Store' and allows to pick this as a default answer (in the MapComplete.osm.be theme 'Open Shop Map')",
-      "value": "car_parts"
-    },
-    {
-      "key": "shop",
-      "description": "Layer 'Shop' shows shop=car_repair with a fixed text, namely 'Car Repair Shop' and allows to pick this as a default answer (in the MapComplete.osm.be theme 'Open Shop Map')",
-      "value": "car_repair"
-    },
-    {
-      "key": "shop",
-      "description": "Layer 'Shop' shows shop=caravan with a fixed text, namely 'RV Dealership' and allows to pick this as a default answer (in the MapComplete.osm.be theme 'Open Shop Map')",
-      "value": "caravan"
-    },
-    {
-      "key": "shop",
-      "description": "Layer 'Shop' shows shop=carpet with a fixed text, namely 'Carpet Store' and allows to pick this as a default answer (in the MapComplete.osm.be theme 'Open Shop Map')",
-      "value": "carpet"
-    },
-    {
-      "key": "shop",
-      "description": "Layer 'Shop' shows shop=catalogue with a fixed text, namely 'Catalog Shop' and allows to pick this as a default answer (in the MapComplete.osm.be theme 'Open Shop Map')",
-      "value": "catalogue"
-    },
-    {
-      "key": "shop",
-      "description": "Layer 'Shop' shows shop=charity with a fixed text, namely 'Charity Store' and allows to pick this as a default answer (in the MapComplete.osm.be theme 'Open Shop Map')",
-      "value": "charity"
-    },
-    {
-      "key": "shop",
-      "description": "Layer 'Shop' shows shop=cheese with a fixed text, namely 'Cheese Store' and allows to pick this as a default answer (in the MapComplete.osm.be theme 'Open Shop Map')",
-      "value": "cheese"
-    },
-    {
-      "key": "shop",
-      "description": "Layer 'Shop' shows shop=chemist with a fixed text, namely 'Drugstore' and allows to pick this as a default answer (in the MapComplete.osm.be theme 'Open Shop Map')",
-      "value": "chemist"
-    },
-    {
-      "key": "shop",
-      "description": "Layer 'Shop' shows shop=chocolate with a fixed text, namely 'Chocolate Store' and allows to pick this as a default answer (in the MapComplete.osm.be theme 'Open Shop Map')",
-      "value": "chocolate"
-    },
-    {
-      "key": "shop",
-      "description": "Layer 'Shop' shows shop=clothes with a fixed text, namely 'Clothing Store' and allows to pick this as a default answer (in the MapComplete.osm.be theme 'Open Shop Map')",
-      "value": "clothes"
-    },
-    {
-      "key": "shop",
-      "description": "Layer 'Shop' shows shop=coffee with a fixed text, namely 'Coffee Store' and allows to pick this as a default answer (in the MapComplete.osm.be theme 'Open Shop Map')",
-      "value": "coffee"
-    },
-    {
-      "key": "shop",
-      "description": "Layer 'Shop' shows shop=collector with a fixed text, namely 'Collectibles Shop' and allows to pick this as a default answer (in the MapComplete.osm.be theme 'Open Shop Map')",
-      "value": "collector"
-    },
-    {
-      "key": "shop",
-      "description": "Layer 'Shop' shows shop=computer with a fixed text, namely 'Computer Store' and allows to pick this as a default answer (in the MapComplete.osm.be theme 'Open Shop Map')",
-      "value": "computer"
-    },
-    {
-      "key": "shop",
-      "description": "Layer 'Shop' shows shop=confectionery with a fixed text, namely 'Candy Store' and allows to pick this as a default answer (in the MapComplete.osm.be theme 'Open Shop Map')",
-      "value": "confectionery"
-    },
-    {
-      "key": "shop",
-      "description": "Layer 'Shop' shows shop=convenience with a fixed text, namely 'Convenience Store' and allows to pick this as a default answer (in the MapComplete.osm.be theme 'Open Shop Map')",
-      "value": "convenience"
-    },
-    {
-      "key": "shop",
-      "description": "Layer 'Shop' shows shop=copyshop with a fixed text, namely 'Copy Store' and allows to pick this as a default answer (in the MapComplete.osm.be theme 'Open Shop Map')",
-      "value": "copyshop"
-    },
-    {
-      "key": "shop",
-      "description": "Layer 'Shop' shows shop=cosmetics with a fixed text, namely 'Cosmetics Store' and allows to pick this as a default answer (in the MapComplete.osm.be theme 'Open Shop Map')",
-      "value": "cosmetics"
-    },
-    {
-      "key": "shop",
-      "description": "Layer 'Shop' shows shop=country_store with a fixed text, namely 'Country Store' and allows to pick this as a default answer (in the MapComplete.osm.be theme 'Open Shop Map')",
-      "value": "country_store"
-    },
-    {
-      "key": "shop",
-      "description": "Layer 'Shop' shows shop=craft with a fixed text, namely 'Arts & Crafts Store' and allows to pick this as a default answer (in the MapComplete.osm.be theme 'Open Shop Map')",
-      "value": "craft"
-    },
-    {
-      "key": "shop",
-      "description": "Layer 'Shop' shows shop=curtain with a fixed text, namely 'Curtain Store' and allows to pick this as a default answer (in the MapComplete.osm.be theme 'Open Shop Map')",
-      "value": "curtain"
-    },
-    {
-      "key": "shop",
-      "description": "Layer 'Shop' shows shop=dairy with a fixed text, namely 'Dairy Store' and allows to pick this as a default answer (in the MapComplete.osm.be theme 'Open Shop Map')",
-      "value": "dairy"
-    },
-    {
-      "key": "shop",
-      "description": "Layer 'Shop' shows shop=deli with a fixed text, namely 'Deli' and allows to pick this as a default answer (in the MapComplete.osm.be theme 'Open Shop Map')",
-      "value": "deli"
-    },
-    {
-      "key": "shop",
-      "description": "Layer 'Shop' shows shop=department_store with a fixed text, namely 'Department Store' and allows to pick this as a default answer (in the MapComplete.osm.be theme 'Open Shop Map')",
-      "value": "department_store"
-    },
-    {
-      "key": "shop",
-      "description": "Layer 'Shop' shows shop=doityourself with a fixed text, namely 'DIY Store' and allows to pick this as a default answer (in the MapComplete.osm.be theme 'Open Shop Map')",
-      "value": "doityourself"
-    },
-    {
-      "key": "shop",
-      "description": "Layer 'Shop' shows shop=doors with a fixed text, namely 'Door Shop' and allows to pick this as a default answer (in the MapComplete.osm.be theme 'Open Shop Map')",
-      "value": "doors"
-    },
-    {
-      "key": "shop",
-      "description": "Layer 'Shop' shows shop=dry_cleaning with a fixed text, namely 'Dry Cleaner' and allows to pick this as a default answer (in the MapComplete.osm.be theme 'Open Shop Map')",
-      "value": "dry_cleaning"
-    },
-    {
-      "key": "shop",
-      "description": "Layer 'Shop' shows shop=e-cigarette with a fixed text, namely 'E-Cigarette Shop' and allows to pick this as a default answer (in the MapComplete.osm.be theme 'Open Shop Map')",
-      "value": "e-cigarette"
-    },
-    {
-      "key": "shop",
-      "description": "Layer 'Shop' shows shop=electrical with a fixed text, namely 'Electrical Equipment Store' and allows to pick this as a default answer (in the MapComplete.osm.be theme 'Open Shop Map')",
-      "value": "electrical"
-    },
-    {
-      "key": "shop",
-      "description": "Layer 'Shop' shows shop=electronics with a fixed text, namely 'Electronics Store' and allows to pick this as a default answer (in the MapComplete.osm.be theme 'Open Shop Map')",
-      "value": "electronics"
-    },
-    {
-      "key": "shop",
-      "description": "Layer 'Shop' shows shop=erotic with a fixed text, namely 'Erotic Store' and allows to pick this as a default answer (in the MapComplete.osm.be theme 'Open Shop Map')",
-      "value": "erotic"
-    },
-    {
-      "key": "shop",
-      "description": "Layer 'Shop' shows shop=fabric with a fixed text, namely 'Fabric Store' and allows to pick this as a default answer (in the MapComplete.osm.be theme 'Open Shop Map')",
-      "value": "fabric"
-    },
-    {
-      "key": "shop",
-      "description": "Layer 'Shop' shows shop=farm with a fixed text, namely 'Produce Stand' and allows to pick this as a default answer (in the MapComplete.osm.be theme 'Open Shop Map')",
-      "value": "farm"
-    },
-    {
-      "key": "shop",
-      "description": "Layer 'Shop' shows shop=fashion_accessories with a fixed text, namely 'Fashion Accessories Store' and allows to pick this as a default answer (in the MapComplete.osm.be theme 'Open Shop Map')",
-      "value": "fashion_accessories"
-    },
-    {
-      "key": "shop",
-      "description": "Layer 'Shop' shows shop=fireplace with a fixed text, namely 'Fireplace Store' and allows to pick this as a default answer (in the MapComplete.osm.be theme 'Open Shop Map')",
-      "value": "fireplace"
-    },
-    {
-      "key": "shop",
-      "description": "Layer 'Shop' shows shop=fishing with a fixed text, namely 'Fishing Shop' and allows to pick this as a default answer (in the MapComplete.osm.be theme 'Open Shop Map')",
-      "value": "fishing"
-    },
-    {
-      "key": "shop",
-      "description": "Layer 'Shop' shows shop=flooring with a fixed text, namely 'Flooring Supply Shop' and allows to pick this as a default answer (in the MapComplete.osm.be theme 'Open Shop Map')",
-      "value": "flooring"
-    },
-    {
-      "key": "shop",
-      "description": "Layer 'Shop' shows shop=florist with a fixed text, namely 'Florist' and allows to pick this as a default answer (in the MapComplete.osm.be theme 'Open Shop Map')",
-      "value": "florist"
-    },
-    {
-      "key": "shop",
-      "description": "Layer 'Shop' shows shop=frame with a fixed text, namely 'Framing Shop' and allows to pick this as a default answer (in the MapComplete.osm.be theme 'Open Shop Map')",
-      "value": "frame"
-    },
-    {
-      "key": "shop",
-      "description": "Layer 'Shop' shows shop=frozen_food with a fixed text, namely 'Frozen Food Store' and allows to pick this as a default answer (in the MapComplete.osm.be theme 'Open Shop Map')",
-      "value": "frozen_food"
-    },
-    {
-      "key": "shop",
-      "description": "Layer 'Shop' shows shop=fuel with a fixed text, namely 'Fuel Shop' and allows to pick this as a default answer (in the MapComplete.osm.be theme 'Open Shop Map')",
-      "value": "fuel"
-    },
-    {
-      "key": "shop",
-      "description": "Layer 'Shop' shows shop=funeral_directors with a fixed text, namely 'Funeral Home' and allows to pick this as a default answer (in the MapComplete.osm.be theme 'Open Shop Map')",
-      "value": "funeral_directors"
-    },
-    {
-      "key": "shop",
-      "description": "Layer 'Shop' shows shop=furniture with a fixed text, namely 'Furniture Store' and allows to pick this as a default answer (in the MapComplete.osm.be theme 'Open Shop Map')",
-      "value": "furniture"
-    },
-    {
-      "key": "shop",
-      "description": "Layer 'Shop' shows shop=games with a fixed text, namely 'Tabletop Game Store' and allows to pick this as a default answer (in the MapComplete.osm.be theme 'Open Shop Map')",
-      "value": "games"
-    },
-    {
-      "key": "shop",
-      "description": "Layer 'Shop' shows shop=garden_centre with a fixed text, namely 'Garden Center' and allows to pick this as a default answer (in the MapComplete.osm.be theme 'Open Shop Map')",
-      "value": "garden_centre"
-    },
-    {
-      "key": "shop",
-      "description": "Layer 'Shop' shows shop=gas with a fixed text, namely 'Bottled Gas Shop' and allows to pick this as a default answer (in the MapComplete.osm.be theme 'Open Shop Map')",
-      "value": "gas"
-    },
-    {
-      "key": "shop",
-      "description": "Layer 'Shop' shows shop=general with a fixed text, namely 'General Store' and allows to pick this as a default answer (in the MapComplete.osm.be theme 'Open Shop Map')",
-      "value": "general"
-    },
-    {
-      "key": "shop",
-      "description": "Layer 'Shop' shows shop=gift with a fixed text, namely 'Gift Shop' and allows to pick this as a default answer (in the MapComplete.osm.be theme 'Open Shop Map')",
-      "value": "gift"
-    },
-    {
-      "key": "shop",
-      "description": "Layer 'Shop' shows shop=greengrocer with a fixed text, namely 'Greengrocer' and allows to pick this as a default answer (in the MapComplete.osm.be theme 'Open Shop Map')",
-      "value": "greengrocer"
-    },
-    {
-      "key": "shop",
-      "description": "Layer 'Shop' shows shop=hairdresser with a fixed text, namely 'Hairdresser' and allows to pick this as a default answer (in the MapComplete.osm.be theme 'Open Shop Map')",
-      "value": "hairdresser"
-    },
-    {
-      "key": "shop",
-      "description": "Layer 'Shop' shows shop=hairdresser_supply with a fixed text, namely 'Hairdresser Supply Store' and allows to pick this as a default answer (in the MapComplete.osm.be theme 'Open Shop Map')",
-      "value": "hairdresser_supply"
-    },
-    {
-      "key": "shop",
-      "description": "Layer 'Shop' shows shop=hardware with a fixed text, namely 'Hardware Store' and allows to pick this as a default answer (in the MapComplete.osm.be theme 'Open Shop Map')",
-      "value": "hardware"
-    },
-    {
-      "key": "shop",
-      "description": "Layer 'Shop' shows shop=health_food with a fixed text, namely 'Health Food Shop' and allows to pick this as a default answer (in the MapComplete.osm.be theme 'Open Shop Map')",
-      "value": "health_food"
-    },
-    {
-      "key": "shop",
-      "description": "Layer 'Shop' shows shop=hearing_aids with a fixed text, namely 'Hearing Aids Store' and allows to pick this as a default answer (in the MapComplete.osm.be theme 'Open Shop Map')",
-      "value": "hearing_aids"
-    },
-    {
-      "key": "shop",
-      "description": "Layer 'Shop' shows shop=herbalist with a fixed text, namely 'Herbalist' and allows to pick this as a default answer (in the MapComplete.osm.be theme 'Open Shop Map')",
-      "value": "herbalist"
-    },
-    {
-      "key": "shop",
-      "description": "Layer 'Shop' shows shop=hifi with a fixed text, namely 'Hifi Store' and allows to pick this as a default answer (in the MapComplete.osm.be theme 'Open Shop Map')",
-      "value": "hifi"
-    },
-    {
-      "key": "shop",
-      "description": "Layer 'Shop' shows shop=hobby with a fixed text, namely 'Hobby Shop' and allows to pick this as a default answer (in the MapComplete.osm.be theme 'Open Shop Map')",
-      "value": "hobby"
-    },
-    {
-      "key": "shop",
-      "description": "Layer 'Shop' shows shop=household_linen with a fixed text, namely 'Household Linen Shop' and allows to pick this as a default answer (in the MapComplete.osm.be theme 'Open Shop Map')",
-      "value": "household_linen"
-    },
-    {
-      "key": "shop",
-      "description": "Layer 'Shop' shows shop=houseware with a fixed text, namely 'Houseware Store' and allows to pick this as a default answer (in the MapComplete.osm.be theme 'Open Shop Map')",
-      "value": "houseware"
-    },
-    {
-      "key": "shop",
-      "description": "Layer 'Shop' shows shop=hunting with a fixed text, namely 'Hunting Shop' and allows to pick this as a default answer (in the MapComplete.osm.be theme 'Open Shop Map')",
-      "value": "hunting"
-    },
-    {
-      "key": "shop",
-      "description": "Layer 'Shop' shows shop=interior_decoration with a fixed text, namely 'Interior Decoration Store' and allows to pick this as a default answer (in the MapComplete.osm.be theme 'Open Shop Map')",
-      "value": "interior_decoration"
-    },
-    {
-      "key": "shop",
-      "description": "Layer 'Shop' shows shop=jewelry with a fixed text, namely 'Jewelry Store' and allows to pick this as a default answer (in the MapComplete.osm.be theme 'Open Shop Map')",
-      "value": "jewelry"
-    },
-    {
-      "key": "shop",
-      "description": "Layer 'Shop' shows shop=kiosk with a fixed text, namely 'Kiosk' and allows to pick this as a default answer (in the MapComplete.osm.be theme 'Open Shop Map')",
-      "value": "kiosk"
-    },
-    {
-      "key": "shop",
-      "description": "Layer 'Shop' shows shop=kitchen with a fixed text, namely 'Kitchen Design Store' and allows to pick this as a default answer (in the MapComplete.osm.be theme 'Open Shop Map')",
-      "value": "kitchen"
-    },
-    {
-      "key": "shop",
-      "description": "Layer 'Shop' shows shop=laundry with a fixed text, namely 'Laundry' and allows to pick this as a default answer (in the MapComplete.osm.be theme 'Open Shop Map')",
-      "value": "laundry"
-    },
-    {
-      "key": "shop",
-      "description": "Layer 'Shop' shows shop=leather with a fixed text, namely 'Leather Store' and allows to pick this as a default answer (in the MapComplete.osm.be theme 'Open Shop Map')",
-      "value": "leather"
-    },
-    {
-      "key": "shop",
-      "description": "Layer 'Shop' shows shop=lighting with a fixed text, namely 'Lighting Store' and allows to pick this as a default answer (in the MapComplete.osm.be theme 'Open Shop Map')",
-      "value": "lighting"
-    },
-    {
-      "key": "shop",
-      "description": "Layer 'Shop' shows shop=locksmith with a fixed text, namely 'Locksmith' and allows to pick this as a default answer (in the MapComplete.osm.be theme 'Open Shop Map')",
-      "value": "locksmith"
-    },
-    {
-      "key": "shop",
-      "description": "Layer 'Shop' shows shop=lottery with a fixed text, namely 'Lottery Shop' and allows to pick this as a default answer (in the MapComplete.osm.be theme 'Open Shop Map')",
-      "value": "lottery"
-    },
-    {
-      "key": "shop",
-      "description": "Layer 'Shop' shows shop=mall with a fixed text, namely 'Mall' and allows to pick this as a default answer (in the MapComplete.osm.be theme 'Open Shop Map')",
-      "value": "mall"
-    },
-    {
-      "key": "shop",
-      "description": "Layer 'Shop' shows shop=massage with a fixed text, namely 'Massage Shop' and allows to pick this as a default answer (in the MapComplete.osm.be theme 'Open Shop Map')",
-      "value": "massage"
-    },
-    {
-      "key": "shop",
-      "description": "Layer 'Shop' shows shop=medical_supply with a fixed text, namely 'Medical Supply Store' and allows to pick this as a default answer (in the MapComplete.osm.be theme 'Open Shop Map')",
-      "value": "medical_supply"
-    },
-    {
-      "key": "shop",
-      "description": "Layer 'Shop' shows shop=military_surplus with a fixed text, namely 'Military Surplus Store' and allows to pick this as a default answer (in the MapComplete.osm.be theme 'Open Shop Map')",
-      "value": "military_surplus"
-    },
-    {
-      "key": "shop",
-      "description": "Layer 'Shop' shows shop=mobile_phone with a fixed text, namely 'Mobile Phone Store' and allows to pick this as a default answer (in the MapComplete.osm.be theme 'Open Shop Map')",
-      "value": "mobile_phone"
-    },
-    {
-      "key": "shop",
-      "description": "Layer 'Shop' shows shop=model with a fixed text, namely 'Model Shop' and allows to pick this as a default answer (in the MapComplete.osm.be theme 'Open Shop Map')",
-      "value": "model"
-    },
-    {
-      "key": "shop",
-      "description": "Layer 'Shop' shows shop=money_lender with a fixed text, namely 'Money Lender' and allows to pick this as a default answer (in the MapComplete.osm.be theme 'Open Shop Map')",
-      "value": "money_lender"
-    },
-    {
-      "key": "shop",
-      "description": "Layer 'Shop' shows shop=motorcycle with a fixed text, namely 'Motorcycle Dealership' and allows to pick this as a default answer (in the MapComplete.osm.be theme 'Open Shop Map')",
-      "value": "motorcycle"
-    },
-    {
-      "key": "shop",
-      "description": "Layer 'Shop' shows shop=motorcycle_repair with a fixed text, namely 'Motorcycle Repair Shop' and allows to pick this as a default answer (in the MapComplete.osm.be theme 'Open Shop Map')",
-      "value": "motorcycle_repair"
-    },
-    {
-      "key": "shop",
-      "description": "Layer 'Shop' shows shop=music with a fixed text, namely 'Music Store' and allows to pick this as a default answer (in the MapComplete.osm.be theme 'Open Shop Map')",
-      "value": "music"
-    },
-    {
-      "key": "shop",
-      "description": "Layer 'Shop' shows shop=musical_instrument with a fixed text, namely 'Musical Instrument Store' and allows to pick this as a default answer (in the MapComplete.osm.be theme 'Open Shop Map')",
-      "value": "musical_instrument"
-    },
-    {
-      "key": "shop",
-      "description": "Layer 'Shop' shows shop=newsagent with a fixed text, namely 'Newspaper/Magazine Shop' and allows to pick this as a default answer (in the MapComplete.osm.be theme 'Open Shop Map')",
-      "value": "newsagent"
-    },
-    {
-      "key": "shop",
-      "description": "Layer 'Shop' shows shop=nutrition_supplements with a fixed text, namely 'Nutrition Supplements Store' and allows to pick this as a default answer (in the MapComplete.osm.be theme 'Open Shop Map')",
-      "value": "nutrition_supplements"
-    },
-    {
-      "key": "shop",
-      "description": "Layer 'Shop' shows shop=optician with a fixed text, namely 'Optician' and allows to pick this as a default answer (in the MapComplete.osm.be theme 'Open Shop Map')",
-      "value": "optician"
-    },
-    {
-      "key": "shop",
-      "description": "Layer 'Shop' shows shop=outdoor with a fixed text, namely 'Outdoors Store' and allows to pick this as a default answer (in the MapComplete.osm.be theme 'Open Shop Map')",
-      "value": "outdoor"
-    },
-    {
-      "key": "shop",
-      "description": "Layer 'Shop' shows shop=outpost with a fixed text, namely 'Online Retailer Outpost' and allows to pick this as a default answer (in the MapComplete.osm.be theme 'Open Shop Map')",
-      "value": "outpost"
-    },
-    {
-      "key": "shop",
-      "description": "Layer 'Shop' shows shop=paint with a fixed text, namely 'Paint Store' and allows to pick this as a default answer (in the MapComplete.osm.be theme 'Open Shop Map')",
-      "value": "paint"
-    },
-    {
-      "key": "shop",
-      "description": "Layer 'Shop' shows shop=party with a fixed text, namely 'Party Supply Store' and allows to pick this as a default answer (in the MapComplete.osm.be theme 'Open Shop Map')",
-      "value": "party"
-    },
-    {
-      "key": "shop",
-      "description": "Layer 'Shop' shows shop=pastry with a fixed text, namely 'Pastry Shop' and allows to pick this as a default answer (in the MapComplete.osm.be theme 'Open Shop Map')",
-      "value": "pastry"
-    },
-    {
-      "key": "shop",
-      "description": "Layer 'Shop' shows shop=pawnbroker with a fixed text, namely 'Pawn Shop' and allows to pick this as a default answer (in the MapComplete.osm.be theme 'Open Shop Map')",
-      "value": "pawnbroker"
-    },
-    {
-      "key": "shop",
-      "description": "Layer 'Shop' shows shop=perfumery with a fixed text, namely 'Perfume Store' and allows to pick this as a default answer (in the MapComplete.osm.be theme 'Open Shop Map')",
-      "value": "perfumery"
-    },
-    {
-      "key": "shop",
-      "description": "Layer 'Shop' shows shop=pet with a fixed text, namely 'Pet Store' and allows to pick this as a default answer (in the MapComplete.osm.be theme 'Open Shop Map')",
-      "value": "pet"
-    },
-    {
-      "key": "shop",
-      "description": "Layer 'Shop' shows shop=pet_grooming with a fixed text, namely 'Pet Grooming Store' and allows to pick this as a default answer (in the MapComplete.osm.be theme 'Open Shop Map')",
-      "value": "pet_grooming"
-    },
-    {
-      "key": "shop",
-      "description": "Layer 'Shop' shows shop=photo with a fixed text, namely 'Photography Store' and allows to pick this as a default answer (in the MapComplete.osm.be theme 'Open Shop Map')",
-      "value": "photo"
-    },
-    {
-      "key": "shop",
-      "description": "Layer 'Shop' shows shop=pottery with a fixed text, namely 'Pottery Store' and allows to pick this as a default answer (in the MapComplete.osm.be theme 'Open Shop Map')",
-      "value": "pottery"
-    },
-    {
-      "key": "shop",
-      "description": "Layer 'Shop' shows shop=printer_ink with a fixed text, namely 'Printer Ink Store' and allows to pick this as a default answer (in the MapComplete.osm.be theme 'Open Shop Map')",
-      "value": "printer_ink"
-    },
-    {
-      "key": "shop",
-      "description": "Layer 'Shop' shows shop=psychic with a fixed text, namely 'Psychic' and allows to pick this as a default answer (in the MapComplete.osm.be theme 'Open Shop Map')",
-      "value": "psychic"
-    },
-    {
-      "key": "shop",
-      "description": "Layer 'Shop' shows shop=pyrotechnics with a fixed text, namely 'Fireworks Store' and allows to pick this as a default answer (in the MapComplete.osm.be theme 'Open Shop Map')",
-      "value": "pyrotechnics"
-    },
-    {
-      "key": "shop",
-      "description": "Layer 'Shop' shows shop=radiotechnics with a fixed text, namely 'Radio/Electronic Component Store' and allows to pick this as a default answer (in the MapComplete.osm.be theme 'Open Shop Map')",
-      "value": "radiotechnics"
-    },
-    {
-      "key": "shop",
-      "description": "Layer 'Shop' shows shop=religion with a fixed text, namely 'Religious Store' and allows to pick this as a default answer (in the MapComplete.osm.be theme 'Open Shop Map')",
-      "value": "religion"
-    },
-    {
-      "key": "shop",
-      "description": "Layer 'Shop' shows shop=rental with a fixed text, namely 'Rental Shop' and allows to pick this as a default answer (in the MapComplete.osm.be theme 'Open Shop Map')",
-      "value": "rental"
-    },
-    {
-      "key": "shop",
-      "description": "Layer 'Shop' shows shop=repair with a fixed text, namely 'Repair Shop' and allows to pick this as a default answer (in the MapComplete.osm.be theme 'Open Shop Map')",
-      "value": "repair"
-    },
-    {
-      "key": "shop",
-      "description": "Layer 'Shop' shows shop=scuba_diving with a fixed text, namely 'Scuba Diving Shop' and allows to pick this as a default answer (in the MapComplete.osm.be theme 'Open Shop Map')",
-      "value": "scuba_diving"
-    },
-    {
-      "key": "shop",
-      "description": "Layer 'Shop' shows shop=seafood with a fixed text, namely 'Seafood Shop' and allows to pick this as a default answer (in the MapComplete.osm.be theme 'Open Shop Map')",
-      "value": "seafood"
-    },
-    {
-      "key": "shop",
-      "description": "Layer 'Shop' shows shop=second_hand with a fixed text, namely 'Consignment/Thrift Store' and allows to pick this as a default answer (in the MapComplete.osm.be theme 'Open Shop Map')",
-      "value": "second_hand"
-    },
-    {
-      "key": "shop",
-      "description": "Layer 'Shop' shows shop=sewing with a fixed text, namely 'Sewing Supply Shop' and allows to pick this as a default answer (in the MapComplete.osm.be theme 'Open Shop Map')",
-      "value": "sewing"
-    },
-    {
-      "key": "shop",
-      "description": "Layer 'Shop' shows shop=shoe_repair with a fixed text, namely 'Shoe Repair Shop' and allows to pick this as a default answer (in the MapComplete.osm.be theme 'Open Shop Map')",
-      "value": "shoe_repair"
-    },
-    {
-      "key": "shop",
-      "description": "Layer 'Shop' shows shop=shoes with a fixed text, namely 'Shoe Store' and allows to pick this as a default answer (in the MapComplete.osm.be theme 'Open Shop Map')",
-      "value": "shoes"
-    },
-    {
-      "key": "shop",
-      "description": "Layer 'Shop' shows shop=spices with a fixed text, namely 'Spice Shop' and allows to pick this as a default answer (in the MapComplete.osm.be theme 'Open Shop Map')",
-      "value": "spices"
-    },
-    {
-      "key": "shop",
-      "description": "Layer 'Shop' shows shop=sports with a fixed text, namely 'Sporting Goods Store' and allows to pick this as a default answer (in the MapComplete.osm.be theme 'Open Shop Map')",
-      "value": "sports"
-    },
-    {
-      "key": "shop",
-      "description": "Layer 'Shop' shows shop=stationery with a fixed text, namely 'Stationery Store' and allows to pick this as a default answer (in the MapComplete.osm.be theme 'Open Shop Map')",
-      "value": "stationery"
-    },
-    {
-      "key": "shop",
-      "description": "Layer 'Shop' shows shop=storage_rental with a fixed text, namely 'Storage Rental' and allows to pick this as a default answer (in the MapComplete.osm.be theme 'Open Shop Map')",
-      "value": "storage_rental"
-    },
-    {
-      "key": "shop",
-      "description": "Layer 'Shop' shows shop=supermarket with a fixed text, namely 'Supermarket' and allows to pick this as a default answer (in the MapComplete.osm.be theme 'Open Shop Map')",
-      "value": "supermarket"
-    },
-    {
-      "key": "shop",
-      "description": "Layer 'Shop' shows shop=swimming_pool with a fixed text, namely 'Pool Supply Store' and allows to pick this as a default answer (in the MapComplete.osm.be theme 'Open Shop Map')",
-      "value": "swimming_pool"
-    },
-    {
-      "key": "shop",
-      "description": "Layer 'Shop' shows shop=tailor with a fixed text, namely 'Tailor' and allows to pick this as a default answer (in the MapComplete.osm.be theme 'Open Shop Map')",
-      "value": "tailor"
-    },
-    {
-      "key": "shop",
-      "description": "Layer 'Shop' shows shop=tattoo with a fixed text, namely 'Tattoo Parlor' and allows to pick this as a default answer (in the MapComplete.osm.be theme 'Open Shop Map')",
-      "value": "tattoo"
-    },
-    {
-      "key": "shop",
-      "description": "Layer 'Shop' shows shop=tea with a fixed text, namely 'Tea Store' and allows to pick this as a default answer (in the MapComplete.osm.be theme 'Open Shop Map')",
-      "value": "tea"
-    },
-    {
-      "key": "shop",
-      "description": "Layer 'Shop' shows shop=telecommunication with a fixed text, namely 'Telecom Retail Store' and allows to pick this as a default answer (in the MapComplete.osm.be theme 'Open Shop Map')",
-      "value": "telecommunication"
-    },
-    {
-      "key": "shop",
->>>>>>> 46d611c8
       "description": "Layer 'Shop' shows shop=ticket with a fixed text, namely 'Ticket Seller' and allows to pick this as a default answer (in the MapComplete.osm.be theme 'Open Shop Map')",
       "value": "ticket"
     },
@@ -1557,95 +871,6 @@
       "key": "payment:cards",
       "description": "Layer 'Shop' shows payment:cards=yes with a fixed text, namely 'Payment cards are accepted here' and allows to pick this as a default answer (in the MapComplete.osm.be theme 'Open Shop Map')",
       "value": "yes"
-    },
-    {
-      "key": "service:print:A4",
-      "description": "Layer 'Shop' shows service:print:A4=yes with a fixed text, namely 'This shop can print on papers of size A4' and allows to pick this as a default answer (in the MapComplete.osm.be theme 'Open Shop Map')",
-      "value": "yes"
-    },
-    {
-      "key": "service:print:A3",
-      "description": "Layer 'Shop' shows service:print:A3=yes with a fixed text, namely 'This shop can print on papers of size A3' and allows to pick this as a default answer (in the MapComplete.osm.be theme 'Open Shop Map')",
-      "value": "yes"
-    },
-    {
-      "key": "service:print:A2",
-      "description": "Layer 'Shop' shows service:print:A2=yes with a fixed text, namely 'This shop can print on papers of size A2' and allows to pick this as a default answer (in the MapComplete.osm.be theme 'Open Shop Map')",
-      "value": "yes"
-    },
-    {
-      "key": "service:print:A1",
-      "description": "Layer 'Shop' shows service:print:A1=yes with a fixed text, namely 'This shop can print on papers of size A1' and allows to pick this as a default answer (in the MapComplete.osm.be theme 'Open Shop Map')",
-      "value": "yes"
-    },
-    {
-      "key": "service:print:A0",
-      "description": "Layer 'Shop' shows service:print:A0=yes with a fixed text, namely 'This shop can print on papers of size A0' and allows to pick this as a default answer (in the MapComplete.osm.be theme 'Open Shop Map')",
-      "value": "yes"
-    },
-    {
-      "key": "amenity",
-      "description": "The MapComplete theme Open Shop Map has a layer pharmacy showing features with this tag",
-      "value": "pharmacy"
-    },
-    {
-      "key": "image",
-      "description": "The layer 'pharmacy allows to upload images and adds them under the 'image'-tag (and image:0, image:1, ... for multiple images). Furhtermore, this layer shows images based on the keys image, wikidata, wikipedia, wikimedia_commons and mapillary"
-    },
-    {
-      "key": "mapillary",
-      "description": "The layer 'pharmacy allows to upload images and adds them under the 'image'-tag (and image:0, image:1, ... for multiple images). Furhtermore, this layer shows images based on the keys image, wikidata, wikipedia, wikimedia_commons and mapillary"
-    },
-    {
-      "key": "wikidata",
-      "description": "The layer 'pharmacy allows to upload images and adds them under the 'image'-tag (and image:0, image:1, ... for multiple images). Furhtermore, this layer shows images based on the keys image, wikidata, wikipedia, wikimedia_commons and mapillary"
-    },
-    {
-      "key": "wikipedia",
-      "description": "The layer 'pharmacy allows to upload images and adds them under the 'image'-tag (and image:0, image:1, ... for multiple images). Furhtermore, this layer shows images based on the keys image, wikidata, wikipedia, wikimedia_commons and mapillary"
-    },
-    {
-      "key": "opening_hours",
-      "description": "Layer 'pharmacy' shows and asks freeform values for key 'opening_hours' (in the MapComplete.osm.be theme 'Open Shop Map')"
-    },
-    {
-      "key": "phone",
-      "description": "Layer 'pharmacy' shows and asks freeform values for key 'phone' (in the MapComplete.osm.be theme 'Open Shop Map')"
-    },
-    {
-      "key": "contact:phone",
-      "description": "Layer 'pharmacy' shows contact:phone~^..*$ with a fixed text, namely '<a href='tel:{contact:phone}'>{contact:phone}</a>' (in the MapComplete.osm.be theme 'Open Shop Map')"
-    },
-    {
-      "key": "email",
-      "description": "Layer 'pharmacy' shows and asks freeform values for key 'email' (in the MapComplete.osm.be theme 'Open Shop Map')"
-    },
-    {
-      "key": "contact:email",
-      "description": "Layer 'pharmacy' shows contact:email~^..*$ with a fixed text, namely '<a href='mailto:{contact:email}' target='_blank'>{contact:email}</a>' (in the MapComplete.osm.be theme 'Open Shop Map')"
-    },
-    {
-      "key": "website",
-      "description": "Layer 'pharmacy' shows and asks freeform values for key 'website' (in the MapComplete.osm.be theme 'Open Shop Map')"
-    },
-    {
-      "key": "contact:website",
-      "description": "Layer 'pharmacy' shows contact:website~^..*$ with a fixed text, namely '<a href='{contact:website}' target='_blank'>{contact:website}</a>' (in the MapComplete.osm.be theme 'Open Shop Map')"
-    },
-    {
-      "key": "wheelchair",
-      "description": "Layer 'pharmacy' shows wheelchair=yes with a fixed text, namely 'This pharmacy is easy to access on a wheelchair' and allows to pick this as a default answer (in the MapComplete.osm.be theme 'Open Shop Map')",
-      "value": "yes"
-    },
-    {
-      "key": "wheelchair",
-      "description": "Layer 'pharmacy' shows wheelchair=no with a fixed text, namely 'This pharmacy is hard to access on a wheelchair' and allows to pick this as a default answer (in the MapComplete.osm.be theme 'Open Shop Map')",
-      "value": "no"
-    },
-    {
-      "key": "wheelchair",
-      "description": "Layer 'pharmacy' shows wheelchair=limited with a fixed text, namely 'This pharmacy has limited access for wheelchair users' and allows to pick this as a default answer (in the MapComplete.osm.be theme 'Open Shop Map')",
-      "value": "limited"
     }
   ]
 }