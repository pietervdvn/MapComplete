--- conflicted
+++ resolved
@@ -36,17 +36,12 @@
       "description": "The layer 'Ghost bikes allows to upload images and adds them under the 'image'-tag (and image:0, image:1, ... for multiple images). Furhtermore, this layer shows images based on the keys image, wikidata, wikipedia, wikimedia_commons and mapillary"
     },
     {
-<<<<<<< HEAD
-      "key": "name",
-      "description": "Layer 'Ghost bikes' shows and asks freeform values for key 'name' (in the MapComplete.osm.be theme 'Ghost bikes')"
-=======
       "key": "subject",
       "description": "Layer 'Ghost bikes' shows and asks freeform values for key 'subject' (in the mapcomplete.org theme 'Ghost bikes')"
     },
     {
       "key": "name",
       "description": "Layer 'Ghost bikes' shows name~.+ with a fixed text, namely 'In remembrance of {name}' (in the mapcomplete.org theme 'Ghost bikes')"
->>>>>>> dfd2a3d6
     },
     {
       "key": "noname",
